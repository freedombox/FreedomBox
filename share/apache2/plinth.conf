<VirtualHost *:80>

    ## Shared options.
    DocumentRoot /dev/null
    ## Force SSL
    RewriteEngine on
    ReWriteCond %{SERVER_PORT} !^443$
    RewriteRule ^/(.*) https://%{HTTP_HOST}/$1 [NC,R,L]

    ## Use this rule to hang plinth off of plinth.(servername)
    # ServerName plinth
    # ServerAlias plinth.*

</VirtualHost>

<VirtualHost *:443>

    ## Shared options.
    ProxyPreserveHost on
    DocumentRoot /usr/share/plinth/static
    ProxyPass    /static !
    ## Enable SSL
    SSLEngine on
    SSLCertificateFile /etc/ssl/certs/ssl-cert-snakeoil.pem
    SSLCertificateKeyFile /etc/ssl/private/ssl-cert-snakeoil.key

    ## Use this rule to hang plinth off of plinth.(servername)
<<<<<<< HEAD
    # ServerName plinth
    # ServerAlias plinth.*
    # ProxyPass        /  http://localhost:8000/
    # ProxyPassReverse /  http://localhost:8000/
    # <Proxy *>
=======
    ## The DocumentRoot is set by fabric
    DocumentRoot /home/fbx/plinth
    ServerName plinth
    ServerAlias plinth.*
    ProxyPreserveHost on
    ProxyPass        /static !
    ProxyPass        /  http://localhost:8000/
    ProxyPassReverse /  http://localhost:8000/
    <Proxy *>
        Order Deny,Allow
        Deny from All
        Allow from 10.0.0.0/8
        Allow from 172.16.0.0/12
        Allow from 192.168.0.0/16
    </Proxy>
    <Location /static>
        Order Deny,Allow
        Deny from All
        Allow from 10.0.0.0/8
        Allow from 172.16.0.0/12
        Allow from 192.168.0.0/16
        Require all granted
    </Location>

    ## Use this rule to hang plinth off a subdir.
    ## Make sure to provide plinth with a default directory: /plinth
    # <Location /plinth>
    #     ProxyPass http://localhost:8000/plinth
    #     ProxyPassReverse http://localhost:8000/plinth
    #
>>>>>>> f18d4a9e
    #     Order Deny,Allow
    #     Deny from All
    #     Allow from 10.0.0.0/8
    #     Allow from 172.16.0.0/12
    #     Allow from 192.168.0.0/16
    # </Proxy>

    ## Use this rule to hang plinth off a subdir.
    ## Make sure to provide plinth with a default directory: /plinth
    <Location /plinth>
        ProxyPass        http://localhost:8000/plinth
        ProxyPassReverse http://localhost:8000/plinth

        Order Deny,Allow
        Deny from All
        Allow from 10.0.0.0/8
        Allow from 172.16.0.0/12
        Allow from 192.168.0.0/16
    </Location>

</VirtualHost><|MERGE_RESOLUTION|>--- conflicted
+++ resolved
@@ -1,11 +1,12 @@
 <VirtualHost *:80>
 
-    ## Shared options.
-    DocumentRoot /dev/null
     ## Force SSL
     RewriteEngine on
     ReWriteCond %{SERVER_PORT} !^443$
     RewriteRule ^/(.*) https://%{HTTP_HOST}/$1 [NC,R,L]
+
+    ## Shared options.
+    DocumentRoot /dev/null
 
     ## Use this rule to hang plinth off of plinth.(servername)
     # ServerName plinth
@@ -15,38 +16,15 @@
 
 <VirtualHost *:443>
 
-    ## Shared options.
-    ProxyPreserveHost on
-    DocumentRoot /usr/share/plinth/static
-    ProxyPass    /static !
     ## Enable SSL
     SSLEngine on
     SSLCertificateFile /etc/ssl/certs/ssl-cert-snakeoil.pem
     SSLCertificateKeyFile /etc/ssl/private/ssl-cert-snakeoil.key
 
-    ## Use this rule to hang plinth off of plinth.(servername)
-<<<<<<< HEAD
-    # ServerName plinth
-    # ServerAlias plinth.*
-    # ProxyPass        /  http://localhost:8000/
-    # ProxyPassReverse /  http://localhost:8000/
-    # <Proxy *>
-=======
-    ## The DocumentRoot is set by fabric
-    DocumentRoot /home/fbx/plinth
-    ServerName plinth
-    ServerAlias plinth.*
+    ## Shared options.
     ProxyPreserveHost on
-    ProxyPass        /static !
-    ProxyPass        /  http://localhost:8000/
-    ProxyPassReverse /  http://localhost:8000/
-    <Proxy *>
-        Order Deny,Allow
-        Deny from All
-        Allow from 10.0.0.0/8
-        Allow from 172.16.0.0/12
-        Allow from 192.168.0.0/16
-    </Proxy>
+    DocumentRoot /usr/share/plinth
+    ProxyPass    /static !
     <Location /static>
         Order Deny,Allow
         Deny from All
@@ -56,13 +34,12 @@
         Require all granted
     </Location>
 
-    ## Use this rule to hang plinth off a subdir.
-    ## Make sure to provide plinth with a default directory: /plinth
-    # <Location /plinth>
-    #     ProxyPass http://localhost:8000/plinth
-    #     ProxyPassReverse http://localhost:8000/plinth
-    #
->>>>>>> f18d4a9e
+    ## Use this rule to hang plinth off of plinth.(servername)
+    # ServerName plinth
+    # ServerAlias plinth.*
+    # ProxyPass        /  http://localhost:8000/
+    # ProxyPassReverse /  http://localhost:8000/
+    # <Proxy *>
     #     Order Deny,Allow
     #     Deny from All
     #     Allow from 10.0.0.0/8
