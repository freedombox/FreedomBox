<<<<<<< HEAD
freedombox (23.3~bpo11+1) bullseye-backports; urgency=medium

  * Rebuild for bullseye-backports.

 -- James Valleroy <jvalleroy@mailbox.org>  Sat, 04 Feb 2023 18:21:35 -0500
=======
freedombox (23.4) unstable; urgency=medium

  [ James Valleroy ]
  * matrixsynapse: Add python3-psycopg2 to packages
  * searx: Add libjs-bootstrap to packages
  * ikiwiki: Re-run setup for each site after restore
  * matrixsynapse: Use yaml.safe_load
  * dynamicdns: Skip uninstall test
  * uninstall: Fix spelling in warning message
  * locale: Update translation strings
  * doc: Fetch latest manual

  [ nbenedek ]
  * email: Redirect to the app page if roundcube isn't installed

  [ Sunil Mohan Adapa ]
  * ejabberd: Fix making call connections when using TURN
  * snapshot: Fix issue with snapshot rollbacks
  * snapshot: Fix mounting /.snapshots subvolume and use automounting
  * config: Drop RuntimeMaxUse=5% for journal logging
  * templates: Show better title for 404 page
  * backups: Allow selecting a single app from URL when creating backup
  * app: Add backup and restore menu items to toolbar menu
  * vagrant: Mount source in /freedombox instead of /vagrant
  * vagrant: Switch to /freedombox before running service with alias
  * vagrant: Drop unnecessary script that deletes sqlite file
  * vagrant: Hide the vagrant-script directory
  * matrixsnapse: Minor refactor in getting/setting public registrations
  * matrixsynapse: Disable verification to fix public registrations
  * ejabberd: Add Monal and Siskin for iOS and remove ChatSecure

  [ Juan ]
  * Translated using Weblate (Spanish)

  [ 109247019824 ]
  * Translated using Weblate (Bulgarian)

 -- James Valleroy <jvalleroy@mailbox.org>  Mon, 13 Feb 2023 21:06:24 -0500
>>>>>>> f202c722

freedombox (23.3) unstable; urgency=medium

  [ 109247019824 ]
  * Translated using Weblate (Bulgarian)

  [ James Valleroy ]
  * tor: Remove workaround for old Augeas bug
  * upgrades: Add augeas lens for Deb822 apt sources
  * tor: Also use Aptsources822 augeas lens
  * firewalld: Allow upgrade to version 2*
  * locale: Update translation strings
  * doc: Fetch latest manual

  [ Sunil Mohan Adapa ]
  * config: Fix showing the value of the default home page
  * tests: functional: Fix submitting forms with notifications present
  * views: Use dedicated view when showing an app with operations
  * gitweb: tests: Skip tests using git when git is not installed
  * email: Revert workaround for error on finishing uninstall

 -- James Valleroy <jvalleroy@mailbox.org>  Mon, 30 Jan 2023 20:36:37 -0500

freedombox (23.2~bpo11+1) bullseye-backports; urgency=medium

  * Rebuild for bullseye-backports.

 -- James Valleroy <jvalleroy@mailbox.org>  Fri, 20 Jan 2023 07:00:47 -0500

freedombox (23.2) unstable; urgency=medium

  [ Besnik Bleta ]
  * Translated using Weblate (Albanian)

  [ James Valleroy ]
  * upgrades: Stop quassel during dist upgrade
  * ssh: Add sudo to allowed groups
  * doc: Fetch latest manual

  [ Sunil Mohan Adapa ]
  * ssh: Update existing setups to add sudo group to allowed SSH groups

  [ 109247019824 ]
  * Translated using Weblate (Bulgarian)

 -- James Valleroy <jvalleroy@mailbox.org>  Mon, 16 Jan 2023 20:33:02 -0500

freedombox (23.1~bpo11+1) bullseye-backports; urgency=medium

  * Rebuild for bullseye-backports.

 -- James Valleroy <jvalleroy@mailbox.org>  Sun, 08 Jan 2023 10:40:35 -0500

freedombox (23.1) unstable; urgency=medium

  [ gallegonovato ]
  * Translated using Weblate (Spanish)
  * Translated using Weblate (Galician)
  * Translated using Weblate (Spanish)

  [ James Valleroy ]
  * janus: Allow upgrade to 1.1
  * locale: Update translation strings
  * doc: Fetch latest manual

  [ Veiko Aasa ]
  * gitweb: Run git commands as a web user

  [ Sunil Mohan Adapa ]
  * operation: tests: Fix warning when test helpers start with 'Test'
  * package: Don't uninstall packages that are in use by other apps
  * email: Workaround an issue with error on finishing uninstall
  * zoph: Add explicit dependency on default-mysql-server

  [ nbenedek ]
  * tor: Add onion location to apache

 -- James Valleroy <jvalleroy@mailbox.org>  Tue, 03 Jan 2023 11:54:58 -0500

freedombox (22.27~bpo11+1) bullseye-backports; urgency=medium

  * Rebuild for bullseye-backports.

 -- James Valleroy <jvalleroy@mailbox.org>  Fri, 23 Dec 2022 09:37:35 -0500

freedombox (22.27) unstable; urgency=medium

  [ ikmaak ]
  * Translated using Weblate (Dutch)

  [ Burak Yavuz ]
  * Translated using Weblate (Turkish)

  [ Eric ]
  * Translated using Weblate (Chinese (Simplified))

  [ Ihor Hordiichuk ]
  * Translated using Weblate (Ukrainian)

  [ 109247019824 ]
  * Translated using Weblate (Bulgarian)

  [ Johannes Keyser ]
  * Translated using Weblate (German)

  [ Jiří Podhorecký ]
  * Translated using Weblate (Czech)

  [ Joseph Nuthalapati ]
  * container: Drop free tag from image URLs
  * tests: functional: Set timeout to 3 hours

  [ Sunil Mohan Adapa ]
  * users: tests: Fix privileged tests
  * minidlna: Fix incorrect marking for firewall local protection
  * snapshot: Fix showing unsupported message on non-btrfs filesystems
  * d/control: Don't recommend libpam-tmpdir
  * package, email: Move conflicting package removal to framework
  * zoph, wordpress: Add conflicts on libpam-tmpdir

  [ James Valleroy ]
  * upgrades: dist-upgrade: Don't change apt security line
  * wordpress: Redirect Webfinger queries
  * locale: Update translation strings
  * doc: Fetch latest manual

 -- James Valleroy <jvalleroy@mailbox.org>  Mon, 19 Dec 2022 20:59:17 -0500

freedombox (22.26~bpo11+1) bullseye-backports; urgency=medium

  * Rebuild for bullseye-backports.

 -- James Valleroy <jvalleroy@mailbox.org>  Fri, 09 Dec 2022 16:37:57 -0500

freedombox (22.26) unstable; urgency=medium

  [ Sunil Mohan Adapa ]
  * i2p: Remove donation URL that is no longer available
  * searx: Ensure that socket is only reachable by Apache and root
  * firewall: Create a mechanism for protecting local services
  * firewall: Introduce component for local service protection
  * calibre: Add protection to local service using firewall
  * deluge: Add protection to local service using firewall
  * transmission: Add protection to local service using firewall
  * syncthing: Add protection to local service using firewall
  * minidlna: Add protection to local service using firewall
  * i2p: Add protection to local service using firewall
  * email: Add protection to local service using firewall
  * ssh: Restrict logins to groups root, admin and freedombox-ssh
  * ssh: Add checkbox to remove login group restrictions
  * security: Remove restricted access setting and configuration

  [ James Valleroy ]
  * ejabberd: Enable mod_http_upload
  * locale: Update translation strings
  * doc: Fetch latest manual

 -- James Valleroy <jvalleroy@mailbox.org>  Mon, 05 Dec 2022 21:37:21 -0500

freedombox (22.25.1) unstable; urgency=medium

  * Re-upload to unstable.

 -- Sunil Mohan Adapa <sunil@medhas.org>  Fri, 02 Dec 2022 08:21:34 -0800

freedombox (22.25) unstable; urgency=medium

  [ nbenedek ]
  * email: dovecot: Add fail2ban jail

  [ Sunil Mohan Adapa ]
  * email: Fix creation of aliases for security@ and usenet@

  [ James Valleroy ]
  * doc: Fetch latest manual

 -- Sunil Mohan Adapa <sunil@medhas.org>  Mon, 28 Nov 2022 15:41:46 -0800

freedombox (22.24~bpo11+1) bullseye-backports; urgency=medium

  * Rebuild for bullseye-backports.

 -- James Valleroy <jvalleroy@mailbox.org>  Thu, 10 Nov 2022 20:19:21 -0500

freedombox (22.24) unstable; urgency=medium

  [ Johannes Keyser ]
  * Translated using Weblate (German)

  [ Coucouf ]
  * Translated using Weblate (French)

  [ 109247019824 ]
  * Translated using Weblate (Bulgarian)

  [ James Valleroy ]
  * storage: Drop skip_recommends
  * minetest: Handle upgrade from 5.3.0 to 5.6.1
  * upgrades: Update list of holds during dist upgrade
  * locale: Update translation strings
  * doc: Fetch latest manual

  [ Sunil Mohan Adapa ]
  * debian/lintian-overrides: Fix mismatch patterns and new messages
  * upgrades: Add documentation link to upgrades service file

  [ Petter Reinholdtsen ]
  * Translated using Weblate (Norwegian Bokmål)

 -- James Valleroy <jvalleroy@mailbox.org>  Mon, 07 Nov 2022 20:57:48 -0500

freedombox (22.23~bpo11+1) bullseye-backports; urgency=medium

  * Rebuild for bullseye-backports.

 -- James Valleroy <jvalleroy@mailbox.org>  Tue, 01 Nov 2022 06:02:49 -0400

freedombox (22.23) unstable; urgency=medium

  [ Michael Breidenbach ]
  * Translated using Weblate (Swedish)

  [ 109247019824 ]
  * Translated using Weblate (Bulgarian)
  * Translated using Weblate (Bulgarian)

  [ James Valleroy ]
  * upgrades: Allow FreedomBox vendor when adding backports
  * upgrades: Skip unattended-upgrade in dist-upgrade
  * locale: Update translation strings
  * doc: Fetch latest manual

  [ Benedek Nagy ]
  * Translated using Weblate (Hungarian)

  [ tunebes ]
  * storage: Handle file systems on non-physical devices

  [ Sunil Mohan Adapa ]
  * Translated using Weblate (Hungarian)
  * upgrades: Fix a minor flake8 pipeline failure
  * letsencrypt: Fix regression with comparing certificate

  [ nbenedek ]
  * rssbridge: add option to allow public access

 -- James Valleroy <jvalleroy@mailbox.org>  Mon, 24 Oct 2022 20:37:54 -0400

freedombox (22.22.1~bpo11+1) bullseye-backports; urgency=medium

  * Rebuild for bullseye-backports.

 -- James Valleroy <jvalleroy@mailbox.org>  Fri, 21 Oct 2022 07:09:05 -0400

freedombox (22.22.1) unstable; urgency=medium

  [ Sunil Mohan Adapa ]
  * privacy: Remove unused import, fix pipeline

  [ James Valleroy ]
  * debian: tests: Fix PYTHONPATH
  * doc: Fetch latest manual

  [ ikmaak ]
  * Translated using Weblate (Dutch)

  [ Burak Yavuz ]
  * Translated using Weblate (Turkish)

  [ Eric ]
  * Translated using Weblate (Chinese (Simplified))

  [ Tymofii Lytvynenko ]
  * Translated using Weblate (Ukrainian)
  * Translated using Weblate (Ukrainian)

  [ 109247019824 ]
  * Translated using Weblate (Bulgarian)

  [ Jiří Podhorecký ]
  * Translated using Weblate (Czech)

 -- James Valleroy <jvalleroy@mailbox.org>  Sun, 16 Oct 2022 10:55:59 -0400

freedombox (22.22) unstable; urgency=medium

  [ Michael Breidenbach ]
  * Translated using Weblate (Swedish)

  [ Tymofii Lytvynenko ]
  * Translated using Weblate (Ukrainian)
  * Translated using Weblate (Ukrainian)
  * Translated using Weblate (Ukrainian)

  [ Jiří Podhorecký ]
  * Translated using Weblate (Czech)

  [ Sunil Mohan Adapa ]
  * templates: Update HTML meta tags for better description and app-name
  * doc: dev: Minor example code refactor
  * actions: Allow nested and top-level actions
  * actions: Use separate IPC for communicating results
  * actions: Implement getting raw output from the process
  * actions: Allow actions to be called by other users
  * config: Drop ability to set hostname on systems without systemd
  * dynamicdns: Check action script with flake8
  * tests: Add fixture to help in testing privileged actions
  * apache: Use privileged decorator for actions
  * bepasty: Use privileged decorator for actions
  * bind: Use privileged decorator for actions
  * calibre: Use privileged decorator for actions
  * config: Minor update to privileged method signature
  * config: Use privileged decorator for actions
  * config: Use privileged decorator for set-hostname action
  * config: Use privileged decorator for set domainname action
  * config: Minor refactor
  * coturn: Use privileged decorator for actions
  * datetime: Use privileged decorator for actions
  * deluge: Use privileged decorator for actions
  * dynamicdns: Use privileged decorator for actions
  * ejabberd: Use privileged decorator for actions
  * email: Use privileged decorator for actions
  * firewall: Use privileged decorator, drop showing running status
  * gitweb: Use privileged decorator for actions
  * help: Use privileged decorator for actions
  * i2p: Use privileged decorator for actions
  * ikiwiki: Use privileged decorator for actions
  * infinoted: Use privileged decorator for actions
  * letsencrypt: Use privileged decorator for actions
  * matrixsynapse: Use privileged decorator for actions
  * mediawiki: Use privileged decorator for actions
  * minetest: Use privileged decorator for actions
  * minidlna: Use privileged decorator for actions
  * minidlna: Use the exposed URL for diagnostic test
  * networks: Use privileged decorator for actions
  * openvpn: Use privileged decorator for actions
  * openvpn: Drop RSA to ECC migration code and two-step setup
  * pagekite: Use privileged decorator for actions
  * power: Use privileged decorator for actions
  * quassel: Use privileged decorator for actions
  * radicale: Use privileged decorator for actions
  * roundcube: Minor update to comment in privileged actions
  * searx: Use privileged decorator for actions
  * searx: Show status of public access irrespective of enabled state
  * security: Use privileged decorator for actions
  * shadowsocks: Use privileged decorator for actions
  * sharing: Use privileged decorator for actions
  * snapshot: Use privileged decorator for actions
  * ssh: Use privileged decorator for actions
  * sso: Use privileged decorator for actions
  * syncthing: Use privileged decorator for actions
  * tor: Use privileged decorator for actions
  * transmission: Minor update to privileged method signature
  * ttrss: Use privileged decorator for actions
  * upgrades: Use privileged decorator for actions
  * wireguard: Us privileged decorator for actions
  * wordpress: Use privileged decorator for actions
  * zoph: Use privileged decorator for actions
  * backups: Use privileged decorator for sshfs actions
  * samba: Use privileged decorator for actions
  * storage: Use privileged decorator for actions
  * users: Use privileged decorator for actions
  * *: Use privileged decorator for service actions
  * backups: Use privileged decorator for backup actions
  * *: Use privileged decorator for package actions
  * actions: Drop unused superuser_run and related methods
  * action_utils: Drop unused progress requests from apt-get
  * bind: Drop enabling DNSSEC (deprecated) as it is always enabled
  * config: Drop legacy migration of Apache homepage settings
  * action_utils: Drop support for non-systemd environments
  * apache: Fix logs still going into /var/log files
  * wordpress: Update fail2ban filter
  * fail2ban: Make fail2ban log to journald
  * privacy: Set vendor as FreedomBox for dpkg and popularity-contest

  [ Petter Reinholdtsen ]
  * Translated using Weblate (Norwegian Bokmål)

  [ Besnik Bleta ]
  * Translated using Weblate (Albanian)
  * Translated using Weblate (Albanian)

  [ nbenedek ]
  * matrix: Add fail2ban jail
  * privacy: Add new system app for popularity-contest

  [ Nikita Epifanov ]
  * Translated using Weblate (Russian)

  [ James Valleroy ]
  * locale: Update translation strings
  * doc: Fetch latest manual

 -- James Valleroy <jvalleroy@mailbox.org>  Mon, 10 Oct 2022 21:38:11 -0400

freedombox (22.21.1~bpo11+1) bullseye-backports; urgency=medium

  * Rebuild for bullseye-backports.

 -- James Valleroy <jvalleroy@mailbox.org>  Tue, 04 Oct 2022 07:29:36 -0400

freedombox (22.21.1) unstable; urgency=medium

  [ Andrij Mizyk ]
  * Translated using Weblate (Ukrainian)
  * Translated using Weblate (Ukrainian)

  [ Sunil Mohan Adapa ]
  * notification: Don't fail when formatting message strings

  [ 109247019824 ]
  * Translated using Weblate (Bulgarian)

 -- James Valleroy <jvalleroy@mailbox.org>  Sat, 01 Oct 2022 10:07:08 -0400

freedombox (22.21) unstable; urgency=medium

  [ ikmaak ]
  * Translated using Weblate (Danish)
  * Translated using Weblate (German)
  * Translated using Weblate (Spanish)
  * Translated using Weblate (French)
  * Translated using Weblate (Italian)
  * Translated using Weblate (Norwegian Bokmål)
  * Translated using Weblate (Dutch)
  * Translated using Weblate (Portuguese)
  * Translated using Weblate (Swedish)
  * Translated using Weblate (Russian)
  * Translated using Weblate (Polish)
  * Translated using Weblate (Persian)
  * Translated using Weblate (Indonesian)
  * Translated using Weblate (Czech)
  * Translated using Weblate (Ukrainian)
  * Translated using Weblate (Hungarian)
  * Translated using Weblate (Lithuanian)
  * Translated using Weblate (Slovenian)
  * Translated using Weblate (Bulgarian)
  * Translated using Weblate (Greek)
  * Translated using Weblate (Serbian)
  * Translated using Weblate (Albanian)
  * Translated using Weblate (Latvian)

  [ Oğuz Ersen ]
  * Translated using Weblate (Turkish)

  [ Andrij Mizyk ]
  * Translated using Weblate (Ukrainian)
  * Translated using Weblate (Ukrainian)
  * Translated using Weblate (Ukrainian)

  [ 109247019824 ]
  * Translated using Weblate (Bulgarian)
  * Translated using Weblate (Bulgarian)

  [ Besnik Bleta ]
  * Translated using Weblate (Albanian)

  [ James Valleroy ]
  * janus: Enable systemd sandboxing
  * janus: Allow AF_UNIX and AF_NETLINK
  * locale: Update translation strings
  * doc: Fetch latest manual
  * setup.py: Move distutils import after setuptools import

  [ nbenedek ]
  * wordpress: disable readme.html, xmlrpc.php, wp-cron.php
  * wordpress: Add fail2ban filter and jail
  * mediawiki: Add powered by freedombox logo

  [ Sunil Mohan Adapa ]
  * wordpress: Reload apache after app update
  * d/install: mediawiki: Install the new powered by file

  [ Michael Breidenbach ]
  * Translated using Weblate (Swedish)

 -- James Valleroy <jvalleroy@mailbox.org>  Mon, 26 Sep 2022 20:47:48 -0400

freedombox (22.20~bpo11+1) bullseye-backports; urgency=medium

  * Rebuild for bullseye-backports.

 -- James Valleroy <jvalleroy@mailbox.org>  Thu, 15 Sep 2022 19:56:50 -0400

freedombox (22.20) unstable; urgency=medium

  [ atilluF ]
  * Translated using Weblate (Italian)

  [ Burak Yavuz ]
  * Translated using Weblate (Turkish)

  [ Eric ]
  * Translated using Weblate (Chinese (Simplified))

  [ Jiří Podhorecký ]
  * Translated using Weblate (Czech)

  [ Veiko Aasa ]
  * tests: functional: Assert app is not installed after uninstallation
  * samba: Ignore mounted files when listing mounts
  * samba: Update client apps information

  [ Sunil Mohan Adapa ]
  * ejabberd: tests: functional: Ensure jsxc is installed
  * zoph: tests: functional: Simplify finding the form to submit
  * shaarli: tests: functional: Specify setup form submission button
  * ikiwiki: tests: functional: Find forms more accurately
  * gitweb: Use generic form template for create/edit repository
  * gitweb: tests: functional: Find forms more accurately
  * gitweb: Fix issue with page not refreshing during uninstall
  * calibre: tests: functional: Find forms more specifically
  * bepasty: Use generic form template for add password view
  * bepasty: tests: functional: Minor refactor for form submission
  * first_boot: tests: functional: Find form more specifically
  * sharing: tests: functional: Find forms more accurately
  * sso: tests: functional: Find forms more accurately
  * backups: Use generic form template for create and schedule views
  * backups: tests: functional: Find forms more accurately
  * templates: form: Specify a form class for use with functional tests
  * snapshot: tests: functional: Minor refactoring for form submission
  * wordpress: tests: functional: Find forms more specifically
  * users: tests: functional: Find forms more accurately
  * tests: functional: Force specifying form to submit more accurately
  * tests: functional: Wait for installation to complete fully

  [ James Valleroy ]
  * debian: Add Italian debconf translation (Closes: #1019157)
  * version: Compare Debian package version numbers
  * firewall: Allow upgrade from any version to 1.2.*
  * locale: Update translation strings
  * doc: Fetch latest manual

  [ Coucouf ]
  * Translated using Weblate (French)
  * Translated using Weblate (French)

  [ nbenedek ]
  * matrixsynapse: Allow matrix-synapse >= 1.65 to install successfully
  * d/maintscript: remove tahoe and mldonkey apache conf files

 -- James Valleroy <jvalleroy@mailbox.org>  Mon, 12 Sep 2022 21:07:14 -0400

freedombox (22.19~bpo11+1) bullseye-backports; urgency=medium

  * Rebuild for bullseye-backports.

 -- James Valleroy <jvalleroy@mailbox.org>  Tue, 06 Sep 2022 06:01:26 -0400

freedombox (22.19) unstable; urgency=medium

  [ James Valleroy ]
  * debian: Update Spanish translation template (Closes: #1017452)
  * avahi: Don't disable after tests
  * ejabberd: Set hostname for test that relies on it
  * upgrades: Add button to test dist-upgrade in development mode
  * Translated using Weblate (French)
  * janus: Convert action to privileged
  * janus: Handle upgrades to 1.0.*
  * upgrades: Hold janus during dist-upgrade
  * locale: Update translation strings
  * doc: Fetch latest manual

  [ Joseph Nuthalapati ]
  * tests: Make functional.is_available check faster

  [ nautilusx ]
  * Translated using Weblate (German)

  [ Maxime Leroy ]
  * Translated using Weblate (French)

  [ Burak Yavuz ]
  * Translated using Weblate (Turkish)

  [ Eric ]
  * Translated using Weblate (Chinese (Simplified))

  [ Andrij Mizyk ]
  * Translated using Weblate (Ukrainian)

  [ 109247019824 ]
  * Translated using Weblate (Bulgarian)

  [ Fioddor Superconcentrado ]
  * Translated using Weblate (Spanish)

  [ Jiří Podhorecký ]
  * Translated using Weblate (Czech)

  [ nbenedek ]
  * ttrss: add donation url
  * d/control: Break ufw as we use firewalld

  [ Veiko Aasa ]
  * container: Display help message when no args are passed
  * container: Show default values in command help

  [ Hugel ]
  * Translated using Weblate (Chinese (Simplified))

  [ Sunil Mohan Adapa ]
  * operation: Factor out template code into a separate file
  * operation: Show operations on app page in addition to setup page
  * package: Implement low-level methods for uninstalling
  * forms: Implement form for uninstallation
  * setup: Drop check for already running operation
  * app: Add API to uninstall an app
  * package: Implement uninstall in Package component
  * setup: Implement operation to uninstall an app
  * views: Implement a view to uninstall an app
  * app: Add a menu item to trigger uninstallation
  * tests: functional: Add install/uninstall test for all apps
  * backups: Use AppView for the main app page
  * diagnostics: Use AppView for app page
  * names: Use AppView for app page
  * networks: Use AppView for app page
  * power: Use AppView for app page
  * security: Use AppView for app page
  * snapshot: Use AppView for app page
  * letsencrypt: Use AppView for app page
  * tor: Use AppView and Operation for app page
  * jsxc: Allow disabling the app

 -- James Valleroy <jvalleroy@mailbox.org>  Mon, 29 Aug 2022 22:33:54 -0400

freedombox (22.18) unstable; urgency=medium

  [ Maxime Leroy ]
  * Translated using Weblate (French)

  [ ikmaak ]
  * Translated using Weblate (Dutch)

  [ Burak Yavuz ]
  * Translated using Weblate (Turkish)

  [ Jiří Podhorecký ]
  * Translated using Weblate (Czech)
  * Translated using Weblate (Czech)

  [ 109247019824 ]
  * Translated using Weblate (Bulgarian)

  [ nautilusx ]
  * Translated using Weblate (German)

  [ Andrij Mizyk ]
  * Translated using Weblate (Ukrainian)

  [ James Valleroy ]
  * networks: Remove DNSSEC diagnostics
  * locale: Update translation strings
  * doc: Fetch latest manual

  [ Cosmin Humeniuc ]
  * container: Add IdentitiesOnly option to SSH

  [ Veiko Aasa ]
  * container: Ignore flake8 error 'line too long' in bash script text
  * storage: Fix enumerating partitions without mount points

  [ Sunil Mohan Adapa ]
  * coturn: Fix link to ejabberd in description
  * notification: Pass full context when rendering body template
  * package: Run installation operation using app_id instead of module
  * operation: Add module to manage threaded operations
  * *: Make setup method part of App class for all apps
  * *: Add setup method on all apps that don't have it
  * *: Make force upgrading part of app rather than a module
  * app: Drop optimization that skips setup process
  * setup: Fix issue with immediate refresh after installation
  * *: Drop module level app property
  * setup: Drop setup_helper and use the new Operation API
  * setup: Allow starting installation when package manager is busy
  * backups: tests: Mark need for Django database during API tests
  * matrixsynapse: Fix showing the status messages
  * ejabberd: Fix showing the status messages
  * ssh: tests: functional: Keep service enabled after tests
  * sharing: tests: functional: Fix a flaky test by waiting
  * sharing: Add installing and enable/disable like other apps
  * wireguard: Fix module.app usage that is no longer available
  * doc: dev: Document previously undocumented components

 -- James Valleroy <jvalleroy@mailbox.org>  Mon, 15 Aug 2022 20:54:46 -0400

freedombox (22.17) unstable; urgency=medium

  [ ikmaak ]
  * Translated using Weblate (German)
  * Translated using Weblate (Dutch)

  [ Burak Yavuz ]
  * Translated using Weblate (Turkish)

  [ Eric ]
  * Translated using Weblate (Chinese (Simplified))

  [ Maxime Leroy ]
  * Translated using Weblate (French)

  [ nbenedek ]
  * wordpress: Don't install php-ssh2

  [ James Valleroy ]
  * help: Add "How can I help?" section to Contribute page
  * locale: Update translation strings
  * doc: Fetch latest manual

  [ Sunil Mohan Adapa ]
  * help: Update test for contribute view
  * help: tests: Fix about page test by mocking version calls

 -- James Valleroy <jvalleroy@mailbox.org>  Mon, 01 Aug 2022 21:01:41 -0400

freedombox (22.16) unstable; urgency=medium

  [ Eric ]
  * Translated using Weblate (Chinese (Simplified))

  [ Andrij Mizyk ]
  * Translated using Weblate (Ukrainian)

  [ 109247019824 ]
  * Translated using Weblate (Bulgarian)
  * Translated using Weblate (Bulgarian)
  * Translated using Weblate (Bulgarian)
  * Translated using Weblate (Bulgarian)

  [ Maxime Leroy ]
  * Translated using Weblate (French)
  * Translated using Weblate (French)

  [ Nikita Epifanov ]
  * Translated using Weblate (Russian)
  * Translated using Weblate (Russian)

  [ Sunil Mohan Adapa ]
  * cockpit: Depend on apache and setup after it
  * privoxy: Use privileged decorator for actions
  * cockpit: Reconfigure to allow any origin
  * cockpit: Use decorator for privileged actions
  * rssbridge: Whitelist all bridges by default
  * rssbridge: Add functional tests
  * apache: Merge old configuration files into a better location
  * apache: Also configure to serve on /freedombox
  * apache: Redirect all logs to systemd journal
  * config: Add option to set logging mode: none/volatile/persistent
  * config: Set volatile logging by default
  * roundcube: Configure to log to journald
  * roundcube: Use privileged to simplify actions

  [ nbenedek ]
  * privoxy: Restrict to private IPs, prevent access over the internet
  * rssbridge: New app to generate RSS feeds for websites
  * roundcube: Add fail2ban jail

  [ Veiko Aasa ]
  * gitweb: Switch default branch name to main for new repositories

  [ James Valleroy ]
  * janus: Change short description to "Video Room"
  * rssbridge: Fix flake8 errors
  * debian: Update copyright year
  * debian: Follows policy version 4.6.1
  * locale: Update translation strings
  * doc: Fetch latest manual

 -- James Valleroy <jvalleroy@mailbox.org>  Mon, 18 Jul 2022 20:50:09 -0400

freedombox (22.15~bpo11+1) bullseye-backports; urgency=medium

  * Rebuild for bullseye-backports.

 -- James Valleroy <jvalleroy@mailbox.org>  Fri, 08 Jul 2022 07:36:25 -0400

freedombox (22.15) unstable; urgency=medium

  [ nbenedek ]
  * mediawiki: Remove Buster specific code not needed in Bullseye
  * mediawiki: Remove wgLogo as it is not needed in Bullseye
  * mediawiki: Add regex validator to the domain field
  * users: create home directories for newly created users

  [ Nikita Epifanov ]
  * Translated using Weblate (Russian)

  [ 109247019824 ]
  * Translated using Weblate (Bulgarian)

  [ Joseph Nuthalapati ]
  * tests: functional: Simplify GitLabCI configuration
  * ci: Use compatible versions of Selenium and Splinter

  [ Artem ]
  * Translated using Weblate (Ukrainian)

  [ Guillermo Lopez Alejos ]
  * backups: Add options to keep sshfs shares responsive
  * backups: Unmount repositories before and after backup

  [ James Valleroy ]
  * upgrades: Re-add workaround for grub
  * upgrades: Hold packages one at a time
  * datetime: Fix typo from pylint fix
  * locale: Update translation strings
  * doc: Fetch latest manual

  [ Sunil Mohan Adapa ]
  * *: pylint: Explicitly specify encoding when open a file
  * *: pylint: Suppress unused argument warnings
  * *: pylint: Don't inherit from 'object'
  * *: pylint: Avoid calling super() with arguments
  * *: pylint: Drop unnecessary 'pass' statements
  * pyproject.toml: Ignore some refactoring messages with pylint
  * static: js: css: Make multiple select fields work with Django 4.0
  * views: Add a comment about change in Django 4.0

  [ Andrij Mizyk ]
  * Translated using Weblate (Ukrainian)

 -- James Valleroy <jvalleroy@mailbox.org>  Mon, 04 Jul 2022 21:30:09 -0400

freedombox (22.14.1~bpo11+1) bullseye-backports; urgency=medium

  * Rebuild for bullseye-backports.

 -- James Valleroy <jvalleroy@mailbox.org>  Tue, 28 Jun 2022 06:57:29 -0400

freedombox (22.14.1) unstable; urgency=medium

  [ ikmaak ]
  * Translated using Weblate (German)
  * Translated using Weblate (Dutch)

  [ Burak Yavuz ]
  * Translated using Weblate (Turkish)

  [ Eric ]
  * Translated using Weblate (Chinese (Simplified))

  [ 109247019824 ]
  * Translated using Weblate (Bulgarian)

  [ Sunil Mohan Adapa ]
  * matrixsynapse: Allow new dependency to be installed from backports
  * mumble: Use privileged decorator for superuser actions
  * actions: Note that privileged actions can't output to stdout
  * mumble: Backup/restore the configuration file
  * mumble: Don't set the root channel name unless it is changed
  * mumble: tests: Add functional tests for setting the passwords

  [ Jiří Podhorecký ]
  * Translated using Weblate (Czech)

  [ James Valleroy ]
  * doc: Fetch latest manual

 -- James Valleroy <jvalleroy@mailbox.org>  Mon, 27 Jun 2022 07:13:07 -0400

freedombox (22.14~bpo11+1) bullseye-backports; urgency=medium

  * Rebuild for bullseye-backports.

 -- James Valleroy <jvalleroy@mailbox.org>  Thu, 23 Jun 2022 18:14:59 -0400

freedombox (22.14) unstable; urgency=medium

  [ ikmaak ]
  * Translated using Weblate (German)
  * Translated using Weblate (Dutch)

  [ Burak Yavuz ]
  * Translated using Weblate (Turkish)

  [ Eric ]
  * Translated using Weblate (Chinese (Simplified))

  [ Jiří Podhorecký ]
  * Translated using Weblate (Czech)

  [ 109247019824 ]
  * Translated using Weblate (Bulgarian)
  * Translated using Weblate (Bulgarian)

  [ Nikita Epifanov ]
  * Translated using Weblate (Russian)

  [ Coucouf ]
  * Translated using Weblate (French)

  [ schiriki ]
  * Add char field to set a password that is required to join the server

  [ nbenedek ]
  * janus: improve description about coturn
  * mediawiki: Add option to change the site name

  [ Sunil Mohan Adapa ]
  * translation: Don't use session for storing lang pref in Django 4.0
  * users: Fix deleting user LDAP entry with Django 4.0
  * ejabberd: Make localhost disabled option in domain selection
  * actions: Add a decorator for marking superuser actions
  * doc: dev: Use and recommend new privileged actions
  * transmission: Simplify actions using the privileged decorator
  * ejabberd: Revert changes to always keep localhost (aa5b1cea126d37)

  [ James Valleroy ]
  * tests: Add a dummy parameter for middlewares
  * ejabberd: Automatically use coturn
  * ejabberd: Add multi-select form for domains
  * locale: Update translation strings
  * doc: Fetch latest manual

 -- James Valleroy <jvalleroy@mailbox.org>  Mon, 20 Jun 2022 20:52:22 -0400

freedombox (22.13~bpo11+1) bullseye-backports; urgency=medium

  * Rebuild for bullseye-backports.

 -- James Valleroy <jvalleroy@mailbox.org>  Fri, 10 Jun 2022 07:09:29 -0400

freedombox (22.13) unstable; urgency=medium

  [ D āvis ]
  * Added translation using Weblate (Latvian)

  [ ikmaak ]
  * Translated using Weblate (German)
  * Translated using Weblate (Dutch)

  [ Burak Yavuz ]
  * Translated using Weblate (Turkish)

  [ Eric ]
  * Translated using Weblate (Chinese (Simplified))

  [ 109247019824 ]
  * Translated using Weblate (Bulgarian)
  * Translated using Weblate (Bulgarian)

  [ Benedek Nagy ]
  * transmission: Add redirects to avoid 409 conflict

  [ Joseph Nuthalapati ]
  * tests: functional: Integrate into Salsa CI
  * tests: functional: Add jobs for bullseye-backports

  [ Michael Breidenbach ]
  * Translated using Weblate (Swedish)

  [ Jiří Podhorecký ]
  * Translated using Weblate (Czech)

  [ Sunil Mohan Adapa ]
  * wordpress: Allow installing/updating plugins and themes
  * wordpress: tests: Fix writing title for new post in newer versions
  * email: Add description about ISP and domain limitations
  * email: Make app available for all users (even without advanced flag)

  [ Kolja Gorter ]
  * Add function to change root chanel name of mumble server

  [ Nikita Epifanov ]
  * Translated using Weblate (Russian)

  [ James Valleroy ]
  * wordpress: tests: Continue past language selection screen
  * janus: Add new app for lightweight WebRTC server
  * locale: Update translation strings
  * doc: Fetch latest manual

 -- James Valleroy <jvalleroy@mailbox.org>  Mon, 06 Jun 2022 21:59:34 -0400

freedombox (22.12~bpo11+1) bullseye-backports; urgency=medium

  * Rebuild for bullseye-backports.

 -- James Valleroy <jvalleroy@mailbox.org>  Thu, 26 May 2022 07:35:30 -0400

freedombox (22.12) unstable; urgency=medium

  [ Benedek Nagy ]
  * mediawiki: Add stricter sandbox rules for jobrunner service
  * mediawiki: Serve hidden service over http for .onion domains
  * tt-rss: Fix description about user access
  * ssh, bind: Show 'Learn More...' links

  [ ikmaak ]
  * Translated using Weblate (German)
  * Translated using Weblate (Dutch)

  [ John Doe ]
  * Translated using Weblate (French)

  [ Burak Yavuz ]
  * Translated using Weblate (Turkish)

  [ Eric ]
  * Translated using Weblate (Chinese (Simplified))

  [ 109247019824 ]
  * Translated using Weblate (Bulgarian)

  [ Asle Næss ]
  * Translated using Weblate (Norwegian Bokmål)
  * Translated using Weblate (Norwegian Bokmål)

  [ Petter Reinholdtsen ]
  * Translated using Weblate (Norwegian Bokmål)

  [ Sunil Mohan Adapa ]
  * apache: Allow URL diagnostics to work with redirects
  * mediawiki: Fix URL diagnostics with redirects involved
  * frontpage: Reuse app header template for showing app description
  * frontpage: Allow showing links to manual pages
  * *: Show Learn More... links in frontpage with description
  * firewall: Show service name in port forwarding info table
  * tor: Show port forwarding information in consistent way

  [ Jiří Podhorecký ]
  * Translated using Weblate (Czech)

  [ James Valleroy ]
  * locale: Update translation strings
  * doc: Fetch latest manual

 -- James Valleroy <jvalleroy@mailbox.org>  Mon, 23 May 2022 20:48:11 -0400

freedombox (22.11~bpo11+1) bullseye-backports; urgency=medium

  * Rebuild for bullseye-backports.

 -- James Valleroy <jvalleroy@mailbox.org>  Fri, 13 May 2022 12:23:40 -0400

freedombox (22.11) unstable; urgency=medium

  [ Veiko Aasa ]
  * samba: Fix functional tests when user is not logged in at start

  [ Nikita Epifanov ]
  * Translated using Weblate (Russian)

  [ Benedek Nagy ]
  * transmission: Improve description
  * mediawiki: Check if admin password is at least 10 characters long

  [ Petter Reinholdtsen ]
  * Translated using Weblate (Norwegian Bokmål)

  [ Joseph Nuthalapati ]
  * tests: functional: Get rid of dependency on xvfb
  * HACKING: Improve documentation on how to run tests

  [ Sunil Mohan Adapa ]
  * container: Show executed commands when setting up/running tests
  * email: Fix userdb lookups with LDAP
  * mediawiki: Handle password rejection from MediaWiki
  * matrixsynapse: Allow new dependencies to be installed from backports

  [ Andrij Mizyk ]
  * Translated using Weblate (Ukrainian)

  [ 109247019824 ]
  * Translated using Weblate (Bulgarian)
  * Translated using Weblate (Bulgarian)

  [ Coucouf ]
  * Translated using Weblate (French)

  [ ikmaak ]
  * Translated using Weblate (Danish)
  * Translated using Weblate (Polish)
  * Translated using Weblate (Ukrainian)
  * Translated using Weblate (Hungarian)

  [ James Valleroy ]
  * locale: Update translation strings
  * doc: Fetch latest manual

 -- James Valleroy <jvalleroy@mailbox.org>  Mon, 09 May 2022 22:36:05 -0400

freedombox (22.10~bpo11+1) bullseye-backports; urgency=medium

  * Rebuild for bullseye-backports.

 -- James Valleroy <jvalleroy@mailbox.org>  Fri, 29 Apr 2022 07:06:04 -0400

freedombox (22.10) unstable; urgency=medium

  [ Nikita Epifanov ]
  * Translated using Weblate (Russian)

  [ Burak Yavuz ]
  * Translated using Weblate (Turkish)

  [ Luna Jernberg ]
  * Translated using Weblate (Swedish)

  [ Jiří Podhorecký ]
  * Translated using Weblate (Czech)

  [ 109247019824 ]
  * Translated using Weblate (Bulgarian)

  [ Giannis ]
  * Translated using Weblate (Greek)

  [ Benedek Nagy ]
  * sharing: put file path between quotation marks

  [ Sunil Mohan Adapa ]
  * sharing: Allow double quotes in path strings

  [ ikmaak ]
  * Translated using Weblate (German)
  * Translated using Weblate (Dutch)

  [ James Valleroy ]
  * doc: Fetch latest manual

 -- James Valleroy <jvalleroy@mailbox.org>  Mon, 25 Apr 2022 20:47:52 -0400

freedombox (22.9~bpo11+1) bullseye-backports; urgency=medium

  * Rebuild for bullseye-backports.

 -- James Valleroy <jvalleroy@mailbox.org>  Fri, 15 Apr 2022 07:29:23 -0400

freedombox (22.9) unstable; urgency=medium

  [ abidin toumi ]
  * Added translation using Weblate (Arabic)
  * Translated using Weblate (Arabic)

  [ ikmaak ]
  * Translated using Weblate (German)
  * Translated using Weblate (Dutch)

  [ Oğuz Ersen ]
  * Translated using Weblate (Turkish)

  [ Jiří Podhorecký ]
  * Translated using Weblate (Czech)

  [ Benedek Nagy ]
  * Translated using Weblate (Hungarian)
  * plinth: Add forum to footer

  [ 109247019824 ]
  * Translated using Weblate (Bulgarian)

  [ Coucouf ]
  * Translated using Weblate (French)

  [ Paul Lettich ]
  * Translated using Weblate (German)

  [ James Valleroy ]
  * package: Add package expressions
  * package: Use package expressions in Packages component
  * package: Fail diagnostic when not able to resolve
  * minetest: Allow alternate name for 3d armor mod
  * package: Fix comment and type annotations
  * upgrades: Use python3-typing-extensions from bullseye-backports
  * upgrades: Split Explanation line
  * locale: Update translation strings
  * doc: Fetch latest manual

  [ Sunil Mohan Adapa ]
  * package: Update package expression API and fix regressions

  [ Aurélien Couderc ]
  * Fix description of the validation rule for calibre library names so it
    actually matches the pattern

 -- James Valleroy <jvalleroy@mailbox.org>  Mon, 11 Apr 2022 20:29:12 -0400

freedombox (22.8~bpo11+1) bullseye-backports; urgency=medium

  * Rebuild for bullseye-backports.

 -- James Valleroy <jvalleroy@mailbox.org>  Thu, 31 Mar 2022 12:11:26 -0400

freedombox (22.8) unstable; urgency=medium

  [ Coucouf ]
  * Translated using Weblate (French)

  [ Павел Протасов ]
  * Translated using Weblate (Russian)

  [ Nikita Epifanov ]
  * Translated using Weblate (Russian)

  [ Benedek Nagy ]
  * ikiwiki: add packages that are necessary for apt-get install
  * calibre: explain correct name format for new library

  [ Ma Yong ]
  * Translated using Weblate (Chinese (Simplified))
  * Translated using Weblate (Chinese (Simplified))

  [ Eric ]
  * Translated using Weblate (Chinese (Simplified))

  [ James Valleroy ]
  * upgrades: Allow backports from src:freedombox
  * locale: Update translation strings
  * doc: Fetch latest manual

  [ Jim Gregory ]
  * network: Fix showing wifi connection

 -- James Valleroy <jvalleroy@mailbox.org>  Mon, 28 Mar 2022 20:30:00 -0400

freedombox (22.7~bpo11+1) bullseye-backports; urgency=medium

  * Rebuild for bullseye-backports.

 -- James Valleroy <jvalleroy@mailbox.org>  Thu, 17 Mar 2022 17:22:21 -0400

freedombox (22.7) unstable; urgency=medium

  [ Nathaniel Ramos Alexander ]
  * Translated using Weblate (Spanish)

  [ Benedek Nagy ]
  * Translated using Weblate (Hungarian)

  [ ButterflyOfFire ]
  * Translated using Weblate (French)

  [ James Valleroy ]
  * doc: Fetch latest manual

 -- James Valleroy <jvalleroy@mailbox.org>  Mon, 14 Mar 2022 20:30:20 -0400

freedombox (22.6.1~bpo11+1) bullseye-backports; urgency=medium

  * Rebuild for bullseye-backports.

 -- James Valleroy <jvalleroy@mailbox.org>  Tue, 08 Mar 2022 08:01:37 -0500

freedombox (22.6.1) unstable; urgency=medium

  [ Johannes Keyser ]
  * Translated using Weblate (German)

  [ ikmaak ]
  * Translated using Weblate (Dutch)
  * Translated using Weblate (Dutch)

  [ Burak Yavuz ]
  * Translated using Weblate (Turkish)

  [ Eric ]
  * Translated using Weblate (Chinese (Simplified))

  [ Jiří Podhorecký ]
  * Translated using Weblate (Czech)

  [ 109247019824 ]
  * Translated using Weblate (Bulgarian)

 -- James Valleroy <jvalleroy@mailbox.org>  Sun, 06 Mar 2022 06:25:27 -0500

freedombox (22.6) unstable; urgency=medium

  [ ikmaak ]
  * Translated using Weblate (German)
  * Translated using Weblate (Dutch)

  [ Burak Yavuz ]
  * Translated using Weblate (Turkish)

  [ Nikita Epifanov ]
  * Translated using Weblate (Russian)

  [ Eric ]
  * Translated using Weblate (Chinese (Simplified))

  [ Andrij Mizyk ]
  * Translated using Weblate (Ukrainian)

  [ Michael Breidenbach ]
  * Translated using Weblate (Swedish)

  [ Jiří Podhorecký ]
  * Translated using Weblate (Czech)

  [ Sripath Roy Koganti ]
  * Translated using Weblate (Telugu)

  [ Hemchand Pidikiti ]
  * Translated using Weblate (Telugu)

  [ Revolutioners ]
  * Translated using Weblate (Telugu)

  [ Anusha.chennamsetti ]
  * Translated using Weblate (Telugu)

  [ Rohith ]
  * Translated using Weblate (Telugu)

  [ B Rohit ]
  * Translated using Weblate (Telugu)

  [ Sk Abdulaziz ]
  * Translated using Weblate (Telugu)

  [ Prudhvi varma ]
  * Translated using Weblate (Telugu)

  [ Lavanya Duddukuri ]
  * Translated using Weblate (Telugu)

  [ Revathi Pathiwada ]
  * Translated using Weblate (Telugu)

  [ Rushi Puttigumpala ]
  * Translated using Weblate (Telugu)

  [ Kotagiri Hardik Sai ]
  * Translated using Weblate (Telugu)

  [ Andhavarapu vamsi ]
  * Translated using Weblate (Telugu)

  [ VANTIPALLI HARINI DEVI ]
  * Translated using Weblate (Telugu)

  [ Mupparthi Rema Sharanya ]
  * Translated using Weblate (Telugu)

  [ Nishmitha Undavalli ]
  * Translated using Weblate (Telugu)

  [ l. Mamatha sahithi ]
  * Translated using Weblate (Telugu)

  [ N SIRI HARSHITHA ]
  * Translated using Weblate (Telugu)

  [ Sainadh Pragada ]
  * Translated using Weblate (Telugu)

  [ Kesava Manikanta ]
  * Translated using Weblate (Telugu)

  [ Padilam Sairam ]
  * Translated using Weblate (Telugu)

  [ Benedek Nagy ]
  * minidlna: add iOS VLC client
  * samba: add iOS VLC client
  * Translated using Weblate (Hungarian)

  [ James Valleroy ]
  * Translated using Weblate (Telugu)
  * locale: Update translation strings
  * doc: Fetch latest manual

  [ 109247019824 ]
  * Translated using Weblate (Bulgarian)

  [ Sunil Mohan Adapa ]
  * email_server: List all listening ports of the daemons
  * email_server: Update donation URL to rspamd donation URL
  * email_server: Update short description
  * email_server: Add front page shortcut, update name and description
  * email: Rename app from email_server to email
  * email: Drop X-Robots-Tag on the auto-configuration URL
  * email: Backup/restore aliases and mailboxes
  * email: rspamd: Simplify installing configuration
  * email: Tweak client auto-configuration file
  * email: Drop unused Apache include freedombox-robots.conf
  * email: Simplify modifying headers proxied to rspamd web UI
  * email: Depend on and run redis server
  * email: Open firewall port for managesieve protocol
  * email: Narrowly match just rspamd's spam header
  * email: Add more special-use IMAP folders, set autoexpunge to 60days
  * email: Simplify setting milter configuration and running sievec
  * email: Drop special handling for reserved TLDs
  * email: Drop special handling for outbound filtering
  * email: Remove override for local addresses
  * email: Setup rspamd configuration to include FreedomBox config
  * email: Add basic functional tests
  * email: Add backup/restore component
  * email: Simplify setting up postfix
  * email: Drop unused diagnosis module
  * email: Minor indentation and docstring changes
  * email: Set an icon from Tango project
  * email: dkim: Implement setting up DKIM signing keys
  * email: dns: Show table for desired DNS entries
  * email: Enable as an advanced app
  * email: aliases: Drop ability to enable/disable aliases
  * email: Add shortcut for non-admin users to manage their aliases
  * email: Drop mentions of clamav as it is too memory intensive
  * email: Rename audit module to privileged
  * email: Drop use of mutex for postfix configuration operations
  * email: Simplify and rename postfix configuration module
  * email: Drop unused utility method for logging
  * email: Name module ldap to postfix
  * email: Drop postfix and dovecot LDAP packages
  * email: Drop atomic writing to a file
  * email: Update module docstrings
  * email: Use the term 'setup' rather than 'repair' for consistency
  * email: Don't start disabled daemons when setup is re-run
  * email: Implement adding common aliases for first admin user
  * email: Add various documentation links for future readability
  * email: postfix: Fix priority for authentication directives
  * email: aliases: Minor refactoring to form validation
  * email: clients: Make Thunderbird URLs language independent
  * email: Allow re-running setup
  * email: postfix: use inline map for TLS SNI maps
  * email: rspamd: Log to journald via syslog
  * email: Revert to LDAP auth as pam does not allow non-admin users
  * email: Fix issue with certs not being available
  * dynamicdns: Fix adding null domain into configuration

 -- James Valleroy <jvalleroy@mailbox.org>  Wed, 02 Mar 2022 08:44:45 -0500

freedombox (22.5~bpo11+1) bullseye-backports; urgency=medium

  * Rebuild for bullseye-backports.

 -- James Valleroy <jvalleroy@mailbox.org>  Fri, 18 Feb 2022 19:39:47 -0500

freedombox (22.5) unstable; urgency=medium

  [ ikmaak ]
  * Translated using Weblate (German)
  * Translated using Weblate (Dutch)

  [ Burak Yavuz ]
  * Translated using Weblate (Turkish)

  [ Eric ]
  * Translated using Weblate (Chinese (Simplified))

  [ Joseph Nuthalapati ]
  * tests: functional: Add plugin for HTML reports

  [ Besnik Bleta ]
  * Translated using Weblate (Albanian)
  * Translated using Weblate (Albanian)
  * Translated using Weblate (Albanian)

  [ Jaime Marquínez Ferrándiz ]
  * Translated using Weblate (Spanish)

  [ Michael Breidenbach ]
  * Translated using Weblate (Swedish)

  [ Nikita Epifanov ]
  * Translated using Weblate (Russian)

  [ Jiří Podhorecký ]
  * Translated using Weblate (Czech)

  [ Andrij Mizyk ]
  * Translated using Weblate (Ukrainian)

  [ Benedek Nagy ]
  * Translated using Weblate (Hungarian)
  * Translated using Weblate (Hungarian)
  * tt-rss: Restrict access to `feed-reader` group in "/tt-rss-app"

  [ James Valleroy ]
  * dynamicdns: Replace ez-ipupdate
  * locale: Update translation strings
  * doc: Fetch latest manual

  [ Sunil Mohan Adapa ]
  * dynamicdns: Drop about page and merge into description
  * dynamicdns: Drop tabs and use single page
  * dynamicdns: Drop NAT detection as it is no longer used
  * app: Add component to store enabled state of an app in kvstore
  * backups: Implement backup/restore of key/value settings
  * dynamicdns: Rewrite configuration handling and update using URL
  * users: Fix typo in description
  * minetest: Reduce the number of configuration update messages

  [ 109247019824 ]
  * Translated using Weblate (Bulgarian)
  * Translated using Weblate (Bulgarian)

 -- James Valleroy <jvalleroy@mailbox.org>  Mon, 14 Feb 2022 20:41:06 -0500

freedombox (22.4~bpo11+1) bullseye-backports; urgency=medium

  * Rebuild for bullseye-backports.

 -- James Valleroy <jvalleroy@mailbox.org>  Thu, 03 Feb 2022 06:21:18 -0500

freedombox (22.4) unstable; urgency=medium

  [ ikmaak ]
  * Translated using Weblate (German)
  * Translated using Weblate (Dutch)

  [ Benedek Nagy ]
  * shaarli: Add android app to description
  * apache: Don't redirect to HTTPS for .onion domains
  * matrixsynapse: Add FluffyChat to client list
  * power: Add a link to power app in the system menu
  * Translated using Weblate (Hungarian)

  [ Sunil Mohan Adapa ]
  * mldonkey: Drop app not available in Debian Bullseye and Bookworm
  * tests: functional: Implement a workaround for issue with screenshots
  * wordpress: tests: functional: Add missing marks on tests
  * tests: functional: Set default screenshots dir as ./screenshots
  * doc: Fail when downloading images from Debian wiki fails
  * cockpit: Explicitly redirect to HTTPS as needed for WebSockets
  * apache: Don't set HSTS for .onion domain
  * wireguard: tests: Add functional tests
  * snapshots: Clarify that snapshots are take during updates too
  * coturn: Use wildcard listening address to fix startup issues
  * sso, users: Redirect to home page after logout
  * users: Clarify help message for authorization password
  * HACKING: Stop using setup.py as a way to run tests
  * email_server: Drop some unused code
  * roundcube: Add setting for local connection only
  * email_server: Drop showing diagnostics/repair and roundcube config

  [ James Valleroy ]
  * .gitignore: Add screenshots/
  * shaarli: Add backup component
  * shaarli: Add functional test
  * shaarli: Test adding a bookmark
  * locale: Update translation strings
  * doc: Fetch latest manual

  [ Coucouf ]
  * Translated using Weblate (French)

  [ 109247019824 ]
  * Translated using Weblate (Bulgarian)

  [ Michael Breidenbach ]
  * Translated using Weblate (Swedish)

  [ Nikita Epifanov ]
  * Translated using Weblate (Russian)

  [ Andrij Mizyk ]
  * Translated using Weblate (Ukrainian)

 -- James Valleroy <jvalleroy@mailbox.org>  Mon, 31 Jan 2022 20:04:57 -0500

freedombox (22.3~bpo11+1) bullseye-backports; urgency=medium

  * Rebuild for bullseye-backports.

 -- James Valleroy <jvalleroy@mailbox.org>  Thu, 20 Jan 2022 07:36:42 -0500

freedombox (22.3) unstable; urgency=medium

  [ nautilusx ]
  * Translated using Weblate (German)

  [ ikmaak ]
  * Translated using Weblate (Dutch)

  [ Burak Yavuz ]
  * Translated using Weblate (Turkish)

  [ Eric ]
  * Translated using Weblate (Chinese (Simplified))

  [ Benedek Nagy ]
  * tt-rss: Allow published articles to be publicly available
  * Translated using Weblate (Hungarian)

  [ Jiří Podhorecký ]
  * Translated using Weblate (Czech)

  [ Sunil Mohan Adapa ]
  * container: Avoid a warning that interactive mode is intended
  * sso: Add missing captcha/rate limiting on SSO login
  * sso: Adjust URL to CAPTCHA page needed by Django security fix
  * upgrades: Allow matrix's new dependency to be installed
  * tests: functional: Fix setting domain name with active notifications
  * help: tests: Fix functional test to check for status logs

  [ James Valleroy ]
  * doc: Fetch latest manual

 -- James Valleroy <jvalleroy@mailbox.org>  Mon, 17 Jan 2022 20:17:22 -0500

freedombox (22.2~bpo11+1) bullseye-backports; urgency=medium

  * Rebuild for bullseye-backports.

 -- James Valleroy <jvalleroy@mailbox.org>  Fri, 14 Jan 2022 10:39:38 -0500

freedombox (22.2) unstable; urgency=medium

  [ Dietmar ]
  * Translated using Weblate (German)
  * Translated using Weblate (Italian)

  [ ikmaak ]
  * Translated using Weblate (Dutch)

  [ Burak Yavuz ]
  * Translated using Weblate (Turkish)

  [ Eric ]
  * Translated using Weblate (Chinese (Simplified))

  [ Benedek Nagy ]
  * Translated using Weblate (Hungarian)
  * Translated using Weblate (Hungarian)
  * wireguard: Fix spelling
  * transmission: Fix capitalization
  * openvpn: Add link to IOS app
  * mumble: Change description to include iOS client app
  * radicale: Update Thunderbird URLs
  * i2p: Fix grammar in description
  * backups: Correct spelling of encryption protocols
  * networks: Fix reference to an option

  [ Jiří Podhorecký ]
  * Translated using Weblate (Czech)

  [ Johannes Keyser ]
  * Translated using Weblate (German)

  [ Michael Breidenbach ]
  * Translated using Weblate (Swedish)

  [ Sunil Mohan Adapa ]
  * help: Fix failing setup when manual directory is not available
  * debian, setup.py: Add dependency on python3-tomli
  * ikiwiki: Initialize shortcuts during post-init setup

  [ James Valleroy ]
  * locale: Update translation strings

 -- James Valleroy <jvalleroy@mailbox.org>  Tue, 11 Jan 2022 20:09:59 -0500

freedombox (22.1) unstable; urgency=medium

  [ ikmaak ]
  * Translated using Weblate (Dutch)
  * Translated using Weblate (Dutch)

  [ Benedek Nagy ]
  * Translated using Weblate (Hungarian)

  [ pesder ]
  * Translated using Weblate (Chinese (Traditional))

  [ James Valleroy ]
  * Translated using Weblate (Hungarian)
  * Translated using Weblate (Hungarian)
  * backups: Capitalize 'SSH' in template
  * config, upgrades: Specify submit button for tests
  * locale: Update translation strings
  * doc: Fetch latest manual

  [ Sunil Mohan Adapa ]
  * upgrades: Relabel from 'Update' to 'Software Update'
  * datetime: Explicitly list systemd-timesyncd as a dependency
  * storage: Skip tests if not enough disk space is available
  * package: Add diagnostic to check if a package is the latest version

  [ Petter Reinholdtsen ]
  * Translated using Weblate (Norwegian Bokmål)

  [ Michael Breidenbach ]
  * Translated using Weblate (Swedish)

  [ Jiří Podhorecký ]
  * Translated using Weblate (Czech)

  [ Fioddor Superconcentrado ]
  * Translated using Weblate (Spanish)

 -- James Valleroy <jvalleroy@mailbox.org>  Mon, 03 Jan 2022 19:51:35 -0500

freedombox (21.16~bpo11+1) bullseye-backports; urgency=medium

  * Rebuild for bullseye-backports.

 -- James Valleroy <jvalleroy@mailbox.org>  Thu, 23 Dec 2021 13:05:31 -0500

freedombox (21.16) unstable; urgency=medium

  [ Burak Yavuz ]
  * Translated using Weblate (Turkish)

  [ Johannes Keyser ]
  * Translated using Weblate (German)

  [ Joseph Nuthalapati ]
  * tests: Fix app name in pytest.skip statement
  * cockpit: Make 'name' optional in Signal handlers
  * ejabberd: Make name option in Signal handlers
  * tests: functional: Skip MLDonkey app
  * monkeysphere: Drop app as it is not being used
  * diaspora: Drop app that was never finished.
  * tahoe-lafs: Drop app as it is not being used

  [ Sunil Mohan Adapa ]
  * roundcube: Allow upgrades using configuration file prompts
  * letsencrypt: Handle cert setup when an app wants all domains
  * email_server: Include postfix package in packages list
  * email_server: Fix issue with handling domain removal
  * email_server: Re-implement TLS configuration
  * email_server: Adjust TLS configuration parameters
  * email_server: Rename dovecot TLS configuration file for consistency
  * datetime: Fix checking when timesyncd will run on a system

  [ Coucouf ]
  * Translated using Weblate (French)

  [ Eric ]
  * Translated using Weblate (Chinese (Simplified))
  * Translated using Weblate (Chinese (Simplified))

  [ Jiří Podhorecký ]
  * Translated using Weblate (Czech)
  * Translated using Weblate (Czech)

  [ pesder ]
  * Translated using Weblate (Chinese (Traditional))
  * Translated using Weblate (Chinese (Traditional))

  [ Michael Breidenbach ]
  * Translated using Weblate (Swedish)

  [ James Valleroy ]
  * upgrades: Refactor dist upgrade process
  * upgrades: Cleanup dist upgrade steps specific to bullseye release
  * upgrades: Add type annotations to action
  * pyproject: Add domain marker
  * locale: Update translation strings
  * doc: Fetch latest manual

 -- James Valleroy <jvalleroy@mailbox.org>  Mon, 20 Dec 2021 20:58:00 -0500

freedombox (21.15~bpo11+1) bullseye-backports; urgency=medium

  * Rebuild for bullseye-backports.

 -- James Valleroy <jvalleroy@mailbox.org>  Fri, 10 Dec 2021 06:19:20 -0500

freedombox (21.15) unstable; urgency=medium

  [ trendspotter ]
  * Translated using Weblate (Czech)

  [ James Valleroy ]
  * shaarli: Enable app
  * tests: Add 'domain' mark for apps that add/remove domains
  * locale: Update translation strings
  * doc: Fetch latest manual

  [ Petter Reinholdtsen ]
  * Translated using Weblate (Norwegian Bokmål)

  [ Sunil Mohan Adapa ]
  * dynamicdns: Update URLs to the new dynamic DNS server
  * firewall: Allow configuration upgrade to version 1.0.x
  * *: Drop unused manual_page at module level
  * app: Introduce API to setup an app
  * package: Add parameter to specify skipping package recommendations
  * package: Implement installing packages in the component
  * actions: Get list of packages from Packages components
  * security: Get the list of packages from Packages component
  * *: Drop use of managed_packages and rely on Packages component
  * doc/dev: Update documentation to not refer to managed_packages
  * actions/service: Drop unused list action
  * bind: Drop alias handling unnecessary in >= Bullseye
  * security: Drop use of managed_services in security report
  * daemon: Add new component to hold information about related daemons
  * actions/service: Drop use of managed_services for Daemon component
  * *: Drop use of managed_services, rely on Daemon component
  * doc/dev: Remove mention of managed_services
  * actions/letsencrypt: Drop use of managed_paths and use LE component
  * *: Drop use of unnecessary managed_paths
  * doc/dev: Drop discussion on managed_paths
  * package: Introduce component API for package conflicts
  * *: Drop module level package_conflicts and use component API
  * packages: Move checking for unavailable packages to component
  * app: Introduce API for managing setup state of the app
  * doc/dev: Remove outdated reference to init() at module level
  * *: Use the App's state management API
  * setup: Drop unused API for app's state management
  * *: Drop use of module level is_essential flag
  * *: Drop use of module level version
  * middleware, views: Reduce use of setup_helper
  * web_server: Drop use of loaded_modules and use App.list
  * first_boot: Drop use of loaded_modules and use App.list
  * security: Drop use of loaded_modules and use App.list
  * main: List apps instead of modules
  * setup: Run setup on apps instead of modules
  * setup: List dependencies for apps instead of modules
  * setup: Use apps instead of modules to determine running first setup
  * setup: Work on apps instead of modules for force upgrade
  * module_loader, app: Move app init to app module
  * *: Drop module level depends declaration
  * doc/dev: Drop reference to module level depends declaration
  * forms: Fix regression with TLS domain form in quassel and tt-rss
  * email_server: Simplify domain configuration form
  * email_server: Merge domain configuration with app view
  * letsencrypt: On domain removal, don't revoke certificate, keep it

  [ Johannes Keyser ]
  * Translated using Weblate (German)

 -- James Valleroy <jvalleroy@mailbox.org>  Mon, 06 Dec 2021 18:51:28 -0500

freedombox (21.14.1~bpo11+1) bullseye-backports; urgency=medium

  * Rebuild for bullseye-backports.

 -- James Valleroy <jvalleroy@mailbox.org>  Sat, 27 Nov 2021 09:10:54 -0500

freedombox (21.14.1) unstable; urgency=high

  [ Sunil Mohan Adapa ]
  * config: Add packages component to a re-add zram-tools dependency

 -- James Valleroy <jvalleroy@mailbox.org>  Wed, 24 Nov 2021 10:36:25 -0500

freedombox (21.14) unstable; urgency=high

  [ Burak Yavuz ]
  * Translated using Weblate (Turkish)

  [ Michael Breidenbach ]
  * Translated using Weblate (Swedish)

  [ Sunil Mohan Adapa ]
  * app: Introduce separate method for post initialization operations
  * module_loader: Split app initialization into separate steps
  * avahi: Split app initialization
  * backups: Split app initialization
  * cockpit: Split app initialization
  * diagnostics: Split app initialization
  * dynamicdns: Split app initialization
  * email_server: Don't get domain name during initialization
  * config: Split app configuration
  * letencrypt: Split app initialization
  * names: Split app initialization
  * pagekite: Split app initialization
  * storage: Split app initialization
  * tor: Split app initialziation
  * upgrades: Split app initialziation
  * ejabberd: Split app initialziation
  * gitweb: Split app initialization
  * frontpage: Avoid URL reverse during Shortcut component construction
  * menu: Avoid reversing URL during Menu component construction
  * main: Drop initializing Django when listing dependencies (Closes: #999484)

  [ Andrij Mizyk ]
  * Translated using Weblate (Ukrainian)

  [ Joseph Nuthalapati ]
  * names: Create a generic TLS domain selection form
  * tt-rss: Allow selection of a domain name

  [ James Valleroy ]
  * debian: Fail build if no module dependencies found
  * datetime: Avoid error when systemctl is not available
  * locale: Update translation strings
  * doc: Fetch latest manual

 -- James Valleroy <jvalleroy@mailbox.org>  Mon, 22 Nov 2021 18:45:33 -0500

freedombox (21.13~bpo11+1) bullseye-backports; urgency=medium

  * Rebuild for bullseye-backports.

 -- James Valleroy <jvalleroy@mailbox.org>  Thu, 11 Nov 2021 09:21:57 -0500

freedombox (21.13) unstable; urgency=medium

  [ Burak Yavuz ]
  * Translated using Weblate (Turkish)

  [ Andrij Mizyk ]
  * Translated using Weblate (Ukrainian)

  [ Michael Breidenbach ]
  * Translated using Weblate (Swedish)
  * Translated using Weblate (Swedish)

  [ Joseph Nuthalapati ]
  * utils: Fix ruamel.yaml deprecation warnings
  * components: Introduce new component - Packages
  * setup: Use packages from Packages component
  * components: Add docstrings & tutorial for Packages

  [ Sunil Mohan Adapa ]
  * email_server: Refactor the home directory page
  * email_server: Add button for setting up home directory
  * email_server: Turn home view into a simple page rather than a tab
  * email_server: Add button for managing aliases
  * email_server: Remove aliases view from tabs list
  * email_server: Add heading for manage aliases page
  * email_server: Reduce the size of headings for aliases/homedir pages
  * email_server: aliases: Add method for checking of an alias is taken
  * email_server: aliases: Using Django forms instead of custom forms
  * email_server: aliases: Drop validation already done by form
  * email_server: aliases: Move sanitizing to form
  * email_server: aliases: Drop unnecessary sanitizing
  * email_server: aliases: Drop unused sanitizing method
  * email_server: aliases: Drop unused regex
  * email_server: yapf formatting
  * email_server: aliases: Drop hash DB and use sqlite3 directly
  * email_server: aliases: Minor refactoring
  * email_server: aliases: Minor refactoring to DB schema
  * email_server: aliases: Minor refactor to list view
  * email_server: aliases: Fix showing empty alias list message
  * email_server: aliases: Refactor for simpler organization
  * email_server: tls: Drop unimplemented TLS forms/view
  * email_server: rspamd: Turn spam management link to a button
  * email_server: domains: Add button for domain management form
  * email_server: Remove tabs from the interface
  * email_server: homedir: Fix styling to not show everything as header
  * email_server: Minor refactor of license statement in templates
  * email_server: domains: Use Django forms and views
  * email_server: domains: Add validation to form
  * email_server: action: Refactor for simplicity
  * email_server: yapf formatting
  * log, email_server: Don't use syslog instead of journald
  * email_server: action: Add argument type checking for extra safety
  * email_server: Don't use user IDs when performing lookups
  * email_server: Lookup LDAP local recipients via PAM
  * email_server: dovecot: Authenticate using PAM instead of LDAP
  * email_server: dovecot: Don't deliver mail to home directory
  * email_server: Setup /var/mail, drop home setup view
  * email_server: Use rollback journal for aliases sqlite DB
  * security: Properly handle sandbox analysis of timer units

  [ Johannes Keyser ]
  * Translated using Weblate (German)

  [ James Valleroy ]
  * tests: Use background fixture for each test
  * bepasty: Use BaseAppTests for functional tests
  * bind: Use BaseAppTests for functional tests
  * calibre: Use BaseAppTests for functional tests
  * deluge: Use BaseAppTests for functional tests
  * ejabberd: Use BaseAppTests for functional tests
  * gitweb: Use BaseAppTests for functional tests
  * ikiwiki: Use BaseAppTests for functional tests
  * mediawiki: Use BaseAppTests for functional tests
  * mldonkey: Use BaseAppTests for functional tests
  * openvpn: Use BaseAppTests for functional tests
  * pagekite: Use BaseAppTests for functional tests
  * radicale: Use BaseAppTests for functional tests
  * samba: Use BaseAppTests for functional tests
  * shadowsocks, syncthing: Use BaseAppTests for functional tests
  * transmission: Use BaseAppTests for functional tests
  * tahoe: Use BaseAppTests for functional tests
  * tor: Use BaseAppTests for functional tests
  * tests: functional: Add diagnostics delay parameter
  * avahi: Use systemd sandboxing
  * samba: Use systemd sandboxing for smbd/nmbd
  * debian: Add python3-openssl to autopkgtest depends
  * locale: Update translation strings
  * doc: Fetch latest manual

 -- James Valleroy <jvalleroy@mailbox.org>  Mon, 08 Nov 2021 21:34:27 -0500

freedombox (21.12~bpo11+1) bullseye-backports; urgency=medium

  * Rebuild for bullseye-backports.

 -- James Valleroy <jvalleroy@mailbox.org>  Thu, 28 Oct 2021 07:50:57 -0400

freedombox (21.12) unstable; urgency=medium

  [ Burak Yavuz ]
  * Translated using Weblate (Turkish)

  [ Andrij Mizyk ]
  * Translated using Weblate (Ukrainian)

  [ nautilusx ]
  * Translated using Weblate (German)
  * Translated using Weblate (German)

  [ Sunil Mohan Adapa ]
  * middleware: Don't show setup view to non-admin users
  * email_server: yapf formatting
  * email_server: Add a name for aliases view
  * email_server: Add heading for manage aliases page
  * email_server: Don't let the My Mail page to blank page
  * email_server: clients: Launch roundcube directly instead of app page
  * email_server: Move roundcube link from My Mail to description
  * storage: tests: Refactor disk tests for readability
  * storage: Pass optional mount point to partition expansion
  * storage: tests: Fix tests for expanding disk partitions
  * storage: tests: Convert class based tests to simple tests

  [ James Valleroy ]
  * tests: Add BaseAppTests class for common functional tests
  * tests: Add run diagnostics test to BaseAppTests
  * infinoted: Use BaseAppTests for functional tests
  * mumble: Use BaseAppTests for functional tests
  * roundcube: Use BaseAppTests for functional tests
  * avahi: Use BaseAppTests for functional tests
  * cockpit: Use BaseAppTests for functional tests
  * coturn: Use BaseAppTests for functional tests
  * i2p: Use BaseAppTests for functional tests
  * matrixsynapse: Use BaseAppTests for functional tests
  * minetest: Use BaseAppTests for functional tests
  * minidlna: Use BaseAppTests for functional tests
  * performance: Add backup support (no data)
  * performance: Use BaseAppTests for functional tests
  * privoxy: Use BaseAppTests for functional tests
  * quassel: Use BaseAppTests for functional tests
  * ssh: Use BaseAppTests for functional tests
  * zoph: Use BaseAppTests for functional tests
  * locale: Update translation strings
  * doc: Fetch latest manual

  [ 109247019824 ]
  * Translated using Weblate (Bulgarian)

  [ Coucouf ]
  * Translated using Weblate (French)

  [ trendspotter ]
  * Translated using Weblate (Czech)

 -- James Valleroy <jvalleroy@mailbox.org>  Mon, 25 Oct 2021 19:19:33 -0400

freedombox (21.11~bpo11+1) bullseye-backports; urgency=medium

  * Rebuild for bullseye-backports.

 -- James Valleroy <jvalleroy@mailbox.org>  Fri, 15 Oct 2021 07:00:25 -0400

freedombox (21.11) unstable; urgency=medium

  [ Fioddor Superconcentrado ]
  * test: help: Add help view tests
  * test: Add tests for action utilities
  * tests: Improve handling of tests skipped by default
  * package: Add functions for removing packages
  * setup: Show and remove conflicts before installation
  * email: Manage known installation conflicts

  [ 109247019824 ]
  * Translated using Weblate (Bulgarian)

  [ Andrij Mizyk ]
  * Translated using Weblate (Ukrainian)

  [ James Valleroy ]
  * openvpn: Convert functional tests to non-BDD python format
  * pagekite: Convert functional tests to non-BDD python format
  * privoxy: Convert functional tests to non-BDD python format
  * tests: Add backups mark for openvpn, pagekite, privoxy
  * quassel: Convert functional tests to non-BDD python format
  * radicale: Convert functional tests to non-BDD python format
  * roundcube: Convert functional tests to non-BDD python format
  * searx: Convert functional tests to non-BDD python format
  * security: Convert functional tests to non-BDD python format
  * shadowsocks: Convert functional tests to non-BDD python format
  * sharing: Convert functional tests to non-BDD python format
  * snapshot: Convert functional tests to non-BDD python format
  * ssh: Convert functional tests to non-BDD python format
  * sso: Convert functional tests to non-BDD python format
  * storage: Convert functional tests to non-BDD python format
  * syncthing: Convert functional tests to non-BDD python format
  * tahoe: Convert functional tests to non-BDD python format
  * tor: Convert functional tests to non-BDD python format
  * transmission: Convert functional tests to non-BDD python format
  * ttrss: Convert functional tests to non-BDD python format
  * upgrades: Convert functional tests to non-BDD python format
  * zoph: Convert functional tests to non-BDD python format
  * users: Convert functional tests to non-BDD python format
  * tests: Add some missed marks for functional tests
  * tests: Drop step definitions
  * conftest: Skip functional tests if splinter not importable
  * locale: Update translation strings
  * doc: Fetch latest manual

  [ Sunil Mohan Adapa ]
  * d/control: Allow building with python interpreter of any arch
  * user: Accommodate Django 3.1 change for model choice iteration
  * settings: Choose password hashing complexity suitable for SBCs
  * pyproject.toml: Merge contents of pytest.ini
  * pyproject.toml: Merge contents of .converagerc
  * d/rules: Don't use setup.py to invoke tests, invoke directly instead
  * users: Help set language cookie when user profile is edited
  * sso, translation: Help set language cookie when user logins in
  * translation: Always set language cookie when switching language
  * *: Move all systemd service files from /lib to /usr
  * wordpress: Run service only if when installed and configured
  * calibre: Run service only if when installed
  * d/rules: Don't install and enable other systemd service files
  * storage: tests: functional: Fix tests always getting skipped
  * package: Remove unused import to fix pipeline
  * tests: Drop installation of pytest-bdd
  * performance: Cleanup code meant for cockpit version < 235
  * *: Always pass check= argument to subprocess.run()
  * ttrss: Fix daemon not running sometimes on startup
  * ttrss: Add systemd security hardening to daemon

  [ Joseph Nuthalapati ]
  * ttrss: tests: functional: Make subscription faster

 -- James Valleroy <jvalleroy@mailbox.org>  Mon, 11 Oct 2021 18:55:20 -0400

freedombox (21.10~bpo11+1) bullseye-backports; urgency=medium

  * Rebuild for bullseye-backports.

 -- James Valleroy <jvalleroy@mailbox.org>  Thu, 30 Sep 2021 12:56:43 -0400

freedombox (21.10) unstable; urgency=medium

  [ Veiko Aasa ]
  * samba: tests: Convert functional tests to non-BDD python format

  [ James Valleroy ]
  * tests: Show warning when app not available
  * bepasty: Convert functional tests to non-BDD python format
  * bind: Convert functional tests to non-BDD python format
  * config: Convert functional tests to non-BDD python format
  * coturn: Convert functional tests to non-BDD python format
  * datetime: Convert functional tests to non-BDD python format
  * deluge: Convert functional tests to non-BDD python format
  * dynamicdns: Convert functional tests to non-BDD python format
  * ejabberd: Convert functional tests to non-BDD python format
  * help: Convert functional tests to non-BDD python format
  * ikiwiki: Convert functional tests to non-BDD python format
  * mediawiki: Convert functional tests to non-BDD python format
  * mldonkey: Convert functional tests to non-BDD python format
  * monkeysphere: Convert functional tests to non-BDD python format
  * mumble: Convert functional tests to non-BDD python format
  * locale: Update translation strings
  * doc: Fetch latest manual
  * debian: Set Standards-Version to 4.6.0

  [ Sunil Mohan Adapa ]
  * ikiwiki: tests: functional: Use newer splinter API for finding links
  * openvpn: tests: functional: Use newer splinter API for finding links
  * backups: tests: functional: Use newer splinter API for finding links
  * users: tests: functional: Use newer splinter API for finding links
  * mediawiki: tests: functional: Use newer splinter API for finding links
  * dynamicdns: tests: functional: Use newer splinter API for finding links
  * calibre: tests: functional: Use newer splinter API for finding links
  * tests: functional: Use newer splinter API for finding links
  * *: Use Django gettext functions instead of ugettext
  * pyproject: Make isort consistent across execution environments
  * *: Various isort fixes
  * *: Use django.urls.re_path() instead of its alias url()
  * signals: Drop provider args when creating Signal object
  * settings: Set Django auto field type explicitly
  * *: Use allow/denylist instead white/blacklist in comments
  * tests: Introduce fixtures to make it easy to test actions
  * calibre: tests: Use common fixtures for testing actions module
  * sso: tests: Use common fixtures for testing actions module
  * gitweb: tests: Use common fixtures for testing actions module
  * openvpn: tests: Use common fixtures for testing actions module
  * matrixsynapse: tests: Use common fixtures for testing actions module
  * ejabberd: tests: Use common fixtures for testing actions module
  * mediawiki: tests: Use common fixtures for testing actions module
  * views: Update utility for checking URL safety
  * sso: Update usage of OpenSSL crypt signing API

  [ Andrij Mizyk ]
  * Translated using Weblate (Ukrainian)
  * Translated using Weblate (Ukrainian)
  * Translated using Weblate (Ukrainian)
  * Translated using Weblate (Ukrainian)

  [ Dietmar ]
  * Translated using Weblate (German)
  * Translated using Weblate (Italian)

  [ Burak Yavuz ]
  * Translated using Weblate (Turkish)

  [ Michael Breidenbach ]
  * Translated using Weblate (Swedish)

  [ Johannes Keyser ]
  * Translated using Weblate (German)

 -- James Valleroy <jvalleroy@mailbox.org>  Mon, 27 Sep 2021 19:10:05 -0400

freedombox (21.9~bpo11+1) bullseye-backports; urgency=medium

  * Rebuild for bullseye-backports.

 -- James Valleroy <jvalleroy@mailbox.org>  Tue, 21 Sep 2021 13:05:36 -0400

freedombox (21.9) unstable; urgency=medium

  [ Fioddor Superconcentrado ]
  * container: Don't fail if there's no fbx network
  * container: freedombox-develop callable from anywhere
  * lintian: Overrides for remove-on-upgrade dpkg conffiles flag

  [ James Valleroy ]
  * debian: Add gbp tag config
  * container: Update stable image for bullseye
  * backups: Add functional test to disable schedule backups
  * avahi: Convert functional tests to non-BDD python format
  * cockpit: Convert functional tests to non-BDD python format
  * i2p: Convert functional tests to non-BDD python format
  * infinoted: Convert functional tests to non-BDD python format
  * minetest: Convert functional tests to non-BDD python format
  * minidlna: Convert functional tests to non-BDD python format
  * performance: Convert functional tests to non-BDD python format
  * matrixsynapse: Convert functional tests to non-BDD python format
  * jsxc: Convert functional tests to non-BDD python format
  * backups: Convert functional tests to non-BDD python format
  * locale: Update translation strings
  * doc: Fetch latest manual

  [ Burak Yavuz ]
  * Translated using Weblate (Turkish)

  [ Michael Breidenbach ]
  * Translated using Weblate (Swedish)

  [ Andrij Mizyk ]
  * Translated using Weblate (Ukrainian)
  * Translated using Weblate (Ukrainian)
  * Translated using Weblate (Ukrainian)
  * Translated using Weblate (Ukrainian)
  * Translated using Weblate (Ukrainian)

  [ Tiago Zaniquelli ]
  * plinth: remove diagnose command

  [ Joseph Nuthalapati ]
  * apache: Drop support for SSLv3, TLSv1 and TLSv1.1
  * mediawiki: Backup and restore uploaded files
  * mediawiki: Bump version number for 1.35 upgrade
  * mediawiki: Enable a subset of default extensions
  * mediawiki: Switch to MediaWiki 2020 logo

  [ ikmaak ]
  * Translated using Weblate (Dutch)
  * Translated using Weblate (Dutch)
  * Translated using Weblate (Dutch)
  * Translated using Weblate (Dutch)
  * Translated using Weblate (Dutch)

  [ Sunil Mohan Adapa ]
  * mediawiki: tests: functional: Fix races after flipping flags
  * d/lintian-overrides: Drop override for a removed tag
  * d/lintian-overrides: Override message for not supporting sysvinit
  * d/lintian-overrides: Add override for manual outside .../doc/
  * d/lintian-overrides: Drop workaround for remove-on-upgrade dpkg flag
  * apache: Drop support for GnuTLS
  * apache: Enable and prioritize HTTP/2 protocol
  * apache: Setup Mozilla recommended configuration
  * container: Fix the update command for new web server
  * tests: Add some missing markers
  * web_framework, tests: Workaround captcha 0.5.6 vs. Django 3.2

  [ fliu ]
  * email: Fix self.critical not callable error
  * email: postconf.get_many_unsafe: batch query
  * email: configure postfix domain names

  [ Seyed mohammad ali Hosseinifard ]
  * Translated using Weblate (Persian)

  [ Veiko Aasa ]
  * gitweb: tests: Fix test failures if initial default branch is not master
  * gitweb: tests: Convert functional tests to non-BDD python format
  * gitweb: tests: functional: Fix test failure if initial default branch is not master

  [ Artem ]
  * Translated using Weblate (Russian)

  [ 109247019824 ]
  * Translated using Weblate (Bulgarian)

  [ 池边树下 ]
  * Translated using Weblate (Chinese (Simplified))

 -- James Valleroy <jvalleroy@mailbox.org>  Sat, 18 Sep 2021 09:47:06 -0400

freedombox (21.8~bpo11+1) bullseye-backports; urgency=medium

  * Rebuild for bullseye-backports.

 -- James Valleroy <jvalleroy@mailbox.org>  Thu, 02 Sep 2021 09:48:30 -0400

freedombox (21.8) unstable; urgency=medium

  [ Andrij Mizyk ]
  * Translated using Weblate (Ukrainian)
  * Translated using Weblate (Ukrainian)
  * Translated using Weblate (Ukrainian)

  [ fliu ]
  * diagnostics: Allow underscores (_) in app names
  * doc/dev: Using mocking instead of importing external modules
  * email: Basic app to manage an email server
  * email: Enable LDAP by calling postconf in a thread-safe way
  * email: Implement `email_server ipc set_sasl` and `set_submission`
  * email: Set up local delivery (no spam filtering)
  * email: Code quality fixes
  * email: Fix enabling SMTPS; check return value
  * email: dovecot: Support user lookup by UID number
  * email: Address some code review comments
  * email: Install rspamd; proxy its web interface
  * email: Parse command arguments with a mutually exclusive group
  * email: mutex: create lock file as plinth user
  * email, plinth.log: Write more information to syslog
  * email: postconf: Handle postconf returning an empty key
  * email: audit: improve the speed of post-installation setup
  * email: Open lock file as plinth user
  * email: Support UID number lookup in Dovecot
  * email: diagnostics: Fix sudo permission problem
  * email: views: Implement tab rendering
  * email: Implement alias management
  * email: aliases: Use bootstrap styles
  * email: Add UI for creating the home directory
  * email: Add templates for TLS and domains
  * email: Implement view for setting up domains
  * email: postfix: Install LDAP map support
  * email: Implement spam sorting with sieve
  * email: apache: X-Robots-Tag header, full URL match
  * email: Implement auto-discovery
  * email: LMTP: remove the recipient's UID number from email headers
  * email: Code cleanup
  * email: Implement outbound mail filtering
  * email: Reload postfix in domain view
  * email: Code cleanup, address reviews
  * email: Local delivery: use full email address
  * email: postfix: dovecot: Set strong security parameters
  * email: setup: Find Let's Encrypt certificates
  * email: Documentation, code cleanup
  * email: setup: Configure Roundcube
  * email: Sender spoofing patch 1/2: domain rewriting
  * email: implemented service alert

  [ Sunil Mohan Adapa ]
  * doc/dev: Drop seemingly irrelevant automodule reference
  * container: Use keyserver.ubuntu.com as the default keyserver
  * d/lintian-overrides: Allow all systemd services paths
  * d/control: Drop wireless-tools as recommends
  * tests: functional: Add a convenience method to logout
  * wordpress: New app to manage a WordPress site/blog

  [ Petter Reinholdtsen ]
  * Translated using Weblate (Norwegian Bokmål)

  [ James Valleroy ]
  * security: Remove display of past vulnerabilities
  * locale: Update translation strings
  * doc: Fetch latest manual

 -- James Valleroy <jvalleroy@mailbox.org>  Mon, 30 Aug 2021 20:01:46 -0400

freedombox (21.7~bpo11+1) bullseye-backports; urgency=medium

  * Rebuild for bullseye-backports.

 -- James Valleroy <jvalleroy@mailbox.org>  Fri, 20 Aug 2021 07:24:09 -0400

freedombox (21.7) unstable; urgency=low

  [ Allan Nordhøy ]
  * Translated using Weblate (Norwegian Bokmål)
  * Translated using Weblate (Norwegian Bokmål)

  [ Jacque Fresco ]
  * Translated using Weblate (Indonesian)

  [ Reza Almanda ]
  * Translated using Weblate (Indonesian)
  * Translated using Weblate (Indonesian)

  [ Besnik Bleta ]
  * Translated using Weblate (Albanian)

  [ 池边树下 ]
  * Translated using Weblate (Chinese (Simplified))

  [ Tiago Zaniquelli ]
  * tests: functional: storage: skip test List disks

  [ Oymate ]
  * Translated using Weblate (Bengali)

  [ whenwesober ]
  * Translated using Weblate (Indonesian)

  [ James Valleroy ]
  * ci: Disable autopkgtest
  * debian: Ensure fuse gets replaced by fuse3 (Closes: #990758)
    - Thanks to Andreas Beckmann <anbe@debian.org> for the patch.
  * action_utils: Separate function to hold freedombox package
  * action_utils: Use flag to indicate freedombox package has been held
    (Closes: #991292)
  * upgrades: Check for held freedombox package in manual update
  * upgrades: Check for held freedombox package daily
  * action_utils: Don't print when unholding freedombox package
  * vagrant: Update box name
  * ttrss: Allow upgrade to version 21
  * Update translation strings
  * doc: Fetch latest manual
  * Upload to unstable

  [ bruh ]
  * Translated using Weblate (Vietnamese)
  * Translated using Weblate (Vietnamese)

  [ Andrij Mizyk ]
  * Translated using Weblate (Ukrainian)
  * Translated using Weblate (Ukrainian)
  * Translated using Weblate (Ukrainian)
  * Translated using Weblate (Ukrainian)
  * Translated using Weblate (Ukrainian)
  * Translated using Weblate (Ukrainian)
  * Translated using Weblate (Ukrainian)
  * Translated using Weblate (Ukrainian)
  * Translated using Weblate (Ukrainian)
  * Translated using Weblate (Ukrainian)

  [ Johannes Keyser ]
  * Translated using Weblate (German)

 -- James Valleroy <jvalleroy@mailbox.org>  Mon, 16 Aug 2021 19:18:59 -0400

freedombox (21.6) experimental; urgency=medium

  [ ikmaak ]
  * Translated using Weblate (Dutch)
  * Translated using Weblate (German)

  [ Burak Yavuz ]
  * Translated using Weblate (Turkish)

  [ Michael Breidenbach ]
  * Translated using Weblate (Swedish)

  [ whenwesober ]
  * Translated using Weblate (Indonesian)
  * Translated using Weblate (Indonesian)

  [ Benedek Nagy ]
  * Translated using Weblate (Hungarian)

  [ James Valleroy ]
  * Translated using Weblate (Indonesian)
  * Translated using Weblate (Indonesian)
  * Translated using Weblate (Indonesian)
  * Translated using Weblate (Indonesian)
  * Translated using Weblate (Chinese (Simplified))
  * locale: Update translation strings
  * doc: Fetch latest manual

  [ Weblate ]
  * Added translation using Weblate (Sinhala)
  * Added translation using Weblate (Vietnamese)

  [ James Pan ]
  * Translated using Weblate (Chinese (Traditional))

  [ HelaBasa ]
  * Translated using Weblate (Sinhala)

  [ Johannes Keyser ]
  * Translated using Weblate (German)

  [ Coucouf ]
  * Translated using Weblate (French)
  * Translated using Weblate (French)

  [ ssantos ]
  * Translated using Weblate (Portuguese)

  [ 池边树下 ]
  * Translated using Weblate (Chinese (Simplified))

  [ Reza Almanda ]
  * Translated using Weblate (Indonesian)
  * Translated using Weblate (Indonesian)
  * Translated using Weblate (Indonesian)

  [ bruh ]
  * Translated using Weblate (Vietnamese)
  * Translated using Weblate (Vietnamese)
  * Translated using Weblate (Vietnamese)
  * Translated using Weblate (Vietnamese)

  [ Arshadashu ]
  * Translated using Weblate (Telugu)

  [ Joseph Nuthalapati ]
  * Translated using Weblate (Telugu)
  * Translated using Weblate (Telugu)
  * Translated using Weblate (Telugu)
  * Translated using Weblate (Telugu)
  * Translated using Weblate (Telugu)
  * Translated using Weblate (Telugu)

  [ uday17 ]
  * Translated using Weblate (Telugu)
  * Translated using Weblate (Telugu)
  * Translated using Weblate (Telugu)

  [ Sandeepbasva ]
  * Translated using Weblate (Telugu)

  [ Aurélien Couderc ]
  * Change backups submit button to fix translation issues

  [ chilumula vamshi krishna ]
  * Translated using Weblate (Telugu)

  [ Jacque Fresco ]
  * Translated using Weblate (Indonesian)
  * Translated using Weblate (Japanese)

 -- James Valleroy <jvalleroy@mailbox.org>  Mon, 31 May 2021 19:00:45 -0400

freedombox (21.5) experimental; urgency=medium

  [ Dietmar ]
  * Translated using Weblate (German)

  [ Karol Werner ]
  * Translated using Weblate (Polish)

  [ Michalis ]
  * Translated using Weblate (Greek)
  * Translated using Weblate (Greek)
  * Translated using Weblate (Greek)
  * Translated using Weblate (Greek)

  [ Fioddor Superconcentrado ]
  * Generating developer documentation.
  * config: Fix tests related to user home directory
  * Translated using Weblate (Spanish)

  [ ikmaak ]
  * Translated using Weblate (Dutch)

  [ Burak Yavuz ]
  * Translated using Weblate (Turkish)
  * Translated using Weblate (Turkish)
  * Translated using Weblate (Turkish)

  [ Veiko Aasa ]
  * deluge, mldonkey, syncthing, transmission: Depend on nslcd.service
  * deluge: Fix daemon user not in freedombox-share group after installation
  * users: Fix unit test failures when LDAP is empty

  [ Sunil Mohan Adapa ]
  * ssh, apache: Make fail2ban use systemd journald backend by default
  * security: Move fail2ban default configuration to this app
  * security: Ensure that fail2ban is not re-enabled on version increment
  * security: Increment app version to reload fail2ban
  * action_utils: Introduce utility for masking services
  * config: Disable rsyslog and syslog forwarding
  * config: Install and configure zram for swap
  * Update copyright year

  [ James Valleroy ]
  * debian: Add coverage to autopkgtest
  * ci: Merge with Salsa CI pipeline
  * config: Convert entered domain name to lower case
  * dynamicdns: Wait after changing domain name in tests
  * dynamicdns: Convert entered domain name to lower case
  * pagekite: Convert entered kite name to lower case
  * config, dynamicdns, pagekite: Remove incorrect use of str
  * letsencrypt: Always return a diagnostics result
  * diagnostics: Use lock to protect results
  * coturn: Validate TURN URIs if provided in form
  * locale: Update translation strings
  * doc: Fetch latest manual

  [ Max Rockatansky ]
  * security: Clarify vulnerability count and provide link to more info

  [ Joseph Nuthalapati ]
  * docs: Improve Developer Documentation index page
  * container: distribution as environment variable
  * ejabberd: STUN/TURN configuration
  * coturn: Mention ejabberd in app description

  [ Michael Breidenbach ]
  * Translated using Weblate (Swedish)
  * Translated using Weblate (Swedish)

  [ nautilusx ]
  * Translated using Weblate (German)

  [ Reza Almanda ]
  * Translated using Weblate (Indonesian)

  [ Aditya Pratap Singh ]
  * container: Work in the absence of systemd in PATH, for eg. in Arch

  [ Kirill Schmidt ]
  * first_boot: Use session to verify first boot welcome step

  [ fliu ]
  * HACKING.md: added some troubleshooting information
  * container script: Must convert env. var. string to a Path object

  [ Johannes Keyser ]
  * Translated using Weblate (German)

  [ whenwesober ]
  * Translated using Weblate (Indonesian)

  [ 池边树下 ]
  * Translated using Weblate (Chinese (Simplified))

  [ Weblate ]
  * Added translation using Weblate (Albanian)

  [ Besnik Bleta ]
  * debian: Add Albanian (sq) locale
  * Translated using Weblate (Albanian)

  [ Carlos Henrique Lima Melara ]
  * doc: Add filename to code snippets in tutorial
  * docs: Add missing imports in tutorial
  * docs: Set the `version` attribute as required instead of optional

 -- James Valleroy <jvalleroy@mailbox.org>  Mon, 19 Apr 2021 20:23:23 -0400

freedombox (21.4) unstable; urgency=medium

  [ Petter Reinholdtsen ]
  * Translated using Weblate (Norwegian Bokmål)

  [ Allan Nordhøy ]
  * Translated using Weblate (Norwegian Bokmål)

  [ ikmaak ]
  * Translated using Weblate (Dutch)

  [ Burak Yavuz ]
  * Translated using Weblate (Turkish)

  [ James Valleroy ]
  * plinth: Disable start rate limiting for service
  * upgrades: Disable searx during dist-upgrade
  * locale: Update translation strings
  * doc: Fetch latest manual

  [ Dietmar ]
  * Translated using Weblate (German)
  * Translated using Weblate (Italian)
  * Translated using Weblate (German)
  * Translated using Weblate (Italian)

  [ Coucouf ]
  * Translated using Weblate (French)

  [ Michael Breidenbach ]
  * Translated using Weblate (Swedish)

  [ Sunil Mohan Adapa ]
  * ui: Fix buttons jumping on click in snapshots page
  * matrix-synapse, coturn: Fix minor pipeline failures

  [ Benedek Nagy ]
  * Translated using Weblate (Hungarian)

  [ Kornelijus Tvarijanavičius ]
  * Translated using Weblate (Lithuanian)

  [ Joseph Nuthalapati ]
  * coturn: Add new component for usage of coturn by other apps
  * coturn: Minor refactor view to use utility to generate URIs
  * coturn: Remove advanced flag, make app visible to all
  * matrix-synapse: Auto configure STUN/TURN using coturn server
  * matrix-synapse: Update description to talk about TURN configuration

 -- James Valleroy <jvalleroy@mailbox.org>  Sun, 28 Feb 2021 20:57:00 -0500

freedombox (21.3) unstable; urgency=medium

  [ Oğuz Ersen ]
  * Translated using Weblate (Turkish)

  [ ikmaak ]
  * Translated using Weblate (Dutch)

  [ Burak Yavuz ]
  * Translated using Weblate (Turkish)

  [ Michael Breidenbach ]
  * Translated using Weblate (Swedish)

  [ Michalis ]
  * Translated using Weblate (Greek)

  [ James Valleroy ]
  * upgrades: Mark string as no-python-format
  * locale: Update translation strings
  * upgrades: Only check free space bytes before dist upgrade
  * upgrades: Add 10 minute delay before apt update
  * upgrades: Disable apt snapshots during dist upgrade
  * locale: Update translation strings
  * doc: Fetch latest manual

  [ John Lines ]
  * gitignore: Ignore files generated during package build
  * zoph: Add new app to organize photos

  [ Sunil Mohan Adapa ]
  * tests: functional: Introduce step def. to check if app is enabled
  * zoph: Make app unavailable in Buster

  [ Aurélien Couderc ]
  * sharing: Improve shares group access description

  [ Fioddor Superconcentrado ]
  * HACKING: Link download page for Geckodriver.
  * Translated using Weblate (Spanish)

 -- James Valleroy <jvalleroy@mailbox.org>  Thu, 11 Feb 2021 17:59:49 -0500

freedombox (21.2) unstable; urgency=medium

  [ Burak Yavuz ]
  * Translated using Weblate (Turkish)
  * Translated using Weblate (Turkish)

  [ Sunil Mohan Adapa ]
  * radicale: Allow older 2.x release to upgrade to 3.x
  * backups: schedule: tests: Fix failures due to long test run
  * minidlna: Minor refactor of media directory handling
  * minidlna: Implement force upgrading from older version
  * jsxc: Fix issues with jQuery >= 3.5.0

  [ Veiko Aasa ]
  * calibre: Fix freedombox.local inaccessible after enabling app
  * mediawiki: Fix app installation process doesn't display status information
  * plinth: Show running spinner when app installation is in progress

  [ James Valleroy ]
  * upgrades: Return reason when checking for dist upgrade
  * upgrades: Get result of start-dist-upgrade
  * upgrades: Move start-dist-upgrade result string to app
  * upgrades: Add notifications for dist upgrade
  * tests: Update functional tests default config
  * roundcube: Allow upgrade to 1.4.*
  * locale: Update translation strings
  * doc: Fetch latest manual

  [ Dietmar ]
  * Translated using Weblate (German)
  * Translated using Weblate (Italian)

  [ ikmaak ]
  * Translated using Weblate (Spanish)
  * Translated using Weblate (Dutch)
  * Translated using Weblate (Swedish)
  * Translated using Weblate (Russian)
  * Translated using Weblate (Hungarian)

  [ Coucouf ]
  * Translated using Weblate (French)
  * Translated using Weblate (French)

  [ Алексей Докучаев ]
  * Translated using Weblate (Russian)

  [ Stanisław Stefan Krukowski ]
  * Translated using Weblate (Polish)

  [ Oymate ]
  * Translated using Weblate (Bengali)

  [ Fioddor Superconcentrado ]
  * Translated using Weblate (Spanish)

  [ Joseph Nuthalapati ]
  * matrix-synapse: python3-psycopg2 from backports
  * upgrades: Increment version for MatrixSynapse 1.26
  * mediawiki: Set default logo to mediawiki.png

  [ nautilusx ]
  * Translated using Weblate (German)

 -- James Valleroy <jvalleroy@mailbox.org>  Sat, 06 Feb 2021 00:33:34 -0500

freedombox (21.1) unstable; urgency=medium

  [ ikmaak ]
  * Translated using Weblate (German)
  * Translated using Weblate (Spanish)
  * Translated using Weblate (Dutch)
  * Translated using Weblate (Polish)
  * Translated using Weblate (Danish)
  * Translated using Weblate (French)
  * Translated using Weblate (Italian)
  * Translated using Weblate (Norwegian Bokmål)
  * Translated using Weblate (Dutch)
  * Translated using Weblate (Portuguese)
  * Translated using Weblate (Swedish)
  * Translated using Weblate (Russian)
  * Translated using Weblate (Chinese (Simplified))
  * Translated using Weblate (Persian)
  * Translated using Weblate (Gujarati)
  * Translated using Weblate (Hindi)
  * Translated using Weblate (Czech)
  * Translated using Weblate (Ukrainian)
  * Translated using Weblate (Hungarian)
  * Translated using Weblate (Lithuanian)
  * Translated using Weblate (Slovenian)
  * Translated using Weblate (Bulgarian)
  * Translated using Weblate (Greek)
  * Translated using Weblate (Galician)
  * Translated using Weblate (Serbian)

  [ Burak Yavuz ]
  * Translated using Weblate (Turkish)

  [ John Doe ]
  * Translated using Weblate (Turkish)
  * Translated using Weblate (Turkish)

  [ Doma Gergő ]
  * Translated using Weblate (Hungarian)

  [ Ouvek Kostiva ]
  * Translated using Weblate (Chinese (Traditional))

  [ James Valleroy ]
  * tahoe: Disable app
  * setup: Enable essential apps that use firewall
  * upgrades: Requires at least 5 GB free space for dist upgrade
  * locale: Update translation strings
  * doc: Fetch latest manual

  [ Veiko Aasa ]
  * syncthing: Create LDAP group name different from system group
  * syncthing: Hide unnecessary security warning
  * sharing: Update functional test to use syncthing-access group
  * plinth: Fix disable daemon when service alias is provided
  * container script: Various improvements

  [ Sunil Mohan Adapa ]
  * ui: js: Make select all checkbox option available more broadly
  * ui: css: New style for select all checkbox
  * backups: tests: Fix a typo in test case name
  * backups: Allow comments to be added to archives during backup
  * backups: Allow storing root repository details
  * backups: repository: Introduce a prepare method
  * backups: repository: Simplify handling of remote repo properties
  * backups: Introduce backup scheduling
  * backups: Add a schedule to each repository
  * backups: Trigger schedules every hour
  * backups: Add UI to edit schedules
  * backups: Add a notification to suggest users to enable schedules
  * backups: Show notification on error during scheduled backups
  * networks: Remove unused import to fix flake8 failure
  * performance: Fix failure to start due to lru_cache in stable

  [ Allan Nordhøy ]
  * Translated using Weblate (Norwegian Bokmål)

  [ Fred LE MEUR ]
  * performance: Fix web client link to Cockpit

  [ Milan ]
  * Translated using Weblate (Czech)

  [ crlambda ]
  * Translated using Weblate (Chinese (Traditional))

  [ Fioddor Superconcentrado ]
  * networks: Separate the delete button and color it differently
  * network: Minor refactoring in a test
  * network: Minor refactoring, new is_primary() function
  * networks: Change connection type to a radio button
  * networks: Use radio buttons for network modes
  * networks: Prevent unintended changes to primary connection.
  * networks: Hide deactivate/remove buttons for primary connections
  * Translated using Weblate (Spanish)

 -- James Valleroy <jvalleroy@mailbox.org>  Mon, 25 Jan 2021 21:08:22 -0500

freedombox (21.0) unstable; urgency=medium

  [ Dietmar ]
  * Translated using Weblate (German)

  [ ikmaak ]
  * Translated using Weblate (German)
  * Translated using Weblate (Dutch)
  * Translated using Weblate (Spanish)
  * Translated using Weblate (French)

  [ Burak Yavuz ]
  * Translated using Weblate (Turkish)

  [ Doma Gergő ]
  * Translated using Weblate (Hungarian)

  [ Veiko Aasa ]
  * functional tests: Make tests compatible with pytest-bdd v4.0
  * ejabberd: functional tests: Wait until the jsxc buddy list is loaded
  * users: Skip action script tests if LDAP is not set up
  * functional-tests: Fix installation errors in install.sh script
  * dev-container: Add subcommand to run tests
  * gitweb: tests: functional: Fix test failures in localized environment
  * dev-container: 'up' command: Show banner also when container is already
    running
  * dev-container: Add command to print container IP address
  * tests: functional: Improve creating users in tests
  * gitweb: Add functional tests for git-access group
  * plinth: Fix daemon is enabled check when service alias is provided

  [ ullli ]
  * mumble: Updated mumla and removed plumble from clients list

  [ Johannes Keyser ]
  * Translated using Weblate (German)

  [ Sunil Mohan Adapa ]
  * apache2: Allow downloads in openvpn and backups with latest browsers
  * backups: Don't open a new window for downloading backups
  * openvpn: Don't show running status on download profile button
  * app: component: Add app_id and app properties
  * app: Add locked flag
  * backups: Add new component for backup and restore
  * backups: Use the backup component in all apps
  * doc: dev: Update documentation for using backup component
  * app: info: Move client validation to info component
  * doc: dev: Update documentation on calling clients validation
  * doc: dev: Update the tutorial to reflect latest API/code
  * radicale: Fix backup and restore of configuration

  [ Michael Breidenbach ]
  * Translated using Weblate (Swedish)

  [ James Valleroy ]
  * users: Avoid test error if ldapsearch is not available
  * upgrades: Ensure freedombox package is upgraded during dist upgrade
  * upgrades: Add service for dist upgrade
  * upgrades: Install python3-systemd for unattended-upgrades
  * upgrades: Don't allow needrestart to restart freedombox-dist-upgrade
  * upgrades: Check before starting dist upgrade process
  * upgrades: Write dist-upgrade service file in /run
  * upgrades: Restart FreedomBox service at end of dist-upgrade
  * upgrades: Use full path to searx action script
  * upgrades: Hold tt-rss during dist upgrade, if available
  * locale: Update translation strings
  * doc: Fetch latest manual

  [ Stanisław Stefan Krukowski ]
  * Translated using Weblate (Polish)

  [ Joseph Nuthalapati ]
  * transmission: Show port forwarding information
  * transmission: Update description

 -- James Valleroy <jvalleroy@mailbox.org>  Mon, 11 Jan 2021 19:57:44 -0500

freedombox (20.21) unstable; urgency=medium

  [ Johannes Keyser ]
  * Translated using Weblate (German)

  [ Fioddor Superconcentrado ]
  * Translated using Weblate (Spanish)
  * Translated using Weblate (Spanish)

  [ Joseph Nuthalapati ]
  * deluge: Sync apache2 config with Transmission
  * deluge: Functional tests for bit-torrent group

  [ Michael Breidenbach ]
  * Translated using Weblate (Swedish)

  [ Veiko Aasa ]
  * apache: Create snake oil certificate if not exists
  * users: Remove timeout when creating Samba user
  * security: Fix access denied for user daemon from cron

  [ n0nie4HP ]
  * Translated using Weblate (Polish)
  * Translated using Weblate (Polish)

  [ spectral ]
  * calibre: Fix manual page name

  [ James Valleroy ]
  * upgrades: Allow grub-pc upgrade without reinstalling grub
  * upgrades: Update searx search engines during dist upgrade
  * locale: Update translation strings
  * doc: Fetch latest manual
  * debian: Bump standards version to 4.5.1

  [ Nikita Epifanov ]
  * Translated using Weblate (Russian)

  [ ikmaak ]
  * Translated using Weblate (Polish)

  [ Doma Gergő ]
  * Translated using Weblate (Hungarian)

 -- James Valleroy <jvalleroy@mailbox.org>  Mon, 28 Dec 2020 21:08:41 -0500

freedombox (20.20.1) unstable; urgency=medium

  [ Reg Me ]
  * Translated using Weblate (Dutch)

  [ ikmaak ]
  * Translated using Weblate (Dutch)
  * Translated using Weblate (German)
  * Translated using Weblate (Dutch)

  [ Burak Yavuz ]
  * Translated using Weblate (Turkish)

  [ Sunil Mohan Adapa ]
  * pagekite: Drop unused subdomain widget
  * pagekite: cosmetic: Minor yapf changes
  * clients: Fix a duplicated HTML ID
  * ui: Adopt a consistent and new table style
  * ui: Make all tables responsive
  * ui: css: Use rem as the primary unit
  * ui: Drop italic style on app name and sections in card listing
  * jsxc: Drop loading text on the login button
  * firewall: New styling for status stable
  * ui: Consistently use the btn-toolbar class for all toolbars
  * help: Make the button normal size in about page
  * users: Drop cancel button show submit as danger in delete page
  * help, power, index: ui: Drop remaining uses of &raquo;
  * ui: index: Don't show too large a help message
  * HACKING: Add suggestion not over-use Bootstrap utility classes
  * ui: Fix form error styling using bootstrap 3 style
  * jslicense.html: Drop minor styling
  * ui: Introduce common styling for two column list group
  * calibre: Use common styling for libraries list
  * pagekite: Use common styling for custom services
  * ikiwiki: Use common styling for wiki/blog list
  * gitweb: Use common styling for repo list
  * users: Use common styling for users list
  * networks: Use common styling for showing network connection
  * networks: Use common styling for Wi-Fi network list
  * networks: Use table for styling network connection list
  * firewall: Split CSS styling into separate file
  * monkeysphere: Split CSS styling into a separate file
  * samba: Split CSS styling into separate file
  * upgrades: Split CSS styling into a separate file
  * backups: Split CSS styling into a separate file
  * storage: Split CSS styling into a separate file
  * sharing: Split CSS styling into a separate file
  * letsencrypt: Split CSS styling into a separate file
  * help: Split CSS styling into a separate file
  * first_setup: Use template variable to refresh page
  * ui: Use common styling to hide logo during firstboot
  * firstboot: Use bootstrap for logo styling
  * pagekite: Eliminate inline styling
  * help: Show version information as an alert
  * ui: Avoid inline styling for setting progress bar width
  * apache2: Disallow all inline styling in sandbox settings
  * ui: Fix warning button colors

  [ achalaramu ]
  * Migrate bootstrap 4 from bootstrap 3

  [ Veiko Aasa ]
  * gitweb: Make functional tests compatible with pytest-bdd v4.0
  * javascript: Fix disabled submit buttons when navigating back to a page

  [ James Valleroy ]
  * tests: Skip initial update
  * help: Update status log test
  * config: Skip homepage test on buildd (Closes: #977527)
  * doc: Fetch latest manual

 -- James Valleroy <jvalleroy@mailbox.org>  Sat, 19 Dec 2020 19:18:42 -0500

freedombox (20.20) unstable; urgency=medium

  [ ikmaak ]
  * Translated using Weblate (Dutch)
  * Translated using Weblate (Dutch)

  [ Burak Yavuz ]
  * Translated using Weblate (Turkish)

  [ ssantos ]
  * Translated using Weblate (Portuguese)

  [ Johannes Keyser ]
  * Translated using Weblate (German)

  [ Thomas Vincent ]
  * Translated using Weblate (French)

  [ Michael Breidenbach ]
  * Translated using Weblate (Swedish)

  [ Fioddor Superconcentrado ]
  * Translated using Weblate (Spanish)
  * config: Add user websites as choices for homepage config
  * config: rename functions (improve readability)

  [ James Valleroy ]
  * config: Mark test_homepage_field as needs_root
  * mumble: Implement force upgrade for 1.3.*
  * upgrades: Hold mumble-server during dist upgrade
  * locale: Update translation strings
  * doc: Fetch latest manual

  [ Veiko Aasa ]
  * apache: Add app name
  * snapshot: Check that / is a btrfs subvolume before setup
  * diagnostics: Improve exception handling in app diagnostics
  * diagnostics: Show app name and fallback to app id if not exist
  * templates: Make toggle button responsive

 -- James Valleroy <jvalleroy@mailbox.org>  Mon, 14 Dec 2020 19:31:00 -0500

freedombox (20.19) unstable; urgency=medium

  [ ikmaak ]
  * Translated using Weblate (Dutch)
  * Translated using Weblate (Dutch)
  * Translated using Weblate (Dutch)
  * Translated using Weblate (German)
  * Translated using Weblate (Dutch)
  * Translated using Weblate (Dutch)

  [ Fioddor Superconcentrado ]
  * networks: Apply translation to a tooltip.
  * bepasty: Apply translation to autogenerated comments.
  * snapshots: Translate snapshot types (field description)
  * Translated using Weblate (Spanish)

  [ Joseph Nuthalapati ]
  * OpenVPN: Create user group "vpn"
  * openvpn: Add functional tests for user group "vpn"
  * openvpn: Deny access to users not in group "vpn"

  [ James Valleroy ]
  * upgrades: Add first boot step to run initial update
  * upgrades: Add progress page for initial update
  * upgrades: Fix flag name in info message
  * upgrades: Hold freedombox package during dist upgrade
  * upgrades: Use apt_hold contextmanager
  * upgrades: Print steps in dist-upgrade
  * upgrades: Fix sources list for dist upgrade from buster
  * sso: Add test to generate ticket
  * locale: Update translation strings
  * doc: Fetch latest manual
  * debian: Add python3-openssl as build dependency for tests

  [ Veiko Aasa ]
  * Samba: UI: Show toggle buttons and share names

  [ Oymate ]
  * Translated using Weblate (Bengali)

 -- James Valleroy <jvalleroy@mailbox.org>  Mon, 30 Nov 2020 18:37:52 -0500

freedombox (20.18.1) unstable; urgency=medium

  [ Burak Yavuz ]
  * Translated using Weblate (Turkish)
  * Translated using Weblate (Turkish)

  [ Hetgyl ]
  * Translated using Weblate (French)
  * Translated using Weblate (French)
  * Translated using Weblate (French)
  * Translated using Weblate (French)
  * Translated using Weblate (French)
  * Translated using Weblate (French)
  * Translated using Weblate (French)
  * Translated using Weblate (French)
  * Translated using Weblate (French)
  * Translated using Weblate (French)
  * Translated using Weblate (French)
  * Translated using Weblate (French)

  [ Reg Me ]
  * Translated using Weblate (Dutch)
  * Translated using Weblate (Dutch)

  [ Oğuz Ersen ]
  * Translated using Weblate (Turkish)

  [ Thomas Vincent ]
  * Translated using Weblate (French)
  * Translated using Weblate (French)
  * Translated using Weblate (French)
  * Translated using Weblate (French)
  * Translated using Weblate (French)
  * Translated using Weblate (French)
  * Translated using Weblate (French)
  * Translated using Weblate (French)
  * Translated using Weblate (French)
  * Translated using Weblate (French)
  * Translated using Weblate (French)

  [ Petter Reinholdtsen ]
  * Translated using Weblate (Norwegian Bokmål)

  [ Joseph Nuthalapati ]
  * sso: Fix regression in auth-pubtkt configuration

  [ Dietmar ]
  * Translated using Weblate (German)
  * Translated using Weblate (Italian)

  [ Fioddor Superconcentrado ]
  * Translated using Weblate (Spanish)

  [ Diego Roversi ]
  * Translated using Weblate (Italian)

  [ ikmaak ]
  * Translated using Weblate (Dutch)

  [ Michael Breidenbach ]
  * Translated using Weblate (Swedish)

  [ James Valleroy ]
  * Translated using Weblate (French)
  * doc: Fetch latest manual

 -- James Valleroy <jvalleroy@mailbox.org>  Mon, 23 Nov 2020 18:37:38 -0500

freedombox (20.18) unstable; urgency=medium

  [ Hetgyl ]
  * Translated using Weblate (French)

  [ Reg Me ]
  * Translated using Weblate (Dutch)
  * Translated using Weblate (Dutch)
  * Translated using Weblate (Dutch)
  * Translated using Weblate (Dutch)

  [ Joseph Nuthalapati ]
  * coverage: Omit files under tests/ directories
  * ci: Add --cov-config to the coverage command
  * openvpn: Cleanup easyrsa 2 to 3 upgrade code
  * openvpn: Function to detect ECC/RSA configuration
  * openvpn: ECC: Setup and Migration
  * openvpn: Remove explicit setup step
  * openvpn: Improve migrate_to_ecc template
  * openvpn: Remove opinion on which curve to use
  * openvpn: client configuration for RSA and ECC
  * gitlabci: Update Dockerfile and script

  [ Ralf Barkow ]
  * Translated using Weblate (German)

  [ Fioddor Superconcentrado ]
  * Translated using Weblate (Spanish)

  [ Matthias Dellweg ]
  * Enable dynamicdns module to handle IPv6

  [ Dietmar ]
  * Translated using Weblate (Italian)

  [ James Valleroy ]
  * locale: Update translation strings
  * doc: Fetch latest manual

 -- James Valleroy <jvalleroy@mailbox.org>  Mon, 16 Nov 2020 20:49:24 -0500

freedombox (20.17.1) experimental; urgency=medium

  [ Burak Yavuz ]
  * Translated using Weblate (Turkish)
  * Translated using Weblate (Turkish)

  [ Dietmar ]
  * Translated using Weblate (German)
  * Translated using Weblate (Italian)

  [ Joseph Nuthalapati ]
  * ci: Fix flake8 errors
  * pubtkt: Fix Python format language errors

  [ James Valleroy ]
  * debian: Rename source package to freedombox
  * doc: Fetch latest manual

 -- James Valleroy <jvalleroy@mailbox.org>  Sat, 07 Nov 2020 08:02:53 -0500

plinth (20.17) unstable; urgency=medium

  [ Fioddor Superconcentrado ]
  * package: i18n: Mark progress status strings for translation
  * networks: i18n: Mark string for translation on delete page
  * networks: i18n: Mark various strings for translation
  * notifications: i18n: Mark app names and extra data for translation
  * networks: css: Make button wider in network list
  * Translated using Weblate (Spanish)

  [ Sunil Mohan Adapa ]
  * backups: i18n: Mark form success messages for translation
  * doc: wikiparser: Fix issue with running parser outside doc/ dir
  * upgrades: Disable the option when not able to dist upgrade
  * ci: Split testing stages into smaller stages

  [ Coucouf ]
  * Translated using Weblate (French)
  * Translated using Weblate (French)

  [ Burak Yavuz ]
  * Translated using Weblate (Turkish)
  * Translated using Weblate (Turkish)

  [ Nikita Epifanov ]
  * Translated using Weblate (Russian)

  [ Jens Molgaard ]
  * Translated using Weblate (Danish)

  [ Petter Reinholdtsen ]
  * Translated using Weblate (Norwegian Bokmål)

  [ Praveen Illa ]
  * Translated using Weblate (Telugu)

  [ James Valleroy ]
  * Translated using Weblate (Danish)
  * ci: Run wikiparser doctests
  * wikiparser: Exit with return value 1 on test failure
  * upgrades: Add a setting to enable dist upgrade
  * locale: Update translation strings
  * doc: Fetch latest manual

  [ Michael Breidenbach ]
  * Translated using Weblate (German)
  * Translated using Weblate (Swedish)

  [ marklin0913 ]
  * Added translation using Weblate (Chinese (Traditional))

  [ Joseph Nuthalapati ]
  * mediawiki: Ensure password file is not empty
  * mediawiki: Add action to set domain name

  [ Dietmar ]
  * Translated using Weblate (German)
  * Translated using Weblate (Italian)

  [ Radek Pasiok ]
  * Translated using Weblate (Polish)

  [ Onurb ]
  * apache: setup uwsgi by default

 -- James Valleroy <jvalleroy@mailbox.org>  Mon, 02 Nov 2020 19:45:57 -0500

plinth (20.16) unstable; urgency=medium

  [ Oğuz Ersen ]
  * Translated using Weblate (Turkish)

  [ Burak Yavuz ]
  * Translated using Weblate (Turkish)
  * Translated using Weblate (Turkish)

  [ Nikita Epifanov ]
  * Translated using Weblate (Russian)

  [ Allan Nordhøy ]
  * Translated using Weblate (Norwegian Bokmål)
  * Translated using Weblate (Chinese (Simplified))
  * Translated using Weblate (Slovenian)
  * Translated using Weblate (Greek)
  * Translated using Weblate (Norwegian Bokmål)

  [ Veiko Aasa ]
  * diagnostics: Show low system memory notifications
  * notifications: Show severity level on every notification

  [ Coucouf ]
  * Translated using Weblate (French)

  [ James Valleroy ]
  * app: Add donation links in dropdown menu
  * debian: Add Brazilian Portuguese debconf templates translation
    (Closes: #972449)
    - Thanks to Adriano Rafael Gomes for the translation.
  * locale: Update translation strings
  * doc: Fetch latest manual

  [ Fioddor Superconcentrado ]
  * upgrades: Add status section showing version and upgrade status
  * diagnostics: Lazy format all diagnostic test strings properly
  * Translated using Weblate (Spanish)
  * help: Link to updates page when new version is available
  * updates: Eliminate delay and better status for manual upgrade

  [ Michael Breidenbach ]
  * Translated using Weblate (Swedish)

  [ Sunil Mohan Adapa ]
  * calibre: Add link to donation page
  * app: Make the donation button more prominent
  * calibre: Update group description to reflect 'using' app

 -- James Valleroy <jvalleroy@mailbox.org>  Mon, 19 Oct 2020 20:42:32 -0400

plinth (20.15) unstable; urgency=medium

  [ Coucouf ]
  * Translated using Weblate (French)
  * Translated using Weblate (French)
  * Translated using Weblate (French)
  * Translated using Weblate (French)

  [ Joseph Nuthalapati ]
  * bepasty: Change default permissions to 'read'
  * calibre: Add new e-book library app
  * calibre: Minor changes to app description
  * container: Handle edge cases with container update

  [ Fioddor Superconcentrado ]
  * HACKING: Add extra development requirements
  * CONTRIBUTING: Require flake8 compliance
  * Translated using Weblate (Spanish)
  * HACKING.md: Re-organised contents according to onboarding journey
  * Translated using Weblate (Spanish)

  [ Sunil Mohan Adapa ]
  * module_loader, web_framework: Update console log messages
  * dynamicdns: Drop unnecessary code to set app as enabled
  * pagekite: Don't announce unconfigured kite as a valid domain
  * pagekite: Don't update names module if not installed
  * tor: Don't check if enabled when not installed
  * tests: functional: Simplify calling the login helper
  * doc: Before fetching, drop all old to cleanup deleted pages/images
  * coturn: Don't handle certificates if not installed
  * quassel: Don't handle certificates if not installed
  * quassel: Fix minor typo
  * mumble: Store and use a single domain for TLS certificate setup
  * doc: dev: Link to list of potential apps from tutorial
  * coturn: Don't handle certificates if not installed
  * quassel: Don't handle certificates if not installed
  * users: Deal with admin user already existing during first boot
  * users: cosmetic: Yapf refactoring
  * *: Minor flake8 fixes
  * debian/control: Add sshpass as build dependency

  [ Michael Breidenbach ]
  * Translated using Weblate (Swedish)

  [ ssantos ]
  * Translated using Weblate (Portuguese)

  [ Phil Morrell ]
  * mumble: configure letsencrypt component

  [ Burak Yavuz ]
  * Translated using Weblate (Turkish)

  [ Petter Reinholdtsen ]
  * Translated using Weblate (Norwegian Bokmål)

  [ Veiko Aasa ]
  * ssh: action script: Require user credentials when editing ssh keys
  * users: Require admin credentials when creating or editing a user
  * container: Assign virtual network interface to trusted firewall zone

  [ James Valleroy ]
  * upgrades: Extend function to check for normal dist availability
  * upgrades: Detect and upgrade to next stable release
  * upgrades: Set a flag so interrupted dist-upgrade can be continued
  * upgrades: Check free space before dist-upgrade
  * locale: Update translation strings
  * doc: Fetch latest manual

 -- James Valleroy <jvalleroy@mailbox.org>  Mon, 05 Oct 2020 19:25:41 -0400

plinth (20.14.1) unstable; urgency=high

  [ Burak Yavuz ]
  * Translated using Weblate (Turkish)

  [ Nikita Epifanov ]
  * Translated using Weblate (Russian)

  [ JC Staudt ]
  * minidlna: Fix typo DNLA -> DLNA

  [ Sunil Mohan Adapa ]
  * cockpit: Don't show home page icon to non-admin users
  * module_loader: Load/process all essential modules before others

  [ Petter Reinholdtsen ]
  * Translated using Weblate (Norwegian Bokmål)

  [ Dietmar ]
  * Translated using Weblate (German)

  [ Coucouf ]
  * Translated using Weblate (French)

  [ James Valleroy ]
  * doc: Fetch latest manual

 -- James Valleroy <jvalleroy@mailbox.org>  Wed, 23 Sep 2020 07:37:53 -0400

plinth (20.14) unstable; urgency=high

  [ Fioddor Superconcentrado ]
  * Translated using Weblate (Spanish)
  * Translated using Weblate (Spanish)
  * sudo user needed for container
  * Branch-out
  * Specify machine
  * Fix typo
  * post-processor: Solve 1908 fixing the wiki links fix
  * Translated using Weblate (Spanish)
  * Translated using Weblate (Spanish)
  * jsxc, sharing: Add 'Learn more...' link for help pages
  * wireguard: Add 'Learn more...' link for help page
  * doc: wikiparser: Resolve URLs for locally available pages
  * HACKING.md: Instructions for container-related troubleshooting
  * i18n: Mark strings missed for translation
  * snapshots: Clarify description for disabling yearly snapshots

  [ Doma Gergő ]
  * Translated using Weblate (Hungarian)
  * Translated using Weblate (Hungarian)

  [ Sunil Mohan Adapa ]
  * upgrades: Minor isort fix
  * upgrades: Remove unused context variable
  * security: Don't show report button as part of backports notice
  * upgrades: security: Don't with the technical term 'backports' in UI
  * matrixsynapse: Allow upgrade to version 1.17
  * backups: Make app available by default
  * samba: cosmetic: Minor yapf fixes
  * container: unstable: Handle interface naming for systemd < 245
  * storage: Fix expanding partitions on GPT partition tables
  * matrixsynapse: Rename Riot to Element
  * ejabberd, mumble, wireguard: Update Apple app links
  * menu: Update documentation to clarify that icons can be files
  * frontpage: Fix documentation related to renamed parameter
  * bepasty: Make description a private variable
  * bepasty: Expand app description
  * bepasty: Tighten permissions on the uwsgi socket
  * infinoted, syncthing: Fix minor typo in a comment
  * bepasty: Add diagnostics tests on app URL
  * bepasty: Minor fixes
  * bepasty: tests: functional: Add a password before removing all
  * bepasty: Resize SVG to 512x512 for consistency with other icons
  * bepasty: Add "Snippet" in category/short description
  * bepasty: Update UI strings for permissions
  * bepasty: Require at least one permission on a password
  * bepasty: Simplify configuration file handling
  * js: Don't show running status on buttons pulled to right
  * diagnostics: Prevent showing running status on diagnostics menu item
  * help, networks: Clarify i18n different contexts for "Manual"
  * radicale: Stop service during backup and restore
  * radicale: tests: functional: Add test for backup/restore
  * doc: Recompile when parser script changes
  * doc: wikiparser: Handle processing instructions
  * doc: wikiparser: Fix attachment URLs in regular links
  * doc: wikiparser: When processing single pages, ignore header/footer
  * doc: wikiparser: Generate colspec for tables
  * doc: wikiparser: Handle table of contents macro without parenthesis
  * doc: wikiparser: Handle more paragraph breakers
  * doc: wikiparser: Parse content inside a comment
  * doc: wikiparser: Allow empty lines between list items
  * doc: wikiparser: Fix parsing URLs, simplify plain text parsing
  * doc: wikiparser: Resolve relative URLs
  * doc: wikiparser: Preserve spaces during parsing and generation
  * doc: wikiparser: Handle existing # in links, don't append again
  * doc: wikiparser: Assign text to URLs that don't provide them
  * doc: wikiparser: Handle wiki links starting with a /
  * doc: wikiparser: Allow lists to started with just spaces
  * doc: wikiparser: Strip spaces from attachment's text
  * doc: wikiparser: Place anchors inside paragraphs
  * doc: wikiparser: Sort imagedata properties
  * doc: wikiparser: Retain the text for icons
  * doc: wikiparser: Set icon dimensions to old values (temporarily)
  * doc: wikiparser: Handle empty table cells
  * doc: wikiparser: Fix some flake8 warnings
  * doc: wikiparser: Improve links relative to included files
  * doc: wikiparser: Fix issue with parsing inline code blocks
  * doc: wikiparser: Handle markup inside italic/bold markup
  * doc: wikiparser: Format text inside admonitions properly
  * doc: Drop post processor as it is not needed anymore
  * doc: wikiparser: Incorporate post processing fixes
  * doc: Simplify make file by eliminating targets for intermediates
  * doc: wikiparser: Add note about some incorrect links
  * doc: Update the test script for wikiparser
  * manual: Fetch latest images
  * doc: Fetch latest manual
  * firewall: Use service files for showing port forwarding info
  * firewall: Show port forwarding info in tabular format
  * kvstore: Allow module to be imported before Django init
  * networks: Expose API to get/set network meta info
  * firewall: Show port forwarding info contextually
  * doc: wikiparser: Fix a minor flake8 issue
  * doc: wikiparser: Fix issue with some URL containing dup. lang part
  * doc: wikiparser: Make it easier to run with a #! at the top
  * doc: wikiparser: Reduce build verbosity
  * upgrades: Fix issue with checking if backports is current
  * upgrades: Separate concepts for backports enabled vs. requested
  * upgrades, security: Use consistent terminology 'activate'
  * backports: When upgrading from older version, assumed requested
  * package: Add ability to reinstall a package
  * matrixsynapse: Perform a one time conversion to new config format
  * doc: manual: Fetch latest manual, remove non-existent images/pages
  * doc: wikiparser: Use icons from the icons directory
  * doc: wikiparser: Show icons with full size
  * doc: manual: Replace manual icons to drop CC 2.5 license
  * deluge: Use older icon to drop CC 2.0 license

  [ Joseph Nuthalapati ]
  * searx: Add functional test for app availability
  * container: Add unstable distribution
  * functional-tests: Fix instructions for running functional tests
  * functional-tests: Use latest version of splinter
  * framework: Remove module init() functions
  * wireguard: Remove hardcoded Windows client version
  * functional-tests: splinter 0.14.0 is in PyPI
  * apps: Remove Coquelicot
  * matrix-synapse: Upgrade to 1.19
  * container: Use builds with build-deps included

  [ James Valleroy ]
  * ci: Allow fuse to be installed
  * tests: functional: Strip trailing / from FREEDOMBOX_URL
  * ejabberd: Use new ruamel.yaml API and allow duplicate keys
  * locale: Update translation strings
  * doc: Fetch latest manual
  * debian: Add gbp dch config
  * debian: Fix use of wildcard path in copyright
  * debian: Split copyright paragraph to avoid lintian error
  * radicale: Remove code to handle 1.x
  * doc: Fetch latest manual
  * bepasty: New app for file upload and sharing
  * bepasty: Add public access config form
  * bepasty: Fetch manual page
  * locale: Update translation strings
  * doc: Add moinmoin wiki parser
  * wikiparser: Fix spaces, multi-line, languages, icons
  * doc: Use Makefile to fetch raw wiki files
  * doc: Add icons used in manual
  * manual: Add raw wiki files of included pages
  * manual: Remove checked-in xml files
  * wikiparser: Don't render Admonition with style comment
  * test-wikiparser: Remove fixes.xslt step
  * debian: Add unit tests to autopkgtest
  * apache: Disable mod_status (CVE-2020-25073)
  * debian: Don't show first wizard secret on command line
  * debian: Remove unused vars from postinst
  * matrixsynapse: Use conf.d snippets
  * upgrades: Change backports activation message wording
  * upgrades: Display correct backports info for unstable
  * upgrades: Add first boot step to configure backports
  * upgrades: Use kvstore and then file to determine if backports are enabled
  * debian: Temporarily revert source package rename
  * locale: Update translation strings
  * doc: Fetch latest manual

  [ Veiko Aasa ]
  * samba: Hide common system partitions
  * ikiwiki: Validate a path when deleting wiki or blog
  * ssh: Disallow managing keys for the root user
  * debian: Add newline to end of /var/lib/plinth/firstboot-wizard-secret
  * functional-tests: snapshot: Skip if filesystem doesn't support snapshots
  * container: Randomize btrfs partition UUID
  * gitweb: Fix enable auth webserver component on app init
  * gitweb: Add ability to change default branch

  [ Павел Протасов ]
  * Translated using Weblate (Russian)

  [ Michael Breidenbach ]
  * Translated using Weblate (German)
  * Translated using Weblate (Swedish)
  * Translated using Weblate (German)
  * Translated using Weblate (Swedish)
  * Translated using Weblate (German)
  * Translated using Weblate (Swedish)

  [ ikmaak ]
  * Translated using Weblate (Dutch)
  * Translated using Weblate (Dutch)

  [ Burak Yavuz ]
  * Translated using Weblate (Turkish)
  * Translated using Weblate (Turkish)
  * Translated using Weblate (Turkish)
  * Translated using Weblate (Turkish)

  [ Xosé M ]
  * Translated using Weblate (Galician)

  [ Jens Molgaard ]
  * Translated using Weblate (Danish)

  [ Nikita Epifanov ]
  * Translated using Weblate (Russian)
  * Translated using Weblate (Russian)

  [ Dietmar ]
  * Translated using Weblate (German)

  [ Johannes Keyser ]
  * Translated using Weblate (German)

  [ Diego Roversi ]
  * Translated using Weblate (Italian)

  [ Artem ]
  * Translated using Weblate (Russian)

  [ Ralf Barkow ]
  * Translated using Weblate (German)

  [ Reg Me ]
  * Translated using Weblate (Dutch)
  * Translated using Weblate (Dutch)

  [ Q.-A. Nick ]
  * upgrades, security: Update the messages describing backports

 -- James Valleroy <jvalleroy@mailbox.org>  Tue, 15 Sep 2020 17:03:43 -0400

freedombox (20.13) unstable; urgency=medium

  [ Sunil Mohan Adapa ]
  * Rename source package from plinth to freedombox.

  [ Veiko Aasa ]
  * minidlna: Do not expose statistics over public web

  [ Benjamin Ortiz ]
  * backups: Allow remote repository usernames to start with numbers

  [ James Valleroy ]
  * upgrades: Update apt cache before manual update
  * upgrades: Parameterize backports dist name
  * upgrades: Use current release codename when enabling backports
  * upgrades: Use codename to pin freedombox from backports
  * security: Move backports notice to security page
  * upgrades: Add button to activate backports
  * upgrades: Use only sources file to determine if backports enabled
  * upgrades: Check that backports is for current release
  * upgrades: Rewrite apt prefs file when activating backports
  * upgrades: Enable backports for testing only in development mode
  * upgrades: Show dist of backports to be activated
  * upgrades: Split apt preferences into 2 files
  * upgrades: Refactor use of lsb_release
  * locale: Update translation strings
  * doc: Fetch latest manual

  [ Allan Nordhøy ]
  * Translated using Weblate (Norwegian Bokmål)

  [ Tang Zongxun ]
  * Translated using Weblate (Chinese (Simplified))

  [ Doma Gergő ]
  * Translated using Weblate (Hungarian)

 -- Federico Ceratto <federico@debian.org>  Sat, 18 Jul 2020 12:14:08 +0100

plinth (20.12.1) unstable; urgency=high

  [ nautilusx ]
  * Translated using Weblate (German)

  [ Robert Pollak ]
  * Translated using Weblate (German)

  [ J. Lavoie ]
  * Translated using Weblate (French)

  [ Petter Reinholdtsen ]
  * Translated using Weblate (Norwegian Bokmål)

  [ Sunil Mohan Adapa ]
  * cfg, frontpage: Ignore errors while reading config and shortcuts

  [ Milo Ivir ]
  * Translated using Weblate (German)

 -- James Valleroy <jvalleroy@mailbox.org>  Sun, 05 Jul 2020 15:40:30 -0400

plinth (20.12) unstable; urgency=medium

  [ Oğuz Ersen ]
  * Translated using Weblate (Turkish)

  [ Sunil Mohan Adapa ]
  * Translated using Weblate (Telugu)
  * transmission: tests: functional: Fix to wait properly
  * ttrss: tests: functional: Fix to wait properly
  * tor: tests: functional: Fix to wait properly on progress page
  * users: tests: functional: Leave no-language as final setting
  * mldonkey: tests: functional: Wait for frame to load properly
  * snapshot: tests: functional: Delete all snapshots properly
  * ejabberd: tests: functional: Fixes for no implicit waiting
  * syncthing: tests: functional: Fix to wait properly
  * tests: functional: Remove implicit and explicit wait times
  * tests: functional: Allow parallel installation of apps
  * d/control: Add python3-systemd as a dependency
  * apache: Add ssl-cert package as dependency
  * storage: Use DBus directly for listing disks
  * storage: Fix regression with showing error messages
  * storage: Use UDisks information as primary source
  * storage: Don't show empty progress bar for disks not mounted
  * storage: Remove rule to not automount system disks with no paritions
  * storage: Don't auto-mount loopback devices except in develop mode
  * storage: Allow ejecting any device not in fstab or crypttab
  * storage: Ignore eject failures if filesystems unmounted properly
  * backups: Remove an unnecessary print() statement
  * Translated using Weblate (Telugu)
  * container: Remove sqlite3 file early enough
  * storage: Don't log exception of disk space check fails
  * storage: Use mount info instead of disk info for free space warning
  * notifications: Fix issue with redirection on dismiss
  * views: Drop use of private Django utility
  * cfg: Don't fallback to develop config if main is not found
  * cfg: Drop the default configuration file
  * frontpage: Read custom shortcuts from multiple locations
  * frontpage: Drop empty custom shortcut files
  * cfg: Allow loading multiple configuration files
  * cfg: For develop mode, overlay on top of regular configuration
  * context_processor: tests: Use already available config fixture
  * cfg: Eliminate the need for 'root' directory in configuration
  * cfg: Move /plinth.config to plinth/develop.config
  * cfg: Rename configuration file to freedombox.config
  * d/tests/control: Rename Plinth to FreedomBox in a comment
  * cfg: Read configuration from .d files and multiple locations
  * frontpage: Load shortcuts from .d directories too
  * frontpage: Read from .d files too
  * cfg: Remove redundant data in develop.config
  * cfg: Remove comments in test data
  * cfg: In develop mode, use /var/lib for DB and sessions
  * web_framework: Split initialization into two parts
  * web_framework: Don't create Django secret key when listing depends
  * log: Allow setting the default log level before log configuration
  * main: List dependencies without writing to disk
  * d/rules: vagrant: INSTALL.md: Fix installing dependencies
  * *: Drop files paths in data/var
  * doc: Update manual page with configuration file changes
  * network: test: Fix race condition when deleting connections
  * storage: tests: Ignore cases needing loop devices when not available
  * actions: tests: Fix test failures due order of fixtures
  * tests: Use develop configuration for most tests
  * templates: Disable button and show spinner on submit for all forms
  * backups: Remove custom handling of progress on the restore button
  * js: Simplify auto-refresh page logic
  * jsxc: Remove inline javascript
  * apache: Set CSP and other common security headers
  * apache: Relax CSP to allow web workers for JSXC
  * locale: Update translation strings

  [ ferhad.necef ]
  * Translated using Weblate (Russian)

  [ Thomas Vincent ]
  * Translated using Weblate (French)

  [ Joseph Nuthalapati ]
  * Translated using Weblate (Telugu)

  [ wind ]
  * Translated using Weblate (Russian)

  [ James Valleroy ]
  * upgrades: Combine into single page with manual update
  * upgrades: Skip enable-auto in develop mode
  * debian: Add nscd >= 2 as dependency
  * upgrades: Append unattended-upgrades-dpkg.log for more detail
  * storage: Handle multi-line text in functional test
  * apt: Run `apt-get -f install` before other commands
  * apt: Run `dpkg --configure -a` before other actions
  * upgrades: Skip enabling backports on testing and unstable
  * networks: Remove firewall zone warning
  * networks: Correct wording of internet connection form

  [ Veiko Aasa ]
  * functional-tests: Handle connection error when web server restarts
  * functional-tests: Skip tests if app is not available in distribution
  * functional-tests: Fix page not fully loaded errors when taking backups
  * functional-tests: Remove unnecessary wait when navigating to module

  [ Michael Breidenbach ]
  * Translated using Weblate (German)
  * Translated using Weblate (Swedish)

  [ Fioddor Superconcentrado ]
  * Translated using Weblate (Spanish)

  [ Pavel Borecki ]
  * Translated using Weblate (Czech)

  [ Éfrit ]
  * Translated using Weblate (French)

  [ Jens Molgaard ]
  * Translated using Weblate (Danish)

 -- Sunil Mohan Adapa <sunil@medhas.org>  Mon, 29 Jun 2020 16:39:33 -0700

plinth (20.11) unstable; urgency=medium

  [ Thomas Vincent ]
  * Translated using Weblate (French)

  [ Petter Reinholdtsen ]
  * Translated using Weblate (Norwegian Bokmål)

  [ Michael Breidenbach ]
  * Translated using Weblate (German)
  * Translated using Weblate (Swedish)

  [ Sunil Mohan Adapa ]
  * *: Remove use of Turbolinks library
  * web_framework: Reduce verbosity of DB migration process
  * container: Add script to manage systemd-nspawn containers for dev.
  * container: Fix upgrading of freedombox
  * matrixsynapse: Handle upgrade to versions 1.15.x

  [ James Valleroy ]
  * upgrades: Don't enable backports on Debian derivatives
  * upgrades: Use a custom service for manual update
  * locale: Update translation strings
  * doc: Fetch latest manual
  * debian: Update renamed lintian tag

  [ Ralf Barkow ]
  * Translated using Weblate (German)

  [ aiman an ]
  * Added translation using Weblate (Arabic (Saudi Arabia))
  * Translated using Weblate (Arabic (Saudi Arabia))

  [ WaldiS ]
  * Translated using Weblate (Polish)

  [ Luis A. Arizmendi ]
  * Translated using Weblate (Spanish)

 -- James Valleroy <jvalleroy@mailbox.org>  Mon, 15 Jun 2020 19:55:45 -0400

plinth (20.10) unstable; urgency=high

  [ Joseph Nuthalapati ]
  * backups: Add optional field - Name
  * functional-tests: Use Name attribute in backups
  * functional-tests: Move @backups to Scenario level
  * functional-tests: Leave tor+http test disabled
  * tests: functional: Document running tests in parallel
  * tests: functional: Add pytest-xdist to install.sh

  [ Sunil Mohan Adapa ]
  * openvpn: Use app toggle button and common app view
  * tests: functional: Merge into main source hierarchy
  * storage: Fix failing path validation unit tests
  * tests: functional: cosmetic: flake8 fixes
  * tests: functional: Re-organize step definitions and helper methods
  * coturn: Fix functional test for backup/restore
  * ttrss: Fix functional tests
  * snapshot: Fix functional test to account for non-removable snapshots
  * test: functional: Fix for Apache restart after domain change
  * tor: Fix problems with running a relay
  * mldonkey: Add app to freedombox-share group
  * samba: Add clients information
  * cockpit: Promote for advanced storage/firewalld/networking ops
  * firewall: Mention that internal services are available over VPN
  * firewall: Don't show tun interface in internal zone warning
  * minidlna: Add link to manual page
  * minidlna: Fix i18n for name of the app
  * pagekite: Fix expired certificates causing connection failures

  [ Luis A. Arizmendi ]
  * Translated using Weblate (Spanish)

  [ Etienne ]
  * Translated using Weblate (French)

  [ Artem ]
  * Translated using Weblate (Russian)

  [ fred1m ]
  * ikiwiki: Enable 'attachment' plugin by default

  [ James Valleroy ]
  * utils: Handle removal of axes.get_version()
  * debian: Mark doc packages as Multi-Arch: foreign
  * firewall: Minor spelling fix
  * radicale: Fix link in description to clients
  * users: Avoid error when user's groups cannot be parsed
  * templates: Fix setup state check
  * locale: Update translation strings
  * doc: Fetch latest manual

  [ Allan Nordhøy ]
  * Translated using Weblate (Norwegian Bokmål)
  * Translated using Weblate (Czech)
  * Translated using Weblate (Hungarian)
  * Translated using Weblate (Greek)

 -- James Valleroy <jvalleroy@mailbox.org>  Mon, 01 Jun 2020 20:06:53 -0400

plinth (20.9) unstable; urgency=medium

  [ Petter Reinholdtsen ]
  * Translated using Weblate (Norwegian Bokmål)

  [ James Valleroy ]
  * snapshot: Set as essential module
  * functional_tests: snapshot: Skip delete all when there are no snapshots
  * quassel: Use systemd sandboxing features
  * minidlna: Move sysctl config to /etc/sysctl.d/50-freedombox.conf
  * upgrades: Add needrestart to restart services as needed
  * upgrades: Enable Automatic-Reboot option of unattended-upgrades
  * locale: Update translation strings
  * doc: Fetch latest manual

  [ Michael Breidenbach ]
  * Translated using Weblate (German)
  * Translated using Weblate (Swedish)

  [ Fioddor Superconcentrado ]
  * Folder remained unrenamed. Should have changed along with git links.

  [ Sunil Mohan Adapa ]
  * snapshot: Fix issues with restore and delete
  * performance: Add basic functional tests
  * daemon: Allow using an alias when enabling a daemon
  * bind: Add daemon alias for bind9 -> named
  * daemon: bind: cosmetic: yapf, isort formatting
  * firewall: Reload firewalld so it works with newly installed services
  * glib: Allow scheduling non-repeating tasks in separate threads
  * notification: Expand and clarify restriction on id property
  * storage: Auto-mount disks, notify of failing disks
  * package: Fix error log when checking if package manager is busy
  * power: cosmetic: Fix flake8 warnings
  * first_setup: Fix regression with logo not showing
  * minidlna: cosmetic: isort fixes
  * mediawiki: Stop jobrunner during backup/restore
  * minidlna: Stop daemon during backup/restore
  * mumble: Stop server during backup/restore
  * quassel: Fix stopping server during backup/restore
  * tor: Fix stopping server during backup/restore
  * upgrades: Always schedule a reboot at 02:00 local time
  * upgrades: Add information about service restart and system reboot
  * performance: Launch the Cockpit graphs directly if possible

  [ Joseph Nuthalapati ]
  * samba: Change description to Network File Storage
  * functional-tests: Skip network setup wizard
  * functional-tests: Move Disable tests to the end

  [ fred1m ]
  * performance: Add app for system monitoring

  [ Luis A. Arizmendi ]
  * Translated using Weblate (Spanish)

  [ Artem ]
  * Translated using Weblate (Russian)

 -- James Valleroy <jvalleroy@mailbox.org>  Mon, 18 May 2020 19:42:49 -0400

plinth (20.8) unstable; urgency=medium

  [ Luis A. Arizmendi ]
  * Translated using Weblate (Spanish)
  * Translated using Weblate (Spanish)

  [ Joseph Nuthalapati ]
  * Translated using Weblate (Telugu)
  * Translated using Weblate (Telugu)
  * HACKING: More detailed instructions for VirtualBox
  * HACKING: Correction to macOS package manager name

  [ Nektarios Katakis ]
  * syncthing: add to freedombox-share group

  [ Veiko Aasa ]
  * users: Try-restart service after service is added to the sharing group
  * datetime: Handle timesyncd service runs conditionally
  * minidlna: Add functional tests that enable and disable application
  * minidlna: Make app installable inside unprivileged container

  [ Sunil Mohan Adapa ]
  * web_server: Suppress warnings that static directories don't exist
  * debian: Remove timer to setup repositories properly
  * static: Use SVG logo during first wizard welcome step
  * static: Reduce the size of the background noise image
  * mediawiki: Reuse existing images in functional tests
  * setup.py: Don't install/ship .po files
  * static: Don't ship visual design file and unused images
  * storage: Fix tests by wrestling with auto-mounting of disks
  * HACKING: Minor indentation fix
  * *: Update links to repository and project page
  * ci: Update link to container in Docker registry
  * coturn: New app to manage Coturn TURN/STUN server
  * datetime: Refactor handling systemd-timesyncd not running in VMs
  * datetime: Don't expect synced time in diagnostics inside VMs
  * mediawiki: Partial fix for installing on testing
  * datetime: Disable diagnostics when no tests are available

  [ James Valleroy ]
  * d/copyright: Fix path to visual_design
  * data: Print hostname and IP addresses before console login
  * snapshot: Fix message when not available
  * snapshot: Fix title
  * locale: Update translation strings
  * debian: Use debhelper compat level 13
  * doc: Fetch latest manual

  [ Artem ]
  * Translated using Weblate (Russian)

  [ nautilusx ]
  * Translated using Weblate (German)

  [ Fioddor Superconcentrado ]
  * Directions to install VirtualBox when it's not part of the Debian-based
    distro, like Buster.

  [ Anonymous ]
  * Translated using Weblate (Spanish)

  [ Nathan ]
  * Translated using Weblate (French)

  [ Michael Breidenbach ]
  * Translated using Weblate (Swedish)

  [ fred1m ]
  * mumble: Add Mumla to the list of clients

 -- James Valleroy <jvalleroy@mailbox.org>  Mon, 04 May 2020 20:33:35 -0400

plinth (20.7) unstable; urgency=medium

  [ Coucouf ]
  * Translated using Weblate (French)

  [ vihor ]
  * Translated using Weblate (Serbian)

  [ Localisation Lab ]
  * Translated using Weblate (French)

  [ Joseph Nuthalapati ]
  * Translated using Weblate (Telugu)

  [ Veiko Aasa ]
  * gitweb: Improve error handling when creating repository

  [ James Valleroy ]
  * upgrades: Allow installation of python3-twisted from backports
  * matrixsynapse: Handle upgrade to 1.12.*
  * locale: Update translation strings
  * doc: Fetch latest manual

  [ Fioddor Superconcentrado ]
  * HACKING: Clarify where commands should be run

 -- James Valleroy <jvalleroy@mailbox.org>  Mon, 20 Apr 2020 18:38:52 -0400

plinth (20.6.1) unstable; urgency=medium

  [ James Valleroy ]
  * users: Fix regression where form help_text line was dropped
  * debian: Add firmware-ath9k-htc to Recommends
  * doc: Fetch latest manual

  [ Allan Nordhøy ]
  * gitweb: Use proper ellipsis char when showing clone progress
  * Translated using Weblate (Norwegian Bokmål)
  * Translated using Weblate (German)

  [ Coucouf ]
  * Translated using Weblate (French)
  * Translated using Weblate (French)

  [ Manuela Silva ]
  * Translated using Weblate (Portuguese)

  [ nautilusx ]
  * Translated using Weblate (German)

  [ Jeannette L ]
  * Translated using Weblate (German)
  * Translated using Weblate (French)
  * Translated using Weblate (Italian)

  [ wind ]
  * Translated using Weblate (Russian)

  [ vihor ]
  * Translated using Weblate (Serbian)

 -- James Valleroy <jvalleroy@mailbox.org>  Sat, 11 Apr 2020 09:56:43 -0400

plinth (20.6) unstable; urgency=medium

  [ wind ]
  * Translated using Weblate (Russian)

  [ Thomas Vincent ]
  * Translated using Weblate (French)
  * Translated using Weblate (French)

  [ Alice Kile ]
  * app: Separate app enable/disable form from config form

  [ Sunil Mohan Adapa ]
  * pagekite: Fix functional tests
  * monkeysphere: Making styling more specific to avoid interference
  * networks: Make styling more specific to avoid interference
  * syncthing: Update description to mention 'syncthing' group

  [ Michael Breidenbach ]
  * Translated using Weblate (German)

  [ Coucouf ]
  * Translated using Weblate (French)
  * Translated using Weblate (French)
  * Translated using Weblate (French)
  * Translated using Weblate (French)
  * Translated using Weblate (French)
  * Translated using Weblate (French)
  * Translated using Weblate (French)
  * Translated using Weblate (French)
  * Translated using Weblate (French)

  [ Pavel Borecki ]
  * Translated using Weblate (Czech)

  [ James Valleroy ]
  * radicale: Support upgrade to any 2.x version
  * packages: Mark freedombox package as held during package installs
  * packages: Keep existing hold if already set
  * locale: Update translation strings
  * doc: Fetch latest manual
  * debian: Cleanup overrides for jsxc symlinks

  [ Allan Nordhøy ]
  * Translated using Weblate (German)
  * Translated using Weblate (French)
  * Translated using Weblate (Italian)
  * Translated using Weblate (Hindi)

  [ Joseph Nuthalapati ]
  * users: Add component for managing users and groups
  * yapf: Update conf to add blank line before nested class/def
  * cosmetic: Minor yapf and other fixes
  * app: Fix grammar in developer documentation string
  * ikiwiki: Disable edits. Add moderation of comments
  * Translated using Weblate (Telugu)
  * vagrant: Skip upgrading freedombox dependencies
  * firewalld: Force upgrade anything in [0.7, 0.9)
  * infinoted: Fix permissions of sync directory

  [ vihor ]
  * Added translation using Weblate (Serbian)
  * Translated using Weblate (Serbian)

  [ Luis A. Arizmendi ]
  * Translated using Weblate (Spanish)

 -- James Valleroy <jvalleroy@mailbox.org>  Mon, 06 Apr 2020 20:40:17 -0400

plinth (20.5.1) unstable; urgency=medium

  [ Petter Reinholdtsen ]
  * Translated using Weblate (Norwegian Bokmål)

  [ Allan Nordhøy ]
  * networks: Update label wording in topology form: Choose → Specify
  * Translated using Weblate (Norwegian Bokmål)

  [ Sunil Mohan Adapa ]
  * web_server: Introduce component to handle special static file dirs
  * jsxc: Fix issue with serving static files
  * help: Move custom static file handling into app from central place
  * debian: Update doc-base to include PDF
  * debian: Prepare for multiple binary packages
  * debian: Separate binary packages for each language manual
  * debian: Remove outdated TODO file

  [ Michael Breidenbach ]
  * Translated using Weblate (German)

  [ James Valleroy ]
  * debian: Correct doc package names in Recommends

 -- James Valleroy <jvalleroy@mailbox.org>  Thu, 26 Mar 2020 09:13:13 -0400

plinth (20.5) unstable; urgency=medium

  [ Joseph Nuthalapati ]
  * ci: Use pre-built container image to speed up CI
  * ci: Add maintenance script for updating images
  * ci: Optimize refreshing Docker image for GitLabCI

  [ James Valleroy ]
  * ci: Switch docker image to testing
  * Translated using Weblate (Swedish)
  * locale: Update translation strings
  * doc: Fetch latest manual

  [ Sunil Mohan Adapa ]
  * app: Fix name of the block in templates, used for overriding
  * views: Allow AppViews to set self.intial
  * pagekite: Simplify code for form adding custom service
  * pagekite: Remove unused templates
  * pagekite: Drop ineffective base template
  * pagekite: Minor cleanup
  * pagekite: Merge all the configuration retrieval actions
  * pagekite: Merge set-kite and set-frontend actions
  * pagekite: Use Daemon component to simplify handling daemon actions
  * pagekite: Don't signal new domain on init if app is disabled
  * pagekite: Simplify code notifying domain name changes
  * pagekite: Don't attempt to notify about domain if app is disabled
  * pagekite: Remove app enabled checking from getting configuration
  * pagekite: Fix functional tests by submitting the right form
  * pagekite: Fix styling issues for custom services section
  * pagekite: On enable/disable, add/remove domain from names module
  * pagekite: Fix an error message in custom services form
  * pagekite: Ensure transitioning for from old code
  * matrixsynapse: Handle release of matrix-synapse 1.11
  * setup: Fix regression to force-upgrade caused by Info changes
  * pagekite: Don't allow non-unique custom services
  * toolbar: Factor out the clients buttons into a separate template
  * index: Reintroduce clients button in front page
  * upgrades: Don't ship apt backport preferences file
  * setup.py: Remove files shipped in the past
  * upgrades: Use internal scheduler instead of systemd timer
  * shadowsocks: Change default configuration
  * action_utils: Add utility to call systemd daemon-reload
  * shadowsocks: Fix incorrect setting of state directory
  * shadowsocks: When editing configuration, don't re-enable
  * mediawiki: Don't allow anonymous edits

  [ Fioddor Superconcentrado ]
  * Translated using Weblate (Spanish)
  * Translated using Weblate (Spanish)
  * Translated using Weblate (Spanish)
  * Translated using Weblate (Spanish)
  * Translated using Weblate (Spanish)

  [ Luis A. Arizmendi ]
  * Translated using Weblate (Spanish)
  * Translated using Weblate (Spanish)
  * Translated using Weblate (Spanish)
  * Translated using Weblate (Spanish)

  [ Fred ]
  * Translated using Weblate (French)

  [ Veiko Aasa ]
  * names: Fix Local Network Domain is not shown

  [ Thomas Vincent ]
  * Translated using Weblate (French)

  [ Nektarios Katakis ]
  * shadowshocks: Fix setting configuration on Buster

  [ Michael Breidenbach ]
  * Translated using Weblate (Swedish)

 -- James Valleroy <jvalleroy@mailbox.org>  Mon, 23 Mar 2020 19:42:28 -0400

plinth (20.4) unstable; urgency=medium

  [ Thomas Vincent ]
  * Translated using Weblate (French)
  * Translated using Weblate (French)

  [ Sunil Mohan Adapa ]
  * networks: Fixes for networks wizards
  * avahi: Use generic app view
  * privoxy: Use generic app view
  * infinoted: Move views to a separate views module
  * help: Rename views modules as 'views'
  * networks: Rename views modules as 'views'
  * diagnostics: Rename views modules, move utilities to main module
  * backups: cosmetic: Rename .inc file to .html
  * css: Merge responsive.css into main style file
  * css: cosmetic: Rename plinth.css to main.css
  * views: Don't send app to template context
  * app: Fix showing app name in port forwarding information
  * networks: Rename polkit JS authority rules file
  * firewalld: Add polkit JS authority rules files
  * networks: Show router wizard before Internet connection type wizard
  * networks: Don't show router wizard if not behind a router
  * networks: If topology wizard is skipped, skip router wizard too
  * apache: Handle transition to php 7.4

  [ Joseph Nuthalapati ]
  * Translated using Weblate (Telugu)
  * shadowsocks: Move user settings to state directory

  [ Veiko Aasa ]
  * storage: Directory selection form improvements
  * transmission: Allow one to submit download directory if it is creatable
  * plinth: Increase sqlite busy timeout from default 5s to 30s
  * upgrades: Clean apt cache every week
  * apps: Do not show status block if service is running
  * i2p: New style app page layout
  * quassel: Fix unable to disable application without choosing a domain name

  [ Luis A. Arizmendi ]
  * Translated using Weblate (Spanish)

  [ Nektarios Katakis ]
  * networks: Add form for network topology
  * networks: Add page for network topology form
  * networks: First boot view for network topology wizard
  * networks: First boot step for network topology wizard
  * networks: Save networks topology type to DB
  * networks: Update main networks page Internet connectivity section

  [ Michael Breidenbach ]
  * Translated using Weblate (Swedish)

  [ James Valleroy ]
  * ci: Switch to testing image
  * locale: Update translation strings
  * doc: Fetch latest manual

 -- James Valleroy <jvalleroy@mailbox.org>  Mon, 09 Mar 2020 20:01:44 -0400

plinth (20.3) unstable; urgency=medium

  [ Sunil Mohan Adapa ]
  * web_framework: Separate out Django settings into module
  * doc/dev: Allow all modules to be imported by Sphinx
  * notification: Add developer documentation
  * doc/dev: Update copyright year
  * app: Update style for toggle button
  * app: Drop border shadow for app icon in mobile view
  * app: cosmetic: Minor refactoring of header styling
  * app: Simplify some header styling
  * app: cosmetic: Rename a CSS style class in app header
  * app: cosmetic: Rename header.html to app-header.html
  * app: Show short description as secondary title
  * networks: Fix i18n for wizard forms
  * networks: Minor changes to router/internet configuration forms
  * web_framework: Generate and retain a secret key
  * web_framework: Cleanup expired sessions every week

  [ Nektarios Katakis ]
  * networks: Add form for internet connection type
  * networks: Add network view and url for internet connection help page
  * networks: Link internet connection help page with networks page.
  * networks: All first step wizard form for internet connection type
  * networks: Add first boot step for internet connection type
  * networks: Save to kvstore internet connectivity type
  * networks: Refactor connections list template
  * networks: Show internet connectivity string in main page

  [ Michael Breidenbach ]
  * Translated using Weblate (German)
  * Translated using Weblate (Swedish)

  [ Dietmar ]
  * Translated using Weblate (Italian)

  [ Jaime Marquínez Ferrándiz ]
  * Translated using Weblate (Spanish)

  [ Luis A. Arizmendi ]
  * Translated using Weblate (Spanish)

  [ Joseph Nuthalapati ]
  * shadowsocks: Fix shadowsocks not able to start

  [ James Valleroy ]
  * locale: Update translation strings
  * doc: Fetch latest manual

 -- James Valleroy <jvalleroy@mailbox.org>  Mon, 24 Feb 2020 20:16:12 -0500

plinth (20.2.1) unstable; urgency=high

  [ Veiko Aasa ]
  * apps: remove css filters and glow from app icons
  * config: Depends also on apache module

  [ Dietmar ]
  * Translated using Weblate (German)
  * Translated using Weblate (Italian)
  * Translated using Weblate (Italian)

  [ Petter Reinholdtsen ]
  * Translated using Weblate (Norwegian Bokmål)

  [ Sunil Mohan Adapa ]
  * cards: Remove the transition delay on hover effect
  * system: Implement new style for cards
  * jsxc: Bypass issue with stronghold to get the app working again
  * jsxc: Fix functional test case failure
  * functional_tests: cosmetic: Minor yapf change
  * app: Introduce Info component to store basic app information
  * app: Add info property as shortcut to access basic information
  * app: Refactor all apps to use the Info component
  * app: Document the app_id property for App class
  * doc/dev: Include information on how to edit dev documentation
  * views: Document the AppView class properties
  * monkeysphere: Fix regression with reading Apache configuration
  * Translated using Weblate (Italian)
  * firewall: Use firewalld DBus API for most operations
  * *.py: Use SPDX license identifier
  * *.html: Use SPDX license identifier
  * actions/*: Use SPDX license identifier
  * functional_tests: Use SPDX license identifier
  * *.css: Use SPDX license identifier
  * *: Update misc build related files to use SPDX license identifier
  * doc/dev: Update tutorial to use SPDX license indentifier
  * *: Update remaining misc files to use SPDX license identifier
  * *.js: Use SPDX license identifier
  * help: Fix attribute on download manual button
  * css: Add missing license identifier on some CSS files
  * firewalld: Ignore errors with DBus API when firewalld is not running
  * deluge: Don't use code execution for editing configuration
  * deluge: More reliable initial configuration setup

  [ Joseph Nuthalapati ]
  * l10n: Fix gettext not detecting no-python-format
  * samba: Add link to manual page
  * searx: Update search engines for 0.16.0

  [ Allan Nordhøy ]
  * openvpn: Fix spelling for Tunnelblick
  * Translated using Weblate (Norwegian Bokmål)

  [ Nektarios Katakis ]
  * bind: parse zones files
  * bind: test for parsing zones file with specific format
  * bind: views show served domains in main view
  * bind: create zones directory on setup action

  [ James Valleroy ]
  * bind: Bump version and handle upgrade

  [ Ralf Barkow ]
  * Translated using Weblate (German)

  [ nautilusx ]
  * Translated using Weblate (German)

  [ Doma Gergő ]
  * Translated using Weblate (Hungarian)

  [ Lev Lamberov ]
  * debian: Update Russian translation for debconf (Closes: #951440)

  [ Radek Pasiok ]
  * Translated using Weblate (Polish)

  [ Alice Kile ]
  * gitignore: Add .vscode & segregate editor settings

  [ Thomas Vincent ]
  * Translated using Weblate (French)

 -- James Valleroy <jvalleroy@mailbox.org>  Fri, 21 Feb 2020 22:38:12 -0500

plinth (20.2) unstable; urgency=medium

  [ Veiko Aasa ]
  * networks: Support virtual Ethernet (veth) devices
  * diagnostics: Show firewall service status
  * users: Fix functional test delete user
  * storage: Show disks if FreedomBox is running in an unprivileged container
  * service: Stop service not before but after disabling it
  * users: More precise username validation
  * sso, users: Turn off autocapitalization on the username field
  * users: Add unit tests for views
  * help: Fix anchor hidden under navbar

  [ Joseph Nuthalapati ]
  * tests: Use the latest version of geckodriver
  * vagrant: Add alias for run --develop
  * l10n: Add blocktrans trimmed tag on a block
  * l10n: Add missing trimmed to blocktrans blocks
  * vagrant: Allocate cpus equal to the no. of cores
  * Translated using Weblate (Telugu)
  * searx: Fix installation issue for 0.16.0

  [ Sunil Mohan Adapa ]
  * firewall: Show Run Diagnostics button in app
  * help: Eliminate redundant HTML attribute in template
  * glib: Create a new module to deal with all things glib
  * glib: Introduce method to schedule an operation at regular intervals
  * web_framework: Set the timezone to UTC
  * log: Ability to log SQL queries (disabled by default)
  * tests: Allow adding test templates
  * models: Add model for storing notifications
  * notification: New API for showing better notifications
  * notification: Add tests for notification API
  * views: A view to dismiss notifications
  * notification: Show a drop down from main navbar for notifications
  * storage: Show low disk space warning using notifications API
  * upgrades: Show notification when FreedomBox is updated
  * storage: In develop mode check for low disk space more frequently

  [ Thomas Vincent ]
  * Translated using Weblate (French)

  [ Allan Nordhøy ]
  * Translated using Weblate (Norwegian Bokmål)

  [ Ralf Barkow ]
  * Translated using Weblate (German)

  [ Luis A. Arizmendi ]
  * Translated using Weblate (Spanish)

  [ James Valleroy ]
  * users: Make help text translatable
  * security: Add Sandbox Coverage to report page
  * bind: Add CapabilityBoundingSet and ReadWritePaths to service file
  * matrixsynapse: Enable systemd sandboxing
  * security: Drop PrivateUsers=yes from all service files
  * locale: Update translation strings
  * doc: Fetch latest manual

  [ Michael Breidenbach ]
  * Translated using Weblate (German)
  * Translated using Weblate (Swedish)

 -- James Valleroy <jvalleroy@mailbox.org>  Mon, 10 Feb 2020 19:22:55 -0500

plinth (20.1) unstable; urgency=medium

  [ ikmaak ]
  * Translated using Weblate (Dutch)
  * Translated using Weblate (Dutch)

  [ Allan Nordhøy ]
  * samba: Fix spelling
  * Translated using Weblate (Norwegian Bokmål)
  * Translated using Weblate (German)
  * Translated using Weblate (Spanish)
  * Translated using Weblate (Norwegian Bokmål)
  * Translated using Weblate (Swedish)

  [ Veiko Aasa ]
  * samba: Add unit and functional tests
  * deluge: Allow one to set a download directory
  * deluge: Fix installation failure on slow machine
  * storage: Make external disk mounts accessible by other users
  * gitweb: Add link to the manual page
  * gitweb: Fix functional tests if git user and email is not configured

  [ Sunil Mohan Adapa ]
  * style: Fix incorrect margins for containers in mobile view
  * style: Fix responsiveness for app header
  * network: Fix activating connections that don't have real devices
  * network: Allow setting the auto-connect property on a connection
  * network: Add method to re-activate connections after an update
  * wireguard: Show large buttons in show client/server pages
  * wireguard: Cosmetic fixes by yapf and isort
  * wireguard: Don't error out when wg0 server is not setup
  * wireguard: Add ability to set private key in client addition
  * wireguard: Accept all IPs on server in a client setup
  * wireguard: Update descriptions in form labels
  * wireguard: Only use network manager for connections to servers
  * wireguard: Handle client connections through network manager
  * wireguard: Update descriptions for client vs. server clarity
  * wireguard: Generate private key if needed when editing server
  * wireguard: Add validations in forms
  * wireguard: Ensure tests work without latest network manager
  * wireguard: Implement enabling/disabling app using a stored flag
  * wireguard: Enable/disable connections along with the app
  * wireguard: When a connection is edited, reactivate to apply changes
  * wireguard: Show public key even when connection is not active

  [ Thomas Vincent ]
  * Translated using Weblate (French)

  [ Nektarios Katakis ]
  * Translated using Weblate (Greek)
  * Translated using Weblate (Greek)
  * Translated using Weblate (Greek)
  * networks: form for configuring router
  * networks: create view & url for new form
  * networks: add link to main page for router config form
  * networks: add first boot step for router config helper
  * networks: modify as first boot wizard step
  * networks: save router config to kvstore

  [ James Valleroy ]
  * Translated using Weblate (French)
  * wireguard: Add skeleton for new app
  * wireguard: Implement adding client
  * wireguard: Show list of added clients
  * wireguard: Allow deleting a client
  * wireguard: Add client info view
  * wireguard: Form to add server
  * wireguard: List peers in client section
  * wireguard: Add server information view
  * wireguard: Generate key pair
  * wireguard: Show this box's public key
  * wireguard: Create network manager connection
  * wireguard: Encode public keys for use in URLs
  * wireguard: Refactor actions file
  * wireguard: Add views for editing and deleting clients and servers
  * wireguard: Make setup idempotent
  * wireguard: Write pre-shared key to tempfile
  * wireguard: Use network API to handle connections
  * wireguard: Add icon
  * wireguard: Replace nmcli use with libnm
  * restore: Remove app
  * repro: Remove app
  * networks: Update text for router setup
  * bind: Enable systemd sandbox options for bind9 service
  * functional_tests: Update geckodriver version to v0.26.0
  * locale: Update translation strings
  * doc: Fetch latest manual
  * debian: Rename TODO.Debian to TODO
  * debian: Add Expat license to copyright
  * debian: Update standards version to 4.5.0

  [ Dietmar ]
  * Translated using Weblate (German)

  [ nautilusx ]
  * Translated using Weblate (German)
  * Translated using Weblate (German)

  [ Joseph Nuthalapati ]
  * functional-tests: Login only once per session
  * functional-tests: Africa/Addis_Abada is gone?
  * functional-tests: Add tag @service-discovery
  * functional-tests: Make nav_to_module efficient
  * functional-tests: Avoid unnecessary trips to Home
  * functional-tests: Avoid warnings about markers
  * functional-tests: Minor refactoring
  * functional-tests: Mark backups and security with @system

 -- James Valleroy <jvalleroy@mailbox.org>  Mon, 27 Jan 2020 19:23:04 -0500

plinth (20.0) unstable; urgency=medium

  [ Veiko Aasa ]
  * users: Fix test fixture that disables console login restrictions
  * gitweb: Add tests for views
  * samba: Improve actions script startup time
  * deluge: Manage starting/stoping deluged
  * deluge: Fix set default daemon

  [ Nektarios Katakis ]
  * openvpn: Enable support for communication among all clients
  * Translated using Weblate (Greek)
  * Translated using Weblate (Greek)
  * Translated using Weblate (Greek)
  * Translated using Weblate (Greek)

  [ Sunil Mohan Adapa ]
  * gitweb: Fix flake8 error that is causing pipeline failures
  * storage: Ignore errors resizing partition during initial setup
  * storage: Make partition resizing work with parted 3.3
  * debian: Add powermgmt-base to recommends list
  * openvpn: Enable IPv6 for server and client outside the tunnel
  * networks: Refactor creating a network manager client
  * networks: Remove unused method
  * networks: Fix crashing when accessing network manager D-Bus API

  [ Michael Breidenbach ]
  * Translated using Weblate (German)
  * Translated using Weblate (Swedish)
  * Translated using Weblate (German)
  * Translated using Weblate (German)

  [ Doma Gergő ]
  * Translated using Weblate (Hungarian)

  [ Joseph Nuthalapati ]
  * mediawiki: Use a mobile-friendly skin by default
  * mediawiki: Allow admin to set default skin
  * mediawiki: Fix functional tests depending on skin

  [ James Valleroy ]
  * Translated using Weblate (Greek)
  * Translated using Weblate (Greek)
  * openvpn: Add diagnostic for ipv6 port
  * matrixsynapse: Allow upgrade to 1.8.*
  * security: Add explanation of sandboxing
  * locale: Update translation strings
  * doc: Fetch latest manual

  [ Allan Nordhøy ]
  * Translated using Weblate (Norwegian Bokmål)

  [ Thomas Vincent ]
  * Translated using Weblate (French)

  [ Ralf Barkow ]
  * Translated using Weblate (German)

 -- James Valleroy <jvalleroy@mailbox.org>  Mon, 13 Jan 2020 19:11:44 -0500

plinth (19.24) unstable; urgency=medium

  [ Thomas Vincent ]
  * Translated using Weblate (French)
  * Translated using Weblate (French)

  [ Veiko Aasa ]
  * app: Fix javascript doesn't run on first visit
  * samba: private shares
  * storage: Tests for the directory validation action
  * users: Add tests for the Samba user database

  [ James Valleroy ]
  * samba: Fix spelling in description
  * debian: Update French debconf translation (Closes: #947386)
    - Thanks to Jean-Pierre Giraud for the patch.
  * firewall: Support upgrading firewalld to 0.8
  * mldonkey: Add ProtectKernelLogs
  * deluge: Use systemd sandboxing features
  * infinoted: Use systemd sandboxing features
  * storage: Add systemd sandboxing features to udiskie service
  * upgrades: Add systemd sandboxing features to repository setup service
  * security: List whether each app is sandboxed
  * locale: Update translation strings
  * debian: Update Dutch debconf translation (Closes: #947136)
    - Thanks to Frans Spiesschaert for the patch.
  * doc: Fetch latest manual

  [ Michael Breidenbach ]
  * Translated using Weblate (German)
  * Translated using Weblate (Swedish)

  [ Nektarios Katakis ]
  * Translated using Weblate (Greek)

  [ Doma Gergő ]
  * Translated using Weblate (Hungarian)

  [ Allan Nordhøy ]
  * Translated using Weblate (Norwegian Bokmål)

  [ Kunal Mehta ]
  * mediawiki: Pass --quick when running update.php

  [ Sunil Mohan Adapa ]
  * help: Refactor to move app into __init__.py for consistency
  * app: Introduce API to return a list of all apps
  * app: Introduce API to run diagnostics on an app
  * apache: Implement diagnostic test for web server component
  * daemon: Implement diagnostic test for daemon component
  * daemon: Implement diagnostic test to check if a daemon is running
  * firewall: Implement new diagnostic tests to check port status
  * diagnostics: Use new component based API for all diagnostic tests
  * cosmetic: Yapf and isort fixes
  * daemon: Move diagnosing port listening into daemon module
  * daemon: Move diagnosing using netcat to daemon module
  * apache: Move diagnostics for checking URLs into apache module
  * app: Implement API to check if app/component has diagnostics
  * views: Don't require sending diagnostics module name separately
  * minidlna: Fix showing clients information
  * mediawiki: Fix problem with session cache failing logins

  [ Ralf Barkow ]
  * Translated using Weblate (German)

  [ erlendnagel ]
  * Translated using Weblate (Dutch)

 -- James Valleroy <jvalleroy@mailbox.org>  Mon, 30 Dec 2019 21:17:58 -0500

plinth (19.23) unstable; urgency=medium

  [ Thomas Vincent ]
  * Translated using Weblate (French)
  * Translated using Weblate (French)

  [ Fred ]
  * Translated using Weblate (French)

  [ Alice Kile ]
  * show app icons in apps page
  * use single variable for referencing icon filename
  * fix formatting issues
  * fix formatting and template-related issues
  * properly implement header in app and setup pages
  * implement responsive layout for app page
  * fix toggle button html layout and responsive design css
  * config: fix minor syntax error
  * fix: implement requested changes

  [ James Valleroy ]
  * themes: css whitespace minor fixes
  * samba: Add icon to app page
  * minidlna: Add managed service and Daemon component
  * minidlna: Use single action to set media dir and restart
  * minidlna: Show icon on app page
  * minidlna: Fix webserver config name
  * minidlna: Only show shortcut to users in group
  * mumble: Keep icon_filename in moved view
  * cockpit: Filter out localhost URLs from displayed access list
  * users: Use service action to restart share group service
  * locale: Update translation strings
  * doc: Fetch latest manual

  [ Veiko Aasa ]
  * samba: recursively set open share directory permissions
  * users: Fix functional tests changing the language feature
  * app: Fix app checkbox status change functional tests
  * storage: Directory selection form and validator
  * transmission: New directory selection form

  [ Nektarios Katakis ]
  * feature: minidlna app
  * fix: minidlna.conf file permissions after editing
  * update minidlna svg
  * run sysctl after installation
  * mumble: Add option to set SuperUser password
  * cockpit: extend apps description with access info
  * cockpit: add list of valid urls to access the app.

  [ /rgb ]
  * Translated using Weblate (German)
  * Translated using Weblate (German)

  [ Luis A. Arizmendi ]
  * Translated using Weblate (Spanish)

  [ adaragao ]
  * Translated using Weblate (Portuguese)

  [ Michael Breidenbach ]
  * Translated using Weblate (Swedish)

 -- James Valleroy <jvalleroy@mailbox.org>  Mon, 16 Dec 2019 18:38:46 -0500

plinth (19.22) unstable; urgency=medium

  [ Matt Conroy ]
  * pagekite: Get rid of tabs in the configuration page
  * openvpn: manual link points to incorrect page

  [ Joseph Nuthalapati ]
  * pagekite: Fix functional tests
  * pagekite: Show existing services only if there are any
  * pagekite: Make Custom Services look like it's under Configuration
  * pagekite: Use the new app toggle button
  * openvpn: Add client apps

  [ Thomas Vincent ]
  * Translated using Weblate (French)

  [ Fred ]
  * Translated using Weblate (French)
  * Translated using Weblate (French)

  [ Alice Kile ]
  * backups: fix title not appearing
  * diagnostics: don't run on disabled modules
  * apps: Remove link to webapps in app descriptions
  * Fix error with app toggle input
  * templates: Add toolbar for apps in app.html
  * toolbar: Move diagnostics button into dropdown menu

  [ nautilusx ]
  * Translated using Weblate (German)

  [ Michael Breidenbach ]
  * Translated using Weblate (German)
  * Translated using Weblate (Swedish)

  [ Veiko Aasa ]
  * ssh: fix Avahi SFTP service file
  * diagnostics: fix IPv6 failures
  * matrix-synapse: Update requirement from buster-backports
  * samba: Users can enable a guest share
  * samba: user can select devices for sharing
  * samba: fixes and improvements
  * samba: fixes and improvements
  * app: fix javascript constant redeclaration error
  * samba: Fix javascript constant redeclaration error

  [ James Valleroy ]
  * debian: Update German debconf translation (Closes: #945387)
    - Thanks to Helge Kreutzmann for the patch.
  * samba: Add acl to managed_packages
  * samba: Fix restore command
  * samba: Move urls under apps/
  * functional_tests: Add basic samba tests
  * samba: Use register_group instead of create_group
  * samba: Only show shortcut to users in freedombox-share group
  * samba: Keep create_group in setup
  * diagnostics: Use a distinct class for Run Diagnostics button on this page
  * locale: Update translation strings
  * doc: Fetch latest manual

  [ Sunil Mohan Adapa ]
  * diagnostics: Use app.html instead of simple_app.html
  * firewall: Use app.html instead of simple_app.html
  * letsencrypt: Use app.html instead of simple_app.html
  * monkeysphere: Use app.html instead of simple_app.html
  * names: Use app.html instead of simple_app.html
  * power: Use app.html instead of simple_app.html
  * openvpn: Use app.html instead of simple_app.html
  * tor: Use app.html instead of simple_app.html
  * ikiwiki: Move the create button to manage section
  * gitweb: Move create button into manage section
  * networks: Move actions button into connection section
  * templates: Remove the now unused simple_app.html
  * users: Move create button into users section
  * minetest: Minor cosmetic fix
  * templates: Make internal zone and port forwarding info override-able
  * toolbar: Make diagnostics button looks like other drop down items
  * toolbar: Align extra actions drop down button to the right
  * toolbar: Rewamp toolbar code for simplicity and to fix issues

 -- James Valleroy <jvalleroy@mailbox.org>  Mon, 02 Dec 2019 18:00:45 -0500

plinth (19.21) unstable; urgency=medium

  [ Veiko Aasa ]
  * gitweb: Allow to import from a remote repository
  * gitweb: Do not recursively scan for Git repositories
  * turbolinks: Disable turbolinks on links that don't point to /plinth/...

  [ nautilusx ]
  * Translated using Weblate (German)

  [ Doma Gergő ]
  * Translated using Weblate (Hungarian)

  [ Allan Nordhøy ]
  * Translated using Weblate (Swedish)
  * Translated using Weblate (Norwegian Bokmål)

  [ Birger Schacht ]
  * backups: Show proper error when SSH server is not reachable
  * ssh: Add the error of ssh-keyscan to the verification view
  * tor: Rename "Hidden Service" to "Onion Service"

  [ Joseph Nuthalapati ]
  * ejabberd: Handle case where domain name is not set
  * tahoe: Mark Tahoe-LAFS as an advanced app
  * README: Fix hyperlinks to badges and images
  * doc: dev: Add instructions to setup developer documentation
  * doc: dev: Mention where to find the user manual
  * doc: dev: Reduce toc depth to 2 levels to reduce noise
  * doc: dev: Fix headings
  * doc: dev: Add favicon to developer documentation site
  * app: Avoid showing empty configuration block
  * app: Fix broken functional tests
  * firstboot: reading firstboot-wizard-secret file
  * searx: Set safe_search to Moderate by default
  * clients: Improve code readability

  [ Sunil Mohan Adapa ]
  * backups: i18n for a string on verify ssh host page
  * backups: Simplify SSH fingerprint verification command
  * HACKING: Update with instructions for multiple OSes
  * CONTRIBUTING: Add more instructions on commits and MR changes
  * doc: Fix unavailability of manual images
  * tor: Fix port diagnostics by correcting port data type
  * tor: Expect obfs service to be also available on IPv6
  * tor: Listen on IPv6 for OrPort

  [ Thomas Vincent ]
  * Translated using Weblate (French)

  [ Michael Breidenbach ]
  * Translated using Weblate (Swedish)

  [ James Valleroy ]
  * HACKING: Fix provision with tests command
  * d/po: Run debconf-updatepo
  * locale: Update translation strings

  [ Radek Pasiok ]
  * Translated using Weblate (Polish)
  * Translated using Weblate (Polish)

  [ Alice Kile ]
  * clients: implement launch button feature
  * app: Implement toggle button in app page
  * app: Use single form for app toggle and configuration
  * app: Make the toggle-button responsive

 -- James Valleroy <jvalleroy@mailbox.org>  Mon, 18 Nov 2019 19:35:38 -0500

plinth (19.20) unstable; urgency=medium

  [ Veiko Aasa ]
  * gitweb: Set correct access rights after enabling application
  * gitweb: Add tests for actions script
  * gitweb: Add functional tests
  * gitweb: avoid global environment variables in Apache configuration
  * gitweb: fix links that end with /HEAD
  * gitweb: Validate repository name also in actions script
  * gitweb: do not change working directory inside actions script
  * sharing: Fix wrong links on Apache2 directory index page

  [ Fioddor Superconcentrado ]
  * Translated using Weblate (German)
  * Translated using Weblate (Spanish)
  * d/po/es: New translation file
  * d/po: Fix header comments

  [ Michael Breidenbach ]
  * Translated using Weblate (German)
  * Translated using Weblate (Swedish)
  * Translated using Weblate (Swedish)

  [ Sunil Mohan Adapa ]
  * debian: Remove plinth transitional package
  * cfg: Fix test case failure due to incorrect path assumption
  * gitlab-ci: Fix path for HTML coverage report generation
  * gitweb: Set proper access after restoration of a backup
  * setup: Don't include actions/__pycache__ during installation
  * ssh: Fix flake8 failure by removing unused import
  * config: Use AppView and cleanup custom code
  * storage: Use AppView and cleanup custom code
  * doc: Install using makefile instead of setup.py
  * doc: Fetch and add Spanish manual
  * help: Fix showing manual pages in fallback cases
  * app: Fix a pytest warning in tests
  * setup.py: Set development status classifier to production/stable
  * setup.py: Add more topics to classifiers
  * doc: Add developer documentation using Sphinx
  * actions: Fix issue with docstring causing issues with Sphnix
  * Translated using Weblate (Swedish)

  [ Pavel Borecki ]
  * Translated using Weblate (Czech)

  [ Thomas Vincent ]
  * Translated using Weblate (French)
  * backups: Fix a typo in backups upload form
  * Translated using Weblate (French)

  [ homycal ]
  * Translated using Weblate (French)

  [ Mattias Münster ]
  * Translated using Weblate (Swedish)

  [ Allan Nordhøy ]
  * Translated using Weblate (Norwegian Bokmål)
  * Translated using Weblate (French)
  * Translated using Weblate (French)

  [ Nektarios Katakis ]
  * ssh: Option for disabling password authentication

  [ Joseph Nuthalapati ]
  * infinoted: Add missing manual page link
  * doc: Add directory for development documentation
  * doc: Skip empty lines when piping to wget
  * doc: Fix Unicode issues with the manual
  * doc: Remove language code from title
  * doc: Move build scripts into separate directory
  * doc: Minor cosmetic changes
  * doc: Move English manual to manual/en directory
  * help: Respect language preference when showing user manual
  * snapshot: Sort snapshot list from newest to oldest

  [ Doma Gergő ]
  * Translated using Weblate (Hungarian)

  [ Fred ]
  * Translated using Weblate (French)
  * Translated using Weblate (French)

  [ James Valleroy ]
  * config: Implement get_initial and form_valid
  * functional_tests: Update config form ids
  * coquelicot: Change quotes to ASCII
  * locale: Update translation strings
  * doc: Fetch latest manual

 -- James Valleroy <jvalleroy@mailbox.org>  Mon, 04 Nov 2019 19:15:27 -0500

plinth (19.19) unstable; urgency=medium

  [ Veiko Aasa ]
  * ikiwiki: Allow full Unicode text in wiki/blog title names
  * actions: Check with flake8
  * gitweb: New app for simple git hosting
  * users: reload Apache2 to flush LDAP cache after user operations
  * gitweb: update repository list where necessary
  * gitweb: fix Windows Git client download link in manifest
  * gitweb: add help text for description and owner fields in the form
  * gitweb: enable rename detection

  [ Pavel Borecki ]
  * Translated using Weblate (Czech)

  [ Thomas Vincent ]
  * Translated using Weblate (French)

  [ Birger Schacht ]
  * ssh: Show server fingerprints in SSH page

  [ James Valleroy ]
  * Translated using Weblate (French)
  * gitweb: Fix flake8 error
  * locale: Update translations strings
  * doc: Fetch latest manual

  [ Nevena Mircheva ]
  * Translated using Weblate (Bulgarian)

  [ Sunil Mohan Adapa ]
  * matrixsynapse: Remove unused letsencrypt action
  * ejabberd: Removed unused letsencrypt action
  * gitweb: Minor fixes after review
  * gitweb: Minor visual changes to templates
  * gitweb: Fix issue with elevated access to private repositories
  * frontpage: Show shortcuts that public even if need a group
  * searx, app, translation, language-selection: Fix license header
  * ikiwiki: Remove extra create button when no wiki/blog is present
  * cosmetic: yapf formatting

  [ ikmaak ]
  * Translated using Weblate (Dutch)

  [ Michael Breidenbach ]
  * Translated using Weblate (German)

  [ Allan Nordhøy ]
  * Translated using Weblate (Norwegian Bokmål)

  [ Matthias Dellweg ]
  * quassel: Add let's encrypt component for certficiates

 -- James Valleroy <jvalleroy@mailbox.org>  Mon, 21 Oct 2019 18:49:35 -0400

plinth (19.18) unstable; urgency=medium

  [ Matthias Dellweg ]
  * diagnose: Move negating diagnose result inside try block

  [ Fioddor Superconcentrado ]
  * Translated using Weblate (Spanish)

  [ Luis A. Arizmendi ]
  * Translated using Weblate (Spanish)

  [ Allan Nordhøy ]
  * Translated using Weblate (Norwegian Bokmål)

  [ Dietmar ]
  * Translated using Weblate (German)

  [ Sunil Mohan Adapa ]
  * pagekite: Remove first wizard step for danube edition
  * pagekite: cosmetic: yapf and isort changes
  * debian: Remove python3-requests from depends list
  * users: Make UI close to rest of the apps
  * upgrades: Remove unnecessary subsubmenu
  * ikiwiki: Remove subsubmenu in favor of toolbar
  * networks: Remove subsubmenu in favor of toolbar buttons
  * backups: Remove unnecessary use of subsubmenu template
  * templates: Remove unused invocation of subsubmenu
  * templates: Simplify unnecessary override
  * templates: Provide subsubmenu functionality in app.html
  * dynamicdns: Use app.html instead of app-subsubmenu.html
  * i2p: Use app.html instead of app-subsubmenu.html
  * pagekite: Use app.html instead of app-subsubmenu.html
  * snapshot: Use app.html instead of app-subsubmenu.html
  * templates: Remove unused app-subsubmenu.html
  * deluge: Support deluge 2 by starting it properly
  * minetest: Remove mod-torches no longer available in testing/unstable

  [ James Valleroy ]
  * security: Add past vulnerabilities count
  * security: Move security report to new page
  * locale: Update translation strings
  * doc: Fetch latest manual
  * d/control: Add Rules-Requires-Root: no
  * d/control: Update Standards-Version to 4.4.1

 -- James Valleroy <jvalleroy@mailbox.org>  Mon, 07 Oct 2019 19:06:16 -0400

plinth (19.17) unstable; urgency=medium

  [ Pavel Borecki ]
  * Translated using Weblate (Czech)
  * Translated using Weblate (Czech)

  [ Anxin YI ]
  * Translated using Weblate (Chinese (Simplified))

  [ Joseph Nuthalapati ]
  * firstboot: network connections not used, cleanup
  * firstboot: Add new help menu to firstboot navbar

  [ Sunil Mohan Adapa ]
  * letsencrypt: Update and fix tests involving domain changes
  * tor: Fix test case for getting status
  * firstboot: Hide left menu during first boot as intended

  [ James Valleroy ]
  * locale: Update translation strings
  * doc: Fetch latest manual

 -- James Valleroy <jvalleroy@mailbox.org>  Mon, 23 Sep 2019 18:14:40 -0400

plinth (19.16) unstable; urgency=medium

  [ Joseph Nuthalapati ]
  * help: Add button to submit feedback
  * help: Add button for Support
  * help: Add button for Contribute
  * manual: Move PDF download link to HTML manual page
  * help: Convert help icon in the navbar to dropdown

  [ Sunil Mohan Adapa ]
  * help: Add more text to contribute page for donations
  * action_utils: Introduce utility for setting debconf answers
  * action_utils: Workaround problem with setting debconf answers
  * views: Fix failure in redirecting from language selection page
  * help: Make download as PDF a regular button
  * backups: Add missing slashes at the end of URLs
  * backups: Remove cancel button from add disk location page
  * backups: Fix removing local repository
  * backups: Simplify checking repository capabilities using flags
  * backups: Simplify listing repositories in index page
  * backups: Rename network_storage module to store
  * backups: Introduce method for checking if a repository is usable
  * backups: Minor cosmetic fixes
  * backups: Expose repository path as property
  * backups: Rename remove_repository method to remove
  * backups: Minor change to disk repository name
  * backups: Rename repo_path to borg_path for clarity
  * backups: Make mountpoint property private
  * backups: Use higher level method in views instead of store methods
  * backups: Implement hostname property on SSH repository
  * backups: Clarify two separate uses of name create_repository
  * backups: Separate repository loading from instantiation
  * backups: Minor cosmetic changes
  * backups: Minor simplification in running of action script
  * backups: Improve handling borg errors
  * backups: Minor simplification when adding remote repository
  * backups: Handle errors when adding disk repository
  * backups: Show repository error in archives table
  * backups: Show lock icon for encrypted repositories
  * backups: Show error when password is provided for unencrypted repo
  * backups: Don't show used disk choices when adding disk repo
  * backups: Show error when there are no disks available to add repo
  * backups: Move add repository buttons to the top
  * ejabberd: Fix listen port configuration for ejabberd 19.x
  * cockpit: Prevent restart on freedombox startup
  * ejabberd: Prevent restart on freedombox startup
  * ejabberd: Perform host/domain name operations only when installed
  * module_loader: Cosmetic changes by yapf
  * web_server: Remove log message about serving static directory
  * setup: Better log message when no apps need upgrades
  * module_loader: Remove log message when app is imported
  * actions: Improve log message about action execution

  [ Doma Gergő ]
  * Translated using Weblate (Hungarian)

  [ Swann Martinet ]
  * Translated using Weblate (German)
  * Translated using Weblate (Italian)
  * Translated using Weblate (French)

  [ Allan Nordhøy ]
  * Translated using Weblate (Norwegian Bokmål)

  [ Danny Haidar ]
  * help: Minor updates to the statements on contribute page

  [ Joseph Nuthalpati ]
  * backups: Allow adding backup repositories on multiple disks
  * backups: Refactor class hierarchy in repository.py
  * backups: Save new backup location to plinth database

  [ James Valleroy ]
  * locale: Update translation strings

 -- James Valleroy <jvalleroy@mailbox.org>  Mon, 09 Sep 2019 18:20:03 -0400

plinth (19.15) unstable; urgency=medium

  [ Doma Gergő ]
  * Translated using Weblate (Hungarian)

  [ nautilusx ]
  * Translated using Weblate (German)

  [ Allan Nordhøy ]
  * Translated using Weblate (Norwegian Bokmål)

  [ Joseph Nuthalpati ]
  * functional_tests: Fix site.is_available not handling default paths
  * functional_tests: Fix step definition "When I log out"
  * matrix-synapse: Allow installation of version 1.2 from backports

  [ James Valleroy ]
  * security: Hide vulnerability table by default
  * vagrant: Stop any ongoing unattended-upgrade
  * functional_tests: Use longer password when creating user
  * locale: Update translation strings
  * doc: Fetch latest manual
  * debian: Add lintian-override for package-installs-apt-preferences

  [ Sunil Mohan Adapa ]
  * names: Perform better layout of domain names table on small screens
  * cockpit: Apply domain name changes immediately
  * ejabberd: Prevent processing empty domain name
  * config: Send hostname change signal only after fully processing it
  * letsencrypt: Don't try to obtain certificates for .local domains
  * avahi: Expose .local domain as a proper domain
  * cockpit: Make essential and install by default
  * tt-rss: Force upgrade to 18.12-1.1 and beyond
  * doc: Fetch latest manual
  * README: Add more screenshots, update existing paths
  * matrixsynapse: Fix apache syntax errors introduce by 4b8b2e171c86d75
  * users: yapf cosmetic changes
  * users: Don't delete 'admin' group when running unit tests
  * users: Minor cosmetic refactoring
  * users: Don't fail badly when admin group does not exist
  * users: Minor fix to return value when getting last admin user
  * users: Cosmetic yapf and isort fixes
  * updates: Allow matrix-synapse 1.3 to be installed for buster users
  * javascript: Don't resubmit when refreshing the page
  * vagrant: Fix dpkg command for recovering from broken state
  * functional_tests: Fix create snapshot test failure
  * storage: Fix regression with restoring backups with storage

  [ bn4t ]
  * matrix-synapse: Use recommended reverse proxy configuration

 -- James Valleroy <jvalleroy@mailbox.org>  Mon, 26 Aug 2019 18:55:49 -0400

plinth (19.14) unstable; urgency=medium

  [ James Valleroy ]
  * functional_tests: Fix delete backup path
  * tests: Test add custom shortcuts to frontpage
  * locale: Update translation strings
  * doc: Fetch latest manual
  * debian: Update standards version to 4.4.0
  * debian: Switch to debhelper-compat

  [ Pavel Borecki ]
  * Translated using Weblate (Czech)

  [ Doma Gergő ]
  * Translated using Weblate (Hungarian)

  [ pierre ]
  * Translated using Weblate (French)

  [ ZeroAurora ]
  * Translated using Weblate (Chinese (Simplified))

  [ Sunil Mohan Adapa ]
  * storage: Handle all device paths during eject
  * storage: Fix incorrect i18n when throwing and error
  * storage: yapf changes
  * setup: Clarify success log message when force upgrading
  * Yapf changes
  * firewall: Force upgrade to firewalld 0.7.x
  * frontpage: Fix regression with loading custom shortcuts
  * frontpage: Log a message when loading custom shortcuts
  * upgrades: Set apt configuration to allow release info change
  * tests: Fix flake8 warning about unused imports
  * Minor yapf fixes
  * names: Minor styling fixes
  * names: Don't enumerate services for domains supporting all
  * names: Introduce new API to manage domains
  * names: Declare domain types in various apps
  * names: Make all apps use new api to retrieve domain names
  * names: Use new API in all apps
  * letsencrypt: Revoke certificate only if it exists
  * letsencrypt: Fix problem with automatically obtaining certificates
  * cockpit: Don't error out when removing an unknown domain
  * ejabberd: Ensure that hosts are not duplicated in configuration
  * ejabberd: Use domain added signal for listening to domain changes
  * cockpit: Don't handle the domain changed signal
  * letsencrypt: Remove unused listen to domain change signal
  * config: Remove unused domain change signal
  * api: Fix regression with listing only enabled apps in mobile app

  [ Joseph Nuthalpati ]
  * upgrades: Use reusable collapsible-button style for logs

  [ Mesut Akcan ]
  * Translated using Weblate (Turkish)

  [ Radek Pasiok ]
  * Translated using Weblate (Polish)

  [ Anxin YI ]
  * Translated using Weblate (Chinese (Simplified))

  [ Allan Nordhøy ]
  * Translated using Weblate (Norwegian Bokmål)

 -- James Valleroy <jvalleroy@mailbox.org>  Mon, 12 Aug 2019 19:31:35 -0400

plinth (19.13) unstable; urgency=low

  [ Nikolas Nyby ]
  * Fix a handful of typos in docs and comments
  * Introduce flake8 checking
  * Fix typos in module init docs
  * Add flake8 to gitlib-ci

  [ Petter Reinholdtsen ]
  * Translated using Weblate (Norwegian Bokmål)

  [ Sunil Mohan Adapa ]
  * Minor changes to flake8 related updates
  * diaspora: Fix tests by reverting changes during flake8 clenaup
  * backups: Fix issue with showing index page
  * backups: Fix HTML template indentation, remove inline styling

  [ James Valleroy ]
  * help: Show security notice when backports are in use
  * security: Show vulnerability counts
  * locale: Update translation strings
  * doc: Fetch latest manual
  * Begin uploading to unstable again.
  * security: Fixup refactoring

  [ Joseph Nuthalapati ]
  * backups: Make UI more consistent with other apps
  * backups: Make backup location tables collapsible
  * flake8: Remove unused import

  [ nautilusx ]
  * Translated using Weblate (German)

  [ Anxin YI ]
  * Translated using Weblate (Chinese (Simplified))

 -- James Valleroy <jvalleroy@mailbox.org>  Mon, 29 Jul 2019 19:13:58 -0400

plinth (19.12) experimental; urgency=medium

  [ Miguel A. Bouzada ]
  * Added translation using Weblate (Galician)
  * Translated using Weblate (Galician)

  [ Sunil Mohan Adapa ]
  * dbus: Allow plinth user to own FreedomBox DBus service
  * service: Implement action for systemd try-restart
  * cockpit: Don't handle domains if app is not installed
  * dynamicdns: Send domain added signal properly during init
  * letsencrypt: Force commands to be non-interactive
  * letsencrypt: Remove renewal hooks implementation
  * letsencrypt: Remove old style hooks from all configuration files
  * letsencrypt: Remove deprecated logger.warn
  * letsencrypt: Remove special treatment for domain added from 'config'
  * letsencrypt: Implement DBus service for renewal notifications
  * letsencrypt: Add lineage information in status
  * letsencyrpt: Implement action to copy certificates
  * letsencrypt: Implement action to compare copied certificates
  * letsencrypt: Introduce component for handling certificates
  * letsencrypt: Add permanent hook to receive renewal notifications
  * letsencrypt: Trigger renewal certificate events in component
  * letsencrypt: Trigger events for obtain, revoke and delete
  * letsencrypt: Implement re-obtain separately
  * letsencrypt: Handling certificate renewals when daemon is offline
  * apache: Add let's encrypt certificate component
  * matrixsynapse: Add let's encrypt component for certficiates
  * ejabberd: Add let's encrypt component for managing certificates
  * ejabberd: Backup and restore TLS certificates
  * sso: Use new features of axes, log axes messages
  * Minor yapf and isort changes

  [ Pavel Borecki ]
  * Translated using Weblate (Czech)

  [ Petter Reinholdtsen ]
  * Translated using Weblate (Norwegian Bokmål)

  [ Allan Nordhøy ]
  * Translated using Weblate (Norwegian Bokmål)

  [ Doma Gergő ]
  * Translated using Weblate (Hungarian)

  [ Luis A. Arizmendi ]
  * Translated using Weblate (Spanish)

  [ Joseph Nuthalapati ]
  * backups: Add option to select/deselect all apps for backup or restore
  * backups: Change "select all" to a pure JavaScript implementation
  * Translated using Weblate (Telugu)
  * Translated using Weblate (Chinese (Simplified))
  * sharing: Allow directories to be publicly shared
  * sharing: Add functional test for public shares
  * sharing: Add JavaScript to hide user groups for public shares
  * sharing: Simplify --is-public option
  * sharing: Indicate public shares in listing of shares

  [ Johannes Keyser ]
  * Translated using Weblate (German)

  [ Mesut Akcan ]
  * Translated using Weblate (Turkish)

  [ Elizabeth Sherrock ]
  * Translated using Weblate (Chinese (Simplified))

  [ Anxin YI ]
  * Translated using Weblate (Chinese (Simplified))

  [ Igor ]
  * Translated using Weblate (Russian)

  [ ZeroAurora ]
  * Translated using Weblate (Chinese (Simplified))

  [ James Valleroy ]
  * Translated using Weblate (Chinese (Simplified))
  * locale: Update translation strings
  * doc: Fetch latest manual

 -- James Valleroy <jvalleroy@mailbox.org>  Mon, 22 Jul 2019 19:23:02 -0400

plinth (19.11) experimental; urgency=medium

  [ THANOS SIOURDAKIS ]
  * Added translation using Weblate (Greek)

  [ ZeroAurora ]
  * Translated using Weblate (Chinese (Simplified))

  [ Doma Gergő Mihály ]
  * matrixsynapse: Fix missing translation mark

  [ Doma Gergő ]
  * Translated using Weblate (Hungarian)

  [ Luis A. Arizmendi ]
  * Translated using Weblate (Spanish)

  [ Joseph Nuthalapati ]
  * backups: Improve UX of adding ssh remote
  * backups: Avoid creating duplicate SSH remotes
  * backups: YAPF formatting
  * backups: Text change on index page
  * backups: Make paramiko a dependency of freedombox package
  * debian: Add python3-paramiko to build dependencies
  * backups: Fix issue with repository not being initialized
  * backups: Minor refactoring in forms.py
  * backups: Add test for adding ssh remotes
  * backups: Avoid using `sudo` in tests
  * backups: Skipping tests temporarily
  * backups: tests: Fix issue with usage of fixture 'needs_root'
  * Add SSH hostkey verification
  * backups: ssh remotes: Refactoring
  * backups: Fix functional tests broken due to URL changes
  * Verify SSH hostkey before mounting
  * ui: Create reusable CSS class for collapsible-button
  * backups: Remove unnecessary context manager for paramiko SFTPClient
  * backups: Read file path of known_hosts directly from plinth.config
  * backups: Add regex validation for ssh_repository field

  [ Sunil Mohan Adapa ]
  * backups: Minor fixes to host verification view template
  * backup: Allow SSH directory paths with : in them
  * backups: Cleanup auto-mounting SSH repositories
  * backups: Minor styling changes
  * backups: Handle SSH keys for old stored repositories
  * backups: Require passphrase for encryption in add repository form
  * backups: Fix and refactor adding a new remote repository
  * backups: Remove known_hosts file from config file
  * backups: Fix issue with verifying SSH host keys
  * backups: Don't send passphrase on the command line
  * backups: Git ignore the .ssh folder in data folder
  * setup.py: Don't install directories matching ignore patterns
  * backups: Minor cleanup
  * backups: Un-mount SSH repositories before deleting them

  [ Igor ]
  * Translated using Weblate (Russian)

  [ Andrey Vostrikov ]
  * Translated using Weblate (Russian)

  [ James Valleroy ]
  * locale: Update translation strings
  * doc: Fetch latest manual

 -- James Valleroy <jvalleroy@mailbox.org>  Mon, 08 Jul 2019 18:13:37 -0400

plinth (19.10) experimental; urgency=medium

  [ Sunil Mohan Adapa ]
  * Introduce firewall component for opening/closing ports
  * Introduce webserver component for managing Apache configuration
  * Introduce uwsgi component to manage uWSGI configuration
  * app: Rename get() method to get_component()
  * app: Add unique ID to each app class
  * Introduce daemon component to handle systemd units
  * radicale: Workaround issue with creating log directory
  * app: Set app as enabled only when the daemon is enabled
  * syncthing: Open firewall ports for listening and discovery

  [ James Valleroy ]
  * functional_tests: Add shortcut- prefix to test home page config
  * locale: Update translations strings
  * doc: Fetch latest manual

  [ Mesut Akcan ]
  * Translated using Weblate (Turkish)

  [ ssantos ]
  * Translated using Weblate (German)

  [ Pavel Borecki ]
  * Translated using Weblate (Czech)

  [ Allan Nordhøy ]
  * Translated using Weblate (Norwegian Bokmål)

  [ adaragao ]
  * Translated using Weblate (Portuguese)

  [ Petter Reinholdtsen ]
  * Translated using Weblate (Norwegian Bokmål)

 -- James Valleroy <jvalleroy@mailbox.org>  Mon, 24 Jun 2019 20:06:17 -0400

plinth (19.9) experimental; urgency=medium

  [ Danny Haidar ]
  * Added translation using Weblate (Bulgarian)

  [ Sunil Mohan Adapa ]
  * menu: Remove unused template submenu.html
  * menu: Removed unused templates, methods and properties
  * Introduce component architecture and menu component
  * Turn frontpage shortcut into an app component

  [ James Valleroy ]
  * config: Update migration to use app id
  * searx: Update to use shortcut component
  * config: Add option to show advanced apps
  * monkeysphere: Hide by default
  * locale: Update translation strings
  * doc: Fetch latest manual

  [ Joseph Nuthalapati ]
  * searx: Add option to allow public access to the application
  * searx: Preserve public_access setting
  * searx: Improve functional tests

  [ Mesut Akcan ]
  * Translated using Weblate (Turkish)

  [ Allan Nordhøy ]
  * Translated using Weblate (Norwegian Bokmål)

 -- James Valleroy <jvalleroy@mailbox.org>  Mon, 10 Jun 2019 19:18:52 -0400

plinth (19.8) experimental; urgency=medium

  [ Pavel Borecki ]
  * Translated using Weblate (Czech)

  [ Allan Nordhøy ]
  * Translated using Weblate (Norwegian Bokmål)

  [ Sunil Mohan Adapa ]
  * i2p: Update SVG logo with standard units, size and margins
  * HACKING: Add guidelines for creating new icons
  * icons: Add new SVG icons for all apps
  * icons: Add license information for SVG icons
  * templates: Use SVG icons for apps page and shortcuts
  * icons: Ensure SVG presence for all non-app icons
  * icons: Update copyright information remaining icons
  * doc: Update the correct license for documentation
  * apache: Serve SVG files compressed using gzip

  [ Doma Gergő ]
  * Translated using Weblate (Hungarian)

  [ ssantos ]
  * Translated using Weblate (German)

  [ Mesut Akcan ]
  * Translated using Weblate (Turkish)

  [ ventolinmono ]
  * Translated using Weblate (Spanish)

  [ Petter Reinholdtsen ]
  * Translated using Weblate (Norwegian Bokmål)

  [ James Valleroy ]
  * locate: Update translation strings
  * doc: Fetch latest manual
  * debian: Remove duplicate priority field
  * doc: Remove unused duplicate image

 -- James Valleroy <jvalleroy@mailbox.org>  Mon, 27 May 2019 18:11:25 -0400

plinth (19.7) experimental; urgency=medium

  [ LoveIsGrief ]
  * i2p: Use augeas for editing the router.config
  * i2p: Include default favorites after installation

  [ Sunil Mohan Adapa ]
  * i2p: Update license headers for consistent formatting
  * i2p: Minor flake8 and yapf fixes
  * i2p: Convert router configuration tests to pytest style
  * transmission: Fix issue with promoting menu item
  * tor: Fix issue with promoting/demoting menu item
  * apps: Fix showing apps background twice
  * apps: Style disable app icons according to design
  * apps: Style the title for disabled icons section
  * sharing: Always keep menu item in promoted state
  * apps: Promote/demote menu items for disabled apps too
  * tests: Add commonly used fixtures globally
  * tests: Remove unused test discovery code
  * custom_shortcuts: Fix issue with writing tests as different user
  * backups: Convert tests to pytest style
  * bind: Convert tests to pytest style
  * config: Convert tests to pytest style
  * diaspora: Convert tests to pytest style
  * letsencrypt: Convert tests to pytest style
  * names: Convert tests to pytest style
  * pagekite: Convert tests to pytest style
  * storage: Convert tests to pytest style
  * tor: Convert tests to pytest style
  * users: Convert tests to pytest style
  * actions: Convert tests to pytest style
  * cfg: Convert tests to pytest style
  * clients: Convert tests to pytest style
  * context_processors: Convert tests to pytest style
  * kvstore: Convert tests to pytest style
  * menu: Convert tests to pytest style
  * middleware: Convert tests to pytest style
  * network: Convert tests to pytest style
  * templatetags: Convert tests to pytest style
  * utils: Convert tests to pytest style
  * i2p: Rename test fixtures to avoid a minor warning
  * ejabberd: Include Bosh port 5280 in port forwarding information
  * repro: Show port forwarding information
  * Common template for showing port forwarding information
  * i2p: Show port forwarding information
  * bind: Show port forwarding information
  * ssh: Show port forwarding information

  [ Doma Gergő ]
  * Translated using Weblate (Hungarian)

  [ Allan Nordhøy ]
  * Translated using Weblate (Norwegian Bokmål)

  [ Radek Pasiok ]
  * Translated using Weblate (Polish)

  [ Erik Ušaj ]
  * Added translation using Weblate (Slovenian)
  * Translated using Weblate (Slovenian)

  [ Karel Trachet ]
  * Translated using Weblate (Dutch)

  [ ssantos ]
  * Translated using Weblate (German)
  * Translated using Weblate (Portuguese)

  [ James Valleroy ]
  * apps: Separate enabled and disabled apps
  * apps: Add port forwarding info
  * service: Show port forwarding info when available
  * openvpn: Show port forwarding info
  * minetest: Fix flake8 error
  * matrixsynapse: Show port forwarding info
  * tahoe: Show port forwarding info
  * locate: Update translation strings
  * doc: Fetch latest manual

  [ Joseph Nuthalapati ]
  * Translated using Weblate (Telugu)

 -- James Valleroy <jvalleroy@mailbox.org>  Mon, 13 May 2019 19:47:52 -0400

plinth (19.6) experimental; urgency=medium

  [ Pavel Borecki ]
  * Translated using Weblate (Czech)

  [ CurlingTongs ]
  * Translated using Weblate (German)

  [ nautilusx ]
  * Translated using Weblate (German)

  [ Allan Nordhøy ]
  * Translated using Weblate (Norwegian Bokmål)

  [ Mesut Akcan ]
  * Translated using Weblate (Turkish)

  [ narendrakumar.b ]
  * letsencrypt: Provide link to configure domain if not configured

  [ James Valleroy ]
  * firewall: Get service ports details
  * firewall: Show ports details
  * locale: Update translation strings
  * doc: Fetch latest manual

  [ LoveIsGrief ]
  * i2p: Add helper to modify the tunnel config
  * i2p: Open HTTP(S) and IRC ports on all interfaces on install
  * i2p: Add HTTP(S) and IRC ports to firewall
  * i2p: Enable application

  [ Sunil Mohan Adapa ]
  * i2p: flake8 and yapf fixes
  * i2p: Convert unit tests to pytest style
  * i2p: Update firewalld service descriptions
  * i2p: Disable the daemon before editing configuration
  * i2p: Don't enable proxies on external zone

 -- James Valleroy <jvalleroy@mailbox.org>  Mon, 29 Apr 2019 19:18:01 -0400

plinth (19.5) experimental; urgency=medium

  [ LoveIsGrief ]
  * i2p: Add new application
  * i2p: Disable compression on /i2p/
  * i2p: apache: Catch more I2P locations
  * i2p: django: Add shortcuts to /i2p/... URLs
  * i2p: django: Additional information about /i2p location
  * i2p: todo: Add TODOs for I2P
  * i2p: todo: add more TODOs for I2P
  * i2p: idea: Browse eepsites directly from freedombox
  * i2p: todo: Add torrent tracker to list of favorites
  * i2p: django: Add description for the configuration shortcuts
  * i2p: django: Add i2p homepage to description
  * i2p: setup: Enrich I2P favorites
  * i2p: todo: Tick off a TODO and reword one
  * i2p: todo: Remove IDEA for browsing to .i2p sites in iframe
  * i2p: torrents: Link to the list of trackers
  * i2p: Add functional tests
  * functional_tests: Allow provisioning VM for functional tests
  * functional tests: Fix wheel errors when provisioning VM

  [ Sunil Mohan Adapa ]
  * i2p: Move data files into the app's data folder
  * i2p: Use project logo instead of mascot
  * i2p: Remove TODO in favor of issue tracker
  * apache: Add proxy_html module needed by i2p app
  * i2p: Backup/restore the correct state folder
  * i2p: Minor styling changes
  * i2p: Add diagnostic test for web interface port
  * i2p: Add main web interface to list of clients
  * i2p: Review and cleanup action script
  * i2p: Review and update views
  * i2p: Disable app until further fixes are done

  [ James Valleroy ]
  * functional_tests: Install python3-pytest-django
  * locale: Update translation strings
  * doc: Fetch manual

  [ wind ]
  * Translated using Weblate (Russian)

  [ Joseph Nuthalapati ]
  * storage: Use udisks to list disks and df for disk space utilization

  [ Igor ]
  * Translated using Weblate (Russian)

  [ CurlingTongs ]
  * Translated using Weblate (German)

 -- James Valleroy <jvalleroy@mailbox.org>  Mon, 15 Apr 2019 18:47:17 -0400

plinth (19.4) experimental; urgency=medium

  [ Allan Nordhøy ]
  * Translated using Weblate (Norwegian Bokmål)

  [ Pavel Borecki ]
  * Translated using Weblate (Czech)

  [ nautilusx ]
  * Translated using Weblate (German)

  [ Doma Gergő ]
  * Translated using Weblate (Hungarian)

  [ advocatux ]
  * Translated using Weblate (Spanish)

  [ Joseph Nuthalapati ]
  * clients: Open web app in a new browser tab
  * matrix-synapse: Change client diagnostics url
  * minetest: Fix duplicate domain names being displayed in UI
  * storage: Do not show an eject button on /boot partitions
  * letsencrypt: Call letsencrypt manage_hooks with correct arguments
  * vagrant: Run plinth as user plinth in development environment

  [ Johannes Keyser ]
  * Translated using Weblate (German)

  [ James Valleroy ]
  * dynamicdns: Install module by default
  * locale: Update strings
  * doc: Fetch latest manual

  [ Sunil Mohan Adapa ]
  * storage: Don't check type of the disk for / and /boot
  * storage: Don't log error when checking if partition is expandable

  [ wind ]
  * Translated using Weblate (Russian)

 -- James Valleroy <jvalleroy@mailbox.org>  Mon, 01 Apr 2019 20:31:54 -0400

plinth (19.3) experimental; urgency=medium

  [ Pavel Borecki ]
  * Translated using Weblate (Czech)

  [ Doma Gergő ]
  * Translated using Weblate (Hungarian)

  [ Petter Reinholdtsen ]
  * Translated using Weblate (Norwegian Bokmål)

  [ advocatux ]
  * Translated using Weblate (Spanish)

  [ James Valleroy ]
  * vagrant: Rearrange steps of provision script
  * locale: Update translation strings

  [ Joseph Nuthalapati ]
  * dynamicdns: Break up dynamicdns.py into forms.py and views.py
  * dynamicdns: Move subsubmenu below description
  * firewall: Change "Current Status:" from p to h3
  * names: Add description
  * subsubmenu: Make description a customizable block
  * pagekite: Bring subsubmenu below description. Remove About section.
  * upgrades: Move subsubmenu below description
  * Include clients.html in service-subsubmenu.html
  * ikiwiki: Move subsubmenu below description

  [ Sunil Mohan Adapa ]
  * pagekite: Rename base template file
  * pagekite: Change the template section title
  * dynamicdns: Simplify template inheritance
  * ikiwiki: Consistent styling for delete warning page
  * templates: Minor styling change
  * functional_tests: Reorder tests to disable apps after tests
  * tests: Mark functional tests with functional mark
  * tests: Read functional tests conf file without assuming CWD
  * tests: Fix backups API test cases to work under all conditions
  * README: Provide simple instruction for installing FreedomBox
  * INSTALL.md: Simplify installation instructions
  * HACKING.md: Update instructions on installing dependencies
  * functional_tests: Update todo list by removing implemented tests
  * mediawiki: Fix tests to allow running from any directory
  * tests: Use pytest for running all tests
  * ci: Allow gitlab to parse test coverage results
  * main: Show service version in logs
  * setup: Automatically gather information about files to install
  * setup: Allow apps to have their own data directories
  * setup: Don't include data/ files as package data
  * module_loader: Specially load modules in development mode
  * setup: Move app enabling files to respective apps
  * setup: Move app data files into respective apps
  * setup: Remove unused /var/run directory

  [ Dietmar ]
  * Translated using Weblate (German)
  * Translated using Weblate (French)
  * Translated using Weblate (Italian)

  [ jonathan göhler ]
  * Translated using Weblate (German)

  [ Vincent Ladeuil ]
  * Translated using Weblate (French)

  [ David Maulat ]
  * Translated using Weblate (French)

  [ Allan Nordhøy ]
  * Translated using Weblate (Norwegian Bokmål)

  [ Mesut Akcan ]
  * Translated using Weblate (Turkish)

 -- James Valleroy <jvalleroy@mailbox.org>  Mon, 18 Mar 2019 20:30:44 -0400

plinth (19.2) unstable; urgency=medium

  [ Joseph Nuthalapati ]
  * docs: Fix deprecation warnings in post-processor
  * tor: Fix deprecation warning W605 for '\' character in regex
  * utils: Simplify YAMLFile by removing the post_exit argument
  * config: Consolidate get_domainname() implementation into config
  * config: Move default-app configuration to a dedicated file
  * config: Fix Ikiwiki entries not showing up as default apps
  * config: Migrate default app configuration to new conf file
  * config: Rename Default App to Webserver Home Page
  * config: Add option to use Apache's default home page as home page
  * config: Remove Apache home page configuration from freedombox.conf
  * config: Fix error when setting JSXC as the home page
  * users: Add nscd as a dependency
  * Disable Coquelicot for Buster release
  * matrix-synapse: Fix LDAP login issue
  * config: Revert changes in freedombox.conf to avoid conffile prompt
  * config: Reset home page setting in freedombox.conf during migration
  * openvpn: Migration from easy-rsa 2 to 3 for existing installations
  * openvpn: Increment version number for easy-rsa 3 migration
  * snapshot: Fix failing functional test

  [ Pavel Borecki ]
  * Translated using Weblate (Czech)

  [ danielwine ]
  * Translated using Weblate (Hungarian)

  [ Doma Gergő ]
  * Translated using Weblate (Hungarian)

  [ Allan Nordhøy ]
  * Translated using Weblate (Norwegian Bokmål)

  [ advocatux ]
  * Translated using Weblate (Spanish)

  [ Sunil Mohan Adapa ]
  * tor: Styling changes due to yapf
  * tor: Use fixed 9001 port for relaying
  * utils: Handle exceptions in context management for YAMLFile
  * utils: Fix some flake8 warnings
  * tahoe: Styling changes
  * backups: Fix failing test case
  * web_server: Move shutdown handling to main
  * dbus: Add new module for D-Bus services
  * setup: Abstraction for getting managing packages of a module
  * setup: Filter packages to force upgrade
  * package: Implement identifying packages that need conffile prompts
  * package: Helper method to filter packages that need conffile prompt
  * setup: Trigger force upgrade for app that implement it
  * bind: Handle conffile prompt during upgrade
  * setup: Rush force upgrade in development mode
  * ttrss: Make functional test definitions specific to ttrss
  * cockpit: Pre-enable necessary apache modules
  * radicale, searx: Pre-enable necessary apache modules
  * letsencrypt: Pre-enable necessary apache modules
  * ikiwiki: Pre-enable necessary apache modules
  * sso: Pre-enable necessary apache modules
  * apache: Use cgid module instead of cgi
  * apache: Increment app version number
  * setup: Make additional info available for force upgrading
  * debian/copyright: Minor fixes
  * debian/copyright: Add full text for AGPL-3+
  * debian/copyright: Add license text for public-domain
  * debian/copyright: Add license text for GPL-2 and GPL-3
  * debian/copyright: Add license text for CC-BY-SA-3.0
  * debian/copyright: Update copyright for logos
  * static: Remove unused files
  * LICENSES: Remove files that are same license as rest of the source
  * config: Don't pass configuration file argument to action
  * openvpn: Fix issues with upgrade easy-rsa 2 to 3 migration
  * openvpn: Make frontpage shortcut appear after an upgrade
  * openvpn: Work around firewalld bug 919517
  * setup: Pass better data structure for force upgrade operation
  * utils: Introduce abstraction over distutils comparison of versions
  * firewalld: Implement upgrading from 0.4.x to 0.6.x
  * ttrss: Make setup process reusable
  * ttrss: Implement upgrade from 17.4 to 18.12

  [ Johannes Keyser ]
  * Translated using Weblate (German)

  [ Anjali Datla ]
  * Translated using Weblate (Telugu)

  [ Darkblaze ]
  * Translated using Weblate (Telugu)

  [ Petter Reinholdtsen ]
  * Translated using Weblate (Norwegian Bokmål)

  [ Jag ]
  * vagrant: Use virtualbox linked clones / CoW to reduce startup times

  [ James Valleroy ]
  * Add 2019 to copyright years
  * Fix some paths in LICENSES
  * debian: Add copyright years for debian/*
  * radicale: Add description of web interface
  * ttrss: Add backup support
  * debian: Add copyright info for lato fonts
  * debian: Add copyright info for individual logo files
  * LICENSES: Add reference to debian/copyright
  * debian: Add copyright info for theme images
  * debian/copyright: Move all license texts to end
  * debian/copyright: Remove unnecessary fields for native package
  * debian/copyright: Move some app icons from LICENSES
  * debian/copyright: Fix typo in year
  * debian/copyright: Move more app icons from LICENSES
  * debian/copyright: Include some URLs dropped from LICENSES
  * debian/copyright: Move some more app icons from LICENSES
  * debian/copyright: Fix filename for tahoe-lafs logo
  * security: Migrate access config to new file
  * users: When ssh used in tests, add users to admin group
  * locale: Update translations strings

 -- James Valleroy <jvalleroy@mailbox.org>  Sat, 02 Mar 2019 14:45:55 -0500

plinth (19.1) unstable; urgency=medium

  [ James Valleroy ]
  * radicale: Log errors during upgrade
  * radicale: Bump version to 2
  * radicale: Remove obsolete diagnostics
  * radicale: Fix server URLs in client info
  * locale: Update translation strings
  * doc: Fetch latest manual

  [ Pavel Borecki ]
  * Translated using Weblate (Czech)

  [ Allan Nordhøy ]
  * Translated using Weblate (Norwegian Bokmål)

  [ Petter Reinholdtsen ]
  * Translated using Weblate (Norwegian Bokmål)

  [ advocatux ]
  * Translated using Weblate (Spanish)

  [ Sunil Mohan Adapa ]
  * setup: Add option to handle configuration prompts during install
  * radicale: Simplify upgrading to newer packages
  * matrixsynapse: Remove hard-coded URL
  * matrixsynapse: Fix issues with showing certificate warning
  * letsencrypt: Fix issue with disabling matrixsynapse checkbox
  * matrixsynapse: Don't check for current domain in renew hook
  * matrixsynapse: Fix potential exposure of private key
  * matrixsynapse: Setup certificate after domain selection
  * matrixsynapse: Better checking for valid certificate

  [ Joseph Nuthalapati ]
  * matrixsynapse: Use Let's Encrypt certificates

 -- James Valleroy <jvalleroy@mailbox.org>  Thu, 14 Feb 2019 06:01:19 -0500

plinth (19.0) unstable; urgency=high

  [ J. Carlos Romero ]
  * mldonkey: Add some more clients to the module page
  * mldonkey: Add to the description the three available front-ends

  [ Sunil Mohan Adapa ]
  * monkeysphere: Fix handling of multiple domains and keys
  * monkeysphere: Fix regression with reading new apache domain config
  * apache: Cleanup domain configuration
  * apache: Add support for mod_ssl in addition to mod_gnutls
  * apache: Switch to mod_ssl from mod_gnutls
  * mldonkey: Add systemd service file with security options
  * mldonkey: Enable app
  * action_utils: Fix checking for URL availability
  * upgrades: Fix priority for buster-backports version
  * upgrades: Fix premature adding of buster-backports sources

  [ Pavel Borecki ]
  * Translated using Weblate (Czech)

  [ Johannes Keyser ]
  * Translated using Weblate (German)

  [ advocatux ]
  * Translated using Weblate (Spanish)

  [ James Valleroy ]
  * locale: Update strings for translation
  * Switched to a new version number scheme: YY.N
    - YY is the year of release.
    - N is the release number within that year.

 -- James Valleroy <jvalleroy@mailbox.org>  Sat, 09 Feb 2019 20:38:00 -0500

plinth (0.49.1) unstable; urgency=medium

  [ Sunil Mohan Adapa ]
  * ui: Fix regression with configure button in home page
  * backups: Rename 'Abort' buttons to 'Cancel'
  * backups: Use icon for add repository button
  * backups: Move subsubmenu below description
  * backups: Add title and description to other pages
  * backups: Add link to manual page
  * backups: Fix styling for upload size warning
  * backups: Increase timeout for SSH operations to 30 seconds
  * backups: Minor styling fixes

  [ Pavel Borecki ]
  * Translated using Weblate (Czech)

  [ Petter Reinholdtsen ]
  * Translated using Weblate (Norwegian Bokmål)

  [ advocatux ]
  * Translated using Weblate (Spanish)

  [ Joseph Nuthalapati ]
  * letsencrypt: UI: Fix checkbox disabling

  [ James Valleroy ]
  * datetime: Switch from chrony to systemd-timesyncd
  * locale: Update translation strings
  * doc: Fetch latest manual

 -- James Valleroy <jvalleroy@mailbox.org>  Thu, 07 Feb 2019 21:23:32 -0500

plinth (0.49.0) unstable; urgency=medium

  [ Prachi Srivastava ]
  * networks: remove unused html
  * security: Moves inline javascript to files
  * security: Moves input field focus javascript to django forms
  * help: Use freedombox package instead of plinth for version
  * repro: Disable app due to issues with Debian package

  [ Sunil Mohan Adapa ]
  * ui: Fix regression with card icon style in front page
  * js: Full librejs compatibility
  * js: Remove javascript license link from footer
  * backups: Remove incorrectly set buffer size during download
  * backups: Minor styling fixes
  * backups: Remove dead code
  * backups: Minor styling fixes
  * backups: Minor refactoring
  * backups: Fix incomplete download archives
  * backups: Improve performance of backup download
  * tor: Make a utility method public
  * action_utils: Expose URL checking utility for generic use
  * upgrades: Improve handling of backports
  * datetime: Fix diagnostic test to not ignore first two servers

  [ Pavel Borecki ]
  * Translated using Weblate (Czech)

  [ J. Carlos Romero ]
  * mldonkey: show 'Learn more...' link in package page when installed

  [ James Valleroy ]
  * radicale: Handle migration from 1.x to 2.x
  * shadowsocks: Use resolvable domains in functional tests
  * radicale: Handle data migration for upgrade to 2.x
  * datetime: Switch from ntp to chrony
  * vagrant: Put hold on freedombox package during provision
  * repro: Also disable functional tests
  * monkeysphere: Re-enable functional tests
  * locale: Update translation strings

  [ Allan Nordhøy ]
  * Translated using Weblate (Norwegian Bokmål)

  [ Joseph Nuthalapati ]
  * backports: Add buster-backports to apt sources list
  * debian: Add smoke test with autopkgtests (Closes: #878699)

  [ danielwine ]
  * Translated using Weblate (Hungarian)

  [ Petter Reinholdtsen ]
  * Translated using Weblate (Norwegian Bokmål)

 -- James Valleroy <jvalleroy@mailbox.org>  Tue, 05 Feb 2019 22:55:53 -0500

plinth (0.48.0) unstable; urgency=medium

  [ Doma Gergő ]
  * Translated using Weblate (Hungarian)

  [ Pavel Borecki ]
  * Translated using Weblate (Czech)

  [ Allan Nordhøy ]
  * Translated using Weblate (Norwegian Bokmål)

  [ Sunil Mohan Adapa ]
  * ui: Fix top margin for content containers
  * ui: Rename page specific CSS classes
  * ui: Underline the logo along with 'Home' text when active
  * ui: Style frontpage application info like regular content
  * ui: Fix setting width of card-list at various page sizes
  * ui: Show help nav item text when navbar is collapsed
  * ui: Hide restart/shutdown items when navbar is collapsed
  * ui: Compact pages on extra small screen sizes
  * ui: Re-add background for home, apps and system pages in small sizes
  * fail2ban: Split and update configuration files
  * fail2ban: Pickup new configurations without reboot
  * mldonkey: Update description and minor updates
  * mldonkey: Disable app due to bug during restart
  * backups: Upgrade apps before restoring them
  * backups: Fix showing not-installed apps in create backup page
  * syncthing: Add backup/restore support
  * Serve default favicon for apps that don't provide one
  * radicale: Fix issue with configuration changes not applying
  * openvpn: Add backup/restore support
  * storage: Fix false error message visiting home page
  * storage, backups: Minor styling and yapf fixes
  * service: Fix warning to use collections.abc
  * help: Minor refactoring in get-logs action
  * mldonkey: Add functional test for uploading
  * axes: Minor fixes to configuration for IP blocking
  * infinoted: Wait for up to 5 minutes to kill daemon

  [ Petter Reinholdtsen ]
  * Translated using Weblate (Norwegian Bokmål)

  [ Joseph Nuthalapati ]
  * ci: Export freedombox.deb as build artifact instead of plinth.deb
  * matrix-synapse: Fix startup error caused by bind_address setting
  * matrix-synapse: Use '::' as the IPv6 bind address
  * backups: Automatically install required apps before restore
  * backups: Add a loader to the restore button to indicate progress

  [ Johannes Keyser ]
  * Translated using Weblate (German)

  [ James Valleroy ]
  * django: Remove deprecated AXES_BEHIND_REVERSE_PROXY
  * radicale: Only set hosts for radicale 1.x
  * radicale: Don't change auth type for radicale 2.x
  * radicale: Use rights file by default for radicale 2.x
  * radicale: Add functional tests for setting access rights
  * help: Use journalctl to show status log
  * help: Add action script to read logs from journal
  * help: Add functional test to check status logs page
  * locale: Update translation strings
  * doc: Fetch latest manual from wiki

  [ Prachi Srivastava ]
  * fail2ban: Enable bans for apache auth failures

  [ J. Carlos Romero ]
  * mldonkey: Add new module for the eDonkey network
  * mldonkey: Add backup/restore support

 -- James Valleroy <jvalleroy@mailbox.org>  Mon, 28 Jan 2019 19:22:19 -0500

plinth (0.47.0) unstable; urgency=medium

  [ Joseph Nuthalapati ]
  * ci: Don't install fuse and fuse3 packages in the CI environment
  * snapshot: Fix snapshots filling up the disk
  * snapshot: ui: Remove NUMBER_MIN_AGE setting and add FREE_LIMIT
  * snapshot: Enable TIMELINE_CLEANUP and NUMBER_CLEANUP by default
  * snapshot: Improve description
  * snapshot: Merge the functionality of the migrate command into setup
  * snapshot: Fix failing tests
  * snapshots: Handle installation on non-btrfs filesystems
  * snapshot: Handle "Config in use" error

  [ James Valleroy ]
  * radicale: Add tests for well-known URLs
  * radicale: Don't modify default file for radicale >= 2.1.10
  * radicale: Add support for radicale 2.x
  * setup: Fix spelling error
  * radicale: Switch to uwsgi for radicale 2.x
  * radicale: Create collections folder before starting uwsgi
  * Update translation strings
  * Fetch latest manual
  * debian: Update debhelper compat version to 12

  [ Sunil Mohan Adapa ]
  * radicale: Redirect to well-known URLs according to version
  * syncthing: Use exact matches when enforcing trailing '/'
  * snapshot: Minor styling fixes
  * snapshot: Update descriptions and UI options
  * snapshot: Refactor configuration migration
  * main: Separate out Django setup into a separate module
  * main: Separate out CherryPy code into a separate module
  * Show Gujarati in the list of UI languages
  * cockpit: Add link to manual page
  * cockpit: Update description
  * firewalld: Flush iptables rules before restarting firewall
  * backups: Don't fail tests when borg is not installed
  * backups: yapf fixes
  * django: Use Argon2 password hash
  * setup: Handle showing setup page after app completes installation
  * setup: Minor flake8 fixes
  * setup: Reduce refresh time when application is already installed
  * setup: Don't perform is-package-manager-busy checks when not needed
  * action_utils: Implement utilities for managing uwsgi configurations
  * searx: Use action utils for uwsgi configuration management
  * radicale: Don't keep radicale service running
  * icons: Fixes for switching to fork-awesome
  * Fix i18n for menu strings

  [ Prachi Srivastava ]
  * Replace glyphicons with forkawesome icons

 -- James Valleroy <jvalleroy@mailbox.org>  Mon, 14 Jan 2019 22:08:54 -0500

plinth (0.46.1) unstable; urgency=medium

  [ prolinux ukraine ]
  * Translated using Weblate (Ukrainian)

  [ Joseph Nuthalapati ]
  * clients: Rename DAVdroid to DAVx5

  [ Allan Nordhøy ]
  * Translated using Weblate (Norwegian Bokmål)

  [ Sunil Mohan Adapa ]
  * debian: Replace and break older versions of plinth

  [ James Valleroy ]
  * debian: Fix spelling errors in lintian override comment

 -- James Valleroy <jvalleroy@mailbox.org>  Fri, 04 Jan 2019 23:17:45 -0500

plinth (0.46.0) unstable; urgency=medium

  [ Pavel Borecki ]
  * Translated using Weblate (Czech)

  [ Johannes Keyser ]
  * Translated using Weblate (German)

  [ advocatux ]
  * Translated using Weblate (Spanish)

  [ prolinux ukraine ]
  * Translated using Weblate (Ukrainian)

  [ Sunil Mohan Adapa ]
  * logging: Don't log static file requests
  * logging: Make cherrypy log to the main log
  * logging: Don't log to a log file
  * logging: Log to systemd journal directly
  * logging: Separate logging init logic into a module
  * logging: Implement colors for console messages
  * searx: Update outdated Apache configuration
  * sso: Update outdated Apache configuration
  * letsencrypt: Use macros for configuring sites
  * letsencrypt: Remove outdated Apache configuration
  * logging: Remove references to old log files
  * debian: Alter control file indentation
  * storage: Add parted as dependency module
  * debian: Add dependencies from freedombox-setup
  * sudoers: Allow all admin users to become superusers
  * Move update-motd script from freedombox-setup
  * debian: Break current version of freedombox-setup
  * Move preseed file from freedombox-setup
  * debian: Use description from freedombox.org
  * debian: Ignore debian/debhelper-build-stamp
  * debian: Fix lintian warning about vcs ignore file
  * debian: Don't change ownership recursively in postinst
  * debian: Update short description
  * debian: Rename plinth package to freedombox

  [ James Valleroy ]
  * vagrant: Cleanup for obsolete log files
  * debian: Move Recommends to binary package
  * locale: Run update_translations
  * doc: Fetch latest manual from wiki
  * debian: Standards-Version is now 4.3.0

  [ Petter Reinholdtsen ]
  * Translated using Weblate (Norwegian Bokmål)

 -- James Valleroy <jvalleroy@mailbox.org>  Mon, 31 Dec 2018 16:46:25 -0500

plinth (0.45.0) unstable; urgency=medium

  [ Doma Gergő ]
  * Translated using Weblate (Hungarian)

  [ Pavel Borecki ]
  * Translated using Weblate (Czech)

  [ advocatux ]
  * Translated using Weblate (Spanish)

  [ Joseph Nuthalapati ]
  * udiskie: Finish merging udiskie into storage
  * apache: Switch to php-fpm from mod_php

  [ Allan Nordhøy ]
  * Translated using Weblate (Chinese (Simplified))
  * Translated using Weblate (Italian)
  * Translated using Weblate (Norwegian Bokmål)

  [ Herdir ]
  * Translated using Weblate (French)

  [ Michael Pimmer ]
  * Backups: first UI sceleton for remote / encrypted backups
  * Backups: allow testing the connection of ssh locations
  * Backups, remote repositories: implement init, info and some test
  * Backups, remote repositories: uniform parameter handling
  * Backups, remote repositories: start using sshfs
  * Backups, remote repositories: integrate to backups index page
  * Backups, remote repositories: re-use template for root location
  * Backups, remote repositories: use object-oriented repositories
  * Backups, remote backups: fix unittests
  * Backups, remote repositories: create/delete/restore of remote repos
  * Backups, remote repositories: change network_storage to dict
  * Backups, remote repository: adapt functional tests
  * Backups: remove unittests to backups test directory
  * Backups: remove archive name when creating an archive
  * Backups: support for encrypted repositories
  * Backups: Cleanup and improved error handling
  * Backups: functional tests update; restoring backup bugfix
  * Backups: allow creating archive in unmounted repository
  * Backups: allow using keyfile as credentials for sshfs mounts
  * Backups: notify that credentials of remote backups are stored
  * Backups: unittests for accessing repository with borg directly
  * Backups: bump module version

  [ James Valleroy ]
  * backups: Make validator errors translatable
  * functional_tests: Move backup test into backups feature

  [ ssantos ]
  * Translated using Weblate (German)

 -- James Valleroy <jvalleroy@mailbox.org>  Mon, 17 Dec 2018 19:05:51 -0500

plinth (0.44.0) unstable; urgency=medium

  [ Pavel Borecki ]
  * Translated using Weblate (Czech)

  [ Robert Martinez ]
  * Add gray noise background
  * Add white Card
  * add footer padding

  [ Allan Nordhøy ]
  * Translated using Weblate (Norwegian Bokmål)

  [ James Valleroy ]
  * ejabberd: bosh port moved to 5443
  * apache: Run setup again to reload
  * ejabberd: Change BOSH port from 5280 to 5443
  * Revert "ci: Use python3.6 when installing dependencies"
  * ci: Install jquery packages for coverage
  * functional_tests: Confirm when deleting all snapshots
  * Translated using Weblate (Spanish)
  * Update translation strings

  [ Joseph Nuthalapati ]
  * vagrant: clear logs and plinth database on destroying box
  * minetest: Change list of mods to what's available in Debian
  * Add instructions on how to use "WIP" in merge requests
  * clients: Fix distortion of the client apps buttons
  * snapshots: Fix default snapshot listing
  * firewalld: Use nftables instead of iptables
  * snapshots: Place the subsubmenu below the description

  [ ssantos ]
  * Translated using Weblate (German)
  * Translated using Weblate (Portuguese)

  [ Prachi Srivastava ]
  * Changes delete all to delete selected in snapshot
  * Adds toggle to select all for deletion
  * Changes functional test to select All and delete snapshots
  * Ignores warnings in pytest while running functional test

  [ advocatux ]
  * Translated using Weblate (Spanish)

  [ Petter Reinholdtsen ]
  * Translated using Weblate (Norwegian Bokmål)

 -- James Valleroy <jvalleroy@mailbox.org>  Mon, 03 Dec 2018 19:47:04 -0500

plinth (0.43.0) unstable; urgency=medium

  [ Michael Pimmer ]
  * Backups: export and download archives in one step
  * Backups: uploading and import with temporarily stored file
  * Backups: Restore directly from archive
  * Backups: Don't fail when borg doesn't find files to extract
  * Backups: clean up exporting archives functionality
  * Backups: relative paths for borg extract in action script
  * Backups: fix test
  * Backups: clean up forms, names and templates
  * Functional tests: minor documentation changes
  * Backups: Stream archive downloads/exports
  * Backups: do not hardcode uploaded backup file path
  * Backups: minor cleanups
  * Backups: show free disk space on upload+restore page
  * Backups: functional test to download and restore an archive
  * Backups: minor adaption of upload file size warning
  * Backups: minor fixes of functional tests
  * Functional tests: check that browser waits for redirects to finish
  * Functional tests: fix waiting for redirects
  * Functional tests: assert that module installation succeeded
  * Cherrypy: Do not limit maximum upload size
  * Backups: Make Manifest a dict instead of a list

  [ James Valleroy ]
  * functional_tests: Remove backup export steps
  * functional_tests: Remove remaining backup export steps
  * functional_tests: Add sso tags
  * upgrades: Internationalize string and apply minor formatting

  [ Anthony Stalker ]
  * Translated using Weblate (Czech)

  [ Joseph Nuthalapati ]
  * vagrant: Destroy Plinth development database when box is destroyed
  * sso: Make auth-pubtkt tickets valid for 12 hours
  * openvpn: Migration from easy-rsa 2 to 3
  * openvpn: is-setup checks for non-empty dh.pem file
  * openvpn: Always write the latest server configuration on setup

  [ ssantos ]
  * Translated using Weblate (Portuguese)

  [ Robert Martinez ]
  * Update module terminology improvements
  * Incorporate feedback from MR

 -- James Valleroy <jvalleroy@mailbox.org>  Mon, 19 Nov 2018 17:25:31 -0500

plinth (0.42.0) unstable; urgency=medium

  [ Robert Martinez ]
  * Fix wrong color in mobile menu

  [ James Valleroy ]
  * snapshot: Handle snapper list output change
  * functional_tests: Fix steps with domain parameter

  [ Joseph Nuthalapati ]
  * Translated using Weblate (Telugu)
  * tor: Add functional tests for relays and hidden services
  * tor: Enable backup/restore
  * upgrades: Add functional tests
  * upgrades: Enable backup/restore
  * monkeysphere: Handle importing new OpenSSH format keys
  * monkeysphere: yapf reformatting
  * tests: Change the domain to be an FQDN
  * monkeysphere: Add functional tests for import/publish keys
  * monkeysphere: Enable backup/restore
  * monkeysphere: Skip functional tests until bugs are resolved
  * letsencrypt: Enable backup/restore
  * tahoe: Minor changes to facilitate functional tests
  * tahoe: Add functional tests
  * tahoe: Enable backup/restore
  * tahoe: yapf run
  * udiskie: unmount drive as superuser

  [ buoyantair ]
  * Translated using Weblate (Telugu)

  [ Michael Pimmer ]
  * Actions: use local plinth in development mode
  * Actions: path in development mode: do not preserve PYTHONPATH

  [ ButterflyOfFire ]
  * Translated using Weblate (Indonesian)
  * Translated using Weblate (Italian)

 -- James Valleroy <jvalleroy@mailbox.org>  Mon, 05 Nov 2018 18:41:15 -0800

plinth (0.41.0) unstable; urgency=medium

  [ Allan Nordhøy ]
  * Translated using Weblate (Norwegian Bokmål)

  [ ButterflyOfFire ]
  * Translated using Weblate (French)

  [ James Valleroy ]
  * debian: Add Russian translation of debconf template (Closes: #910848)
    - Thanks to Lev Lamberov for the patch.
  * deluge: Handle prompt to change default password
  * functional_tests: When creating backup, scroll window to top
  * backups: Handle permission error during chown

  [ Joseph Nuthalapati ]
  * vagrant: Increase memory to 2GiB
  * vagrant: Increase number of CPUs to 2
  * datetime: Add functional test for setting time zone
  * datetime: Enable backup/restore
  * tests: More accurately compute waited time
  * deluge: Add functional test for uploading a torrent
  * deluge: Enable backup/restore
  * avahi: Enable backup/restore (no data)
  * backups: Enable backup/restore (no data currently)
  * bind: Add functional tests
  * bind: Enable backup/restore
  * security: Add functional tests for restricted logins
  * security: Enable backup/restore
  * snapshot: Fix issue with setting configuration
  * snapshot: Add functional tests for setting configuration
  * backups: Implement app hooks
  * snapshot: Enable backup/restore
  * deluge: Add missing backups tag in functional tests
  * ssh: Enable backup/restore
  * firewall: Enable backup/restore (no data)
  * diagnostics: Enable backup/restore (no data)
  * names: Enable backup/restore (no data)
  * power: Enable backup/restore (no data)
  * storage: Enable backup/restore (no data)
  * backups: Make plinth the owner of the backup archives
  * backups: Fix issue with showing exports from disks without labels
  * storage: Minor styling with urlencode call in template
  * backups: Don't rely on disk labels during export/restore

  [ Michael Pimmer ]
  * Backups: bugfix for downloading extracted archive files

  [ rafael ]
  * Translated using Weblate (Spanish)

 -- James Valleroy <jvalleroy@mailbox.org>  Mon, 22 Oct 2018 19:48:50 -0400

plinth (0.40.0) unstable; urgency=medium

  [ Allan Nordhøy ]
  * Translated using Weblate (Norwegian Bokmål)

  [ James Valleroy ]
  * ci: Prevent installing fuse
  * upgrades: Don't change origins pattern list
  * upgrades: Keep config file when disabling
  * debian: Add Portuguese translation for debconf messages (Closes: #909745)
    - Thanks to "Traduz" - Portuguese Translation Team for the patch.
  * home: Also display card title above icon
  * functional_tests: Make coquelicot password entry more robust
  * functional_tests: Check ejabberd contact list more robustly

  [ Augusto Borin ]
  * Translated using Weblate (Portuguese)

  [ advocatux ]
  * Translated using Weblate (Spanish)

  [ Pavel Borecki ]
  * Translated using Weblate (Czech)

  [ BO41 ]
  * Translated using Weblate (German)

  [ David Maulat ]
  * Translated using Weblate (French)

  [ Robert Martinez ]
  * Translated using Weblate (German)
  * Add tint effect on card icons under "Apps"
  * Change maximum cards per row
  * Change card text style and position

  [ Joseph Nuthalapati ]
  * Don't disable installation when apt lists are empty
  * backups: Relax schema for backup manifest data
  * backups: Remove empty keys in backup manifest data
  * backups: Rename the backups API module
  * mediawiki: Backup/restore settings also
  * backups: Rename test_backup to test_api
  * backups: List apps that don't require backup too
  * backups: Minor styling fixes
  * cockpit: Add clients and backup manifests
  * mumble: Implement backup/restore
  * privoxy: Enable backup/restore (no data)
  * backups: Allow restoring backups with no files
  * roundcube: Enable backup/restore (no data)
  * searx: Enable backup/restore (no data)
  * jsxc: Enable backup/restore (no data)
  * coquelicot: Enable backup/restore
  * coquelicot: Implement functional tests with uploading file
  * tests: Reduce time for polling in functional tests
  * transmission: Implement upload torrent functional test
  * transmission: Enable backup/restore
  * coquelicot: Fix upload file functional test
  * mediawiki: Run update script for 1.31 upgrade
  * quassel: Enable backup/restore
  * shadowsocks: Enable backup/restore
  * backups: Implement disabling web configuration during backup
  * sharing: Enable backup/restore
  * pagekite: Add functional tests
  * pagekite: Enable backup/restore
  * tests: Add missing backups tag on functional tests
  * vagrant: Get rid of apt warning during provisioning
  * customization: Serve static files from customization directory
  * customization: Create customization path in /var/www
  * customization: Serve custom shortcuts through the REST API
  * customization: Show custom shortcuts on frontpage

  [ Michael Pimmer ]
  * Backup module: Implement downloading archives
  * Backup module: Implemented uploading files
  * Backup module: added some unittests; minor doc updates

  [ Federico Ceratto ]
  * Translated using Weblate (Italian)

  [ Johannes Keyser ]
  * Translated using Weblate (German)

 -- James Valleroy <jvalleroy@mailbox.org>  Tue, 09 Oct 2018 06:01:50 -0400

plinth (0.39.0) unstable; urgency=medium

  [ Joseph Nuthalapati ]
  * Fix typo in the description meta tag
  * backups: Support multiple backups in one day
  * backups: Check if paths exist before passing them to borgbackup
  * backups: Reword the no-apps-installed message
  * backups: Make getting all apps method public
  * backups: Minor styling fixes
  * backups: Minor refactoring in finding exported archive
  * backups: Simplify getting included apps during restoring
  * udiskie: Merge into storage module

  [ Doma Gergő ]
  * Translated using Weblate (Hungarian)

  [ Petter Reinholdtsen ]
  * Translated using Weblate (Norwegian Bokmål)

  [ Allan Nordhøy ]
  * Translated using Weblate (Norwegian Bokmål)

  [ danielwine ]
  * Translated using Weblate (Hungarian)

  [ James Valleroy ]
  * backups: Validate backup manifests
  * backups: Move manifest validation into backups app
  * backups: Fix iteration over loaded modules
  * users: Reset groups before testing register_group
  * backups: List supported and installed apps when creating
  * backups: Implement process manifests for Packet
  * backups: Provide a default backup name
  * backups: Select all apps by default
  * backups: Use paths from selected apps
  * backups: Fix and test service shutdown and restore
  * backups: Patch actions for shutdown services test
  * backups: Disable create archive when no supported apps are installed
  * backups: Dump manifests file and include it in backup
  * backups: Name borg repo folder more clearly
  * backups: Include app versions in manifest file
  * backups: Use valid filename for export
  * backups: Don't display time as separate column
  * backups: Confirm that archive exists before restoring
  * backups: Add apps selection to restore form
  * backups: Use valid filename for manifest
  * backups: When restoring, only list apps included in backup
  * backups: Use backups API for restore
  * backups: Add more basic tests for backups API
  * functional_tests: Test dynamicdns backup and restore
  * ikiwiki: Add sites folder to backup data
  * functional_tests: Test ikiwiki backup and restore
  * functional_tests: Test mediawiki backup and restore
  * functional_tests: Test repro config backup and restore
  * backups: Rename 'Create archive' to 'New backup'
  * functional_tests: More robust checks using eventually
  * backups: Show disabled 'New backup' button when no apps installed
  * backups: Enable module
  * backups: Create folder if needed during setup
  * functional_tests: Only select app under test for new backup
  * functional_tests: Test ejabberd backup and restore
  * functional_tests: Ensure that backups app is installed before test
  * debian: Don't make backup of /etc/security/access.conf (Closes: #909484)
  * Bump Standards-Version to 4.2.1
  * Cleanup udiskie module

 -- James Valleroy <jvalleroy@mailbox.org>  Mon, 24 Sep 2018 19:23:04 -0400

plinth (0.38.0) unstable; urgency=medium

  [ Allan Nordhøy ]
  * Translated using Weblate (Norwegian Bokmål)

  [ Pavel Borecki ]
  * Translated using Weblate (Czech)

  [ Igor ]
  * Translated using Weblate (Russian)

  [ Johannes Keyser ]
  * Translated using Weblate (German)

  [ BO41 ]
  * Translated using Weblate (German)

  [ Doma Gergő ]
  * Translated using Weblate (Hungarian)

  [ Vignan Lavu ]
  * mediawiki: Enable SVG support for MediaWiki

  [ advocatux ]
  * Translated using Weblate (Spanish)

  [ Joseph Nuthalapati ]
  * Install ncurses-term during vagrant file provision
  * docs: Fix MediaWiki manual page download failing
  * manual: Remove footer for manual pages using Python XML module
  * upgrades: Clean up old kernel packages during automatic upgrades
  * turbolinks: Make the progress bar white and thicker

  [ James Valleroy ]
  * debian: Add German translation of debconf messages (Closes: #907787)
    - Thanks to Helge Kreutzmann for the patch.
  * tests: Make coverage package optional

 -- James Valleroy <jvalleroy@mailbox.org>  Mon, 10 Sep 2018 18:12:06 -0400

plinth (0.37.0) unstable; urgency=medium

  [ Pavel Borecki ]
  * Translated using Weblate (Czech)

  [ Allan Nordhøy ]
  * Translated using Weblate (Norwegian Bokmål)

  [ Petter Reinholdtsen ]
  * Translated using Weblate (Norwegian Bokmål)

  [ Igor ]
  * Translated using Weblate (Russian)

  [ advocatux ]
  * Translated using Weblate (Spanish)

  [ Doma Gergő ]
  * Translated using Weblate (Hungarian)

  [ James Valleroy ]
  * backups: Simplify export of backup archive files
  * backups: Add list of exported archives
  * backups: Restore from exported archive
  * vagrant: Clarify post-up message
  * debian: Add Dutch translation of debconf messages (Closes: #906945)
    - Thanks to Frans Spiesschaert for the patch.
  * Bump Standards-Version to 4.2.0

  [ Joseph Nuthalapati ]
  * vagrant: Vagrantfile changes for ease of development
  * install: Use Post/Response/Get pattern for reloads

 -- James Valleroy <jvalleroy@mailbox.org>  Mon, 27 Aug 2018 19:15:08 -0400

plinth (0.36.0) unstable; urgency=medium

  [ Gayathri Das ]
  * Translated using Weblate (Hindi)

  [ James Valleroy ]
  * Fix validation error in Hindi translation
  * Fix validation error in Spanish translation
  * Add backups info to apps
  * ejabberd: Cleanup config file upgrade
  * Add license info for Lato fonts
  * ci: Run test coverage and get report
  * Commit patch for French debconf translation (Closes: #905933)
    - Thanks to jean-pierre giraud for the patch.

  [ Luis A. Arizmendi ]
  * Translated using Weblate (Spanish)

  [ Igor ]
  * Translated using Weblate (Russian)

  [ Hemanth Kumar Veeranki ]
  * Translated using Weblate (Telugu)
  * Remove deprecated settings from already existing config files
  * Add functional test to enable/disable Message Archive Management

  [ Joseph Nuthalapati ]
  * Fix validation error in Spanish translation
  * Translated using Weblate (Hindi)
  * Trim the translation strings in Letsencrypt template where missing
  * backups: Add core API for full/apps backup
  * mediawiki: Fix issue with re-installation
  * mediawiki: Enable Instant Commons
  * mediawiki: Fix images throwing 403s
  * turbolinks: Reload page using JavaScript
  * functional tests: Fix failing test change default app

  [ Johannes Keyser ]
  * Translated using Weblate (German)

  [ Doma Gergő ]
  * Translated using Weblate (Hungarian)

  [ Robert Martinez ]
  * Add woff2 fonts

  [ Prachi Srivastava ]
  * Translated using Weblate (Hindi)

  [ manikanta varma datla ]
  * Disable launch button for web client when not installed

  [ Pavel Borecki ]
  * Translated using Weblate (Czech)

 -- James Valleroy <jvalleroy@mailbox.org>  Mon, 13 Aug 2018 18:24:33 -0400

plinth (0.35.0) unstable; urgency=medium

  [ Igor ]
  * Translated using Weblate (Russian)

  [ Luis A. Arizmendi ]
  * Translated using Weblate (Spanish)

  [ ikmaak ]
  * Translated using Weblate (Dutch)

  [ Bart Notelaers ]
  * Translated using Weblate (Dutch)

  [ Doma Gergő ]
  * Translated using Weblate (Hungarian)

  [ Gayathri Das ]
  * Translated using Weblate (Hindi)

  [ Sciumedanglisc ]
  * Translated using Weblate (Italian)

  [ Praveen Illa ]
  * Translated using Weblate (Telugu)

  [ Jayasuganthi ]
  * mediawiki: Enable short URLs

  [ Joseph Nuthalapati ]
  * mediawiki: Override Debian settings in FreedomBoxSettings.php
  * functional_tests: Fix first test failing on a pristine VM
  * debian: Remove Bdale Garbee from the list of uploaders
  * Add turbolinks
  * turbolinks: Replace style elements in head with blocks in body
  * functional_tests: Use body instead of html for state change check
  * turbolinks: Disable caching on application visits
  * configuration: Option to set a default app for FreedomBox
  * configuration: Use augeas to edit Apache files
  * configuration: Fix parsing error in retrieving default app

  [ వీవెన్ ]
  * Translated using Weblate (Telugu)

  [ Johannes Keyser ]
  * Translated using Weblate (German)
  * text stripped from icons for mediawiki, radicale, tahoe-lafs

  [ Hemanth Kumar Veeranki ]
  * Clarify description for radicale shared calendar/addressbook
  * Remove deprecated `iqdisc` in ejabberd config

  [ Robert Martinez ]
  * Adding link to HACKING.md
  * Fix ejabberd logo #1336

  [ Sunil Mohan Adapa ]
  * udiskie: Move udisks2 methods to separate module
  * storage: Fix parsing issues when mount point has spaces
  * udiskie: Remove the unused ejectable property
  * utils: Remove unused method
  * udiskie: Add eject functionality for a drive
  * udiskie: Also list read-only filesystems
  * udiskie: Remove internal networks warning
  * udiskie: Show special message when no storage device available

  [ James Valleroy ]
  * udiskie: Import glib and udisks only inside methods

  [ Allan Nordhøy ]
  * Translated using Weblate (Norwegian Bokmål)

 -- James Valleroy <jvalleroy@mailbox.org>  Mon, 30 Jul 2018 19:04:51 -0400

plinth (0.34.0) unstable; urgency=medium

  [ Joseph Nuthalapati ]
  * firstboot: Prompt for secret during firstboot welcome
  * firstboot: Add debconf translations for wizard secret dialog
  * l10n: Fix build error due to partially translated string in Hindi
  * ci: Install python3-coverage before running tests
  * backups: Temporarily hide app till implementation is complete

  [ James Valleroy ]
  * postinst: Fix indents and untabify
  * lintian: Add override for no-debconf-config
  * Translated using Weblate (Italian)
  * ci: Use python3.6 when installing dependencies
  * functional_tests: Rename features, organize by app
  * backups: New app to manage borgbackup archives
  * backups: Allow valid filenames as archive names
  * backups: Set LANG=C.UTF-8 when extracting archive
  * backups: Move repository location under /var/lib

  [ ikmaak ]
  * Translated using Weblate (Dutch)

  [ Gayathri Das ]
  * Translated using Weblate (Hindi)

  [ Sciumedanglisc ]
  * Translated using Weblate (Italian)

  [ Bart Notelaers ]
  * Translated using Weblate (Dutch)

  [ Doma Gergő ]
  * Translated using Weblate (Hungarian)

 -- James Valleroy <jvalleroy@mailbox.org>  Mon, 16 Jul 2018 19:16:08 -0400

plinth (0.33.1) unstable; urgency=medium

  [ Doma Gergő ]
  * Translated using Weblate (Hungarian)

  [ Pavel Borecki ]
  * Translated using Weblate (Czech)

  [ advocatux ]
  * Translated using Weblate (Spanish)

  [ Igor ]
  * Translated using Weblate (Russian)

  [ Joseph Nuthalapati ]
  * Change get-group-users to a simpler implementation
  * users: Replace disabled with readonly for admin group checkbox
    (Closes: #902892)

  [ Gayathri Das ]
  * Translated using Weblate (Hindi)

 -- James Valleroy <jvalleroy@mailbox.org>  Wed, 04 Jul 2018 10:32:23 -0400

plinth (0.33.0) unstable; urgency=medium

  [ Doma Gergő ]
  * Translated using Weblate (Hungarian)

  [ Allan Nordhøy ]
  * Translated using Weblate (Norsk bokmål)

  [ advocatux ]
  * Translated using Weblate (Spanish)

  [ Igor ]
  * Translated using Weblate (Русский)

  [ Pavel Borecki ]
  * Translated using Weblate (Čeština)

  [ Gayathri Das ]
  * Translated using Weblate (Hindi)

  [ Joseph Nuthalapati ]
  * Fix mistake in Hindi translation template
  * firewall: Display information that a service is internal only
  * users: Don't show Create User form to non-admin users
  * Translated using Weblate (Hindi)
  * users: Redirect to users list on successful user creation
  * packages: Button to refresh package lists

  [ Hemanth Kumar Veeranki ]
  * Add a way to refine shortcuts
  * Restrict removal of last admin user
  * Use logos instead of icons in the apps page

  [ danielwine ]
  * Translated using Weblate (Hungarian)

  [ Bart Notelaers ]
  * Translated using Weblate (Dutch)

  [ James Valleroy ]
  * users: Update Change Password menu for non-admin users
  * package: Add option to skip recommends
  * udiskie: New module for automatic mounting of removable media

  [ Sciumedanglisc ]
  * Translated using Weblate (Italian)

  [ Sunil Mohan Adapa ]
  * udiskie: Use glib library for dbus interaction

 -- James Valleroy <jvalleroy@mailbox.org>  Mon, 02 Jul 2018 20:15:50 -0400

plinth (0.32.0) unstable; urgency=medium

  [ Allan Nordhøy ]
  * Translated using Weblate (Norsk bokmål)

  [ Pavel Borecki ]
  * Translated using Weblate (Čeština)

  [ advocatux ]
  * Translated using Weblate (Spanish)

  [ Igor ]
  * Translated using Weblate (Русский)

  [ Gayathri Das ]
  * Translated using Weblate (Hindi)

  [ Hemanth Kumar Veeranki ]
  * Hide mediawiki frontpage shortcut when private mode is enabled
  * Translated using Weblate (Telugu)
  * Enable image uploads in mediawiki at startup

  [ Sciumedanglisc ]
  * Translated using Weblate (Italian)

  [ ikmaak ]
  * Translated using Weblate (Dutch)

  [ Michael Pimmer ]
  * Use djangos url reverse mechanism instead of hardcoding urls
  * Add ./run --develop option to use relative config/file paths
  * Add documentation for the './run --develop' option
  * Adapt test and documentation to changes of '--develop' option
  * Adapt .md files to four spaces for correct lists
  * Merge ./run --debug into --develop option
  * Remove unused imports and variables

  [ Sunil Mohan Adapa ]
  * yapf and isort fixes
  * Fix client info table size and flickering
  * Resize all main content
  * Remove unnecessary submenu override in 403.html
  * help: Show cards in the index page
  * snapshot: Remove unnecessary column sizing
  * users: Remove unnecessary column sizing
  * networks: Center align connection information
  * networks: Remove unnecessary column sizing
  * pagekite: Convert a two column page to one column
  * pagekite: Remove unnecessary column sizing
  * letsencrpt: Remove unnecessary column sizing
  * monkeysphere: Remove unnecessary column sizing
  * names: Remove unnecessary column sizing
  * sso: Adjust size of login form
  * storage: Remove unnecessary column sizing
  * tor: Increase the size of the status tables
  * help: Center the FreedomBox logo on about page
  * help: Remove the duplicate index URL and menu item
  * firewall: Resize the info table to full width
  * Increase language selection form to full width
  * first_setup: Remove unnecessary content sizing
  * first_boot: Remove unnecessary content sizing
  * diagnostics: Remove unnecessary content sizing
  * frontpage: Fix card sizing

  [ Johannes Keyser ]
  * Translated using Weblate (German)

  [ Joseph Nuthalapati ]
  * Translated using Weblate (Telugu)
  * mediawiki: Make private mode and public registrations mutually exclusive
  * mediawiki: Image uploads: improve logic and add functional tests
  * first-setup: Automatically expand root partition

  [ kotibannu541 ]
  * Translated using Weblate (Telugu)

  [ Nikhil Sankesa ]
  * Translated using Weblate (Telugu)

  [ Nikhil501 ]
  * Translated using Weblate (Telugu)

  [ Sandeepbasva ]
  * Translated using Weblate (Telugu)

  [ James Valleroy ]
  * mediawiki: Untabify template

  [ Doma Gergő ]
  * Translated using Weblate (Hungarian)

  [ Manish Tripathy ]
  * Apply new card based design

 -- James Valleroy <jvalleroy@mailbox.org>  Mon, 18 Jun 2018 20:36:30 -0400

plinth (0.31.0) unstable; urgency=medium

  [ Pavel Borecki ]
  * Translated using Weblate (Czech)

  [ advocatux ]
  * Translated using Weblate (Spanish)

  [ Igor ]
  * Translated using Weblate (Russian)

  [ Johannes Keyser ]
  * Translated using Weblate (German)

  [ Sciumedanglisc ]
  * Translated using Weblate (Italian)

  [ Gayathri Das ]
  * Translated using Weblate (Hindi)

  [ Robert Pollak ]
  * Translated using Weblate (German)

  [ Hemanth Kumar Veeranki ]
  * Translated using Weblate (Telugu)
  * Added an option to enable/disable private mode in mediawiki

  [ Petter Reinholdtsen ]
  * Translated using Weblate (Norwegian Bokmål)

  [ Allan Nordhøy ]
  * Translated using Weblate (Norwegian Bokmål)

  [ Sunil Mohan Adapa ]
  * searx: Don't depend on libapache2-mod-proxy-uwsgi

  [ Joseph Nuthalapati ]
  * users: Fix user permissions not being saved
  * users: internationalize a string
  * mediawiki: Run update script for 1.30 upgrade
  * shortcuts: Fix urls for ikiwiki shortcuts

  [ James Valleroy ]
  * mediawiki: Handle missing config lines for private mode

 -- James Valleroy <jvalleroy@mailbox.org>  Mon, 04 Jun 2018 18:16:00 -0400

plinth (0.30.0) unstable; urgency=medium

  [ Igor ]
  * Translated using Weblate (Russian)

  [ Sciumedanglisc ]
  * Translated using Weblate (Italian)

  [ Allan Nordhøy ]
  * Translated using Weblate (Norwegian Bokmål)

  [ danielwine ]
  * Translated using Weblate (Hungarian)

  [ Gayathri Das ]
  * Translated using Weblate (Hindi)

  [ Joseph Nuthalapati ]
  * setup: Remove unavailable as a state in setup_helper

 -- James Valleroy <jvalleroy@mailbox.org>  Mon, 21 May 2018 17:15:47 -0400

plinth (0.29.1) unstable; urgency=high

  [ Pavel Borecki ]
  * Translated using Weblate (Czech)

  [ advocatux ]
  * Translated using Weblate (Spanish)

  [ Sunil Mohan Adapa ]
  * security: Fix issue with Plinth locked out from sudo

 -- James Valleroy <jvalleroy@mailbox.org>  Tue, 08 May 2018 05:20:45 -0400

plinth (0.29.0) unstable; urgency=high

  [ Pavel Borecki ]
  * Translated using Weblate (Czech)

  [ advocatux ]
  * Translated using Weblate (Spanish)

  [ Johannes Keyser ]
  * Translated using Weblate (German)

  [ Allan Nordhøy ]
  * Translated using Weblate (Norwegian Bokmål)

  [ Hemanth Kumar Veeranki ]
  * Add an option to enable/disable public registrations in mediawiki

  [ Joseph Nuthalapati ]
  * mediawiki: enable/disable public registrations - refactoring & tests
  * security: Allow console login access to user plinth
  * tt-rss: Skip the check for SELF_URL_PATH

  [ Sciumedanglisc ]
  * Translated using Weblate (Italian)

  [ Sunil Mohan Adapa ]
  * searx: Fix issue with uwsgi crashing

 -- James Valleroy <jvalleroy@mailbox.org>  Mon, 07 May 2018 18:45:02 -0400

plinth (0.28.0) unstable; urgency=medium

  [ Sunil Mohan Adapa ]
  * Add locale for Lithuanian (lt)

  [ Sciumedanglisc ]
  * Translated using Weblate (Italian)

  [ Pavel Borecki ]
  * Translated using Weblate (Czech)

  [ Igor ]
  * Translated using Weblate (Russian)

  [ advocatux ]
  * Translated using Weblate (Spanish)

  [ Johannes Keyser ]
  * Translated using Weblate (German)
  * setup: disable install button for currently unavailable apps

  [ Allan Nordhøy ]
  * Translated using Weblate (Norwegian Bokmål)

  [ Joseph Nuthalapati ]
  * Translated using Weblate (Telugu)

  [ ikmaak ]
  * Translated using Weblate (Dutch)

  [ James Valleroy ]
  * Bump Standards-Version to 4.1.4

 -- James Valleroy <jvalleroy@mailbox.org>  Mon, 23 Apr 2018 21:03:39 -0400

plinth (0.27.0) unstable; urgency=medium

  [ Sciumedanglisc ]
  * Translated using Weblate (Italian)

  [ Pavel Borecki ]
  * Translated using Weblate (Czech)

  [ Igor ]
  * Translated using Weblate (Russian)

  [ advocatux ]
  * Translated using Weblate (Spanish)

  [ ikmaak ]
  * Translated using Weblate (Dutch)
  * Translated using Weblate (German)

  [ Allan Nordhøy ]
  * Translated using Weblate (Norwegian Bokmål)

  [ James Valleroy ]
  * snapshot: Disable python formatting for description
  * debian: Move Lintian source-level overrides to preferred location
  * debian: Bump debhelper compat version to 11
  * debian: Use https for copyright format url
  * debian: Bump standards version to 4.1.3
  * debian: Remove unused lintian override
  * middleware: Skip 'installed' message for essential apps
  * snapshot: Don't increment version
  * snapshot: Clarify form label and help text
  * snapshot: Format code with yapf

  [ Johannes Keyser ]
  * Translated using Weblate (German)

  [ Максим Якимчук ]
  * Translated using Weblate (Ukrainian)

  [ Jonny Birkelund ]
  * Translated using Weblate (Norwegian Bokmål)

  [ Joseph Nuthalapati ]
  * users: Fix admin group appearing twice in permissions
  * apps: Fix app names and short descriptions not being translated
  * snapshots: Move manual page link to the index page
  * snapshots: Fix tests broken by UI changes
  * language: Fix tests broken by recent feature
  * tests: Improve waiting for installation and configuration
  * Fix tests for firstboot, users and groups
  * tests: snapshots: Remove find_by_value usages
  * test: sharing: Fix tests that check text in English
  * tor: Make tests independent of language
  * tests: Recover from server restart during installation
  * tests: Fix tests depending on language being English
  * tests: Fix delete_user fixture
  * UI: Fix progress bar not appearing
  * snapshots: Fix for permissions issue when updating configuration

  [ Shubham Agarwal ]
  * snapper: enable/diable apt snapshots

 -- James Valleroy <jvalleroy@mailbox.org>  Mon, 09 Apr 2018 19:34:05 -0400

plinth (0.26.0) unstable; urgency=high

  [ 关羽 ]
  * Translated using Weblate (Chinese (Simplified))

  [ Igor ]
  * Translated using Weblate (Russian)

  [ Pavel Borecki ]
  * Translated using Weblate (Czech)

  [ Dietmar ]
  * Translated using Weblate (German)

  [ anonymous ]
  * Translated using Weblate (German)

  [ Allan Nordhøy ]
  * Translated using Weblate (Norwegian Bokmål)

  [ Joseph Nuthalapati ]
  * snapshots: Update description
  * searx: Rewrite url from /searx to /searx/
  * manual: Link to manual from each service
  * manual: Fix manual page links for tor and power templates

  [ Petter Reinholdtsen ]
  * Translated using Weblate (Norwegian Bokmål)

  [ Robert Martinez ]
  * Translated using Weblate (German)

  [ Sunil Mohan Adapa ]
  * Workaround security issues in django-axes
  * ssh, avahi, apache: Fix default value for setup arguments
  * ssh: Add comment about regenerating SSH keys
  * apache: Only regenerate snake oil cert when needed
  * apache: Explicitly enable the latest version of PHP module
  * apache: Increase module version number to fix php7.2

  [ danielwine ]
  * Translated using Weblate (Hungarian)

  [ Luis A. Arizmendi ]
  * Translated using Weblate (Spanish)

  [ Sciumedanglisc ]
  * Translated using Weblate (Italian)

  [ Johannes Keyser ]
  * Translated using Weblate (German)

  [ James Valleroy ]
  * Update doc-base for current html manual file

 -- James Valleroy <jvalleroy@mailbox.org>  Mon, 26 Mar 2018 20:18:57 -0400

plinth (0.25.0) unstable; urgency=medium

  [ Pavel Borecki ]
  * Translated using Weblate (Czech)

  [ danielwine ]
  * Translated using Weblate (Hungarian)

  [ Allan Nordhøy ]
  * Translated using Weblate (Norwegian Bokmål)

  [ Luis A. Arizmendi ]
  * Translated using Weblate (Spanish)

  [ Joseph Nuthalapati ]
  * coquelicot: Rename Plinth to FreedomBox in license headers
  * functional-tests: Merge plinth-tester into plinth
  * searx: Add basic functional tests
  * snapshots: Refactoring and indentation changes
  * Translated using Weblate (Telugu)
  * ttrss: update client apps
  * sharing: Update description
  * sharing: CSS styling fixes and text changes

  [ James Valleroy ]
  * infinoted: Always check ownership of cert files in setup

  [ Алексей Докучаев ]
  * Translated using Weblate (Russian)

  [ Igor ]
  * Translated using Weblate (Russian)

  [ Sunil Mohan Adapa ]
  * doc: Fix generation of HTML fragment
  * users: Generalize styling for multi-select widget
  * sharing: Finish implementation
  * sharing: Add functional tests
  * Support Django 2.0

  [ Shubham Agarwal ]
  * snapshots: Add submenu section in UI

  [ Prachi ]
  * sharing: Add app to share disk folders using various protocols

 -- James Valleroy <jvalleroy@mailbox.org>  Mon, 12 Mar 2018 18:40:31 -0400

plinth (0.24.0) unstable; urgency=medium

  [ Joseph Nuthalapati ]
  * Add file-sharing application Coquelicot to FreedomBox
  * Translated using Weblate (Telugu)
  * mediawiki: Allow shortcut to be publicly visible on front page
  * clients: Add and correct Client Apps
  * api: fix icon_url
  * searx: New app for Searx metasearch engine

  [ Pavel Borecki ]
  * Translated using Weblate (Czech)

  [ Allan Nordhøy ]
  * Translated using Weblate (Chinese (Simplified))
  * Translated using Weblate (Norwegian Bokmål)

  [ Sunil Mohan Adapa ]
  * Rename Plinth to FreedomBox in various places
  * debian: Update copyright to FreedomBox Authors
  * setup.py: Update website to freedombox.org
  * Add locale for Hungarian (hu)
  * locale: Update the language selection form
  * config: Remove language selection from config page
  * Don't use async for method parameters
  * searx: Increase the secret key length to 64 bytes

  [ danielwine ]
  * Translated using Weblate (Hungarian)

  [ Sai Kiran Naragam ]
  * locale: Anonymous users can set preferred language
  * locale: Adds preferred language for logged in user

  [ Luis A. Arizmendi ]
  * Translated using Weblate (Spanish)

  [ Johannes Keyser ]
  * Translated using Weblate (German)
  * matrixsynapse: Fix mail attribute for ldap login

 -- James Valleroy <jvalleroy@mailbox.org>  Mon, 26 Feb 2018 18:22:23 +0100

plinth (0.23.0) unstable; urgency=medium

  [ Sunil Mohan Adapa ]
  * Fetch latest manual from wiki
  * Translated using Weblate (Telugu)
  * snapshot: Enable Delete All only with non-default snapshots

  [ Joseph Nuthalapati ]
  * jsxc: consistent url format
  * Translated using Weblate (Telugu)
  * sso: Increase timeout to 60 minutes
  * YAPF formatting for actions/auth_pubtkt
  * transmission: Add .png logo
  * snapshot: Delete All should skip currently active snapshot
  * config: Move the method get_hostname to __init__.py
  * snapshots: Refactoring and text changes
  * snapshots: Increment version to 2

  [ drashti kaushik ]
  * Translated using Weblate (Gujarati)

  [ uday17 ]
  * Translated using Weblate (Telugu)

  [ Sandeepbasva ]
  * Translated using Weblate (Telugu)

  [ kotibannu541 ]
  * Translated using Weblate (Telugu)

  [ Arshadashu ]
  * Translated using Weblate (Telugu)

  [ Nikhil Sankesa ]
  * Translated using Weblate (Telugu)

  [ sandeepgurram ]
  * Translated using Weblate (Telugu)

  [ prudhvi ]
  * Translated using Weblate (Telugu)

  [ chilumula vamshi krishna ]
  * Translated using Weblate (Telugu)

  [ pranava pari ]
  * Translated using Weblate (Telugu)

  [ Nikhil501 ]
  * Translated using Weblate (Telugu)

  [ Michal Čihař ]
  * Translated using Weblate (Telugu)

  [ Johannes Keyser ]
  * Translated using Weblate (German)

  [ anil kukmar soma ]
  * Translated using Weblate (Telugu)

  [ Pavel Borecki ]
  * Translated using Weblate (Czech)

  [ Vikas Singh ]
  * Font: Change Helvetica to Lato
  * theme: Update CSS to use Lato font

  [ Aakanksha Saini ]
  * Snapper: Modify configurations to reduce disk usage

  [ James Valleroy ]
  * Add fonts-lato as dependency
  * Update translation strings
  * Add lintian override for symlink to Lato font file

 -- James Valleroy <jvalleroy@mailbox.org>  Mon, 12 Feb 2018 19:17:31 -0500

plinth (0.22.0) unstable; urgency=medium

  [ Drashti Kaushik ]
  * Translated using Weblate (Gujarati)
  * Translated using Weblate (Hindi)

  [ Igor ]
  * Translated using Weblate (Russian)

  [ Ikmaak ]
  * Translated using Weblate (Dutch)

  [ Joseph Nuthalapati ]
  * Translated using Weblate (Telugu)
  * ci: Replace CircleCI configuration with GitLab CI configuration
  * firstboot: Fix caching issue in collecting first_boot steps
  * HACKING: Commands to run a single test method, class or module
  * first_setup: UX improvements for the first setup page
  * matrix-synapse: Fix YAML format issues.

  [ Pavel Borecki ]
  * Translated using Weblate (Czech)

  [ Sunil Mohan Adapa ]
  * Add locale for Ukrainian (uk)
  * ci: Update badge to use Gitlab CI instead of Circle CI
  * Update Github URLs with Salsa URLs
  * tor: Ensure that is-enabled status is show properly

  [ Vikas Singh ]
  * actions: Allow not printing error when an action fails

 -- Sunil Mohan Adapa <sunil@medhas.org>  Tue, 30 Jan 2018 14:41:25 +0530

plinth (0.21.0) unstable; urgency=medium

  [ Aakanksha Saini ]
  * navigation bar: change label 'Configuration' to 'System'
  * storage: Removed beta warning for expanding partition
  * groups: Consistent listing of groups
  * syncthing: Restrict administration to users in group syncthing

  [ Allan Nordhøy ]
  * Spelling: configuration, log in, wiki

  [ Johannes Keyser ]
  * doc: update HACKING, CONTRIBUTING and INSTALL information
  * help: Show menu on smaller screens also

  [ Joseph Nuthalapati ]
  * Complete some of the pending changing in renaming some files to .md

  [ Shubham Agarwal ]
  * diagnostics: Enable button when enabled but not running

  [ Sunil Mohan Adapa ]
  * openvpn: Upgrade to the new Debian way
  * Add explicit dependency on e2fsprogs (Closes: #887223).

 -- James Valleroy <jvalleroy@mailbox.org>  Mon, 15 Jan 2018 15:07:03 -0500

plinth (0.20.0) unstable; urgency=high

  [ James Valleroy ]
  * bind: Rework getting and changing config
  * bind: Don't use forwarders by default

  [ Johannes Keyser ]
  * ejabberd: Remove redundant button Client Apps
  * ejabberd: Minor description cleanups

  [ Joseph Nuthalpati ]
  * mediawiki: Add wiki application

  [ Sunil Mohan Adapa ]
  * users: Make sure first run actually works
  * bind: Add information about current utility
  * storage: Make tests run on special filesystems

 -- James Valleroy <jvalleroy@mailbox.org>  Mon, 01 Jan 2018 15:04:02 -0500

plinth (0.19.0) unstable; urgency=medium

  [ James Valleroy ]
  * users: Use own copy of ldapscripts config
  * users: Handle upgrade for ldapscripts config
  * vagrant: Avoid debconf prompts while provisioning
  * Bump standards version, no changes needed

  [ John McCann ]
  * ejabberd: Use dynamic reload after enabling/disabling MAM

  [ Joseph Nuthalapati ]
  * Add framework for user groups per application
  * groups: User permissions for access to apps based on LDAP groups
  * Fixes for user groups
  * Fix failing root tests
  * Suppress unnecessary logging in cfg tests
  * users: tests: restore previous value of restricted access
  * snapshots: Button to delete all snapshots
  * snapshots: Minor refactoring
  * manual: Make manual available as a PDF download
  * manual: Download can serve either pdf or pdf.gz file

  [ Sunil Mohan Adapa ]
  * Update yapf configuration for simplicity
  * Update HACKING file about coding standard tools
  * clients: Minor styling fixes
  * clients: Update icons to be 32x32 consistently
  * api: Update for clarity (API breaking change)
  * clients: Cleanup framework
  * clients: Update all manifest due to use updated framework
  * users: Add a note about using separate first setup action
  * help: Don't uncompress the PDF manual

  [ Hanisha P ]
  * minetest: Show domain information for users to connect to minetest
  * Option to enable/disble automatic timeline snapshots

 -- James Valleroy <jvalleroy@mailbox.org>  Mon, 18 Dec 2017 17:16:58 -0500

plinth (0.18.1) unstable; urgency=high

  * Re-upload with higher urgency (to unblock django-axes 3.0.3).

 -- James Valleroy <jvalleroy@mailbox.org>  Mon, 04 Dec 2017 23:10:37 -0500

plinth (0.18.0) unstable; urgency=low

  [ James Valleroy ]
  * Add shadowsocks client with socks5 proxy.

  [ Joseph Nuthalapati ]
  * config: Avoid sending domain_added signal for empty domain.
  * Override monkey-patched LoginView from django-axes 3.0.3.
  * Make Plinth depend on django-axes 3.0.3 or later.
  * sso: Fixes for regressions after adding captcha and axes.
  * sso: Fix conflict between urls of sso and captcha.
  * transmission: Fix sso not being enabled.
  * Add client information for Matrix Synapse and Syncthing.
  * Add icons for desktop applications and Apple App store.

  [ Prachi Srivastava ]
  * avahi: Add service for freedombox discovery.
  * Add fields to the api response.
  * Add client information for modules.

  [ Sunil Mohan Adapa ]
  * shadowsocks: Add more ciphers.
  * service: Add missing restart action.
  * avahi: Update FreedomBox service file.

  [ Hritesh Gurnani ]
  * Reduce OS icons size for clients.

 -- James Valleroy <jvalleroy@mailbox.org>  Mon, 04 Dec 2017 20:14:41 -0500

plinth (0.17.0) unstable; urgency=medium

  [ Joseph Nuthalapati ]
  * transmission: Enable Single Sign On.
  * cockpit: Add short description to frontpage shortcut.

  [ Allan Nordhøy ]
  * fail2ban: Spelling "Fail2ban" and sentence structure.

  [ Ravi Bolla ]
  * config: Refactor config.py into views and form.

  [ James Valleroy ]
  * Removed old changelog.

 -- James Valleroy <jvalleroy@mailbox.org>  Mon, 20 Nov 2017 18:43:17 -0500

plinth (0.16.0) unstable; urgency=medium

  [ Federico Ceratto ]
  * Switched to native package.

 -- James Valleroy <jvalleroy@mailbox.org>  Mon, 06 Nov 2017 20:51:58 -0500

plinth (0.15.3+ds-1) unstable; urgency=high

  [ James Valleroy ]
  * Switch from gir1.2-networkmanager-1.0 to gir1.2-nm-1.0 (Closes: #862758).
    Thanks to Michael Biebl.
  * Bump standards version to 4.1.1.
  * New upstream version 0.15.3 (Closes: #877371).
  * Add patch to skip letsencrypt tests that require root privileges.
  * Cleanup disks module (renamed to storage).
  * Add patch with workaround for login issues.
  * Add myself to uploaders.

  [ Sunil Mohan Adapa ]
  * Break older version of freedombox-setup (<< 0.11~)
  * Bump Django version to 1.11

  [ Joseph Nuthalapati ]
  * Add new dependencies - axes and captcha

 -- James Valleroy <jvalleroy@mailbox.org>  Sat, 21 Oct 2017 14:14:00 -0400

plinth (0.15.2+ds-1) unstable; urgency=medium

  [ James Valleroy ]
  * Cleanup config for removed modules (Closes: #876627).
  * New upstream version 0.15.2 (Closes: #876640).
  * Add python3-configobj depend.

 -- Federico Ceratto <federico@debian.org>  Mon, 25 Sep 2017 15:03:35 +0100

plinth (0.15.1+ds-1) unstable; urgency=medium

  [ James Valleroy ]
  * Sort dependency list for essential modules (Closes: #872541).
  * Bump standards version to 4.0.1.

  [ Federico Ceratto ]
  * New upstream version 0.15.1

 -- Federico Ceratto <federico@debian.org>  Sat, 23 Sep 2017 11:35:41 +0100

plinth (0.14.0+ds-1) unstable; urgency=medium

  [ James Valleroy ]
  * New upstream version 0.14.0.
  * Refresh patches.

 -- Sunil Mohan Adapa <sunil@medhas.org>  Thu, 20 Apr 2017 19:48:03 +0530

plinth (0.13.1+ds-1) unstable; urgency=medium

  [ James Valleroy ]
  * Disable shaarli module, package removed from Debian.
  * New upstream version 0.13.1.
  * Update paths for jsxc symlinks.
  * Remove configuration for obsolete xmpp module.

 -- Federico Ceratto <federico@debian.org>  Sun, 22 Jan 2017 21:48:59 +0000

plinth (0.12.0+ds-1) unstable; urgency=medium

  [ James Valleroy ]
  * Exclude new symlink in upstream source.
  * New upstream version 0.12.0.
  * Remove patches that have been merged upstream.
  * Rearrange copyright file with more general license at the top.
  * Move plinth into web section.
  * Update symlinks for jsxc 3.0.0.

 -- Federico Ceratto <federico@debian.org>  Sat, 10 Dec 2016 18:42:29 +0100

plinth (0.11.0+ds-1) unstable; urgency=medium

  [ James Valleroy ]
  * New upstream version 0.11.0.
  * Replace python3-yaml dependency with python3-ruamel.yaml.
  * Add python3-apt dependency.
  * Add patch to fix permissions and use new setup command (Closes: #837206).
  * Add patch to include xmpp module static files in build.
  * Add links for jsxc static files. Workaround for #838183.
  * Remove symlinks from source package.

  [ Sunil Mohan Adapa ]
  * Automatically add essential packages to depends (Closes: #837332).

 -- Federico Ceratto <federico@debian.org>  Mon, 26 Sep 2016 14:52:36 +0100

plinth (0.10.0-1) unstable; urgency=medium

  [ James Valleroy ]
  * New upstream version 0.10.0.
  * Bump minimum required python3-django to 1.10.

 -- Federico Ceratto <federico@debian.org>  Sun, 21 Aug 2016 13:07:54 +0100

plinth (0.9.4-2) unstable; urgency=medium

  [ James Valleroy ]
  * Add breaks/replaces on freedombox-setup << 0.9.2~ (Closes: #829743).

 -- Federico Ceratto <federico@debian.org>  Sat, 16 Jul 2016 14:55:37 +0100

plinth (0.9.4-1) unstable; urgency=medium

  [ James Valleroy ]
  * New upstream version 0.9.4.
  * Remove init script override. Init script was removed from upstream.
  * Drop packagekit dependency. No longer required by upstream.
  * Drop gir1.2-packagekitglib-1.0 depend and build-depend.

 -- Federico Ceratto <federico@debian.org>  Fri, 24 Jun 2016 22:02:54 +0100

plinth (0.9.2-1) unstable; urgency=medium

  [ James Valleroy ]
  * New upstream version 0.9.2.

  [ Petter Reinholdtsen ]
  * Added d/gbp.conf to enforce the user of pristine-tar.
  * Adjusted d/copyright to make sure license names are unique.  Thanks lintian.
  * Updated Standards-Version from 3.9.6 to 3.9.8.

 -- Petter Reinholdtsen <pere@debian.org>  Wed, 25 May 2016 07:16:08 +0000

plinth (0.9.1-1) unstable; urgency=low

  [ James Valleroy ]
  * New upstream version 0.9.1.
  * Add python3-requests as dependency and build-dep.

 -- Federico Ceratto <federico@debian.org>  Sat, 02 Apr 2016 16:53:42 +0100

plinth (0.8.2-1) unstable; urgency=low

  [ James Valleroy ]
  * New upstream version 0.8.2.

 -- Federico Ceratto <federico@debian.org>  Fri, 26 Feb 2016 19:51:37 +0000

plinth (0.8.1-1) unstable; urgency=low

  [ James Valleroy ]
  * Skip filter-pristine-tar step for new upstream.
  * New upstream version 0.8.1.
  * Add docbook-utils as build dependency.
  * Add packagekit as dependency.

 -- Federico Ceratto <federico@debian.org>  Tue, 16 Feb 2016 18:38:53 +0000

plinth (0.7.2-1) unstable; urgency=low

  [ James Valleroy ]
  * New upstream version 0.7.2.
  * Remove patch to enable javascript-common, fixed upstream.

 -- Federico Ceratto <federico@debian.org>  Fri, 25 Dec 2015 13:47:03 +0000

plinth (0.7.1-1) unstable; urgency=low

  [ James Valleroy ]
  * New upstream version 0.7.1.
  * Remove patch to fix config test, fixed upstream.
  * Refresh patch.
  * Add gettext as build dependency.
  * Disable restore module, node-restore package not available in Debian yet.

  [ Sunil Mohan Adapa ]
  * Remove Django HTMLParser workaround as it is no longer need.
  * Add javascript-common as dependency as we are enabling it during setup.

  * Update package description (Closes: #804753)

 -- Federico Ceratto <federico@debian.org>  Sat, 12 Dec 2015 15:12:48 +0000

plinth (0.6-1) unstable; urgency=low

  [ Nick Daly ]
  * Uploaded new version.

  [ James Valleroy ]
  * New upstream version 0.6.
  * Drop obsolete documentation patch.
  * Add dblatex and xmlto as build dependencies, for manual. Drop pandoc.
  * Add network-manager, ppp, pppoe, and python3-psutil as dependencies.
  * Remove old TODO from docs.
  * Add patch to workaround django 1.7 issue with python 3.5.
  * Add patch to fix failing plinth config test.
  * Add gir1.2-networkmanager-1.0 and python3-psutil also as build-depends.
  * Cleanup installation documenation.

 -- Nick Daly <Nick.M.Daly@gmail.com>  Fri, 16 Oct 2015 22:57:10 -0500

plinth (0.5-1) unstable; urgency=low

  [ Nick Daly ]
  * Package new upstream version 0.5.

  [ James Valleroy ]
  * Add augeas-tools, gir1.2-glib-2.0, gir1.2-networkmanager-1.0, ldapscripts,
    python3-augeas, and python3-django-stronghold as dependencies.
  * Disable "packages" module when upgrading.
  * Remove patches for python-networkmanager (obsolete) and ikiwiki
    (upstreamed).
  * Add patch to skip privileged actions test while building.
  * Add some build-depends needed for tests.

  [ James Valleroy ]
  * New upstream version 0.4.5.
  * Remove patch that has been upstreamed.
  * Add new patch to remove python-networkmanager dependency, because
    python3-networkmanager package is not available in Debian yet. The networks
    module is disabled for now.
  * Enable systemd service file.
  * Add new patch to enable javascript-common apache conf in plinth setup.
  * Add new patch to require ikiwiki module to install some of ikiwiki's
    recommends that are needed for compiling wikis.

  [ Sunil Mohan Adapa ]
  * Add python3-yaml as dependency.
  * Add lintian override for extra apache configuration.
  * Update Debian copyright file.

 -- Nick Daly <Nick.M.Daly@gmail.com>  Sun, 02 Aug 2015 17:14:50 -0500

plinth (0.4.4-1) unstable; urgency=low

  [ Sunil Mohan Adapa ]
  * New upstream version 0.4.4.  Closes: #769328, #755619, #765916,
    #768666, #737456, #741919.
  * Update dependencies as per upstream changes.
  * Require Django 1.7 reflecting upstream changes.
  * Remove patches that have been upstreamed.
  * Update standards version to 3.9.6.
  * Properly remove obsolete module configuration.
  * Remove upstream install documentation.

 -- Bdale Garbee <bdale@gag.com>  Tue, 13 Jan 2015 22:25:07 +1300

plinth (0.4.1-1) unstable; urgency=low

  [ Sunil Mohan Adapa ]
  * New upstream version 0.4.1.
  * Remove install override which is no longer required. Upstream
    does not contain images with executable permissions anymore.
  * Remove patch for changing paths which is no longer necessary.
  * Change upstream URLs to point to github.com/freedombox.
  * Update license information. Remove information about files no
    longer present in upstream.
  * Remove link to configuration file no longer necessary due to
    upstream changes.
  * Remove debian/clean no longer necessary.
  * Build package as Python 3 package. Upstream migrated to Python 3.
  * Fix issue with cleaning the package after build.

 -- Petter Reinholdtsen <pere@debian.org>  Sun, 02 Nov 2014 17:20:26 +0000

plinth (0.3.2.0.git.20140829-1) unstable; urgency=high

  * Updated to new git version from Nick Daly based on commit
    250b0100aab236fcf9dfa65eccf656fe037f9422.
    - Fixes broken web pages (Closes: #754117).
  * Updated patch program-paths.diff to include actions_dir setting,
    and drop now obsolete patch actions-path.diff.

 -- Petter Reinholdtsen <pere@debian.org>  Sat, 30 Aug 2014 08:26:06 +0200

plinth (0.3.2.0.git.20140621-1) unstable; urgency=medium

  * Updated to new git version from Nick Daly based on commit
    af08066cafefb5d10304b7d8b22ed1f18c4df6d0.
    - Drop now obsolete patch drop-firewalld-services.diff.

 -- Petter Reinholdtsen <pere@debian.org>  Sat, 21 Jun 2014 20:39:30 +0200

plinth (0.3.2.0.git.20140614-3) unstable; urgency=medium

  * Add libjs-twitter-bootstrap as binary dependency in addition to
    being a build dependency.

 -- Petter Reinholdtsen <pere@debian.org>  Sun, 15 Jun 2014 23:38:57 +0200

plinth (0.3.2.0.git.20140614-2) unstable; urgency=low

  * Update dependencies, drop python-cheetah and python-simplejson,
    which are no longer used, and add python-bootstrapform needed to
    show the first page.

 -- Petter Reinholdtsen <pere@debian.org>  Sat, 14 Jun 2014 08:51:34 +0200

plinth (0.3.2.0.git.20140614-1) unstable; urgency=low

  * Updated to new git version from Nick Daly based on commit
    a01ef055beab017fcd77ca9da7cab6fe01eeffbe.
  * Add build-depend on libjs-twitter-bootstrap, now needed to
    build documentation.
  * Add new patch drop-firewalld-services.diff to remove firewalld
    service definitions now available in firewalld version 0.3.10-1
    (Closes: #750927).

 -- Petter Reinholdtsen <pere@debian.org>  Sat, 14 Jun 2014 00:30:42 +0200

plinth (0.3.2.0.git.20140504-2) unstable; urgency=low

  * Drop python-contract dependency.  It is not used any more.
  * Add python-django as binary dependency on request from Nick Daly.

 -- Petter Reinholdtsen <pere@debian.org>  Mon, 05 May 2014 13:27:27 +0200

plinth (0.3.2.0.git.20140504-1) unstable; urgency=low

  * Updated to new git version from Nick Daly based on commit
    d7a323512073cea9e4ee5a1cd91870a9f04959a6.
    - Move firewall setup from freedombox-setup to plinth.
  * Add Sunil and Nick as uploaders.

 -- Petter Reinholdtsen <pere@debian.org>  Sun, 04 May 2014 09:53:25 +0200

plinth (0.3.1.git.20140327-1) unstable; urgency=low

  * New upstream version 0.3.1.git.20140327.

 -- Petter Reinholdtsen <pere@debian.org>  Thu, 27 Mar 2014 10:29:36 +0100

plinth (0.3.1.git.20140304-1) unstable; urgency=low

  * Add sudo as a run time dependency, to make sure the privileged
    commands work.
  * Update Standards-Version from 3.9.4 to 3.9.5.  No changes needed.
  * Create plinth user with /var/lib/plinth as home directory, to keep
    lintian happy.

 -- Petter Reinholdtsen <pere@debian.org>  Sat, 08 Mar 2014 22:25:32 +0100

plinth (0.3.0.0.git.20131229-1) unstable; urgency=low

  * Updated to new git version from Nick Daly based on commit
    cb9ca1b86c7b7440e87b6d5b65ab6ccf51f760cf .
    - Remove patch correct-issue-tracker.diff now included upstream.
    - Updated patches actions-path.diff and program-paths.diff to match
      changes done upstream.
  * Updated copyright file with more details using the new upstream
    LICENSES file.

 -- Petter Reinholdtsen <pere@debian.org>  Sun, 29 Dec 2013 16:06:53 +0100

plinth (0.3.0.0.git.20131117-1) unstable; urgency=low

  * Updated to new git version from Nick Daly based on commit
    7f3b1a62c81f760da465497030b68d77139406d7.
    - Add new dependencies libjs-jquery and libjs-modernizr to plinth.
      Patch from James Valleroy.
    - Add new dependencies on python-passlib (>= 1.6.1) and python-bcrypt.
  * Remove now obsolete disable-override-config patch
  * Updated program-paths.diff patch to match new upstream source.
  * Add new patch actions-path.diff to use correct path to actions scripts.
  * Add new patch correct-issue-tracker.diff to use correct URL to current
    upstream github repository.

 -- Petter Reinholdtsen <pere@debian.org>  Sun, 17 Nov 2013 13:07:21 +0100

plinth (0.3.0.0.git.20131101-2) unstable; urgency=low

  * Rewrite config to get plinth starting out of the box.  New patches
    program-paths and disable-override-config.

 -- Petter Reinholdtsen <pere@debian.org>  Sat, 02 Nov 2013 07:54:37 +0100

plinth (0.3.0.0.git.20131101-1) unstable; urgency=low

  * Updated to new git version from Nick Daly based on commit
    b9b4e0a2ec21edc1b1f73cffc905463a96c18f25.
  * Drop patch install-actions-lib made obsolete by latest upstream
    changes.
  * Depend on pandoc-data | pandoc (<= 1.11.1-3) to make sure
    documentation can be built with the latest pandoc package in
    unstable.

 -- Petter Reinholdtsen <pere@debian.org>  Fri, 01 Nov 2013 13:14:41 +0100

plinth (0.3.0.0.git.20131028-1) unstable; urgency=low

  * Updated to new git version from Nick Daly based on commit
    0296a1a99cb1ad0a21729ea37fd53e171ee60614.
    - Drops local copies of javascript libraries also available from
      Debian packages.
  * Add new dependency python-contract needed by new upstream version.
  * Reduce the versioned python-withsqlite dependency from
    0.0.0~git.20130929-1 to 0.0.0~git.20130929, to also accept the
    0.0.0~git.20130929-1~pere.0 version currently available from the
    non-debian repo.
  * New patch install-actions-lib to fix install target (Upstream
    issue #41).

 -- Petter Reinholdtsen <pere@debian.org>  Wed, 30 Oct 2013 22:25:25 +0100

plinth (0.3.0.0.git.20131010-1) unstable; urgency=low

  * Updated to new git version from Nick Daly based on
    commit 5ec749af8e5cb2480556e6926e239972ac890b4c
  * Dropped patch debpathes now merged upstream.
  * Changed depend on python-withsqlite to (>= 0.0.0~git.20130929-1),
    making sure a version with support for more than one table in
    one sqlite file is available.

 -- Petter Reinholdtsen <pere@debian.org>  Thu, 10 Oct 2013 22:51:34 +0200

plinth (0.0.0~git.20130928-1) unstable; urgency=low

  * Updated to new git version from Nick Daly.
  * Drop patches keep-vendor-dir.diff, handle-unknown-users.diff,
    sudo-not-exmachina.diff and app-owncloud.diff now merged upstream.
  * Drop workaround for keep-vendor-dir.diff from rules file.

 -- Petter Reinholdtsen <pere@debian.org>  Sat, 28 Sep 2013 22:55:36 +0200

plinth (0.0.0~git.20130925-2) unstable; urgency=low

  * Depend on python-withsqlite (>= 0.0.0~git.20130915-2) to make sure a
    version with support for the check_same_thread constructor option is
    available.
  * New patch handle-unknown-users.diff to make sure unknown users
    are handled exactly like incorrect passwords when login fail.
  * New patch app-owncloud.diff to add owncloud support to Plinth.
  * Adjusted rules to make sure actions/* scripts are executable.

 -- Petter Reinholdtsen <pere@debian.org>  Fri, 27 Sep 2013 09:06:38 +0200

plinth (0.0.0~git.20130925-1) unstable; urgency=low

  [ Tzafrir Cohen ]
  * Initial release. (Closes: #722093)

  [ Petter Reinholdtsen ]
  * New patch keep-vendor-dir.diff to avoid removing directories that
    should survive the clean Makefile target.
  * Add workaround in rules addressing the problem caused by
    keep-vendor-dir.diff being applied after 'make clean' is executed.
  * New patch sudo-not-exmachina.diff to drop the exmachina dependency,
    and adjust binary dependencies and the debpathes patch to cope with
    this.  Drop dependency on augeas-tools, no longer used with this
    patch.
  * Set priority to optional, as the package do not conflict with anything.

 -- Petter Reinholdtsen <pere@debian.org>  Thu, 26 Sep 2013 09:14:54 +0200<|MERGE_RESOLUTION|>--- conflicted
+++ resolved
@@ -1,10 +1,3 @@
-<<<<<<< HEAD
-freedombox (23.3~bpo11+1) bullseye-backports; urgency=medium
-
-  * Rebuild for bullseye-backports.
-
- -- James Valleroy <jvalleroy@mailbox.org>  Sat, 04 Feb 2023 18:21:35 -0500
-=======
 freedombox (23.4) unstable; urgency=medium
 
   [ James Valleroy ]
@@ -43,7 +36,12 @@
   * Translated using Weblate (Bulgarian)
 
  -- James Valleroy <jvalleroy@mailbox.org>  Mon, 13 Feb 2023 21:06:24 -0500
->>>>>>> f202c722
+
+freedombox (23.3~bpo11+1) bullseye-backports; urgency=medium
+
+  * Rebuild for bullseye-backports.
+
+ -- James Valleroy <jvalleroy@mailbox.org>  Sat, 04 Feb 2023 18:21:35 -0500
 
 freedombox (23.3) unstable; urgency=medium
 
