--- conflicted
+++ resolved
@@ -1,10 +1,3 @@
-<<<<<<< HEAD
-freedombox (25.5~bpo12+1) bookworm-backports; urgency=medium
-
-  * Rebuild for bookworm-backports.
-
- -- James Valleroy <jvalleroy@mailbox.org>  Fri, 14 Mar 2025 07:27:14 -0400
-=======
 freedombox (25.6) unstable; urgency=medium
 
   [ Sunil Mohan Adapa ]
@@ -30,7 +23,12 @@
   * syncthing: Extend setup process to recover from manual config errors
 
  -- James Valleroy <jvalleroy@mailbox.org>  Tue, 25 Mar 2025 10:09:07 -0400
->>>>>>> 176690d0
+
+freedombox (25.5~bpo12+1) bookworm-backports; urgency=medium
+
+  * Rebuild for bookworm-backports.
+
+ -- James Valleroy <jvalleroy@mailbox.org>  Fri, 14 Mar 2025 07:27:14 -0400
 
 freedombox (25.5) unstable; urgency=medium
 
