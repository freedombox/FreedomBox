--- conflicted
+++ resolved
@@ -1,10 +1,3 @@
-<<<<<<< HEAD
-freedombox (23.19~bpo12+1) bookworm-backports; urgency=medium
-
-  * Rebuild for bookworm-backports.
-
- -- James Valleroy <jvalleroy@mailbox.org>  Thu, 26 Oct 2023 20:01:12 -0400
-=======
 freedombox (23.20) unstable; urgency=medium
 
   [ gallegonovato ]
@@ -43,7 +36,12 @@
   * tests: functional: Run tests on two app servers
 
  -- James Valleroy <jvalleroy@mailbox.org>  Mon, 06 Nov 2023 21:03:50 -0500
->>>>>>> d22d1424
+
+freedombox (23.19~bpo12+1) bookworm-backports; urgency=medium
+
+  * Rebuild for bookworm-backports.
+
+ -- James Valleroy <jvalleroy@mailbox.org>  Thu, 26 Oct 2023 20:01:12 -0400
 
 freedombox (23.19) unstable; urgency=medium
 
