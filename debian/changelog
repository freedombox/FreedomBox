<<<<<<< HEAD
freedombox (24.25~bpo12+1) bookworm-backports; urgency=medium

  * Rebuild for bookworm-backports.

 -- James Valleroy <jvalleroy@mailbox.org>  Thu, 19 Dec 2024 07:33:18 -0500
=======
freedombox (24.26.1) unstable; urgency=medium

  [ Ettore Atalan ]
  * Translated using Weblate (German)

  [ Burak Yavuz ]
  * Translated using Weblate (Turkish)

  [ 大王叫我来巡山 ]
  * Translated using Weblate (Chinese (Simplified Han script))

  [ 109247019824 ]
  * Translated using Weblate (Bulgarian)
  * Translated using Weblate (Bulgarian)
  * Translated using Weblate (Bulgarian)

  [ Besnik Bleta ]
  * Translated using Weblate (Albanian)

  [ Benedek Nagy ]
  * nextcloud: remove experimental warning
  * email: Fix DKIM signing by setting correct ownership on private keys

  [ Jiří Podhorecký ]
  * Translated using Weblate (Czech)

  [ James Valleroy ]
  * mumble: Support config file moved into /etc/mumble
  * mumble: Add diagnostic for setup config changes

  [ Sunil Mohan Adapa ]
  * sharing: Drop jQuery code as the library dependency has been removed
  * users: Drop jQuery code as the library dependency has been removed

  [ Coucouf ]
  * Translated using Weblate (French)

 -- James Valleroy <jvalleroy@mailbox.org>  Sun, 05 Jan 2025 12:17:03 -0500

freedombox (24.26) unstable; urgency=medium

  [ Sunil Mohan Adapa ]
  * tests: functional: Make first wizard run more robust
  * Makefile: Add i2p to list of apps to remove
  * container: Refactor nspawn specific operations into a separate class
  * container: Update FSID inside the image file to keep it bootable
  * container: Minor refactoring to reduce repeated code
  * container: Generalize language in output messages for VMs
  * container: Add support for VMs using libvirt
  * menu: Implement a helper method to lookup menu items using URL name
  * views: Implement retrieving breadcrumbs of a page
  * context_processors: Use breadcrumbs to highlight current section
  * menu: Ensure that all menu items have names for use by breadcrumbs
  * ui: Show breadcrumbs on deeper pages
  * ui: Don't show breadcrumbs in login and first wizard pages
  * views: Show exception details with the utility to show errors
  * ui: Handle and show most page load errors as alerts
  * middleware: Handle method not allowed errors and redirect
  * middleware: Handle page not found errors specially
  * diagnostics: Use generic handler to handle exceptions in diagnostics
  * backups: Fix issue with verifying remote server identity
  * backups: Fix issue with verifying SSH hosts with RSA key
  * backups: Fix issue clicking on schedule buttons with Bootstrap 5
  * system: Add tags to all remaining apps
  * actions: Allow privileged methods to be decorated again
  * backups: Parse borg errors from all operations and not just some
  * backups: Require POST method for mount/unmount operations
  * backups: Format better when showing archive time delete page
  * backups: Use ISO timestamp for auto-naming archives
  * backups: Handle common errors during borg operations
  * backups: tests: functional: Wait for pages to load after click
  * ui: Fix regression with margin above app title
  * networks: Fix error during creation of PPPoE connections

  [ Burak Yavuz ]
  * Translated using Weblate (Turkish)

  [ 109247019824 ]
  * Translated using Weblate (Bulgarian)

  [ Besnik Bleta ]
  * Translated using Weblate (Albanian)

  [ Ettore Atalan ]
  * Translated using Weblate (German)

  [ 大王叫我来巡山 ]
  * Translated using Weblate (Chinese (Simplified Han script))

  [ Joseph Nuthalapati ]
  * Translated using Weblate (Telugu)
  * tags: Add button to clear all tags
  * ui: Replace use of jQuery with plain JavaScript
  * debian: Remove dependency libjs-jquery
  * tags: Replace short description with tags in app pages
  * apps: Replace short description with tags in apps list
  * zoph: Include tags from the manifest
  * frontpage: Replace short description with tags
  * tags: Add tags to system apps
  * tags: Remove short description from system apps

  [ Jiří Podhorecký ]
  * Translated using Weblate (Czech)

  [ தமிழ்நேரம் ]
  * Translated using Weblate (Tamil)

  [ James Valleroy ]
  * Translated using Weblate (Tamil)
  * minetest: Provide default gameid argument
  * torproxy: Don't disable apt-transport-tor in setup
  * backups: Remove unused import contextlib
  * locale: Update translation strings
  * doc: Fetch latest manual

  [ Veiko Aasa ]
  * tor, torproxy: Fix daemon services are running after reboot when app is
    disabled
  * tests: functional: Add utility to click element wait for page update
  * samba: tests: functional: Wait for page update after enable/disable share
  * sharing: tests: functional: Use click function from functional library
  * mediawiki: tests: functional: Use click function from functional library
  * miniflux: tests: functional: Use helper functions from functional library
  * users: tests: functional: Use click function from functional library
  * users: Restart nslcd service after configuration changes during setup
  * tests: functional: Fix typos in diagnostics checks

 -- James Valleroy <jvalleroy@mailbox.org>  Mon, 30 Dec 2024 20:35:49 -0500
>>>>>>> 6f1d97e0

freedombox (24.25) unstable; urgency=medium

  [ Burak Yavuz ]
  * Translated using Weblate (Turkish)

  [ 109247019824 ]
  * Translated using Weblate (Bulgarian)
  * Translated using Weblate (Bulgarian)

  [ Besnik Bleta ]
  * Translated using Weblate (Albanian)

  [ Ettore Atalan ]
  * Translated using Weblate (German)

  [ 大王叫我来巡山 ]
  * Translated using Weblate (Chinese (Simplified Han script))

  [ Jiří Podhorecký ]
  * Translated using Weblate (Czech)

  [ Paul Lettich ]
  * Translated using Weblate (German)

  [ John Doe ]
  * Translated using Weblate (French)

  [ Sunil Mohan Adapa ]
  * tags: Fix issue with JS init on a page without tags
  * notifications: Don't error when dismissing missing notifications
  * help: Add a class to the help index page
  * ui: Align app icons in the center for home, apps, and help pages
  * ui: Allow users to provide a CSS file to customize styling
  * Translated using Weblate (Russian)
  * Translated using Weblate (Russian)
  * ui: Switch to using bootstrap 5 (Closes: #1088412, #1088577)
  * networks: Fix minor typo in template related to signal strength
  * ui: Drop use of badge-* utility classes for newer replacements
  * apache: Relax content security policy to allow data: URL
  * networks: Use new accordion component from Bootstrap 5
  * networks: Fix issue with loading create PPPoE form
  * firewalld: Reduce severity for alert about service on internal zone
  * help: Update the privacy notice on status log page
  * diagnostics: Fix trimming an i18n string
  * matrixsynapse: Fix trimming an i18n string
  * ui: Use Bootstrap 5 styling for all alerts
  * power: Refactor display of package manager busy alerts
  * ui: Rename data- attributes to data-bs- for Bootstrap 5
  * ui: app, system: Revert to earlier width for card lists
  * ui: Show disabled form elements as grey for Bootstrap 5
  * ui: Fix overflow of exception text in message
  * ui: users: Fix close button for confirmation dialog for Bootstrap 5
  * ui: app: Fix an incorrect HTML tag nesting
  * ui: Reduce the gap at the top of the pages
  * ui: diagnostics: Fix layout of repair buttons
  * ui: diagnostics: Fix gap between headings
  * ui: forms: Fix margins for form labels for Bootstrap 5
  * ui: backups: Drop unused styling in verify host key page
  * ui: Restore spacing between form elements in Bootstrap 5
  * ui: snapshots: Fix horizontal form styling margins for Bootstrap 5
  * ui: snapshots: Fix horizontal form layout on mobiles for Bootstrap 5
  * ui: Fix toggle button styling for Bootstrap 5
  * ui: Allow underlining for most links due to Bootstrap 5
  * ui: Restyle tags, remove underlining of text
  * ui: Accept default styling of Bootstrap 5 for warning button
  * ui: Update custom button styles for Bootstrap 5
  * ui: samba: Fix layout regressions with Bootstrap 5
  * ui: Fix styling in dismiss button in form errors for Bootstrap 5
  * ui: Update styling for navbar menu items
  * ui: Workaround dropdowns not working with Bootstrap 5
  * ui: Use collapse instead of dropdown for notification in Bootstrap 5
  * ui: Fix issue with notifications icon showing twice in mobile view
  * ui: Fix flash of notifications popdown during page load
  * ui: Style the 'Log out' item properly
  * ui: Don't use nav-link inside card
  * ui: Cleanup use of colors with CSS variables
  * ui: Fix placement of tags menu under tags input with Bootstrap 5
  * diagnostics: tests: functional: Pick errors more specifically
  * tests: functional: Disable smooth scrolling from Bootstrap 5
  * ui: firewall: Fix styling with Bootstrap 5
  * ui: backups: Use Bootstrap color variables instead of static values
  * ui: help: Fix alignment issue with footer links in about page
  * action_utils: Add utility to ensure that service is stopped
  * deluge: Cleanup and simplify setup code
  * letsencrypt: Declare explicit dependency on openssl
  * openvpn: Declare explicit dependency on openssl
  * sso: Switch using cryptography module instead of OpenSSL.crypto
    (Closes: #1088760)
  * ci: Add flake8 to gitlabci container
  * d/control: Drop version specification on dependencies for Bookworm
  * d/control: Drop unnecessary recommendations
  * i2p: Drop app as it has not been available in Debian for a while

  [ Veiko Aasa ]
  * tags: tests: Fix deprecated webdriver attribute
  * tests: functional: Don't try disable app after tests if app was not installed
  * tests: functional: Fix app installation test skipped on slow machines
  * deluge: Fix app installation on Debian testing

  [ James Valleroy ]
  * radicale: Update link to supported clients
  * locale: Update translation strings
  * doc: Fetch latest manual

  [ Carles Pina i Estany ]
  * Added po-debconf Catalan translation

  [ gfbdrgng ]
  * Translated using Weblate (Russian)

 -- James Valleroy <jvalleroy@mailbox.org>  Mon, 16 Dec 2024 21:32:08 -0500

freedombox (24.24~bpo12+1) bookworm-backports; urgency=medium

  * Rebuild for bookworm-backports.

 -- James Valleroy <jvalleroy@mailbox.org>  Thu, 21 Nov 2024 20:12:18 -0500

freedombox (24.24) unstable; urgency=medium

  [ Burak Yavuz ]
  * Translated using Weblate (Turkish)

  [ 大王叫我来巡山 ]
  * Translated using Weblate (Chinese (Simplified Han script))

  [ 109247019824 ]
  * Translated using Weblate (Bulgarian)

  [ Besnik Bleta ]
  * Translated using Weblate (Albanian)

  [ Sunil Mohan Adapa ]
  * networks: Fix editing wireless connections with SSID field
  * networks: Fix display of mangled SSIDs when scanning Wi-Fi networks
  * networks: Fix display of strength and channel for Wi-Fi connections
  * networks: Improve styling of badges in the information tables
  * tests: functional: Wait for uninstall page load before uninstalling
  * i18n: Fix translation of FreedomBox name in various places
  * rssbridge: Mention miniflux in app description similar to tt-rss
  * tests: functional: Don't enable/disable app during tests
  * tests: functional: Fix visit() returning prematurely before page load
  * networks: Overhaul Wi-Fi network scan page
  * networks: wifi: In new connection page set form defaults properly
  * ui: Drop logo backgrounds for index, apps, and system pages
  * ui: Drop box shadow around the card in card lists
  * nextcloud: Switch to using FreedomBox container registry
  * nextcloud: Drop diagnostic for checking availability of docker.com

  [ Dietmar ]
  * Translated using Weblate (German)

  [ Jiří Podhorecký ]
  * Translated using Weblate (Czech)

  [ Veiko Aasa ]
  * container: Quote arguments that contain spaces when restoring pytest args

  [ James Valleroy ]
  * locale: Update translation strings
  * doc: Fetch latest manual

 -- James Valleroy <jvalleroy@mailbox.org>  Mon, 18 Nov 2024 20:39:56 -0500

freedombox (24.23~bpo12+1) bookworm-backports; urgency=medium

  * Rebuild for bookworm-backports.

 -- James Valleroy <jvalleroy@mailbox.org>  Fri, 08 Nov 2024 07:42:04 -0500

freedombox (24.23) unstable; urgency=medium

  [ Burak Yavuz ]
  * Translated using Weblate (Turkish)

  [ 大王叫我来巡山 ]
  * Translated using Weblate (Chinese (Simplified Han script))

  [ 109247019824 ]
  * Translated using Weblate (Bulgarian)

  [ Besnik Bleta ]
  * Translated using Weblate (Albanian)

  [ Veiko Aasa ]
  * users: Delete or move home folder when user is deleted or renamed
  * functional tests: Add pytest testinfra plugin
  * users: tests: functional: Check LDAP information is correct after renaming user

  [ Ettore Atalan ]
  * Translated using Weblate (German)

  [ Jiří Podhorecký ]
  * Translated using Weblate (Czech)

  [ James Valleroy ]
  * ejabberd: Set mod_mam default to always
  * locale: Update translation strings
  * doc: Fetch latest manual
  * debian: Drop python3-flake8 build dependency

  [ Sunil Mohan Adapa ]
  * Translated using Weblate (Norwegian Bokmål)
  * middleware: tests: Drop some obsolete mock code
  * backups: Better explanation for the format of upload file
  * backups: Sort list of apps in backup, restore, and schedules
  * ui: Increase the width of app and system listings
  * system: Increase the size of items in listing page
  * ui: Don't bold titles in card lists
  * ui: Move app names below app icons
  * ui: Remove the noise background
  * ui: Remove the border around content container
  * help: Make about page available to unauthenticated users
  * help: Add all footer links to about page
  * index: Remove links and about text and link to about page
  * base: Add link to about for unauthenticated users
  * index: css: Move the 'powered by' logo further down

  [ gallegonovato ]
  * Translated using Weblate (Spanish)

  [ Coucouf ]
  * Translated using Weblate (French)

 -- James Valleroy <jvalleroy@mailbox.org>  Mon, 04 Nov 2024 20:37:01 -0500

freedombox (24.22~bpo12+1) bookworm-backports; urgency=medium

  * Rebuild for bookworm-backports.

 -- James Valleroy <jvalleroy@mailbox.org>  Fri, 25 Oct 2024 08:56:22 -0400

freedombox (24.22) unstable; urgency=medium

  [ Sunil Mohan Adapa ]
  * apache2: Allow popups to have different sandbox policy
  * firstboot: Improve the setup complete page with more setups
  * firstboot: Hide navigation toggler in mobile layouts
  * firstboot: Make logo image responsive during first setup
  * firstboot: Show spinner instead of message during first setup
  * css: Fix height of navbar in mobile layout during first boot
  * css: Navbar styling fixes in mobile layout
  * upgrades: Remove step upgrade during first setup
  * networks: Remove first boot steps for connectivity/topology
  * upgrades: Show notification to remind user to run updates manually
  * first_boot: Allow the next steps page to be revisited
  * first_boot: Add notification for next steps after first setup
  * wordpress: tests: functional: Fix tests on Trixie
  * calibre: tests: functional: Fix occasional failure in add book test
  * ci: Generalize script to update container, switch to podman
  * ci: Dockerfile: Drop obsolete dependency on pytest-bdd
  * ci: Rename Dockerfiles to Containerfiles
  * ci: Add docker container for functional-tests:stable
  * ci: Add gitlab runner configuration
  * ci: Add a custom driver for gitlab runner for podman
  * .gitlab-ci.yml: Update for new infrastructure
  * ci: Update functional test timeout to 10h
  * *: tags: Adjust tags and style
  * context_processors: Use active menu urls to decide what to highlight
  * help, system: Stop using submenu.sorted_items
  * context_processors: Stop adding unused 'submenu' to context
  * tags: css: Minor styling cleanups
  * tags: js: Minor fixes and refactoring
  * tests: functional: Create utility to set user preferred locale
  * tags: Localization fixes
  * tests: functional: Add package for printing test failures instantly
  * ci: Enable showing test failures immediately as they fail
  * help: tests: Fix tests failing due to tags related changes
  * *: Remove unused imports to fix flake8 errors
  * nextcloud: Fix install failure due to PrivateTmp=yes
  * utils: Improve safe formatter by handling more cases
  * operation: Use safe formatter for translating messages
  * middleware: Show translated error messages when operation completes
  * setup: Translate errors when installing/updating/repairing apps

  [ gallegonovato ]
  * Translated using Weblate (Spanish)

  [ Burak Yavuz ]
  * Translated using Weblate (Turkish)

  [ 大王叫我来巡山 ]
  * Translated using Weblate (Chinese (Simplified Han script))

  [ 109247019824 ]
  * Translated using Weblate (Bulgarian)
  * Translated using Weblate (Bulgarian)
  * Translated using Weblate (Bulgarian)

  [ Besnik Bleta ]
  * Translated using Weblate (Albanian)
  * Translated using Weblate (Albanian)

  [ Veiko Aasa ]
  * syncthing: Fix app setup in Debian testing
  * ssh: Start server after nslcd service

  [ Joseph Nuthalapati ]
  * backups: Use new utility for handling file uploads
  * *: Implements tags for apps

  [ Jiří Podhorecký ]
  * Translated using Weblate (Czech)

  [ Ihor Hordiichuk ]
  * Translated using Weblate (Ukrainian)

  [ James Valleroy ]
  * locale: Update translation strings
  * doc: Fetch latest manual

 -- James Valleroy <jvalleroy@mailbox.org>  Mon, 21 Oct 2024 20:42:43 -0400

freedombox (24.21~bpo12+1) bookworm-backports; urgency=medium

  * Rebuild for bookworm-backports.

 -- James Valleroy <jvalleroy@mailbox.org>  Fri, 11 Oct 2024 06:55:38 -0400

freedombox (24.21) unstable; urgency=medium

  [ Besnik Bleta ]
  * Translated using Weblate (Albanian)
  * Translated using Weblate (Albanian)

  [ Veiko Aasa ]
  * samba: Remove option to backup app
  * functional tests: Upgrade dependencies selenium and splinter
  * transmission: tests: Fix functional test failures in Debian testing

  [ Sunil Mohan Adapa ]
  * storage: Skip tests that involve loopback device in a container
  * action_utils: Introduce utility to move uploaded files
  * kiwix: Don't leave invalid .zim in library after a failed attempt
  * actions: Handle exceptions with Path-like objects
  * names: Introduce method to check if resolved is installed
  * privacy: Disable DNS fallback option if resolved is not installed
  * networks: Disable DNS-over-TLS option if resolved is not installed
  * networks: Don't show DNS-over-TLS when resolved is not installed
  * names: Perform resolve diagnostics only if resolved is installed
  * names: Don't show resolver status if package is not installed
  * names: Don't control resolved daemon when package is not installed
  * names: Try to install systemd-resolved during app setup
  * names: Schedule a task to install systemd-resolved when possible
  * names: Don't hard depend on systemd-resolved
  * action_utils: Fix missing parent folder when creating apt hold flag
  * nextcloud: Fix existing installs to upgrade properly
  * nextcloud: During upgrade wait properly for upgrade to complete

  [ Jiří Podhorecký ]
  * Translated using Weblate (Czech)

  [ Joseph Nuthalapati ]
  * django: Improve handling of file uploads
  * kiwix: Use new utility for handling uploads
  * featherwiki: Use new utility for handling uploads
  * tiddlywiki: Avoid writing duplicate temporary files

  [ Benedek Nagy ]
  * locale: Albanian: Fix build issue by correcting typo

  [ James Valleroy ]
  * locale: Update translation strings
  * doc: Fetch latest manual

 -- James Valleroy <jvalleroy@mailbox.org>  Mon, 07 Oct 2024 20:37:52 -0400

freedombox (24.20.1~bpo12+1) bookworm-backports; urgency=medium

  * Rebuild for bookworm-backports.

 -- James Valleroy <jvalleroy@mailbox.org>  Sat, 28 Sep 2024 07:25:10 -0400

freedombox (24.20.1) unstable; urgency=medium

  [ Veiko Aasa ]
  * users: Inactivate users in LDAP user database
  * samba: Fix nmb systemd service is in erroneous state

  [ Sunil Mohan Adapa ]
  * users: Set proper class on default password policy object
  * users: Increment app version for changes w.r.t. inactive users
  * security: Remove PAM configuration for 'access' module

  [ James Valleroy ]
  * Revert "debian: tests: Wait for systemd-resolved to be started"
  * ci: Run autopkgtest but allow failure
  * d/tests: Add breaks-testbed restriction
  * doc: Fetch latest manual

  [ gallegonovato ]
  * Translated using Weblate (Spanish)

  [ Burak Yavuz ]
  * Translated using Weblate (Turkish)

  [ 大王叫我来巡山 ]
  * Translated using Weblate (Chinese (Simplified Han script))

  [ 109247019824 ]
  * Translated using Weblate (Bulgarian)

 -- James Valleroy <jvalleroy@mailbox.org>  Wed, 25 Sep 2024 11:57:46 -0400

freedombox (24.20) unstable; urgency=medium

  [ gallegonovato ]
  * Translated using Weblate (Spanish)
  * Translated using Weblate (Spanish)

  [ Burak Yavuz ]
  * Translated using Weblate (Turkish)

  [ 大王叫我来巡山 ]
  * Translated using Weblate (Chinese (Simplified Han script))

  [ 109247019824 ]
  * Translated using Weblate (Bulgarian)

  [ Besnik Bleta ]
  * Translated using Weblate (Albanian)
  * Translated using Weblate (Albanian)

  [ Jiří Podhorecký ]
  * Translated using Weblate (Czech)

  [ James Valleroy ]
  * upgrades: Treat n/a release as testing
  * debian: tests: Wait for systemd-resolved to be started
  * action_utils: Remove extra empty line
  * locale: Update translation strings
  * doc: Fetch latest manual

  [ Sunil Mohan Adapa ]
  * config, names: Move setting hostname from config to names
  * config, names: Move domain name configuration to names app
  * tests: functional: Don't timeout when web server restarts
  * service: Add privileged utility for 'try-reload-or-restart' action
  * letsencrypt: Allow reloading daemons after cert changes
  * apache: Don't restart daemon when changing certificates
  * users: Don't cache NSS user identity information
  * action_utils: Update outdated docstrings
  * action_utils: Add a method to reset services in 'failed' state
  * miniflux: Workaround a packaging bug with DB connection

  [ Veiko Aasa ]
  * users: Invalidate nscd cache after nslcd service startup

  [ Benedek Nagy ]
  * nextcloud: Fix issue with upgrading to next version

  [ ikmaak ]
  * Translated using Weblate (Dutch)

 -- James Valleroy <jvalleroy@mailbox.org>  Mon, 23 Sep 2024 20:22:01 -0400

freedombox (24.19) unstable; urgency=medium

  [ ikmaak ]
  * Translated using Weblate (Dutch)

  [ Burak Yavuz ]
  * Translated using Weblate (Turkish)

  [ 大王叫我来巡山 ]
  * Translated using Weblate (Chinese (Simplified))

  [ 109247019824 ]
  * Translated using Weblate (Bulgarian)

  [ Besnik Bleta ]
  * Translated using Weblate (Albanian)

  [ gallegonovato ]
  * Translated using Weblate (Spanish)

  [ Ihor Hordiichuk ]
  * Translated using Weblate (Ukrainian)

  [ Ettore Atalan ]
  * Translated using Weblate (German)

  [ Hemanth Kumar Veeranki ]
  * Translated using Weblate (Telugu)

  [ James Valleroy ]
  * storage: Handle grub-pc package not available
  * upgrades: Add repair step for held packages
  * letsencrypt: Handle both standard and custom repairs
  * locale: Update translation strings
  * doc: Fetch latest manual

  [ Sunil Mohan Adapa ]
  * names: Use systemd-resolved for DNS resolution
  * names, network: Re-feed DNS known to network-manager to resolved
  * privacy: Implement a way to disable fallback DNS servers
  * privacy: Show notification again so that users see the new setting
  * makefile: Workaround problems with systemd-resolved package
  * networks: Declare a need for DHCP/DNS ports to be open in firewall
  * bind: Don't start a stopped daemon during changes/upgrades
  * bind: Set default forwarder as systemd-resolved
  * container: Re-run failed provisioning even if container is running
  * networks: Groups fields in create/edit connection form
  * networks: Add support for DNS-over-TLS for individual connections
  * networks: Add more options for IPv6 configuration method
  * networks: Set 'auto' as default IPv6 method in new connection form
  * names: Add option for setting global DNS-over-TLS preference
  * names: Implement a diagnostic check for checking name resolution
  * names: Restart instead of reload for systemd-resolved changes
  * names: Add option for setting global DNSSEC preference
  * networks: Show current global value of DNS-over-TLS and link to it
  * names: Show systemd-resolved status in the names page
  * networks: Fix focusing on network interface field on error
  * bind: Fix port number clash with 'shared' network connections

  [ Joseph Nuthalapati ]
  * mediawiki: Increase PHP maximum execution time to 100 seconds

 -- James Valleroy <jvalleroy@mailbox.org>  Mon, 09 Sep 2024 21:08:17 -0400

freedombox (24.18~bpo12+1) bookworm-backports; urgency=medium

  * Rebuild for bookworm-backports.

 -- James Valleroy <jvalleroy@mailbox.org>  Sat, 31 Aug 2024 15:08:10 -0400

freedombox (24.18) unstable; urgency=medium

  [ Burak Yavuz ]
  * Translated using Weblate (Turkish)

  [ 大王叫我来巡山 ]
  * Translated using Weblate (Chinese (Simplified))

  [ 109247019824 ]
  * Translated using Weblate (Bulgarian)

  [ Besnik Bleta ]
  * Translated using Weblate (Albanian)

  [ Petter Reinholdtsen ]
  * featherwiki, tiddlywiki: Remove redundant </p> in template
  * Translated using Weblate (Norwegian Bokmål)

  [ Jiří Podhorecký ]
  * Translated using Weblate (Czech)

  [ Sunil Mohan Adapa ]
  * Translated using Weblate (Czech)
  * Translated using Weblate (Telugu)
  * d/control: Remove haveged as it no longer relevant on latest kernels
    (Closes: #961733)
  * *.md, pyproject.toml: Update default branch from 'master' to 'main'
  * d/control: Don't recommend libnss-gw-name (Closes: #877935, #1069240)
  * doc/dev: Update copyright year
  * doc/dev: Fix Django related errors with auto-documentation
  * doc/dev: Limit table of contents depth to 2 for clarity

  [ gallegonovato ]
  * Translated using Weblate (Spanish)
  * Translated using Weblate (Spanish)

  [ Ihor Hordiichuk ]
  * Translated using Weblate (Ukrainian)

  [ Joseph Nuthalapati ]
  * ttrss: Remove unavailable Android client - org.fox.tttrss

  [ ikmaak ]
  * Translated using Weblate (Dutch)

  [ James Valleroy ]
  * upgrades: Add diagnostic for held packages
  * locale: Update translation strings
  * debian: Set gbp default branch to main
  * doc: Fetch latest manual

  [ Veiko Aasa ]
  * plinth: Fix translating app operations

 -- James Valleroy <jvalleroy@mailbox.org>  Mon, 26 Aug 2024 20:25:43 -0400

freedombox (24.17~bpo12+1) bookworm-backports; urgency=medium

  * Rebuild for bookworm-backports.

 -- James Valleroy <jvalleroy@mailbox.org>  Thu, 15 Aug 2024 07:09:38 -0400

freedombox (24.17) unstable; urgency=medium

  [ gallegonovato ]
  * Translated using Weblate (Spanish)

  [ Burak Yavuz ]
  * Translated using Weblate (Turkish)

  [ 大王叫我来巡山 ]
  * Translated using Weblate (Chinese (Simplified))

  [ 109247019824 ]
  * Translated using Weblate (Bulgarian)

  [ Besnik Bleta ]
  * Translated using Weblate (Albanian)

  [ Sunil Mohan Adapa ]
  * gitweb: Don't backup/restore a drop-in configuration file
  * tests: functional: Allow submitting form buttons along with inputs
  * tests: functional: Name the background fixture
  * nextcloud: Redirect to URL nextcloud/ if ending slash is not given
  * nextcloud: Prevent process restart when nextcloud is uninstalled
  * nextcloud: tests: functional: Add base and interface tests
  * rssbridge: tests: Add missing __init__.py
  * base.html: Drop dependency on modernizr.js library
  * apache: Enable dav and dav_fs modules
  * COPYING.md: Update copyright years
  * featherwiki: Fix a type check failure
  * makefile: Don't fail while building and installing multiple versions
  * actions: Define and allow a new alias for str; secret_str
  * bepasty: Mark secret strings in privileged actions
  * ssh: Mark secret strings in privileged actions
  * pagekite: Mark secret strings in privileged actions
  * nextcloud: Mark secret strings in privileged actions
  * mumble: Mark secret strings in privileged actions
  * miniflux: Mark secret strings in privileged actions
  * shadowsocks: Mark secret strings in privileged actions
  * shadowsocksserver: Mark secret strings in privileged actions
  * mediawiki: Mark secret strings in privileged actions
  * ikiwiki: Mark secret strings in privileged actions
  * users: Mark secret strings in privileged actions
  * backups: Mark secret strings in privileged actions
  * actions: Log arguments without secret strings in privileged calls
  * actions: Add error when likely parameters are not marked as secret
  * django: settings: Don't set USE_L10N on newer versions
  * templates: Fix warning about using default.html for form template

  [ Joseph Nuthalapati ]
  * featherwiki: Add new app
  * featherwiki: Proxy download through freedombox.org
  * tiddlywiki: Add new app

  [ Jiří Podhorecký ]
  * Translated using Weblate (Czech)

  [ James Valleroy ]
  * storage: Add diagnostic for grub config issue
  * firewall: Setup inter-zone forwarding
  * locale: Update translation strings
  * doc: Fetch latest manual

 -- James Valleroy <jvalleroy@mailbox.org>  Mon, 12 Aug 2024 22:07:34 -0400

freedombox (24.16~bpo12+1) bookworm-backports; urgency=medium

  * Rebuild for bookworm-backports.

 -- James Valleroy <jvalleroy@mailbox.org>  Thu, 01 Aug 2024 08:03:55 -0400

freedombox (24.16) unstable; urgency=medium

  [ 109247019824 ]
  * Translated using Weblate (Bulgarian)

  [ Joseph Nuthalapati ]
  * miniflux: Add new app
  * miniflux: Fix regression in creating admin user
  * miniflux: Fix error handling for reset password
  * readme: Mention the AGPLv3+ license
  * miniflux: Trim error messages when creating user

  [ Sunil Mohan Adapa ]
  * miniflux: Drop postgres-contrib package as it seem redundant
  * miniflux: Add list of client apps from upstream clients list
  * miniflux: Remove a spurious error message after resetting password
  * miniflux: Fix issues with running the CLI in a pseudo-terminal
  * miniflux: tests: functional: Fix failing tests when run out of order
  * miniflux, ttrss: Factor out duplicated postgres utility methods
  * tests: functional: Handle click failure when waiting for page update
  * tests: functional: Handle obscured elements when submitting forms

  [ Ricky From Hong Kong ]
  * Translated using Weblate (Chinese (Traditional))

  [ Ettore Atalan ]
  * Translated using Weblate (German)

  [ bittin1ddc447d824349b2 ]
  * Translated using Weblate (Swedish)

  [ James Valleroy ]
  * locale: Update translation strings
  * doc: Fetch latest manual

 -- James Valleroy <jvalleroy@mailbox.org>  Mon, 29 Jul 2024 22:02:09 -0400

freedombox (24.15~bpo12+1) bookworm-backports; urgency=medium

  * Rebuild for bookworm-backports.

 -- James Valleroy <jvalleroy@mailbox.org>  Sat, 20 Jul 2024 11:14:58 -0400

freedombox (24.15) unstable; urgency=medium

  [ gallegonovato ]
  * Translated using Weblate (Spanish)

  [ John Doe ]
  * Translated using Weblate (French)

  [ Burak Yavuz ]
  * Translated using Weblate (Turkish)

  [ Besnik Bleta ]
  * Translated using Weblate (Albanian)

  [ 大王叫我来巡山 ]
  * Translated using Weblate (Chinese (Simplified))

  [ Johannes Keyser ]
  * Translated using Weblate (German)

  [ Ihor Hordiichuk ]
  * Translated using Weblate (Ukrainian)

  [ Dietmar ]
  * Translated using Weblate (German)

  [ Joseph Nuthalapati ]
  * make: Ignore .mypy_cache folders while copying files

  [ Monika ]
  * Translated using Weblate (Polish)

  [ James Valleroy ]
  * doc: Fetch latest manual

 -- James Valleroy <jvalleroy@mailbox.org>  Tue, 16 Jul 2024 20:41:25 -0400

freedombox (24.14~bpo12+1) bookworm-backports; urgency=medium

  * Rebuild for bookworm-backports.

 -- James Valleroy <jvalleroy@mailbox.org>  Fri, 05 Jul 2024 10:33:31 -0400

freedombox (24.14) unstable; urgency=medium

  [ John Doe ]
  * Translated using Weblate (French)

  [ James Valleroy ]
  * diagnostics: Add option for automatic repair
  * locale: Update translation strings
  * doc: Fetch latest manual

  [ Sunil Mohan Adapa ]
  * container: Allow podman containers to run inside the container

 -- James Valleroy <jvalleroy@mailbox.org>  Mon, 01 Jul 2024 20:44:53 -0400

freedombox (24.13~bpo12+1) bookworm-backports; urgency=medium

  * Rebuild for bookworm-backports.

 -- James Valleroy <jvalleroy@mailbox.org>  Tue, 25 Jun 2024 14:37:23 -0400

freedombox (24.13) unstable; urgency=medium

  [ Tymofii Lytvynenko ]
  * Translated using Weblate (Swedish)
  * Translated using Weblate (Czech)
  * Translated using Weblate (Ukrainian)

  [ ikmaak ]
  * Translated using Weblate (Dutch)

  [ James Valleroy ]
  * doc: Fetch latest manual

 -- James Valleroy <jvalleroy@mailbox.org>  Mon, 17 Jun 2024 20:44:51 -0400

freedombox (24.12~bpo12+1) bookworm-backports; urgency=medium

  * Rebuild for bookworm-backports.

 -- James Valleroy <jvalleroy@mailbox.org>  Mon, 10 Jun 2024 08:52:54 -0400

freedombox (24.12) unstable; urgency=medium

  [ Ray Kuo ]
  * Translated using Weblate (Chinese (Traditional))
  * Translated using Weblate (Chinese (Traditional))
  * Translated using Weblate (Chinese (Traditional))
  * Translated using Weblate (Chinese (Traditional))
  * Translated using Weblate (Chinese (Traditional))

  [ Besnik Bleta ]
  * Translated using Weblate (Albanian)

  [ gfbdrgng ]
  * Translated using Weblate (Russian)
  * Translated using Weblate (Russian)

  [ Ettore Atalan ]
  * Translated using Weblate (German)

  [ James Valleroy ]
  * doc: Fetch latest manual

 -- James Valleroy <jvalleroy@mailbox.org>  Mon, 03 Jun 2024 20:35:33 -0400

freedombox (24.11~bpo12+1) bookworm-backports; urgency=medium

  * Rebuild for bookworm-backports.

 -- James Valleroy <jvalleroy@mailbox.org>  Fri, 24 May 2024 19:51:55 -0400

freedombox (24.11) unstable; urgency=medium

  [ gallegonovato ]
  * Translated using Weblate (Spanish)

  [ Burak Yavuz ]
  * Translated using Weblate (Turkish)

  [ 大王叫我来巡山 ]
  * Translated using Weblate (Chinese (Simplified))

  [ Ray Kuo ]
  * Translated using Weblate (Chinese (Traditional))
  * Translated using Weblate (Chinese (Traditional))
  * Translated using Weblate (Chinese (Traditional))
  * Translated using Weblate (Chinese (Traditional))

  [ bittin1ddc447d824349b2 ]
  * Translated using Weblate (Swedish)

  [ James Valleroy ]
  * doc: Fetch latest manual

 -- James Valleroy <jvalleroy@mailbox.org>  Mon, 20 May 2024 20:34:48 -0400

freedombox (24.10~bpo12+1) bookworm-backports; urgency=medium

  * Rebuild for bookworm-backports.

 -- James Valleroy <jvalleroy@mailbox.org>  Sat, 11 May 2024 16:53:07 -0400

freedombox (24.10) unstable; urgency=medium

  [ Veiko Aasa ]
  * storage: Add an option to include help text to directory selection form
  * minidlna: Add media directory selection form
  * minidlna: Explicitly include ssdp service to firewall configuration
  * minidlna: Do not proxy minidlna web interface over Apache
  * minidlna: Restart app when upgrading to reconfigure firewall

  [ gallegonovato ]
  * Translated using Weblate (Spanish)

  [ Burak Yavuz ]
  * Translated using Weblate (Turkish)

  [ 大王叫我来巡山 ]
  * Translated using Weblate (Chinese (Simplified))

  [ Jiří Podhorecký ]
  * Translated using Weblate (Czech)

  [ Ray Kuo ]
  * Translated using Weblate (Chinese (Traditional))

  [ James Valleroy ]
  * diagnostics: Add optional component_id to DiagnosticCheck
  * app, component: Add repair method
  * setup: Add method to run app repair
  * diagnostics: Change "Re-run setup" to "Try to repair"
  * letsencrypt: Re-obtain certificates during repair
  * locale: Update translation strings
  * doc: Fetch latest manual

  [ Sunil Mohan Adapa ]
  * letsencrypt: Remove unused imports
  * nextcloud: Use systemd generator for creating container service
  * nextcloud: Create network using systemd generator
  * nextcloud: Drop network namespacing in container, use host network
  * nextcloud: Use php-fpm container instead of apache container
  * nextcloud: Wait on init sync lock
  * nextcloud: Pull the image separately before starting systemd unit
  * nextcloud: Ship instead of create cron timer related units
  * nextcloud: Restart container when dependent services are restarted
  * nextcloud: Allow re-running setup
  * nextcloud: Implement enable/disable container
  * nextcloud: Enable pretty URLs without /index.php in them
  * notification: Handle more formatting errors
  * nextcloud: Allow re-running setup when app is disabled
  * nextcloud: Populated and maintain a list of trusted domains
  * nextcloud: Enable app with experimental warning
  * nextcloud: Warn that community provides the container not team
  * nextcloud: Add fallback for when quadlet is not available

 -- James Valleroy <jvalleroy@mailbox.org>  Mon, 06 May 2024 21:00:03 -0400

freedombox (24.9~bpo12+1) bookworm-backports; urgency=medium

  * Rebuild for bookworm-backports.

 -- James Valleroy <jvalleroy@mailbox.org>  Fri, 26 Apr 2024 08:05:22 -0400

freedombox (24.9) unstable; urgency=medium

  [ Burak Yavuz ]
  * Translated using Weblate (Turkish)

  [ Besnik Bleta ]
  * Translated using Weblate (Albanian)

  [ gallegonovato ]
  * Translated using Weblate (Spanish)

  [ 大王叫我来巡山 ]
  * Translated using Weblate (Chinese (Simplified))

  [ Joseph Nuthalapati ]
  * tests: functional: Disable functional tests

  [ Ray Kuo ]
  * Translated using Weblate (Chinese (Traditional))

  [ Sunil Mohan Adapa ]
  * nextcloud: Rename the systemd service names
  * nextcloud: Add network interface to firewall zone after creating it
  * nextcloud: Refactor container creation code
  * nextcloud: Fix configuring trusted proxies setting
  * nextcloud: Drop a repeated creation of systemd service file
  * nextcloud: Connect to mysql using socket instead of TCP
  * nextcloud: Fail on errors when configuring the app
  * nextcloud: Improve check used to test if installation wizard is done
  * nextcloud: Improve setting up LDAP configuration
  * nextcloud: Ensure that database is running when running setup
  * nextcloud: Don't fail uninstall if DB or user do not exist
  * action_utils, nextcloud: Make podman util more generic
  * nextcloud: Improve database permission granting
  * nextcloud: Connect to redis using Unix socket
  * nextcloud: Connect to slapd for LDAP using Unix socket
  * nextcloud: Refactor setting admin password
  * nextcloud: Don't show incorrect phone region when it is not set
  * nextcloud: Minor refactoring
  * nextcloud: Retrieve database password in a more robust way
  * nextcloud: Don't set password on redis server
  * nextcloud: Use a separate DB for redis
  * nextcloud: Use secrets module generate passwords
  * nextcloud: Minor changes to cron timer units
  * nextcloud: When backup fails, unset the maintenance mode
  * nextcloud: Remove fail2ban jail, brute force protection present
  * nextcloud: Expand on the warning about container usage
  * nextcloud: Add warning that the app is experimental
  * nextcloud: Minor update to description regarding users' usage
  * nextcloud: Allow backup/restore when app is disabled
  * config: Handle dropin config files with limited permissions

  [ Yurt Page ]
  * Translated using Weblate (Russian)

  [ James Valleroy ]
  * locale: Update translation strings
  * doc: Fetch latest manual

 -- James Valleroy <jvalleroy@mailbox.org>  Mon, 22 Apr 2024 20:29:07 -0400

freedombox (24.8~bpo12+1) bookworm-backports; urgency=medium

  * Rebuild for bookworm-backports.

 -- James Valleroy <jvalleroy@mailbox.org>  Thu, 11 Apr 2024 18:38:41 -0400

freedombox (24.8) unstable; urgency=medium

  [ Burak Yavuz ]
  * Translated using Weblate (Turkish)

  [ 大王叫我来巡山 ]
  * Translated using Weblate (Chinese (Simplified))

  [ Besnik Bleta ]
  * Translated using Weblate (Albanian)

  [ gallegonovato ]
  * Translated using Weblate (Spanish)

  [ John Doe ]
  * Translated using Weblate (French)
  * Translated using Weblate (French)

  [ Allan Nordhøy ]
  * Translated using Weblate (Norwegian Bokmål)

  [ Veiko Aasa ]
  * gitweb: Fix an issue when cloning existing repository

  [ Benedek Nagy ]
  * network: Skip of bridge interfaces in connections list
  * action_utils: Add generic utils for managing podman containers
  * nextcloud: Add new app based on podman container
  * nextcloud: Add backup/restore
  * nextcloud: Add option to configure the default phone region
  * nextcloud: Configure redis caching, create static PHP file

  [ Sunil Mohan Adapa ]
  * nextcloud: Diasble app until more testing and review changes
  * zoph: Re-add a safety check when reading the setup state of the app
  * zoph: Include dbconfig configuration file in backup
  * ttrss: Include dbconfig configuration file in backup
  * ttrss: tests: functional: Uninstall during backup/restore test
  * ttrss: Improve backup and restore of the database
  * ttrss: Ensure that database is removed after uninstall
  * actions: Don't repeat action traceback in stderr
  * doc: Fetch latest manual

  [ ikmaak ]
  * Translated using Weblate (Dutch)

  [ James Valleroy ]
  * upgrades: Re-enable unattended-upgrade during dist-upgrade
  * diagnostics: Don't store list of app objects with results
  * locale: Update translation strings
  * doc: Fetch latest manual

  [ Johannes Keyser ]
  * Translated using Weblate (German)

 -- James Valleroy <jvalleroy@mailbox.org>  Tue, 09 Apr 2024 07:24:57 -0400

freedombox (24.7~bpo12+1) bookworm-backports; urgency=medium

  * Rebuild for bookworm-backports.

 -- James Valleroy <jvalleroy@mailbox.org>  Fri, 29 Mar 2024 18:18:54 -0400

freedombox (24.7) unstable; urgency=medium

  [ Sunil Mohan Adapa ]
  * actions: Move most of the privileged action code to main directory
  * tests: Remove unused fixture for testing actions
  * tests: Move test configuration to plinth directory
  * tests: Merge actions related test files
  * tests: Automatically create pytest marks for apps
  * users: Add email address field when creating/updating user accounts
  * users: Add email address field during first boot
  * system: Organize items into sections
  * views: Fix alignment of close button in error messages
  * actions: Minor refactor to action error logging
  * actions: Provide HTML error message with action error
  * views: Implement a utility to easily show error message
  * middleware: Show HTML exception message as extra detail in messages
  * package: Drop special error message handling for package errors
  * backups: Adjust to changes in privileged errors
  * letsencrypt: Simplify error warning when certificate revoke fails
  * letsencrypt: Show better error messages
  * storage: Adjust to changes in privileged errors
  * letsencrypt: Remove unnecessary processing of the error messages
  * storage: Show better error message
  * upgrades: Show better error messages
  * snapshot: Show better error messages
  * package: Don't remove packages of other apps on uninstall
  * matrixsynapse: Prevent setup page from being shown during uninstall

  [ Veiko Aasa ]
  * samba: Fix Samba not accessible from IPv6 localhost ::1 address
  * samba: Disable nmbd NetBIOS service

  [ James Valleroy ]
  * locale: Update translation strings
  * doc: Fetch latest manual

 -- James Valleroy <jvalleroy@mailbox.org>  Mon, 25 Mar 2024 21:12:59 -0400

freedombox (24.6) unstable; urgency=medium

  [ Veiko Aasa ]
  * gitweb: Fix modifying git repositories when gitweb app is disabled
  * users: tests: Do not remove LDAP user when testing views
  * samba: Ignore non-existent users who are in freedombox-share group

  [ ikmaak ]
  * Translated using Weblate (Dutch)

  [ James Valleroy ]
  * diagnostics: Add tests for get_results
  * diagnostics: Handle TypeError when copying results
  * locale: Update translation strings
  * doc: Fetch latest manual

  [ Sunil Mohan Adapa ]
  * users: Fix creating users with initial set of groups
  * users: Minor refactor when creating django groups
  * log: Don't log with in color inside actions scripts
  * actions: Fix log message when action return can't be decoded
  * actions: When action errors out, log a better message
  * *: Add type hints for app init methods
  * *: Add type hints for diagnose method
  * action_utils: Implement method for starting a service temporarily
  * zoph: Don't fail setup if mysql installed but not running
  * wordpress: Don't fail setup if mysql installed but not running
  * app: Add ability to hide configuration form when app is disabled
  * zoph: Hide configuration form when app is disabled
  * app: views: Expose method to get enabled/disabled state and cache it
  * zoph: Don't redirect to setup page when app is disabled
  * zoph: Don't fail with backup/restore if app is disabled
  * zoph: Uninstall fully so that reinstall works
  * daemon: Added method to ensure a daemon is running in component
  * zoph: Ensure that database server is running when setting up app
  * wordpress: Fix backup, restore and uninstall when db is not running
  * wordpress: Drop database user when app is uninstalled
  * tests: functional: Uninstall app after backup and before restore
  * zoph: Restore database password to old value after restore operation
  * wordpress: tests: Uninstall app after backup and before restore
  * tests: functional: Refactor install/setup fixture for apps
  * wordpress: Fix minor issue in restoring database

 -- James Valleroy <jvalleroy@mailbox.org>  Mon, 11 Mar 2024 20:40:48 -0400

freedombox (24.5~bpo12+1) bookworm-backports; urgency=medium

  * Rebuild for bookworm-backports.

 -- James Valleroy <jvalleroy@mailbox.org>  Sat, 02 Mar 2024 11:58:50 -0500

freedombox (24.5) unstable; urgency=medium

  [ Sunil Mohan Adapa ]
  * container: Fix issue with missing make command on stable image
  * setup: Minor refactoring of force upgrader class instantiation
  * setup: Ensure that force upgrade won't run when app is not installed
  * setup: Ensure that apt is updated before checking force upgrade
  * firewalld: Implement force upgrading to any 2.x versions
  * backups: tests: Don't use pytest marks on fixtures
  * tor: tests: Fix issue with pytest 8.x versions
  * tor: tests: Convert to pytest style tests from class based tests
  * pyproject.toml: Exclude the build directory from mypy checks
  * gitweb, users: Minor fixes for newer pycodestyle
  * daemon: Add new component for daemons shared across apps
  * wordpress: Add shared daemon component for mariadb/mysql
  * zoph: Add shared daemon component for mariadb/mysql

  [ James Valleroy ]
  * setup: Try force upgrade before running app setup
  * tests: Patch apps_init for enable/disable daemon test
  * doc: Fetch latest manual

  [ Olaf Schaf ]
  * Translated using Weblate (German)

 -- James Valleroy <jvalleroy@mailbox.org>  Mon, 26 Feb 2024 20:58:45 -0500

freedombox (24.4~bpo12+1) bookworm-backports; urgency=medium

  * Rebuild for bookworm-backports.

 -- James Valleroy <jvalleroy@mailbox.org>  Sun, 18 Feb 2024 11:00:29 -0500

freedombox (24.4) unstable; urgency=medium

  [ Johannes Keyser ]
  * Translated using Weblate (German)

  [ Burak Yavuz ]
  * Translated using Weblate (Turkish)

  [ 大王叫我来巡山 ]
  * Translated using Weblate (Chinese (Simplified))

  [ bittin1ddc447d824349b2 ]
  * Translated using Weblate (Swedish)

  [ Ihor Hordiichuk ]
  * Translated using Weblate (Ukrainian)

  [ gallegonovato ]
  * Translated using Weblate (Spanish)

  [ Faraaz M.d ]
  * Translated using Weblate (Telugu)
  * Translated using Weblate (Telugu)
  * Translated using Weblate (Telugu)

  [ Kesava Manikanta ]
  * Translated using Weblate (Telugu)
  * Translated using Weblate (Telugu)

  [ SAI MANIKANTA ]
  * Translated using Weblate (Telugu)
  * Translated using Weblate (Telugu)

  [ Soumika Devarakonda ]
  * Translated using Weblate (Telugu)
  * Translated using Weblate (Telugu)

  [ Sarath Chandra ]
  * Translated using Weblate (Telugu)
  * Translated using Weblate (Telugu)

  [ Latheesh kumar ]
  * Translated using Weblate (Telugu)
  * Translated using Weblate (Telugu)

  [ Vijay Gopu ]
  * Translated using Weblate (Telugu)
  * Translated using Weblate (Telugu)
  * Translated using Weblate (Telugu)
  * Translated using Weblate (Telugu)
  * Translated using Weblate (Telugu)

  [ Mahi Reddy ]
  * Translated using Weblate (Telugu)
  * Translated using Weblate (Telugu)
  * Translated using Weblate (Telugu)
  * Translated using Weblate (Telugu)
  * Translated using Weblate (Telugu)

  [ Nistchal sri ]
  * Translated using Weblate (Telugu)
  * Translated using Weblate (Telugu)
  * Translated using Weblate (Telugu)
  * Translated using Weblate (Telugu)
  * Translated using Weblate (Telugu)

  [ Likhil Chowdary ]
  * Translated using Weblate (Telugu)
  * Translated using Weblate (Telugu)

  [ Sri Harsha ]
  * Translated using Weblate (Telugu)
  * Translated using Weblate (Telugu)
  * Translated using Weblate (Telugu)
  * Translated using Weblate (Telugu)

  [ Muntha Veera ]
  * Translated using Weblate (Telugu)
  * Translated using Weblate (Telugu)

  [ Aswith Varma ]
  * Translated using Weblate (Telugu)
  * Translated using Weblate (Telugu)
  * Translated using Weblate (Telugu)
  * Translated using Weblate (Telugu)

  [ visruth vardhan thokala ]
  * Translated using Weblate (Telugu)

  [ Bhavishya nitha ]
  * Translated using Weblate (Telugu)
  * Translated using Weblate (Telugu)
  * Translated using Weblate (Telugu)

  [ ABHI RAM POTNURU ]
  * Translated using Weblate (Telugu)

  [ VINAY K.V.N.S ]
  * Translated using Weblate (Telugu)
  * Translated using Weblate (Telugu)

  [ M Jagadeesh ]
  * Translated using Weblate (Telugu)

  [ Sreehitha Velivela ]
  * Translated using Weblate (Telugu)

  [ James Valleroy ]
  * Translated using Weblate (Telugu)
  * debian: Remove lintian override for init script
  * locale: Update translation strings
  * doc: Fetch latest manual

  [ Dietmar ]
  * Translated using Weblate (German)

  [ Sunil Mohan Adapa ]
  * Translated using Weblate (Telugu)
  * d/copyright: Update copyright year
  * help: tests: Run tests using doc in current dir instead of /usr
  * actions: Drop legacy placeholders for unused actions
  * doc: Install man1 page using Makefile
  * pyproject.toml: Move project meta data from setup.py
  * *: Introduce make file based build, eliminate setup.py
  * doc: dev: Update all references to setup.py
  * Makefile: Move most of the provision process into build system
  * Makefile: Move various tests into build system

  [ Besnik Bleta ]
  * Translated using Weblate (Albanian)
  * Translated using Weblate (Albanian)

 -- James Valleroy <jvalleroy@mailbox.org>  Mon, 12 Feb 2024 21:24:20 -0500

freedombox (24.3~bpo12+1) bookworm-backports; urgency=medium

  * Rebuild for bookworm-backports.

 -- James Valleroy <jvalleroy@mailbox.org>  Sun, 04 Feb 2024 08:11:08 -0500

freedombox (24.3) unstable; urgency=medium

  [ James Valleroy ]
  * diagnostics: Add parameters to DiagnosticCheck
  * diagnostics: Add method to translate checks
  * diagnostics: Translate descriptions only in view
  * diagnostics: Store results of full run in database
  * diagnostics: Add option to toggle daily run
  * locale: Update translation strings
  * doc: Fetch latest manual

  [ Sunil Mohan Adapa ]
  * diagnostics: Simplify getting translated description in results
  * diagnostics: Safely access results when showing notification
  * diagnostics: Fix a potential iteration of None value in error cases
  * glib: Change API for repeating an in-thread scheduled task

  [ Benedek Nagy ]
  * zoph: Fix failing PHP configuration requirements

 -- James Valleroy <jvalleroy@mailbox.org>  Mon, 29 Jan 2024 20:48:12 -0500

freedombox (24.2~bpo12+1) bookworm-backports; urgency=medium

  * Rebuild for bookworm-backports.

 -- James Valleroy <jvalleroy@mailbox.org>  Thu, 18 Jan 2024 06:46:59 -0500

freedombox (24.2) unstable; urgency=medium

  [ gallegonovato ]
  * Translated using Weblate (Spanish)

  [ Burak Yavuz ]
  * Translated using Weblate (Turkish)

  [ bittin1ddc447d824349b2 ]
  * Translated using Weblate (Swedish)

  [ John Doe ]
  * Translated using Weblate (French)

  [ Eric ]
  * Translated using Weblate (Chinese (Simplified))

  [ Сергій ]
  * Translated using Weblate (Ukrainian)

  [ James Valleroy ]
  * doc: Fetch latest manual

 -- James Valleroy <jvalleroy@mailbox.org>  Mon, 15 Jan 2024 21:30:58 -0500

freedombox (24.1~bpo12+1) bookworm-backports; urgency=medium

  * Rebuild for bookworm-backports.

 -- James Valleroy <jvalleroy@mailbox.org>  Fri, 05 Jan 2024 07:39:10 -0500

freedombox (24.1) unstable; urgency=medium

  [ ikmaak ]
  * Translated using Weblate (Dutch)

  [ kopatych ]
  * Added translation using Weblate (Belarusian)

  [ James Valleroy ]
  * tests: operation: Fix mock has_calls assertion (Closes: #1058421)
  * locale: Update translation strings
  * doc: Fetch latest manual

  [ rsquared ]
  * storage: Show notification when rootfs is read-only

 -- James Valleroy <jvalleroy@mailbox.org>  Mon, 01 Jan 2024 21:00:25 -0500

freedombox (23.21~bpo12+1) bookworm-backports; urgency=medium

  * Rebuild for bookworm-backports.

 -- James Valleroy <jvalleroy@mailbox.org>  Sat, 02 Dec 2023 10:09:28 -0500

freedombox (23.21) unstable; urgency=medium

  [ gallegonovato ]
  * Translated using Weblate (Spanish)

  [ Burak Yavuz ]
  * Translated using Weblate (Turkish)

  [ bittin1ddc447d824349b2 ]
  * Translated using Weblate (Swedish)

  [ Ihor Hordiichuk ]
  * Translated using Weblate (Ukrainian)

  [ Eric ]
  * Translated using Weblate (Chinese (Simplified))

  [ Jiří Podhorecký ]
  * Translated using Weblate (Czech)
  * Translated using Weblate (Czech)

  [ James Valleroy ]
  * doc: Fetch latest manual

 -- James Valleroy <jvalleroy@mailbox.org>  Mon, 20 Nov 2023 21:08:03 -0500

freedombox (23.20~bpo12+1) bookworm-backports; urgency=medium

  * Rebuild for bookworm-backports.

 -- James Valleroy <jvalleroy@mailbox.org>  Fri, 10 Nov 2023 06:19:09 -0500

freedombox (23.20) unstable; urgency=medium

  [ gallegonovato ]
  * Translated using Weblate (Spanish)

  [ Burak Yavuz ]
  * Translated using Weblate (Turkish)
  * Translated using Weblate (Turkish)

  [ Ettore Atalan ]
  * Translated using Weblate (German)

  [ James Valleroy ]
  * app: Update diagnose() docstring
  * diagnostics: Add shortcut to re-run setup for app
  * locale: Update translation strings
  * doc: Fetch latest manual

  [ Sunil Mohan Adapa ]
  * datetime: Fix diagnostic test for checking NTP server sync
  * apache: tests: Update to use DiagnosticCheck class
  * backups: Don't leave services stopped if backup fails
  * operation: Fix issue with re-running setup when it fails first time
  * coturn: Fix incorrectly passing transport argument to STUN URIs
  * matrixsynapse: Update old STUN URIs to remove 'transport' parameter
  * ejabberd: Update old STUN URIs to remove 'transport' parameter
  * email: Increase the size of the message to 100MiB

  [ Ihor Hordiichuk ]
  * Translated using Weblate (Ukrainian)

  [ Besnik Bleta ]
  * Translated using Weblate (Albanian)

  [ Joseph Nuthalapati ]
  * tests: functional: Run tests on two app servers

 -- James Valleroy <jvalleroy@mailbox.org>  Mon, 06 Nov 2023 21:03:50 -0500

freedombox (23.19~bpo12+1) bookworm-backports; urgency=medium

  * Rebuild for bookworm-backports.

 -- James Valleroy <jvalleroy@mailbox.org>  Thu, 26 Oct 2023 20:01:12 -0400

freedombox (23.19) unstable; urgency=medium

  [ gallegonovato ]
  * Translated using Weblate (Spanish)

  [ ikmaak ]
  * Translated using Weblate (Dutch)

  [ Burak Yavuz ]
  * Translated using Weblate (Turkish)

  [ Dietmar ]
  * Translated using Weblate (German)

  [ Ihor Hordiichuk ]
  * Translated using Weblate (Ukrainian)

  [ Jiří Podhorecký ]
  * Translated using Weblate (Czech)

  [ Sunil Mohan Adapa ]
  * email: Fix issue with install caused by missing drop-in config file
  * operation: Add unique ID for each operation
  * diagnostics: Refactor check IDs, tests and background checks
  * diagnostics: Refactor background diagnostics task
  * upgrades: Allow matrix-synapse to be installed from bookworm
  * matrix-synapse: Update warning on how to change domain name
  * kiwix: Fix various issues after review
  * Translated using Weblate (Telugu)
  * Translated using Weblate (Telugu)
  * kiwix: Drop unnecessary file in /etc/plinth/modules-enabled
  * glib: Refactor schedule debugging in a central place
  * glib: Add a jitter to the interval by default when scheduling tasks
  * db: Serialize most of the database queries using locks

  [ Benedek Nagy ]
  * backup: Fix bug in adding existing unencrypted backup location

  [ James Valleroy ]
  * diagnostics: Run daily check and notify on failures
  * diagnostics: Add DiagnosticCheck dataclass
  * locale: Update translation strings
  * doc: Fetch latest manual

  [ Sripath Roy Koganti ]
  * Translated using Weblate (Telugu)

  [ bittin1ddc447d824349b2 ]
  * Translated using Weblate (Swedish)

  [ Nikitha1960 ]
  * Translated using Weblate (Telugu)
  * Translated using Weblate (Telugu)
  * Translated using Weblate (Telugu)
  * Translated using Weblate (Telugu)

  [ Sanjanaa2703 ]
  * Translated using Weblate (Telugu)
  * Translated using Weblate (Telugu)
  * Translated using Weblate (Telugu)
  * Translated using Weblate (Telugu)

  [ Joseph Nuthalapati ]
  * kiwix: Add app for Kiwix offline Wikipedia reader
  * Translated using Weblate (Telugu)
  * kiwix: Do not require login to access the app
  * Translated using Weblate (Telugu)

  [ Ajay ]
  * Translated using Weblate (Telugu)
  * Translated using Weblate (Arabic)
  * Translated using Weblate (Arabic)
  * Translated using Weblate (Arabic)

  [ Nellore Mohan ]
  * Translated using Weblate (Telugu)
  * Translated using Weblate (Telugu)

  [ L.sandeep Kumar Reddy ]
  * Translated using Weblate (Telugu)

  [ KOMALA gunji ]
  * Translated using Weblate (Telugu)

  [ Harshitha Chandra ]
  * Translated using Weblate (Telugu)

  [ Vayaluru koushik ]
  * Translated using Weblate (Telugu)
  * Translated using Weblate (Telugu)
  * Translated using Weblate (Telugu)

  [ Siddhartha vadlapalli ]
  * Translated using Weblate (Telugu)
  * Translated using Weblate (Telugu)

  [ M.venkateswarlu ]
  * Translated using Weblate (Telugu)
  * Translated using Weblate (Telugu)
  * Translated using Weblate (Telugu)
  * Translated using Weblate (Telugu)

  [ Kumarkalva manaswini ]
  * Translated using Weblate (Telugu)

  [ Dega chakradhar ]
  * Translated using Weblate (Telugu)

  [ Avisa sudheer ]
  * Translated using Weblate (Telugu)

  [ Santha Sumanth ]
  * Translated using Weblate (Telugu)
  * Translated using Weblate (Telugu)

  [ Sarvepalli sathwika ]
  * Translated using Weblate (Telugu)

  [ V.Sunil ]
  * Translated using Weblate (Telugu)

  [ Nikhil kumar chowdary ]
  * Translated using Weblate (Telugu)

  [ O SIDDHARDHA ]
  * Translated using Weblate (Telugu)

  [ Sk juber ]
  * Translated using Weblate (Telugu)

  [ G Praharsha ]
  * Translated using Weblate (Telugu)

  [ Thop Siva ]
  * Translated using Weblate (Telugu)
  * Translated using Weblate (Telugu)

  [ anudeep kumar ]
  * Translated using Weblate (Telugu)
  * Translated using Weblate (Telugu)

  [ Harshitha Chainur ]
  * Translated using Weblate (Telugu)

  [ Shaik ]
  * Translated using Weblate (Arabic)
  * Translated using Weblate (Hindi)

  [ Anvitha Pachwa ]
  * Translated using Weblate (Telugu)

  [ SHAIK.FAMILABANU ]
  * Translated using Weblate (Telugu)

  [ Lohitha _Durga ]
  * Translated using Weblate (Telugu)

  [ B.Nandhini ]
  * Translated using Weblate (Telugu)

  [ Cheshma Golla ]
  * Translated using Weblate (Telugu)

 -- James Valleroy <jvalleroy@mailbox.org>  Mon, 23 Oct 2023 20:35:46 -0400

freedombox (23.18~bpo12+1) bookworm-backports; urgency=medium

  * Rebuild for bookworm-backports.

 -- James Valleroy <jvalleroy@mailbox.org>  Thu, 28 Sep 2023 19:21:50 -0400

freedombox (23.18) unstable; urgency=medium

  [ 109247019824 ]
  * Translated using Weblate (Bulgarian)
  * Translated using Weblate (Bulgarian)

  [ Brian Ó Donnell ]
  * middleware: Add new middleware to handle common errors like DB busy

  [ James Valleroy ]
  * middleware: tests: Add tests for common error middleware
  * locale: Update translations strings
  * doc: Fetch latest manual

  [ rsquared ]
  * ikiwiki: Disable discussion pages by default for new wiki/blog

  [ Sunil Mohan Adapa ]
  * wordpress: Use absolute path in service file
  * upgrades: Fix detecting apt over tor during upgrade
  * gitlab-ci: Perform backports tests on bookworm instead of bullseye
  * *: Fix all typing hint related errors
  * gitlab-ci: Make passing mypy checks mandatory
  * *: Utilize newer 3.10 syntax for type hints
  * *: Add some additional type annotations
  * pyproject: Add configuration for mypy to ignore some libraries

 -- James Valleroy <jvalleroy@mailbox.org>  Mon, 25 Sep 2023 20:47:20 -0400

freedombox (23.17~bpo12+1) bookworm-backports; urgency=medium

  * Rebuild for bookworm-backports.

 -- James Valleroy <jvalleroy@mailbox.org>  Fri, 15 Sep 2023 07:06:56 -0400

freedombox (23.17) unstable; urgency=medium

  [ gallegonovato ]
  * Translated using Weblate (Spanish)

  [ Burak Yavuz ]
  * Translated using Weblate (Turkish)

  [ Jiří Podhorecký ]
  * Translated using Weblate (Czech)

  [ Ihor Hordiichuk ]
  * Translated using Weblate (Ukrainian)

  [ ikmaak ]
  * Translated using Weblate (Dutch)

  [ bittin1ddc447d824349b2 ]
  * Translated using Weblate (Swedish)

 -- James Valleroy <jvalleroy@mailbox.org>  Mon, 11 Sep 2023 20:46:43 -0400

freedombox (23.16~bpo12+1) bookworm-backports; urgency=medium

  * Rebuild for bookworm-backports.

 -- James Valleroy <jvalleroy@mailbox.org>  Thu, 31 Aug 2023 06:50:08 -0400

freedombox (23.16) unstable; urgency=medium

  [ Petter Reinholdtsen ]
  * Translated using Weblate (Norwegian Bokmål)

  [ Jiří Podhorecký ]
  * Translated using Weblate (Czech)

  [ Joseph Nuthalapati ]
  * l10n: Fix error in Czech translation string

  [ Sunil Mohan Adapa ]
  * django: Remove use of X-XSS-Protection header
  * backups: Remove use of length_is template function
  * users, networks: Use the autofocus HTML attribute sparingly
  * sso: Use POST method for logout
  * sso: Switch to django-axes >= 5.0
  * networks, samba: tests: functional: Fix setting firewall zone
  * openvpn: Fix app not installing Debian testing
  * openvpn: Correctly set expiry of server/client certs to 10 years
  * openvpn: Minor refactoring in setting up easy-rsa
  * openvpn: Use config file instead of env vars for easy-rsa
  * openvpn: Ensure that re-running setup works as expected
  * openpvn: Renew server/client certificates

  [ Michael Breidenbach ]
  * Translated using Weblate (Swedish)

  [ James Valleroy ]
  * locale: Update translation strings
  * doc: Fetch latest manual

 -- James Valleroy <jvalleroy@mailbox.org>  Mon, 28 Aug 2023 20:47:10 -0400

freedombox (23.15~bpo12+1) bookworm-backports; urgency=medium

  * Rebuild for bookworm-backports.

 -- James Valleroy <jvalleroy@mailbox.org>  Fri, 18 Aug 2023 06:38:26 -0400

freedombox (23.15) unstable; urgency=medium

  [ ikmaak ]
  * Translated using Weblate (Dutch)

  [ Burak Yavuz ]
  * Translated using Weblate (Turkish)

  [ Ihor Hordiichuk ]
  * Translated using Weblate (Ukrainian)

  [ Ettore Atalan ]
  * Translated using Weblate (German)

  [ gallegonovato ]
  * Translated using Weblate (Spanish)

  [ James Valleroy ]
  * debian: Add Swedish translation for debconf (Closes: #1041735)
  * doc: Fetch latest manual

 -- James Valleroy <jvalleroy@mailbox.org>  Mon, 14 Aug 2023 21:08:16 -0400

freedombox (23.14~bpo12+1) bookworm-backports; urgency=medium

  * Rebuild for bookworm-backports.

 -- James Valleroy <jvalleroy@mailbox.org>  Thu, 03 Aug 2023 06:11:41 -0400

freedombox (23.14) unstable; urgency=medium

  [ James Valleroy ]
  * users: Add diagnostics check for nslcd config
  * users: Add diagnostic checks for nsswitch config
  * firewall: Add diagnostic for default zone
  * firewall: Add diagnostic check for backend
  * firewall: Add diagnostic check for passthroughs
  * torproxy: Add separate app for Tor Proxy
  * HACKING: Add instructions for container on Raspberry Pi
  * ci: Add mypy static type check
  * upgrades: Use codename= in apt preferences
  * upgrades: Use n= for unattended-upgrades origin pattern
  * container: Update for bookworm images
  * locale: Update translation strings
  * doc: Fetch latest manual

  [ ikmaak ]
  * Translated using Weblate (Dutch)

  [ Sunil Mohan Adapa ]
  * torproxy: Rename icon from tor to torproxy
  * torproxy: Remove unnecessary load tags in template file
  * torproxy: Add shortcut to home page for logged in users
  * tor: Minor refactor to remove code the check for need to restart
  * tor, torproxy: Update description for info on services provided
  * tor: tests: Make functional test check for running service
  * torproxy: Drop irrelavant 'ExitPolicy' configuration directive
  * kvstore: Optionally, don't throw exception when deleting key
  * tor, torproxy: Export settings from old to new app
  * bepasty: Don't enable app when setup is rerun
  * bind: Don't enable app when setup is rerun
  * deluge: Don't enable app when setup is rerun
  * ejabberd: Don't enable app when setup is rerun
  * gitweb: Don't enable app when setup is rerun
  * ikiwiki: Don't enable app when setup is rerun
  * infinoted: Don't enable app when setup is rerun
  * janus: Don't enable app when setup is rerun
  * jsxc: Don't enable app when setup is rerun
  * mediawiki: Don't enable app when setup is rerun
  * minetest: Don't enable app when setup is rerun
  * openvpn: Don't enable app when setup is rerun
  * performance: Don't enable app when setup is rerun
  * privoxy: Don't enable app when setup is rerun
  * quassel: Don't enable app when setup is rerun
  * radicale: Don't enable app when setup is rerun
  * rssbridge: Don't enable app when setup is rerun
  * shaarli: Don't enable app when setup is rerun
  * sharing: Don't enable app when setup is rerun
  * ttrss: Don't enable app when setup is rerun
  * wireguard: Don't enable app when setup is rerun
  * zoph: Don't enable app when setup is rerun
  * app: Implement advanced option to rerun app setup

  [ fliu ]
  * container: Add support for retrieving GPG keys using wget

 -- James Valleroy <jvalleroy@mailbox.org>  Mon, 31 Jul 2023 20:39:40 -0400

freedombox (23.13~bpo12+1) bookworm-backports; urgency=medium

  * Rebuild for bookworm-backports.

 -- James Valleroy <jvalleroy@mailbox.org>  Fri, 21 Jul 2023 09:56:10 -0400

freedombox (23.13) unstable; urgency=medium

  [ gallegonovato ]
  * Translated using Weblate (Spanish)

  [ Burak Yavuz ]
  * Translated using Weblate (Turkish)

  [ Ihor Hordiichuk ]
  * Translated using Weblate (Ukrainian)

  [ Ettore Atalan ]
  * Translated using Weblate (German)

  [ Joseph Nuthalapati ]
  * HACKING: Instructions for macOS on Apple Silicon
  * container: Add support for ARM64 containers

  [ James Valleroy ]
  * doc: Fetch latest manual

 -- James Valleroy <jvalleroy@mailbox.org>  Mon, 17 Jul 2023 22:02:21 -0400

freedombox (23.12~bpo12+1) bookworm-backports; urgency=medium

  * Rebuild for bookworm-backports.

 -- James Valleroy <jvalleroy@mailbox.org>  Tue, 11 Jul 2023 07:28:43 -0400

freedombox (23.12) unstable; urgency=medium

  [ gallegonovato ]
  * Translated using Weblate (Spanish)

  [ Burak Yavuz ]
  * Translated using Weblate (Turkish)

  [ Jiří Podhorecký ]
  * Translated using Weblate (Czech)
  * Translated using Weblate (Czech)

  [ Ihor Hordiichuk ]
  * Translated using Weblate (Ukrainian)

  [ Sunil Mohan Adapa ]
  * gitweb: Fix issue with service startup when gitweb is not enabled
  * packages: Purge packages on uninstall
  * searx: Fix typo in method name
  * samba: Remove additional configuration files on uninstall
  * mediawiki: Utilize purging of packages and don't remove explicitly
  * shaarli: Utilize purging of packages and don't remove explicitly
  * deluge: Utilize purging of packages and don't remove explicitly
  * uninstall: Remove experimental warning
  * roundcube: Clarify description for local mail only option
  * mediawiki: Increment version to run update.php automatically

  [ ikmaak ]
  * Translated using Weblate (Dutch)

  [ James Valleroy ]
  * locale: Update translation strings
  * doc: Fetch latest manual

 -- James Valleroy <jvalleroy@mailbox.org>  Mon, 19 Jun 2023 20:44:30 -0400

freedombox (23.11) experimental; urgency=medium

  [ James Valleroy ]
  * shadowsocksserver: Add separate app for Shadowsocks server
  * shadowsocksserver: Use shared manual page with Client
  * debian: Remove drop-in configs from version <23.11
  * locale: Update translation strings
  * doc: Fetch latest manual

  [ Sunil Mohan Adapa ]
  * *: Fix icons not present in the generated .deb
  * config: Add new component for managing drop-in /etc/ config files
  * debian/install: Add new place in /usr to keep drop-in config files
  * gitweb: Use drop-in config component for /etc files
  * deluge: Use drop-in config comonents for /etc files
  * email: Use drop-in config component for /etc files
  * i2p: Use drop-in config component for /etc files
  * ikiwiki: Use drop-in config component for /etc files
  * janus: Use drop-in config component for /etc files
  * letsencrypt: Use drop-in config component for /etc files
  * matrixsynapse: Use drop-in config component for /etc files
  * mediawiki: Use drop-in config component for /etc files
  * minidlna: Use drop-in config component for /etc files
  * networks: Use drop-in config component for /etc files
  * pagekite: Drop the config file for forcing use of Debian certs
  * privacy: Use drop-in config component for /etc files
  * radicale: Use drop-in config component for /etc files
  * roundcube: Use drop-in config component for /etc files
  * rssbridge: Use drop-in config component for /etc files
  * searx: Use drop-in config component for /etc files
  * security: Use drop-in config component for /etc files
  * sharing: Use drop-in config component for /etc files
  * ssh: Use drop-in config component for /etc files
  * sso: Use drop-in config component for /etc files
  * syncthing: Use drop-in config component for /etc files
  * transmission: Use drop-in config component for /etc files
  * ttrss: Use drop-in config component for /etc files
  * upgrades: Use drop-in config component for /etc files
  * users: Use drop-in config component for /etc files
  * wordpress: Use drop-in config component for /etc files
  * apache: Use drop-in config component for /etc files
  * bepasty: Use drop-in config component for /etc files
  * calibre: Use drop-in config component for /etc files
  * cockpit: Use drop-in config component for /etc files
  * ejabberd: Use drop-in config component for /etc files
  * apache: Fix failure during app update

 -- James Valleroy <jvalleroy@mailbox.org>  Mon, 05 Jun 2023 22:07:02 -0400

freedombox (23.10) experimental; urgency=medium

  [ gallegonovato ]
  * Translated using Weblate (Spanish)

  [ ikmaak ]
  * Translated using Weblate (Dutch)
  * Translated using Weblate (Dutch)

  [ Burak Yavuz ]
  * Translated using Weblate (Turkish)

  [ Ihor Hordiichuk ]
  * Translated using Weblate (Ukrainian)

  [ Sunil Mohan Adapa ]
  * *: Move modules-enabled files to /usr/share
  * doc/dev: Set language code explicitly in Sphinx configuration

  [ James Valleroy ]
  * gitweb: Disable gpg signing in tests

  [ Frederico Gomes ]
  * Translated using Weblate (Portuguese)
  * Translated using Weblate (Portuguese)

 -- James Valleroy <jvalleroy@mailbox.org>  Mon, 22 May 2023 21:14:24 -0400

freedombox (23.9) experimental; urgency=medium

  [ nbenedek ]
  * ttrss: Allow apps to use /tt-rss URL instead of separate one

  [ James Valleroy ]
  * debian: Update copyright years
  * debian: Follows policy v4.6.2
  * tor: Only diagnose relay ports if feature enabled
  * tor: Check if Hidden service is version 3
  * tor: Rename Hidden service to Onion service
  * help: Add information on obtaining source code
  * locale: Update translation strings
  * doc: Fetch latest manual

  [ Sunil Mohan Adapa ]
  * mediawiki: Make a utility method public
  * mediawiki: Make retrieving list of supported languages robust
  * mediawiki: Simplify retrieving the default language
  * ttrss: Update list of clients
  * ttrss: Don't show app in enabled list of apps if install fails
  * apache: Reload apache using component if config changes
  * transmission: Allow remote UIs to connect
  * transmission: Add Tremotesf to list of client apps
  * ttrss: Use the apache component to restart apache on config change
  * storage: Handle mount error properly
  * uninstall: Fix issue with uninstall of apps that have no backup
  * service: Remove reference to managed_services in a message
  * zoph: Don't fail at showing app view during uninstall
  * theme: Move icons to app folders
  * minidlna: Resize icon and export to PNG also
  * doc/dev: Update copyright year

  [ Nobuhiro Iwamatsu ]
  * Translated using Weblate (Japanese)

 -- James Valleroy <jvalleroy@mailbox.org>  Mon, 08 May 2023 20:39:20 -0400

freedombox (23.8) experimental; urgency=medium

  [ James Valleroy ]
  * Revert "locale: Update translation strings"
  * HACKING: Force pip to install packages to system environment
  * ci: Force pip install for functional tests
  * datetime: Use unique component ID for related daemon
  * upgrades: Check apt result during dist-upgrade
  * doc: Fetch latest manual

  [ Sunil Mohan Adapa ]
  * tests: Don't error during collection if selenium is not installed
  * tests: functional: Make install script work for Bullseye
  * datetime: Re-implement backup/restore for timezone
  * coturn: Prevent package removal when roundcube is uninstalled
  * tests: functional: Remove handling for custom enable/disable buttons
  * tests: functional: Update detecting page changes
  * gitweb: Simplify handling shortcut for front page
  * searx: Simplify handling shortcut for front page

  [ nbenedek ]
  * calibre: Remove libraries during uninstallation
  * mediawiki: Fix broken view on Bullseye due to language selection
  * bepasty: Completely uninstall app
  * coturn: Completely uninstall app
  * deluge: Completely uninstall app
  * gitweb: Completely uninstall app, remove repositories
  * ikiwiki: Completely uninstall app
  * matrixsynapse: Completely uninstall app
  * roundcube: Completely uninstall app
  * rssbridge: Completely uninstall app
  * searx: Completely uninstall app
  * shaarli: Completely uninstall app
  * shadowsocks: Completely uninstall app
  * sharing: Completely uninstall app
  * syncthing: Completely uninstall app
  * wordpress: Completely uninstall app
  * mediawiki: Completely uninstall app
  * syncthing: Remove unused pathlib import so job code-quality can pass
  * tor: Completely uninstall app
  * ttrss: Completely uninstall app
  * infinoted: Completely uninstall app
  * openvpn: Completely uninstall app
  * samba: Completely uninstall app

  [ 109247019824 ]
  * Translated using Weblate (Bulgarian)
  * Translated using Weblate (Bulgarian)
  * Translated using Weblate (Bulgarian)

  [ Coucouf ]
  * Translated using Weblate (French)

  [ Veiko Aasa ]
  * gitweb: Disable snapshot feature
  * gitweb: Make globally configured features overridable per-repository

  [ Ihor Hordiichuk ]
  * Translated using Weblate (Ukrainian)

 -- James Valleroy <jvalleroy@mailbox.org>  Mon, 24 Apr 2023 21:46:50 -0400

freedombox (23.7) experimental; urgency=medium

  [ 109247019824 ]
  * Translated using Weblate (Bulgarian)
  * Translated using Weblate (Bulgarian)

  [ Veiko Aasa ]
  * container: Force pip to install packages to system environment
  * tests: functional: Fix setting first ethernet connection as internal

  [ Sunil Mohan Adapa ]
  * container: Fix resizing disk image containing multiple partitions
  * container: Increase wait time to accommodate slower architectures
  * matrixsynapse: Add token based registration verification

  [ nbenedek ]
  * mediawiki: Allow setting site language code

  [ James Valleroy ]
  * locale: Update translation strings
  * doc: Fetch latest manual

 -- James Valleroy <jvalleroy@mailbox.org>  Mon, 27 Mar 2023 20:51:28 -0400

freedombox (23.6) unstable; urgency=medium

  [ Sunil Mohan Adapa ]
  * ci: Force pip to install packages to system environment
  * /etc/issue: Update message to reflect that all users can login
  * datetime: Use timedatectl to read current timezone

  [ nbenedek ]
  * samba: make sure shares are not accessible from the internet
  * ttrss: fix failing backup

  [ James Valleroy ]
  * locale: Update translation strings
  * doc: Fetch latest manual

 -- James Valleroy <jvalleroy@mailbox.org>  Mon, 13 Mar 2023 21:52:56 -0400

freedombox (23.5) unstable; urgency=medium

  [ Dietmar ]
  * Translated using Weblate (German)

  [ ikmaak ]
  * Translated using Weblate (German)
  * Translated using Weblate (Dutch)

  [ gallegonovato ]
  * Translated using Weblate (Spanish)

  [ Burak Yavuz ]
  * Translated using Weblate (Turkish)

  [ Ihor Hordiichuk ]
  * Translated using Weblate (Ukrainian)

  [ 109247019824 ]
  * Translated using Weblate (Bulgarian)

  [ James Valleroy ]
  * mediawiki: Fix app view error
  * locale: Update translation strings
  * doc: Fetch latest manual

  [ Jiří Podhorecký ]
  * Translated using Weblate (Czech)

  [ Besnik Bleta ]
  * Translated using Weblate (Albanian)

  [ Veiko Aasa ]
  * samba: tests: Fix enable share view test

  [ Michael Breidenbach ]
  * Translated using Weblate (Swedish)

 -- James Valleroy <jvalleroy@mailbox.org>  Mon, 27 Feb 2023 20:33:22 -0500

freedombox (23.4) unstable; urgency=medium

  [ James Valleroy ]
  * matrixsynapse: Add python3-psycopg2 to packages
  * searx: Add libjs-bootstrap to packages
  * ikiwiki: Re-run setup for each site after restore
  * matrixsynapse: Use yaml.safe_load
  * dynamicdns: Skip uninstall test
  * uninstall: Fix spelling in warning message
  * locale: Update translation strings
  * doc: Fetch latest manual

  [ nbenedek ]
  * email: Redirect to the app page if roundcube isn't installed

  [ Sunil Mohan Adapa ]
  * ejabberd: Fix making call connections when using TURN
  * snapshot: Fix issue with snapshot rollbacks
  * snapshot: Fix mounting /.snapshots subvolume and use automounting
  * config: Drop RuntimeMaxUse=5% for journal logging
  * templates: Show better title for 404 page
  * backups: Allow selecting a single app from URL when creating backup
  * app: Add backup and restore menu items to toolbar menu
  * vagrant: Mount source in /freedombox instead of /vagrant
  * vagrant: Switch to /freedombox before running service with alias
  * vagrant: Drop unnecessary script that deletes sqlite file
  * vagrant: Hide the vagrant-script directory
  * matrixsnapse: Minor refactor in getting/setting public registrations
  * matrixsynapse: Disable verification to fix public registrations
  * ejabberd: Add Monal and Siskin for iOS and remove ChatSecure

  [ Juan ]
  * Translated using Weblate (Spanish)

  [ 109247019824 ]
  * Translated using Weblate (Bulgarian)

 -- James Valleroy <jvalleroy@mailbox.org>  Mon, 13 Feb 2023 21:06:24 -0500

freedombox (23.3) unstable; urgency=medium

  [ 109247019824 ]
  * Translated using Weblate (Bulgarian)

  [ James Valleroy ]
  * tor: Remove workaround for old Augeas bug
  * upgrades: Add augeas lens for Deb822 apt sources
  * tor: Also use Aptsources822 augeas lens
  * firewalld: Allow upgrade to version 2*
  * locale: Update translation strings
  * doc: Fetch latest manual

  [ Sunil Mohan Adapa ]
  * config: Fix showing the value of the default home page
  * tests: functional: Fix submitting forms with notifications present
  * views: Use dedicated view when showing an app with operations
  * gitweb: tests: Skip tests using git when git is not installed
  * email: Revert workaround for error on finishing uninstall

 -- James Valleroy <jvalleroy@mailbox.org>  Mon, 30 Jan 2023 20:36:37 -0500

freedombox (23.2) unstable; urgency=medium

  [ Besnik Bleta ]
  * Translated using Weblate (Albanian)

  [ James Valleroy ]
  * upgrades: Stop quassel during dist upgrade
  * ssh: Add sudo to allowed groups
  * doc: Fetch latest manual

  [ Sunil Mohan Adapa ]
  * ssh: Update existing setups to add sudo group to allowed SSH groups

  [ 109247019824 ]
  * Translated using Weblate (Bulgarian)

 -- James Valleroy <jvalleroy@mailbox.org>  Mon, 16 Jan 2023 20:33:02 -0500

freedombox (23.1) unstable; urgency=medium

  [ gallegonovato ]
  * Translated using Weblate (Spanish)
  * Translated using Weblate (Galician)
  * Translated using Weblate (Spanish)

  [ James Valleroy ]
  * janus: Allow upgrade to 1.1
  * locale: Update translation strings
  * doc: Fetch latest manual

  [ Veiko Aasa ]
  * gitweb: Run git commands as a web user

  [ Sunil Mohan Adapa ]
  * operation: tests: Fix warning when test helpers start with 'Test'
  * package: Don't uninstall packages that are in use by other apps
  * email: Workaround an issue with error on finishing uninstall
  * zoph: Add explicit dependency on default-mysql-server

  [ nbenedek ]
  * tor: Add onion location to apache

 -- James Valleroy <jvalleroy@mailbox.org>  Tue, 03 Jan 2023 11:54:58 -0500

freedombox (22.27) unstable; urgency=medium

  [ ikmaak ]
  * Translated using Weblate (Dutch)

  [ Burak Yavuz ]
  * Translated using Weblate (Turkish)

  [ Eric ]
  * Translated using Weblate (Chinese (Simplified))

  [ Ihor Hordiichuk ]
  * Translated using Weblate (Ukrainian)

  [ 109247019824 ]
  * Translated using Weblate (Bulgarian)

  [ Johannes Keyser ]
  * Translated using Weblate (German)

  [ Jiří Podhorecký ]
  * Translated using Weblate (Czech)

  [ Joseph Nuthalapati ]
  * container: Drop free tag from image URLs
  * tests: functional: Set timeout to 3 hours

  [ Sunil Mohan Adapa ]
  * users: tests: Fix privileged tests
  * minidlna: Fix incorrect marking for firewall local protection
  * snapshot: Fix showing unsupported message on non-btrfs filesystems
  * d/control: Don't recommend libpam-tmpdir
  * package, email: Move conflicting package removal to framework
  * zoph, wordpress: Add conflicts on libpam-tmpdir

  [ James Valleroy ]
  * upgrades: dist-upgrade: Don't change apt security line
  * wordpress: Redirect Webfinger queries
  * locale: Update translation strings
  * doc: Fetch latest manual

 -- James Valleroy <jvalleroy@mailbox.org>  Mon, 19 Dec 2022 20:59:17 -0500

freedombox (22.26) unstable; urgency=medium

  [ Sunil Mohan Adapa ]
  * i2p: Remove donation URL that is no longer available
  * searx: Ensure that socket is only reachable by Apache and root
  * firewall: Create a mechanism for protecting local services
  * firewall: Introduce component for local service protection
  * calibre: Add protection to local service using firewall
  * deluge: Add protection to local service using firewall
  * transmission: Add protection to local service using firewall
  * syncthing: Add protection to local service using firewall
  * minidlna: Add protection to local service using firewall
  * i2p: Add protection to local service using firewall
  * email: Add protection to local service using firewall
  * ssh: Restrict logins to groups root, admin and freedombox-ssh
  * ssh: Add checkbox to remove login group restrictions
  * security: Remove restricted access setting and configuration

  [ James Valleroy ]
  * ejabberd: Enable mod_http_upload
  * locale: Update translation strings
  * doc: Fetch latest manual

 -- James Valleroy <jvalleroy@mailbox.org>  Mon, 05 Dec 2022 21:37:21 -0500

freedombox (22.25.1) unstable; urgency=medium

  * Re-upload to unstable.

 -- Sunil Mohan Adapa <sunil@medhas.org>  Fri, 02 Dec 2022 08:21:34 -0800

freedombox (22.25) unstable; urgency=medium

  [ nbenedek ]
  * email: dovecot: Add fail2ban jail

  [ Sunil Mohan Adapa ]
  * email: Fix creation of aliases for security@ and usenet@

  [ James Valleroy ]
  * doc: Fetch latest manual

 -- Sunil Mohan Adapa <sunil@medhas.org>  Mon, 28 Nov 2022 15:41:46 -0800

freedombox (22.24) unstable; urgency=medium

  [ Johannes Keyser ]
  * Translated using Weblate (German)

  [ Coucouf ]
  * Translated using Weblate (French)

  [ 109247019824 ]
  * Translated using Weblate (Bulgarian)

  [ James Valleroy ]
  * storage: Drop skip_recommends
  * minetest: Handle upgrade from 5.3.0 to 5.6.1
  * upgrades: Update list of holds during dist upgrade
  * locale: Update translation strings
  * doc: Fetch latest manual

  [ Sunil Mohan Adapa ]
  * debian/lintian-overrides: Fix mismatch patterns and new messages
  * upgrades: Add documentation link to upgrades service file

  [ Petter Reinholdtsen ]
  * Translated using Weblate (Norwegian Bokmål)

 -- James Valleroy <jvalleroy@mailbox.org>  Mon, 07 Nov 2022 20:57:48 -0500

freedombox (22.23) unstable; urgency=medium

  [ Michael Breidenbach ]
  * Translated using Weblate (Swedish)

  [ 109247019824 ]
  * Translated using Weblate (Bulgarian)
  * Translated using Weblate (Bulgarian)

  [ James Valleroy ]
  * upgrades: Allow FreedomBox vendor when adding backports
  * upgrades: Skip unattended-upgrade in dist-upgrade
  * locale: Update translation strings
  * doc: Fetch latest manual

  [ Benedek Nagy ]
  * Translated using Weblate (Hungarian)

  [ tunebes ]
  * storage: Handle file systems on non-physical devices

  [ Sunil Mohan Adapa ]
  * Translated using Weblate (Hungarian)
  * upgrades: Fix a minor flake8 pipeline failure
  * letsencrypt: Fix regression with comparing certificate

  [ nbenedek ]
  * rssbridge: add option to allow public access

 -- James Valleroy <jvalleroy@mailbox.org>  Mon, 24 Oct 2022 20:37:54 -0400

freedombox (22.22.1) unstable; urgency=medium

  [ Sunil Mohan Adapa ]
  * privacy: Remove unused import, fix pipeline

  [ James Valleroy ]
  * debian: tests: Fix PYTHONPATH
  * doc: Fetch latest manual

  [ ikmaak ]
  * Translated using Weblate (Dutch)

  [ Burak Yavuz ]
  * Translated using Weblate (Turkish)

  [ Eric ]
  * Translated using Weblate (Chinese (Simplified))

  [ Tymofii Lytvynenko ]
  * Translated using Weblate (Ukrainian)
  * Translated using Weblate (Ukrainian)

  [ 109247019824 ]
  * Translated using Weblate (Bulgarian)

  [ Jiří Podhorecký ]
  * Translated using Weblate (Czech)

 -- James Valleroy <jvalleroy@mailbox.org>  Sun, 16 Oct 2022 10:55:59 -0400

freedombox (22.22) unstable; urgency=medium

  [ Michael Breidenbach ]
  * Translated using Weblate (Swedish)

  [ Tymofii Lytvynenko ]
  * Translated using Weblate (Ukrainian)
  * Translated using Weblate (Ukrainian)
  * Translated using Weblate (Ukrainian)

  [ Jiří Podhorecký ]
  * Translated using Weblate (Czech)

  [ Sunil Mohan Adapa ]
  * templates: Update HTML meta tags for better description and app-name
  * doc: dev: Minor example code refactor
  * actions: Allow nested and top-level actions
  * actions: Use separate IPC for communicating results
  * actions: Implement getting raw output from the process
  * actions: Allow actions to be called by other users
  * config: Drop ability to set hostname on systems without systemd
  * dynamicdns: Check action script with flake8
  * tests: Add fixture to help in testing privileged actions
  * apache: Use privileged decorator for actions
  * bepasty: Use privileged decorator for actions
  * bind: Use privileged decorator for actions
  * calibre: Use privileged decorator for actions
  * config: Minor update to privileged method signature
  * config: Use privileged decorator for actions
  * config: Use privileged decorator for set-hostname action
  * config: Use privileged decorator for set domainname action
  * config: Minor refactor
  * coturn: Use privileged decorator for actions
  * datetime: Use privileged decorator for actions
  * deluge: Use privileged decorator for actions
  * dynamicdns: Use privileged decorator for actions
  * ejabberd: Use privileged decorator for actions
  * email: Use privileged decorator for actions
  * firewall: Use privileged decorator, drop showing running status
  * gitweb: Use privileged decorator for actions
  * help: Use privileged decorator for actions
  * i2p: Use privileged decorator for actions
  * ikiwiki: Use privileged decorator for actions
  * infinoted: Use privileged decorator for actions
  * letsencrypt: Use privileged decorator for actions
  * matrixsynapse: Use privileged decorator for actions
  * mediawiki: Use privileged decorator for actions
  * minetest: Use privileged decorator for actions
  * minidlna: Use privileged decorator for actions
  * minidlna: Use the exposed URL for diagnostic test
  * networks: Use privileged decorator for actions
  * openvpn: Use privileged decorator for actions
  * openvpn: Drop RSA to ECC migration code and two-step setup
  * pagekite: Use privileged decorator for actions
  * power: Use privileged decorator for actions
  * quassel: Use privileged decorator for actions
  * radicale: Use privileged decorator for actions
  * roundcube: Minor update to comment in privileged actions
  * searx: Use privileged decorator for actions
  * searx: Show status of public access irrespective of enabled state
  * security: Use privileged decorator for actions
  * shadowsocks: Use privileged decorator for actions
  * sharing: Use privileged decorator for actions
  * snapshot: Use privileged decorator for actions
  * ssh: Use privileged decorator for actions
  * sso: Use privileged decorator for actions
  * syncthing: Use privileged decorator for actions
  * tor: Use privileged decorator for actions
  * transmission: Minor update to privileged method signature
  * ttrss: Use privileged decorator for actions
  * upgrades: Use privileged decorator for actions
  * wireguard: Us privileged decorator for actions
  * wordpress: Use privileged decorator for actions
  * zoph: Use privileged decorator for actions
  * backups: Use privileged decorator for sshfs actions
  * samba: Use privileged decorator for actions
  * storage: Use privileged decorator for actions
  * users: Use privileged decorator for actions
  * *: Use privileged decorator for service actions
  * backups: Use privileged decorator for backup actions
  * *: Use privileged decorator for package actions
  * actions: Drop unused superuser_run and related methods
  * action_utils: Drop unused progress requests from apt-get
  * bind: Drop enabling DNSSEC (deprecated) as it is always enabled
  * config: Drop legacy migration of Apache homepage settings
  * action_utils: Drop support for non-systemd environments
  * apache: Fix logs still going into /var/log files
  * wordpress: Update fail2ban filter
  * fail2ban: Make fail2ban log to journald
  * privacy: Set vendor as FreedomBox for dpkg and popularity-contest

  [ Petter Reinholdtsen ]
  * Translated using Weblate (Norwegian Bokmål)

  [ Besnik Bleta ]
  * Translated using Weblate (Albanian)
  * Translated using Weblate (Albanian)

  [ nbenedek ]
  * matrix: Add fail2ban jail
  * privacy: Add new system app for popularity-contest

  [ Nikita Epifanov ]
  * Translated using Weblate (Russian)

  [ James Valleroy ]
  * locale: Update translation strings
  * doc: Fetch latest manual

 -- James Valleroy <jvalleroy@mailbox.org>  Mon, 10 Oct 2022 21:38:11 -0400

freedombox (22.21.1) unstable; urgency=medium

  [ Andrij Mizyk ]
  * Translated using Weblate (Ukrainian)
  * Translated using Weblate (Ukrainian)

  [ Sunil Mohan Adapa ]
  * notification: Don't fail when formatting message strings

  [ 109247019824 ]
  * Translated using Weblate (Bulgarian)

 -- James Valleroy <jvalleroy@mailbox.org>  Sat, 01 Oct 2022 10:07:08 -0400

freedombox (22.21) unstable; urgency=medium

  [ ikmaak ]
  * Translated using Weblate (Danish)
  * Translated using Weblate (German)
  * Translated using Weblate (Spanish)
  * Translated using Weblate (French)
  * Translated using Weblate (Italian)
  * Translated using Weblate (Norwegian Bokmål)
  * Translated using Weblate (Dutch)
  * Translated using Weblate (Portuguese)
  * Translated using Weblate (Swedish)
  * Translated using Weblate (Russian)
  * Translated using Weblate (Polish)
  * Translated using Weblate (Persian)
  * Translated using Weblate (Indonesian)
  * Translated using Weblate (Czech)
  * Translated using Weblate (Ukrainian)
  * Translated using Weblate (Hungarian)
  * Translated using Weblate (Lithuanian)
  * Translated using Weblate (Slovenian)
  * Translated using Weblate (Bulgarian)
  * Translated using Weblate (Greek)
  * Translated using Weblate (Serbian)
  * Translated using Weblate (Albanian)
  * Translated using Weblate (Latvian)

  [ Oğuz Ersen ]
  * Translated using Weblate (Turkish)

  [ Andrij Mizyk ]
  * Translated using Weblate (Ukrainian)
  * Translated using Weblate (Ukrainian)
  * Translated using Weblate (Ukrainian)

  [ 109247019824 ]
  * Translated using Weblate (Bulgarian)
  * Translated using Weblate (Bulgarian)

  [ Besnik Bleta ]
  * Translated using Weblate (Albanian)

  [ James Valleroy ]
  * janus: Enable systemd sandboxing
  * janus: Allow AF_UNIX and AF_NETLINK
  * locale: Update translation strings
  * doc: Fetch latest manual
  * setup.py: Move distutils import after setuptools import

  [ nbenedek ]
  * wordpress: disable readme.html, xmlrpc.php, wp-cron.php
  * wordpress: Add fail2ban filter and jail
  * mediawiki: Add powered by freedombox logo

  [ Sunil Mohan Adapa ]
  * wordpress: Reload apache after app update
  * d/install: mediawiki: Install the new powered by file

  [ Michael Breidenbach ]
  * Translated using Weblate (Swedish)

 -- James Valleroy <jvalleroy@mailbox.org>  Mon, 26 Sep 2022 20:47:48 -0400

freedombox (22.20) unstable; urgency=medium

  [ atilluF ]
  * Translated using Weblate (Italian)

  [ Burak Yavuz ]
  * Translated using Weblate (Turkish)

  [ Eric ]
  * Translated using Weblate (Chinese (Simplified))

  [ Jiří Podhorecký ]
  * Translated using Weblate (Czech)

  [ Veiko Aasa ]
  * tests: functional: Assert app is not installed after uninstallation
  * samba: Ignore mounted files when listing mounts
  * samba: Update client apps information

  [ Sunil Mohan Adapa ]
  * ejabberd: tests: functional: Ensure jsxc is installed
  * zoph: tests: functional: Simplify finding the form to submit
  * shaarli: tests: functional: Specify setup form submission button
  * ikiwiki: tests: functional: Find forms more accurately
  * gitweb: Use generic form template for create/edit repository
  * gitweb: tests: functional: Find forms more accurately
  * gitweb: Fix issue with page not refreshing during uninstall
  * calibre: tests: functional: Find forms more specifically
  * bepasty: Use generic form template for add password view
  * bepasty: tests: functional: Minor refactor for form submission
  * first_boot: tests: functional: Find form more specifically
  * sharing: tests: functional: Find forms more accurately
  * sso: tests: functional: Find forms more accurately
  * backups: Use generic form template for create and schedule views
  * backups: tests: functional: Find forms more accurately
  * templates: form: Specify a form class for use with functional tests
  * snapshot: tests: functional: Minor refactoring for form submission
  * wordpress: tests: functional: Find forms more specifically
  * users: tests: functional: Find forms more accurately
  * tests: functional: Force specifying form to submit more accurately
  * tests: functional: Wait for installation to complete fully

  [ James Valleroy ]
  * debian: Add Italian debconf translation (Closes: #1019157)
  * version: Compare Debian package version numbers
  * firewall: Allow upgrade from any version to 1.2.*
  * locale: Update translation strings
  * doc: Fetch latest manual

  [ Coucouf ]
  * Translated using Weblate (French)
  * Translated using Weblate (French)

  [ nbenedek ]
  * matrixsynapse: Allow matrix-synapse >= 1.65 to install successfully
  * d/maintscript: remove tahoe and mldonkey apache conf files

 -- James Valleroy <jvalleroy@mailbox.org>  Mon, 12 Sep 2022 21:07:14 -0400

freedombox (22.19) unstable; urgency=medium

  [ James Valleroy ]
  * debian: Update Spanish translation template (Closes: #1017452)
  * avahi: Don't disable after tests
  * ejabberd: Set hostname for test that relies on it
  * upgrades: Add button to test dist-upgrade in development mode
  * Translated using Weblate (French)
  * janus: Convert action to privileged
  * janus: Handle upgrades to 1.0.*
  * upgrades: Hold janus during dist-upgrade
  * locale: Update translation strings
  * doc: Fetch latest manual

  [ Joseph Nuthalapati ]
  * tests: Make functional.is_available check faster

  [ nautilusx ]
  * Translated using Weblate (German)

  [ Maxime Leroy ]
  * Translated using Weblate (French)

  [ Burak Yavuz ]
  * Translated using Weblate (Turkish)

  [ Eric ]
  * Translated using Weblate (Chinese (Simplified))

  [ Andrij Mizyk ]
  * Translated using Weblate (Ukrainian)

  [ 109247019824 ]
  * Translated using Weblate (Bulgarian)

  [ Fioddor Superconcentrado ]
  * Translated using Weblate (Spanish)

  [ Jiří Podhorecký ]
  * Translated using Weblate (Czech)

  [ nbenedek ]
  * ttrss: add donation url
  * d/control: Break ufw as we use firewalld

  [ Veiko Aasa ]
  * container: Display help message when no args are passed
  * container: Show default values in command help

  [ Hugel ]
  * Translated using Weblate (Chinese (Simplified))

  [ Sunil Mohan Adapa ]
  * operation: Factor out template code into a separate file
  * operation: Show operations on app page in addition to setup page
  * package: Implement low-level methods for uninstalling
  * forms: Implement form for uninstallation
  * setup: Drop check for already running operation
  * app: Add API to uninstall an app
  * package: Implement uninstall in Package component
  * setup: Implement operation to uninstall an app
  * views: Implement a view to uninstall an app
  * app: Add a menu item to trigger uninstallation
  * tests: functional: Add install/uninstall test for all apps
  * backups: Use AppView for the main app page
  * diagnostics: Use AppView for app page
  * names: Use AppView for app page
  * networks: Use AppView for app page
  * power: Use AppView for app page
  * security: Use AppView for app page
  * snapshot: Use AppView for app page
  * letsencrypt: Use AppView for app page
  * tor: Use AppView and Operation for app page
  * jsxc: Allow disabling the app

 -- James Valleroy <jvalleroy@mailbox.org>  Mon, 29 Aug 2022 22:33:54 -0400

freedombox (22.18) unstable; urgency=medium

  [ Maxime Leroy ]
  * Translated using Weblate (French)

  [ ikmaak ]
  * Translated using Weblate (Dutch)

  [ Burak Yavuz ]
  * Translated using Weblate (Turkish)

  [ Jiří Podhorecký ]
  * Translated using Weblate (Czech)
  * Translated using Weblate (Czech)

  [ 109247019824 ]
  * Translated using Weblate (Bulgarian)

  [ nautilusx ]
  * Translated using Weblate (German)

  [ Andrij Mizyk ]
  * Translated using Weblate (Ukrainian)

  [ James Valleroy ]
  * networks: Remove DNSSEC diagnostics
  * locale: Update translation strings
  * doc: Fetch latest manual

  [ Cosmin Humeniuc ]
  * container: Add IdentitiesOnly option to SSH

  [ Veiko Aasa ]
  * container: Ignore flake8 error 'line too long' in bash script text
  * storage: Fix enumerating partitions without mount points

  [ Sunil Mohan Adapa ]
  * coturn: Fix link to ejabberd in description
  * notification: Pass full context when rendering body template
  * package: Run installation operation using app_id instead of module
  * operation: Add module to manage threaded operations
  * *: Make setup method part of App class for all apps
  * *: Add setup method on all apps that don't have it
  * *: Make force upgrading part of app rather than a module
  * app: Drop optimization that skips setup process
  * setup: Fix issue with immediate refresh after installation
  * *: Drop module level app property
  * setup: Drop setup_helper and use the new Operation API
  * setup: Allow starting installation when package manager is busy
  * backups: tests: Mark need for Django database during API tests
  * matrixsynapse: Fix showing the status messages
  * ejabberd: Fix showing the status messages
  * ssh: tests: functional: Keep service enabled after tests
  * sharing: tests: functional: Fix a flaky test by waiting
  * sharing: Add installing and enable/disable like other apps
  * wireguard: Fix module.app usage that is no longer available
  * doc: dev: Document previously undocumented components

 -- James Valleroy <jvalleroy@mailbox.org>  Mon, 15 Aug 2022 20:54:46 -0400

freedombox (22.17) unstable; urgency=medium

  [ ikmaak ]
  * Translated using Weblate (German)
  * Translated using Weblate (Dutch)

  [ Burak Yavuz ]
  * Translated using Weblate (Turkish)

  [ Eric ]
  * Translated using Weblate (Chinese (Simplified))

  [ Maxime Leroy ]
  * Translated using Weblate (French)

  [ nbenedek ]
  * wordpress: Don't install php-ssh2

  [ James Valleroy ]
  * help: Add "How can I help?" section to Contribute page
  * locale: Update translation strings
  * doc: Fetch latest manual

  [ Sunil Mohan Adapa ]
  * help: Update test for contribute view
  * help: tests: Fix about page test by mocking version calls

 -- James Valleroy <jvalleroy@mailbox.org>  Mon, 01 Aug 2022 21:01:41 -0400

freedombox (22.16) unstable; urgency=medium

  [ Eric ]
  * Translated using Weblate (Chinese (Simplified))

  [ Andrij Mizyk ]
  * Translated using Weblate (Ukrainian)

  [ 109247019824 ]
  * Translated using Weblate (Bulgarian)
  * Translated using Weblate (Bulgarian)
  * Translated using Weblate (Bulgarian)
  * Translated using Weblate (Bulgarian)

  [ Maxime Leroy ]
  * Translated using Weblate (French)
  * Translated using Weblate (French)

  [ Nikita Epifanov ]
  * Translated using Weblate (Russian)
  * Translated using Weblate (Russian)

  [ Sunil Mohan Adapa ]
  * cockpit: Depend on apache and setup after it
  * privoxy: Use privileged decorator for actions
  * cockpit: Reconfigure to allow any origin
  * cockpit: Use decorator for privileged actions
  * rssbridge: Whitelist all bridges by default
  * rssbridge: Add functional tests
  * apache: Merge old configuration files into a better location
  * apache: Also configure to serve on /freedombox
  * apache: Redirect all logs to systemd journal
  * config: Add option to set logging mode: none/volatile/persistent
  * config: Set volatile logging by default
  * roundcube: Configure to log to journald
  * roundcube: Use privileged to simplify actions

  [ nbenedek ]
  * privoxy: Restrict to private IPs, prevent access over the internet
  * rssbridge: New app to generate RSS feeds for websites
  * roundcube: Add fail2ban jail

  [ Veiko Aasa ]
  * gitweb: Switch default branch name to main for new repositories

  [ James Valleroy ]
  * janus: Change short description to "Video Room"
  * rssbridge: Fix flake8 errors
  * debian: Update copyright year
  * debian: Follows policy version 4.6.1
  * locale: Update translation strings
  * doc: Fetch latest manual

 -- James Valleroy <jvalleroy@mailbox.org>  Mon, 18 Jul 2022 20:50:09 -0400

freedombox (22.15) unstable; urgency=medium

  [ nbenedek ]
  * mediawiki: Remove Buster specific code not needed in Bullseye
  * mediawiki: Remove wgLogo as it is not needed in Bullseye
  * mediawiki: Add regex validator to the domain field
  * users: create home directories for newly created users

  [ Nikita Epifanov ]
  * Translated using Weblate (Russian)

  [ 109247019824 ]
  * Translated using Weblate (Bulgarian)

  [ Joseph Nuthalapati ]
  * tests: functional: Simplify GitLabCI configuration
  * ci: Use compatible versions of Selenium and Splinter

  [ Artem ]
  * Translated using Weblate (Ukrainian)

  [ Guillermo Lopez Alejos ]
  * backups: Add options to keep sshfs shares responsive
  * backups: Unmount repositories before and after backup

  [ James Valleroy ]
  * upgrades: Re-add workaround for grub
  * upgrades: Hold packages one at a time
  * datetime: Fix typo from pylint fix
  * locale: Update translation strings
  * doc: Fetch latest manual

  [ Sunil Mohan Adapa ]
  * *: pylint: Explicitly specify encoding when open a file
  * *: pylint: Suppress unused argument warnings
  * *: pylint: Don't inherit from 'object'
  * *: pylint: Avoid calling super() with arguments
  * *: pylint: Drop unnecessary 'pass' statements
  * pyproject.toml: Ignore some refactoring messages with pylint
  * static: js: css: Make multiple select fields work with Django 4.0
  * views: Add a comment about change in Django 4.0

  [ Andrij Mizyk ]
  * Translated using Weblate (Ukrainian)

 -- James Valleroy <jvalleroy@mailbox.org>  Mon, 04 Jul 2022 21:30:09 -0400

freedombox (22.14.1) unstable; urgency=medium

  [ ikmaak ]
  * Translated using Weblate (German)
  * Translated using Weblate (Dutch)

  [ Burak Yavuz ]
  * Translated using Weblate (Turkish)

  [ Eric ]
  * Translated using Weblate (Chinese (Simplified))

  [ 109247019824 ]
  * Translated using Weblate (Bulgarian)

  [ Sunil Mohan Adapa ]
  * matrixsynapse: Allow new dependency to be installed from backports
  * mumble: Use privileged decorator for superuser actions
  * actions: Note that privileged actions can't output to stdout
  * mumble: Backup/restore the configuration file
  * mumble: Don't set the root channel name unless it is changed
  * mumble: tests: Add functional tests for setting the passwords

  [ Jiří Podhorecký ]
  * Translated using Weblate (Czech)

  [ James Valleroy ]
  * doc: Fetch latest manual

 -- James Valleroy <jvalleroy@mailbox.org>  Mon, 27 Jun 2022 07:13:07 -0400

freedombox (22.14) unstable; urgency=medium

  [ ikmaak ]
  * Translated using Weblate (German)
  * Translated using Weblate (Dutch)

  [ Burak Yavuz ]
  * Translated using Weblate (Turkish)

  [ Eric ]
  * Translated using Weblate (Chinese (Simplified))

  [ Jiří Podhorecký ]
  * Translated using Weblate (Czech)

  [ 109247019824 ]
  * Translated using Weblate (Bulgarian)
  * Translated using Weblate (Bulgarian)

  [ Nikita Epifanov ]
  * Translated using Weblate (Russian)

  [ Coucouf ]
  * Translated using Weblate (French)

  [ schiriki ]
  * Add char field to set a password that is required to join the server

  [ nbenedek ]
  * janus: improve description about coturn
  * mediawiki: Add option to change the site name

  [ Sunil Mohan Adapa ]
  * translation: Don't use session for storing lang pref in Django 4.0
  * users: Fix deleting user LDAP entry with Django 4.0
  * ejabberd: Make localhost disabled option in domain selection
  * actions: Add a decorator for marking superuser actions
  * doc: dev: Use and recommend new privileged actions
  * transmission: Simplify actions using the privileged decorator
  * ejabberd: Revert changes to always keep localhost (aa5b1cea126d37)

  [ James Valleroy ]
  * tests: Add a dummy parameter for middlewares
  * ejabberd: Automatically use coturn
  * ejabberd: Add multi-select form for domains
  * locale: Update translation strings
  * doc: Fetch latest manual

 -- James Valleroy <jvalleroy@mailbox.org>  Mon, 20 Jun 2022 20:52:22 -0400

freedombox (22.13) unstable; urgency=medium

  [ D āvis ]
  * Added translation using Weblate (Latvian)

  [ ikmaak ]
  * Translated using Weblate (German)
  * Translated using Weblate (Dutch)

  [ Burak Yavuz ]
  * Translated using Weblate (Turkish)

  [ Eric ]
  * Translated using Weblate (Chinese (Simplified))

  [ 109247019824 ]
  * Translated using Weblate (Bulgarian)
  * Translated using Weblate (Bulgarian)

  [ Benedek Nagy ]
  * transmission: Add redirects to avoid 409 conflict

  [ Joseph Nuthalapati ]
  * tests: functional: Integrate into Salsa CI
  * tests: functional: Add jobs for bullseye-backports

  [ Michael Breidenbach ]
  * Translated using Weblate (Swedish)

  [ Jiří Podhorecký ]
  * Translated using Weblate (Czech)

  [ Sunil Mohan Adapa ]
  * wordpress: Allow installing/updating plugins and themes
  * wordpress: tests: Fix writing title for new post in newer versions
  * email: Add description about ISP and domain limitations
  * email: Make app available for all users (even without advanced flag)

  [ Kolja Gorter ]
  * Add function to change root chanel name of mumble server

  [ Nikita Epifanov ]
  * Translated using Weblate (Russian)

  [ James Valleroy ]
  * wordpress: tests: Continue past language selection screen
  * janus: Add new app for lightweight WebRTC server
  * locale: Update translation strings
  * doc: Fetch latest manual

 -- James Valleroy <jvalleroy@mailbox.org>  Mon, 06 Jun 2022 21:59:34 -0400

freedombox (22.12) unstable; urgency=medium

  [ Benedek Nagy ]
  * mediawiki: Add stricter sandbox rules for jobrunner service
  * mediawiki: Serve hidden service over http for .onion domains
  * tt-rss: Fix description about user access
  * ssh, bind: Show 'Learn More...' links

  [ ikmaak ]
  * Translated using Weblate (German)
  * Translated using Weblate (Dutch)

  [ John Doe ]
  * Translated using Weblate (French)

  [ Burak Yavuz ]
  * Translated using Weblate (Turkish)

  [ Eric ]
  * Translated using Weblate (Chinese (Simplified))

  [ 109247019824 ]
  * Translated using Weblate (Bulgarian)

  [ Asle Næss ]
  * Translated using Weblate (Norwegian Bokmål)
  * Translated using Weblate (Norwegian Bokmål)

  [ Petter Reinholdtsen ]
  * Translated using Weblate (Norwegian Bokmål)

  [ Sunil Mohan Adapa ]
  * apache: Allow URL diagnostics to work with redirects
  * mediawiki: Fix URL diagnostics with redirects involved
  * frontpage: Reuse app header template for showing app description
  * frontpage: Allow showing links to manual pages
  * *: Show Learn More... links in frontpage with description
  * firewall: Show service name in port forwarding info table
  * tor: Show port forwarding information in consistent way

  [ Jiří Podhorecký ]
  * Translated using Weblate (Czech)

  [ James Valleroy ]
  * locale: Update translation strings
  * doc: Fetch latest manual

 -- James Valleroy <jvalleroy@mailbox.org>  Mon, 23 May 2022 20:48:11 -0400

freedombox (22.11) unstable; urgency=medium

  [ Veiko Aasa ]
  * samba: Fix functional tests when user is not logged in at start

  [ Nikita Epifanov ]
  * Translated using Weblate (Russian)

  [ Benedek Nagy ]
  * transmission: Improve description
  * mediawiki: Check if admin password is at least 10 characters long

  [ Petter Reinholdtsen ]
  * Translated using Weblate (Norwegian Bokmål)

  [ Joseph Nuthalapati ]
  * tests: functional: Get rid of dependency on xvfb
  * HACKING: Improve documentation on how to run tests

  [ Sunil Mohan Adapa ]
  * container: Show executed commands when setting up/running tests
  * email: Fix userdb lookups with LDAP
  * mediawiki: Handle password rejection from MediaWiki
  * matrixsynapse: Allow new dependencies to be installed from backports

  [ Andrij Mizyk ]
  * Translated using Weblate (Ukrainian)

  [ 109247019824 ]
  * Translated using Weblate (Bulgarian)
  * Translated using Weblate (Bulgarian)

  [ Coucouf ]
  * Translated using Weblate (French)

  [ ikmaak ]
  * Translated using Weblate (Danish)
  * Translated using Weblate (Polish)
  * Translated using Weblate (Ukrainian)
  * Translated using Weblate (Hungarian)

  [ James Valleroy ]
  * locale: Update translation strings
  * doc: Fetch latest manual

 -- James Valleroy <jvalleroy@mailbox.org>  Mon, 09 May 2022 22:36:05 -0400

freedombox (22.10) unstable; urgency=medium

  [ Nikita Epifanov ]
  * Translated using Weblate (Russian)

  [ Burak Yavuz ]
  * Translated using Weblate (Turkish)

  [ Luna Jernberg ]
  * Translated using Weblate (Swedish)

  [ Jiří Podhorecký ]
  * Translated using Weblate (Czech)

  [ 109247019824 ]
  * Translated using Weblate (Bulgarian)

  [ Giannis ]
  * Translated using Weblate (Greek)

  [ Benedek Nagy ]
  * sharing: put file path between quotation marks

  [ Sunil Mohan Adapa ]
  * sharing: Allow double quotes in path strings

  [ ikmaak ]
  * Translated using Weblate (German)
  * Translated using Weblate (Dutch)

  [ James Valleroy ]
  * doc: Fetch latest manual

 -- James Valleroy <jvalleroy@mailbox.org>  Mon, 25 Apr 2022 20:47:52 -0400

freedombox (22.9) unstable; urgency=medium

  [ abidin toumi ]
  * Added translation using Weblate (Arabic)
  * Translated using Weblate (Arabic)

  [ ikmaak ]
  * Translated using Weblate (German)
  * Translated using Weblate (Dutch)

  [ Oğuz Ersen ]
  * Translated using Weblate (Turkish)

  [ Jiří Podhorecký ]
  * Translated using Weblate (Czech)

  [ Benedek Nagy ]
  * Translated using Weblate (Hungarian)
  * plinth: Add forum to footer

  [ 109247019824 ]
  * Translated using Weblate (Bulgarian)

  [ Coucouf ]
  * Translated using Weblate (French)

  [ Paul Lettich ]
  * Translated using Weblate (German)

  [ James Valleroy ]
  * package: Add package expressions
  * package: Use package expressions in Packages component
  * package: Fail diagnostic when not able to resolve
  * minetest: Allow alternate name for 3d armor mod
  * package: Fix comment and type annotations
  * upgrades: Use python3-typing-extensions from bullseye-backports
  * upgrades: Split Explanation line
  * locale: Update translation strings
  * doc: Fetch latest manual

  [ Sunil Mohan Adapa ]
  * package: Update package expression API and fix regressions

  [ Aurélien Couderc ]
  * Fix description of the validation rule for calibre library names so it
    actually matches the pattern

 -- James Valleroy <jvalleroy@mailbox.org>  Mon, 11 Apr 2022 20:29:12 -0400

freedombox (22.8) unstable; urgency=medium

  [ Coucouf ]
  * Translated using Weblate (French)

  [ Павел Протасов ]
  * Translated using Weblate (Russian)

  [ Nikita Epifanov ]
  * Translated using Weblate (Russian)

  [ Benedek Nagy ]
  * ikiwiki: add packages that are necessary for apt-get install
  * calibre: explain correct name format for new library

  [ Ma Yong ]
  * Translated using Weblate (Chinese (Simplified))
  * Translated using Weblate (Chinese (Simplified))

  [ Eric ]
  * Translated using Weblate (Chinese (Simplified))

  [ James Valleroy ]
  * upgrades: Allow backports from src:freedombox
  * locale: Update translation strings
  * doc: Fetch latest manual

  [ Jim Gregory ]
  * network: Fix showing wifi connection

 -- James Valleroy <jvalleroy@mailbox.org>  Mon, 28 Mar 2022 20:30:00 -0400

freedombox (22.7) unstable; urgency=medium

  [ Nathaniel Ramos Alexander ]
  * Translated using Weblate (Spanish)

  [ Benedek Nagy ]
  * Translated using Weblate (Hungarian)

  [ ButterflyOfFire ]
  * Translated using Weblate (French)

  [ James Valleroy ]
  * doc: Fetch latest manual

 -- James Valleroy <jvalleroy@mailbox.org>  Mon, 14 Mar 2022 20:30:20 -0400

freedombox (22.6.1) unstable; urgency=medium

  [ Johannes Keyser ]
  * Translated using Weblate (German)

  [ ikmaak ]
  * Translated using Weblate (Dutch)
  * Translated using Weblate (Dutch)

  [ Burak Yavuz ]
  * Translated using Weblate (Turkish)

  [ Eric ]
  * Translated using Weblate (Chinese (Simplified))

  [ Jiří Podhorecký ]
  * Translated using Weblate (Czech)

  [ 109247019824 ]
  * Translated using Weblate (Bulgarian)

 -- James Valleroy <jvalleroy@mailbox.org>  Sun, 06 Mar 2022 06:25:27 -0500

freedombox (22.6) unstable; urgency=medium

  [ ikmaak ]
  * Translated using Weblate (German)
  * Translated using Weblate (Dutch)

  [ Burak Yavuz ]
  * Translated using Weblate (Turkish)

  [ Nikita Epifanov ]
  * Translated using Weblate (Russian)

  [ Eric ]
  * Translated using Weblate (Chinese (Simplified))

  [ Andrij Mizyk ]
  * Translated using Weblate (Ukrainian)

  [ Michael Breidenbach ]
  * Translated using Weblate (Swedish)

  [ Jiří Podhorecký ]
  * Translated using Weblate (Czech)

  [ Sripath Roy Koganti ]
  * Translated using Weblate (Telugu)

  [ Hemchand Pidikiti ]
  * Translated using Weblate (Telugu)

  [ Revolutioners ]
  * Translated using Weblate (Telugu)

  [ Anusha.chennamsetti ]
  * Translated using Weblate (Telugu)

  [ Rohith ]
  * Translated using Weblate (Telugu)

  [ B Rohit ]
  * Translated using Weblate (Telugu)

  [ Sk Abdulaziz ]
  * Translated using Weblate (Telugu)

  [ Prudhvi varma ]
  * Translated using Weblate (Telugu)

  [ Lavanya Duddukuri ]
  * Translated using Weblate (Telugu)

  [ Revathi Pathiwada ]
  * Translated using Weblate (Telugu)

  [ Rushi Puttigumpala ]
  * Translated using Weblate (Telugu)

  [ Kotagiri Hardik Sai ]
  * Translated using Weblate (Telugu)

  [ Andhavarapu vamsi ]
  * Translated using Weblate (Telugu)

  [ VANTIPALLI HARINI DEVI ]
  * Translated using Weblate (Telugu)

  [ Mupparthi Rema Sharanya ]
  * Translated using Weblate (Telugu)

  [ Nishmitha Undavalli ]
  * Translated using Weblate (Telugu)

  [ l. Mamatha sahithi ]
  * Translated using Weblate (Telugu)

  [ N SIRI HARSHITHA ]
  * Translated using Weblate (Telugu)

  [ Sainadh Pragada ]
  * Translated using Weblate (Telugu)

  [ Kesava Manikanta ]
  * Translated using Weblate (Telugu)

  [ Padilam Sairam ]
  * Translated using Weblate (Telugu)

  [ Benedek Nagy ]
  * minidlna: add iOS VLC client
  * samba: add iOS VLC client
  * Translated using Weblate (Hungarian)

  [ James Valleroy ]
  * Translated using Weblate (Telugu)
  * locale: Update translation strings
  * doc: Fetch latest manual

  [ 109247019824 ]
  * Translated using Weblate (Bulgarian)

  [ Sunil Mohan Adapa ]
  * email_server: List all listening ports of the daemons
  * email_server: Update donation URL to rspamd donation URL
  * email_server: Update short description
  * email_server: Add front page shortcut, update name and description
  * email: Rename app from email_server to email
  * email: Drop X-Robots-Tag on the auto-configuration URL
  * email: Backup/restore aliases and mailboxes
  * email: rspamd: Simplify installing configuration
  * email: Tweak client auto-configuration file
  * email: Drop unused Apache include freedombox-robots.conf
  * email: Simplify modifying headers proxied to rspamd web UI
  * email: Depend on and run redis server
  * email: Open firewall port for managesieve protocol
  * email: Narrowly match just rspamd's spam header
  * email: Add more special-use IMAP folders, set autoexpunge to 60days
  * email: Simplify setting milter configuration and running sievec
  * email: Drop special handling for reserved TLDs
  * email: Drop special handling for outbound filtering
  * email: Remove override for local addresses
  * email: Setup rspamd configuration to include FreedomBox config
  * email: Add basic functional tests
  * email: Add backup/restore component
  * email: Simplify setting up postfix
  * email: Drop unused diagnosis module
  * email: Minor indentation and docstring changes
  * email: Set an icon from Tango project
  * email: dkim: Implement setting up DKIM signing keys
  * email: dns: Show table for desired DNS entries
  * email: Enable as an advanced app
  * email: aliases: Drop ability to enable/disable aliases
  * email: Add shortcut for non-admin users to manage their aliases
  * email: Drop mentions of clamav as it is too memory intensive
  * email: Rename audit module to privileged
  * email: Drop use of mutex for postfix configuration operations
  * email: Simplify and rename postfix configuration module
  * email: Drop unused utility method for logging
  * email: Name module ldap to postfix
  * email: Drop postfix and dovecot LDAP packages
  * email: Drop atomic writing to a file
  * email: Update module docstrings
  * email: Use the term 'setup' rather than 'repair' for consistency
  * email: Don't start disabled daemons when setup is re-run
  * email: Implement adding common aliases for first admin user
  * email: Add various documentation links for future readability
  * email: postfix: Fix priority for authentication directives
  * email: aliases: Minor refactoring to form validation
  * email: clients: Make Thunderbird URLs language independent
  * email: Allow re-running setup
  * email: postfix: use inline map for TLS SNI maps
  * email: rspamd: Log to journald via syslog
  * email: Revert to LDAP auth as pam does not allow non-admin users
  * email: Fix issue with certs not being available
  * dynamicdns: Fix adding null domain into configuration

 -- James Valleroy <jvalleroy@mailbox.org>  Wed, 02 Mar 2022 08:44:45 -0500

freedombox (22.5) unstable; urgency=medium

  [ ikmaak ]
  * Translated using Weblate (German)
  * Translated using Weblate (Dutch)

  [ Burak Yavuz ]
  * Translated using Weblate (Turkish)

  [ Eric ]
  * Translated using Weblate (Chinese (Simplified))

  [ Joseph Nuthalapati ]
  * tests: functional: Add plugin for HTML reports

  [ Besnik Bleta ]
  * Translated using Weblate (Albanian)
  * Translated using Weblate (Albanian)
  * Translated using Weblate (Albanian)

  [ Jaime Marquínez Ferrándiz ]
  * Translated using Weblate (Spanish)

  [ Michael Breidenbach ]
  * Translated using Weblate (Swedish)

  [ Nikita Epifanov ]
  * Translated using Weblate (Russian)

  [ Jiří Podhorecký ]
  * Translated using Weblate (Czech)

  [ Andrij Mizyk ]
  * Translated using Weblate (Ukrainian)

  [ Benedek Nagy ]
  * Translated using Weblate (Hungarian)
  * Translated using Weblate (Hungarian)
  * tt-rss: Restrict access to `feed-reader` group in "/tt-rss-app"

  [ James Valleroy ]
  * dynamicdns: Replace ez-ipupdate
  * locale: Update translation strings
  * doc: Fetch latest manual

  [ Sunil Mohan Adapa ]
  * dynamicdns: Drop about page and merge into description
  * dynamicdns: Drop tabs and use single page
  * dynamicdns: Drop NAT detection as it is no longer used
  * app: Add component to store enabled state of an app in kvstore
  * backups: Implement backup/restore of key/value settings
  * dynamicdns: Rewrite configuration handling and update using URL
  * users: Fix typo in description
  * minetest: Reduce the number of configuration update messages

  [ 109247019824 ]
  * Translated using Weblate (Bulgarian)
  * Translated using Weblate (Bulgarian)

 -- James Valleroy <jvalleroy@mailbox.org>  Mon, 14 Feb 2022 20:41:06 -0500

freedombox (22.4) unstable; urgency=medium

  [ ikmaak ]
  * Translated using Weblate (German)
  * Translated using Weblate (Dutch)

  [ Benedek Nagy ]
  * shaarli: Add android app to description
  * apache: Don't redirect to HTTPS for .onion domains
  * matrixsynapse: Add FluffyChat to client list
  * power: Add a link to power app in the system menu
  * Translated using Weblate (Hungarian)

  [ Sunil Mohan Adapa ]
  * mldonkey: Drop app not available in Debian Bullseye and Bookworm
  * tests: functional: Implement a workaround for issue with screenshots
  * wordpress: tests: functional: Add missing marks on tests
  * tests: functional: Set default screenshots dir as ./screenshots
  * doc: Fail when downloading images from Debian wiki fails
  * cockpit: Explicitly redirect to HTTPS as needed for WebSockets
  * apache: Don't set HSTS for .onion domain
  * wireguard: tests: Add functional tests
  * snapshots: Clarify that snapshots are take during updates too
  * coturn: Use wildcard listening address to fix startup issues
  * sso, users: Redirect to home page after logout
  * users: Clarify help message for authorization password
  * HACKING: Stop using setup.py as a way to run tests
  * email_server: Drop some unused code
  * roundcube: Add setting for local connection only
  * email_server: Drop showing diagnostics/repair and roundcube config

  [ James Valleroy ]
  * .gitignore: Add screenshots/
  * shaarli: Add backup component
  * shaarli: Add functional test
  * shaarli: Test adding a bookmark
  * locale: Update translation strings
  * doc: Fetch latest manual

  [ Coucouf ]
  * Translated using Weblate (French)

  [ 109247019824 ]
  * Translated using Weblate (Bulgarian)

  [ Michael Breidenbach ]
  * Translated using Weblate (Swedish)

  [ Nikita Epifanov ]
  * Translated using Weblate (Russian)

  [ Andrij Mizyk ]
  * Translated using Weblate (Ukrainian)

 -- James Valleroy <jvalleroy@mailbox.org>  Mon, 31 Jan 2022 20:04:57 -0500

freedombox (22.3) unstable; urgency=medium

  [ nautilusx ]
  * Translated using Weblate (German)

  [ ikmaak ]
  * Translated using Weblate (Dutch)

  [ Burak Yavuz ]
  * Translated using Weblate (Turkish)

  [ Eric ]
  * Translated using Weblate (Chinese (Simplified))

  [ Benedek Nagy ]
  * tt-rss: Allow published articles to be publicly available
  * Translated using Weblate (Hungarian)

  [ Jiří Podhorecký ]
  * Translated using Weblate (Czech)

  [ Sunil Mohan Adapa ]
  * container: Avoid a warning that interactive mode is intended
  * sso: Add missing captcha/rate limiting on SSO login
  * sso: Adjust URL to CAPTCHA page needed by Django security fix
  * upgrades: Allow matrix's new dependency to be installed
  * tests: functional: Fix setting domain name with active notifications
  * help: tests: Fix functional test to check for status logs

  [ James Valleroy ]
  * doc: Fetch latest manual

 -- James Valleroy <jvalleroy@mailbox.org>  Mon, 17 Jan 2022 20:17:22 -0500

freedombox (22.2) unstable; urgency=medium

  [ Dietmar ]
  * Translated using Weblate (German)
  * Translated using Weblate (Italian)

  [ ikmaak ]
  * Translated using Weblate (Dutch)

  [ Burak Yavuz ]
  * Translated using Weblate (Turkish)

  [ Eric ]
  * Translated using Weblate (Chinese (Simplified))

  [ Benedek Nagy ]
  * Translated using Weblate (Hungarian)
  * Translated using Weblate (Hungarian)
  * wireguard: Fix spelling
  * transmission: Fix capitalization
  * openvpn: Add link to IOS app
  * mumble: Change description to include iOS client app
  * radicale: Update Thunderbird URLs
  * i2p: Fix grammar in description
  * backups: Correct spelling of encryption protocols
  * networks: Fix reference to an option

  [ Jiří Podhorecký ]
  * Translated using Weblate (Czech)

  [ Johannes Keyser ]
  * Translated using Weblate (German)

  [ Michael Breidenbach ]
  * Translated using Weblate (Swedish)

  [ Sunil Mohan Adapa ]
  * help: Fix failing setup when manual directory is not available
  * debian, setup.py: Add dependency on python3-tomli
  * ikiwiki: Initialize shortcuts during post-init setup

  [ James Valleroy ]
  * locale: Update translation strings

 -- James Valleroy <jvalleroy@mailbox.org>  Tue, 11 Jan 2022 20:09:59 -0500

freedombox (22.1) unstable; urgency=medium

  [ ikmaak ]
  * Translated using Weblate (Dutch)
  * Translated using Weblate (Dutch)

  [ Benedek Nagy ]
  * Translated using Weblate (Hungarian)

  [ pesder ]
  * Translated using Weblate (Chinese (Traditional))

  [ James Valleroy ]
  * Translated using Weblate (Hungarian)
  * Translated using Weblate (Hungarian)
  * backups: Capitalize 'SSH' in template
  * config, upgrades: Specify submit button for tests
  * locale: Update translation strings
  * doc: Fetch latest manual

  [ Sunil Mohan Adapa ]
  * upgrades: Relabel from 'Update' to 'Software Update'
  * datetime: Explicitly list systemd-timesyncd as a dependency
  * storage: Skip tests if not enough disk space is available
  * package: Add diagnostic to check if a package is the latest version

  [ Petter Reinholdtsen ]
  * Translated using Weblate (Norwegian Bokmål)

  [ Michael Breidenbach ]
  * Translated using Weblate (Swedish)

  [ Jiří Podhorecký ]
  * Translated using Weblate (Czech)

  [ Fioddor Superconcentrado ]
  * Translated using Weblate (Spanish)

 -- James Valleroy <jvalleroy@mailbox.org>  Mon, 03 Jan 2022 19:51:35 -0500

freedombox (21.16) unstable; urgency=medium

  [ Burak Yavuz ]
  * Translated using Weblate (Turkish)

  [ Johannes Keyser ]
  * Translated using Weblate (German)

  [ Joseph Nuthalapati ]
  * tests: Fix app name in pytest.skip statement
  * cockpit: Make 'name' optional in Signal handlers
  * ejabberd: Make name option in Signal handlers
  * tests: functional: Skip MLDonkey app
  * monkeysphere: Drop app as it is not being used
  * diaspora: Drop app that was never finished.
  * tahoe-lafs: Drop app as it is not being used

  [ Sunil Mohan Adapa ]
  * roundcube: Allow upgrades using configuration file prompts
  * letsencrypt: Handle cert setup when an app wants all domains
  * email_server: Include postfix package in packages list
  * email_server: Fix issue with handling domain removal
  * email_server: Re-implement TLS configuration
  * email_server: Adjust TLS configuration parameters
  * email_server: Rename dovecot TLS configuration file for consistency
  * datetime: Fix checking when timesyncd will run on a system

  [ Coucouf ]
  * Translated using Weblate (French)

  [ Eric ]
  * Translated using Weblate (Chinese (Simplified))
  * Translated using Weblate (Chinese (Simplified))

  [ Jiří Podhorecký ]
  * Translated using Weblate (Czech)
  * Translated using Weblate (Czech)

  [ pesder ]
  * Translated using Weblate (Chinese (Traditional))
  * Translated using Weblate (Chinese (Traditional))

  [ Michael Breidenbach ]
  * Translated using Weblate (Swedish)

  [ James Valleroy ]
  * upgrades: Refactor dist upgrade process
  * upgrades: Cleanup dist upgrade steps specific to bullseye release
  * upgrades: Add type annotations to action
  * pyproject: Add domain marker
  * locale: Update translation strings
  * doc: Fetch latest manual

 -- James Valleroy <jvalleroy@mailbox.org>  Mon, 20 Dec 2021 20:58:00 -0500

freedombox (21.15) unstable; urgency=medium

  [ trendspotter ]
  * Translated using Weblate (Czech)

  [ James Valleroy ]
  * shaarli: Enable app
  * tests: Add 'domain' mark for apps that add/remove domains
  * locale: Update translation strings
  * doc: Fetch latest manual

  [ Petter Reinholdtsen ]
  * Translated using Weblate (Norwegian Bokmål)

  [ Sunil Mohan Adapa ]
  * dynamicdns: Update URLs to the new dynamic DNS server
  * firewall: Allow configuration upgrade to version 1.0.x
  * *: Drop unused manual_page at module level
  * app: Introduce API to setup an app
  * package: Add parameter to specify skipping package recommendations
  * package: Implement installing packages in the component
  * actions: Get list of packages from Packages components
  * security: Get the list of packages from Packages component
  * *: Drop use of managed_packages and rely on Packages component
  * doc/dev: Update documentation to not refer to managed_packages
  * actions/service: Drop unused list action
  * bind: Drop alias handling unnecessary in >= Bullseye
  * security: Drop use of managed_services in security report
  * daemon: Add new component to hold information about related daemons
  * actions/service: Drop use of managed_services for Daemon component
  * *: Drop use of managed_services, rely on Daemon component
  * doc/dev: Remove mention of managed_services
  * actions/letsencrypt: Drop use of managed_paths and use LE component
  * *: Drop use of unnecessary managed_paths
  * doc/dev: Drop discussion on managed_paths
  * package: Introduce component API for package conflicts
  * *: Drop module level package_conflicts and use component API
  * packages: Move checking for unavailable packages to component
  * app: Introduce API for managing setup state of the app
  * doc/dev: Remove outdated reference to init() at module level
  * *: Use the App's state management API
  * setup: Drop unused API for app's state management
  * *: Drop use of module level is_essential flag
  * *: Drop use of module level version
  * middleware, views: Reduce use of setup_helper
  * web_server: Drop use of loaded_modules and use App.list
  * first_boot: Drop use of loaded_modules and use App.list
  * security: Drop use of loaded_modules and use App.list
  * main: List apps instead of modules
  * setup: Run setup on apps instead of modules
  * setup: List dependencies for apps instead of modules
  * setup: Use apps instead of modules to determine running first setup
  * setup: Work on apps instead of modules for force upgrade
  * module_loader, app: Move app init to app module
  * *: Drop module level depends declaration
  * doc/dev: Drop reference to module level depends declaration
  * forms: Fix regression with TLS domain form in quassel and tt-rss
  * email_server: Simplify domain configuration form
  * email_server: Merge domain configuration with app view
  * letsencrypt: On domain removal, don't revoke certificate, keep it

  [ Johannes Keyser ]
  * Translated using Weblate (German)

 -- James Valleroy <jvalleroy@mailbox.org>  Mon, 06 Dec 2021 18:51:28 -0500

freedombox (21.14.1) unstable; urgency=high

  [ Sunil Mohan Adapa ]
  * config: Add packages component to a re-add zram-tools dependency

 -- James Valleroy <jvalleroy@mailbox.org>  Wed, 24 Nov 2021 10:36:25 -0500

freedombox (21.14) unstable; urgency=high

  [ Burak Yavuz ]
  * Translated using Weblate (Turkish)

  [ Michael Breidenbach ]
  * Translated using Weblate (Swedish)

  [ Sunil Mohan Adapa ]
  * app: Introduce separate method for post initialization operations
  * module_loader: Split app initialization into separate steps
  * avahi: Split app initialization
  * backups: Split app initialization
  * cockpit: Split app initialization
  * diagnostics: Split app initialization
  * dynamicdns: Split app initialization
  * email_server: Don't get domain name during initialization
  * config: Split app configuration
  * letencrypt: Split app initialization
  * names: Split app initialization
  * pagekite: Split app initialization
  * storage: Split app initialization
  * tor: Split app initialziation
  * upgrades: Split app initialziation
  * ejabberd: Split app initialziation
  * gitweb: Split app initialization
  * frontpage: Avoid URL reverse during Shortcut component construction
  * menu: Avoid reversing URL during Menu component construction
  * main: Drop initializing Django when listing dependencies (Closes: #999484)

  [ Andrij Mizyk ]
  * Translated using Weblate (Ukrainian)

  [ Joseph Nuthalapati ]
  * names: Create a generic TLS domain selection form
  * tt-rss: Allow selection of a domain name

  [ James Valleroy ]
  * debian: Fail build if no module dependencies found
  * datetime: Avoid error when systemctl is not available
  * locale: Update translation strings
  * doc: Fetch latest manual

 -- James Valleroy <jvalleroy@mailbox.org>  Mon, 22 Nov 2021 18:45:33 -0500

freedombox (21.13) unstable; urgency=medium

  [ Burak Yavuz ]
  * Translated using Weblate (Turkish)

  [ Andrij Mizyk ]
  * Translated using Weblate (Ukrainian)

  [ Michael Breidenbach ]
  * Translated using Weblate (Swedish)
  * Translated using Weblate (Swedish)

  [ Joseph Nuthalapati ]
  * utils: Fix ruamel.yaml deprecation warnings
  * components: Introduce new component - Packages
  * setup: Use packages from Packages component
  * components: Add docstrings & tutorial for Packages

  [ Sunil Mohan Adapa ]
  * email_server: Refactor the home directory page
  * email_server: Add button for setting up home directory
  * email_server: Turn home view into a simple page rather than a tab
  * email_server: Add button for managing aliases
  * email_server: Remove aliases view from tabs list
  * email_server: Add heading for manage aliases page
  * email_server: Reduce the size of headings for aliases/homedir pages
  * email_server: aliases: Add method for checking of an alias is taken
  * email_server: aliases: Using Django forms instead of custom forms
  * email_server: aliases: Drop validation already done by form
  * email_server: aliases: Move sanitizing to form
  * email_server: aliases: Drop unnecessary sanitizing
  * email_server: aliases: Drop unused sanitizing method
  * email_server: aliases: Drop unused regex
  * email_server: yapf formatting
  * email_server: aliases: Drop hash DB and use sqlite3 directly
  * email_server: aliases: Minor refactoring
  * email_server: aliases: Minor refactoring to DB schema
  * email_server: aliases: Minor refactor to list view
  * email_server: aliases: Fix showing empty alias list message
  * email_server: aliases: Refactor for simpler organization
  * email_server: tls: Drop unimplemented TLS forms/view
  * email_server: rspamd: Turn spam management link to a button
  * email_server: domains: Add button for domain management form
  * email_server: Remove tabs from the interface
  * email_server: homedir: Fix styling to not show everything as header
  * email_server: Minor refactor of license statement in templates
  * email_server: domains: Use Django forms and views
  * email_server: domains: Add validation to form
  * email_server: action: Refactor for simplicity
  * email_server: yapf formatting
  * log, email_server: Don't use syslog instead of journald
  * email_server: action: Add argument type checking for extra safety
  * email_server: Don't use user IDs when performing lookups
  * email_server: Lookup LDAP local recipients via PAM
  * email_server: dovecot: Authenticate using PAM instead of LDAP
  * email_server: dovecot: Don't deliver mail to home directory
  * email_server: Setup /var/mail, drop home setup view
  * email_server: Use rollback journal for aliases sqlite DB
  * security: Properly handle sandbox analysis of timer units

  [ Johannes Keyser ]
  * Translated using Weblate (German)

  [ James Valleroy ]
  * tests: Use background fixture for each test
  * bepasty: Use BaseAppTests for functional tests
  * bind: Use BaseAppTests for functional tests
  * calibre: Use BaseAppTests for functional tests
  * deluge: Use BaseAppTests for functional tests
  * ejabberd: Use BaseAppTests for functional tests
  * gitweb: Use BaseAppTests for functional tests
  * ikiwiki: Use BaseAppTests for functional tests
  * mediawiki: Use BaseAppTests for functional tests
  * mldonkey: Use BaseAppTests for functional tests
  * openvpn: Use BaseAppTests for functional tests
  * pagekite: Use BaseAppTests for functional tests
  * radicale: Use BaseAppTests for functional tests
  * samba: Use BaseAppTests for functional tests
  * shadowsocks, syncthing: Use BaseAppTests for functional tests
  * transmission: Use BaseAppTests for functional tests
  * tahoe: Use BaseAppTests for functional tests
  * tor: Use BaseAppTests for functional tests
  * tests: functional: Add diagnostics delay parameter
  * avahi: Use systemd sandboxing
  * samba: Use systemd sandboxing for smbd/nmbd
  * debian: Add python3-openssl to autopkgtest depends
  * locale: Update translation strings
  * doc: Fetch latest manual

 -- James Valleroy <jvalleroy@mailbox.org>  Mon, 08 Nov 2021 21:34:27 -0500

freedombox (21.12) unstable; urgency=medium

  [ Burak Yavuz ]
  * Translated using Weblate (Turkish)

  [ Andrij Mizyk ]
  * Translated using Weblate (Ukrainian)

  [ nautilusx ]
  * Translated using Weblate (German)
  * Translated using Weblate (German)

  [ Sunil Mohan Adapa ]
  * middleware: Don't show setup view to non-admin users
  * email_server: yapf formatting
  * email_server: Add a name for aliases view
  * email_server: Add heading for manage aliases page
  * email_server: Don't let the My Mail page to blank page
  * email_server: clients: Launch roundcube directly instead of app page
  * email_server: Move roundcube link from My Mail to description
  * storage: tests: Refactor disk tests for readability
  * storage: Pass optional mount point to partition expansion
  * storage: tests: Fix tests for expanding disk partitions
  * storage: tests: Convert class based tests to simple tests

  [ James Valleroy ]
  * tests: Add BaseAppTests class for common functional tests
  * tests: Add run diagnostics test to BaseAppTests
  * infinoted: Use BaseAppTests for functional tests
  * mumble: Use BaseAppTests for functional tests
  * roundcube: Use BaseAppTests for functional tests
  * avahi: Use BaseAppTests for functional tests
  * cockpit: Use BaseAppTests for functional tests
  * coturn: Use BaseAppTests for functional tests
  * i2p: Use BaseAppTests for functional tests
  * matrixsynapse: Use BaseAppTests for functional tests
  * minetest: Use BaseAppTests for functional tests
  * minidlna: Use BaseAppTests for functional tests
  * performance: Add backup support (no data)
  * performance: Use BaseAppTests for functional tests
  * privoxy: Use BaseAppTests for functional tests
  * quassel: Use BaseAppTests for functional tests
  * ssh: Use BaseAppTests for functional tests
  * zoph: Use BaseAppTests for functional tests
  * locale: Update translation strings
  * doc: Fetch latest manual

  [ 109247019824 ]
  * Translated using Weblate (Bulgarian)

  [ Coucouf ]
  * Translated using Weblate (French)

  [ trendspotter ]
  * Translated using Weblate (Czech)

 -- James Valleroy <jvalleroy@mailbox.org>  Mon, 25 Oct 2021 19:19:33 -0400

freedombox (21.11) unstable; urgency=medium

  [ Fioddor Superconcentrado ]
  * test: help: Add help view tests
  * test: Add tests for action utilities
  * tests: Improve handling of tests skipped by default
  * package: Add functions for removing packages
  * setup: Show and remove conflicts before installation
  * email: Manage known installation conflicts

  [ 109247019824 ]
  * Translated using Weblate (Bulgarian)

  [ Andrij Mizyk ]
  * Translated using Weblate (Ukrainian)

  [ James Valleroy ]
  * openvpn: Convert functional tests to non-BDD python format
  * pagekite: Convert functional tests to non-BDD python format
  * privoxy: Convert functional tests to non-BDD python format
  * tests: Add backups mark for openvpn, pagekite, privoxy
  * quassel: Convert functional tests to non-BDD python format
  * radicale: Convert functional tests to non-BDD python format
  * roundcube: Convert functional tests to non-BDD python format
  * searx: Convert functional tests to non-BDD python format
  * security: Convert functional tests to non-BDD python format
  * shadowsocks: Convert functional tests to non-BDD python format
  * sharing: Convert functional tests to non-BDD python format
  * snapshot: Convert functional tests to non-BDD python format
  * ssh: Convert functional tests to non-BDD python format
  * sso: Convert functional tests to non-BDD python format
  * storage: Convert functional tests to non-BDD python format
  * syncthing: Convert functional tests to non-BDD python format
  * tahoe: Convert functional tests to non-BDD python format
  * tor: Convert functional tests to non-BDD python format
  * transmission: Convert functional tests to non-BDD python format
  * ttrss: Convert functional tests to non-BDD python format
  * upgrades: Convert functional tests to non-BDD python format
  * zoph: Convert functional tests to non-BDD python format
  * users: Convert functional tests to non-BDD python format
  * tests: Add some missed marks for functional tests
  * tests: Drop step definitions
  * conftest: Skip functional tests if splinter not importable
  * locale: Update translation strings
  * doc: Fetch latest manual

  [ Sunil Mohan Adapa ]
  * d/control: Allow building with python interpreter of any arch
  * user: Accommodate Django 3.1 change for model choice iteration
  * settings: Choose password hashing complexity suitable for SBCs
  * pyproject.toml: Merge contents of pytest.ini
  * pyproject.toml: Merge contents of .converagerc
  * d/rules: Don't use setup.py to invoke tests, invoke directly instead
  * users: Help set language cookie when user profile is edited
  * sso, translation: Help set language cookie when user logins in
  * translation: Always set language cookie when switching language
  * *: Move all systemd service files from /lib to /usr
  * wordpress: Run service only if when installed and configured
  * calibre: Run service only if when installed
  * d/rules: Don't install and enable other systemd service files
  * storage: tests: functional: Fix tests always getting skipped
  * package: Remove unused import to fix pipeline
  * tests: Drop installation of pytest-bdd
  * performance: Cleanup code meant for cockpit version < 235
  * *: Always pass check= argument to subprocess.run()
  * ttrss: Fix daemon not running sometimes on startup
  * ttrss: Add systemd security hardening to daemon

  [ Joseph Nuthalapati ]
  * ttrss: tests: functional: Make subscription faster

 -- James Valleroy <jvalleroy@mailbox.org>  Mon, 11 Oct 2021 18:55:20 -0400

freedombox (21.10) unstable; urgency=medium

  [ Veiko Aasa ]
  * samba: tests: Convert functional tests to non-BDD python format

  [ James Valleroy ]
  * tests: Show warning when app not available
  * bepasty: Convert functional tests to non-BDD python format
  * bind: Convert functional tests to non-BDD python format
  * config: Convert functional tests to non-BDD python format
  * coturn: Convert functional tests to non-BDD python format
  * datetime: Convert functional tests to non-BDD python format
  * deluge: Convert functional tests to non-BDD python format
  * dynamicdns: Convert functional tests to non-BDD python format
  * ejabberd: Convert functional tests to non-BDD python format
  * help: Convert functional tests to non-BDD python format
  * ikiwiki: Convert functional tests to non-BDD python format
  * mediawiki: Convert functional tests to non-BDD python format
  * mldonkey: Convert functional tests to non-BDD python format
  * monkeysphere: Convert functional tests to non-BDD python format
  * mumble: Convert functional tests to non-BDD python format
  * locale: Update translation strings
  * doc: Fetch latest manual
  * debian: Set Standards-Version to 4.6.0

  [ Sunil Mohan Adapa ]
  * ikiwiki: tests: functional: Use newer splinter API for finding links
  * openvpn: tests: functional: Use newer splinter API for finding links
  * backups: tests: functional: Use newer splinter API for finding links
  * users: tests: functional: Use newer splinter API for finding links
  * mediawiki: tests: functional: Use newer splinter API for finding links
  * dynamicdns: tests: functional: Use newer splinter API for finding links
  * calibre: tests: functional: Use newer splinter API for finding links
  * tests: functional: Use newer splinter API for finding links
  * *: Use Django gettext functions instead of ugettext
  * pyproject: Make isort consistent across execution environments
  * *: Various isort fixes
  * *: Use django.urls.re_path() instead of its alias url()
  * signals: Drop provider args when creating Signal object
  * settings: Set Django auto field type explicitly
  * *: Use allow/denylist instead white/blacklist in comments
  * tests: Introduce fixtures to make it easy to test actions
  * calibre: tests: Use common fixtures for testing actions module
  * sso: tests: Use common fixtures for testing actions module
  * gitweb: tests: Use common fixtures for testing actions module
  * openvpn: tests: Use common fixtures for testing actions module
  * matrixsynapse: tests: Use common fixtures for testing actions module
  * ejabberd: tests: Use common fixtures for testing actions module
  * mediawiki: tests: Use common fixtures for testing actions module
  * views: Update utility for checking URL safety
  * sso: Update usage of OpenSSL crypt signing API

  [ Andrij Mizyk ]
  * Translated using Weblate (Ukrainian)
  * Translated using Weblate (Ukrainian)
  * Translated using Weblate (Ukrainian)
  * Translated using Weblate (Ukrainian)

  [ Dietmar ]
  * Translated using Weblate (German)
  * Translated using Weblate (Italian)

  [ Burak Yavuz ]
  * Translated using Weblate (Turkish)

  [ Michael Breidenbach ]
  * Translated using Weblate (Swedish)

  [ Johannes Keyser ]
  * Translated using Weblate (German)

 -- James Valleroy <jvalleroy@mailbox.org>  Mon, 27 Sep 2021 19:10:05 -0400

freedombox (21.9) unstable; urgency=medium

  [ Fioddor Superconcentrado ]
  * container: Don't fail if there's no fbx network
  * container: freedombox-develop callable from anywhere
  * lintian: Overrides for remove-on-upgrade dpkg conffiles flag

  [ James Valleroy ]
  * debian: Add gbp tag config
  * container: Update stable image for bullseye
  * backups: Add functional test to disable schedule backups
  * avahi: Convert functional tests to non-BDD python format
  * cockpit: Convert functional tests to non-BDD python format
  * i2p: Convert functional tests to non-BDD python format
  * infinoted: Convert functional tests to non-BDD python format
  * minetest: Convert functional tests to non-BDD python format
  * minidlna: Convert functional tests to non-BDD python format
  * performance: Convert functional tests to non-BDD python format
  * matrixsynapse: Convert functional tests to non-BDD python format
  * jsxc: Convert functional tests to non-BDD python format
  * backups: Convert functional tests to non-BDD python format
  * locale: Update translation strings
  * doc: Fetch latest manual

  [ Burak Yavuz ]
  * Translated using Weblate (Turkish)

  [ Michael Breidenbach ]
  * Translated using Weblate (Swedish)

  [ Andrij Mizyk ]
  * Translated using Weblate (Ukrainian)
  * Translated using Weblate (Ukrainian)
  * Translated using Weblate (Ukrainian)
  * Translated using Weblate (Ukrainian)
  * Translated using Weblate (Ukrainian)

  [ Tiago Zaniquelli ]
  * plinth: remove diagnose command

  [ Joseph Nuthalapati ]
  * apache: Drop support for SSLv3, TLSv1 and TLSv1.1
  * mediawiki: Backup and restore uploaded files
  * mediawiki: Bump version number for 1.35 upgrade
  * mediawiki: Enable a subset of default extensions
  * mediawiki: Switch to MediaWiki 2020 logo

  [ ikmaak ]
  * Translated using Weblate (Dutch)
  * Translated using Weblate (Dutch)
  * Translated using Weblate (Dutch)
  * Translated using Weblate (Dutch)
  * Translated using Weblate (Dutch)

  [ Sunil Mohan Adapa ]
  * mediawiki: tests: functional: Fix races after flipping flags
  * d/lintian-overrides: Drop override for a removed tag
  * d/lintian-overrides: Override message for not supporting sysvinit
  * d/lintian-overrides: Add override for manual outside .../doc/
  * d/lintian-overrides: Drop workaround for remove-on-upgrade dpkg flag
  * apache: Drop support for GnuTLS
  * apache: Enable and prioritize HTTP/2 protocol
  * apache: Setup Mozilla recommended configuration
  * container: Fix the update command for new web server
  * tests: Add some missing markers
  * web_framework, tests: Workaround captcha 0.5.6 vs. Django 3.2

  [ fliu ]
  * email: Fix self.critical not callable error
  * email: postconf.get_many_unsafe: batch query
  * email: configure postfix domain names

  [ Seyed mohammad ali Hosseinifard ]
  * Translated using Weblate (Persian)

  [ Veiko Aasa ]
  * gitweb: tests: Fix test failures if initial default branch is not master
  * gitweb: tests: Convert functional tests to non-BDD python format
  * gitweb: tests: functional: Fix test failure if initial default branch is not master

  [ Artem ]
  * Translated using Weblate (Russian)

  [ 109247019824 ]
  * Translated using Weblate (Bulgarian)

  [ 池边树下 ]
  * Translated using Weblate (Chinese (Simplified))

 -- James Valleroy <jvalleroy@mailbox.org>  Sat, 18 Sep 2021 09:47:06 -0400

freedombox (21.8) unstable; urgency=medium

  [ Andrij Mizyk ]
  * Translated using Weblate (Ukrainian)
  * Translated using Weblate (Ukrainian)
  * Translated using Weblate (Ukrainian)

  [ fliu ]
  * diagnostics: Allow underscores (_) in app names
  * doc/dev: Using mocking instead of importing external modules
  * email: Basic app to manage an email server
  * email: Enable LDAP by calling postconf in a thread-safe way
  * email: Implement `email_server ipc set_sasl` and `set_submission`
  * email: Set up local delivery (no spam filtering)
  * email: Code quality fixes
  * email: Fix enabling SMTPS; check return value
  * email: dovecot: Support user lookup by UID number
  * email: Address some code review comments
  * email: Install rspamd; proxy its web interface
  * email: Parse command arguments with a mutually exclusive group
  * email: mutex: create lock file as plinth user
  * email, plinth.log: Write more information to syslog
  * email: postconf: Handle postconf returning an empty key
  * email: audit: improve the speed of post-installation setup
  * email: Open lock file as plinth user
  * email: Support UID number lookup in Dovecot
  * email: diagnostics: Fix sudo permission problem
  * email: views: Implement tab rendering
  * email: Implement alias management
  * email: aliases: Use bootstrap styles
  * email: Add UI for creating the home directory
  * email: Add templates for TLS and domains
  * email: Implement view for setting up domains
  * email: postfix: Install LDAP map support
  * email: Implement spam sorting with sieve
  * email: apache: X-Robots-Tag header, full URL match
  * email: Implement auto-discovery
  * email: LMTP: remove the recipient's UID number from email headers
  * email: Code cleanup
  * email: Implement outbound mail filtering
  * email: Reload postfix in domain view
  * email: Code cleanup, address reviews
  * email: Local delivery: use full email address
  * email: postfix: dovecot: Set strong security parameters
  * email: setup: Find Let's Encrypt certificates
  * email: Documentation, code cleanup
  * email: setup: Configure Roundcube
  * email: Sender spoofing patch 1/2: domain rewriting
  * email: implemented service alert

  [ Sunil Mohan Adapa ]
  * doc/dev: Drop seemingly irrelevant automodule reference
  * container: Use keyserver.ubuntu.com as the default keyserver
  * d/lintian-overrides: Allow all systemd services paths
  * d/control: Drop wireless-tools as recommends
  * tests: functional: Add a convenience method to logout
  * wordpress: New app to manage a WordPress site/blog

  [ Petter Reinholdtsen ]
  * Translated using Weblate (Norwegian Bokmål)

  [ James Valleroy ]
  * security: Remove display of past vulnerabilities
  * locale: Update translation strings
  * doc: Fetch latest manual

 -- James Valleroy <jvalleroy@mailbox.org>  Mon, 30 Aug 2021 20:01:46 -0400

freedombox (21.7) unstable; urgency=low

  [ Allan Nordhøy ]
  * Translated using Weblate (Norwegian Bokmål)
  * Translated using Weblate (Norwegian Bokmål)

  [ Jacque Fresco ]
  * Translated using Weblate (Indonesian)

  [ Reza Almanda ]
  * Translated using Weblate (Indonesian)
  * Translated using Weblate (Indonesian)

  [ Besnik Bleta ]
  * Translated using Weblate (Albanian)

  [ 池边树下 ]
  * Translated using Weblate (Chinese (Simplified))

  [ Tiago Zaniquelli ]
  * tests: functional: storage: skip test List disks

  [ Oymate ]
  * Translated using Weblate (Bengali)

  [ whenwesober ]
  * Translated using Weblate (Indonesian)

  [ James Valleroy ]
  * ci: Disable autopkgtest
  * debian: Ensure fuse gets replaced by fuse3 (Closes: #990758)
    - Thanks to Andreas Beckmann <anbe@debian.org> for the patch.
  * action_utils: Separate function to hold freedombox package
  * action_utils: Use flag to indicate freedombox package has been held
    (Closes: #991292)
  * upgrades: Check for held freedombox package in manual update
  * upgrades: Check for held freedombox package daily
  * action_utils: Don't print when unholding freedombox package
  * vagrant: Update box name
  * ttrss: Allow upgrade to version 21
  * Update translation strings
  * doc: Fetch latest manual
  * Upload to unstable

  [ bruh ]
  * Translated using Weblate (Vietnamese)
  * Translated using Weblate (Vietnamese)

  [ Andrij Mizyk ]
  * Translated using Weblate (Ukrainian)
  * Translated using Weblate (Ukrainian)
  * Translated using Weblate (Ukrainian)
  * Translated using Weblate (Ukrainian)
  * Translated using Weblate (Ukrainian)
  * Translated using Weblate (Ukrainian)
  * Translated using Weblate (Ukrainian)
  * Translated using Weblate (Ukrainian)
  * Translated using Weblate (Ukrainian)
  * Translated using Weblate (Ukrainian)

  [ Johannes Keyser ]
  * Translated using Weblate (German)

 -- James Valleroy <jvalleroy@mailbox.org>  Mon, 16 Aug 2021 19:18:59 -0400

freedombox (21.6) experimental; urgency=medium

  [ ikmaak ]
  * Translated using Weblate (Dutch)
  * Translated using Weblate (German)

  [ Burak Yavuz ]
  * Translated using Weblate (Turkish)

  [ Michael Breidenbach ]
  * Translated using Weblate (Swedish)

  [ whenwesober ]
  * Translated using Weblate (Indonesian)
  * Translated using Weblate (Indonesian)

  [ Benedek Nagy ]
  * Translated using Weblate (Hungarian)

  [ James Valleroy ]
  * Translated using Weblate (Indonesian)
  * Translated using Weblate (Indonesian)
  * Translated using Weblate (Indonesian)
  * Translated using Weblate (Indonesian)
  * Translated using Weblate (Chinese (Simplified))
  * locale: Update translation strings
  * doc: Fetch latest manual

  [ Weblate ]
  * Added translation using Weblate (Sinhala)
  * Added translation using Weblate (Vietnamese)

  [ James Pan ]
  * Translated using Weblate (Chinese (Traditional))

  [ HelaBasa ]
  * Translated using Weblate (Sinhala)

  [ Johannes Keyser ]
  * Translated using Weblate (German)

  [ Coucouf ]
  * Translated using Weblate (French)
  * Translated using Weblate (French)

  [ ssantos ]
  * Translated using Weblate (Portuguese)

  [ 池边树下 ]
  * Translated using Weblate (Chinese (Simplified))

  [ Reza Almanda ]
  * Translated using Weblate (Indonesian)
  * Translated using Weblate (Indonesian)
  * Translated using Weblate (Indonesian)

  [ bruh ]
  * Translated using Weblate (Vietnamese)
  * Translated using Weblate (Vietnamese)
  * Translated using Weblate (Vietnamese)
  * Translated using Weblate (Vietnamese)

  [ Arshadashu ]
  * Translated using Weblate (Telugu)

  [ Joseph Nuthalapati ]
  * Translated using Weblate (Telugu)
  * Translated using Weblate (Telugu)
  * Translated using Weblate (Telugu)
  * Translated using Weblate (Telugu)
  * Translated using Weblate (Telugu)
  * Translated using Weblate (Telugu)

  [ uday17 ]
  * Translated using Weblate (Telugu)
  * Translated using Weblate (Telugu)
  * Translated using Weblate (Telugu)

  [ Sandeepbasva ]
  * Translated using Weblate (Telugu)

  [ Aurélien Couderc ]
  * Change backups submit button to fix translation issues

  [ chilumula vamshi krishna ]
  * Translated using Weblate (Telugu)

  [ Jacque Fresco ]
  * Translated using Weblate (Indonesian)
  * Translated using Weblate (Japanese)

 -- James Valleroy <jvalleroy@mailbox.org>  Mon, 31 May 2021 19:00:45 -0400

freedombox (21.5) experimental; urgency=medium

  [ Dietmar ]
  * Translated using Weblate (German)

  [ Karol Werner ]
  * Translated using Weblate (Polish)

  [ Michalis ]
  * Translated using Weblate (Greek)
  * Translated using Weblate (Greek)
  * Translated using Weblate (Greek)
  * Translated using Weblate (Greek)

  [ Fioddor Superconcentrado ]
  * Generating developer documentation.
  * config: Fix tests related to user home directory
  * Translated using Weblate (Spanish)

  [ ikmaak ]
  * Translated using Weblate (Dutch)

  [ Burak Yavuz ]
  * Translated using Weblate (Turkish)
  * Translated using Weblate (Turkish)
  * Translated using Weblate (Turkish)

  [ Veiko Aasa ]
  * deluge, mldonkey, syncthing, transmission: Depend on nslcd.service
  * deluge: Fix daemon user not in freedombox-share group after installation
  * users: Fix unit test failures when LDAP is empty

  [ Sunil Mohan Adapa ]
  * ssh, apache: Make fail2ban use systemd journald backend by default
  * security: Move fail2ban default configuration to this app
  * security: Ensure that fail2ban is not re-enabled on version increment
  * security: Increment app version to reload fail2ban
  * action_utils: Introduce utility for masking services
  * config: Disable rsyslog and syslog forwarding
  * config: Install and configure zram for swap
  * Update copyright year

  [ James Valleroy ]
  * debian: Add coverage to autopkgtest
  * ci: Merge with Salsa CI pipeline
  * config: Convert entered domain name to lower case
  * dynamicdns: Wait after changing domain name in tests
  * dynamicdns: Convert entered domain name to lower case
  * pagekite: Convert entered kite name to lower case
  * config, dynamicdns, pagekite: Remove incorrect use of str
  * letsencrypt: Always return a diagnostics result
  * diagnostics: Use lock to protect results
  * coturn: Validate TURN URIs if provided in form
  * locale: Update translation strings
  * doc: Fetch latest manual

  [ Max Rockatansky ]
  * security: Clarify vulnerability count and provide link to more info

  [ Joseph Nuthalapati ]
  * docs: Improve Developer Documentation index page
  * container: distribution as environment variable
  * ejabberd: STUN/TURN configuration
  * coturn: Mention ejabberd in app description

  [ Michael Breidenbach ]
  * Translated using Weblate (Swedish)
  * Translated using Weblate (Swedish)

  [ nautilusx ]
  * Translated using Weblate (German)

  [ Reza Almanda ]
  * Translated using Weblate (Indonesian)

  [ Aditya Pratap Singh ]
  * container: Work in the absence of systemd in PATH, for eg. in Arch

  [ Kirill Schmidt ]
  * first_boot: Use session to verify first boot welcome step

  [ fliu ]
  * HACKING.md: added some troubleshooting information
  * container script: Must convert env. var. string to a Path object

  [ Johannes Keyser ]
  * Translated using Weblate (German)

  [ whenwesober ]
  * Translated using Weblate (Indonesian)

  [ 池边树下 ]
  * Translated using Weblate (Chinese (Simplified))

  [ Weblate ]
  * Added translation using Weblate (Albanian)

  [ Besnik Bleta ]
  * debian: Add Albanian (sq) locale
  * Translated using Weblate (Albanian)

  [ Carlos Henrique Lima Melara ]
  * doc: Add filename to code snippets in tutorial
  * docs: Add missing imports in tutorial
  * docs: Set the `version` attribute as required instead of optional

 -- James Valleroy <jvalleroy@mailbox.org>  Mon, 19 Apr 2021 20:23:23 -0400

freedombox (21.4) unstable; urgency=medium

  [ Petter Reinholdtsen ]
  * Translated using Weblate (Norwegian Bokmål)

  [ Allan Nordhøy ]
  * Translated using Weblate (Norwegian Bokmål)

  [ ikmaak ]
  * Translated using Weblate (Dutch)

  [ Burak Yavuz ]
  * Translated using Weblate (Turkish)

  [ James Valleroy ]
  * plinth: Disable start rate limiting for service
  * upgrades: Disable searx during dist-upgrade
  * locale: Update translation strings
  * doc: Fetch latest manual

  [ Dietmar ]
  * Translated using Weblate (German)
  * Translated using Weblate (Italian)
  * Translated using Weblate (German)
  * Translated using Weblate (Italian)

  [ Coucouf ]
  * Translated using Weblate (French)

  [ Michael Breidenbach ]
  * Translated using Weblate (Swedish)

  [ Sunil Mohan Adapa ]
  * ui: Fix buttons jumping on click in snapshots page
  * matrix-synapse, coturn: Fix minor pipeline failures

  [ Benedek Nagy ]
  * Translated using Weblate (Hungarian)

  [ Kornelijus Tvarijanavičius ]
  * Translated using Weblate (Lithuanian)

  [ Joseph Nuthalapati ]
  * coturn: Add new component for usage of coturn by other apps
  * coturn: Minor refactor view to use utility to generate URIs
  * coturn: Remove advanced flag, make app visible to all
  * matrix-synapse: Auto configure STUN/TURN using coturn server
  * matrix-synapse: Update description to talk about TURN configuration

 -- James Valleroy <jvalleroy@mailbox.org>  Sun, 28 Feb 2021 20:57:00 -0500

freedombox (21.3) unstable; urgency=medium

  [ Oğuz Ersen ]
  * Translated using Weblate (Turkish)

  [ ikmaak ]
  * Translated using Weblate (Dutch)

  [ Burak Yavuz ]
  * Translated using Weblate (Turkish)

  [ Michael Breidenbach ]
  * Translated using Weblate (Swedish)

  [ Michalis ]
  * Translated using Weblate (Greek)

  [ James Valleroy ]
  * upgrades: Mark string as no-python-format
  * locale: Update translation strings
  * upgrades: Only check free space bytes before dist upgrade
  * upgrades: Add 10 minute delay before apt update
  * upgrades: Disable apt snapshots during dist upgrade
  * locale: Update translation strings
  * doc: Fetch latest manual

  [ John Lines ]
  * gitignore: Ignore files generated during package build
  * zoph: Add new app to organize photos

  [ Sunil Mohan Adapa ]
  * tests: functional: Introduce step def. to check if app is enabled
  * zoph: Make app unavailable in Buster

  [ Aurélien Couderc ]
  * sharing: Improve shares group access description

  [ Fioddor Superconcentrado ]
  * HACKING: Link download page for Geckodriver.
  * Translated using Weblate (Spanish)

 -- James Valleroy <jvalleroy@mailbox.org>  Thu, 11 Feb 2021 17:59:49 -0500

freedombox (21.2) unstable; urgency=medium

  [ Burak Yavuz ]
  * Translated using Weblate (Turkish)
  * Translated using Weblate (Turkish)

  [ Sunil Mohan Adapa ]
  * radicale: Allow older 2.x release to upgrade to 3.x
  * backups: schedule: tests: Fix failures due to long test run
  * minidlna: Minor refactor of media directory handling
  * minidlna: Implement force upgrading from older version
  * jsxc: Fix issues with jQuery >= 3.5.0

  [ Veiko Aasa ]
  * calibre: Fix freedombox.local inaccessible after enabling app
  * mediawiki: Fix app installation process doesn't display status information
  * plinth: Show running spinner when app installation is in progress

  [ James Valleroy ]
  * upgrades: Return reason when checking for dist upgrade
  * upgrades: Get result of start-dist-upgrade
  * upgrades: Move start-dist-upgrade result string to app
  * upgrades: Add notifications for dist upgrade
  * tests: Update functional tests default config
  * roundcube: Allow upgrade to 1.4.*
  * locale: Update translation strings
  * doc: Fetch latest manual

  [ Dietmar ]
  * Translated using Weblate (German)
  * Translated using Weblate (Italian)

  [ ikmaak ]
  * Translated using Weblate (Spanish)
  * Translated using Weblate (Dutch)
  * Translated using Weblate (Swedish)
  * Translated using Weblate (Russian)
  * Translated using Weblate (Hungarian)

  [ Coucouf ]
  * Translated using Weblate (French)
  * Translated using Weblate (French)

  [ Алексей Докучаев ]
  * Translated using Weblate (Russian)

  [ Stanisław Stefan Krukowski ]
  * Translated using Weblate (Polish)

  [ Oymate ]
  * Translated using Weblate (Bengali)

  [ Fioddor Superconcentrado ]
  * Translated using Weblate (Spanish)

  [ Joseph Nuthalapati ]
  * matrix-synapse: python3-psycopg2 from backports
  * upgrades: Increment version for MatrixSynapse 1.26
  * mediawiki: Set default logo to mediawiki.png

  [ nautilusx ]
  * Translated using Weblate (German)

 -- James Valleroy <jvalleroy@mailbox.org>  Sat, 06 Feb 2021 00:33:34 -0500

freedombox (21.1) unstable; urgency=medium

  [ ikmaak ]
  * Translated using Weblate (German)
  * Translated using Weblate (Spanish)
  * Translated using Weblate (Dutch)
  * Translated using Weblate (Polish)
  * Translated using Weblate (Danish)
  * Translated using Weblate (French)
  * Translated using Weblate (Italian)
  * Translated using Weblate (Norwegian Bokmål)
  * Translated using Weblate (Dutch)
  * Translated using Weblate (Portuguese)
  * Translated using Weblate (Swedish)
  * Translated using Weblate (Russian)
  * Translated using Weblate (Chinese (Simplified))
  * Translated using Weblate (Persian)
  * Translated using Weblate (Gujarati)
  * Translated using Weblate (Hindi)
  * Translated using Weblate (Czech)
  * Translated using Weblate (Ukrainian)
  * Translated using Weblate (Hungarian)
  * Translated using Weblate (Lithuanian)
  * Translated using Weblate (Slovenian)
  * Translated using Weblate (Bulgarian)
  * Translated using Weblate (Greek)
  * Translated using Weblate (Galician)
  * Translated using Weblate (Serbian)

  [ Burak Yavuz ]
  * Translated using Weblate (Turkish)

  [ John Doe ]
  * Translated using Weblate (Turkish)
  * Translated using Weblate (Turkish)

  [ Doma Gergő ]
  * Translated using Weblate (Hungarian)

  [ Ouvek Kostiva ]
  * Translated using Weblate (Chinese (Traditional))

  [ James Valleroy ]
  * tahoe: Disable app
  * setup: Enable essential apps that use firewall
  * upgrades: Requires at least 5 GB free space for dist upgrade
  * locale: Update translation strings
  * doc: Fetch latest manual

  [ Veiko Aasa ]
  * syncthing: Create LDAP group name different from system group
  * syncthing: Hide unnecessary security warning
  * sharing: Update functional test to use syncthing-access group
  * plinth: Fix disable daemon when service alias is provided
  * container script: Various improvements

  [ Sunil Mohan Adapa ]
  * ui: js: Make select all checkbox option available more broadly
  * ui: css: New style for select all checkbox
  * backups: tests: Fix a typo in test case name
  * backups: Allow comments to be added to archives during backup
  * backups: Allow storing root repository details
  * backups: repository: Introduce a prepare method
  * backups: repository: Simplify handling of remote repo properties
  * backups: Introduce backup scheduling
  * backups: Add a schedule to each repository
  * backups: Trigger schedules every hour
  * backups: Add UI to edit schedules
  * backups: Add a notification to suggest users to enable schedules
  * backups: Show notification on error during scheduled backups
  * networks: Remove unused import to fix flake8 failure
  * performance: Fix failure to start due to lru_cache in stable

  [ Allan Nordhøy ]
  * Translated using Weblate (Norwegian Bokmål)

  [ Fred LE MEUR ]
  * performance: Fix web client link to Cockpit

  [ Milan ]
  * Translated using Weblate (Czech)

  [ crlambda ]
  * Translated using Weblate (Chinese (Traditional))

  [ Fioddor Superconcentrado ]
  * networks: Separate the delete button and color it differently
  * network: Minor refactoring in a test
  * network: Minor refactoring, new is_primary() function
  * networks: Change connection type to a radio button
  * networks: Use radio buttons for network modes
  * networks: Prevent unintended changes to primary connection.
  * networks: Hide deactivate/remove buttons for primary connections
  * Translated using Weblate (Spanish)

 -- James Valleroy <jvalleroy@mailbox.org>  Mon, 25 Jan 2021 21:08:22 -0500

freedombox (21.0) unstable; urgency=medium

  [ Dietmar ]
  * Translated using Weblate (German)

  [ ikmaak ]
  * Translated using Weblate (German)
  * Translated using Weblate (Dutch)
  * Translated using Weblate (Spanish)
  * Translated using Weblate (French)

  [ Burak Yavuz ]
  * Translated using Weblate (Turkish)

  [ Doma Gergő ]
  * Translated using Weblate (Hungarian)

  [ Veiko Aasa ]
  * functional tests: Make tests compatible with pytest-bdd v4.0
  * ejabberd: functional tests: Wait until the jsxc buddy list is loaded
  * users: Skip action script tests if LDAP is not set up
  * functional-tests: Fix installation errors in install.sh script
  * dev-container: Add subcommand to run tests
  * gitweb: tests: functional: Fix test failures in localized environment
  * dev-container: 'up' command: Show banner also when container is already
    running
  * dev-container: Add command to print container IP address
  * tests: functional: Improve creating users in tests
  * gitweb: Add functional tests for git-access group
  * plinth: Fix daemon is enabled check when service alias is provided

  [ ullli ]
  * mumble: Updated mumla and removed plumble from clients list

  [ Johannes Keyser ]
  * Translated using Weblate (German)

  [ Sunil Mohan Adapa ]
  * apache2: Allow downloads in openvpn and backups with latest browsers
  * backups: Don't open a new window for downloading backups
  * openvpn: Don't show running status on download profile button
  * app: component: Add app_id and app properties
  * app: Add locked flag
  * backups: Add new component for backup and restore
  * backups: Use the backup component in all apps
  * doc: dev: Update documentation for using backup component
  * app: info: Move client validation to info component
  * doc: dev: Update documentation on calling clients validation
  * doc: dev: Update the tutorial to reflect latest API/code
  * radicale: Fix backup and restore of configuration

  [ Michael Breidenbach ]
  * Translated using Weblate (Swedish)

  [ James Valleroy ]
  * users: Avoid test error if ldapsearch is not available
  * upgrades: Ensure freedombox package is upgraded during dist upgrade
  * upgrades: Add service for dist upgrade
  * upgrades: Install python3-systemd for unattended-upgrades
  * upgrades: Don't allow needrestart to restart freedombox-dist-upgrade
  * upgrades: Check before starting dist upgrade process
  * upgrades: Write dist-upgrade service file in /run
  * upgrades: Restart FreedomBox service at end of dist-upgrade
  * upgrades: Use full path to searx action script
  * upgrades: Hold tt-rss during dist upgrade, if available
  * locale: Update translation strings
  * doc: Fetch latest manual

  [ Stanisław Stefan Krukowski ]
  * Translated using Weblate (Polish)

  [ Joseph Nuthalapati ]
  * transmission: Show port forwarding information
  * transmission: Update description

 -- James Valleroy <jvalleroy@mailbox.org>  Mon, 11 Jan 2021 19:57:44 -0500

freedombox (20.21) unstable; urgency=medium

  [ Johannes Keyser ]
  * Translated using Weblate (German)

  [ Fioddor Superconcentrado ]
  * Translated using Weblate (Spanish)
  * Translated using Weblate (Spanish)

  [ Joseph Nuthalapati ]
  * deluge: Sync apache2 config with Transmission
  * deluge: Functional tests for bit-torrent group

  [ Michael Breidenbach ]
  * Translated using Weblate (Swedish)

  [ Veiko Aasa ]
  * apache: Create snake oil certificate if not exists
  * users: Remove timeout when creating Samba user
  * security: Fix access denied for user daemon from cron

  [ n0nie4HP ]
  * Translated using Weblate (Polish)
  * Translated using Weblate (Polish)

  [ spectral ]
  * calibre: Fix manual page name

  [ James Valleroy ]
  * upgrades: Allow grub-pc upgrade without reinstalling grub
  * upgrades: Update searx search engines during dist upgrade
  * locale: Update translation strings
  * doc: Fetch latest manual
  * debian: Bump standards version to 4.5.1

  [ Nikita Epifanov ]
  * Translated using Weblate (Russian)

  [ ikmaak ]
  * Translated using Weblate (Polish)

  [ Doma Gergő ]
  * Translated using Weblate (Hungarian)

 -- James Valleroy <jvalleroy@mailbox.org>  Mon, 28 Dec 2020 21:08:41 -0500

freedombox (20.20.1) unstable; urgency=medium

  [ Reg Me ]
  * Translated using Weblate (Dutch)

  [ ikmaak ]
  * Translated using Weblate (Dutch)
  * Translated using Weblate (German)
  * Translated using Weblate (Dutch)

  [ Burak Yavuz ]
  * Translated using Weblate (Turkish)

  [ Sunil Mohan Adapa ]
  * pagekite: Drop unused subdomain widget
  * pagekite: cosmetic: Minor yapf changes
  * clients: Fix a duplicated HTML ID
  * ui: Adopt a consistent and new table style
  * ui: Make all tables responsive
  * ui: css: Use rem as the primary unit
  * ui: Drop italic style on app name and sections in card listing
  * jsxc: Drop loading text on the login button
  * firewall: New styling for status stable
  * ui: Consistently use the btn-toolbar class for all toolbars
  * help: Make the button normal size in about page
  * users: Drop cancel button show submit as danger in delete page
  * help, power, index: ui: Drop remaining uses of &raquo;
  * ui: index: Don't show too large a help message
  * HACKING: Add suggestion not over-use Bootstrap utility classes
  * ui: Fix form error styling using bootstrap 3 style
  * jslicense.html: Drop minor styling
  * ui: Introduce common styling for two column list group
  * calibre: Use common styling for libraries list
  * pagekite: Use common styling for custom services
  * ikiwiki: Use common styling for wiki/blog list
  * gitweb: Use common styling for repo list
  * users: Use common styling for users list
  * networks: Use common styling for showing network connection
  * networks: Use common styling for Wi-Fi network list
  * networks: Use table for styling network connection list
  * firewall: Split CSS styling into separate file
  * monkeysphere: Split CSS styling into a separate file
  * samba: Split CSS styling into separate file
  * upgrades: Split CSS styling into a separate file
  * backups: Split CSS styling into a separate file
  * storage: Split CSS styling into a separate file
  * sharing: Split CSS styling into a separate file
  * letsencrypt: Split CSS styling into a separate file
  * help: Split CSS styling into a separate file
  * first_setup: Use template variable to refresh page
  * ui: Use common styling to hide logo during firstboot
  * firstboot: Use bootstrap for logo styling
  * pagekite: Eliminate inline styling
  * help: Show version information as an alert
  * ui: Avoid inline styling for setting progress bar width
  * apache2: Disallow all inline styling in sandbox settings
  * ui: Fix warning button colors

  [ achalaramu ]
  * Migrate bootstrap 4 from bootstrap 3

  [ Veiko Aasa ]
  * gitweb: Make functional tests compatible with pytest-bdd v4.0
  * javascript: Fix disabled submit buttons when navigating back to a page

  [ James Valleroy ]
  * tests: Skip initial update
  * help: Update status log test
  * config: Skip homepage test on buildd (Closes: #977527)
  * doc: Fetch latest manual

 -- James Valleroy <jvalleroy@mailbox.org>  Sat, 19 Dec 2020 19:18:42 -0500

freedombox (20.20) unstable; urgency=medium

  [ ikmaak ]
  * Translated using Weblate (Dutch)
  * Translated using Weblate (Dutch)

  [ Burak Yavuz ]
  * Translated using Weblate (Turkish)

  [ ssantos ]
  * Translated using Weblate (Portuguese)

  [ Johannes Keyser ]
  * Translated using Weblate (German)

  [ Thomas Vincent ]
  * Translated using Weblate (French)

  [ Michael Breidenbach ]
  * Translated using Weblate (Swedish)

  [ Fioddor Superconcentrado ]
  * Translated using Weblate (Spanish)
  * config: Add user websites as choices for homepage config
  * config: rename functions (improve readability)

  [ James Valleroy ]
  * config: Mark test_homepage_field as needs_root
  * mumble: Implement force upgrade for 1.3.*
  * upgrades: Hold mumble-server during dist upgrade
  * locale: Update translation strings
  * doc: Fetch latest manual

  [ Veiko Aasa ]
  * apache: Add app name
  * snapshot: Check that / is a btrfs subvolume before setup
  * diagnostics: Improve exception handling in app diagnostics
  * diagnostics: Show app name and fallback to app id if not exist
  * templates: Make toggle button responsive

 -- James Valleroy <jvalleroy@mailbox.org>  Mon, 14 Dec 2020 19:31:00 -0500

freedombox (20.19) unstable; urgency=medium

  [ ikmaak ]
  * Translated using Weblate (Dutch)
  * Translated using Weblate (Dutch)
  * Translated using Weblate (Dutch)
  * Translated using Weblate (German)
  * Translated using Weblate (Dutch)
  * Translated using Weblate (Dutch)

  [ Fioddor Superconcentrado ]
  * networks: Apply translation to a tooltip.
  * bepasty: Apply translation to autogenerated comments.
  * snapshots: Translate snapshot types (field description)
  * Translated using Weblate (Spanish)

  [ Joseph Nuthalapati ]
  * OpenVPN: Create user group "vpn"
  * openvpn: Add functional tests for user group "vpn"
  * openvpn: Deny access to users not in group "vpn"

  [ James Valleroy ]
  * upgrades: Add first boot step to run initial update
  * upgrades: Add progress page for initial update
  * upgrades: Fix flag name in info message
  * upgrades: Hold freedombox package during dist upgrade
  * upgrades: Use apt_hold contextmanager
  * upgrades: Print steps in dist-upgrade
  * upgrades: Fix sources list for dist upgrade from buster
  * sso: Add test to generate ticket
  * locale: Update translation strings
  * doc: Fetch latest manual
  * debian: Add python3-openssl as build dependency for tests

  [ Veiko Aasa ]
  * Samba: UI: Show toggle buttons and share names

  [ Oymate ]
  * Translated using Weblate (Bengali)

 -- James Valleroy <jvalleroy@mailbox.org>  Mon, 30 Nov 2020 18:37:52 -0500

freedombox (20.18.1) unstable; urgency=medium

  [ Burak Yavuz ]
  * Translated using Weblate (Turkish)
  * Translated using Weblate (Turkish)

  [ Hetgyl ]
  * Translated using Weblate (French)
  * Translated using Weblate (French)
  * Translated using Weblate (French)
  * Translated using Weblate (French)
  * Translated using Weblate (French)
  * Translated using Weblate (French)
  * Translated using Weblate (French)
  * Translated using Weblate (French)
  * Translated using Weblate (French)
  * Translated using Weblate (French)
  * Translated using Weblate (French)
  * Translated using Weblate (French)

  [ Reg Me ]
  * Translated using Weblate (Dutch)
  * Translated using Weblate (Dutch)

  [ Oğuz Ersen ]
  * Translated using Weblate (Turkish)

  [ Thomas Vincent ]
  * Translated using Weblate (French)
  * Translated using Weblate (French)
  * Translated using Weblate (French)
  * Translated using Weblate (French)
  * Translated using Weblate (French)
  * Translated using Weblate (French)
  * Translated using Weblate (French)
  * Translated using Weblate (French)
  * Translated using Weblate (French)
  * Translated using Weblate (French)
  * Translated using Weblate (French)

  [ Petter Reinholdtsen ]
  * Translated using Weblate (Norwegian Bokmål)

  [ Joseph Nuthalapati ]
  * sso: Fix regression in auth-pubtkt configuration

  [ Dietmar ]
  * Translated using Weblate (German)
  * Translated using Weblate (Italian)

  [ Fioddor Superconcentrado ]
  * Translated using Weblate (Spanish)

  [ Diego Roversi ]
  * Translated using Weblate (Italian)

  [ ikmaak ]
  * Translated using Weblate (Dutch)

  [ Michael Breidenbach ]
  * Translated using Weblate (Swedish)

  [ James Valleroy ]
  * Translated using Weblate (French)
  * doc: Fetch latest manual

 -- James Valleroy <jvalleroy@mailbox.org>  Mon, 23 Nov 2020 18:37:38 -0500

freedombox (20.18) unstable; urgency=medium

  [ Hetgyl ]
  * Translated using Weblate (French)

  [ Reg Me ]
  * Translated using Weblate (Dutch)
  * Translated using Weblate (Dutch)
  * Translated using Weblate (Dutch)
  * Translated using Weblate (Dutch)

  [ Joseph Nuthalapati ]
  * coverage: Omit files under tests/ directories
  * ci: Add --cov-config to the coverage command
  * openvpn: Cleanup easyrsa 2 to 3 upgrade code
  * openvpn: Function to detect ECC/RSA configuration
  * openvpn: ECC: Setup and Migration
  * openvpn: Remove explicit setup step
  * openvpn: Improve migrate_to_ecc template
  * openvpn: Remove opinion on which curve to use
  * openvpn: client configuration for RSA and ECC
  * gitlabci: Update Dockerfile and script

  [ Ralf Barkow ]
  * Translated using Weblate (German)

  [ Fioddor Superconcentrado ]
  * Translated using Weblate (Spanish)

  [ Matthias Dellweg ]
  * Enable dynamicdns module to handle IPv6

  [ Dietmar ]
  * Translated using Weblate (Italian)

  [ James Valleroy ]
  * locale: Update translation strings
  * doc: Fetch latest manual

 -- James Valleroy <jvalleroy@mailbox.org>  Mon, 16 Nov 2020 20:49:24 -0500

freedombox (20.17.1) experimental; urgency=medium

  [ Burak Yavuz ]
  * Translated using Weblate (Turkish)
  * Translated using Weblate (Turkish)

  [ Dietmar ]
  * Translated using Weblate (German)
  * Translated using Weblate (Italian)

  [ Joseph Nuthalapati ]
  * ci: Fix flake8 errors
  * pubtkt: Fix Python format language errors

  [ James Valleroy ]
  * debian: Rename source package to freedombox
  * doc: Fetch latest manual

 -- James Valleroy <jvalleroy@mailbox.org>  Sat, 07 Nov 2020 08:02:53 -0500

plinth (20.17) unstable; urgency=medium

  [ Fioddor Superconcentrado ]
  * package: i18n: Mark progress status strings for translation
  * networks: i18n: Mark string for translation on delete page
  * networks: i18n: Mark various strings for translation
  * notifications: i18n: Mark app names and extra data for translation
  * networks: css: Make button wider in network list
  * Translated using Weblate (Spanish)

  [ Sunil Mohan Adapa ]
  * backups: i18n: Mark form success messages for translation
  * doc: wikiparser: Fix issue with running parser outside doc/ dir
  * upgrades: Disable the option when not able to dist upgrade
  * ci: Split testing stages into smaller stages

  [ Coucouf ]
  * Translated using Weblate (French)
  * Translated using Weblate (French)

  [ Burak Yavuz ]
  * Translated using Weblate (Turkish)
  * Translated using Weblate (Turkish)

  [ Nikita Epifanov ]
  * Translated using Weblate (Russian)

  [ Jens Molgaard ]
  * Translated using Weblate (Danish)

  [ Petter Reinholdtsen ]
  * Translated using Weblate (Norwegian Bokmål)

  [ Praveen Illa ]
  * Translated using Weblate (Telugu)

  [ James Valleroy ]
  * Translated using Weblate (Danish)
  * ci: Run wikiparser doctests
  * wikiparser: Exit with return value 1 on test failure
  * upgrades: Add a setting to enable dist upgrade
  * locale: Update translation strings
  * doc: Fetch latest manual

  [ Michael Breidenbach ]
  * Translated using Weblate (German)
  * Translated using Weblate (Swedish)

  [ marklin0913 ]
  * Added translation using Weblate (Chinese (Traditional))

  [ Joseph Nuthalapati ]
  * mediawiki: Ensure password file is not empty
  * mediawiki: Add action to set domain name

  [ Dietmar ]
  * Translated using Weblate (German)
  * Translated using Weblate (Italian)

  [ Radek Pasiok ]
  * Translated using Weblate (Polish)

  [ Onurb ]
  * apache: setup uwsgi by default

 -- James Valleroy <jvalleroy@mailbox.org>  Mon, 02 Nov 2020 19:45:57 -0500

plinth (20.16) unstable; urgency=medium

  [ Oğuz Ersen ]
  * Translated using Weblate (Turkish)

  [ Burak Yavuz ]
  * Translated using Weblate (Turkish)
  * Translated using Weblate (Turkish)

  [ Nikita Epifanov ]
  * Translated using Weblate (Russian)

  [ Allan Nordhøy ]
  * Translated using Weblate (Norwegian Bokmål)
  * Translated using Weblate (Chinese (Simplified))
  * Translated using Weblate (Slovenian)
  * Translated using Weblate (Greek)
  * Translated using Weblate (Norwegian Bokmål)

  [ Veiko Aasa ]
  * diagnostics: Show low system memory notifications
  * notifications: Show severity level on every notification

  [ Coucouf ]
  * Translated using Weblate (French)

  [ James Valleroy ]
  * app: Add donation links in dropdown menu
  * debian: Add Brazilian Portuguese debconf templates translation
    (Closes: #972449)
    - Thanks to Adriano Rafael Gomes for the translation.
  * locale: Update translation strings
  * doc: Fetch latest manual

  [ Fioddor Superconcentrado ]
  * upgrades: Add status section showing version and upgrade status
  * diagnostics: Lazy format all diagnostic test strings properly
  * Translated using Weblate (Spanish)
  * help: Link to updates page when new version is available
  * updates: Eliminate delay and better status for manual upgrade

  [ Michael Breidenbach ]
  * Translated using Weblate (Swedish)

  [ Sunil Mohan Adapa ]
  * calibre: Add link to donation page
  * app: Make the donation button more prominent
  * calibre: Update group description to reflect 'using' app

 -- James Valleroy <jvalleroy@mailbox.org>  Mon, 19 Oct 2020 20:42:32 -0400

plinth (20.15) unstable; urgency=medium

  [ Coucouf ]
  * Translated using Weblate (French)
  * Translated using Weblate (French)
  * Translated using Weblate (French)
  * Translated using Weblate (French)

  [ Joseph Nuthalapati ]
  * bepasty: Change default permissions to 'read'
  * calibre: Add new e-book library app
  * calibre: Minor changes to app description
  * container: Handle edge cases with container update

  [ Fioddor Superconcentrado ]
  * HACKING: Add extra development requirements
  * CONTRIBUTING: Require flake8 compliance
  * Translated using Weblate (Spanish)
  * HACKING.md: Re-organised contents according to onboarding journey
  * Translated using Weblate (Spanish)

  [ Sunil Mohan Adapa ]
  * module_loader, web_framework: Update console log messages
  * dynamicdns: Drop unnecessary code to set app as enabled
  * pagekite: Don't announce unconfigured kite as a valid domain
  * pagekite: Don't update names module if not installed
  * tor: Don't check if enabled when not installed
  * tests: functional: Simplify calling the login helper
  * doc: Before fetching, drop all old to cleanup deleted pages/images
  * coturn: Don't handle certificates if not installed
  * quassel: Don't handle certificates if not installed
  * quassel: Fix minor typo
  * mumble: Store and use a single domain for TLS certificate setup
  * doc: dev: Link to list of potential apps from tutorial
  * coturn: Don't handle certificates if not installed
  * quassel: Don't handle certificates if not installed
  * users: Deal with admin user already existing during first boot
  * users: cosmetic: Yapf refactoring
  * *: Minor flake8 fixes
  * debian/control: Add sshpass as build dependency

  [ Michael Breidenbach ]
  * Translated using Weblate (Swedish)

  [ ssantos ]
  * Translated using Weblate (Portuguese)

  [ Phil Morrell ]
  * mumble: configure letsencrypt component

  [ Burak Yavuz ]
  * Translated using Weblate (Turkish)

  [ Petter Reinholdtsen ]
  * Translated using Weblate (Norwegian Bokmål)

  [ Veiko Aasa ]
  * ssh: action script: Require user credentials when editing ssh keys
  * users: Require admin credentials when creating or editing a user
  * container: Assign virtual network interface to trusted firewall zone

  [ James Valleroy ]
  * upgrades: Extend function to check for normal dist availability
  * upgrades: Detect and upgrade to next stable release
  * upgrades: Set a flag so interrupted dist-upgrade can be continued
  * upgrades: Check free space before dist-upgrade
  * locale: Update translation strings
  * doc: Fetch latest manual

 -- James Valleroy <jvalleroy@mailbox.org>  Mon, 05 Oct 2020 19:25:41 -0400

plinth (20.14.1) unstable; urgency=high

  [ Burak Yavuz ]
  * Translated using Weblate (Turkish)

  [ Nikita Epifanov ]
  * Translated using Weblate (Russian)

  [ JC Staudt ]
  * minidlna: Fix typo DNLA -> DLNA

  [ Sunil Mohan Adapa ]
  * cockpit: Don't show home page icon to non-admin users
  * module_loader: Load/process all essential modules before others

  [ Petter Reinholdtsen ]
  * Translated using Weblate (Norwegian Bokmål)

  [ Dietmar ]
  * Translated using Weblate (German)

  [ Coucouf ]
  * Translated using Weblate (French)

  [ James Valleroy ]
  * doc: Fetch latest manual

 -- James Valleroy <jvalleroy@mailbox.org>  Wed, 23 Sep 2020 07:37:53 -0400

plinth (20.14) unstable; urgency=high

  [ Fioddor Superconcentrado ]
  * Translated using Weblate (Spanish)
  * Translated using Weblate (Spanish)
  * sudo user needed for container
  * Branch-out
  * Specify machine
  * Fix typo
  * post-processor: Solve 1908 fixing the wiki links fix
  * Translated using Weblate (Spanish)
  * Translated using Weblate (Spanish)
  * jsxc, sharing: Add 'Learn more...' link for help pages
  * wireguard: Add 'Learn more...' link for help page
  * doc: wikiparser: Resolve URLs for locally available pages
  * HACKING.md: Instructions for container-related troubleshooting
  * i18n: Mark strings missed for translation
  * snapshots: Clarify description for disabling yearly snapshots

  [ Doma Gergő ]
  * Translated using Weblate (Hungarian)
  * Translated using Weblate (Hungarian)

  [ Sunil Mohan Adapa ]
  * upgrades: Minor isort fix
  * upgrades: Remove unused context variable
  * security: Don't show report button as part of backports notice
  * upgrades: security: Don't with the technical term 'backports' in UI
  * matrixsynapse: Allow upgrade to version 1.17
  * backups: Make app available by default
  * samba: cosmetic: Minor yapf fixes
  * container: unstable: Handle interface naming for systemd < 245
  * storage: Fix expanding partitions on GPT partition tables
  * matrixsynapse: Rename Riot to Element
  * ejabberd, mumble, wireguard: Update Apple app links
  * menu: Update documentation to clarify that icons can be files
  * frontpage: Fix documentation related to renamed parameter
  * bepasty: Make description a private variable
  * bepasty: Expand app description
  * bepasty: Tighten permissions on the uwsgi socket
  * infinoted, syncthing: Fix minor typo in a comment
  * bepasty: Add diagnostics tests on app URL
  * bepasty: Minor fixes
  * bepasty: tests: functional: Add a password before removing all
  * bepasty: Resize SVG to 512x512 for consistency with other icons
  * bepasty: Add "Snippet" in category/short description
  * bepasty: Update UI strings for permissions
  * bepasty: Require at least one permission on a password
  * bepasty: Simplify configuration file handling
  * js: Don't show running status on buttons pulled to right
  * diagnostics: Prevent showing running status on diagnostics menu item
  * help, networks: Clarify i18n different contexts for "Manual"
  * radicale: Stop service during backup and restore
  * radicale: tests: functional: Add test for backup/restore
  * doc: Recompile when parser script changes
  * doc: wikiparser: Handle processing instructions
  * doc: wikiparser: Fix attachment URLs in regular links
  * doc: wikiparser: When processing single pages, ignore header/footer
  * doc: wikiparser: Generate colspec for tables
  * doc: wikiparser: Handle table of contents macro without parenthesis
  * doc: wikiparser: Handle more paragraph breakers
  * doc: wikiparser: Parse content inside a comment
  * doc: wikiparser: Allow empty lines between list items
  * doc: wikiparser: Fix parsing URLs, simplify plain text parsing
  * doc: wikiparser: Resolve relative URLs
  * doc: wikiparser: Preserve spaces during parsing and generation
  * doc: wikiparser: Handle existing # in links, don't append again
  * doc: wikiparser: Assign text to URLs that don't provide them
  * doc: wikiparser: Handle wiki links starting with a /
  * doc: wikiparser: Allow lists to started with just spaces
  * doc: wikiparser: Strip spaces from attachment's text
  * doc: wikiparser: Place anchors inside paragraphs
  * doc: wikiparser: Sort imagedata properties
  * doc: wikiparser: Retain the text for icons
  * doc: wikiparser: Set icon dimensions to old values (temporarily)
  * doc: wikiparser: Handle empty table cells
  * doc: wikiparser: Fix some flake8 warnings
  * doc: wikiparser: Improve links relative to included files
  * doc: wikiparser: Fix issue with parsing inline code blocks
  * doc: wikiparser: Handle markup inside italic/bold markup
  * doc: wikiparser: Format text inside admonitions properly
  * doc: Drop post processor as it is not needed anymore
  * doc: wikiparser: Incorporate post processing fixes
  * doc: Simplify make file by eliminating targets for intermediates
  * doc: wikiparser: Add note about some incorrect links
  * doc: Update the test script for wikiparser
  * manual: Fetch latest images
  * doc: Fetch latest manual
  * firewall: Use service files for showing port forwarding info
  * firewall: Show port forwarding info in tabular format
  * kvstore: Allow module to be imported before Django init
  * networks: Expose API to get/set network meta info
  * firewall: Show port forwarding info contextually
  * doc: wikiparser: Fix a minor flake8 issue
  * doc: wikiparser: Fix issue with some URL containing dup. lang part
  * doc: wikiparser: Make it easier to run with a #! at the top
  * doc: wikiparser: Reduce build verbosity
  * upgrades: Fix issue with checking if backports is current
  * upgrades: Separate concepts for backports enabled vs. requested
  * upgrades, security: Use consistent terminology 'activate'
  * backports: When upgrading from older version, assumed requested
  * package: Add ability to reinstall a package
  * matrixsynapse: Perform a one time conversion to new config format
  * doc: manual: Fetch latest manual, remove non-existent images/pages
  * doc: wikiparser: Use icons from the icons directory
  * doc: wikiparser: Show icons with full size
  * doc: manual: Replace manual icons to drop CC 2.5 license
  * deluge: Use older icon to drop CC 2.0 license

  [ Joseph Nuthalapati ]
  * searx: Add functional test for app availability
  * container: Add unstable distribution
  * functional-tests: Fix instructions for running functional tests
  * functional-tests: Use latest version of splinter
  * framework: Remove module init() functions
  * wireguard: Remove hardcoded Windows client version
  * functional-tests: splinter 0.14.0 is in PyPI
  * apps: Remove Coquelicot
  * matrix-synapse: Upgrade to 1.19
  * container: Use builds with build-deps included

  [ James Valleroy ]
  * ci: Allow fuse to be installed
  * tests: functional: Strip trailing / from FREEDOMBOX_URL
  * ejabberd: Use new ruamel.yaml API and allow duplicate keys
  * locale: Update translation strings
  * doc: Fetch latest manual
  * debian: Add gbp dch config
  * debian: Fix use of wildcard path in copyright
  * debian: Split copyright paragraph to avoid lintian error
  * radicale: Remove code to handle 1.x
  * doc: Fetch latest manual
  * bepasty: New app for file upload and sharing
  * bepasty: Add public access config form
  * bepasty: Fetch manual page
  * locale: Update translation strings
  * doc: Add moinmoin wiki parser
  * wikiparser: Fix spaces, multi-line, languages, icons
  * doc: Use Makefile to fetch raw wiki files
  * doc: Add icons used in manual
  * manual: Add raw wiki files of included pages
  * manual: Remove checked-in xml files
  * wikiparser: Don't render Admonition with style comment
  * test-wikiparser: Remove fixes.xslt step
  * debian: Add unit tests to autopkgtest
  * apache: Disable mod_status (CVE-2020-25073)
  * debian: Don't show first wizard secret on command line
  * debian: Remove unused vars from postinst
  * matrixsynapse: Use conf.d snippets
  * upgrades: Change backports activation message wording
  * upgrades: Display correct backports info for unstable
  * upgrades: Add first boot step to configure backports
  * upgrades: Use kvstore and then file to determine if backports are enabled
  * debian: Temporarily revert source package rename
  * locale: Update translation strings
  * doc: Fetch latest manual

  [ Veiko Aasa ]
  * samba: Hide common system partitions
  * ikiwiki: Validate a path when deleting wiki or blog
  * ssh: Disallow managing keys for the root user
  * debian: Add newline to end of /var/lib/plinth/firstboot-wizard-secret
  * functional-tests: snapshot: Skip if filesystem doesn't support snapshots
  * container: Randomize btrfs partition UUID
  * gitweb: Fix enable auth webserver component on app init
  * gitweb: Add ability to change default branch

  [ Павел Протасов ]
  * Translated using Weblate (Russian)

  [ Michael Breidenbach ]
  * Translated using Weblate (German)
  * Translated using Weblate (Swedish)
  * Translated using Weblate (German)
  * Translated using Weblate (Swedish)
  * Translated using Weblate (German)
  * Translated using Weblate (Swedish)

  [ ikmaak ]
  * Translated using Weblate (Dutch)
  * Translated using Weblate (Dutch)

  [ Burak Yavuz ]
  * Translated using Weblate (Turkish)
  * Translated using Weblate (Turkish)
  * Translated using Weblate (Turkish)
  * Translated using Weblate (Turkish)

  [ Xosé M ]
  * Translated using Weblate (Galician)

  [ Jens Molgaard ]
  * Translated using Weblate (Danish)

  [ Nikita Epifanov ]
  * Translated using Weblate (Russian)
  * Translated using Weblate (Russian)

  [ Dietmar ]
  * Translated using Weblate (German)

  [ Johannes Keyser ]
  * Translated using Weblate (German)

  [ Diego Roversi ]
  * Translated using Weblate (Italian)

  [ Artem ]
  * Translated using Weblate (Russian)

  [ Ralf Barkow ]
  * Translated using Weblate (German)

  [ Reg Me ]
  * Translated using Weblate (Dutch)
  * Translated using Weblate (Dutch)

  [ Q.-A. Nick ]
  * upgrades, security: Update the messages describing backports

 -- James Valleroy <jvalleroy@mailbox.org>  Tue, 15 Sep 2020 17:03:43 -0400

freedombox (20.13) unstable; urgency=medium

  [ Sunil Mohan Adapa ]
  * Rename source package from plinth to freedombox.

  [ Veiko Aasa ]
  * minidlna: Do not expose statistics over public web

  [ Benjamin Ortiz ]
  * backups: Allow remote repository usernames to start with numbers

  [ James Valleroy ]
  * upgrades: Update apt cache before manual update
  * upgrades: Parameterize backports dist name
  * upgrades: Use current release codename when enabling backports
  * upgrades: Use codename to pin freedombox from backports
  * security: Move backports notice to security page
  * upgrades: Add button to activate backports
  * upgrades: Use only sources file to determine if backports enabled
  * upgrades: Check that backports is for current release
  * upgrades: Rewrite apt prefs file when activating backports
  * upgrades: Enable backports for testing only in development mode
  * upgrades: Show dist of backports to be activated
  * upgrades: Split apt preferences into 2 files
  * upgrades: Refactor use of lsb_release
  * locale: Update translation strings
  * doc: Fetch latest manual

  [ Allan Nordhøy ]
  * Translated using Weblate (Norwegian Bokmål)

  [ Tang Zongxun ]
  * Translated using Weblate (Chinese (Simplified))

  [ Doma Gergő ]
  * Translated using Weblate (Hungarian)

 -- Federico Ceratto <federico@debian.org>  Sat, 18 Jul 2020 12:14:08 +0100

plinth (20.12.1) unstable; urgency=high

  [ nautilusx ]
  * Translated using Weblate (German)

  [ Robert Pollak ]
  * Translated using Weblate (German)

  [ J. Lavoie ]
  * Translated using Weblate (French)

  [ Petter Reinholdtsen ]
  * Translated using Weblate (Norwegian Bokmål)

  [ Sunil Mohan Adapa ]
  * cfg, frontpage: Ignore errors while reading config and shortcuts

  [ Milo Ivir ]
  * Translated using Weblate (German)

 -- James Valleroy <jvalleroy@mailbox.org>  Sun, 05 Jul 2020 15:40:30 -0400

plinth (20.12) unstable; urgency=medium

  [ Oğuz Ersen ]
  * Translated using Weblate (Turkish)

  [ Sunil Mohan Adapa ]
  * Translated using Weblate (Telugu)
  * transmission: tests: functional: Fix to wait properly
  * ttrss: tests: functional: Fix to wait properly
  * tor: tests: functional: Fix to wait properly on progress page
  * users: tests: functional: Leave no-language as final setting
  * mldonkey: tests: functional: Wait for frame to load properly
  * snapshot: tests: functional: Delete all snapshots properly
  * ejabberd: tests: functional: Fixes for no implicit waiting
  * syncthing: tests: functional: Fix to wait properly
  * tests: functional: Remove implicit and explicit wait times
  * tests: functional: Allow parallel installation of apps
  * d/control: Add python3-systemd as a dependency
  * apache: Add ssl-cert package as dependency
  * storage: Use DBus directly for listing disks
  * storage: Fix regression with showing error messages
  * storage: Use UDisks information as primary source
  * storage: Don't show empty progress bar for disks not mounted
  * storage: Remove rule to not automount system disks with no paritions
  * storage: Don't auto-mount loopback devices except in develop mode
  * storage: Allow ejecting any device not in fstab or crypttab
  * storage: Ignore eject failures if filesystems unmounted properly
  * backups: Remove an unnecessary print() statement
  * Translated using Weblate (Telugu)
  * container: Remove sqlite3 file early enough
  * storage: Don't log exception of disk space check fails
  * storage: Use mount info instead of disk info for free space warning
  * notifications: Fix issue with redirection on dismiss
  * views: Drop use of private Django utility
  * cfg: Don't fallback to develop config if main is not found
  * cfg: Drop the default configuration file
  * frontpage: Read custom shortcuts from multiple locations
  * frontpage: Drop empty custom shortcut files
  * cfg: Allow loading multiple configuration files
  * cfg: For develop mode, overlay on top of regular configuration
  * context_processor: tests: Use already available config fixture
  * cfg: Eliminate the need for 'root' directory in configuration
  * cfg: Move /plinth.config to plinth/develop.config
  * cfg: Rename configuration file to freedombox.config
  * d/tests/control: Rename Plinth to FreedomBox in a comment
  * cfg: Read configuration from .d files and multiple locations
  * frontpage: Load shortcuts from .d directories too
  * frontpage: Read from .d files too
  * cfg: Remove redundant data in develop.config
  * cfg: Remove comments in test data
  * cfg: In develop mode, use /var/lib for DB and sessions
  * web_framework: Split initialization into two parts
  * web_framework: Don't create Django secret key when listing depends
  * log: Allow setting the default log level before log configuration
  * main: List dependencies without writing to disk
  * d/rules: vagrant: INSTALL.md: Fix installing dependencies
  * *: Drop files paths in data/var
  * doc: Update manual page with configuration file changes
  * network: test: Fix race condition when deleting connections
  * storage: tests: Ignore cases needing loop devices when not available
  * actions: tests: Fix test failures due order of fixtures
  * tests: Use develop configuration for most tests
  * templates: Disable button and show spinner on submit for all forms
  * backups: Remove custom handling of progress on the restore button
  * js: Simplify auto-refresh page logic
  * jsxc: Remove inline javascript
  * apache: Set CSP and other common security headers
  * apache: Relax CSP to allow web workers for JSXC
  * locale: Update translation strings

  [ ferhad.necef ]
  * Translated using Weblate (Russian)

  [ Thomas Vincent ]
  * Translated using Weblate (French)

  [ Joseph Nuthalapati ]
  * Translated using Weblate (Telugu)

  [ wind ]
  * Translated using Weblate (Russian)

  [ James Valleroy ]
  * upgrades: Combine into single page with manual update
  * upgrades: Skip enable-auto in develop mode
  * debian: Add nscd >= 2 as dependency
  * upgrades: Append unattended-upgrades-dpkg.log for more detail
  * storage: Handle multi-line text in functional test
  * apt: Run `apt-get -f install` before other commands
  * apt: Run `dpkg --configure -a` before other actions
  * upgrades: Skip enabling backports on testing and unstable
  * networks: Remove firewall zone warning
  * networks: Correct wording of internet connection form

  [ Veiko Aasa ]
  * functional-tests: Handle connection error when web server restarts
  * functional-tests: Skip tests if app is not available in distribution
  * functional-tests: Fix page not fully loaded errors when taking backups
  * functional-tests: Remove unnecessary wait when navigating to module

  [ Michael Breidenbach ]
  * Translated using Weblate (German)
  * Translated using Weblate (Swedish)

  [ Fioddor Superconcentrado ]
  * Translated using Weblate (Spanish)

  [ Pavel Borecki ]
  * Translated using Weblate (Czech)

  [ Éfrit ]
  * Translated using Weblate (French)

  [ Jens Molgaard ]
  * Translated using Weblate (Danish)

 -- Sunil Mohan Adapa <sunil@medhas.org>  Mon, 29 Jun 2020 16:39:33 -0700

plinth (20.11) unstable; urgency=medium

  [ Thomas Vincent ]
  * Translated using Weblate (French)

  [ Petter Reinholdtsen ]
  * Translated using Weblate (Norwegian Bokmål)

  [ Michael Breidenbach ]
  * Translated using Weblate (German)
  * Translated using Weblate (Swedish)

  [ Sunil Mohan Adapa ]
  * *: Remove use of Turbolinks library
  * web_framework: Reduce verbosity of DB migration process
  * container: Add script to manage systemd-nspawn containers for dev.
  * container: Fix upgrading of freedombox
  * matrixsynapse: Handle upgrade to versions 1.15.x

  [ James Valleroy ]
  * upgrades: Don't enable backports on Debian derivatives
  * upgrades: Use a custom service for manual update
  * locale: Update translation strings
  * doc: Fetch latest manual
  * debian: Update renamed lintian tag

  [ Ralf Barkow ]
  * Translated using Weblate (German)

  [ aiman an ]
  * Added translation using Weblate (Arabic (Saudi Arabia))
  * Translated using Weblate (Arabic (Saudi Arabia))

  [ WaldiS ]
  * Translated using Weblate (Polish)

  [ Luis A. Arizmendi ]
  * Translated using Weblate (Spanish)

 -- James Valleroy <jvalleroy@mailbox.org>  Mon, 15 Jun 2020 19:55:45 -0400

plinth (20.10) unstable; urgency=high

  [ Joseph Nuthalapati ]
  * backups: Add optional field - Name
  * functional-tests: Use Name attribute in backups
  * functional-tests: Move @backups to Scenario level
  * functional-tests: Leave tor+http test disabled
  * tests: functional: Document running tests in parallel
  * tests: functional: Add pytest-xdist to install.sh

  [ Sunil Mohan Adapa ]
  * openvpn: Use app toggle button and common app view
  * tests: functional: Merge into main source hierarchy
  * storage: Fix failing path validation unit tests
  * tests: functional: cosmetic: flake8 fixes
  * tests: functional: Re-organize step definitions and helper methods
  * coturn: Fix functional test for backup/restore
  * ttrss: Fix functional tests
  * snapshot: Fix functional test to account for non-removable snapshots
  * test: functional: Fix for Apache restart after domain change
  * tor: Fix problems with running a relay
  * mldonkey: Add app to freedombox-share group
  * samba: Add clients information
  * cockpit: Promote for advanced storage/firewalld/networking ops
  * firewall: Mention that internal services are available over VPN
  * firewall: Don't show tun interface in internal zone warning
  * minidlna: Add link to manual page
  * minidlna: Fix i18n for name of the app
  * pagekite: Fix expired certificates causing connection failures

  [ Luis A. Arizmendi ]
  * Translated using Weblate (Spanish)

  [ Etienne ]
  * Translated using Weblate (French)

  [ Artem ]
  * Translated using Weblate (Russian)

  [ fred1m ]
  * ikiwiki: Enable 'attachment' plugin by default

  [ James Valleroy ]
  * utils: Handle removal of axes.get_version()
  * debian: Mark doc packages as Multi-Arch: foreign
  * firewall: Minor spelling fix
  * radicale: Fix link in description to clients
  * users: Avoid error when user's groups cannot be parsed
  * templates: Fix setup state check
  * locale: Update translation strings
  * doc: Fetch latest manual

  [ Allan Nordhøy ]
  * Translated using Weblate (Norwegian Bokmål)
  * Translated using Weblate (Czech)
  * Translated using Weblate (Hungarian)
  * Translated using Weblate (Greek)

 -- James Valleroy <jvalleroy@mailbox.org>  Mon, 01 Jun 2020 20:06:53 -0400

plinth (20.9) unstable; urgency=medium

  [ Petter Reinholdtsen ]
  * Translated using Weblate (Norwegian Bokmål)

  [ James Valleroy ]
  * snapshot: Set as essential module
  * functional_tests: snapshot: Skip delete all when there are no snapshots
  * quassel: Use systemd sandboxing features
  * minidlna: Move sysctl config to /etc/sysctl.d/50-freedombox.conf
  * upgrades: Add needrestart to restart services as needed
  * upgrades: Enable Automatic-Reboot option of unattended-upgrades
  * locale: Update translation strings
  * doc: Fetch latest manual

  [ Michael Breidenbach ]
  * Translated using Weblate (German)
  * Translated using Weblate (Swedish)

  [ Fioddor Superconcentrado ]
  * Folder remained unrenamed. Should have changed along with git links.

  [ Sunil Mohan Adapa ]
  * snapshot: Fix issues with restore and delete
  * performance: Add basic functional tests
  * daemon: Allow using an alias when enabling a daemon
  * bind: Add daemon alias for bind9 -> named
  * daemon: bind: cosmetic: yapf, isort formatting
  * firewall: Reload firewalld so it works with newly installed services
  * glib: Allow scheduling non-repeating tasks in separate threads
  * notification: Expand and clarify restriction on id property
  * storage: Auto-mount disks, notify of failing disks
  * package: Fix error log when checking if package manager is busy
  * power: cosmetic: Fix flake8 warnings
  * first_setup: Fix regression with logo not showing
  * minidlna: cosmetic: isort fixes
  * mediawiki: Stop jobrunner during backup/restore
  * minidlna: Stop daemon during backup/restore
  * mumble: Stop server during backup/restore
  * quassel: Fix stopping server during backup/restore
  * tor: Fix stopping server during backup/restore
  * upgrades: Always schedule a reboot at 02:00 local time
  * upgrades: Add information about service restart and system reboot
  * performance: Launch the Cockpit graphs directly if possible

  [ Joseph Nuthalapati ]
  * samba: Change description to Network File Storage
  * functional-tests: Skip network setup wizard
  * functional-tests: Move Disable tests to the end

  [ fred1m ]
  * performance: Add app for system monitoring

  [ Luis A. Arizmendi ]
  * Translated using Weblate (Spanish)

  [ Artem ]
  * Translated using Weblate (Russian)

 -- James Valleroy <jvalleroy@mailbox.org>  Mon, 18 May 2020 19:42:49 -0400

plinth (20.8) unstable; urgency=medium

  [ Luis A. Arizmendi ]
  * Translated using Weblate (Spanish)
  * Translated using Weblate (Spanish)

  [ Joseph Nuthalapati ]
  * Translated using Weblate (Telugu)
  * Translated using Weblate (Telugu)
  * HACKING: More detailed instructions for VirtualBox
  * HACKING: Correction to macOS package manager name

  [ Nektarios Katakis ]
  * syncthing: add to freedombox-share group

  [ Veiko Aasa ]
  * users: Try-restart service after service is added to the sharing group
  * datetime: Handle timesyncd service runs conditionally
  * minidlna: Add functional tests that enable and disable application
  * minidlna: Make app installable inside unprivileged container

  [ Sunil Mohan Adapa ]
  * web_server: Suppress warnings that static directories don't exist
  * debian: Remove timer to setup repositories properly
  * static: Use SVG logo during first wizard welcome step
  * static: Reduce the size of the background noise image
  * mediawiki: Reuse existing images in functional tests
  * setup.py: Don't install/ship .po files
  * static: Don't ship visual design file and unused images
  * storage: Fix tests by wrestling with auto-mounting of disks
  * HACKING: Minor indentation fix
  * *: Update links to repository and project page
  * ci: Update link to container in Docker registry
  * coturn: New app to manage Coturn TURN/STUN server
  * datetime: Refactor handling systemd-timesyncd not running in VMs
  * datetime: Don't expect synced time in diagnostics inside VMs
  * mediawiki: Partial fix for installing on testing
  * datetime: Disable diagnostics when no tests are available

  [ James Valleroy ]
  * d/copyright: Fix path to visual_design
  * data: Print hostname and IP addresses before console login
  * snapshot: Fix message when not available
  * snapshot: Fix title
  * locale: Update translation strings
  * debian: Use debhelper compat level 13
  * doc: Fetch latest manual

  [ Artem ]
  * Translated using Weblate (Russian)

  [ nautilusx ]
  * Translated using Weblate (German)

  [ Fioddor Superconcentrado ]
  * Directions to install VirtualBox when it's not part of the Debian-based
    distro, like Buster.

  [ Anonymous ]
  * Translated using Weblate (Spanish)

  [ Nathan ]
  * Translated using Weblate (French)

  [ Michael Breidenbach ]
  * Translated using Weblate (Swedish)

  [ fred1m ]
  * mumble: Add Mumla to the list of clients

 -- James Valleroy <jvalleroy@mailbox.org>  Mon, 04 May 2020 20:33:35 -0400

plinth (20.7) unstable; urgency=medium

  [ Coucouf ]
  * Translated using Weblate (French)

  [ vihor ]
  * Translated using Weblate (Serbian)

  [ Localisation Lab ]
  * Translated using Weblate (French)

  [ Joseph Nuthalapati ]
  * Translated using Weblate (Telugu)

  [ Veiko Aasa ]
  * gitweb: Improve error handling when creating repository

  [ James Valleroy ]
  * upgrades: Allow installation of python3-twisted from backports
  * matrixsynapse: Handle upgrade to 1.12.*
  * locale: Update translation strings
  * doc: Fetch latest manual

  [ Fioddor Superconcentrado ]
  * HACKING: Clarify where commands should be run

 -- James Valleroy <jvalleroy@mailbox.org>  Mon, 20 Apr 2020 18:38:52 -0400

plinth (20.6.1) unstable; urgency=medium

  [ James Valleroy ]
  * users: Fix regression where form help_text line was dropped
  * debian: Add firmware-ath9k-htc to Recommends
  * doc: Fetch latest manual

  [ Allan Nordhøy ]
  * gitweb: Use proper ellipsis char when showing clone progress
  * Translated using Weblate (Norwegian Bokmål)
  * Translated using Weblate (German)

  [ Coucouf ]
  * Translated using Weblate (French)
  * Translated using Weblate (French)

  [ Manuela Silva ]
  * Translated using Weblate (Portuguese)

  [ nautilusx ]
  * Translated using Weblate (German)

  [ Jeannette L ]
  * Translated using Weblate (German)
  * Translated using Weblate (French)
  * Translated using Weblate (Italian)

  [ wind ]
  * Translated using Weblate (Russian)

  [ vihor ]
  * Translated using Weblate (Serbian)

 -- James Valleroy <jvalleroy@mailbox.org>  Sat, 11 Apr 2020 09:56:43 -0400

plinth (20.6) unstable; urgency=medium

  [ wind ]
  * Translated using Weblate (Russian)

  [ Thomas Vincent ]
  * Translated using Weblate (French)
  * Translated using Weblate (French)

  [ Alice Kile ]
  * app: Separate app enable/disable form from config form

  [ Sunil Mohan Adapa ]
  * pagekite: Fix functional tests
  * monkeysphere: Making styling more specific to avoid interference
  * networks: Make styling more specific to avoid interference
  * syncthing: Update description to mention 'syncthing' group

  [ Michael Breidenbach ]
  * Translated using Weblate (German)

  [ Coucouf ]
  * Translated using Weblate (French)
  * Translated using Weblate (French)
  * Translated using Weblate (French)
  * Translated using Weblate (French)
  * Translated using Weblate (French)
  * Translated using Weblate (French)
  * Translated using Weblate (French)
  * Translated using Weblate (French)
  * Translated using Weblate (French)

  [ Pavel Borecki ]
  * Translated using Weblate (Czech)

  [ James Valleroy ]
  * radicale: Support upgrade to any 2.x version
  * packages: Mark freedombox package as held during package installs
  * packages: Keep existing hold if already set
  * locale: Update translation strings
  * doc: Fetch latest manual
  * debian: Cleanup overrides for jsxc symlinks

  [ Allan Nordhøy ]
  * Translated using Weblate (German)
  * Translated using Weblate (French)
  * Translated using Weblate (Italian)
  * Translated using Weblate (Hindi)

  [ Joseph Nuthalapati ]
  * users: Add component for managing users and groups
  * yapf: Update conf to add blank line before nested class/def
  * cosmetic: Minor yapf and other fixes
  * app: Fix grammar in developer documentation string
  * ikiwiki: Disable edits. Add moderation of comments
  * Translated using Weblate (Telugu)
  * vagrant: Skip upgrading freedombox dependencies
  * firewalld: Force upgrade anything in [0.7, 0.9)
  * infinoted: Fix permissions of sync directory

  [ vihor ]
  * Added translation using Weblate (Serbian)
  * Translated using Weblate (Serbian)

  [ Luis A. Arizmendi ]
  * Translated using Weblate (Spanish)

 -- James Valleroy <jvalleroy@mailbox.org>  Mon, 06 Apr 2020 20:40:17 -0400

plinth (20.5.1) unstable; urgency=medium

  [ Petter Reinholdtsen ]
  * Translated using Weblate (Norwegian Bokmål)

  [ Allan Nordhøy ]
  * networks: Update label wording in topology form: Choose → Specify
  * Translated using Weblate (Norwegian Bokmål)

  [ Sunil Mohan Adapa ]
  * web_server: Introduce component to handle special static file dirs
  * jsxc: Fix issue with serving static files
  * help: Move custom static file handling into app from central place
  * debian: Update doc-base to include PDF
  * debian: Prepare for multiple binary packages
  * debian: Separate binary packages for each language manual
  * debian: Remove outdated TODO file

  [ Michael Breidenbach ]
  * Translated using Weblate (German)

  [ James Valleroy ]
  * debian: Correct doc package names in Recommends

 -- James Valleroy <jvalleroy@mailbox.org>  Thu, 26 Mar 2020 09:13:13 -0400

plinth (20.5) unstable; urgency=medium

  [ Joseph Nuthalapati ]
  * ci: Use pre-built container image to speed up CI
  * ci: Add maintenance script for updating images
  * ci: Optimize refreshing Docker image for GitLabCI

  [ James Valleroy ]
  * ci: Switch docker image to testing
  * Translated using Weblate (Swedish)
  * locale: Update translation strings
  * doc: Fetch latest manual

  [ Sunil Mohan Adapa ]
  * app: Fix name of the block in templates, used for overriding
  * views: Allow AppViews to set self.intial
  * pagekite: Simplify code for form adding custom service
  * pagekite: Remove unused templates
  * pagekite: Drop ineffective base template
  * pagekite: Minor cleanup
  * pagekite: Merge all the configuration retrieval actions
  * pagekite: Merge set-kite and set-frontend actions
  * pagekite: Use Daemon component to simplify handling daemon actions
  * pagekite: Don't signal new domain on init if app is disabled
  * pagekite: Simplify code notifying domain name changes
  * pagekite: Don't attempt to notify about domain if app is disabled
  * pagekite: Remove app enabled checking from getting configuration
  * pagekite: Fix functional tests by submitting the right form
  * pagekite: Fix styling issues for custom services section
  * pagekite: On enable/disable, add/remove domain from names module
  * pagekite: Fix an error message in custom services form
  * pagekite: Ensure transitioning for from old code
  * matrixsynapse: Handle release of matrix-synapse 1.11
  * setup: Fix regression to force-upgrade caused by Info changes
  * pagekite: Don't allow non-unique custom services
  * toolbar: Factor out the clients buttons into a separate template
  * index: Reintroduce clients button in front page
  * upgrades: Don't ship apt backport preferences file
  * setup.py: Remove files shipped in the past
  * upgrades: Use internal scheduler instead of systemd timer
  * shadowsocks: Change default configuration
  * action_utils: Add utility to call systemd daemon-reload
  * shadowsocks: Fix incorrect setting of state directory
  * shadowsocks: When editing configuration, don't re-enable
  * mediawiki: Don't allow anonymous edits

  [ Fioddor Superconcentrado ]
  * Translated using Weblate (Spanish)
  * Translated using Weblate (Spanish)
  * Translated using Weblate (Spanish)
  * Translated using Weblate (Spanish)
  * Translated using Weblate (Spanish)

  [ Luis A. Arizmendi ]
  * Translated using Weblate (Spanish)
  * Translated using Weblate (Spanish)
  * Translated using Weblate (Spanish)
  * Translated using Weblate (Spanish)

  [ Fred ]
  * Translated using Weblate (French)

  [ Veiko Aasa ]
  * names: Fix Local Network Domain is not shown

  [ Thomas Vincent ]
  * Translated using Weblate (French)

  [ Nektarios Katakis ]
  * shadowshocks: Fix setting configuration on Buster

  [ Michael Breidenbach ]
  * Translated using Weblate (Swedish)

 -- James Valleroy <jvalleroy@mailbox.org>  Mon, 23 Mar 2020 19:42:28 -0400

plinth (20.4) unstable; urgency=medium

  [ Thomas Vincent ]
  * Translated using Weblate (French)
  * Translated using Weblate (French)

  [ Sunil Mohan Adapa ]
  * networks: Fixes for networks wizards
  * avahi: Use generic app view
  * privoxy: Use generic app view
  * infinoted: Move views to a separate views module
  * help: Rename views modules as 'views'
  * networks: Rename views modules as 'views'
  * diagnostics: Rename views modules, move utilities to main module
  * backups: cosmetic: Rename .inc file to .html
  * css: Merge responsive.css into main style file
  * css: cosmetic: Rename plinth.css to main.css
  * views: Don't send app to template context
  * app: Fix showing app name in port forwarding information
  * networks: Rename polkit JS authority rules file
  * firewalld: Add polkit JS authority rules files
  * networks: Show router wizard before Internet connection type wizard
  * networks: Don't show router wizard if not behind a router
  * networks: If topology wizard is skipped, skip router wizard too
  * apache: Handle transition to php 7.4

  [ Joseph Nuthalapati ]
  * Translated using Weblate (Telugu)
  * shadowsocks: Move user settings to state directory

  [ Veiko Aasa ]
  * storage: Directory selection form improvements
  * transmission: Allow one to submit download directory if it is creatable
  * plinth: Increase sqlite busy timeout from default 5s to 30s
  * upgrades: Clean apt cache every week
  * apps: Do not show status block if service is running
  * i2p: New style app page layout
  * quassel: Fix unable to disable application without choosing a domain name

  [ Luis A. Arizmendi ]
  * Translated using Weblate (Spanish)

  [ Nektarios Katakis ]
  * networks: Add form for network topology
  * networks: Add page for network topology form
  * networks: First boot view for network topology wizard
  * networks: First boot step for network topology wizard
  * networks: Save networks topology type to DB
  * networks: Update main networks page Internet connectivity section

  [ Michael Breidenbach ]
  * Translated using Weblate (Swedish)

  [ James Valleroy ]
  * ci: Switch to testing image
  * locale: Update translation strings
  * doc: Fetch latest manual

 -- James Valleroy <jvalleroy@mailbox.org>  Mon, 09 Mar 2020 20:01:44 -0400

plinth (20.3) unstable; urgency=medium

  [ Sunil Mohan Adapa ]
  * web_framework: Separate out Django settings into module
  * doc/dev: Allow all modules to be imported by Sphinx
  * notification: Add developer documentation
  * doc/dev: Update copyright year
  * app: Update style for toggle button
  * app: Drop border shadow for app icon in mobile view
  * app: cosmetic: Minor refactoring of header styling
  * app: Simplify some header styling
  * app: cosmetic: Rename a CSS style class in app header
  * app: cosmetic: Rename header.html to app-header.html
  * app: Show short description as secondary title
  * networks: Fix i18n for wizard forms
  * networks: Minor changes to router/internet configuration forms
  * web_framework: Generate and retain a secret key
  * web_framework: Cleanup expired sessions every week

  [ Nektarios Katakis ]
  * networks: Add form for internet connection type
  * networks: Add network view and url for internet connection help page
  * networks: Link internet connection help page with networks page.
  * networks: All first step wizard form for internet connection type
  * networks: Add first boot step for internet connection type
  * networks: Save to kvstore internet connectivity type
  * networks: Refactor connections list template
  * networks: Show internet connectivity string in main page

  [ Michael Breidenbach ]
  * Translated using Weblate (German)
  * Translated using Weblate (Swedish)

  [ Dietmar ]
  * Translated using Weblate (Italian)

  [ Jaime Marquínez Ferrándiz ]
  * Translated using Weblate (Spanish)

  [ Luis A. Arizmendi ]
  * Translated using Weblate (Spanish)

  [ Joseph Nuthalapati ]
  * shadowsocks: Fix shadowsocks not able to start

  [ James Valleroy ]
  * locale: Update translation strings
  * doc: Fetch latest manual

 -- James Valleroy <jvalleroy@mailbox.org>  Mon, 24 Feb 2020 20:16:12 -0500

plinth (20.2.1) unstable; urgency=high

  [ Veiko Aasa ]
  * apps: remove css filters and glow from app icons
  * config: Depends also on apache module

  [ Dietmar ]
  * Translated using Weblate (German)
  * Translated using Weblate (Italian)
  * Translated using Weblate (Italian)

  [ Petter Reinholdtsen ]
  * Translated using Weblate (Norwegian Bokmål)

  [ Sunil Mohan Adapa ]
  * cards: Remove the transition delay on hover effect
  * system: Implement new style for cards
  * jsxc: Bypass issue with stronghold to get the app working again
  * jsxc: Fix functional test case failure
  * functional_tests: cosmetic: Minor yapf change
  * app: Introduce Info component to store basic app information
  * app: Add info property as shortcut to access basic information
  * app: Refactor all apps to use the Info component
  * app: Document the app_id property for App class
  * doc/dev: Include information on how to edit dev documentation
  * views: Document the AppView class properties
  * monkeysphere: Fix regression with reading Apache configuration
  * Translated using Weblate (Italian)
  * firewall: Use firewalld DBus API for most operations
  * *.py: Use SPDX license identifier
  * *.html: Use SPDX license identifier
  * actions/*: Use SPDX license identifier
  * functional_tests: Use SPDX license identifier
  * *.css: Use SPDX license identifier
  * *: Update misc build related files to use SPDX license identifier
  * doc/dev: Update tutorial to use SPDX license indentifier
  * *: Update remaining misc files to use SPDX license identifier
  * *.js: Use SPDX license identifier
  * help: Fix attribute on download manual button
  * css: Add missing license identifier on some CSS files
  * firewalld: Ignore errors with DBus API when firewalld is not running
  * deluge: Don't use code execution for editing configuration
  * deluge: More reliable initial configuration setup

  [ Joseph Nuthalapati ]
  * l10n: Fix gettext not detecting no-python-format
  * samba: Add link to manual page
  * searx: Update search engines for 0.16.0

  [ Allan Nordhøy ]
  * openvpn: Fix spelling for Tunnelblick
  * Translated using Weblate (Norwegian Bokmål)

  [ Nektarios Katakis ]
  * bind: parse zones files
  * bind: test for parsing zones file with specific format
  * bind: views show served domains in main view
  * bind: create zones directory on setup action

  [ James Valleroy ]
  * bind: Bump version and handle upgrade

  [ Ralf Barkow ]
  * Translated using Weblate (German)

  [ nautilusx ]
  * Translated using Weblate (German)

  [ Doma Gergő ]
  * Translated using Weblate (Hungarian)

  [ Lev Lamberov ]
  * debian: Update Russian translation for debconf (Closes: #951440)

  [ Radek Pasiok ]
  * Translated using Weblate (Polish)

  [ Alice Kile ]
  * gitignore: Add .vscode & segregate editor settings

  [ Thomas Vincent ]
  * Translated using Weblate (French)

 -- James Valleroy <jvalleroy@mailbox.org>  Fri, 21 Feb 2020 22:38:12 -0500

plinth (20.2) unstable; urgency=medium

  [ Veiko Aasa ]
  * networks: Support virtual Ethernet (veth) devices
  * diagnostics: Show firewall service status
  * users: Fix functional test delete user
  * storage: Show disks if FreedomBox is running in an unprivileged container
  * service: Stop service not before but after disabling it
  * users: More precise username validation
  * sso, users: Turn off autocapitalization on the username field
  * users: Add unit tests for views
  * help: Fix anchor hidden under navbar

  [ Joseph Nuthalapati ]
  * tests: Use the latest version of geckodriver
  * vagrant: Add alias for run --develop
  * l10n: Add blocktrans trimmed tag on a block
  * l10n: Add missing trimmed to blocktrans blocks
  * vagrant: Allocate cpus equal to the no. of cores
  * Translated using Weblate (Telugu)
  * searx: Fix installation issue for 0.16.0

  [ Sunil Mohan Adapa ]
  * firewall: Show Run Diagnostics button in app
  * help: Eliminate redundant HTML attribute in template
  * glib: Create a new module to deal with all things glib
  * glib: Introduce method to schedule an operation at regular intervals
  * web_framework: Set the timezone to UTC
  * log: Ability to log SQL queries (disabled by default)
  * tests: Allow adding test templates
  * models: Add model for storing notifications
  * notification: New API for showing better notifications
  * notification: Add tests for notification API
  * views: A view to dismiss notifications
  * notification: Show a drop down from main navbar for notifications
  * storage: Show low disk space warning using notifications API
  * upgrades: Show notification when FreedomBox is updated
  * storage: In develop mode check for low disk space more frequently

  [ Thomas Vincent ]
  * Translated using Weblate (French)

  [ Allan Nordhøy ]
  * Translated using Weblate (Norwegian Bokmål)

  [ Ralf Barkow ]
  * Translated using Weblate (German)

  [ Luis A. Arizmendi ]
  * Translated using Weblate (Spanish)

  [ James Valleroy ]
  * users: Make help text translatable
  * security: Add Sandbox Coverage to report page
  * bind: Add CapabilityBoundingSet and ReadWritePaths to service file
  * matrixsynapse: Enable systemd sandboxing
  * security: Drop PrivateUsers=yes from all service files
  * locale: Update translation strings
  * doc: Fetch latest manual

  [ Michael Breidenbach ]
  * Translated using Weblate (German)
  * Translated using Weblate (Swedish)

 -- James Valleroy <jvalleroy@mailbox.org>  Mon, 10 Feb 2020 19:22:55 -0500

plinth (20.1) unstable; urgency=medium

  [ ikmaak ]
  * Translated using Weblate (Dutch)
  * Translated using Weblate (Dutch)

  [ Allan Nordhøy ]
  * samba: Fix spelling
  * Translated using Weblate (Norwegian Bokmål)
  * Translated using Weblate (German)
  * Translated using Weblate (Spanish)
  * Translated using Weblate (Norwegian Bokmål)
  * Translated using Weblate (Swedish)

  [ Veiko Aasa ]
  * samba: Add unit and functional tests
  * deluge: Allow one to set a download directory
  * deluge: Fix installation failure on slow machine
  * storage: Make external disk mounts accessible by other users
  * gitweb: Add link to the manual page
  * gitweb: Fix functional tests if git user and email is not configured

  [ Sunil Mohan Adapa ]
  * style: Fix incorrect margins for containers in mobile view
  * style: Fix responsiveness for app header
  * network: Fix activating connections that don't have real devices
  * network: Allow setting the auto-connect property on a connection
  * network: Add method to re-activate connections after an update
  * wireguard: Show large buttons in show client/server pages
  * wireguard: Cosmetic fixes by yapf and isort
  * wireguard: Don't error out when wg0 server is not setup
  * wireguard: Add ability to set private key in client addition
  * wireguard: Accept all IPs on server in a client setup
  * wireguard: Update descriptions in form labels
  * wireguard: Only use network manager for connections to servers
  * wireguard: Handle client connections through network manager
  * wireguard: Update descriptions for client vs. server clarity
  * wireguard: Generate private key if needed when editing server
  * wireguard: Add validations in forms
  * wireguard: Ensure tests work without latest network manager
  * wireguard: Implement enabling/disabling app using a stored flag
  * wireguard: Enable/disable connections along with the app
  * wireguard: When a connection is edited, reactivate to apply changes
  * wireguard: Show public key even when connection is not active

  [ Thomas Vincent ]
  * Translated using Weblate (French)

  [ Nektarios Katakis ]
  * Translated using Weblate (Greek)
  * Translated using Weblate (Greek)
  * Translated using Weblate (Greek)
  * networks: form for configuring router
  * networks: create view & url for new form
  * networks: add link to main page for router config form
  * networks: add first boot step for router config helper
  * networks: modify as first boot wizard step
  * networks: save router config to kvstore

  [ James Valleroy ]
  * Translated using Weblate (French)
  * wireguard: Add skeleton for new app
  * wireguard: Implement adding client
  * wireguard: Show list of added clients
  * wireguard: Allow deleting a client
  * wireguard: Add client info view
  * wireguard: Form to add server
  * wireguard: List peers in client section
  * wireguard: Add server information view
  * wireguard: Generate key pair
  * wireguard: Show this box's public key
  * wireguard: Create network manager connection
  * wireguard: Encode public keys for use in URLs
  * wireguard: Refactor actions file
  * wireguard: Add views for editing and deleting clients and servers
  * wireguard: Make setup idempotent
  * wireguard: Write pre-shared key to tempfile
  * wireguard: Use network API to handle connections
  * wireguard: Add icon
  * wireguard: Replace nmcli use with libnm
  * restore: Remove app
  * repro: Remove app
  * networks: Update text for router setup
  * bind: Enable systemd sandbox options for bind9 service
  * functional_tests: Update geckodriver version to v0.26.0
  * locale: Update translation strings
  * doc: Fetch latest manual
  * debian: Rename TODO.Debian to TODO
  * debian: Add Expat license to copyright
  * debian: Update standards version to 4.5.0

  [ Dietmar ]
  * Translated using Weblate (German)

  [ nautilusx ]
  * Translated using Weblate (German)
  * Translated using Weblate (German)

  [ Joseph Nuthalapati ]
  * functional-tests: Login only once per session
  * functional-tests: Africa/Addis_Abada is gone?
  * functional-tests: Add tag @service-discovery
  * functional-tests: Make nav_to_module efficient
  * functional-tests: Avoid unnecessary trips to Home
  * functional-tests: Avoid warnings about markers
  * functional-tests: Minor refactoring
  * functional-tests: Mark backups and security with @system

 -- James Valleroy <jvalleroy@mailbox.org>  Mon, 27 Jan 2020 19:23:04 -0500

plinth (20.0) unstable; urgency=medium

  [ Veiko Aasa ]
  * users: Fix test fixture that disables console login restrictions
  * gitweb: Add tests for views
  * samba: Improve actions script startup time
  * deluge: Manage starting/stoping deluged
  * deluge: Fix set default daemon

  [ Nektarios Katakis ]
  * openvpn: Enable support for communication among all clients
  * Translated using Weblate (Greek)
  * Translated using Weblate (Greek)
  * Translated using Weblate (Greek)
  * Translated using Weblate (Greek)

  [ Sunil Mohan Adapa ]
  * gitweb: Fix flake8 error that is causing pipeline failures
  * storage: Ignore errors resizing partition during initial setup
  * storage: Make partition resizing work with parted 3.3
  * debian: Add powermgmt-base to recommends list
  * openvpn: Enable IPv6 for server and client outside the tunnel
  * networks: Refactor creating a network manager client
  * networks: Remove unused method
  * networks: Fix crashing when accessing network manager D-Bus API

  [ Michael Breidenbach ]
  * Translated using Weblate (German)
  * Translated using Weblate (Swedish)
  * Translated using Weblate (German)
  * Translated using Weblate (German)

  [ Doma Gergő ]
  * Translated using Weblate (Hungarian)

  [ Joseph Nuthalapati ]
  * mediawiki: Use a mobile-friendly skin by default
  * mediawiki: Allow admin to set default skin
  * mediawiki: Fix functional tests depending on skin

  [ James Valleroy ]
  * Translated using Weblate (Greek)
  * Translated using Weblate (Greek)
  * openvpn: Add diagnostic for ipv6 port
  * matrixsynapse: Allow upgrade to 1.8.*
  * security: Add explanation of sandboxing
  * locale: Update translation strings
  * doc: Fetch latest manual

  [ Allan Nordhøy ]
  * Translated using Weblate (Norwegian Bokmål)

  [ Thomas Vincent ]
  * Translated using Weblate (French)

  [ Ralf Barkow ]
  * Translated using Weblate (German)

 -- James Valleroy <jvalleroy@mailbox.org>  Mon, 13 Jan 2020 19:11:44 -0500

plinth (19.24) unstable; urgency=medium

  [ Thomas Vincent ]
  * Translated using Weblate (French)
  * Translated using Weblate (French)

  [ Veiko Aasa ]
  * app: Fix javascript doesn't run on first visit
  * samba: private shares
  * storage: Tests for the directory validation action
  * users: Add tests for the Samba user database

  [ James Valleroy ]
  * samba: Fix spelling in description
  * debian: Update French debconf translation (Closes: #947386)
    - Thanks to Jean-Pierre Giraud for the patch.
  * firewall: Support upgrading firewalld to 0.8
  * mldonkey: Add ProtectKernelLogs
  * deluge: Use systemd sandboxing features
  * infinoted: Use systemd sandboxing features
  * storage: Add systemd sandboxing features to udiskie service
  * upgrades: Add systemd sandboxing features to repository setup service
  * security: List whether each app is sandboxed
  * locale: Update translation strings
  * debian: Update Dutch debconf translation (Closes: #947136)
    - Thanks to Frans Spiesschaert for the patch.
  * doc: Fetch latest manual

  [ Michael Breidenbach ]
  * Translated using Weblate (German)
  * Translated using Weblate (Swedish)

  [ Nektarios Katakis ]
  * Translated using Weblate (Greek)

  [ Doma Gergő ]
  * Translated using Weblate (Hungarian)

  [ Allan Nordhøy ]
  * Translated using Weblate (Norwegian Bokmål)

  [ Kunal Mehta ]
  * mediawiki: Pass --quick when running update.php

  [ Sunil Mohan Adapa ]
  * help: Refactor to move app into __init__.py for consistency
  * app: Introduce API to return a list of all apps
  * app: Introduce API to run diagnostics on an app
  * apache: Implement diagnostic test for web server component
  * daemon: Implement diagnostic test for daemon component
  * daemon: Implement diagnostic test to check if a daemon is running
  * firewall: Implement new diagnostic tests to check port status
  * diagnostics: Use new component based API for all diagnostic tests
  * cosmetic: Yapf and isort fixes
  * daemon: Move diagnosing port listening into daemon module
  * daemon: Move diagnosing using netcat to daemon module
  * apache: Move diagnostics for checking URLs into apache module
  * app: Implement API to check if app/component has diagnostics
  * views: Don't require sending diagnostics module name separately
  * minidlna: Fix showing clients information
  * mediawiki: Fix problem with session cache failing logins

  [ Ralf Barkow ]
  * Translated using Weblate (German)

  [ erlendnagel ]
  * Translated using Weblate (Dutch)

 -- James Valleroy <jvalleroy@mailbox.org>  Mon, 30 Dec 2019 21:17:58 -0500

plinth (19.23) unstable; urgency=medium

  [ Thomas Vincent ]
  * Translated using Weblate (French)
  * Translated using Weblate (French)

  [ Fred ]
  * Translated using Weblate (French)

  [ Alice Kile ]
  * show app icons in apps page
  * use single variable for referencing icon filename
  * fix formatting issues
  * fix formatting and template-related issues
  * properly implement header in app and setup pages
  * implement responsive layout for app page
  * fix toggle button html layout and responsive design css
  * config: fix minor syntax error
  * fix: implement requested changes

  [ James Valleroy ]
  * themes: css whitespace minor fixes
  * samba: Add icon to app page
  * minidlna: Add managed service and Daemon component
  * minidlna: Use single action to set media dir and restart
  * minidlna: Show icon on app page
  * minidlna: Fix webserver config name
  * minidlna: Only show shortcut to users in group
  * mumble: Keep icon_filename in moved view
  * cockpit: Filter out localhost URLs from displayed access list
  * users: Use service action to restart share group service
  * locale: Update translation strings
  * doc: Fetch latest manual

  [ Veiko Aasa ]
  * samba: recursively set open share directory permissions
  * users: Fix functional tests changing the language feature
  * app: Fix app checkbox status change functional tests
  * storage: Directory selection form and validator
  * transmission: New directory selection form

  [ Nektarios Katakis ]
  * feature: minidlna app
  * fix: minidlna.conf file permissions after editing
  * update minidlna svg
  * run sysctl after installation
  * mumble: Add option to set SuperUser password
  * cockpit: extend apps description with access info
  * cockpit: add list of valid urls to access the app.

  [ /rgb ]
  * Translated using Weblate (German)
  * Translated using Weblate (German)

  [ Luis A. Arizmendi ]
  * Translated using Weblate (Spanish)

  [ adaragao ]
  * Translated using Weblate (Portuguese)

  [ Michael Breidenbach ]
  * Translated using Weblate (Swedish)

 -- James Valleroy <jvalleroy@mailbox.org>  Mon, 16 Dec 2019 18:38:46 -0500

plinth (19.22) unstable; urgency=medium

  [ Matt Conroy ]
  * pagekite: Get rid of tabs in the configuration page
  * openvpn: manual link points to incorrect page

  [ Joseph Nuthalapati ]
  * pagekite: Fix functional tests
  * pagekite: Show existing services only if there are any
  * pagekite: Make Custom Services look like it's under Configuration
  * pagekite: Use the new app toggle button
  * openvpn: Add client apps

  [ Thomas Vincent ]
  * Translated using Weblate (French)

  [ Fred ]
  * Translated using Weblate (French)
  * Translated using Weblate (French)

  [ Alice Kile ]
  * backups: fix title not appearing
  * diagnostics: don't run on disabled modules
  * apps: Remove link to webapps in app descriptions
  * Fix error with app toggle input
  * templates: Add toolbar for apps in app.html
  * toolbar: Move diagnostics button into dropdown menu

  [ nautilusx ]
  * Translated using Weblate (German)

  [ Michael Breidenbach ]
  * Translated using Weblate (German)
  * Translated using Weblate (Swedish)

  [ Veiko Aasa ]
  * ssh: fix Avahi SFTP service file
  * diagnostics: fix IPv6 failures
  * matrix-synapse: Update requirement from buster-backports
  * samba: Users can enable a guest share
  * samba: user can select devices for sharing
  * samba: fixes and improvements
  * samba: fixes and improvements
  * app: fix javascript constant redeclaration error
  * samba: Fix javascript constant redeclaration error

  [ James Valleroy ]
  * debian: Update German debconf translation (Closes: #945387)
    - Thanks to Helge Kreutzmann for the patch.
  * samba: Add acl to managed_packages
  * samba: Fix restore command
  * samba: Move urls under apps/
  * functional_tests: Add basic samba tests
  * samba: Use register_group instead of create_group
  * samba: Only show shortcut to users in freedombox-share group
  * samba: Keep create_group in setup
  * diagnostics: Use a distinct class for Run Diagnostics button on this page
  * locale: Update translation strings
  * doc: Fetch latest manual

  [ Sunil Mohan Adapa ]
  * diagnostics: Use app.html instead of simple_app.html
  * firewall: Use app.html instead of simple_app.html
  * letsencrypt: Use app.html instead of simple_app.html
  * monkeysphere: Use app.html instead of simple_app.html
  * names: Use app.html instead of simple_app.html
  * power: Use app.html instead of simple_app.html
  * openvpn: Use app.html instead of simple_app.html
  * tor: Use app.html instead of simple_app.html
  * ikiwiki: Move the create button to manage section
  * gitweb: Move create button into manage section
  * networks: Move actions button into connection section
  * templates: Remove the now unused simple_app.html
  * users: Move create button into users section
  * minetest: Minor cosmetic fix
  * templates: Make internal zone and port forwarding info override-able
  * toolbar: Make diagnostics button looks like other drop down items
  * toolbar: Align extra actions drop down button to the right
  * toolbar: Rewamp toolbar code for simplicity and to fix issues

 -- James Valleroy <jvalleroy@mailbox.org>  Mon, 02 Dec 2019 18:00:45 -0500

plinth (19.21) unstable; urgency=medium

  [ Veiko Aasa ]
  * gitweb: Allow to import from a remote repository
  * gitweb: Do not recursively scan for Git repositories
  * turbolinks: Disable turbolinks on links that don't point to /plinth/...

  [ nautilusx ]
  * Translated using Weblate (German)

  [ Doma Gergő ]
  * Translated using Weblate (Hungarian)

  [ Allan Nordhøy ]
  * Translated using Weblate (Swedish)
  * Translated using Weblate (Norwegian Bokmål)

  [ Birger Schacht ]
  * backups: Show proper error when SSH server is not reachable
  * ssh: Add the error of ssh-keyscan to the verification view
  * tor: Rename "Hidden Service" to "Onion Service"

  [ Joseph Nuthalapati ]
  * ejabberd: Handle case where domain name is not set
  * tahoe: Mark Tahoe-LAFS as an advanced app
  * README: Fix hyperlinks to badges and images
  * doc: dev: Add instructions to setup developer documentation
  * doc: dev: Mention where to find the user manual
  * doc: dev: Reduce toc depth to 2 levels to reduce noise
  * doc: dev: Fix headings
  * doc: dev: Add favicon to developer documentation site
  * app: Avoid showing empty configuration block
  * app: Fix broken functional tests
  * firstboot: reading firstboot-wizard-secret file
  * searx: Set safe_search to Moderate by default
  * clients: Improve code readability

  [ Sunil Mohan Adapa ]
  * backups: i18n for a string on verify ssh host page
  * backups: Simplify SSH fingerprint verification command
  * HACKING: Update with instructions for multiple OSes
  * CONTRIBUTING: Add more instructions on commits and MR changes
  * doc: Fix unavailability of manual images
  * tor: Fix port diagnostics by correcting port data type
  * tor: Expect obfs service to be also available on IPv6
  * tor: Listen on IPv6 for OrPort

  [ Thomas Vincent ]
  * Translated using Weblate (French)

  [ Michael Breidenbach ]
  * Translated using Weblate (Swedish)

  [ James Valleroy ]
  * HACKING: Fix provision with tests command
  * d/po: Run debconf-updatepo
  * locale: Update translation strings

  [ Radek Pasiok ]
  * Translated using Weblate (Polish)
  * Translated using Weblate (Polish)

  [ Alice Kile ]
  * clients: implement launch button feature
  * app: Implement toggle button in app page
  * app: Use single form for app toggle and configuration
  * app: Make the toggle-button responsive

 -- James Valleroy <jvalleroy@mailbox.org>  Mon, 18 Nov 2019 19:35:38 -0500

plinth (19.20) unstable; urgency=medium

  [ Veiko Aasa ]
  * gitweb: Set correct access rights after enabling application
  * gitweb: Add tests for actions script
  * gitweb: Add functional tests
  * gitweb: avoid global environment variables in Apache configuration
  * gitweb: fix links that end with /HEAD
  * gitweb: Validate repository name also in actions script
  * gitweb: do not change working directory inside actions script
  * sharing: Fix wrong links on Apache2 directory index page

  [ Fioddor Superconcentrado ]
  * Translated using Weblate (German)
  * Translated using Weblate (Spanish)
  * d/po/es: New translation file
  * d/po: Fix header comments

  [ Michael Breidenbach ]
  * Translated using Weblate (German)
  * Translated using Weblate (Swedish)
  * Translated using Weblate (Swedish)

  [ Sunil Mohan Adapa ]
  * debian: Remove plinth transitional package
  * cfg: Fix test case failure due to incorrect path assumption
  * gitlab-ci: Fix path for HTML coverage report generation
  * gitweb: Set proper access after restoration of a backup
  * setup: Don't include actions/__pycache__ during installation
  * ssh: Fix flake8 failure by removing unused import
  * config: Use AppView and cleanup custom code
  * storage: Use AppView and cleanup custom code
  * doc: Install using makefile instead of setup.py
  * doc: Fetch and add Spanish manual
  * help: Fix showing manual pages in fallback cases
  * app: Fix a pytest warning in tests
  * setup.py: Set development status classifier to production/stable
  * setup.py: Add more topics to classifiers
  * doc: Add developer documentation using Sphinx
  * actions: Fix issue with docstring causing issues with Sphnix
  * Translated using Weblate (Swedish)

  [ Pavel Borecki ]
  * Translated using Weblate (Czech)

  [ Thomas Vincent ]
  * Translated using Weblate (French)
  * backups: Fix a typo in backups upload form
  * Translated using Weblate (French)

  [ homycal ]
  * Translated using Weblate (French)

  [ Mattias Münster ]
  * Translated using Weblate (Swedish)

  [ Allan Nordhøy ]
  * Translated using Weblate (Norwegian Bokmål)
  * Translated using Weblate (French)
  * Translated using Weblate (French)

  [ Nektarios Katakis ]
  * ssh: Option for disabling password authentication

  [ Joseph Nuthalapati ]
  * infinoted: Add missing manual page link
  * doc: Add directory for development documentation
  * doc: Skip empty lines when piping to wget
  * doc: Fix Unicode issues with the manual
  * doc: Remove language code from title
  * doc: Move build scripts into separate directory
  * doc: Minor cosmetic changes
  * doc: Move English manual to manual/en directory
  * help: Respect language preference when showing user manual
  * snapshot: Sort snapshot list from newest to oldest

  [ Doma Gergő ]
  * Translated using Weblate (Hungarian)

  [ Fred ]
  * Translated using Weblate (French)
  * Translated using Weblate (French)

  [ James Valleroy ]
  * config: Implement get_initial and form_valid
  * functional_tests: Update config form ids
  * coquelicot: Change quotes to ASCII
  * locale: Update translation strings
  * doc: Fetch latest manual

 -- James Valleroy <jvalleroy@mailbox.org>  Mon, 04 Nov 2019 19:15:27 -0500

plinth (19.19) unstable; urgency=medium

  [ Veiko Aasa ]
  * ikiwiki: Allow full Unicode text in wiki/blog title names
  * actions: Check with flake8
  * gitweb: New app for simple git hosting
  * users: reload Apache2 to flush LDAP cache after user operations
  * gitweb: update repository list where necessary
  * gitweb: fix Windows Git client download link in manifest
  * gitweb: add help text for description and owner fields in the form
  * gitweb: enable rename detection

  [ Pavel Borecki ]
  * Translated using Weblate (Czech)

  [ Thomas Vincent ]
  * Translated using Weblate (French)

  [ Birger Schacht ]
  * ssh: Show server fingerprints in SSH page

  [ James Valleroy ]
  * Translated using Weblate (French)
  * gitweb: Fix flake8 error
  * locale: Update translations strings
  * doc: Fetch latest manual

  [ Nevena Mircheva ]
  * Translated using Weblate (Bulgarian)

  [ Sunil Mohan Adapa ]
  * matrixsynapse: Remove unused letsencrypt action
  * ejabberd: Removed unused letsencrypt action
  * gitweb: Minor fixes after review
  * gitweb: Minor visual changes to templates
  * gitweb: Fix issue with elevated access to private repositories
  * frontpage: Show shortcuts that public even if need a group
  * searx, app, translation, language-selection: Fix license header
  * ikiwiki: Remove extra create button when no wiki/blog is present
  * cosmetic: yapf formatting

  [ ikmaak ]
  * Translated using Weblate (Dutch)

  [ Michael Breidenbach ]
  * Translated using Weblate (German)

  [ Allan Nordhøy ]
  * Translated using Weblate (Norwegian Bokmål)

  [ Matthias Dellweg ]
  * quassel: Add let's encrypt component for certficiates

 -- James Valleroy <jvalleroy@mailbox.org>  Mon, 21 Oct 2019 18:49:35 -0400

plinth (19.18) unstable; urgency=medium

  [ Matthias Dellweg ]
  * diagnose: Move negating diagnose result inside try block

  [ Fioddor Superconcentrado ]
  * Translated using Weblate (Spanish)

  [ Luis A. Arizmendi ]
  * Translated using Weblate (Spanish)

  [ Allan Nordhøy ]
  * Translated using Weblate (Norwegian Bokmål)

  [ Dietmar ]
  * Translated using Weblate (German)

  [ Sunil Mohan Adapa ]
  * pagekite: Remove first wizard step for danube edition
  * pagekite: cosmetic: yapf and isort changes
  * debian: Remove python3-requests from depends list
  * users: Make UI close to rest of the apps
  * upgrades: Remove unnecessary subsubmenu
  * ikiwiki: Remove subsubmenu in favor of toolbar
  * networks: Remove subsubmenu in favor of toolbar buttons
  * backups: Remove unnecessary use of subsubmenu template
  * templates: Remove unused invocation of subsubmenu
  * templates: Simplify unnecessary override
  * templates: Provide subsubmenu functionality in app.html
  * dynamicdns: Use app.html instead of app-subsubmenu.html
  * i2p: Use app.html instead of app-subsubmenu.html
  * pagekite: Use app.html instead of app-subsubmenu.html
  * snapshot: Use app.html instead of app-subsubmenu.html
  * templates: Remove unused app-subsubmenu.html
  * deluge: Support deluge 2 by starting it properly
  * minetest: Remove mod-torches no longer available in testing/unstable

  [ James Valleroy ]
  * security: Add past vulnerabilities count
  * security: Move security report to new page
  * locale: Update translation strings
  * doc: Fetch latest manual
  * d/control: Add Rules-Requires-Root: no
  * d/control: Update Standards-Version to 4.4.1

 -- James Valleroy <jvalleroy@mailbox.org>  Mon, 07 Oct 2019 19:06:16 -0400

plinth (19.17) unstable; urgency=medium

  [ Pavel Borecki ]
  * Translated using Weblate (Czech)
  * Translated using Weblate (Czech)

  [ Anxin YI ]
  * Translated using Weblate (Chinese (Simplified))

  [ Joseph Nuthalapati ]
  * firstboot: network connections not used, cleanup
  * firstboot: Add new help menu to firstboot navbar

  [ Sunil Mohan Adapa ]
  * letsencrypt: Update and fix tests involving domain changes
  * tor: Fix test case for getting status
  * firstboot: Hide left menu during first boot as intended

  [ James Valleroy ]
  * locale: Update translation strings
  * doc: Fetch latest manual

 -- James Valleroy <jvalleroy@mailbox.org>  Mon, 23 Sep 2019 18:14:40 -0400

plinth (19.16) unstable; urgency=medium

  [ Joseph Nuthalapati ]
  * help: Add button to submit feedback
  * help: Add button for Support
  * help: Add button for Contribute
  * manual: Move PDF download link to HTML manual page
  * help: Convert help icon in the navbar to dropdown

  [ Sunil Mohan Adapa ]
  * help: Add more text to contribute page for donations
  * action_utils: Introduce utility for setting debconf answers
  * action_utils: Workaround problem with setting debconf answers
  * views: Fix failure in redirecting from language selection page
  * help: Make download as PDF a regular button
  * backups: Add missing slashes at the end of URLs
  * backups: Remove cancel button from add disk location page
  * backups: Fix removing local repository
  * backups: Simplify checking repository capabilities using flags
  * backups: Simplify listing repositories in index page
  * backups: Rename network_storage module to store
  * backups: Introduce method for checking if a repository is usable
  * backups: Minor cosmetic fixes
  * backups: Expose repository path as property
  * backups: Rename remove_repository method to remove
  * backups: Minor change to disk repository name
  * backups: Rename repo_path to borg_path for clarity
  * backups: Make mountpoint property private
  * backups: Use higher level method in views instead of store methods
  * backups: Implement hostname property on SSH repository
  * backups: Clarify two separate uses of name create_repository
  * backups: Separate repository loading from instantiation
  * backups: Minor cosmetic changes
  * backups: Minor simplification in running of action script
  * backups: Improve handling borg errors
  * backups: Minor simplification when adding remote repository
  * backups: Handle errors when adding disk repository
  * backups: Show repository error in archives table
  * backups: Show lock icon for encrypted repositories
  * backups: Show error when password is provided for unencrypted repo
  * backups: Don't show used disk choices when adding disk repo
  * backups: Show error when there are no disks available to add repo
  * backups: Move add repository buttons to the top
  * ejabberd: Fix listen port configuration for ejabberd 19.x
  * cockpit: Prevent restart on freedombox startup
  * ejabberd: Prevent restart on freedombox startup
  * ejabberd: Perform host/domain name operations only when installed
  * module_loader: Cosmetic changes by yapf
  * web_server: Remove log message about serving static directory
  * setup: Better log message when no apps need upgrades
  * module_loader: Remove log message when app is imported
  * actions: Improve log message about action execution

  [ Doma Gergő ]
  * Translated using Weblate (Hungarian)

  [ Swann Martinet ]
  * Translated using Weblate (German)
  * Translated using Weblate (Italian)
  * Translated using Weblate (French)

  [ Allan Nordhøy ]
  * Translated using Weblate (Norwegian Bokmål)

  [ Danny Haidar ]
  * help: Minor updates to the statements on contribute page

  [ Joseph Nuthalpati ]
  * backups: Allow adding backup repositories on multiple disks
  * backups: Refactor class hierarchy in repository.py
  * backups: Save new backup location to plinth database

  [ James Valleroy ]
  * locale: Update translation strings

 -- James Valleroy <jvalleroy@mailbox.org>  Mon, 09 Sep 2019 18:20:03 -0400

plinth (19.15) unstable; urgency=medium

  [ Doma Gergő ]
  * Translated using Weblate (Hungarian)

  [ nautilusx ]
  * Translated using Weblate (German)

  [ Allan Nordhøy ]
  * Translated using Weblate (Norwegian Bokmål)

  [ Joseph Nuthalpati ]
  * functional_tests: Fix site.is_available not handling default paths
  * functional_tests: Fix step definition "When I log out"
  * matrix-synapse: Allow installation of version 1.2 from backports

  [ James Valleroy ]
  * security: Hide vulnerability table by default
  * vagrant: Stop any ongoing unattended-upgrade
  * functional_tests: Use longer password when creating user
  * locale: Update translation strings
  * doc: Fetch latest manual
  * debian: Add lintian-override for package-installs-apt-preferences

  [ Sunil Mohan Adapa ]
  * names: Perform better layout of domain names table on small screens
  * cockpit: Apply domain name changes immediately
  * ejabberd: Prevent processing empty domain name
  * config: Send hostname change signal only after fully processing it
  * letsencrypt: Don't try to obtain certificates for .local domains
  * avahi: Expose .local domain as a proper domain
  * cockpit: Make essential and install by default
  * tt-rss: Force upgrade to 18.12-1.1 and beyond
  * doc: Fetch latest manual
  * README: Add more screenshots, update existing paths
  * matrixsynapse: Fix apache syntax errors introduce by 4b8b2e171c86d75
  * users: yapf cosmetic changes
  * users: Don't delete 'admin' group when running unit tests
  * users: Minor cosmetic refactoring
  * users: Don't fail badly when admin group does not exist
  * users: Minor fix to return value when getting last admin user
  * users: Cosmetic yapf and isort fixes
  * updates: Allow matrix-synapse 1.3 to be installed for buster users
  * javascript: Don't resubmit when refreshing the page
  * vagrant: Fix dpkg command for recovering from broken state
  * functional_tests: Fix create snapshot test failure
  * storage: Fix regression with restoring backups with storage

  [ bn4t ]
  * matrix-synapse: Use recommended reverse proxy configuration

 -- James Valleroy <jvalleroy@mailbox.org>  Mon, 26 Aug 2019 18:55:49 -0400

plinth (19.14) unstable; urgency=medium

  [ James Valleroy ]
  * functional_tests: Fix delete backup path
  * tests: Test add custom shortcuts to frontpage
  * locale: Update translation strings
  * doc: Fetch latest manual
  * debian: Update standards version to 4.4.0
  * debian: Switch to debhelper-compat

  [ Pavel Borecki ]
  * Translated using Weblate (Czech)

  [ Doma Gergő ]
  * Translated using Weblate (Hungarian)

  [ pierre ]
  * Translated using Weblate (French)

  [ ZeroAurora ]
  * Translated using Weblate (Chinese (Simplified))

  [ Sunil Mohan Adapa ]
  * storage: Handle all device paths during eject
  * storage: Fix incorrect i18n when throwing and error
  * storage: yapf changes
  * setup: Clarify success log message when force upgrading
  * Yapf changes
  * firewall: Force upgrade to firewalld 0.7.x
  * frontpage: Fix regression with loading custom shortcuts
  * frontpage: Log a message when loading custom shortcuts
  * upgrades: Set apt configuration to allow release info change
  * tests: Fix flake8 warning about unused imports
  * Minor yapf fixes
  * names: Minor styling fixes
  * names: Don't enumerate services for domains supporting all
  * names: Introduce new API to manage domains
  * names: Declare domain types in various apps
  * names: Make all apps use new api to retrieve domain names
  * names: Use new API in all apps
  * letsencrypt: Revoke certificate only if it exists
  * letsencrypt: Fix problem with automatically obtaining certificates
  * cockpit: Don't error out when removing an unknown domain
  * ejabberd: Ensure that hosts are not duplicated in configuration
  * ejabberd: Use domain added signal for listening to domain changes
  * cockpit: Don't handle the domain changed signal
  * letsencrypt: Remove unused listen to domain change signal
  * config: Remove unused domain change signal
  * api: Fix regression with listing only enabled apps in mobile app

  [ Joseph Nuthalpati ]
  * upgrades: Use reusable collapsible-button style for logs

  [ Mesut Akcan ]
  * Translated using Weblate (Turkish)

  [ Radek Pasiok ]
  * Translated using Weblate (Polish)

  [ Anxin YI ]
  * Translated using Weblate (Chinese (Simplified))

  [ Allan Nordhøy ]
  * Translated using Weblate (Norwegian Bokmål)

 -- James Valleroy <jvalleroy@mailbox.org>  Mon, 12 Aug 2019 19:31:35 -0400

plinth (19.13) unstable; urgency=low

  [ Nikolas Nyby ]
  * Fix a handful of typos in docs and comments
  * Introduce flake8 checking
  * Fix typos in module init docs
  * Add flake8 to gitlib-ci

  [ Petter Reinholdtsen ]
  * Translated using Weblate (Norwegian Bokmål)

  [ Sunil Mohan Adapa ]
  * Minor changes to flake8 related updates
  * diaspora: Fix tests by reverting changes during flake8 clenaup
  * backups: Fix issue with showing index page
  * backups: Fix HTML template indentation, remove inline styling

  [ James Valleroy ]
  * help: Show security notice when backports are in use
  * security: Show vulnerability counts
  * locale: Update translation strings
  * doc: Fetch latest manual
  * Begin uploading to unstable again.
  * security: Fixup refactoring

  [ Joseph Nuthalapati ]
  * backups: Make UI more consistent with other apps
  * backups: Make backup location tables collapsible
  * flake8: Remove unused import

  [ nautilusx ]
  * Translated using Weblate (German)

  [ Anxin YI ]
  * Translated using Weblate (Chinese (Simplified))

 -- James Valleroy <jvalleroy@mailbox.org>  Mon, 29 Jul 2019 19:13:58 -0400

plinth (19.12) experimental; urgency=medium

  [ Miguel A. Bouzada ]
  * Added translation using Weblate (Galician)
  * Translated using Weblate (Galician)

  [ Sunil Mohan Adapa ]
  * dbus: Allow plinth user to own FreedomBox DBus service
  * service: Implement action for systemd try-restart
  * cockpit: Don't handle domains if app is not installed
  * dynamicdns: Send domain added signal properly during init
  * letsencrypt: Force commands to be non-interactive
  * letsencrypt: Remove renewal hooks implementation
  * letsencrypt: Remove old style hooks from all configuration files
  * letsencrypt: Remove deprecated logger.warn
  * letsencrypt: Remove special treatment for domain added from 'config'
  * letsencrypt: Implement DBus service for renewal notifications
  * letsencrypt: Add lineage information in status
  * letsencyrpt: Implement action to copy certificates
  * letsencrypt: Implement action to compare copied certificates
  * letsencrypt: Introduce component for handling certificates
  * letsencrypt: Add permanent hook to receive renewal notifications
  * letsencrypt: Trigger renewal certificate events in component
  * letsencrypt: Trigger events for obtain, revoke and delete
  * letsencrypt: Implement re-obtain separately
  * letsencrypt: Handling certificate renewals when daemon is offline
  * apache: Add let's encrypt certificate component
  * matrixsynapse: Add let's encrypt component for certficiates
  * ejabberd: Add let's encrypt component for managing certificates
  * ejabberd: Backup and restore TLS certificates
  * sso: Use new features of axes, log axes messages
  * Minor yapf and isort changes

  [ Pavel Borecki ]
  * Translated using Weblate (Czech)

  [ Petter Reinholdtsen ]
  * Translated using Weblate (Norwegian Bokmål)

  [ Allan Nordhøy ]
  * Translated using Weblate (Norwegian Bokmål)

  [ Doma Gergő ]
  * Translated using Weblate (Hungarian)

  [ Luis A. Arizmendi ]
  * Translated using Weblate (Spanish)

  [ Joseph Nuthalapati ]
  * backups: Add option to select/deselect all apps for backup or restore
  * backups: Change "select all" to a pure JavaScript implementation
  * Translated using Weblate (Telugu)
  * Translated using Weblate (Chinese (Simplified))
  * sharing: Allow directories to be publicly shared
  * sharing: Add functional test for public shares
  * sharing: Add JavaScript to hide user groups for public shares
  * sharing: Simplify --is-public option
  * sharing: Indicate public shares in listing of shares

  [ Johannes Keyser ]
  * Translated using Weblate (German)

  [ Mesut Akcan ]
  * Translated using Weblate (Turkish)

  [ Elizabeth Sherrock ]
  * Translated using Weblate (Chinese (Simplified))

  [ Anxin YI ]
  * Translated using Weblate (Chinese (Simplified))

  [ Igor ]
  * Translated using Weblate (Russian)

  [ ZeroAurora ]
  * Translated using Weblate (Chinese (Simplified))

  [ James Valleroy ]
  * Translated using Weblate (Chinese (Simplified))
  * locale: Update translation strings
  * doc: Fetch latest manual

 -- James Valleroy <jvalleroy@mailbox.org>  Mon, 22 Jul 2019 19:23:02 -0400

plinth (19.11) experimental; urgency=medium

  [ THANOS SIOURDAKIS ]
  * Added translation using Weblate (Greek)

  [ ZeroAurora ]
  * Translated using Weblate (Chinese (Simplified))

  [ Doma Gergő Mihály ]
  * matrixsynapse: Fix missing translation mark

  [ Doma Gergő ]
  * Translated using Weblate (Hungarian)

  [ Luis A. Arizmendi ]
  * Translated using Weblate (Spanish)

  [ Joseph Nuthalapati ]
  * backups: Improve UX of adding ssh remote
  * backups: Avoid creating duplicate SSH remotes
  * backups: YAPF formatting
  * backups: Text change on index page
  * backups: Make paramiko a dependency of freedombox package
  * debian: Add python3-paramiko to build dependencies
  * backups: Fix issue with repository not being initialized
  * backups: Minor refactoring in forms.py
  * backups: Add test for adding ssh remotes
  * backups: Avoid using `sudo` in tests
  * backups: Skipping tests temporarily
  * backups: tests: Fix issue with usage of fixture 'needs_root'
  * Add SSH hostkey verification
  * backups: ssh remotes: Refactoring
  * backups: Fix functional tests broken due to URL changes
  * Verify SSH hostkey before mounting
  * ui: Create reusable CSS class for collapsible-button
  * backups: Remove unnecessary context manager for paramiko SFTPClient
  * backups: Read file path of known_hosts directly from plinth.config
  * backups: Add regex validation for ssh_repository field

  [ Sunil Mohan Adapa ]
  * backups: Minor fixes to host verification view template
  * backup: Allow SSH directory paths with : in them
  * backups: Cleanup auto-mounting SSH repositories
  * backups: Minor styling changes
  * backups: Handle SSH keys for old stored repositories
  * backups: Require passphrase for encryption in add repository form
  * backups: Fix and refactor adding a new remote repository
  * backups: Remove known_hosts file from config file
  * backups: Fix issue with verifying SSH host keys
  * backups: Don't send passphrase on the command line
  * backups: Git ignore the .ssh folder in data folder
  * setup.py: Don't install directories matching ignore patterns
  * backups: Minor cleanup
  * backups: Un-mount SSH repositories before deleting them

  [ Igor ]
  * Translated using Weblate (Russian)

  [ Andrey Vostrikov ]
  * Translated using Weblate (Russian)

  [ James Valleroy ]
  * locale: Update translation strings
  * doc: Fetch latest manual

 -- James Valleroy <jvalleroy@mailbox.org>  Mon, 08 Jul 2019 18:13:37 -0400

plinth (19.10) experimental; urgency=medium

  [ Sunil Mohan Adapa ]
  * Introduce firewall component for opening/closing ports
  * Introduce webserver component for managing Apache configuration
  * Introduce uwsgi component to manage uWSGI configuration
  * app: Rename get() method to get_component()
  * app: Add unique ID to each app class
  * Introduce daemon component to handle systemd units
  * radicale: Workaround issue with creating log directory
  * app: Set app as enabled only when the daemon is enabled
  * syncthing: Open firewall ports for listening and discovery

  [ James Valleroy ]
  * functional_tests: Add shortcut- prefix to test home page config
  * locale: Update translations strings
  * doc: Fetch latest manual

  [ Mesut Akcan ]
  * Translated using Weblate (Turkish)

  [ ssantos ]
  * Translated using Weblate (German)

  [ Pavel Borecki ]
  * Translated using Weblate (Czech)

  [ Allan Nordhøy ]
  * Translated using Weblate (Norwegian Bokmål)

  [ adaragao ]
  * Translated using Weblate (Portuguese)

  [ Petter Reinholdtsen ]
  * Translated using Weblate (Norwegian Bokmål)

 -- James Valleroy <jvalleroy@mailbox.org>  Mon, 24 Jun 2019 20:06:17 -0400

plinth (19.9) experimental; urgency=medium

  [ Danny Haidar ]
  * Added translation using Weblate (Bulgarian)

  [ Sunil Mohan Adapa ]
  * menu: Remove unused template submenu.html
  * menu: Removed unused templates, methods and properties
  * Introduce component architecture and menu component
  * Turn frontpage shortcut into an app component

  [ James Valleroy ]
  * config: Update migration to use app id
  * searx: Update to use shortcut component
  * config: Add option to show advanced apps
  * monkeysphere: Hide by default
  * locale: Update translation strings
  * doc: Fetch latest manual

  [ Joseph Nuthalapati ]
  * searx: Add option to allow public access to the application
  * searx: Preserve public_access setting
  * searx: Improve functional tests

  [ Mesut Akcan ]
  * Translated using Weblate (Turkish)

  [ Allan Nordhøy ]
  * Translated using Weblate (Norwegian Bokmål)

 -- James Valleroy <jvalleroy@mailbox.org>  Mon, 10 Jun 2019 19:18:52 -0400

plinth (19.8) experimental; urgency=medium

  [ Pavel Borecki ]
  * Translated using Weblate (Czech)

  [ Allan Nordhøy ]
  * Translated using Weblate (Norwegian Bokmål)

  [ Sunil Mohan Adapa ]
  * i2p: Update SVG logo with standard units, size and margins
  * HACKING: Add guidelines for creating new icons
  * icons: Add new SVG icons for all apps
  * icons: Add license information for SVG icons
  * templates: Use SVG icons for apps page and shortcuts
  * icons: Ensure SVG presence for all non-app icons
  * icons: Update copyright information remaining icons
  * doc: Update the correct license for documentation
  * apache: Serve SVG files compressed using gzip

  [ Doma Gergő ]
  * Translated using Weblate (Hungarian)

  [ ssantos ]
  * Translated using Weblate (German)

  [ Mesut Akcan ]
  * Translated using Weblate (Turkish)

  [ ventolinmono ]
  * Translated using Weblate (Spanish)

  [ Petter Reinholdtsen ]
  * Translated using Weblate (Norwegian Bokmål)

  [ James Valleroy ]
  * locate: Update translation strings
  * doc: Fetch latest manual
  * debian: Remove duplicate priority field
  * doc: Remove unused duplicate image

 -- James Valleroy <jvalleroy@mailbox.org>  Mon, 27 May 2019 18:11:25 -0400

plinth (19.7) experimental; urgency=medium

  [ LoveIsGrief ]
  * i2p: Use augeas for editing the router.config
  * i2p: Include default favorites after installation

  [ Sunil Mohan Adapa ]
  * i2p: Update license headers for consistent formatting
  * i2p: Minor flake8 and yapf fixes
  * i2p: Convert router configuration tests to pytest style
  * transmission: Fix issue with promoting menu item
  * tor: Fix issue with promoting/demoting menu item
  * apps: Fix showing apps background twice
  * apps: Style disable app icons according to design
  * apps: Style the title for disabled icons section
  * sharing: Always keep menu item in promoted state
  * apps: Promote/demote menu items for disabled apps too
  * tests: Add commonly used fixtures globally
  * tests: Remove unused test discovery code
  * custom_shortcuts: Fix issue with writing tests as different user
  * backups: Convert tests to pytest style
  * bind: Convert tests to pytest style
  * config: Convert tests to pytest style
  * diaspora: Convert tests to pytest style
  * letsencrypt: Convert tests to pytest style
  * names: Convert tests to pytest style
  * pagekite: Convert tests to pytest style
  * storage: Convert tests to pytest style
  * tor: Convert tests to pytest style
  * users: Convert tests to pytest style
  * actions: Convert tests to pytest style
  * cfg: Convert tests to pytest style
  * clients: Convert tests to pytest style
  * context_processors: Convert tests to pytest style
  * kvstore: Convert tests to pytest style
  * menu: Convert tests to pytest style
  * middleware: Convert tests to pytest style
  * network: Convert tests to pytest style
  * templatetags: Convert tests to pytest style
  * utils: Convert tests to pytest style
  * i2p: Rename test fixtures to avoid a minor warning
  * ejabberd: Include Bosh port 5280 in port forwarding information
  * repro: Show port forwarding information
  * Common template for showing port forwarding information
  * i2p: Show port forwarding information
  * bind: Show port forwarding information
  * ssh: Show port forwarding information

  [ Doma Gergő ]
  * Translated using Weblate (Hungarian)

  [ Allan Nordhøy ]
  * Translated using Weblate (Norwegian Bokmål)

  [ Radek Pasiok ]
  * Translated using Weblate (Polish)

  [ Erik Ušaj ]
  * Added translation using Weblate (Slovenian)
  * Translated using Weblate (Slovenian)

  [ Karel Trachet ]
  * Translated using Weblate (Dutch)

  [ ssantos ]
  * Translated using Weblate (German)
  * Translated using Weblate (Portuguese)

  [ James Valleroy ]
  * apps: Separate enabled and disabled apps
  * apps: Add port forwarding info
  * service: Show port forwarding info when available
  * openvpn: Show port forwarding info
  * minetest: Fix flake8 error
  * matrixsynapse: Show port forwarding info
  * tahoe: Show port forwarding info
  * locate: Update translation strings
  * doc: Fetch latest manual

  [ Joseph Nuthalapati ]
  * Translated using Weblate (Telugu)

 -- James Valleroy <jvalleroy@mailbox.org>  Mon, 13 May 2019 19:47:52 -0400

plinth (19.6) experimental; urgency=medium

  [ Pavel Borecki ]
  * Translated using Weblate (Czech)

  [ CurlingTongs ]
  * Translated using Weblate (German)

  [ nautilusx ]
  * Translated using Weblate (German)

  [ Allan Nordhøy ]
  * Translated using Weblate (Norwegian Bokmål)

  [ Mesut Akcan ]
  * Translated using Weblate (Turkish)

  [ narendrakumar.b ]
  * letsencrypt: Provide link to configure domain if not configured

  [ James Valleroy ]
  * firewall: Get service ports details
  * firewall: Show ports details
  * locale: Update translation strings
  * doc: Fetch latest manual

  [ LoveIsGrief ]
  * i2p: Add helper to modify the tunnel config
  * i2p: Open HTTP(S) and IRC ports on all interfaces on install
  * i2p: Add HTTP(S) and IRC ports to firewall
  * i2p: Enable application

  [ Sunil Mohan Adapa ]
  * i2p: flake8 and yapf fixes
  * i2p: Convert unit tests to pytest style
  * i2p: Update firewalld service descriptions
  * i2p: Disable the daemon before editing configuration
  * i2p: Don't enable proxies on external zone

 -- James Valleroy <jvalleroy@mailbox.org>  Mon, 29 Apr 2019 19:18:01 -0400

plinth (19.5) experimental; urgency=medium

  [ LoveIsGrief ]
  * i2p: Add new application
  * i2p: Disable compression on /i2p/
  * i2p: apache: Catch more I2P locations
  * i2p: django: Add shortcuts to /i2p/... URLs
  * i2p: django: Additional information about /i2p location
  * i2p: todo: Add TODOs for I2P
  * i2p: todo: add more TODOs for I2P
  * i2p: idea: Browse eepsites directly from freedombox
  * i2p: todo: Add torrent tracker to list of favorites
  * i2p: django: Add description for the configuration shortcuts
  * i2p: django: Add i2p homepage to description
  * i2p: setup: Enrich I2P favorites
  * i2p: todo: Tick off a TODO and reword one
  * i2p: todo: Remove IDEA for browsing to .i2p sites in iframe
  * i2p: torrents: Link to the list of trackers
  * i2p: Add functional tests
  * functional_tests: Allow provisioning VM for functional tests
  * functional tests: Fix wheel errors when provisioning VM

  [ Sunil Mohan Adapa ]
  * i2p: Move data files into the app's data folder
  * i2p: Use project logo instead of mascot
  * i2p: Remove TODO in favor of issue tracker
  * apache: Add proxy_html module needed by i2p app
  * i2p: Backup/restore the correct state folder
  * i2p: Minor styling changes
  * i2p: Add diagnostic test for web interface port
  * i2p: Add main web interface to list of clients
  * i2p: Review and cleanup action script
  * i2p: Review and update views
  * i2p: Disable app until further fixes are done

  [ James Valleroy ]
  * functional_tests: Install python3-pytest-django
  * locale: Update translation strings
  * doc: Fetch manual

  [ wind ]
  * Translated using Weblate (Russian)

  [ Joseph Nuthalapati ]
  * storage: Use udisks to list disks and df for disk space utilization

  [ Igor ]
  * Translated using Weblate (Russian)

  [ CurlingTongs ]
  * Translated using Weblate (German)

 -- James Valleroy <jvalleroy@mailbox.org>  Mon, 15 Apr 2019 18:47:17 -0400

plinth (19.4) experimental; urgency=medium

  [ Allan Nordhøy ]
  * Translated using Weblate (Norwegian Bokmål)

  [ Pavel Borecki ]
  * Translated using Weblate (Czech)

  [ nautilusx ]
  * Translated using Weblate (German)

  [ Doma Gergő ]
  * Translated using Weblate (Hungarian)

  [ advocatux ]
  * Translated using Weblate (Spanish)

  [ Joseph Nuthalapati ]
  * clients: Open web app in a new browser tab
  * matrix-synapse: Change client diagnostics url
  * minetest: Fix duplicate domain names being displayed in UI
  * storage: Do not show an eject button on /boot partitions
  * letsencrypt: Call letsencrypt manage_hooks with correct arguments
  * vagrant: Run plinth as user plinth in development environment

  [ Johannes Keyser ]
  * Translated using Weblate (German)

  [ James Valleroy ]
  * dynamicdns: Install module by default
  * locale: Update strings
  * doc: Fetch latest manual

  [ Sunil Mohan Adapa ]
  * storage: Don't check type of the disk for / and /boot
  * storage: Don't log error when checking if partition is expandable

  [ wind ]
  * Translated using Weblate (Russian)

 -- James Valleroy <jvalleroy@mailbox.org>  Mon, 01 Apr 2019 20:31:54 -0400

plinth (19.3) experimental; urgency=medium

  [ Pavel Borecki ]
  * Translated using Weblate (Czech)

  [ Doma Gergő ]
  * Translated using Weblate (Hungarian)

  [ Petter Reinholdtsen ]
  * Translated using Weblate (Norwegian Bokmål)

  [ advocatux ]
  * Translated using Weblate (Spanish)

  [ James Valleroy ]
  * vagrant: Rearrange steps of provision script
  * locale: Update translation strings

  [ Joseph Nuthalapati ]
  * dynamicdns: Break up dynamicdns.py into forms.py and views.py
  * dynamicdns: Move subsubmenu below description
  * firewall: Change "Current Status:" from p to h3
  * names: Add description
  * subsubmenu: Make description a customizable block
  * pagekite: Bring subsubmenu below description. Remove About section.
  * upgrades: Move subsubmenu below description
  * Include clients.html in service-subsubmenu.html
  * ikiwiki: Move subsubmenu below description

  [ Sunil Mohan Adapa ]
  * pagekite: Rename base template file
  * pagekite: Change the template section title
  * dynamicdns: Simplify template inheritance
  * ikiwiki: Consistent styling for delete warning page
  * templates: Minor styling change
  * functional_tests: Reorder tests to disable apps after tests
  * tests: Mark functional tests with functional mark
  * tests: Read functional tests conf file without assuming CWD
  * tests: Fix backups API test cases to work under all conditions
  * README: Provide simple instruction for installing FreedomBox
  * INSTALL.md: Simplify installation instructions
  * HACKING.md: Update instructions on installing dependencies
  * functional_tests: Update todo list by removing implemented tests
  * mediawiki: Fix tests to allow running from any directory
  * tests: Use pytest for running all tests
  * ci: Allow gitlab to parse test coverage results
  * main: Show service version in logs
  * setup: Automatically gather information about files to install
  * setup: Allow apps to have their own data directories
  * setup: Don't include data/ files as package data
  * module_loader: Specially load modules in development mode
  * setup: Move app enabling files to respective apps
  * setup: Move app data files into respective apps
  * setup: Remove unused /var/run directory

  [ Dietmar ]
  * Translated using Weblate (German)
  * Translated using Weblate (French)
  * Translated using Weblate (Italian)

  [ jonathan göhler ]
  * Translated using Weblate (German)

  [ Vincent Ladeuil ]
  * Translated using Weblate (French)

  [ David Maulat ]
  * Translated using Weblate (French)

  [ Allan Nordhøy ]
  * Translated using Weblate (Norwegian Bokmål)

  [ Mesut Akcan ]
  * Translated using Weblate (Turkish)

 -- James Valleroy <jvalleroy@mailbox.org>  Mon, 18 Mar 2019 20:30:44 -0400

plinth (19.2) unstable; urgency=medium

  [ Joseph Nuthalapati ]
  * docs: Fix deprecation warnings in post-processor
  * tor: Fix deprecation warning W605 for '\' character in regex
  * utils: Simplify YAMLFile by removing the post_exit argument
  * config: Consolidate get_domainname() implementation into config
  * config: Move default-app configuration to a dedicated file
  * config: Fix Ikiwiki entries not showing up as default apps
  * config: Migrate default app configuration to new conf file
  * config: Rename Default App to Webserver Home Page
  * config: Add option to use Apache's default home page as home page
  * config: Remove Apache home page configuration from freedombox.conf
  * config: Fix error when setting JSXC as the home page
  * users: Add nscd as a dependency
  * Disable Coquelicot for Buster release
  * matrix-synapse: Fix LDAP login issue
  * config: Revert changes in freedombox.conf to avoid conffile prompt
  * config: Reset home page setting in freedombox.conf during migration
  * openvpn: Migration from easy-rsa 2 to 3 for existing installations
  * openvpn: Increment version number for easy-rsa 3 migration
  * snapshot: Fix failing functional test

  [ Pavel Borecki ]
  * Translated using Weblate (Czech)

  [ danielwine ]
  * Translated using Weblate (Hungarian)

  [ Doma Gergő ]
  * Translated using Weblate (Hungarian)

  [ Allan Nordhøy ]
  * Translated using Weblate (Norwegian Bokmål)

  [ advocatux ]
  * Translated using Weblate (Spanish)

  [ Sunil Mohan Adapa ]
  * tor: Styling changes due to yapf
  * tor: Use fixed 9001 port for relaying
  * utils: Handle exceptions in context management for YAMLFile
  * utils: Fix some flake8 warnings
  * tahoe: Styling changes
  * backups: Fix failing test case
  * web_server: Move shutdown handling to main
  * dbus: Add new module for D-Bus services
  * setup: Abstraction for getting managing packages of a module
  * setup: Filter packages to force upgrade
  * package: Implement identifying packages that need conffile prompts
  * package: Helper method to filter packages that need conffile prompt
  * setup: Trigger force upgrade for app that implement it
  * bind: Handle conffile prompt during upgrade
  * setup: Rush force upgrade in development mode
  * ttrss: Make functional test definitions specific to ttrss
  * cockpit: Pre-enable necessary apache modules
  * radicale, searx: Pre-enable necessary apache modules
  * letsencrypt: Pre-enable necessary apache modules
  * ikiwiki: Pre-enable necessary apache modules
  * sso: Pre-enable necessary apache modules
  * apache: Use cgid module instead of cgi
  * apache: Increment app version number
  * setup: Make additional info available for force upgrading
  * debian/copyright: Minor fixes
  * debian/copyright: Add full text for AGPL-3+
  * debian/copyright: Add license text for public-domain
  * debian/copyright: Add license text for GPL-2 and GPL-3
  * debian/copyright: Add license text for CC-BY-SA-3.0
  * debian/copyright: Update copyright for logos
  * static: Remove unused files
  * LICENSES: Remove files that are same license as rest of the source
  * config: Don't pass configuration file argument to action
  * openvpn: Fix issues with upgrade easy-rsa 2 to 3 migration
  * openvpn: Make frontpage shortcut appear after an upgrade
  * openvpn: Work around firewalld bug 919517
  * setup: Pass better data structure for force upgrade operation
  * utils: Introduce abstraction over distutils comparison of versions
  * firewalld: Implement upgrading from 0.4.x to 0.6.x
  * ttrss: Make setup process reusable
  * ttrss: Implement upgrade from 17.4 to 18.12

  [ Johannes Keyser ]
  * Translated using Weblate (German)

  [ Anjali Datla ]
  * Translated using Weblate (Telugu)

  [ Darkblaze ]
  * Translated using Weblate (Telugu)

  [ Petter Reinholdtsen ]
  * Translated using Weblate (Norwegian Bokmål)

  [ Jag ]
  * vagrant: Use virtualbox linked clones / CoW to reduce startup times

  [ James Valleroy ]
  * Add 2019 to copyright years
  * Fix some paths in LICENSES
  * debian: Add copyright years for debian/*
  * radicale: Add description of web interface
  * ttrss: Add backup support
  * debian: Add copyright info for lato fonts
  * debian: Add copyright info for individual logo files
  * LICENSES: Add reference to debian/copyright
  * debian: Add copyright info for theme images
  * debian/copyright: Move all license texts to end
  * debian/copyright: Remove unnecessary fields for native package
  * debian/copyright: Move some app icons from LICENSES
  * debian/copyright: Fix typo in year
  * debian/copyright: Move more app icons from LICENSES
  * debian/copyright: Include some URLs dropped from LICENSES
  * debian/copyright: Move some more app icons from LICENSES
  * debian/copyright: Fix filename for tahoe-lafs logo
  * security: Migrate access config to new file
  * users: When ssh used in tests, add users to admin group
  * locale: Update translations strings

 -- James Valleroy <jvalleroy@mailbox.org>  Sat, 02 Mar 2019 14:45:55 -0500

plinth (19.1) unstable; urgency=medium

  [ James Valleroy ]
  * radicale: Log errors during upgrade
  * radicale: Bump version to 2
  * radicale: Remove obsolete diagnostics
  * radicale: Fix server URLs in client info
  * locale: Update translation strings
  * doc: Fetch latest manual

  [ Pavel Borecki ]
  * Translated using Weblate (Czech)

  [ Allan Nordhøy ]
  * Translated using Weblate (Norwegian Bokmål)

  [ Petter Reinholdtsen ]
  * Translated using Weblate (Norwegian Bokmål)

  [ advocatux ]
  * Translated using Weblate (Spanish)

  [ Sunil Mohan Adapa ]
  * setup: Add option to handle configuration prompts during install
  * radicale: Simplify upgrading to newer packages
  * matrixsynapse: Remove hard-coded URL
  * matrixsynapse: Fix issues with showing certificate warning
  * letsencrypt: Fix issue with disabling matrixsynapse checkbox
  * matrixsynapse: Don't check for current domain in renew hook
  * matrixsynapse: Fix potential exposure of private key
  * matrixsynapse: Setup certificate after domain selection
  * matrixsynapse: Better checking for valid certificate

  [ Joseph Nuthalapati ]
  * matrixsynapse: Use Let's Encrypt certificates

 -- James Valleroy <jvalleroy@mailbox.org>  Thu, 14 Feb 2019 06:01:19 -0500

plinth (19.0) unstable; urgency=high

  [ J. Carlos Romero ]
  * mldonkey: Add some more clients to the module page
  * mldonkey: Add to the description the three available front-ends

  [ Sunil Mohan Adapa ]
  * monkeysphere: Fix handling of multiple domains and keys
  * monkeysphere: Fix regression with reading new apache domain config
  * apache: Cleanup domain configuration
  * apache: Add support for mod_ssl in addition to mod_gnutls
  * apache: Switch to mod_ssl from mod_gnutls
  * mldonkey: Add systemd service file with security options
  * mldonkey: Enable app
  * action_utils: Fix checking for URL availability
  * upgrades: Fix priority for buster-backports version
  * upgrades: Fix premature adding of buster-backports sources

  [ Pavel Borecki ]
  * Translated using Weblate (Czech)

  [ Johannes Keyser ]
  * Translated using Weblate (German)

  [ advocatux ]
  * Translated using Weblate (Spanish)

  [ James Valleroy ]
  * locale: Update strings for translation
  * Switched to a new version number scheme: YY.N
    - YY is the year of release.
    - N is the release number within that year.

 -- James Valleroy <jvalleroy@mailbox.org>  Sat, 09 Feb 2019 20:38:00 -0500

plinth (0.49.1) unstable; urgency=medium

  [ Sunil Mohan Adapa ]
  * ui: Fix regression with configure button in home page
  * backups: Rename 'Abort' buttons to 'Cancel'
  * backups: Use icon for add repository button
  * backups: Move subsubmenu below description
  * backups: Add title and description to other pages
  * backups: Add link to manual page
  * backups: Fix styling for upload size warning
  * backups: Increase timeout for SSH operations to 30 seconds
  * backups: Minor styling fixes

  [ Pavel Borecki ]
  * Translated using Weblate (Czech)

  [ Petter Reinholdtsen ]
  * Translated using Weblate (Norwegian Bokmål)

  [ advocatux ]
  * Translated using Weblate (Spanish)

  [ Joseph Nuthalapati ]
  * letsencrypt: UI: Fix checkbox disabling

  [ James Valleroy ]
  * datetime: Switch from chrony to systemd-timesyncd
  * locale: Update translation strings
  * doc: Fetch latest manual

 -- James Valleroy <jvalleroy@mailbox.org>  Thu, 07 Feb 2019 21:23:32 -0500

plinth (0.49.0) unstable; urgency=medium

  [ Prachi Srivastava ]
  * networks: remove unused html
  * security: Moves inline javascript to files
  * security: Moves input field focus javascript to django forms
  * help: Use freedombox package instead of plinth for version
  * repro: Disable app due to issues with Debian package

  [ Sunil Mohan Adapa ]
  * ui: Fix regression with card icon style in front page
  * js: Full librejs compatibility
  * js: Remove javascript license link from footer
  * backups: Remove incorrectly set buffer size during download
  * backups: Minor styling fixes
  * backups: Remove dead code
  * backups: Minor styling fixes
  * backups: Minor refactoring
  * backups: Fix incomplete download archives
  * backups: Improve performance of backup download
  * tor: Make a utility method public
  * action_utils: Expose URL checking utility for generic use
  * upgrades: Improve handling of backports
  * datetime: Fix diagnostic test to not ignore first two servers

  [ Pavel Borecki ]
  * Translated using Weblate (Czech)

  [ J. Carlos Romero ]
  * mldonkey: show 'Learn more...' link in package page when installed

  [ James Valleroy ]
  * radicale: Handle migration from 1.x to 2.x
  * shadowsocks: Use resolvable domains in functional tests
  * radicale: Handle data migration for upgrade to 2.x
  * datetime: Switch from ntp to chrony
  * vagrant: Put hold on freedombox package during provision
  * repro: Also disable functional tests
  * monkeysphere: Re-enable functional tests
  * locale: Update translation strings

  [ Allan Nordhøy ]
  * Translated using Weblate (Norwegian Bokmål)

  [ Joseph Nuthalapati ]
  * backports: Add buster-backports to apt sources list
  * debian: Add smoke test with autopkgtests (Closes: #878699)

  [ danielwine ]
  * Translated using Weblate (Hungarian)

  [ Petter Reinholdtsen ]
  * Translated using Weblate (Norwegian Bokmål)

 -- James Valleroy <jvalleroy@mailbox.org>  Tue, 05 Feb 2019 22:55:53 -0500

plinth (0.48.0) unstable; urgency=medium

  [ Doma Gergő ]
  * Translated using Weblate (Hungarian)

  [ Pavel Borecki ]
  * Translated using Weblate (Czech)

  [ Allan Nordhøy ]
  * Translated using Weblate (Norwegian Bokmål)

  [ Sunil Mohan Adapa ]
  * ui: Fix top margin for content containers
  * ui: Rename page specific CSS classes
  * ui: Underline the logo along with 'Home' text when active
  * ui: Style frontpage application info like regular content
  * ui: Fix setting width of card-list at various page sizes
  * ui: Show help nav item text when navbar is collapsed
  * ui: Hide restart/shutdown items when navbar is collapsed
  * ui: Compact pages on extra small screen sizes
  * ui: Re-add background for home, apps and system pages in small sizes
  * fail2ban: Split and update configuration files
  * fail2ban: Pickup new configurations without reboot
  * mldonkey: Update description and minor updates
  * mldonkey: Disable app due to bug during restart
  * backups: Upgrade apps before restoring them
  * backups: Fix showing not-installed apps in create backup page
  * syncthing: Add backup/restore support
  * Serve default favicon for apps that don't provide one
  * radicale: Fix issue with configuration changes not applying
  * openvpn: Add backup/restore support
  * storage: Fix false error message visiting home page
  * storage, backups: Minor styling and yapf fixes
  * service: Fix warning to use collections.abc
  * help: Minor refactoring in get-logs action
  * mldonkey: Add functional test for uploading
  * axes: Minor fixes to configuration for IP blocking
  * infinoted: Wait for up to 5 minutes to kill daemon

  [ Petter Reinholdtsen ]
  * Translated using Weblate (Norwegian Bokmål)

  [ Joseph Nuthalapati ]
  * ci: Export freedombox.deb as build artifact instead of plinth.deb
  * matrix-synapse: Fix startup error caused by bind_address setting
  * matrix-synapse: Use '::' as the IPv6 bind address
  * backups: Automatically install required apps before restore
  * backups: Add a loader to the restore button to indicate progress

  [ Johannes Keyser ]
  * Translated using Weblate (German)

  [ James Valleroy ]
  * django: Remove deprecated AXES_BEHIND_REVERSE_PROXY
  * radicale: Only set hosts for radicale 1.x
  * radicale: Don't change auth type for radicale 2.x
  * radicale: Use rights file by default for radicale 2.x
  * radicale: Add functional tests for setting access rights
  * help: Use journalctl to show status log
  * help: Add action script to read logs from journal
  * help: Add functional test to check status logs page
  * locale: Update translation strings
  * doc: Fetch latest manual from wiki

  [ Prachi Srivastava ]
  * fail2ban: Enable bans for apache auth failures

  [ J. Carlos Romero ]
  * mldonkey: Add new module for the eDonkey network
  * mldonkey: Add backup/restore support

 -- James Valleroy <jvalleroy@mailbox.org>  Mon, 28 Jan 2019 19:22:19 -0500

plinth (0.47.0) unstable; urgency=medium

  [ Joseph Nuthalapati ]
  * ci: Don't install fuse and fuse3 packages in the CI environment
  * snapshot: Fix snapshots filling up the disk
  * snapshot: ui: Remove NUMBER_MIN_AGE setting and add FREE_LIMIT
  * snapshot: Enable TIMELINE_CLEANUP and NUMBER_CLEANUP by default
  * snapshot: Improve description
  * snapshot: Merge the functionality of the migrate command into setup
  * snapshot: Fix failing tests
  * snapshots: Handle installation on non-btrfs filesystems
  * snapshot: Handle "Config in use" error

  [ James Valleroy ]
  * radicale: Add tests for well-known URLs
  * radicale: Don't modify default file for radicale >= 2.1.10
  * radicale: Add support for radicale 2.x
  * setup: Fix spelling error
  * radicale: Switch to uwsgi for radicale 2.x
  * radicale: Create collections folder before starting uwsgi
  * Update translation strings
  * Fetch latest manual
  * debian: Update debhelper compat version to 12

  [ Sunil Mohan Adapa ]
  * radicale: Redirect to well-known URLs according to version
  * syncthing: Use exact matches when enforcing trailing '/'
  * snapshot: Minor styling fixes
  * snapshot: Update descriptions and UI options
  * snapshot: Refactor configuration migration
  * main: Separate out Django setup into a separate module
  * main: Separate out CherryPy code into a separate module
  * Show Gujarati in the list of UI languages
  * cockpit: Add link to manual page
  * cockpit: Update description
  * firewalld: Flush iptables rules before restarting firewall
  * backups: Don't fail tests when borg is not installed
  * backups: yapf fixes
  * django: Use Argon2 password hash
  * setup: Handle showing setup page after app completes installation
  * setup: Minor flake8 fixes
  * setup: Reduce refresh time when application is already installed
  * setup: Don't perform is-package-manager-busy checks when not needed
  * action_utils: Implement utilities for managing uwsgi configurations
  * searx: Use action utils for uwsgi configuration management
  * radicale: Don't keep radicale service running
  * icons: Fixes for switching to fork-awesome
  * Fix i18n for menu strings

  [ Prachi Srivastava ]
  * Replace glyphicons with forkawesome icons

 -- James Valleroy <jvalleroy@mailbox.org>  Mon, 14 Jan 2019 22:08:54 -0500

plinth (0.46.1) unstable; urgency=medium

  [ prolinux ukraine ]
  * Translated using Weblate (Ukrainian)

  [ Joseph Nuthalapati ]
  * clients: Rename DAVdroid to DAVx5

  [ Allan Nordhøy ]
  * Translated using Weblate (Norwegian Bokmål)

  [ Sunil Mohan Adapa ]
  * debian: Replace and break older versions of plinth

  [ James Valleroy ]
  * debian: Fix spelling errors in lintian override comment

 -- James Valleroy <jvalleroy@mailbox.org>  Fri, 04 Jan 2019 23:17:45 -0500

plinth (0.46.0) unstable; urgency=medium

  [ Pavel Borecki ]
  * Translated using Weblate (Czech)

  [ Johannes Keyser ]
  * Translated using Weblate (German)

  [ advocatux ]
  * Translated using Weblate (Spanish)

  [ prolinux ukraine ]
  * Translated using Weblate (Ukrainian)

  [ Sunil Mohan Adapa ]
  * logging: Don't log static file requests
  * logging: Make cherrypy log to the main log
  * logging: Don't log to a log file
  * logging: Log to systemd journal directly
  * logging: Separate logging init logic into a module
  * logging: Implement colors for console messages
  * searx: Update outdated Apache configuration
  * sso: Update outdated Apache configuration
  * letsencrypt: Use macros for configuring sites
  * letsencrypt: Remove outdated Apache configuration
  * logging: Remove references to old log files
  * debian: Alter control file indentation
  * storage: Add parted as dependency module
  * debian: Add dependencies from freedombox-setup
  * sudoers: Allow all admin users to become superusers
  * Move update-motd script from freedombox-setup
  * debian: Break current version of freedombox-setup
  * Move preseed file from freedombox-setup
  * debian: Use description from freedombox.org
  * debian: Ignore debian/debhelper-build-stamp
  * debian: Fix lintian warning about vcs ignore file
  * debian: Don't change ownership recursively in postinst
  * debian: Update short description
  * debian: Rename plinth package to freedombox

  [ James Valleroy ]
  * vagrant: Cleanup for obsolete log files
  * debian: Move Recommends to binary package
  * locale: Run update_translations
  * doc: Fetch latest manual from wiki
  * debian: Standards-Version is now 4.3.0

  [ Petter Reinholdtsen ]
  * Translated using Weblate (Norwegian Bokmål)

 -- James Valleroy <jvalleroy@mailbox.org>  Mon, 31 Dec 2018 16:46:25 -0500

plinth (0.45.0) unstable; urgency=medium

  [ Doma Gergő ]
  * Translated using Weblate (Hungarian)

  [ Pavel Borecki ]
  * Translated using Weblate (Czech)

  [ advocatux ]
  * Translated using Weblate (Spanish)

  [ Joseph Nuthalapati ]
  * udiskie: Finish merging udiskie into storage
  * apache: Switch to php-fpm from mod_php

  [ Allan Nordhøy ]
  * Translated using Weblate (Chinese (Simplified))
  * Translated using Weblate (Italian)
  * Translated using Weblate (Norwegian Bokmål)

  [ Herdir ]
  * Translated using Weblate (French)

  [ Michael Pimmer ]
  * Backups: first UI sceleton for remote / encrypted backups
  * Backups: allow testing the connection of ssh locations
  * Backups, remote repositories: implement init, info and some test
  * Backups, remote repositories: uniform parameter handling
  * Backups, remote repositories: start using sshfs
  * Backups, remote repositories: integrate to backups index page
  * Backups, remote repositories: re-use template for root location
  * Backups, remote repositories: use object-oriented repositories
  * Backups, remote backups: fix unittests
  * Backups, remote repositories: create/delete/restore of remote repos
  * Backups, remote repositories: change network_storage to dict
  * Backups, remote repository: adapt functional tests
  * Backups: remove unittests to backups test directory
  * Backups: remove archive name when creating an archive
  * Backups: support for encrypted repositories
  * Backups: Cleanup and improved error handling
  * Backups: functional tests update; restoring backup bugfix
  * Backups: allow creating archive in unmounted repository
  * Backups: allow using keyfile as credentials for sshfs mounts
  * Backups: notify that credentials of remote backups are stored
  * Backups: unittests for accessing repository with borg directly
  * Backups: bump module version

  [ James Valleroy ]
  * backups: Make validator errors translatable
  * functional_tests: Move backup test into backups feature

  [ ssantos ]
  * Translated using Weblate (German)

 -- James Valleroy <jvalleroy@mailbox.org>  Mon, 17 Dec 2018 19:05:51 -0500

plinth (0.44.0) unstable; urgency=medium

  [ Pavel Borecki ]
  * Translated using Weblate (Czech)

  [ Robert Martinez ]
  * Add gray noise background
  * Add white Card
  * add footer padding

  [ Allan Nordhøy ]
  * Translated using Weblate (Norwegian Bokmål)

  [ James Valleroy ]
  * ejabberd: bosh port moved to 5443
  * apache: Run setup again to reload
  * ejabberd: Change BOSH port from 5280 to 5443
  * Revert "ci: Use python3.6 when installing dependencies"
  * ci: Install jquery packages for coverage
  * functional_tests: Confirm when deleting all snapshots
  * Translated using Weblate (Spanish)
  * Update translation strings

  [ Joseph Nuthalapati ]
  * vagrant: clear logs and plinth database on destroying box
  * minetest: Change list of mods to what's available in Debian
  * Add instructions on how to use "WIP" in merge requests
  * clients: Fix distortion of the client apps buttons
  * snapshots: Fix default snapshot listing
  * firewalld: Use nftables instead of iptables
  * snapshots: Place the subsubmenu below the description

  [ ssantos ]
  * Translated using Weblate (German)
  * Translated using Weblate (Portuguese)

  [ Prachi Srivastava ]
  * Changes delete all to delete selected in snapshot
  * Adds toggle to select all for deletion
  * Changes functional test to select All and delete snapshots
  * Ignores warnings in pytest while running functional test

  [ advocatux ]
  * Translated using Weblate (Spanish)

  [ Petter Reinholdtsen ]
  * Translated using Weblate (Norwegian Bokmål)

 -- James Valleroy <jvalleroy@mailbox.org>  Mon, 03 Dec 2018 19:47:04 -0500

plinth (0.43.0) unstable; urgency=medium

  [ Michael Pimmer ]
  * Backups: export and download archives in one step
  * Backups: uploading and import with temporarily stored file
  * Backups: Restore directly from archive
  * Backups: Don't fail when borg doesn't find files to extract
  * Backups: clean up exporting archives functionality
  * Backups: relative paths for borg extract in action script
  * Backups: fix test
  * Backups: clean up forms, names and templates
  * Functional tests: minor documentation changes
  * Backups: Stream archive downloads/exports
  * Backups: do not hardcode uploaded backup file path
  * Backups: minor cleanups
  * Backups: show free disk space on upload+restore page
  * Backups: functional test to download and restore an archive
  * Backups: minor adaption of upload file size warning
  * Backups: minor fixes of functional tests
  * Functional tests: check that browser waits for redirects to finish
  * Functional tests: fix waiting for redirects
  * Functional tests: assert that module installation succeeded
  * Cherrypy: Do not limit maximum upload size
  * Backups: Make Manifest a dict instead of a list

  [ James Valleroy ]
  * functional_tests: Remove backup export steps
  * functional_tests: Remove remaining backup export steps
  * functional_tests: Add sso tags
  * upgrades: Internationalize string and apply minor formatting

  [ Anthony Stalker ]
  * Translated using Weblate (Czech)

  [ Joseph Nuthalapati ]
  * vagrant: Destroy Plinth development database when box is destroyed
  * sso: Make auth-pubtkt tickets valid for 12 hours
  * openvpn: Migration from easy-rsa 2 to 3
  * openvpn: is-setup checks for non-empty dh.pem file
  * openvpn: Always write the latest server configuration on setup

  [ ssantos ]
  * Translated using Weblate (Portuguese)

  [ Robert Martinez ]
  * Update module terminology improvements
  * Incorporate feedback from MR

 -- James Valleroy <jvalleroy@mailbox.org>  Mon, 19 Nov 2018 17:25:31 -0500

plinth (0.42.0) unstable; urgency=medium

  [ Robert Martinez ]
  * Fix wrong color in mobile menu

  [ James Valleroy ]
  * snapshot: Handle snapper list output change
  * functional_tests: Fix steps with domain parameter

  [ Joseph Nuthalapati ]
  * Translated using Weblate (Telugu)
  * tor: Add functional tests for relays and hidden services
  * tor: Enable backup/restore
  * upgrades: Add functional tests
  * upgrades: Enable backup/restore
  * monkeysphere: Handle importing new OpenSSH format keys
  * monkeysphere: yapf reformatting
  * tests: Change the domain to be an FQDN
  * monkeysphere: Add functional tests for import/publish keys
  * monkeysphere: Enable backup/restore
  * monkeysphere: Skip functional tests until bugs are resolved
  * letsencrypt: Enable backup/restore
  * tahoe: Minor changes to facilitate functional tests
  * tahoe: Add functional tests
  * tahoe: Enable backup/restore
  * tahoe: yapf run
  * udiskie: unmount drive as superuser

  [ buoyantair ]
  * Translated using Weblate (Telugu)

  [ Michael Pimmer ]
  * Actions: use local plinth in development mode
  * Actions: path in development mode: do not preserve PYTHONPATH

  [ ButterflyOfFire ]
  * Translated using Weblate (Indonesian)
  * Translated using Weblate (Italian)

 -- James Valleroy <jvalleroy@mailbox.org>  Mon, 05 Nov 2018 18:41:15 -0800

plinth (0.41.0) unstable; urgency=medium

  [ Allan Nordhøy ]
  * Translated using Weblate (Norwegian Bokmål)

  [ ButterflyOfFire ]
  * Translated using Weblate (French)

  [ James Valleroy ]
  * debian: Add Russian translation of debconf template (Closes: #910848)
    - Thanks to Lev Lamberov for the patch.
  * deluge: Handle prompt to change default password
  * functional_tests: When creating backup, scroll window to top
  * backups: Handle permission error during chown

  [ Joseph Nuthalapati ]
  * vagrant: Increase memory to 2GiB
  * vagrant: Increase number of CPUs to 2
  * datetime: Add functional test for setting time zone
  * datetime: Enable backup/restore
  * tests: More accurately compute waited time
  * deluge: Add functional test for uploading a torrent
  * deluge: Enable backup/restore
  * avahi: Enable backup/restore (no data)
  * backups: Enable backup/restore (no data currently)
  * bind: Add functional tests
  * bind: Enable backup/restore
  * security: Add functional tests for restricted logins
  * security: Enable backup/restore
  * snapshot: Fix issue with setting configuration
  * snapshot: Add functional tests for setting configuration
  * backups: Implement app hooks
  * snapshot: Enable backup/restore
  * deluge: Add missing backups tag in functional tests
  * ssh: Enable backup/restore
  * firewall: Enable backup/restore (no data)
  * diagnostics: Enable backup/restore (no data)
  * names: Enable backup/restore (no data)
  * power: Enable backup/restore (no data)
  * storage: Enable backup/restore (no data)
  * backups: Make plinth the owner of the backup archives
  * backups: Fix issue with showing exports from disks without labels
  * storage: Minor styling with urlencode call in template
  * backups: Don't rely on disk labels during export/restore

  [ Michael Pimmer ]
  * Backups: bugfix for downloading extracted archive files

  [ rafael ]
  * Translated using Weblate (Spanish)

 -- James Valleroy <jvalleroy@mailbox.org>  Mon, 22 Oct 2018 19:48:50 -0400

plinth (0.40.0) unstable; urgency=medium

  [ Allan Nordhøy ]
  * Translated using Weblate (Norwegian Bokmål)

  [ James Valleroy ]
  * ci: Prevent installing fuse
  * upgrades: Don't change origins pattern list
  * upgrades: Keep config file when disabling
  * debian: Add Portuguese translation for debconf messages (Closes: #909745)
    - Thanks to "Traduz" - Portuguese Translation Team for the patch.
  * home: Also display card title above icon
  * functional_tests: Make coquelicot password entry more robust
  * functional_tests: Check ejabberd contact list more robustly

  [ Augusto Borin ]
  * Translated using Weblate (Portuguese)

  [ advocatux ]
  * Translated using Weblate (Spanish)

  [ Pavel Borecki ]
  * Translated using Weblate (Czech)

  [ BO41 ]
  * Translated using Weblate (German)

  [ David Maulat ]
  * Translated using Weblate (French)

  [ Robert Martinez ]
  * Translated using Weblate (German)
  * Add tint effect on card icons under "Apps"
  * Change maximum cards per row
  * Change card text style and position

  [ Joseph Nuthalapati ]
  * Don't disable installation when apt lists are empty
  * backups: Relax schema for backup manifest data
  * backups: Remove empty keys in backup manifest data
  * backups: Rename the backups API module
  * mediawiki: Backup/restore settings also
  * backups: Rename test_backup to test_api
  * backups: List apps that don't require backup too
  * backups: Minor styling fixes
  * cockpit: Add clients and backup manifests
  * mumble: Implement backup/restore
  * privoxy: Enable backup/restore (no data)
  * backups: Allow restoring backups with no files
  * roundcube: Enable backup/restore (no data)
  * searx: Enable backup/restore (no data)
  * jsxc: Enable backup/restore (no data)
  * coquelicot: Enable backup/restore
  * coquelicot: Implement functional tests with uploading file
  * tests: Reduce time for polling in functional tests
  * transmission: Implement upload torrent functional test
  * transmission: Enable backup/restore
  * coquelicot: Fix upload file functional test
  * mediawiki: Run update script for 1.31 upgrade
  * quassel: Enable backup/restore
  * shadowsocks: Enable backup/restore
  * backups: Implement disabling web configuration during backup
  * sharing: Enable backup/restore
  * pagekite: Add functional tests
  * pagekite: Enable backup/restore
  * tests: Add missing backups tag on functional tests
  * vagrant: Get rid of apt warning during provisioning
  * customization: Serve static files from customization directory
  * customization: Create customization path in /var/www
  * customization: Serve custom shortcuts through the REST API
  * customization: Show custom shortcuts on frontpage

  [ Michael Pimmer ]
  * Backup module: Implement downloading archives
  * Backup module: Implemented uploading files
  * Backup module: added some unittests; minor doc updates

  [ Federico Ceratto ]
  * Translated using Weblate (Italian)

  [ Johannes Keyser ]
  * Translated using Weblate (German)

 -- James Valleroy <jvalleroy@mailbox.org>  Tue, 09 Oct 2018 06:01:50 -0400

plinth (0.39.0) unstable; urgency=medium

  [ Joseph Nuthalapati ]
  * Fix typo in the description meta tag
  * backups: Support multiple backups in one day
  * backups: Check if paths exist before passing them to borgbackup
  * backups: Reword the no-apps-installed message
  * backups: Make getting all apps method public
  * backups: Minor styling fixes
  * backups: Minor refactoring in finding exported archive
  * backups: Simplify getting included apps during restoring
  * udiskie: Merge into storage module

  [ Doma Gergő ]
  * Translated using Weblate (Hungarian)

  [ Petter Reinholdtsen ]
  * Translated using Weblate (Norwegian Bokmål)

  [ Allan Nordhøy ]
  * Translated using Weblate (Norwegian Bokmål)

  [ danielwine ]
  * Translated using Weblate (Hungarian)

  [ James Valleroy ]
  * backups: Validate backup manifests
  * backups: Move manifest validation into backups app
  * backups: Fix iteration over loaded modules
  * users: Reset groups before testing register_group
  * backups: List supported and installed apps when creating
  * backups: Implement process manifests for Packet
  * backups: Provide a default backup name
  * backups: Select all apps by default
  * backups: Use paths from selected apps
  * backups: Fix and test service shutdown and restore
  * backups: Patch actions for shutdown services test
  * backups: Disable create archive when no supported apps are installed
  * backups: Dump manifests file and include it in backup
  * backups: Name borg repo folder more clearly
  * backups: Include app versions in manifest file
  * backups: Use valid filename for export
  * backups: Don't display time as separate column
  * backups: Confirm that archive exists before restoring
  * backups: Add apps selection to restore form
  * backups: Use valid filename for manifest
  * backups: When restoring, only list apps included in backup
  * backups: Use backups API for restore
  * backups: Add more basic tests for backups API
  * functional_tests: Test dynamicdns backup and restore
  * ikiwiki: Add sites folder to backup data
  * functional_tests: Test ikiwiki backup and restore
  * functional_tests: Test mediawiki backup and restore
  * functional_tests: Test repro config backup and restore
  * backups: Rename 'Create archive' to 'New backup'
  * functional_tests: More robust checks using eventually
  * backups: Show disabled 'New backup' button when no apps installed
  * backups: Enable module
  * backups: Create folder if needed during setup
  * functional_tests: Only select app under test for new backup
  * functional_tests: Test ejabberd backup and restore
  * functional_tests: Ensure that backups app is installed before test
  * debian: Don't make backup of /etc/security/access.conf (Closes: #909484)
  * Bump Standards-Version to 4.2.1
  * Cleanup udiskie module

 -- James Valleroy <jvalleroy@mailbox.org>  Mon, 24 Sep 2018 19:23:04 -0400

plinth (0.38.0) unstable; urgency=medium

  [ Allan Nordhøy ]
  * Translated using Weblate (Norwegian Bokmål)

  [ Pavel Borecki ]
  * Translated using Weblate (Czech)

  [ Igor ]
  * Translated using Weblate (Russian)

  [ Johannes Keyser ]
  * Translated using Weblate (German)

  [ BO41 ]
  * Translated using Weblate (German)

  [ Doma Gergő ]
  * Translated using Weblate (Hungarian)

  [ Vignan Lavu ]
  * mediawiki: Enable SVG support for MediaWiki

  [ advocatux ]
  * Translated using Weblate (Spanish)

  [ Joseph Nuthalapati ]
  * Install ncurses-term during vagrant file provision
  * docs: Fix MediaWiki manual page download failing
  * manual: Remove footer for manual pages using Python XML module
  * upgrades: Clean up old kernel packages during automatic upgrades
  * turbolinks: Make the progress bar white and thicker

  [ James Valleroy ]
  * debian: Add German translation of debconf messages (Closes: #907787)
    - Thanks to Helge Kreutzmann for the patch.
  * tests: Make coverage package optional

 -- James Valleroy <jvalleroy@mailbox.org>  Mon, 10 Sep 2018 18:12:06 -0400

plinth (0.37.0) unstable; urgency=medium

  [ Pavel Borecki ]
  * Translated using Weblate (Czech)

  [ Allan Nordhøy ]
  * Translated using Weblate (Norwegian Bokmål)

  [ Petter Reinholdtsen ]
  * Translated using Weblate (Norwegian Bokmål)

  [ Igor ]
  * Translated using Weblate (Russian)

  [ advocatux ]
  * Translated using Weblate (Spanish)

  [ Doma Gergő ]
  * Translated using Weblate (Hungarian)

  [ James Valleroy ]
  * backups: Simplify export of backup archive files
  * backups: Add list of exported archives
  * backups: Restore from exported archive
  * vagrant: Clarify post-up message
  * debian: Add Dutch translation of debconf messages (Closes: #906945)
    - Thanks to Frans Spiesschaert for the patch.
  * Bump Standards-Version to 4.2.0

  [ Joseph Nuthalapati ]
  * vagrant: Vagrantfile changes for ease of development
  * install: Use Post/Response/Get pattern for reloads

 -- James Valleroy <jvalleroy@mailbox.org>  Mon, 27 Aug 2018 19:15:08 -0400

plinth (0.36.0) unstable; urgency=medium

  [ Gayathri Das ]
  * Translated using Weblate (Hindi)

  [ James Valleroy ]
  * Fix validation error in Hindi translation
  * Fix validation error in Spanish translation
  * Add backups info to apps
  * ejabberd: Cleanup config file upgrade
  * Add license info for Lato fonts
  * ci: Run test coverage and get report
  * Commit patch for French debconf translation (Closes: #905933)
    - Thanks to jean-pierre giraud for the patch.

  [ Luis A. Arizmendi ]
  * Translated using Weblate (Spanish)

  [ Igor ]
  * Translated using Weblate (Russian)

  [ Hemanth Kumar Veeranki ]
  * Translated using Weblate (Telugu)
  * Remove deprecated settings from already existing config files
  * Add functional test to enable/disable Message Archive Management

  [ Joseph Nuthalapati ]
  * Fix validation error in Spanish translation
  * Translated using Weblate (Hindi)
  * Trim the translation strings in Letsencrypt template where missing
  * backups: Add core API for full/apps backup
  * mediawiki: Fix issue with re-installation
  * mediawiki: Enable Instant Commons
  * mediawiki: Fix images throwing 403s
  * turbolinks: Reload page using JavaScript
  * functional tests: Fix failing test change default app

  [ Johannes Keyser ]
  * Translated using Weblate (German)

  [ Doma Gergő ]
  * Translated using Weblate (Hungarian)

  [ Robert Martinez ]
  * Add woff2 fonts

  [ Prachi Srivastava ]
  * Translated using Weblate (Hindi)

  [ manikanta varma datla ]
  * Disable launch button for web client when not installed

  [ Pavel Borecki ]
  * Translated using Weblate (Czech)

 -- James Valleroy <jvalleroy@mailbox.org>  Mon, 13 Aug 2018 18:24:33 -0400

plinth (0.35.0) unstable; urgency=medium

  [ Igor ]
  * Translated using Weblate (Russian)

  [ Luis A. Arizmendi ]
  * Translated using Weblate (Spanish)

  [ ikmaak ]
  * Translated using Weblate (Dutch)

  [ Bart Notelaers ]
  * Translated using Weblate (Dutch)

  [ Doma Gergő ]
  * Translated using Weblate (Hungarian)

  [ Gayathri Das ]
  * Translated using Weblate (Hindi)

  [ Sciumedanglisc ]
  * Translated using Weblate (Italian)

  [ Praveen Illa ]
  * Translated using Weblate (Telugu)

  [ Jayasuganthi ]
  * mediawiki: Enable short URLs

  [ Joseph Nuthalapati ]
  * mediawiki: Override Debian settings in FreedomBoxSettings.php
  * functional_tests: Fix first test failing on a pristine VM
  * debian: Remove Bdale Garbee from the list of uploaders
  * Add turbolinks
  * turbolinks: Replace style elements in head with blocks in body
  * functional_tests: Use body instead of html for state change check
  * turbolinks: Disable caching on application visits
  * configuration: Option to set a default app for FreedomBox
  * configuration: Use augeas to edit Apache files
  * configuration: Fix parsing error in retrieving default app

  [ వీవెన్ ]
  * Translated using Weblate (Telugu)

  [ Johannes Keyser ]
  * Translated using Weblate (German)
  * text stripped from icons for mediawiki, radicale, tahoe-lafs

  [ Hemanth Kumar Veeranki ]
  * Clarify description for radicale shared calendar/addressbook
  * Remove deprecated `iqdisc` in ejabberd config

  [ Robert Martinez ]
  * Adding link to HACKING.md
  * Fix ejabberd logo #1336

  [ Sunil Mohan Adapa ]
  * udiskie: Move udisks2 methods to separate module
  * storage: Fix parsing issues when mount point has spaces
  * udiskie: Remove the unused ejectable property
  * utils: Remove unused method
  * udiskie: Add eject functionality for a drive
  * udiskie: Also list read-only filesystems
  * udiskie: Remove internal networks warning
  * udiskie: Show special message when no storage device available

  [ James Valleroy ]
  * udiskie: Import glib and udisks only inside methods

  [ Allan Nordhøy ]
  * Translated using Weblate (Norwegian Bokmål)

 -- James Valleroy <jvalleroy@mailbox.org>  Mon, 30 Jul 2018 19:04:51 -0400

plinth (0.34.0) unstable; urgency=medium

  [ Joseph Nuthalapati ]
  * firstboot: Prompt for secret during firstboot welcome
  * firstboot: Add debconf translations for wizard secret dialog
  * l10n: Fix build error due to partially translated string in Hindi
  * ci: Install python3-coverage before running tests
  * backups: Temporarily hide app till implementation is complete

  [ James Valleroy ]
  * postinst: Fix indents and untabify
  * lintian: Add override for no-debconf-config
  * Translated using Weblate (Italian)
  * ci: Use python3.6 when installing dependencies
  * functional_tests: Rename features, organize by app
  * backups: New app to manage borgbackup archives
  * backups: Allow valid filenames as archive names
  * backups: Set LANG=C.UTF-8 when extracting archive
  * backups: Move repository location under /var/lib

  [ ikmaak ]
  * Translated using Weblate (Dutch)

  [ Gayathri Das ]
  * Translated using Weblate (Hindi)

  [ Sciumedanglisc ]
  * Translated using Weblate (Italian)

  [ Bart Notelaers ]
  * Translated using Weblate (Dutch)

  [ Doma Gergő ]
  * Translated using Weblate (Hungarian)

 -- James Valleroy <jvalleroy@mailbox.org>  Mon, 16 Jul 2018 19:16:08 -0400

plinth (0.33.1) unstable; urgency=medium

  [ Doma Gergő ]
  * Translated using Weblate (Hungarian)

  [ Pavel Borecki ]
  * Translated using Weblate (Czech)

  [ advocatux ]
  * Translated using Weblate (Spanish)

  [ Igor ]
  * Translated using Weblate (Russian)

  [ Joseph Nuthalapati ]
  * Change get-group-users to a simpler implementation
  * users: Replace disabled with readonly for admin group checkbox
    (Closes: #902892)

  [ Gayathri Das ]
  * Translated using Weblate (Hindi)

 -- James Valleroy <jvalleroy@mailbox.org>  Wed, 04 Jul 2018 10:32:23 -0400

plinth (0.33.0) unstable; urgency=medium

  [ Doma Gergő ]
  * Translated using Weblate (Hungarian)

  [ Allan Nordhøy ]
  * Translated using Weblate (Norsk bokmål)

  [ advocatux ]
  * Translated using Weblate (Spanish)

  [ Igor ]
  * Translated using Weblate (Русский)

  [ Pavel Borecki ]
  * Translated using Weblate (Čeština)

  [ Gayathri Das ]
  * Translated using Weblate (Hindi)

  [ Joseph Nuthalapati ]
  * Fix mistake in Hindi translation template
  * firewall: Display information that a service is internal only
  * users: Don't show Create User form to non-admin users
  * Translated using Weblate (Hindi)
  * users: Redirect to users list on successful user creation
  * packages: Button to refresh package lists

  [ Hemanth Kumar Veeranki ]
  * Add a way to refine shortcuts
  * Restrict removal of last admin user
  * Use logos instead of icons in the apps page

  [ danielwine ]
  * Translated using Weblate (Hungarian)

  [ Bart Notelaers ]
  * Translated using Weblate (Dutch)

  [ James Valleroy ]
  * users: Update Change Password menu for non-admin users
  * package: Add option to skip recommends
  * udiskie: New module for automatic mounting of removable media

  [ Sciumedanglisc ]
  * Translated using Weblate (Italian)

  [ Sunil Mohan Adapa ]
  * udiskie: Use glib library for dbus interaction

 -- James Valleroy <jvalleroy@mailbox.org>  Mon, 02 Jul 2018 20:15:50 -0400

plinth (0.32.0) unstable; urgency=medium

  [ Allan Nordhøy ]
  * Translated using Weblate (Norsk bokmål)

  [ Pavel Borecki ]
  * Translated using Weblate (Čeština)

  [ advocatux ]
  * Translated using Weblate (Spanish)

  [ Igor ]
  * Translated using Weblate (Русский)

  [ Gayathri Das ]
  * Translated using Weblate (Hindi)

  [ Hemanth Kumar Veeranki ]
  * Hide mediawiki frontpage shortcut when private mode is enabled
  * Translated using Weblate (Telugu)
  * Enable image uploads in mediawiki at startup

  [ Sciumedanglisc ]
  * Translated using Weblate (Italian)

  [ ikmaak ]
  * Translated using Weblate (Dutch)

  [ Michael Pimmer ]
  * Use djangos url reverse mechanism instead of hardcoding urls
  * Add ./run --develop option to use relative config/file paths
  * Add documentation for the './run --develop' option
  * Adapt test and documentation to changes of '--develop' option
  * Adapt .md files to four spaces for correct lists
  * Merge ./run --debug into --develop option
  * Remove unused imports and variables

  [ Sunil Mohan Adapa ]
  * yapf and isort fixes
  * Fix client info table size and flickering
  * Resize all main content
  * Remove unnecessary submenu override in 403.html
  * help: Show cards in the index page
  * snapshot: Remove unnecessary column sizing
  * users: Remove unnecessary column sizing
  * networks: Center align connection information
  * networks: Remove unnecessary column sizing
  * pagekite: Convert a two column page to one column
  * pagekite: Remove unnecessary column sizing
  * letsencrpt: Remove unnecessary column sizing
  * monkeysphere: Remove unnecessary column sizing
  * names: Remove unnecessary column sizing
  * sso: Adjust size of login form
  * storage: Remove unnecessary column sizing
  * tor: Increase the size of the status tables
  * help: Center the FreedomBox logo on about page
  * help: Remove the duplicate index URL and menu item
  * firewall: Resize the info table to full width
  * Increase language selection form to full width
  * first_setup: Remove unnecessary content sizing
  * first_boot: Remove unnecessary content sizing
  * diagnostics: Remove unnecessary content sizing
  * frontpage: Fix card sizing

  [ Johannes Keyser ]
  * Translated using Weblate (German)

  [ Joseph Nuthalapati ]
  * Translated using Weblate (Telugu)
  * mediawiki: Make private mode and public registrations mutually exclusive
  * mediawiki: Image uploads: improve logic and add functional tests
  * first-setup: Automatically expand root partition

  [ kotibannu541 ]
  * Translated using Weblate (Telugu)

  [ Nikhil Sankesa ]
  * Translated using Weblate (Telugu)

  [ Nikhil501 ]
  * Translated using Weblate (Telugu)

  [ Sandeepbasva ]
  * Translated using Weblate (Telugu)

  [ James Valleroy ]
  * mediawiki: Untabify template

  [ Doma Gergő ]
  * Translated using Weblate (Hungarian)

  [ Manish Tripathy ]
  * Apply new card based design

 -- James Valleroy <jvalleroy@mailbox.org>  Mon, 18 Jun 2018 20:36:30 -0400

plinth (0.31.0) unstable; urgency=medium

  [ Pavel Borecki ]
  * Translated using Weblate (Czech)

  [ advocatux ]
  * Translated using Weblate (Spanish)

  [ Igor ]
  * Translated using Weblate (Russian)

  [ Johannes Keyser ]
  * Translated using Weblate (German)

  [ Sciumedanglisc ]
  * Translated using Weblate (Italian)

  [ Gayathri Das ]
  * Translated using Weblate (Hindi)

  [ Robert Pollak ]
  * Translated using Weblate (German)

  [ Hemanth Kumar Veeranki ]
  * Translated using Weblate (Telugu)
  * Added an option to enable/disable private mode in mediawiki

  [ Petter Reinholdtsen ]
  * Translated using Weblate (Norwegian Bokmål)

  [ Allan Nordhøy ]
  * Translated using Weblate (Norwegian Bokmål)

  [ Sunil Mohan Adapa ]
  * searx: Don't depend on libapache2-mod-proxy-uwsgi

  [ Joseph Nuthalapati ]
  * users: Fix user permissions not being saved
  * users: internationalize a string
  * mediawiki: Run update script for 1.30 upgrade
  * shortcuts: Fix urls for ikiwiki shortcuts

  [ James Valleroy ]
  * mediawiki: Handle missing config lines for private mode

 -- James Valleroy <jvalleroy@mailbox.org>  Mon, 04 Jun 2018 18:16:00 -0400

plinth (0.30.0) unstable; urgency=medium

  [ Igor ]
  * Translated using Weblate (Russian)

  [ Sciumedanglisc ]
  * Translated using Weblate (Italian)

  [ Allan Nordhøy ]
  * Translated using Weblate (Norwegian Bokmål)

  [ danielwine ]
  * Translated using Weblate (Hungarian)

  [ Gayathri Das ]
  * Translated using Weblate (Hindi)

  [ Joseph Nuthalapati ]
  * setup: Remove unavailable as a state in setup_helper

 -- James Valleroy <jvalleroy@mailbox.org>  Mon, 21 May 2018 17:15:47 -0400

plinth (0.29.1) unstable; urgency=high

  [ Pavel Borecki ]
  * Translated using Weblate (Czech)

  [ advocatux ]
  * Translated using Weblate (Spanish)

  [ Sunil Mohan Adapa ]
  * security: Fix issue with Plinth locked out from sudo

 -- James Valleroy <jvalleroy@mailbox.org>  Tue, 08 May 2018 05:20:45 -0400

plinth (0.29.0) unstable; urgency=high

  [ Pavel Borecki ]
  * Translated using Weblate (Czech)

  [ advocatux ]
  * Translated using Weblate (Spanish)

  [ Johannes Keyser ]
  * Translated using Weblate (German)

  [ Allan Nordhøy ]
  * Translated using Weblate (Norwegian Bokmål)

  [ Hemanth Kumar Veeranki ]
  * Add an option to enable/disable public registrations in mediawiki

  [ Joseph Nuthalapati ]
  * mediawiki: enable/disable public registrations - refactoring & tests
  * security: Allow console login access to user plinth
  * tt-rss: Skip the check for SELF_URL_PATH

  [ Sciumedanglisc ]
  * Translated using Weblate (Italian)

  [ Sunil Mohan Adapa ]
  * searx: Fix issue with uwsgi crashing

 -- James Valleroy <jvalleroy@mailbox.org>  Mon, 07 May 2018 18:45:02 -0400

plinth (0.28.0) unstable; urgency=medium

  [ Sunil Mohan Adapa ]
  * Add locale for Lithuanian (lt)

  [ Sciumedanglisc ]
  * Translated using Weblate (Italian)

  [ Pavel Borecki ]
  * Translated using Weblate (Czech)

  [ Igor ]
  * Translated using Weblate (Russian)

  [ advocatux ]
  * Translated using Weblate (Spanish)

  [ Johannes Keyser ]
  * Translated using Weblate (German)
  * setup: disable install button for currently unavailable apps

  [ Allan Nordhøy ]
  * Translated using Weblate (Norwegian Bokmål)

  [ Joseph Nuthalapati ]
  * Translated using Weblate (Telugu)

  [ ikmaak ]
  * Translated using Weblate (Dutch)

  [ James Valleroy ]
  * Bump Standards-Version to 4.1.4

 -- James Valleroy <jvalleroy@mailbox.org>  Mon, 23 Apr 2018 21:03:39 -0400

plinth (0.27.0) unstable; urgency=medium

  [ Sciumedanglisc ]
  * Translated using Weblate (Italian)

  [ Pavel Borecki ]
  * Translated using Weblate (Czech)

  [ Igor ]
  * Translated using Weblate (Russian)

  [ advocatux ]
  * Translated using Weblate (Spanish)

  [ ikmaak ]
  * Translated using Weblate (Dutch)
  * Translated using Weblate (German)

  [ Allan Nordhøy ]
  * Translated using Weblate (Norwegian Bokmål)

  [ James Valleroy ]
  * snapshot: Disable python formatting for description
  * debian: Move Lintian source-level overrides to preferred location
  * debian: Bump debhelper compat version to 11
  * debian: Use https for copyright format url
  * debian: Bump standards version to 4.1.3
  * debian: Remove unused lintian override
  * middleware: Skip 'installed' message for essential apps
  * snapshot: Don't increment version
  * snapshot: Clarify form label and help text
  * snapshot: Format code with yapf

  [ Johannes Keyser ]
  * Translated using Weblate (German)

  [ Максим Якимчук ]
  * Translated using Weblate (Ukrainian)

  [ Jonny Birkelund ]
  * Translated using Weblate (Norwegian Bokmål)

  [ Joseph Nuthalapati ]
  * users: Fix admin group appearing twice in permissions
  * apps: Fix app names and short descriptions not being translated
  * snapshots: Move manual page link to the index page
  * snapshots: Fix tests broken by UI changes
  * language: Fix tests broken by recent feature
  * tests: Improve waiting for installation and configuration
  * Fix tests for firstboot, users and groups
  * tests: snapshots: Remove find_by_value usages
  * test: sharing: Fix tests that check text in English
  * tor: Make tests independent of language
  * tests: Recover from server restart during installation
  * tests: Fix tests depending on language being English
  * tests: Fix delete_user fixture
  * UI: Fix progress bar not appearing
  * snapshots: Fix for permissions issue when updating configuration

  [ Shubham Agarwal ]
  * snapper: enable/diable apt snapshots

 -- James Valleroy <jvalleroy@mailbox.org>  Mon, 09 Apr 2018 19:34:05 -0400

plinth (0.26.0) unstable; urgency=high

  [ 关羽 ]
  * Translated using Weblate (Chinese (Simplified))

  [ Igor ]
  * Translated using Weblate (Russian)

  [ Pavel Borecki ]
  * Translated using Weblate (Czech)

  [ Dietmar ]
  * Translated using Weblate (German)

  [ anonymous ]
  * Translated using Weblate (German)

  [ Allan Nordhøy ]
  * Translated using Weblate (Norwegian Bokmål)

  [ Joseph Nuthalapati ]
  * snapshots: Update description
  * searx: Rewrite url from /searx to /searx/
  * manual: Link to manual from each service
  * manual: Fix manual page links for tor and power templates

  [ Petter Reinholdtsen ]
  * Translated using Weblate (Norwegian Bokmål)

  [ Robert Martinez ]
  * Translated using Weblate (German)

  [ Sunil Mohan Adapa ]
  * Workaround security issues in django-axes
  * ssh, avahi, apache: Fix default value for setup arguments
  * ssh: Add comment about regenerating SSH keys
  * apache: Only regenerate snake oil cert when needed
  * apache: Explicitly enable the latest version of PHP module
  * apache: Increase module version number to fix php7.2

  [ danielwine ]
  * Translated using Weblate (Hungarian)

  [ Luis A. Arizmendi ]
  * Translated using Weblate (Spanish)

  [ Sciumedanglisc ]
  * Translated using Weblate (Italian)

  [ Johannes Keyser ]
  * Translated using Weblate (German)

  [ James Valleroy ]
  * Update doc-base for current html manual file

 -- James Valleroy <jvalleroy@mailbox.org>  Mon, 26 Mar 2018 20:18:57 -0400

plinth (0.25.0) unstable; urgency=medium

  [ Pavel Borecki ]
  * Translated using Weblate (Czech)

  [ danielwine ]
  * Translated using Weblate (Hungarian)

  [ Allan Nordhøy ]
  * Translated using Weblate (Norwegian Bokmål)

  [ Luis A. Arizmendi ]
  * Translated using Weblate (Spanish)

  [ Joseph Nuthalapati ]
  * coquelicot: Rename Plinth to FreedomBox in license headers
  * functional-tests: Merge plinth-tester into plinth
  * searx: Add basic functional tests
  * snapshots: Refactoring and indentation changes
  * Translated using Weblate (Telugu)
  * ttrss: update client apps
  * sharing: Update description
  * sharing: CSS styling fixes and text changes

  [ James Valleroy ]
  * infinoted: Always check ownership of cert files in setup

  [ Алексей Докучаев ]
  * Translated using Weblate (Russian)

  [ Igor ]
  * Translated using Weblate (Russian)

  [ Sunil Mohan Adapa ]
  * doc: Fix generation of HTML fragment
  * users: Generalize styling for multi-select widget
  * sharing: Finish implementation
  * sharing: Add functional tests
  * Support Django 2.0

  [ Shubham Agarwal ]
  * snapshots: Add submenu section in UI

  [ Prachi ]
  * sharing: Add app to share disk folders using various protocols

 -- James Valleroy <jvalleroy@mailbox.org>  Mon, 12 Mar 2018 18:40:31 -0400

plinth (0.24.0) unstable; urgency=medium

  [ Joseph Nuthalapati ]
  * Add file-sharing application Coquelicot to FreedomBox
  * Translated using Weblate (Telugu)
  * mediawiki: Allow shortcut to be publicly visible on front page
  * clients: Add and correct Client Apps
  * api: fix icon_url
  * searx: New app for Searx metasearch engine

  [ Pavel Borecki ]
  * Translated using Weblate (Czech)

  [ Allan Nordhøy ]
  * Translated using Weblate (Chinese (Simplified))
  * Translated using Weblate (Norwegian Bokmål)

  [ Sunil Mohan Adapa ]
  * Rename Plinth to FreedomBox in various places
  * debian: Update copyright to FreedomBox Authors
  * setup.py: Update website to freedombox.org
  * Add locale for Hungarian (hu)
  * locale: Update the language selection form
  * config: Remove language selection from config page
  * Don't use async for method parameters
  * searx: Increase the secret key length to 64 bytes

  [ danielwine ]
  * Translated using Weblate (Hungarian)

  [ Sai Kiran Naragam ]
  * locale: Anonymous users can set preferred language
  * locale: Adds preferred language for logged in user

  [ Luis A. Arizmendi ]
  * Translated using Weblate (Spanish)

  [ Johannes Keyser ]
  * Translated using Weblate (German)
  * matrixsynapse: Fix mail attribute for ldap login

 -- James Valleroy <jvalleroy@mailbox.org>  Mon, 26 Feb 2018 18:22:23 +0100

plinth (0.23.0) unstable; urgency=medium

  [ Sunil Mohan Adapa ]
  * Fetch latest manual from wiki
  * Translated using Weblate (Telugu)
  * snapshot: Enable Delete All only with non-default snapshots

  [ Joseph Nuthalapati ]
  * jsxc: consistent url format
  * Translated using Weblate (Telugu)
  * sso: Increase timeout to 60 minutes
  * YAPF formatting for actions/auth_pubtkt
  * transmission: Add .png logo
  * snapshot: Delete All should skip currently active snapshot
  * config: Move the method get_hostname to __init__.py
  * snapshots: Refactoring and text changes
  * snapshots: Increment version to 2

  [ drashti kaushik ]
  * Translated using Weblate (Gujarati)

  [ uday17 ]
  * Translated using Weblate (Telugu)

  [ Sandeepbasva ]
  * Translated using Weblate (Telugu)

  [ kotibannu541 ]
  * Translated using Weblate (Telugu)

  [ Arshadashu ]
  * Translated using Weblate (Telugu)

  [ Nikhil Sankesa ]
  * Translated using Weblate (Telugu)

  [ sandeepgurram ]
  * Translated using Weblate (Telugu)

  [ prudhvi ]
  * Translated using Weblate (Telugu)

  [ chilumula vamshi krishna ]
  * Translated using Weblate (Telugu)

  [ pranava pari ]
  * Translated using Weblate (Telugu)

  [ Nikhil501 ]
  * Translated using Weblate (Telugu)

  [ Michal Čihař ]
  * Translated using Weblate (Telugu)

  [ Johannes Keyser ]
  * Translated using Weblate (German)

  [ anil kukmar soma ]
  * Translated using Weblate (Telugu)

  [ Pavel Borecki ]
  * Translated using Weblate (Czech)

  [ Vikas Singh ]
  * Font: Change Helvetica to Lato
  * theme: Update CSS to use Lato font

  [ Aakanksha Saini ]
  * Snapper: Modify configurations to reduce disk usage

  [ James Valleroy ]
  * Add fonts-lato as dependency
  * Update translation strings
  * Add lintian override for symlink to Lato font file

 -- James Valleroy <jvalleroy@mailbox.org>  Mon, 12 Feb 2018 19:17:31 -0500

plinth (0.22.0) unstable; urgency=medium

  [ Drashti Kaushik ]
  * Translated using Weblate (Gujarati)
  * Translated using Weblate (Hindi)

  [ Igor ]
  * Translated using Weblate (Russian)

  [ Ikmaak ]
  * Translated using Weblate (Dutch)

  [ Joseph Nuthalapati ]
  * Translated using Weblate (Telugu)
  * ci: Replace CircleCI configuration with GitLab CI configuration
  * firstboot: Fix caching issue in collecting first_boot steps
  * HACKING: Commands to run a single test method, class or module
  * first_setup: UX improvements for the first setup page
  * matrix-synapse: Fix YAML format issues.

  [ Pavel Borecki ]
  * Translated using Weblate (Czech)

  [ Sunil Mohan Adapa ]
  * Add locale for Ukrainian (uk)
  * ci: Update badge to use Gitlab CI instead of Circle CI
  * Update Github URLs with Salsa URLs
  * tor: Ensure that is-enabled status is show properly

  [ Vikas Singh ]
  * actions: Allow not printing error when an action fails

 -- Sunil Mohan Adapa <sunil@medhas.org>  Tue, 30 Jan 2018 14:41:25 +0530

plinth (0.21.0) unstable; urgency=medium

  [ Aakanksha Saini ]
  * navigation bar: change label 'Configuration' to 'System'
  * storage: Removed beta warning for expanding partition
  * groups: Consistent listing of groups
  * syncthing: Restrict administration to users in group syncthing

  [ Allan Nordhøy ]
  * Spelling: configuration, log in, wiki

  [ Johannes Keyser ]
  * doc: update HACKING, CONTRIBUTING and INSTALL information
  * help: Show menu on smaller screens also

  [ Joseph Nuthalapati ]
  * Complete some of the pending changing in renaming some files to .md

  [ Shubham Agarwal ]
  * diagnostics: Enable button when enabled but not running

  [ Sunil Mohan Adapa ]
  * openvpn: Upgrade to the new Debian way
  * Add explicit dependency on e2fsprogs (Closes: #887223).

 -- James Valleroy <jvalleroy@mailbox.org>  Mon, 15 Jan 2018 15:07:03 -0500

plinth (0.20.0) unstable; urgency=high

  [ James Valleroy ]
  * bind: Rework getting and changing config
  * bind: Don't use forwarders by default

  [ Johannes Keyser ]
  * ejabberd: Remove redundant button Client Apps
  * ejabberd: Minor description cleanups

  [ Joseph Nuthalpati ]
  * mediawiki: Add wiki application

  [ Sunil Mohan Adapa ]
  * users: Make sure first run actually works
  * bind: Add information about current utility
  * storage: Make tests run on special filesystems

 -- James Valleroy <jvalleroy@mailbox.org>  Mon, 01 Jan 2018 15:04:02 -0500

plinth (0.19.0) unstable; urgency=medium

  [ James Valleroy ]
  * users: Use own copy of ldapscripts config
  * users: Handle upgrade for ldapscripts config
  * vagrant: Avoid debconf prompts while provisioning
  * Bump standards version, no changes needed

  [ John McCann ]
  * ejabberd: Use dynamic reload after enabling/disabling MAM

  [ Joseph Nuthalapati ]
  * Add framework for user groups per application
  * groups: User permissions for access to apps based on LDAP groups
  * Fixes for user groups
  * Fix failing root tests
  * Suppress unnecessary logging in cfg tests
  * users: tests: restore previous value of restricted access
  * snapshots: Button to delete all snapshots
  * snapshots: Minor refactoring
  * manual: Make manual available as a PDF download
  * manual: Download can serve either pdf or pdf.gz file

  [ Sunil Mohan Adapa ]
  * Update yapf configuration for simplicity
  * Update HACKING file about coding standard tools
  * clients: Minor styling fixes
  * clients: Update icons to be 32x32 consistently
  * api: Update for clarity (API breaking change)
  * clients: Cleanup framework
  * clients: Update all manifest due to use updated framework
  * users: Add a note about using separate first setup action
  * help: Don't uncompress the PDF manual

  [ Hanisha P ]
  * minetest: Show domain information for users to connect to minetest
  * Option to enable/disble automatic timeline snapshots

 -- James Valleroy <jvalleroy@mailbox.org>  Mon, 18 Dec 2017 17:16:58 -0500

plinth (0.18.1) unstable; urgency=high

  * Re-upload with higher urgency (to unblock django-axes 3.0.3).

 -- James Valleroy <jvalleroy@mailbox.org>  Mon, 04 Dec 2017 23:10:37 -0500

plinth (0.18.0) unstable; urgency=low

  [ James Valleroy ]
  * Add shadowsocks client with socks5 proxy.

  [ Joseph Nuthalapati ]
  * config: Avoid sending domain_added signal for empty domain.
  * Override monkey-patched LoginView from django-axes 3.0.3.
  * Make Plinth depend on django-axes 3.0.3 or later.
  * sso: Fixes for regressions after adding captcha and axes.
  * sso: Fix conflict between urls of sso and captcha.
  * transmission: Fix sso not being enabled.
  * Add client information for Matrix Synapse and Syncthing.
  * Add icons for desktop applications and Apple App store.

  [ Prachi Srivastava ]
  * avahi: Add service for freedombox discovery.
  * Add fields to the api response.
  * Add client information for modules.

  [ Sunil Mohan Adapa ]
  * shadowsocks: Add more ciphers.
  * service: Add missing restart action.
  * avahi: Update FreedomBox service file.

  [ Hritesh Gurnani ]
  * Reduce OS icons size for clients.

 -- James Valleroy <jvalleroy@mailbox.org>  Mon, 04 Dec 2017 20:14:41 -0500

plinth (0.17.0) unstable; urgency=medium

  [ Joseph Nuthalapati ]
  * transmission: Enable Single Sign On.
  * cockpit: Add short description to frontpage shortcut.

  [ Allan Nordhøy ]
  * fail2ban: Spelling "Fail2ban" and sentence structure.

  [ Ravi Bolla ]
  * config: Refactor config.py into views and form.

  [ James Valleroy ]
  * Removed old changelog.

 -- James Valleroy <jvalleroy@mailbox.org>  Mon, 20 Nov 2017 18:43:17 -0500

plinth (0.16.0) unstable; urgency=medium

  [ Federico Ceratto ]
  * Switched to native package.

 -- James Valleroy <jvalleroy@mailbox.org>  Mon, 06 Nov 2017 20:51:58 -0500

plinth (0.15.3+ds-1) unstable; urgency=high

  [ James Valleroy ]
  * Switch from gir1.2-networkmanager-1.0 to gir1.2-nm-1.0 (Closes: #862758).
    Thanks to Michael Biebl.
  * Bump standards version to 4.1.1.
  * New upstream version 0.15.3 (Closes: #877371).
  * Add patch to skip letsencrypt tests that require root privileges.
  * Cleanup disks module (renamed to storage).
  * Add patch with workaround for login issues.
  * Add myself to uploaders.

  [ Sunil Mohan Adapa ]
  * Break older version of freedombox-setup (<< 0.11~)
  * Bump Django version to 1.11

  [ Joseph Nuthalapati ]
  * Add new dependencies - axes and captcha

 -- James Valleroy <jvalleroy@mailbox.org>  Sat, 21 Oct 2017 14:14:00 -0400

plinth (0.15.2+ds-1) unstable; urgency=medium

  [ James Valleroy ]
  * Cleanup config for removed modules (Closes: #876627).
  * New upstream version 0.15.2 (Closes: #876640).
  * Add python3-configobj depend.

 -- Federico Ceratto <federico@debian.org>  Mon, 25 Sep 2017 15:03:35 +0100

plinth (0.15.1+ds-1) unstable; urgency=medium

  [ James Valleroy ]
  * Sort dependency list for essential modules (Closes: #872541).
  * Bump standards version to 4.0.1.

  [ Federico Ceratto ]
  * New upstream version 0.15.1

 -- Federico Ceratto <federico@debian.org>  Sat, 23 Sep 2017 11:35:41 +0100

plinth (0.14.0+ds-1) unstable; urgency=medium

  [ James Valleroy ]
  * New upstream version 0.14.0.
  * Refresh patches.

 -- Sunil Mohan Adapa <sunil@medhas.org>  Thu, 20 Apr 2017 19:48:03 +0530

plinth (0.13.1+ds-1) unstable; urgency=medium

  [ James Valleroy ]
  * Disable shaarli module, package removed from Debian.
  * New upstream version 0.13.1.
  * Update paths for jsxc symlinks.
  * Remove configuration for obsolete xmpp module.

 -- Federico Ceratto <federico@debian.org>  Sun, 22 Jan 2017 21:48:59 +0000

plinth (0.12.0+ds-1) unstable; urgency=medium

  [ James Valleroy ]
  * Exclude new symlink in upstream source.
  * New upstream version 0.12.0.
  * Remove patches that have been merged upstream.
  * Rearrange copyright file with more general license at the top.
  * Move plinth into web section.
  * Update symlinks for jsxc 3.0.0.

 -- Federico Ceratto <federico@debian.org>  Sat, 10 Dec 2016 18:42:29 +0100

plinth (0.11.0+ds-1) unstable; urgency=medium

  [ James Valleroy ]
  * New upstream version 0.11.0.
  * Replace python3-yaml dependency with python3-ruamel.yaml.
  * Add python3-apt dependency.
  * Add patch to fix permissions and use new setup command (Closes: #837206).
  * Add patch to include xmpp module static files in build.
  * Add links for jsxc static files. Workaround for #838183.
  * Remove symlinks from source package.

  [ Sunil Mohan Adapa ]
  * Automatically add essential packages to depends (Closes: #837332).

 -- Federico Ceratto <federico@debian.org>  Mon, 26 Sep 2016 14:52:36 +0100

plinth (0.10.0-1) unstable; urgency=medium

  [ James Valleroy ]
  * New upstream version 0.10.0.
  * Bump minimum required python3-django to 1.10.

 -- Federico Ceratto <federico@debian.org>  Sun, 21 Aug 2016 13:07:54 +0100

plinth (0.9.4-2) unstable; urgency=medium

  [ James Valleroy ]
  * Add breaks/replaces on freedombox-setup << 0.9.2~ (Closes: #829743).

 -- Federico Ceratto <federico@debian.org>  Sat, 16 Jul 2016 14:55:37 +0100

plinth (0.9.4-1) unstable; urgency=medium

  [ James Valleroy ]
  * New upstream version 0.9.4.
  * Remove init script override. Init script was removed from upstream.
  * Drop packagekit dependency. No longer required by upstream.
  * Drop gir1.2-packagekitglib-1.0 depend and build-depend.

 -- Federico Ceratto <federico@debian.org>  Fri, 24 Jun 2016 22:02:54 +0100

plinth (0.9.2-1) unstable; urgency=medium

  [ James Valleroy ]
  * New upstream version 0.9.2.

  [ Petter Reinholdtsen ]
  * Added d/gbp.conf to enforce the user of pristine-tar.
  * Adjusted d/copyright to make sure license names are unique.  Thanks lintian.
  * Updated Standards-Version from 3.9.6 to 3.9.8.

 -- Petter Reinholdtsen <pere@debian.org>  Wed, 25 May 2016 07:16:08 +0000

plinth (0.9.1-1) unstable; urgency=low

  [ James Valleroy ]
  * New upstream version 0.9.1.
  * Add python3-requests as dependency and build-dep.

 -- Federico Ceratto <federico@debian.org>  Sat, 02 Apr 2016 16:53:42 +0100

plinth (0.8.2-1) unstable; urgency=low

  [ James Valleroy ]
  * New upstream version 0.8.2.

 -- Federico Ceratto <federico@debian.org>  Fri, 26 Feb 2016 19:51:37 +0000

plinth (0.8.1-1) unstable; urgency=low

  [ James Valleroy ]
  * Skip filter-pristine-tar step for new upstream.
  * New upstream version 0.8.1.
  * Add docbook-utils as build dependency.
  * Add packagekit as dependency.

 -- Federico Ceratto <federico@debian.org>  Tue, 16 Feb 2016 18:38:53 +0000

plinth (0.7.2-1) unstable; urgency=low

  [ James Valleroy ]
  * New upstream version 0.7.2.
  * Remove patch to enable javascript-common, fixed upstream.

 -- Federico Ceratto <federico@debian.org>  Fri, 25 Dec 2015 13:47:03 +0000

plinth (0.7.1-1) unstable; urgency=low

  [ James Valleroy ]
  * New upstream version 0.7.1.
  * Remove patch to fix config test, fixed upstream.
  * Refresh patch.
  * Add gettext as build dependency.
  * Disable restore module, node-restore package not available in Debian yet.

  [ Sunil Mohan Adapa ]
  * Remove Django HTMLParser workaround as it is no longer need.
  * Add javascript-common as dependency as we are enabling it during setup.

  * Update package description (Closes: #804753)

 -- Federico Ceratto <federico@debian.org>  Sat, 12 Dec 2015 15:12:48 +0000

plinth (0.6-1) unstable; urgency=low

  [ Nick Daly ]
  * Uploaded new version.

  [ James Valleroy ]
  * New upstream version 0.6.
  * Drop obsolete documentation patch.
  * Add dblatex and xmlto as build dependencies, for manual. Drop pandoc.
  * Add network-manager, ppp, pppoe, and python3-psutil as dependencies.
  * Remove old TODO from docs.
  * Add patch to workaround django 1.7 issue with python 3.5.
  * Add patch to fix failing plinth config test.
  * Add gir1.2-networkmanager-1.0 and python3-psutil also as build-depends.
  * Cleanup installation documenation.

 -- Nick Daly <Nick.M.Daly@gmail.com>  Fri, 16 Oct 2015 22:57:10 -0500

plinth (0.5-1) unstable; urgency=low

  [ Nick Daly ]
  * Package new upstream version 0.5.

  [ James Valleroy ]
  * Add augeas-tools, gir1.2-glib-2.0, gir1.2-networkmanager-1.0, ldapscripts,
    python3-augeas, and python3-django-stronghold as dependencies.
  * Disable "packages" module when upgrading.
  * Remove patches for python-networkmanager (obsolete) and ikiwiki
    (upstreamed).
  * Add patch to skip privileged actions test while building.
  * Add some build-depends needed for tests.

  [ James Valleroy ]
  * New upstream version 0.4.5.
  * Remove patch that has been upstreamed.
  * Add new patch to remove python-networkmanager dependency, because
    python3-networkmanager package is not available in Debian yet. The networks
    module is disabled for now.
  * Enable systemd service file.
  * Add new patch to enable javascript-common apache conf in plinth setup.
  * Add new patch to require ikiwiki module to install some of ikiwiki's
    recommends that are needed for compiling wikis.

  [ Sunil Mohan Adapa ]
  * Add python3-yaml as dependency.
  * Add lintian override for extra apache configuration.
  * Update Debian copyright file.

 -- Nick Daly <Nick.M.Daly@gmail.com>  Sun, 02 Aug 2015 17:14:50 -0500

plinth (0.4.4-1) unstable; urgency=low

  [ Sunil Mohan Adapa ]
  * New upstream version 0.4.4.  Closes: #769328, #755619, #765916,
    #768666, #737456, #741919.
  * Update dependencies as per upstream changes.
  * Require Django 1.7 reflecting upstream changes.
  * Remove patches that have been upstreamed.
  * Update standards version to 3.9.6.
  * Properly remove obsolete module configuration.
  * Remove upstream install documentation.

 -- Bdale Garbee <bdale@gag.com>  Tue, 13 Jan 2015 22:25:07 +1300

plinth (0.4.1-1) unstable; urgency=low

  [ Sunil Mohan Adapa ]
  * New upstream version 0.4.1.
  * Remove install override which is no longer required. Upstream
    does not contain images with executable permissions anymore.
  * Remove patch for changing paths which is no longer necessary.
  * Change upstream URLs to point to github.com/freedombox.
  * Update license information. Remove information about files no
    longer present in upstream.
  * Remove link to configuration file no longer necessary due to
    upstream changes.
  * Remove debian/clean no longer necessary.
  * Build package as Python 3 package. Upstream migrated to Python 3.
  * Fix issue with cleaning the package after build.

 -- Petter Reinholdtsen <pere@debian.org>  Sun, 02 Nov 2014 17:20:26 +0000

plinth (0.3.2.0.git.20140829-1) unstable; urgency=high

  * Updated to new git version from Nick Daly based on commit
    250b0100aab236fcf9dfa65eccf656fe037f9422.
    - Fixes broken web pages (Closes: #754117).
  * Updated patch program-paths.diff to include actions_dir setting,
    and drop now obsolete patch actions-path.diff.

 -- Petter Reinholdtsen <pere@debian.org>  Sat, 30 Aug 2014 08:26:06 +0200

plinth (0.3.2.0.git.20140621-1) unstable; urgency=medium

  * Updated to new git version from Nick Daly based on commit
    af08066cafefb5d10304b7d8b22ed1f18c4df6d0.
    - Drop now obsolete patch drop-firewalld-services.diff.

 -- Petter Reinholdtsen <pere@debian.org>  Sat, 21 Jun 2014 20:39:30 +0200

plinth (0.3.2.0.git.20140614-3) unstable; urgency=medium

  * Add libjs-twitter-bootstrap as binary dependency in addition to
    being a build dependency.

 -- Petter Reinholdtsen <pere@debian.org>  Sun, 15 Jun 2014 23:38:57 +0200

plinth (0.3.2.0.git.20140614-2) unstable; urgency=low

  * Update dependencies, drop python-cheetah and python-simplejson,
    which are no longer used, and add python-bootstrapform needed to
    show the first page.

 -- Petter Reinholdtsen <pere@debian.org>  Sat, 14 Jun 2014 08:51:34 +0200

plinth (0.3.2.0.git.20140614-1) unstable; urgency=low

  * Updated to new git version from Nick Daly based on commit
    a01ef055beab017fcd77ca9da7cab6fe01eeffbe.
  * Add build-depend on libjs-twitter-bootstrap, now needed to
    build documentation.
  * Add new patch drop-firewalld-services.diff to remove firewalld
    service definitions now available in firewalld version 0.3.10-1
    (Closes: #750927).

 -- Petter Reinholdtsen <pere@debian.org>  Sat, 14 Jun 2014 00:30:42 +0200

plinth (0.3.2.0.git.20140504-2) unstable; urgency=low

  * Drop python-contract dependency.  It is not used any more.
  * Add python-django as binary dependency on request from Nick Daly.

 -- Petter Reinholdtsen <pere@debian.org>  Mon, 05 May 2014 13:27:27 +0200

plinth (0.3.2.0.git.20140504-1) unstable; urgency=low

  * Updated to new git version from Nick Daly based on commit
    d7a323512073cea9e4ee5a1cd91870a9f04959a6.
    - Move firewall setup from freedombox-setup to plinth.
  * Add Sunil and Nick as uploaders.

 -- Petter Reinholdtsen <pere@debian.org>  Sun, 04 May 2014 09:53:25 +0200

plinth (0.3.1.git.20140327-1) unstable; urgency=low

  * New upstream version 0.3.1.git.20140327.

 -- Petter Reinholdtsen <pere@debian.org>  Thu, 27 Mar 2014 10:29:36 +0100

plinth (0.3.1.git.20140304-1) unstable; urgency=low

  * Add sudo as a run time dependency, to make sure the privileged
    commands work.
  * Update Standards-Version from 3.9.4 to 3.9.5.  No changes needed.
  * Create plinth user with /var/lib/plinth as home directory, to keep
    lintian happy.

 -- Petter Reinholdtsen <pere@debian.org>  Sat, 08 Mar 2014 22:25:32 +0100

plinth (0.3.0.0.git.20131229-1) unstable; urgency=low

  * Updated to new git version from Nick Daly based on commit
    cb9ca1b86c7b7440e87b6d5b65ab6ccf51f760cf .
    - Remove patch correct-issue-tracker.diff now included upstream.
    - Updated patches actions-path.diff and program-paths.diff to match
      changes done upstream.
  * Updated copyright file with more details using the new upstream
    LICENSES file.

 -- Petter Reinholdtsen <pere@debian.org>  Sun, 29 Dec 2013 16:06:53 +0100

plinth (0.3.0.0.git.20131117-1) unstable; urgency=low

  * Updated to new git version from Nick Daly based on commit
    7f3b1a62c81f760da465497030b68d77139406d7.
    - Add new dependencies libjs-jquery and libjs-modernizr to plinth.
      Patch from James Valleroy.
    - Add new dependencies on python-passlib (>= 1.6.1) and python-bcrypt.
  * Remove now obsolete disable-override-config patch
  * Updated program-paths.diff patch to match new upstream source.
  * Add new patch actions-path.diff to use correct path to actions scripts.
  * Add new patch correct-issue-tracker.diff to use correct URL to current
    upstream github repository.

 -- Petter Reinholdtsen <pere@debian.org>  Sun, 17 Nov 2013 13:07:21 +0100

plinth (0.3.0.0.git.20131101-2) unstable; urgency=low

  * Rewrite config to get plinth starting out of the box.  New patches
    program-paths and disable-override-config.

 -- Petter Reinholdtsen <pere@debian.org>  Sat, 02 Nov 2013 07:54:37 +0100

plinth (0.3.0.0.git.20131101-1) unstable; urgency=low

  * Updated to new git version from Nick Daly based on commit
    b9b4e0a2ec21edc1b1f73cffc905463a96c18f25.
  * Drop patch install-actions-lib made obsolete by latest upstream
    changes.
  * Depend on pandoc-data | pandoc (<= 1.11.1-3) to make sure
    documentation can be built with the latest pandoc package in
    unstable.

 -- Petter Reinholdtsen <pere@debian.org>  Fri, 01 Nov 2013 13:14:41 +0100

plinth (0.3.0.0.git.20131028-1) unstable; urgency=low

  * Updated to new git version from Nick Daly based on commit
    0296a1a99cb1ad0a21729ea37fd53e171ee60614.
    - Drops local copies of javascript libraries also available from
      Debian packages.
  * Add new dependency python-contract needed by new upstream version.
  * Reduce the versioned python-withsqlite dependency from
    0.0.0~git.20130929-1 to 0.0.0~git.20130929, to also accept the
    0.0.0~git.20130929-1~pere.0 version currently available from the
    non-debian repo.
  * New patch install-actions-lib to fix install target (Upstream
    issue #41).

 -- Petter Reinholdtsen <pere@debian.org>  Wed, 30 Oct 2013 22:25:25 +0100

plinth (0.3.0.0.git.20131010-1) unstable; urgency=low

  * Updated to new git version from Nick Daly based on
    commit 5ec749af8e5cb2480556e6926e239972ac890b4c
  * Dropped patch debpathes now merged upstream.
  * Changed depend on python-withsqlite to (>= 0.0.0~git.20130929-1),
    making sure a version with support for more than one table in
    one sqlite file is available.

 -- Petter Reinholdtsen <pere@debian.org>  Thu, 10 Oct 2013 22:51:34 +0200

plinth (0.0.0~git.20130928-1) unstable; urgency=low

  * Updated to new git version from Nick Daly.
  * Drop patches keep-vendor-dir.diff, handle-unknown-users.diff,
    sudo-not-exmachina.diff and app-owncloud.diff now merged upstream.
  * Drop workaround for keep-vendor-dir.diff from rules file.

 -- Petter Reinholdtsen <pere@debian.org>  Sat, 28 Sep 2013 22:55:36 +0200

plinth (0.0.0~git.20130925-2) unstable; urgency=low

  * Depend on python-withsqlite (>= 0.0.0~git.20130915-2) to make sure a
    version with support for the check_same_thread constructor option is
    available.
  * New patch handle-unknown-users.diff to make sure unknown users
    are handled exactly like incorrect passwords when login fail.
  * New patch app-owncloud.diff to add owncloud support to Plinth.
  * Adjusted rules to make sure actions/* scripts are executable.

 -- Petter Reinholdtsen <pere@debian.org>  Fri, 27 Sep 2013 09:06:38 +0200

plinth (0.0.0~git.20130925-1) unstable; urgency=low

  [ Tzafrir Cohen ]
  * Initial release. (Closes: #722093)

  [ Petter Reinholdtsen ]
  * New patch keep-vendor-dir.diff to avoid removing directories that
    should survive the clean Makefile target.
  * Add workaround in rules addressing the problem caused by
    keep-vendor-dir.diff being applied after 'make clean' is executed.
  * New patch sudo-not-exmachina.diff to drop the exmachina dependency,
    and adjust binary dependencies and the debpathes patch to cope with
    this.  Drop dependency on augeas-tools, no longer used with this
    patch.
  * Set priority to optional, as the package do not conflict with anything.

 -- Petter Reinholdtsen <pere@debian.org>  Thu, 26 Sep 2013 09:14:54 +0200<|MERGE_RESOLUTION|>--- conflicted
+++ resolved
@@ -1,10 +1,3 @@
-<<<<<<< HEAD
-freedombox (24.25~bpo12+1) bookworm-backports; urgency=medium
-
-  * Rebuild for bookworm-backports.
-
- -- James Valleroy <jvalleroy@mailbox.org>  Thu, 19 Dec 2024 07:33:18 -0500
-=======
 freedombox (24.26.1) unstable; urgency=medium
 
   [ Ettore Atalan ]
@@ -133,7 +126,12 @@
   * tests: functional: Fix typos in diagnostics checks
 
  -- James Valleroy <jvalleroy@mailbox.org>  Mon, 30 Dec 2024 20:35:49 -0500
->>>>>>> 6f1d97e0
+
+freedombox (24.25~bpo12+1) bookworm-backports; urgency=medium
+
+  * Rebuild for bookworm-backports.
+
+ -- James Valleroy <jvalleroy@mailbox.org>  Thu, 19 Dec 2024 07:33:18 -0500
 
 freedombox (24.25) unstable; urgency=medium
 
