--- conflicted
+++ resolved
@@ -1,10 +1,3 @@
-<<<<<<< HEAD
-freedombox (24.9~bpo12+1) bookworm-backports; urgency=medium
-
-  * Rebuild for bookworm-backports.
-
- -- James Valleroy <jvalleroy@mailbox.org>  Fri, 26 Apr 2024 08:05:22 -0400
-=======
 freedombox (24.10) unstable; urgency=medium
 
   [ Veiko Aasa ]
@@ -59,7 +52,12 @@
   * nextcloud: Add fallback for when quadlet is not available
 
  -- James Valleroy <jvalleroy@mailbox.org>  Mon, 06 May 2024 21:00:03 -0400
->>>>>>> 334f5f4a
+
+freedombox (24.9~bpo12+1) bookworm-backports; urgency=medium
+
+  * Rebuild for bookworm-backports.
+
+ -- James Valleroy <jvalleroy@mailbox.org>  Fri, 26 Apr 2024 08:05:22 -0400
 
 freedombox (24.9) unstable; urgency=medium
 
