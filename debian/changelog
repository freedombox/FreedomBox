<<<<<<< HEAD
plinth (20.15~bpo10+1) buster-backports; urgency=medium

  * Rebuild for buster-backports.

 -- James Valleroy <jvalleroy@mailbox.org>  Thu, 08 Oct 2020 18:26:10 -0400
=======
plinth (20.16) unstable; urgency=medium

  [ Oğuz Ersen ]
  * Translated using Weblate (Turkish)

  [ Burak Yavuz ]
  * Translated using Weblate (Turkish)
  * Translated using Weblate (Turkish)

  [ Nikita Epifanov ]
  * Translated using Weblate (Russian)

  [ Allan Nordhøy ]
  * Translated using Weblate (Norwegian Bokmål)
  * Translated using Weblate (Chinese (Simplified))
  * Translated using Weblate (Slovenian)
  * Translated using Weblate (Greek)
  * Translated using Weblate (Norwegian Bokmål)

  [ Veiko Aasa ]
  * diagnostics: Show low system memory notifications
  * notifications: Show severity level on every notification

  [ Coucouf ]
  * Translated using Weblate (French)

  [ James Valleroy ]
  * app: Add donation links in dropdown menu
  * debian: Add Brazilian Portuguese debconf templates translation
    (Closes: #972449)
    - Thanks to Adriano Rafael Gomes for the translation.
  * locale: Update translation strings
  * doc: Fetch latest manual

  [ Fioddor Superconcentrado ]
  * upgrades: Add status section showing version and upgrade status
  * diagnostics: Lazy format all diagnostic test strings properly
  * Translated using Weblate (Spanish)
  * help: Link to updates page when new version is available
  * updates: Eliminate delay and better status for manual upgrade

  [ Michael Breidenbach ]
  * Translated using Weblate (Swedish)

  [ Sunil Mohan Adapa ]
  * calibre: Add link to donation page
  * app: Make the donation button more prominent
  * calibre: Update group description to reflect 'using' app

 -- James Valleroy <jvalleroy@mailbox.org>  Mon, 19 Oct 2020 20:42:32 -0400
>>>>>>> e0316120

plinth (20.15) unstable; urgency=medium

  [ Coucouf ]
  * Translated using Weblate (French)
  * Translated using Weblate (French)
  * Translated using Weblate (French)
  * Translated using Weblate (French)

  [ Joseph Nuthalapati ]
  * bepasty: Change default permissions to 'read'
  * calibre: Add new e-book library app
  * calibre: Minor changes to app description
  * container: Handle edge cases with container update

  [ Fioddor Superconcentrado ]
  * HACKING: Add extra development requirements
  * CONTRIBUTING: Require flake8 compliance
  * Translated using Weblate (Spanish)
  * HACKING.md: Re-organised contents according to onboarding journey
  * Translated using Weblate (Spanish)

  [ Sunil Mohan Adapa ]
  * module_loader, web_framework: Update console log messages
  * dynamicdns: Drop unnecessary code to set app as enabled
  * pagekite: Don't announce unconfigured kite as a valid domain
  * pagekite: Don't update names module if not installed
  * tor: Don't check if enabled when not installed
  * tests: functional: Simplify calling the login helper
  * doc: Before fetching, drop all old to cleanup deleted pages/images
  * coturn: Don't handle certificates if not installed
  * quassel: Don't handle certificates if not installed
  * quassel: Fix minor typo
  * mumble: Store and use a single domain for TLS certificate setup
  * doc: dev: Link to list of potential apps from tutorial
  * coturn: Don't handle certificates if not installed
  * quassel: Don't handle certificates if not installed
  * users: Deal with admin user already existing during first boot
  * users: cosmetic: Yapf refactoring
  * *: Minor flake8 fixes
  * debian/control: Add sshpass as build dependency

  [ Michael Breidenbach ]
  * Translated using Weblate (Swedish)

  [ ssantos ]
  * Translated using Weblate (Portuguese)

  [ Phil Morrell ]
  * mumble: configure letsencrypt component

  [ Burak Yavuz ]
  * Translated using Weblate (Turkish)

  [ Petter Reinholdtsen ]
  * Translated using Weblate (Norwegian Bokmål)

  [ Veiko Aasa ]
  * ssh: action script: Require user credentials when editing ssh keys
  * users: Require admin credentials when creating or editing a user
  * container: Assign virtual network interface to trusted firewall zone

  [ James Valleroy ]
  * upgrades: Extend function to check for normal dist availability
  * upgrades: Detect and upgrade to next stable release
  * upgrades: Set a flag so interrupted dist-upgrade can be continued
  * upgrades: Check free space before dist-upgrade
  * locale: Update translation strings
  * doc: Fetch latest manual

 -- James Valleroy <jvalleroy@mailbox.org>  Mon, 05 Oct 2020 19:25:41 -0400

plinth (20.14.1~bpo10+1) buster-backports; urgency=high

  * Rebuild for buster-backports.

 -- James Valleroy <jvalleroy@mailbox.org>  Fri, 25 Sep 2020 06:26:43 -0400

plinth (20.14.1) unstable; urgency=high

  [ Burak Yavuz ]
  * Translated using Weblate (Turkish)

  [ Nikita Epifanov ]
  * Translated using Weblate (Russian)

  [ JC Staudt ]
  * minidlna: Fix typo DNLA -> DLNA

  [ Sunil Mohan Adapa ]
  * cockpit: Don't show home page icon to non-admin users
  * module_loader: Load/process all essential modules before others

  [ Petter Reinholdtsen ]
  * Translated using Weblate (Norwegian Bokmål)

  [ Dietmar ]
  * Translated using Weblate (German)

  [ Coucouf ]
  * Translated using Weblate (French)

  [ James Valleroy ]
  * doc: Fetch latest manual

 -- James Valleroy <jvalleroy@mailbox.org>  Wed, 23 Sep 2020 07:37:53 -0400

plinth (20.14~bpo10+1) buster-backports; urgency=high

  * Rebuild for buster-backports.

 -- James Valleroy <jvalleroy@mailbox.org>  Fri, 18 Sep 2020 14:07:17 -0400

plinth (20.14) unstable; urgency=high

  [ Fioddor Superconcentrado ]
  * Translated using Weblate (Spanish)
  * Translated using Weblate (Spanish)
  * sudo user needed for container
  * Branch-out
  * Specify machine
  * Fix typo
  * post-processor: Solve 1908 fixing the wiki links fix
  * Translated using Weblate (Spanish)
  * Translated using Weblate (Spanish)
  * jsxc, sharing: Add 'Learn more...' link for help pages
  * wireguard: Add 'Learn more...' link for help page
  * doc: wikiparser: Resolve URLs for locally available pages
  * HACKING.md: Instructions for container-related troubleshooting
  * i18n: Mark strings missed for translation
  * snapshots: Clarify description for disabling yearly snapshots

  [ Doma Gergő ]
  * Translated using Weblate (Hungarian)
  * Translated using Weblate (Hungarian)

  [ Sunil Mohan Adapa ]
  * upgrades: Minor isort fix
  * upgrades: Remove unused context variable
  * security: Don't show report button as part of backports notice
  * upgrades: security: Don't with the technical term 'backports' in UI
  * matrixsynapse: Allow upgrade to version 1.17
  * backups: Make app available by default
  * samba: cosmetic: Minor yapf fixes
  * container: unstable: Handle interface naming for systemd < 245
  * storage: Fix expanding partitions on GPT partition tables
  * matrixsynapse: Rename Riot to Element
  * ejabberd, mumble, wireguard: Update Apple app links
  * menu: Update documentation to clarify that icons can be files
  * frontpage: Fix documentation related to renamed parameter
  * bepasty: Make description a private variable
  * bepasty: Expand app description
  * bepasty: Tighten permissions on the uwsgi socket
  * infinoted, syncthing: Fix minor typo in a comment
  * bepasty: Add diagnostics tests on app URL
  * bepasty: Minor fixes
  * bepasty: tests: functional: Add a password before removing all
  * bepasty: Resize SVG to 512x512 for consistency with other icons
  * bepasty: Add "Snippet" in category/short description
  * bepasty: Update UI strings for permissions
  * bepasty: Require at least one permission on a password
  * bepasty: Simplify configuration file handling
  * js: Don't show running status on buttons pulled to right
  * diagnostics: Prevent showing running status on diagnostics menu item
  * help, networks: Clarify i18n different contexts for "Manual"
  * radicale: Stop service during backup and restore
  * radicale: tests: functional: Add test for backup/restore
  * doc: Recompile when parser script changes
  * doc: wikiparser: Handle processing instructions
  * doc: wikiparser: Fix attachment URLs in regular links
  * doc: wikiparser: When processing single pages, ignore header/footer
  * doc: wikiparser: Generate colspec for tables
  * doc: wikiparser: Handle table of contents macro without parenthesis
  * doc: wikiparser: Handle more paragraph breakers
  * doc: wikiparser: Parse content inside a comment
  * doc: wikiparser: Allow empty lines between list items
  * doc: wikiparser: Fix parsing URLs, simplify plain text parsing
  * doc: wikiparser: Resolve relative URLs
  * doc: wikiparser: Preserve spaces during parsing and generation
  * doc: wikiparser: Handle existing # in links, don't append again
  * doc: wikiparser: Assign text to URLs that don't provide them
  * doc: wikiparser: Handle wiki links starting with a /
  * doc: wikiparser: Allow lists to started with just spaces
  * doc: wikiparser: Strip spaces from attachment's text
  * doc: wikiparser: Place anchors inside paragraphs
  * doc: wikiparser: Sort imagedata properties
  * doc: wikiparser: Retain the text for icons
  * doc: wikiparser: Set icon dimensions to old values (temporarily)
  * doc: wikiparser: Handle empty table cells
  * doc: wikiparser: Fix some flake8 warnings
  * doc: wikiparser: Improve links relative to included files
  * doc: wikiparser: Fix issue with parsing inline code blocks
  * doc: wikiparser: Handle markup inside italic/bold markup
  * doc: wikiparser: Format text inside admonitions properly
  * doc: Drop post processor as it is not needed anymore
  * doc: wikiparser: Incorporate post processing fixes
  * doc: Simplify make file by eliminating targets for intermediates
  * doc: wikiparser: Add note about some incorrect links
  * doc: Update the test script for wikiparser
  * manual: Fetch latest images
  * doc: Fetch latest manual
  * firewall: Use service files for showing port forwarding info
  * firewall: Show port forwarding info in tabular format
  * kvstore: Allow module to be imported before Django init
  * networks: Expose API to get/set network meta info
  * firewall: Show port forwarding info contextually
  * doc: wikiparser: Fix a minor flake8 issue
  * doc: wikiparser: Fix issue with some URL containing dup. lang part
  * doc: wikiparser: Make it easier to run with a #! at the top
  * doc: wikiparser: Reduce build verbosity
  * upgrades: Fix issue with checking if backports is current
  * upgrades: Separate concepts for backports enabled vs. requested
  * upgrades, security: Use consistent terminology 'activate'
  * backports: When upgrading from older version, assumed requested
  * package: Add ability to reinstall a package
  * matrixsynapse: Perform a one time conversion to new config format
  * doc: manual: Fetch latest manual, remove non-existent images/pages
  * doc: wikiparser: Use icons from the icons directory
  * doc: wikiparser: Show icons with full size
  * doc: manual: Replace manual icons to drop CC 2.5 license
  * deluge: Use older icon to drop CC 2.0 license

  [ Joseph Nuthalapati ]
  * searx: Add functional test for app availability
  * container: Add unstable distribution
  * functional-tests: Fix instructions for running functional tests
  * functional-tests: Use latest version of splinter
  * framework: Remove module init() functions
  * wireguard: Remove hardcoded Windows client version
  * functional-tests: splinter 0.14.0 is in PyPI
  * apps: Remove Coquelicot
  * matrix-synapse: Upgrade to 1.19
  * container: Use builds with build-deps included

  [ James Valleroy ]
  * ci: Allow fuse to be installed
  * tests: functional: Strip trailing / from FREEDOMBOX_URL
  * ejabberd: Use new ruamel.yaml API and allow duplicate keys
  * locale: Update translation strings
  * doc: Fetch latest manual
  * debian: Add gbp dch config
  * debian: Fix use of wildcard path in copyright
  * debian: Split copyright paragraph to avoid lintian error
  * radicale: Remove code to handle 1.x
  * doc: Fetch latest manual
  * bepasty: New app for file upload and sharing
  * bepasty: Add public access config form
  * bepasty: Fetch manual page
  * locale: Update translation strings
  * doc: Add moinmoin wiki parser
  * wikiparser: Fix spaces, multi-line, languages, icons
  * doc: Use Makefile to fetch raw wiki files
  * doc: Add icons used in manual
  * manual: Add raw wiki files of included pages
  * manual: Remove checked-in xml files
  * wikiparser: Don't render Admonition with style comment
  * test-wikiparser: Remove fixes.xslt step
  * debian: Add unit tests to autopkgtest
  * apache: Disable mod_status (CVE-2020-25073)
  * debian: Don't show first wizard secret on command line
  * debian: Remove unused vars from postinst
  * matrixsynapse: Use conf.d snippets
  * upgrades: Change backports activation message wording
  * upgrades: Display correct backports info for unstable
  * upgrades: Add first boot step to configure backports
  * upgrades: Use kvstore and then file to determine if backports are enabled
  * debian: Temporarily revert source package rename
  * locale: Update translation strings
  * doc: Fetch latest manual

  [ Veiko Aasa ]
  * samba: Hide common system partitions
  * ikiwiki: Validate a path when deleting wiki or blog
  * ssh: Disallow managing keys for the root user
  * debian: Add newline to end of /var/lib/plinth/firstboot-wizard-secret
  * functional-tests: snapshot: Skip if filesystem doesn't support snapshots
  * container: Randomize btrfs partition UUID
  * gitweb: Fix enable auth webserver component on app init
  * gitweb: Add ability to change default branch

  [ Павел Протасов ]
  * Translated using Weblate (Russian)

  [ Michael Breidenbach ]
  * Translated using Weblate (German)
  * Translated using Weblate (Swedish)
  * Translated using Weblate (German)
  * Translated using Weblate (Swedish)
  * Translated using Weblate (German)
  * Translated using Weblate (Swedish)

  [ ikmaak ]
  * Translated using Weblate (Dutch)
  * Translated using Weblate (Dutch)

  [ Burak Yavuz ]
  * Translated using Weblate (Turkish)
  * Translated using Weblate (Turkish)
  * Translated using Weblate (Turkish)
  * Translated using Weblate (Turkish)

  [ Xosé M ]
  * Translated using Weblate (Galician)

  [ Jens Molgaard ]
  * Translated using Weblate (Danish)

  [ Nikita Epifanov ]
  * Translated using Weblate (Russian)
  * Translated using Weblate (Russian)

  [ Dietmar ]
  * Translated using Weblate (German)

  [ Johannes Keyser ]
  * Translated using Weblate (German)

  [ Diego Roversi ]
  * Translated using Weblate (Italian)

  [ Artem ]
  * Translated using Weblate (Russian)

  [ Ralf Barkow ]
  * Translated using Weblate (German)

  [ Reg Me ]
  * Translated using Weblate (Dutch)
  * Translated using Weblate (Dutch)

  [ Q.-A. Nick ]
  * upgrades, security: Update the messages describing backports

 -- James Valleroy <jvalleroy@mailbox.org>  Tue, 15 Sep 2020 17:03:43 -0400

freedombox (20.13) unstable; urgency=medium

  [ Sunil Mohan Adapa ]
  * Rename source package from plinth to freedombox.

  [ Veiko Aasa ]
  * minidlna: Do not expose statistics over public web

  [ Benjamin Ortiz ]
  * backups: Allow remote repository usernames to start with numbers

  [ James Valleroy ]
  * upgrades: Update apt cache before manual update
  * upgrades: Parameterize backports dist name
  * upgrades: Use current release codename when enabling backports
  * upgrades: Use codename to pin freedombox from backports
  * security: Move backports notice to security page
  * upgrades: Add button to activate backports
  * upgrades: Use only sources file to determine if backports enabled
  * upgrades: Check that backports is for current release
  * upgrades: Rewrite apt prefs file when activating backports
  * upgrades: Enable backports for testing only in development mode
  * upgrades: Show dist of backports to be activated
  * upgrades: Split apt preferences into 2 files
  * upgrades: Refactor use of lsb_release
  * locale: Update translation strings
  * doc: Fetch latest manual

  [ Allan Nordhøy ]
  * Translated using Weblate (Norwegian Bokmål)

  [ Tang Zongxun ]
  * Translated using Weblate (Chinese (Simplified))

  [ Doma Gergő ]
  * Translated using Weblate (Hungarian)

 -- Federico Ceratto <federico@debian.org>  Sat, 18 Jul 2020 12:14:08 +0100

plinth (20.12.1~bpo10+1) buster-backports; urgency=high

  * Rebuild for buster-backports.

 -- James Valleroy <jvalleroy@mailbox.org>  Wed, 08 Jul 2020 06:46:30 -0400

plinth (20.12.1) unstable; urgency=high

  [ nautilusx ]
  * Translated using Weblate (German)

  [ Robert Pollak ]
  * Translated using Weblate (German)

  [ J. Lavoie ]
  * Translated using Weblate (French)

  [ Petter Reinholdtsen ]
  * Translated using Weblate (Norwegian Bokmål)

  [ Sunil Mohan Adapa ]
  * cfg, frontpage: Ignore errors while reading config and shortcuts

  [ Milo Ivir ]
  * Translated using Weblate (German)

 -- James Valleroy <jvalleroy@mailbox.org>  Sun, 05 Jul 2020 15:40:30 -0400

plinth (20.12~bpo10+1) buster-backports; urgency=medium

  * Rebuild for buster-backports.

 -- James Valleroy <jvalleroy@mailbox.org>  Thu, 02 Jul 2020 09:00:02 -0400

plinth (20.12) unstable; urgency=medium

  [ Oğuz Ersen ]
  * Translated using Weblate (Turkish)

  [ Sunil Mohan Adapa ]
  * Translated using Weblate (Telugu)
  * transmission: tests: functional: Fix to wait properly
  * ttrss: tests: functional: Fix to wait properly
  * tor: tests: functional: Fix to wait properly on progress page
  * users: tests: functional: Leave no-language as final setting
  * mldonkey: tests: functional: Wait for frame to load properly
  * snapshot: tests: functional: Delete all snapshots properly
  * ejabberd: tests: functional: Fixes for no implicit waiting
  * syncthing: tests: functional: Fix to wait properly
  * tests: functional: Remove implicit and explicit wait times
  * tests: functional: Allow parallel installation of apps
  * d/control: Add python3-systemd as a dependency
  * apache: Add ssl-cert package as dependency
  * storage: Use DBus directly for listing disks
  * storage: Fix regression with showing error messages
  * storage: Use UDisks information as primary source
  * storage: Don't show empty progress bar for disks not mounted
  * storage: Remove rule to not automount system disks with no paritions
  * storage: Don't auto-mount loopback devices except in develop mode
  * storage: Allow ejecting any device not in fstab or crypttab
  * storage: Ignore eject failures if filesystems unmounted properly
  * backups: Remove an unnecessary print() statement
  * Translated using Weblate (Telugu)
  * container: Remove sqlite3 file early enough
  * storage: Don't log exception of disk space check fails
  * storage: Use mount info instead of disk info for free space warning
  * notifications: Fix issue with redirection on dismiss
  * views: Drop use of private Django utility
  * cfg: Don't fallback to develop config if main is not found
  * cfg: Drop the default configuration file
  * frontpage: Read custom shortcuts from multiple locations
  * frontpage: Drop empty custom shortcut files
  * cfg: Allow loading multiple configuration files
  * cfg: For develop mode, overlay on top of regular configuration
  * context_processor: tests: Use already available config fixture
  * cfg: Eliminate the need for 'root' directory in configuration
  * cfg: Move /plinth.config to plinth/develop.config
  * cfg: Rename configuration file to freedombox.config
  * d/tests/control: Rename Plinth to FreedomBox in a comment
  * cfg: Read configuration from .d files and multiple locations
  * frontpage: Load shortcuts from .d directories too
  * frontpage: Read from .d files too
  * cfg: Remove redundant data in develop.config
  * cfg: Remove comments in test data
  * cfg: In develop mode, use /var/lib for DB and sessions
  * web_framework: Split initialization into two parts
  * web_framework: Don't create Django secret key when listing depends
  * log: Allow setting the default log level before log configuration
  * main: List dependencies without writing to disk
  * d/rules: vagrant: INSTALL.md: Fix installing dependencies
  * *: Drop files paths in data/var
  * doc: Update manual page with configuration file changes
  * network: test: Fix race condition when deleting connections
  * storage: tests: Ignore cases needing loop devices when not available
  * actions: tests: Fix test failures due order of fixtures
  * tests: Use develop configuration for most tests
  * templates: Disable button and show spinner on submit for all forms
  * backups: Remove custom handling of progress on the restore button
  * js: Simplify auto-refresh page logic
  * jsxc: Remove inline javascript
  * apache: Set CSP and other common security headers
  * apache: Relax CSP to allow web workers for JSXC
  * locale: Update translation strings

  [ ferhad.necef ]
  * Translated using Weblate (Russian)

  [ Thomas Vincent ]
  * Translated using Weblate (French)

  [ Joseph Nuthalapati ]
  * Translated using Weblate (Telugu)

  [ wind ]
  * Translated using Weblate (Russian)

  [ James Valleroy ]
  * upgrades: Combine into single page with manual update
  * upgrades: Skip enable-auto in develop mode
  * debian: Add nscd >= 2 as dependency
  * upgrades: Append unattended-upgrades-dpkg.log for more detail
  * storage: Handle multi-line text in functional test
  * apt: Run `apt-get -f install` before other commands
  * apt: Run `dpkg --configure -a` before other actions
  * upgrades: Skip enabling backports on testing and unstable
  * networks: Remove firewall zone warning
  * networks: Correct wording of internet connection form

  [ Veiko Aasa ]
  * functional-tests: Handle connection error when web server restarts
  * functional-tests: Skip tests if app is not available in distribution
  * functional-tests: Fix page not fully loaded errors when taking backups
  * functional-tests: Remove unnecessary wait when navigating to module

  [ Michael Breidenbach ]
  * Translated using Weblate (German)
  * Translated using Weblate (Swedish)

  [ Fioddor Superconcentrado ]
  * Translated using Weblate (Spanish)

  [ Pavel Borecki ]
  * Translated using Weblate (Czech)

  [ Éfrit ]
  * Translated using Weblate (French)

  [ Jens Molgaard ]
  * Translated using Weblate (Danish)

 -- Sunil Mohan Adapa <sunil@medhas.org>  Mon, 29 Jun 2020 16:39:33 -0700

plinth (20.11~bpo10+1) buster-backports; urgency=medium

  * Rebuild for buster-backports.

 -- James Valleroy <jvalleroy@mailbox.org>  Thu, 18 Jun 2020 07:26:47 -0400

plinth (20.11) unstable; urgency=medium

  [ Thomas Vincent ]
  * Translated using Weblate (French)

  [ Petter Reinholdtsen ]
  * Translated using Weblate (Norwegian Bokmål)

  [ Michael Breidenbach ]
  * Translated using Weblate (German)
  * Translated using Weblate (Swedish)

  [ Sunil Mohan Adapa ]
  * *: Remove use of Turbolinks library
  * web_framework: Reduce verbosity of DB migration process
  * container: Add script to manage systemd-nspawn containers for dev.
  * container: Fix upgrading of freedombox
  * matrixsynapse: Handle upgrade to versions 1.15.x

  [ James Valleroy ]
  * upgrades: Don't enable backports on Debian derivatives
  * upgrades: Use a custom service for manual update
  * locale: Update translation strings
  * doc: Fetch latest manual
  * debian: Update renamed lintian tag

  [ Ralf Barkow ]
  * Translated using Weblate (German)

  [ aiman an ]
  * Added translation using Weblate (Arabic (Saudi Arabia))
  * Translated using Weblate (Arabic (Saudi Arabia))

  [ WaldiS ]
  * Translated using Weblate (Polish)

  [ Luis A. Arizmendi ]
  * Translated using Weblate (Spanish)

 -- James Valleroy <jvalleroy@mailbox.org>  Mon, 15 Jun 2020 19:55:45 -0400

plinth (20.10~bpo10+1) buster-backports; urgency=medium

  * Rebuild for buster-backports.

 -- James Valleroy <jvalleroy@mailbox.org>  Fri, 05 Jun 2020 07:11:21 -0400

plinth (20.10) unstable; urgency=high

  [ Joseph Nuthalapati ]
  * backups: Add optional field - Name
  * functional-tests: Use Name attribute in backups
  * functional-tests: Move @backups to Scenario level
  * functional-tests: Leave tor+http test disabled
  * tests: functional: Document running tests in parallel
  * tests: functional: Add pytest-xdist to install.sh

  [ Sunil Mohan Adapa ]
  * openvpn: Use app toggle button and common app view
  * tests: functional: Merge into main source hierarchy
  * storage: Fix failing path validation unit tests
  * tests: functional: cosmetic: flake8 fixes
  * tests: functional: Re-organize step definitions and helper methods
  * coturn: Fix functional test for backup/restore
  * ttrss: Fix functional tests
  * snapshot: Fix functional test to account for non-removable snapshots
  * test: functional: Fix for Apache restart after domain change
  * tor: Fix problems with running a relay
  * mldonkey: Add app to freedombox-share group
  * samba: Add clients information
  * cockpit: Promote for advanced storage/firewalld/networking ops
  * firewall: Mention that internal services are available over VPN
  * firewall: Don't show tun interface in internal zone warning
  * minidlna: Add link to manual page
  * minidlna: Fix i18n for name of the app
  * pagekite: Fix expired certificates causing connection failures

  [ Luis A. Arizmendi ]
  * Translated using Weblate (Spanish)

  [ Etienne ]
  * Translated using Weblate (French)

  [ Artem ]
  * Translated using Weblate (Russian)

  [ fred1m ]
  * ikiwiki: Enable 'attachment' plugin by default

  [ James Valleroy ]
  * utils: Handle removal of axes.get_version()
  * debian: Mark doc packages as Multi-Arch: foreign
  * firewall: Minor spelling fix
  * radicale: Fix link in description to clients
  * users: Avoid error when user's groups cannot be parsed
  * templates: Fix setup state check
  * locale: Update translation strings
  * doc: Fetch latest manual

  [ Allan Nordhøy ]
  * Translated using Weblate (Norwegian Bokmål)
  * Translated using Weblate (Czech)
  * Translated using Weblate (Hungarian)
  * Translated using Weblate (Greek)

 -- James Valleroy <jvalleroy@mailbox.org>  Mon, 01 Jun 2020 20:06:53 -0400

plinth (20.9~bpo10+1) buster-backports; urgency=medium

  * Rebuild for buster-backports.

 -- James Valleroy <jvalleroy@mailbox.org>  Thu, 21 May 2020 07:06:26 -0400

plinth (20.9) unstable; urgency=medium

  [ Petter Reinholdtsen ]
  * Translated using Weblate (Norwegian Bokmål)

  [ James Valleroy ]
  * snapshot: Set as essential module
  * functional_tests: snapshot: Skip delete all when there are no snapshots
  * quassel: Use systemd sandboxing features
  * minidlna: Move sysctl config to /etc/sysctl.d/50-freedombox.conf
  * upgrades: Add needrestart to restart services as needed
  * upgrades: Enable Automatic-Reboot option of unattended-upgrades
  * locale: Update translation strings
  * doc: Fetch latest manual

  [ Michael Breidenbach ]
  * Translated using Weblate (German)
  * Translated using Weblate (Swedish)

  [ Fioddor Superconcentrado ]
  * Folder remained unrenamed. Should have changed along with git links.

  [ Sunil Mohan Adapa ]
  * snapshot: Fix issues with restore and delete
  * performance: Add basic functional tests
  * daemon: Allow using an alias when enabling a daemon
  * bind: Add daemon alias for bind9 -> named
  * daemon: bind: cosmetic: yapf, isort formatting
  * firewall: Reload firewalld so it works with newly installed services
  * glib: Allow scheduling non-repeating tasks in separate threads
  * notification: Expand and clarify restriction on id property
  * storage: Auto-mount disks, notify of failing disks
  * package: Fix error log when checking if package manager is busy
  * power: cosmetic: Fix flake8 warnings
  * first_setup: Fix regression with logo not showing
  * minidlna: cosmetic: isort fixes
  * mediawiki: Stop jobrunner during backup/restore
  * minidlna: Stop daemon during backup/restore
  * mumble: Stop server during backup/restore
  * quassel: Fix stopping server during backup/restore
  * tor: Fix stopping server during backup/restore
  * upgrades: Always schedule a reboot at 02:00 local time
  * upgrades: Add information about service restart and system reboot
  * performance: Launch the Cockpit graphs directly if possible

  [ Joseph Nuthalapati ]
  * samba: Change description to Network File Storage
  * functional-tests: Skip network setup wizard
  * functional-tests: Move Disable tests to the end

  [ fred1m ]
  * performance: Add app for system monitoring

  [ Luis A. Arizmendi ]
  * Translated using Weblate (Spanish)

  [ Artem ]
  * Translated using Weblate (Russian)

 -- James Valleroy <jvalleroy@mailbox.org>  Mon, 18 May 2020 19:42:49 -0400

plinth (20.8~bpo10+1) buster-backports; urgency=medium

  * Rebuild for buster-backports.

 -- James Valleroy <jvalleroy@mailbox.org>  Thu, 07 May 2020 09:36:23 -0400

plinth (20.8) unstable; urgency=medium

  [ Luis A. Arizmendi ]
  * Translated using Weblate (Spanish)
  * Translated using Weblate (Spanish)

  [ Joseph Nuthalapati ]
  * Translated using Weblate (Telugu)
  * Translated using Weblate (Telugu)
  * HACKING: More detailed instructions for VirtualBox
  * HACKING: Correction to macOS package manager name

  [ Nektarios Katakis ]
  * syncthing: add to freedombox-share group

  [ Veiko Aasa ]
  * users: Try-restart service after service is added to the sharing group
  * datetime: Handle timesyncd service runs conditionally
  * minidlna: Add functional tests that enable and disable application
  * minidlna: Make app installable inside unprivileged container

  [ Sunil Mohan Adapa ]
  * web_server: Suppress warnings that static directories don't exist
  * debian: Remove timer to setup repositories properly
  * static: Use SVG logo during first wizard welcome step
  * static: Reduce the size of the background noise image
  * mediawiki: Reuse existing images in functional tests
  * setup.py: Don't install/ship .po files
  * static: Don't ship visual design file and unused images
  * storage: Fix tests by wrestling with auto-mounting of disks
  * HACKING: Minor indentation fix
  * *: Update links to repository and project page
  * ci: Update link to container in Docker registry
  * coturn: New app to manage Coturn TURN/STUN server
  * datetime: Refactor handling systemd-timesyncd not running in VMs
  * datetime: Don't expect synced time in diagnostics inside VMs
  * mediawiki: Partial fix for installing on testing
  * datetime: Disable diagnostics when no tests are available

  [ James Valleroy ]
  * d/copyright: Fix path to visual_design
  * data: Print hostname and IP addresses before console login
  * snapshot: Fix message when not available
  * snapshot: Fix title
  * locale: Update translation strings
  * debian: Use debhelper compat level 13
  * doc: Fetch latest manual

  [ Artem ]
  * Translated using Weblate (Russian)

  [ nautilusx ]
  * Translated using Weblate (German)

  [ Fioddor Superconcentrado ]
  * Directions to install VirtualBox when it's not part of the Debian-based
    distro, like Buster.

  [ Anonymous ]
  * Translated using Weblate (Spanish)

  [ Nathan ]
  * Translated using Weblate (French)

  [ Michael Breidenbach ]
  * Translated using Weblate (Swedish)

  [ fred1m ]
  * mumble: Add Mumla to the list of clients

 -- James Valleroy <jvalleroy@mailbox.org>  Mon, 04 May 2020 20:33:35 -0400

plinth (20.7~bpo10+1) buster-backports; urgency=medium

  * Rebuild for buster-backports.

 -- James Valleroy <jvalleroy@mailbox.org>  Thu, 23 Apr 2020 12:12:09 -0400

plinth (20.7) unstable; urgency=medium

  [ Coucouf ]
  * Translated using Weblate (French)

  [ vihor ]
  * Translated using Weblate (Serbian)

  [ Localisation Lab ]
  * Translated using Weblate (French)

  [ Joseph Nuthalapati ]
  * Translated using Weblate (Telugu)

  [ Veiko Aasa ]
  * gitweb: Improve error handling when creating repository

  [ James Valleroy ]
  * upgrades: Allow installation of python3-twisted from backports
  * matrixsynapse: Handle upgrade to 1.12.*
  * locale: Update translation strings
  * doc: Fetch latest manual

  [ Fioddor Superconcentrado ]
  * HACKING: Clarify where commands should be run

 -- James Valleroy <jvalleroy@mailbox.org>  Mon, 20 Apr 2020 18:38:52 -0400

plinth (20.6.1~bpo10+1) buster-backports; urgency=medium

  [ James Valleroy ]
  * Rebuild for buster-backports.

 -- Federico Ceratto <federico@debian.org>  Fri, 17 Apr 2020 00:05:00 +0100

plinth (20.6.1) unstable; urgency=medium

  [ James Valleroy ]
  * users: Fix regression where form help_text line was dropped
  * debian: Add firmware-ath9k-htc to Recommends
  * doc: Fetch latest manual

  [ Allan Nordhøy ]
  * gitweb: Use proper ellipsis char when showing clone progress
  * Translated using Weblate (Norwegian Bokmål)
  * Translated using Weblate (German)

  [ Coucouf ]
  * Translated using Weblate (French)
  * Translated using Weblate (French)

  [ Manuela Silva ]
  * Translated using Weblate (Portuguese)

  [ nautilusx ]
  * Translated using Weblate (German)

  [ Jeannette L ]
  * Translated using Weblate (German)
  * Translated using Weblate (French)
  * Translated using Weblate (Italian)

  [ wind ]
  * Translated using Weblate (Russian)

  [ vihor ]
  * Translated using Weblate (Serbian)

 -- James Valleroy <jvalleroy@mailbox.org>  Sat, 11 Apr 2020 09:56:43 -0400

plinth (20.6) unstable; urgency=medium

  [ wind ]
  * Translated using Weblate (Russian)

  [ Thomas Vincent ]
  * Translated using Weblate (French)
  * Translated using Weblate (French)

  [ Alice Kile ]
  * app: Separate app enable/disable form from config form

  [ Sunil Mohan Adapa ]
  * pagekite: Fix functional tests
  * monkeysphere: Making styling more specific to avoid interference
  * networks: Make styling more specific to avoid interference
  * syncthing: Update description to mention 'syncthing' group

  [ Michael Breidenbach ]
  * Translated using Weblate (German)

  [ Coucouf ]
  * Translated using Weblate (French)
  * Translated using Weblate (French)
  * Translated using Weblate (French)
  * Translated using Weblate (French)
  * Translated using Weblate (French)
  * Translated using Weblate (French)
  * Translated using Weblate (French)
  * Translated using Weblate (French)
  * Translated using Weblate (French)

  [ Pavel Borecki ]
  * Translated using Weblate (Czech)

  [ James Valleroy ]
  * radicale: Support upgrade to any 2.x version
  * packages: Mark freedombox package as held during package installs
  * packages: Keep existing hold if already set
  * locale: Update translation strings
  * doc: Fetch latest manual
  * debian: Cleanup overrides for jsxc symlinks

  [ Allan Nordhøy ]
  * Translated using Weblate (German)
  * Translated using Weblate (French)
  * Translated using Weblate (Italian)
  * Translated using Weblate (Hindi)

  [ Joseph Nuthalapati ]
  * users: Add component for managing users and groups
  * yapf: Update conf to add blank line before nested class/def
  * cosmetic: Minor yapf and other fixes
  * app: Fix grammar in developer documentation string
  * ikiwiki: Disable edits. Add moderation of comments
  * Translated using Weblate (Telugu)
  * vagrant: Skip upgrading freedombox dependencies
  * firewalld: Force upgrade anything in [0.7, 0.9)
  * infinoted: Fix permissions of sync directory

  [ vihor ]
  * Added translation using Weblate (Serbian)
  * Translated using Weblate (Serbian)

  [ Luis A. Arizmendi ]
  * Translated using Weblate (Spanish)

 -- James Valleroy <jvalleroy@mailbox.org>  Mon, 06 Apr 2020 20:40:17 -0400

plinth (20.5.1) unstable; urgency=medium

  [ Petter Reinholdtsen ]
  * Translated using Weblate (Norwegian Bokmål)

  [ Allan Nordhøy ]
  * networks: Update label wording in topology form: Choose → Specify
  * Translated using Weblate (Norwegian Bokmål)

  [ Sunil Mohan Adapa ]
  * web_server: Introduce component to handle special static file dirs
  * jsxc: Fix issue with serving static files
  * help: Move custom static file handling into app from central place
  * debian: Update doc-base to include PDF
  * debian: Prepare for multiple binary packages
  * debian: Separate binary packages for each language manual
  * debian: Remove outdated TODO file

  [ Michael Breidenbach ]
  * Translated using Weblate (German)

  [ James Valleroy ]
  * debian: Correct doc package names in Recommends

 -- James Valleroy <jvalleroy@mailbox.org>  Thu, 26 Mar 2020 09:13:13 -0400

plinth (20.5~bpo10+1) buster-backports; urgency=medium

  * Rebuild for buster-backports.

 -- James Valleroy <jvalleroy@mailbox.org>  Thu, 26 Mar 2020 06:28:26 -0400

plinth (20.5) unstable; urgency=medium

  [ Joseph Nuthalapati ]
  * ci: Use pre-built container image to speed up CI
  * ci: Add maintenance script for updating images
  * ci: Optimize refreshing Docker image for GitLabCI

  [ James Valleroy ]
  * ci: Switch docker image to testing
  * Translated using Weblate (Swedish)
  * locale: Update translation strings
  * doc: Fetch latest manual

  [ Sunil Mohan Adapa ]
  * app: Fix name of the block in templates, used for overriding
  * views: Allow AppViews to set self.intial
  * pagekite: Simplify code for form adding custom service
  * pagekite: Remove unused templates
  * pagekite: Drop ineffective base template
  * pagekite: Minor cleanup
  * pagekite: Merge all the configuration retrieval actions
  * pagekite: Merge set-kite and set-frontend actions
  * pagekite: Use Daemon component to simplify handling daemon actions
  * pagekite: Don't signal new domain on init if app is disabled
  * pagekite: Simplify code notifying domain name changes
  * pagekite: Don't attempt to notify about domain if app is disabled
  * pagekite: Remove app enabled checking from getting configuration
  * pagekite: Fix functional tests by submitting the right form
  * pagekite: Fix styling issues for custom services section
  * pagekite: On enable/disable, add/remove domain from names module
  * pagekite: Fix an error message in custom services form
  * pagekite: Ensure transitioning for from old code
  * matrixsynapse: Handle release of matrix-synapse 1.11
  * setup: Fix regression to force-upgrade caused by Info changes
  * pagekite: Don't allow non-unique custom services
  * toolbar: Factor out the clients buttons into a separate template
  * index: Reintroduce clients button in front page
  * upgrades: Don't ship apt backport preferences file
  * setup.py: Remove files shipped in the past
  * upgrades: Use internal scheduler instead of systemd timer
  * shadowsocks: Change default configuration
  * action_utils: Add utility to call systemd daemon-reload
  * shadowsocks: Fix incorrect setting of state directory
  * shadowsocks: When editing configuration, don't re-enable
  * mediawiki: Don't allow anonymous edits

  [ Fioddor Superconcentrado ]
  * Translated using Weblate (Spanish)
  * Translated using Weblate (Spanish)
  * Translated using Weblate (Spanish)
  * Translated using Weblate (Spanish)
  * Translated using Weblate (Spanish)

  [ Luis A. Arizmendi ]
  * Translated using Weblate (Spanish)
  * Translated using Weblate (Spanish)
  * Translated using Weblate (Spanish)
  * Translated using Weblate (Spanish)

  [ Fred ]
  * Translated using Weblate (French)

  [ Veiko Aasa ]
  * names: Fix Local Network Domain is not shown

  [ Thomas Vincent ]
  * Translated using Weblate (French)

  [ Nektarios Katakis ]
  * shadowshocks: Fix setting configuration on Buster

  [ Michael Breidenbach ]
  * Translated using Weblate (Swedish)

 -- James Valleroy <jvalleroy@mailbox.org>  Mon, 23 Mar 2020 19:42:28 -0400

plinth (20.4~bpo10+1) buster-backports; urgency=medium

  * Rebuild for buster-backports.

 -- James Valleroy <jvalleroy@mailbox.org>  Thu, 12 Mar 2020 07:12:56 -0400

plinth (20.4) unstable; urgency=medium

  [ Thomas Vincent ]
  * Translated using Weblate (French)
  * Translated using Weblate (French)

  [ Sunil Mohan Adapa ]
  * networks: Fixes for networks wizards
  * avahi: Use generic app view
  * privoxy: Use generic app view
  * infinoted: Move views to a separate views module
  * help: Rename views modules as 'views'
  * networks: Rename views modules as 'views'
  * diagnostics: Rename views modules, move utilities to main module
  * backups: cosmetic: Rename .inc file to .html
  * css: Merge responsive.css into main style file
  * css: cosmetic: Rename plinth.css to main.css
  * views: Don't send app to template context
  * app: Fix showing app name in port forwarding information
  * networks: Rename polkit JS authority rules file
  * firewalld: Add polkit JS authority rules files
  * networks: Show router wizard before Internet connection type wizard
  * networks: Don't show router wizard if not behind a router
  * networks: If topology wizard is skipped, skip router wizard too
  * apache: Handle transition to php 7.4

  [ Joseph Nuthalapati ]
  * Translated using Weblate (Telugu)
  * shadowsocks: Move user settings to state directory

  [ Veiko Aasa ]
  * storage: Directory selection form improvements
  * transmission: Allow one to submit download directory if it is creatable
  * plinth: Increase sqlite busy timeout from default 5s to 30s
  * upgrades: Clean apt cache every week
  * apps: Do not show status block if service is running
  * i2p: New style app page layout
  * quassel: Fix unable to disable application without choosing a domain name

  [ Luis A. Arizmendi ]
  * Translated using Weblate (Spanish)

  [ Nektarios Katakis ]
  * networks: Add form for network topology
  * networks: Add page for network topology form
  * networks: First boot view for network topology wizard
  * networks: First boot step for network topology wizard
  * networks: Save networks topology type to DB
  * networks: Update main networks page Internet connectivity section

  [ Michael Breidenbach ]
  * Translated using Weblate (Swedish)

  [ James Valleroy ]
  * ci: Switch to testing image
  * locale: Update translation strings
  * doc: Fetch latest manual

 -- James Valleroy <jvalleroy@mailbox.org>  Mon, 09 Mar 2020 20:01:44 -0400

plinth (20.3~bpo10+1) buster-backports; urgency=medium

  * Rebuild for buster-backports.

 -- James Valleroy <jvalleroy@mailbox.org>  Thu, 27 Feb 2020 18:37:15 -0500

plinth (20.3) unstable; urgency=medium

  [ Sunil Mohan Adapa ]
  * web_framework: Separate out Django settings into module
  * doc/dev: Allow all modules to be imported by Sphinx
  * notification: Add developer documentation
  * doc/dev: Update copyright year
  * app: Update style for toggle button
  * app: Drop border shadow for app icon in mobile view
  * app: cosmetic: Minor refactoring of header styling
  * app: Simplify some header styling
  * app: cosmetic: Rename a CSS style class in app header
  * app: cosmetic: Rename header.html to app-header.html
  * app: Show short description as secondary title
  * networks: Fix i18n for wizard forms
  * networks: Minor changes to router/internet configuration forms
  * web_framework: Generate and retain a secret key
  * web_framework: Cleanup expired sessions every week

  [ Nektarios Katakis ]
  * networks: Add form for internet connection type
  * networks: Add network view and url for internet connection help page
  * networks: Link internet connection help page with networks page.
  * networks: All first step wizard form for internet connection type
  * networks: Add first boot step for internet connection type
  * networks: Save to kvstore internet connectivity type
  * networks: Refactor connections list template
  * networks: Show internet connectivity string in main page

  [ Michael Breidenbach ]
  * Translated using Weblate (German)
  * Translated using Weblate (Swedish)

  [ Dietmar ]
  * Translated using Weblate (Italian)

  [ Jaime Marquínez Ferrándiz ]
  * Translated using Weblate (Spanish)

  [ Luis A. Arizmendi ]
  * Translated using Weblate (Spanish)

  [ Joseph Nuthalapati ]
  * shadowsocks: Fix shadowsocks not able to start

  [ James Valleroy ]
  * locale: Update translation strings
  * doc: Fetch latest manual

 -- James Valleroy <jvalleroy@mailbox.org>  Mon, 24 Feb 2020 20:16:12 -0500

plinth (20.2.1) unstable; urgency=high

  [ Veiko Aasa ]
  * apps: remove css filters and glow from app icons
  * config: Depends also on apache module

  [ Dietmar ]
  * Translated using Weblate (German)
  * Translated using Weblate (Italian)
  * Translated using Weblate (Italian)

  [ Petter Reinholdtsen ]
  * Translated using Weblate (Norwegian Bokmål)

  [ Sunil Mohan Adapa ]
  * cards: Remove the transition delay on hover effect
  * system: Implement new style for cards
  * jsxc: Bypass issue with stronghold to get the app working again
  * jsxc: Fix functional test case failure
  * functional_tests: cosmetic: Minor yapf change
  * app: Introduce Info component to store basic app information
  * app: Add info property as shortcut to access basic information
  * app: Refactor all apps to use the Info component
  * app: Document the app_id property for App class
  * doc/dev: Include information on how to edit dev documentation
  * views: Document the AppView class properties
  * monkeysphere: Fix regression with reading Apache configuration
  * Translated using Weblate (Italian)
  * firewall: Use firewalld DBus API for most operations
  * *.py: Use SPDX license identifier
  * *.html: Use SPDX license identifier
  * actions/*: Use SPDX license identifier
  * functional_tests: Use SPDX license identifier
  * *.css: Use SPDX license identifier
  * *: Update misc build related files to use SPDX license identifier
  * doc/dev: Update tutorial to use SPDX license indentifier
  * *: Update remaining misc files to use SPDX license identifier
  * *.js: Use SPDX license identifier
  * help: Fix attribute on download manual button
  * css: Add missing license identifier on some CSS files
  * firewalld: Ignore errors with DBus API when firewalld is not running
  * deluge: Don't use code execution for editing configuration
  * deluge: More reliable initial configuration setup

  [ Joseph Nuthalapati ]
  * l10n: Fix gettext not detecting no-python-format
  * samba: Add link to manual page
  * searx: Update search engines for 0.16.0

  [ Allan Nordhøy ]
  * openvpn: Fix spelling for Tunnelblick
  * Translated using Weblate (Norwegian Bokmål)

  [ Nektarios Katakis ]
  * bind: parse zones files
  * bind: test for parsing zones file with specific format
  * bind: views show served domains in main view
  * bind: create zones directory on setup action

  [ James Valleroy ]
  * bind: Bump version and handle upgrade

  [ Ralf Barkow ]
  * Translated using Weblate (German)

  [ nautilusx ]
  * Translated using Weblate (German)

  [ Doma Gergő ]
  * Translated using Weblate (Hungarian)

  [ Lev Lamberov ]
  * debian: Update Russian translation for debconf (Closes: #951440)

  [ Radek Pasiok ]
  * Translated using Weblate (Polish)

  [ Alice Kile ]
  * gitignore: Add .vscode & segregate editor settings

  [ Thomas Vincent ]
  * Translated using Weblate (French)

 -- James Valleroy <jvalleroy@mailbox.org>  Fri, 21 Feb 2020 22:38:12 -0500

plinth (20.2~bpo10+1) buster-backports; urgency=medium

  * Rebuild for buster-backports.

 -- James Valleroy <jvalleroy@mailbox.org>  Thu, 13 Feb 2020 19:40:38 -0500

plinth (20.2) unstable; urgency=medium

  [ Veiko Aasa ]
  * networks: Support virtual Ethernet (veth) devices
  * diagnostics: Show firewall service status
  * users: Fix functional test delete user
  * storage: Show disks if FreedomBox is running in an unprivileged container
  * service: Stop service not before but after disabling it
  * users: More precise username validation
  * sso, users: Turn off autocapitalization on the username field
  * users: Add unit tests for views
  * help: Fix anchor hidden under navbar

  [ Joseph Nuthalapati ]
  * tests: Use the latest version of geckodriver
  * vagrant: Add alias for run --develop
  * l10n: Add blocktrans trimmed tag on a block
  * l10n: Add missing trimmed to blocktrans blocks
  * vagrant: Allocate cpus equal to the no. of cores
  * Translated using Weblate (Telugu)
  * searx: Fix installation issue for 0.16.0

  [ Sunil Mohan Adapa ]
  * firewall: Show Run Diagnostics button in app
  * help: Eliminate redundant HTML attribute in template
  * glib: Create a new module to deal with all things glib
  * glib: Introduce method to schedule an operation at regular intervals
  * web_framework: Set the timezone to UTC
  * log: Ability to log SQL queries (disabled by default)
  * tests: Allow adding test templates
  * models: Add model for storing notifications
  * notification: New API for showing better notifications
  * notification: Add tests for notification API
  * views: A view to dismiss notifications
  * notification: Show a drop down from main navbar for notifications
  * storage: Show low disk space warning using notifications API
  * upgrades: Show notification when FreedomBox is updated
  * storage: In develop mode check for low disk space more frequently

  [ Thomas Vincent ]
  * Translated using Weblate (French)

  [ Allan Nordhøy ]
  * Translated using Weblate (Norwegian Bokmål)

  [ Ralf Barkow ]
  * Translated using Weblate (German)

  [ Luis A. Arizmendi ]
  * Translated using Weblate (Spanish)

  [ James Valleroy ]
  * users: Make help text translatable
  * security: Add Sandbox Coverage to report page
  * bind: Add CapabilityBoundingSet and ReadWritePaths to service file
  * matrixsynapse: Enable systemd sandboxing
  * security: Drop PrivateUsers=yes from all service files
  * locale: Update translation strings
  * doc: Fetch latest manual

  [ Michael Breidenbach ]
  * Translated using Weblate (German)
  * Translated using Weblate (Swedish)

 -- James Valleroy <jvalleroy@mailbox.org>  Mon, 10 Feb 2020 19:22:55 -0500

plinth (20.1~bpo10+1) buster-backports; urgency=medium

  * Rebuild for buster-backports.

 -- James Valleroy <jvalleroy@mailbox.org>  Thu, 30 Jan 2020 07:15:23 -0500

plinth (20.1) unstable; urgency=medium

  [ ikmaak ]
  * Translated using Weblate (Dutch)
  * Translated using Weblate (Dutch)

  [ Allan Nordhøy ]
  * samba: Fix spelling
  * Translated using Weblate (Norwegian Bokmål)
  * Translated using Weblate (German)
  * Translated using Weblate (Spanish)
  * Translated using Weblate (Norwegian Bokmål)
  * Translated using Weblate (Swedish)

  [ Veiko Aasa ]
  * samba: Add unit and functional tests
  * deluge: Allow one to set a download directory
  * deluge: Fix installation failure on slow machine
  * storage: Make external disk mounts accessible by other users
  * gitweb: Add link to the manual page
  * gitweb: Fix functional tests if git user and email is not configured

  [ Sunil Mohan Adapa ]
  * style: Fix incorrect margins for containers in mobile view
  * style: Fix responsiveness for app header
  * network: Fix activating connections that don't have real devices
  * network: Allow setting the auto-connect property on a connection
  * network: Add method to re-activate connections after an update
  * wireguard: Show large buttons in show client/server pages
  * wireguard: Cosmetic fixes by yapf and isort
  * wireguard: Don't error out when wg0 server is not setup
  * wireguard: Add ability to set private key in client addition
  * wireguard: Accept all IPs on server in a client setup
  * wireguard: Update descriptions in form labels
  * wireguard: Only use network manager for connections to servers
  * wireguard: Handle client connections through network manager
  * wireguard: Update descriptions for client vs. server clarity
  * wireguard: Generate private key if needed when editing server
  * wireguard: Add validations in forms
  * wireguard: Ensure tests work without latest network manager
  * wireguard: Implement enabling/disabling app using a stored flag
  * wireguard: Enable/disable connections along with the app
  * wireguard: When a connection is edited, reactivate to apply changes
  * wireguard: Show public key even when connection is not active

  [ Thomas Vincent ]
  * Translated using Weblate (French)

  [ Nektarios Katakis ]
  * Translated using Weblate (Greek)
  * Translated using Weblate (Greek)
  * Translated using Weblate (Greek)
  * networks: form for configuring router
  * networks: create view & url for new form
  * networks: add link to main page for router config form
  * networks: add first boot step for router config helper
  * networks: modify as first boot wizard step
  * networks: save router config to kvstore

  [ James Valleroy ]
  * Translated using Weblate (French)
  * wireguard: Add skeleton for new app
  * wireguard: Implement adding client
  * wireguard: Show list of added clients
  * wireguard: Allow deleting a client
  * wireguard: Add client info view
  * wireguard: Form to add server
  * wireguard: List peers in client section
  * wireguard: Add server information view
  * wireguard: Generate key pair
  * wireguard: Show this box's public key
  * wireguard: Create network manager connection
  * wireguard: Encode public keys for use in URLs
  * wireguard: Refactor actions file
  * wireguard: Add views for editing and deleting clients and servers
  * wireguard: Make setup idempotent
  * wireguard: Write pre-shared key to tempfile
  * wireguard: Use network API to handle connections
  * wireguard: Add icon
  * wireguard: Replace nmcli use with libnm
  * restore: Remove app
  * repro: Remove app
  * networks: Update text for router setup
  * bind: Enable systemd sandbox options for bind9 service
  * functional_tests: Update geckodriver version to v0.26.0
  * locale: Update translation strings
  * doc: Fetch latest manual
  * debian: Rename TODO.Debian to TODO
  * debian: Add Expat license to copyright
  * debian: Update standards version to 4.5.0

  [ Dietmar ]
  * Translated using Weblate (German)

  [ nautilusx ]
  * Translated using Weblate (German)
  * Translated using Weblate (German)

  [ Joseph Nuthalapati ]
  * functional-tests: Login only once per session
  * functional-tests: Africa/Addis_Abada is gone?
  * functional-tests: Add tag @service-discovery
  * functional-tests: Make nav_to_module efficient
  * functional-tests: Avoid unnecessary trips to Home
  * functional-tests: Avoid warnings about markers
  * functional-tests: Minor refactoring
  * functional-tests: Mark backups and security with @system

 -- James Valleroy <jvalleroy@mailbox.org>  Mon, 27 Jan 2020 19:23:04 -0500

plinth (20.0~bpo10+1) buster-backports; urgency=medium

  * Rebuild for buster-backports.

 -- James Valleroy <jvalleroy@mailbox.org>  Thu, 16 Jan 2020 21:34:16 -0500

plinth (20.0) unstable; urgency=medium

  [ Veiko Aasa ]
  * users: Fix test fixture that disables console login restrictions
  * gitweb: Add tests for views
  * samba: Improve actions script startup time
  * deluge: Manage starting/stoping deluged
  * deluge: Fix set default daemon

  [ Nektarios Katakis ]
  * openvpn: Enable support for communication among all clients
  * Translated using Weblate (Greek)
  * Translated using Weblate (Greek)
  * Translated using Weblate (Greek)
  * Translated using Weblate (Greek)

  [ Sunil Mohan Adapa ]
  * gitweb: Fix flake8 error that is causing pipeline failures
  * storage: Ignore errors resizing partition during initial setup
  * storage: Make partition resizing work with parted 3.3
  * debian: Add powermgmt-base to recommends list
  * openvpn: Enable IPv6 for server and client outside the tunnel
  * networks: Refactor creating a network manager client
  * networks: Remove unused method
  * networks: Fix crashing when accessing network manager D-Bus API

  [ Michael Breidenbach ]
  * Translated using Weblate (German)
  * Translated using Weblate (Swedish)
  * Translated using Weblate (German)
  * Translated using Weblate (German)

  [ Doma Gergő ]
  * Translated using Weblate (Hungarian)

  [ Joseph Nuthalapati ]
  * mediawiki: Use a mobile-friendly skin by default
  * mediawiki: Allow admin to set default skin
  * mediawiki: Fix functional tests depending on skin

  [ James Valleroy ]
  * Translated using Weblate (Greek)
  * Translated using Weblate (Greek)
  * openvpn: Add diagnostic for ipv6 port
  * matrixsynapse: Allow upgrade to 1.8.*
  * security: Add explanation of sandboxing
  * locale: Update translation strings
  * doc: Fetch latest manual

  [ Allan Nordhøy ]
  * Translated using Weblate (Norwegian Bokmål)

  [ Thomas Vincent ]
  * Translated using Weblate (French)

  [ Ralf Barkow ]
  * Translated using Weblate (German)

 -- James Valleroy <jvalleroy@mailbox.org>  Mon, 13 Jan 2020 19:11:44 -0500

plinth (19.24~bpo10+1) buster-backports; urgency=medium

  * Rebuild for buster-backports.

 -- James Valleroy <jvalleroy@mailbox.org>  Thu, 02 Jan 2020 20:27:33 -0500

plinth (19.24) unstable; urgency=medium

  [ Thomas Vincent ]
  * Translated using Weblate (French)
  * Translated using Weblate (French)

  [ Veiko Aasa ]
  * app: Fix javascript doesn't run on first visit
  * samba: private shares
  * storage: Tests for the directory validation action
  * users: Add tests for the Samba user database

  [ James Valleroy ]
  * samba: Fix spelling in description
  * debian: Update French debconf translation (Closes: #947386)
    - Thanks to Jean-Pierre Giraud for the patch.
  * firewall: Support upgrading firewalld to 0.8
  * mldonkey: Add ProtectKernelLogs
  * deluge: Use systemd sandboxing features
  * infinoted: Use systemd sandboxing features
  * storage: Add systemd sandboxing features to udiskie service
  * upgrades: Add systemd sandboxing features to repository setup service
  * security: List whether each app is sandboxed
  * locale: Update translation strings
  * debian: Update Dutch debconf translation (Closes: #947136)
    - Thanks to Frans Spiesschaert for the patch.
  * doc: Fetch latest manual

  [ Michael Breidenbach ]
  * Translated using Weblate (German)
  * Translated using Weblate (Swedish)

  [ Nektarios Katakis ]
  * Translated using Weblate (Greek)

  [ Doma Gergő ]
  * Translated using Weblate (Hungarian)

  [ Allan Nordhøy ]
  * Translated using Weblate (Norwegian Bokmål)

  [ Kunal Mehta ]
  * mediawiki: Pass --quick when running update.php

  [ Sunil Mohan Adapa ]
  * help: Refactor to move app into __init__.py for consistency
  * app: Introduce API to return a list of all apps
  * app: Introduce API to run diagnostics on an app
  * apache: Implement diagnostic test for web server component
  * daemon: Implement diagnostic test for daemon component
  * daemon: Implement diagnostic test to check if a daemon is running
  * firewall: Implement new diagnostic tests to check port status
  * diagnostics: Use new component based API for all diagnostic tests
  * cosmetic: Yapf and isort fixes
  * daemon: Move diagnosing port listening into daemon module
  * daemon: Move diagnosing using netcat to daemon module
  * apache: Move diagnostics for checking URLs into apache module
  * app: Implement API to check if app/component has diagnostics
  * views: Don't require sending diagnostics module name separately
  * minidlna: Fix showing clients information
  * mediawiki: Fix problem with session cache failing logins

  [ Ralf Barkow ]
  * Translated using Weblate (German)

  [ erlendnagel ]
  * Translated using Weblate (Dutch)

 -- James Valleroy <jvalleroy@mailbox.org>  Mon, 30 Dec 2019 21:17:58 -0500

plinth (19.23~bpo10+1) buster-backports; urgency=medium

  * Rebuild for buster-backports.

 -- James Valleroy <jvalleroy@mailbox.org>  Thu, 19 Dec 2019 10:04:11 -0500

plinth (19.23) unstable; urgency=medium

  [ Thomas Vincent ]
  * Translated using Weblate (French)
  * Translated using Weblate (French)

  [ Fred ]
  * Translated using Weblate (French)

  [ Alice Kile ]
  * show app icons in apps page
  * use single variable for referencing icon filename
  * fix formatting issues
  * fix formatting and template-related issues
  * properly implement header in app and setup pages
  * implement responsive layout for app page
  * fix toggle button html layout and responsive design css
  * config: fix minor syntax error
  * fix: implement requested changes

  [ James Valleroy ]
  * themes: css whitespace minor fixes
  * samba: Add icon to app page
  * minidlna: Add managed service and Daemon component
  * minidlna: Use single action to set media dir and restart
  * minidlna: Show icon on app page
  * minidlna: Fix webserver config name
  * minidlna: Only show shortcut to users in group
  * mumble: Keep icon_filename in moved view
  * cockpit: Filter out localhost URLs from displayed access list
  * users: Use service action to restart share group service
  * locale: Update translation strings
  * doc: Fetch latest manual

  [ Veiko Aasa ]
  * samba: recursively set open share directory permissions
  * users: Fix functional tests changing the language feature
  * app: Fix app checkbox status change functional tests
  * storage: Directory selection form and validator
  * transmission: New directory selection form

  [ Nektarios Katakis ]
  * feature: minidlna app
  * fix: minidlna.conf file permissions after editing
  * update minidlna svg
  * run sysctl after installation
  * mumble: Add option to set SuperUser password
  * cockpit: extend apps description with access info
  * cockpit: add list of valid urls to access the app.

  [ /rgb ]
  * Translated using Weblate (German)
  * Translated using Weblate (German)

  [ Luis A. Arizmendi ]
  * Translated using Weblate (Spanish)

  [ adaragao ]
  * Translated using Weblate (Portuguese)

  [ Michael Breidenbach ]
  * Translated using Weblate (Swedish)

 -- James Valleroy <jvalleroy@mailbox.org>  Mon, 16 Dec 2019 18:38:46 -0500

plinth (19.22~bpo10+1) buster-backports; urgency=medium

  * Rebuild for buster-backports.

 -- James Valleroy <jvalleroy@mailbox.org>  Fri, 06 Dec 2019 21:01:10 -0500

plinth (19.22) unstable; urgency=medium

  [ Matt Conroy ]
  * pagekite: Get rid of tabs in the configuration page
  * openvpn: manual link points to incorrect page

  [ Joseph Nuthalapati ]
  * pagekite: Fix functional tests
  * pagekite: Show existing services only if there are any
  * pagekite: Make Custom Services look like it's under Configuration
  * pagekite: Use the new app toggle button
  * openvpn: Add client apps

  [ Thomas Vincent ]
  * Translated using Weblate (French)

  [ Fred ]
  * Translated using Weblate (French)
  * Translated using Weblate (French)

  [ Alice Kile ]
  * backups: fix title not appearing
  * diagnostics: don't run on disabled modules
  * apps: Remove link to webapps in app descriptions
  * Fix error with app toggle input
  * templates: Add toolbar for apps in app.html
  * toolbar: Move diagnostics button into dropdown menu

  [ nautilusx ]
  * Translated using Weblate (German)

  [ Michael Breidenbach ]
  * Translated using Weblate (German)
  * Translated using Weblate (Swedish)

  [ Veiko Aasa ]
  * ssh: fix Avahi SFTP service file
  * diagnostics: fix IPv6 failures
  * matrix-synapse: Update requirement from buster-backports
  * samba: Users can enable a guest share
  * samba: user can select devices for sharing
  * samba: fixes and improvements
  * samba: fixes and improvements
  * app: fix javascript constant redeclaration error
  * samba: Fix javascript constant redeclaration error

  [ James Valleroy ]
  * debian: Update German debconf translation (Closes: #945387)
    - Thanks to Helge Kreutzmann for the patch.
  * samba: Add acl to managed_packages
  * samba: Fix restore command
  * samba: Move urls under apps/
  * functional_tests: Add basic samba tests
  * samba: Use register_group instead of create_group
  * samba: Only show shortcut to users in freedombox-share group
  * samba: Keep create_group in setup
  * diagnostics: Use a distinct class for Run Diagnostics button on this page
  * locale: Update translation strings
  * doc: Fetch latest manual

  [ Sunil Mohan Adapa ]
  * diagnostics: Use app.html instead of simple_app.html
  * firewall: Use app.html instead of simple_app.html
  * letsencrypt: Use app.html instead of simple_app.html
  * monkeysphere: Use app.html instead of simple_app.html
  * names: Use app.html instead of simple_app.html
  * power: Use app.html instead of simple_app.html
  * openvpn: Use app.html instead of simple_app.html
  * tor: Use app.html instead of simple_app.html
  * ikiwiki: Move the create button to manage section
  * gitweb: Move create button into manage section
  * networks: Move actions button into connection section
  * templates: Remove the now unused simple_app.html
  * users: Move create button into users section
  * minetest: Minor cosmetic fix
  * templates: Make internal zone and port forwarding info override-able
  * toolbar: Make diagnostics button looks like other drop down items
  * toolbar: Align extra actions drop down button to the right
  * toolbar: Rewamp toolbar code for simplicity and to fix issues

 -- James Valleroy <jvalleroy@mailbox.org>  Mon, 02 Dec 2019 18:00:45 -0500

plinth (19.21~bpo10+1) buster-backports; urgency=medium

  * Rebuild for buster-backports.

 -- James Valleroy <jvalleroy@mailbox.org>  Sun, 24 Nov 2019 05:44:45 -0500

plinth (19.21) unstable; urgency=medium

  [ Veiko Aasa ]
  * gitweb: Allow to import from a remote repository
  * gitweb: Do not recursively scan for Git repositories
  * turbolinks: Disable turbolinks on links that don't point to /plinth/...

  [ nautilusx ]
  * Translated using Weblate (German)

  [ Doma Gergő ]
  * Translated using Weblate (Hungarian)

  [ Allan Nordhøy ]
  * Translated using Weblate (Swedish)
  * Translated using Weblate (Norwegian Bokmål)

  [ Birger Schacht ]
  * backups: Show proper error when SSH server is not reachable
  * ssh: Add the error of ssh-keyscan to the verification view
  * tor: Rename "Hidden Service" to "Onion Service"

  [ Joseph Nuthalapati ]
  * ejabberd: Handle case where domain name is not set
  * tahoe: Mark Tahoe-LAFS as an advanced app
  * README: Fix hyperlinks to badges and images
  * doc: dev: Add instructions to setup developer documentation
  * doc: dev: Mention where to find the user manual
  * doc: dev: Reduce toc depth to 2 levels to reduce noise
  * doc: dev: Fix headings
  * doc: dev: Add favicon to developer documentation site
  * app: Avoid showing empty configuration block
  * app: Fix broken functional tests
  * firstboot: reading firstboot-wizard-secret file
  * searx: Set safe_search to Moderate by default
  * clients: Improve code readability

  [ Sunil Mohan Adapa ]
  * backups: i18n for a string on verify ssh host page
  * backups: Simplify SSH fingerprint verification command
  * HACKING: Update with instructions for multiple OSes
  * CONTRIBUTING: Add more instructions on commits and MR changes
  * doc: Fix unavailability of manual images
  * tor: Fix port diagnostics by correcting port data type
  * tor: Expect obfs service to be also available on IPv6
  * tor: Listen on IPv6 for OrPort

  [ Thomas Vincent ]
  * Translated using Weblate (French)

  [ Michael Breidenbach ]
  * Translated using Weblate (Swedish)

  [ James Valleroy ]
  * HACKING: Fix provision with tests command
  * d/po: Run debconf-updatepo
  * locale: Update translation strings

  [ Radek Pasiok ]
  * Translated using Weblate (Polish)
  * Translated using Weblate (Polish)

  [ Alice Kile ]
  * clients: implement launch button feature
  * app: Implement toggle button in app page
  * app: Use single form for app toggle and configuration
  * app: Make the toggle-button responsive

 -- James Valleroy <jvalleroy@mailbox.org>  Mon, 18 Nov 2019 19:35:38 -0500

plinth (19.20~bpo10+1) buster-backports; urgency=medium

  * Rebuild for buster-backports.

 -- James Valleroy <jvalleroy@mailbox.org>  Thu, 07 Nov 2019 05:58:35 -0500

plinth (19.20) unstable; urgency=medium

  [ Veiko Aasa ]
  * gitweb: Set correct access rights after enabling application
  * gitweb: Add tests for actions script
  * gitweb: Add functional tests
  * gitweb: avoid global environment variables in Apache configuration
  * gitweb: fix links that end with /HEAD
  * gitweb: Validate repository name also in actions script
  * gitweb: do not change working directory inside actions script
  * sharing: Fix wrong links on Apache2 directory index page

  [ Fioddor Superconcentrado ]
  * Translated using Weblate (German)
  * Translated using Weblate (Spanish)
  * d/po/es: New translation file
  * d/po: Fix header comments

  [ Michael Breidenbach ]
  * Translated using Weblate (German)
  * Translated using Weblate (Swedish)
  * Translated using Weblate (Swedish)

  [ Sunil Mohan Adapa ]
  * debian: Remove plinth transitional package
  * cfg: Fix test case failure due to incorrect path assumption
  * gitlab-ci: Fix path for HTML coverage report generation
  * gitweb: Set proper access after restoration of a backup
  * setup: Don't include actions/__pycache__ during installation
  * ssh: Fix flake8 failure by removing unused import
  * config: Use AppView and cleanup custom code
  * storage: Use AppView and cleanup custom code
  * doc: Install using makefile instead of setup.py
  * doc: Fetch and add Spanish manual
  * help: Fix showing manual pages in fallback cases
  * app: Fix a pytest warning in tests
  * setup.py: Set development status classifier to production/stable
  * setup.py: Add more topics to classifiers
  * doc: Add developer documentation using Sphinx
  * actions: Fix issue with docstring causing issues with Sphnix
  * Translated using Weblate (Swedish)

  [ Pavel Borecki ]
  * Translated using Weblate (Czech)

  [ Thomas Vincent ]
  * Translated using Weblate (French)
  * backups: Fix a typo in backups upload form
  * Translated using Weblate (French)

  [ homycal ]
  * Translated using Weblate (French)

  [ Mattias Münster ]
  * Translated using Weblate (Swedish)

  [ Allan Nordhøy ]
  * Translated using Weblate (Norwegian Bokmål)
  * Translated using Weblate (French)
  * Translated using Weblate (French)

  [ Nektarios Katakis ]
  * ssh: Option for disabling password authentication

  [ Joseph Nuthalapati ]
  * infinoted: Add missing manual page link
  * doc: Add directory for development documentation
  * doc: Skip empty lines when piping to wget
  * doc: Fix Unicode issues with the manual
  * doc: Remove language code from title
  * doc: Move build scripts into separate directory
  * doc: Minor cosmetic changes
  * doc: Move English manual to manual/en directory
  * help: Respect language preference when showing user manual
  * snapshot: Sort snapshot list from newest to oldest

  [ Doma Gergő ]
  * Translated using Weblate (Hungarian)

  [ Fred ]
  * Translated using Weblate (French)
  * Translated using Weblate (French)

  [ James Valleroy ]
  * config: Implement get_initial and form_valid
  * functional_tests: Update config form ids
  * coquelicot: Change quotes to ASCII
  * locale: Update translation strings
  * doc: Fetch latest manual

 -- James Valleroy <jvalleroy@mailbox.org>  Mon, 04 Nov 2019 19:15:27 -0500

plinth (19.19~bpo10+1) buster-backports; urgency=medium

  * Rebuild for buster-backports.

 -- James Valleroy <jvalleroy@mailbox.org>  Thu, 24 Oct 2019 17:53:02 -0400

plinth (19.19) unstable; urgency=medium

  [ Veiko Aasa ]
  * ikiwiki: Allow full Unicode text in wiki/blog title names
  * actions: Check with flake8
  * gitweb: New app for simple git hosting
  * users: reload Apache2 to flush LDAP cache after user operations
  * gitweb: update repository list where necessary
  * gitweb: fix Windows Git client download link in manifest
  * gitweb: add help text for description and owner fields in the form
  * gitweb: enable rename detection

  [ Pavel Borecki ]
  * Translated using Weblate (Czech)

  [ Thomas Vincent ]
  * Translated using Weblate (French)

  [ Birger Schacht ]
  * ssh: Show server fingerprints in SSH page

  [ James Valleroy ]
  * Translated using Weblate (French)
  * gitweb: Fix flake8 error
  * locale: Update translations strings
  * doc: Fetch latest manual

  [ Nevena Mircheva ]
  * Translated using Weblate (Bulgarian)

  [ Sunil Mohan Adapa ]
  * matrixsynapse: Remove unused letsencrypt action
  * ejabberd: Removed unused letsencrypt action
  * gitweb: Minor fixes after review
  * gitweb: Minor visual changes to templates
  * gitweb: Fix issue with elevated access to private repositories
  * frontpage: Show shortcuts that public even if need a group
  * searx, app, translation, language-selection: Fix license header
  * ikiwiki: Remove extra create button when no wiki/blog is present
  * cosmetic: yapf formatting

  [ ikmaak ]
  * Translated using Weblate (Dutch)

  [ Michael Breidenbach ]
  * Translated using Weblate (German)

  [ Allan Nordhøy ]
  * Translated using Weblate (Norwegian Bokmål)

  [ Matthias Dellweg ]
  * quassel: Add let's encrypt component for certficiates

 -- James Valleroy <jvalleroy@mailbox.org>  Mon, 21 Oct 2019 18:49:35 -0400

plinth (19.18~bpo10+1) buster-backports; urgency=medium

  * Rebuild for buster-backports.

 -- James Valleroy <jvalleroy@mailbox.org>  Thu, 10 Oct 2019 07:04:16 -0400

plinth (19.18) unstable; urgency=medium

  [ Matthias Dellweg ]
  * diagnose: Move negating diagnose result inside try block

  [ Fioddor Superconcentrado ]
  * Translated using Weblate (Spanish)

  [ Luis A. Arizmendi ]
  * Translated using Weblate (Spanish)

  [ Allan Nordhøy ]
  * Translated using Weblate (Norwegian Bokmål)

  [ Dietmar ]
  * Translated using Weblate (German)

  [ Sunil Mohan Adapa ]
  * pagekite: Remove first wizard step for danube edition
  * pagekite: cosmetic: yapf and isort changes
  * debian: Remove python3-requests from depends list
  * users: Make UI close to rest of the apps
  * upgrades: Remove unnecessary subsubmenu
  * ikiwiki: Remove subsubmenu in favor of toolbar
  * networks: Remove subsubmenu in favor of toolbar buttons
  * backups: Remove unnecessary use of subsubmenu template
  * templates: Remove unused invocation of subsubmenu
  * templates: Simplify unnecessary override
  * templates: Provide subsubmenu functionality in app.html
  * dynamicdns: Use app.html instead of app-subsubmenu.html
  * i2p: Use app.html instead of app-subsubmenu.html
  * pagekite: Use app.html instead of app-subsubmenu.html
  * snapshot: Use app.html instead of app-subsubmenu.html
  * templates: Remove unused app-subsubmenu.html
  * deluge: Support deluge 2 by starting it properly
  * minetest: Remove mod-torches no longer available in testing/unstable

  [ James Valleroy ]
  * security: Add past vulnerabilities count
  * security: Move security report to new page
  * locale: Update translation strings
  * doc: Fetch latest manual
  * d/control: Add Rules-Requires-Root: no
  * d/control: Update Standards-Version to 4.4.1

 -- James Valleroy <jvalleroy@mailbox.org>  Mon, 07 Oct 2019 19:06:16 -0400

plinth (19.17~bpo10+1) buster-backports; urgency=medium

  * Rebuild for buster-backports.

 -- James Valleroy <jvalleroy@mailbox.org>  Sun, 29 Sep 2019 11:05:32 -0400

plinth (19.17) unstable; urgency=medium

  [ Pavel Borecki ]
  * Translated using Weblate (Czech)
  * Translated using Weblate (Czech)

  [ Anxin YI ]
  * Translated using Weblate (Chinese (Simplified))

  [ Joseph Nuthalapati ]
  * firstboot: network connections not used, cleanup
  * firstboot: Add new help menu to firstboot navbar

  [ Sunil Mohan Adapa ]
  * letsencrypt: Update and fix tests involving domain changes
  * tor: Fix test case for getting status
  * firstboot: Hide left menu during first boot as intended

  [ James Valleroy ]
  * locale: Update translation strings
  * doc: Fetch latest manual

 -- James Valleroy <jvalleroy@mailbox.org>  Mon, 23 Sep 2019 18:14:40 -0400

plinth (19.16~bpo10+1) buster-backports; urgency=medium

  * Rebuild for buster-backports.

 -- James Valleroy <jvalleroy@mailbox.org>  Sun, 15 Sep 2019 09:36:27 -0400

plinth (19.16) unstable; urgency=medium

  [ Joseph Nuthalapati ]
  * help: Add button to submit feedback
  * help: Add button for Support
  * help: Add button for Contribute
  * manual: Move PDF download link to HTML manual page
  * help: Convert help icon in the navbar to dropdown

  [ Sunil Mohan Adapa ]
  * help: Add more text to contribute page for donations
  * action_utils: Introduce utility for setting debconf answers
  * action_utils: Workaround problem with setting debconf answers
  * views: Fix failure in redirecting from language selection page
  * help: Make download as PDF a regular button
  * backups: Add missing slashes at the end of URLs
  * backups: Remove cancel button from add disk location page
  * backups: Fix removing local repository
  * backups: Simplify checking repository capabilities using flags
  * backups: Simplify listing repositories in index page
  * backups: Rename network_storage module to store
  * backups: Introduce method for checking if a repository is usable
  * backups: Minor cosmetic fixes
  * backups: Expose repository path as property
  * backups: Rename remove_repository method to remove
  * backups: Minor change to disk repository name
  * backups: Rename repo_path to borg_path for clarity
  * backups: Make mountpoint property private
  * backups: Use higher level method in views instead of store methods
  * backups: Implement hostname property on SSH repository
  * backups: Clarify two separate uses of name create_repository
  * backups: Separate repository loading from instantiation
  * backups: Minor cosmetic changes
  * backups: Minor simplification in running of action script
  * backups: Improve handling borg errors
  * backups: Minor simplification when adding remote repository
  * backups: Handle errors when adding disk repository
  * backups: Show repository error in archives table
  * backups: Show lock icon for encrypted repositories
  * backups: Show error when password is provided for unencrypted repo
  * backups: Don't show used disk choices when adding disk repo
  * backups: Show error when there are no disks available to add repo
  * backups: Move add repository buttons to the top
  * ejabberd: Fix listen port configuration for ejabberd 19.x
  * cockpit: Prevent restart on freedombox startup
  * ejabberd: Prevent restart on freedombox startup
  * ejabberd: Perform host/domain name operations only when installed
  * module_loader: Cosmetic changes by yapf
  * web_server: Remove log message about serving static directory
  * setup: Better log message when no apps need upgrades
  * module_loader: Remove log message when app is imported
  * actions: Improve log message about action execution

  [ Doma Gergő ]
  * Translated using Weblate (Hungarian)

  [ Swann Martinet ]
  * Translated using Weblate (German)
  * Translated using Weblate (Italian)
  * Translated using Weblate (French)

  [ Allan Nordhøy ]
  * Translated using Weblate (Norwegian Bokmål)

  [ Danny Haidar ]
  * help: Minor updates to the statements on contribute page

  [ Joseph Nuthalpati ]
  * backups: Allow adding backup repositories on multiple disks
  * backups: Refactor class hierarchy in repository.py
  * backups: Save new backup location to plinth database

  [ James Valleroy ]
  * locale: Update translation strings

 -- James Valleroy <jvalleroy@mailbox.org>  Mon, 09 Sep 2019 18:20:03 -0400

plinth (19.15~bpo10+1) buster-backports; urgency=medium

  * Rebuild for buster-backports.

 -- James Valleroy <jvalleroy@mailbox.org>  Thu, 29 Aug 2019 18:51:28 -0400

plinth (19.15) unstable; urgency=medium

  [ Doma Gergő ]
  * Translated using Weblate (Hungarian)

  [ nautilusx ]
  * Translated using Weblate (German)

  [ Allan Nordhøy ]
  * Translated using Weblate (Norwegian Bokmål)

  [ Joseph Nuthalpati ]
  * functional_tests: Fix site.is_available not handling default paths
  * functional_tests: Fix step definition "When I log out"
  * matrix-synapse: Allow installation of version 1.2 from backports

  [ James Valleroy ]
  * security: Hide vulnerability table by default
  * vagrant: Stop any ongoing unattended-upgrade
  * functional_tests: Use longer password when creating user
  * locale: Update translation strings
  * doc: Fetch latest manual
  * debian: Add lintian-override for package-installs-apt-preferences

  [ Sunil Mohan Adapa ]
  * names: Perform better layout of domain names table on small screens
  * cockpit: Apply domain name changes immediately
  * ejabberd: Prevent processing empty domain name
  * config: Send hostname change signal only after fully processing it
  * letsencrypt: Don't try to obtain certificates for .local domains
  * avahi: Expose .local domain as a proper domain
  * cockpit: Make essential and install by default
  * tt-rss: Force upgrade to 18.12-1.1 and beyond
  * doc: Fetch latest manual
  * README: Add more screenshots, update existing paths
  * matrixsynapse: Fix apache syntax errors introduce by 4b8b2e171c86d75
  * users: yapf cosmetic changes
  * users: Don't delete 'admin' group when running unit tests
  * users: Minor cosmetic refactoring
  * users: Don't fail badly when admin group does not exist
  * users: Minor fix to return value when getting last admin user
  * users: Cosmetic yapf and isort fixes
  * updates: Allow matrix-synapse 1.3 to be installed for buster users
  * javascript: Don't resubmit when refreshing the page
  * vagrant: Fix dpkg command for recovering from broken state
  * functional_tests: Fix create snapshot test failure
  * storage: Fix regression with restoring backups with storage

  [ bn4t ]
  * matrix-synapse: Use recommended reverse proxy configuration

 -- James Valleroy <jvalleroy@mailbox.org>  Mon, 26 Aug 2019 18:55:49 -0400

plinth (19.14~bpo10+1) buster-backports; urgency=medium

  * Rebuild for buster-backports.

 -- James Valleroy <jvalleroy@mailbox.org>  Thu, 15 Aug 2019 20:10:30 -0400

plinth (19.14) unstable; urgency=medium

  [ James Valleroy ]
  * functional_tests: Fix delete backup path
  * tests: Test add custom shortcuts to frontpage
  * locale: Update translation strings
  * doc: Fetch latest manual
  * debian: Update standards version to 4.4.0
  * debian: Switch to debhelper-compat

  [ Pavel Borecki ]
  * Translated using Weblate (Czech)

  [ Doma Gergő ]
  * Translated using Weblate (Hungarian)

  [ pierre ]
  * Translated using Weblate (French)

  [ ZeroAurora ]
  * Translated using Weblate (Chinese (Simplified))

  [ Sunil Mohan Adapa ]
  * storage: Handle all device paths during eject
  * storage: Fix incorrect i18n when throwing and error
  * storage: yapf changes
  * setup: Clarify success log message when force upgrading
  * Yapf changes
  * firewall: Force upgrade to firewalld 0.7.x
  * frontpage: Fix regression with loading custom shortcuts
  * frontpage: Log a message when loading custom shortcuts
  * upgrades: Set apt configuration to allow release info change
  * tests: Fix flake8 warning about unused imports
  * Minor yapf fixes
  * names: Minor styling fixes
  * names: Don't enumerate services for domains supporting all
  * names: Introduce new API to manage domains
  * names: Declare domain types in various apps
  * names: Make all apps use new api to retrieve domain names
  * names: Use new API in all apps
  * letsencrypt: Revoke certificate only if it exists
  * letsencrypt: Fix problem with automatically obtaining certificates
  * cockpit: Don't error out when removing an unknown domain
  * ejabberd: Ensure that hosts are not duplicated in configuration
  * ejabberd: Use domain added signal for listening to domain changes
  * cockpit: Don't handle the domain changed signal
  * letsencrypt: Remove unused listen to domain change signal
  * config: Remove unused domain change signal
  * api: Fix regression with listing only enabled apps in mobile app

  [ Joseph Nuthalpati ]
  * upgrades: Use reusable collapsible-button style for logs

  [ Mesut Akcan ]
  * Translated using Weblate (Turkish)

  [ Radek Pasiok ]
  * Translated using Weblate (Polish)

  [ Anxin YI ]
  * Translated using Weblate (Chinese (Simplified))

  [ Allan Nordhøy ]
  * Translated using Weblate (Norwegian Bokmål)

 -- James Valleroy <jvalleroy@mailbox.org>  Mon, 12 Aug 2019 19:31:35 -0400

plinth (19.13~bpo10+1) buster-backports; urgency=medium

  * Rebuild for buster-backports.

 -- Federico Ceratto <federico@debian.org>  Tue, 06 Aug 2019 15:39:39 +0100

plinth (19.13) unstable; urgency=low

  [ Nikolas Nyby ]
  * Fix a handful of typos in docs and comments
  * Introduce flake8 checking
  * Fix typos in module init docs
  * Add flake8 to gitlib-ci

  [ Petter Reinholdtsen ]
  * Translated using Weblate (Norwegian Bokmål)

  [ Sunil Mohan Adapa ]
  * Minor changes to flake8 related updates
  * diaspora: Fix tests by reverting changes during flake8 clenaup
  * backups: Fix issue with showing index page
  * backups: Fix HTML template indentation, remove inline styling

  [ James Valleroy ]
  * help: Show security notice when backports are in use
  * security: Show vulnerability counts
  * locale: Update translation strings
  * doc: Fetch latest manual
  * Begin uploading to unstable again.
  * security: Fixup refactoring

  [ Joseph Nuthalapati ]
  * backups: Make UI more consistent with other apps
  * backups: Make backup location tables collapsible
  * flake8: Remove unused import

  [ nautilusx ]
  * Translated using Weblate (German)

  [ Anxin YI ]
  * Translated using Weblate (Chinese (Simplified))

 -- James Valleroy <jvalleroy@mailbox.org>  Mon, 29 Jul 2019 19:13:58 -0400

plinth (19.12) experimental; urgency=medium

  [ Miguel A. Bouzada ]
  * Added translation using Weblate (Galician)
  * Translated using Weblate (Galician)

  [ Sunil Mohan Adapa ]
  * dbus: Allow plinth user to own FreedomBox DBus service
  * service: Implement action for systemd try-restart
  * cockpit: Don't handle domains if app is not installed
  * dynamicdns: Send domain added signal properly during init
  * letsencrypt: Force commands to be non-interactive
  * letsencrypt: Remove renewal hooks implementation
  * letsencrypt: Remove old style hooks from all configuration files
  * letsencrypt: Remove deprecated logger.warn
  * letsencrypt: Remove special treatment for domain added from 'config'
  * letsencrypt: Implement DBus service for renewal notifications
  * letsencrypt: Add lineage information in status
  * letsencyrpt: Implement action to copy certificates
  * letsencrypt: Implement action to compare copied certificates
  * letsencrypt: Introduce component for handling certificates
  * letsencrypt: Add permanent hook to receive renewal notifications
  * letsencrypt: Trigger renewal certificate events in component
  * letsencrypt: Trigger events for obtain, revoke and delete
  * letsencrypt: Implement re-obtain separately
  * letsencrypt: Handling certificate renewals when daemon is offline
  * apache: Add let's encrypt certificate component
  * matrixsynapse: Add let's encrypt component for certficiates
  * ejabberd: Add let's encrypt component for managing certificates
  * ejabberd: Backup and restore TLS certificates
  * sso: Use new features of axes, log axes messages
  * Minor yapf and isort changes

  [ Pavel Borecki ]
  * Translated using Weblate (Czech)

  [ Petter Reinholdtsen ]
  * Translated using Weblate (Norwegian Bokmål)

  [ Allan Nordhøy ]
  * Translated using Weblate (Norwegian Bokmål)

  [ Doma Gergő ]
  * Translated using Weblate (Hungarian)

  [ Luis A. Arizmendi ]
  * Translated using Weblate (Spanish)

  [ Joseph Nuthalapati ]
  * backups: Add option to select/deselect all apps for backup or restore
  * backups: Change "select all" to a pure JavaScript implementation
  * Translated using Weblate (Telugu)
  * Translated using Weblate (Chinese (Simplified))
  * sharing: Allow directories to be publicly shared
  * sharing: Add functional test for public shares
  * sharing: Add JavaScript to hide user groups for public shares
  * sharing: Simplify --is-public option
  * sharing: Indicate public shares in listing of shares

  [ Johannes Keyser ]
  * Translated using Weblate (German)

  [ Mesut Akcan ]
  * Translated using Weblate (Turkish)

  [ Elizabeth Sherrock ]
  * Translated using Weblate (Chinese (Simplified))

  [ Anxin YI ]
  * Translated using Weblate (Chinese (Simplified))

  [ Igor ]
  * Translated using Weblate (Russian)

  [ ZeroAurora ]
  * Translated using Weblate (Chinese (Simplified))

  [ James Valleroy ]
  * Translated using Weblate (Chinese (Simplified))
  * locale: Update translation strings
  * doc: Fetch latest manual

 -- James Valleroy <jvalleroy@mailbox.org>  Mon, 22 Jul 2019 19:23:02 -0400

plinth (19.11) experimental; urgency=medium

  [ THANOS SIOURDAKIS ]
  * Added translation using Weblate (Greek)

  [ ZeroAurora ]
  * Translated using Weblate (Chinese (Simplified))

  [ Doma Gergő Mihály ]
  * matrixsynapse: Fix missing translation mark

  [ Doma Gergő ]
  * Translated using Weblate (Hungarian)

  [ Luis A. Arizmendi ]
  * Translated using Weblate (Spanish)

  [ Joseph Nuthalapati ]
  * backups: Improve UX of adding ssh remote
  * backups: Avoid creating duplicate SSH remotes
  * backups: YAPF formatting
  * backups: Text change on index page
  * backups: Make paramiko a dependency of freedombox package
  * debian: Add python3-paramiko to build dependencies
  * backups: Fix issue with repository not being initialized
  * backups: Minor refactoring in forms.py
  * backups: Add test for adding ssh remotes
  * backups: Avoid using `sudo` in tests
  * backups: Skipping tests temporarily
  * backups: tests: Fix issue with usage of fixture 'needs_root'
  * Add SSH hostkey verification
  * backups: ssh remotes: Refactoring
  * backups: Fix functional tests broken due to URL changes
  * Verify SSH hostkey before mounting
  * ui: Create reusable CSS class for collapsible-button
  * backups: Remove unnecessary context manager for paramiko SFTPClient
  * backups: Read file path of known_hosts directly from plinth.config
  * backups: Add regex validation for ssh_repository field

  [ Sunil Mohan Adapa ]
  * backups: Minor fixes to host verification view template
  * backup: Allow SSH directory paths with : in them
  * backups: Cleanup auto-mounting SSH repositories
  * backups: Minor styling changes
  * backups: Handle SSH keys for old stored repositories
  * backups: Require passphrase for encryption in add repository form
  * backups: Fix and refactor adding a new remote repository
  * backups: Remove known_hosts file from config file
  * backups: Fix issue with verifying SSH host keys
  * backups: Don't send passphrase on the command line
  * backups: Git ignore the .ssh folder in data folder
  * setup.py: Don't install directories matching ignore patterns
  * backups: Minor cleanup
  * backups: Un-mount SSH repositories before deleting them

  [ Igor ]
  * Translated using Weblate (Russian)

  [ Andrey Vostrikov ]
  * Translated using Weblate (Russian)

  [ James Valleroy ]
  * locale: Update translation strings
  * doc: Fetch latest manual

 -- James Valleroy <jvalleroy@mailbox.org>  Mon, 08 Jul 2019 18:13:37 -0400

plinth (19.10) experimental; urgency=medium

  [ Sunil Mohan Adapa ]
  * Introduce firewall component for opening/closing ports
  * Introduce webserver component for managing Apache configuration
  * Introduce uwsgi component to manage uWSGI configuration
  * app: Rename get() method to get_component()
  * app: Add unique ID to each app class
  * Introduce daemon component to handle systemd units
  * radicale: Workaround issue with creating log directory
  * app: Set app as enabled only when the daemon is enabled
  * syncthing: Open firewall ports for listening and discovery

  [ James Valleroy ]
  * functional_tests: Add shortcut- prefix to test home page config
  * locale: Update translations strings
  * doc: Fetch latest manual

  [ Mesut Akcan ]
  * Translated using Weblate (Turkish)

  [ ssantos ]
  * Translated using Weblate (German)

  [ Pavel Borecki ]
  * Translated using Weblate (Czech)

  [ Allan Nordhøy ]
  * Translated using Weblate (Norwegian Bokmål)

  [ adaragao ]
  * Translated using Weblate (Portuguese)

  [ Petter Reinholdtsen ]
  * Translated using Weblate (Norwegian Bokmål)

 -- James Valleroy <jvalleroy@mailbox.org>  Mon, 24 Jun 2019 20:06:17 -0400

plinth (19.9) experimental; urgency=medium

  [ Danny Haidar ]
  * Added translation using Weblate (Bulgarian)

  [ Sunil Mohan Adapa ]
  * menu: Remove unused template submenu.html
  * menu: Removed unused templates, methods and properties
  * Introduce component architecture and menu component
  * Turn frontpage shortcut into an app component

  [ James Valleroy ]
  * config: Update migration to use app id
  * searx: Update to use shortcut component
  * config: Add option to show advanced apps
  * monkeysphere: Hide by default
  * locale: Update translation strings
  * doc: Fetch latest manual

  [ Joseph Nuthalapati ]
  * searx: Add option to allow public access to the application
  * searx: Preserve public_access setting
  * searx: Improve functional tests

  [ Mesut Akcan ]
  * Translated using Weblate (Turkish)

  [ Allan Nordhøy ]
  * Translated using Weblate (Norwegian Bokmål)

 -- James Valleroy <jvalleroy@mailbox.org>  Mon, 10 Jun 2019 19:18:52 -0400

plinth (19.8) experimental; urgency=medium

  [ Pavel Borecki ]
  * Translated using Weblate (Czech)

  [ Allan Nordhøy ]
  * Translated using Weblate (Norwegian Bokmål)

  [ Sunil Mohan Adapa ]
  * i2p: Update SVG logo with standard units, size and margins
  * HACKING: Add guidelines for creating new icons
  * icons: Add new SVG icons for all apps
  * icons: Add license information for SVG icons
  * templates: Use SVG icons for apps page and shortcuts
  * icons: Ensure SVG presence for all non-app icons
  * icons: Update copyright information remaining icons
  * doc: Update the correct license for documentation
  * apache: Serve SVG files compressed using gzip

  [ Doma Gergő ]
  * Translated using Weblate (Hungarian)

  [ ssantos ]
  * Translated using Weblate (German)

  [ Mesut Akcan ]
  * Translated using Weblate (Turkish)

  [ ventolinmono ]
  * Translated using Weblate (Spanish)

  [ Petter Reinholdtsen ]
  * Translated using Weblate (Norwegian Bokmål)

  [ James Valleroy ]
  * locate: Update translation strings
  * doc: Fetch latest manual
  * debian: Remove duplicate priority field
  * doc: Remove unused duplicate image

 -- James Valleroy <jvalleroy@mailbox.org>  Mon, 27 May 2019 18:11:25 -0400

plinth (19.7) experimental; urgency=medium

  [ LoveIsGrief ]
  * i2p: Use augeas for editing the router.config
  * i2p: Include default favorites after installation

  [ Sunil Mohan Adapa ]
  * i2p: Update license headers for consistent formatting
  * i2p: Minor flake8 and yapf fixes
  * i2p: Convert router configuration tests to pytest style
  * transmission: Fix issue with promoting menu item
  * tor: Fix issue with promoting/demoting menu item
  * apps: Fix showing apps background twice
  * apps: Style disable app icons according to design
  * apps: Style the title for disabled icons section
  * sharing: Always keep menu item in promoted state
  * apps: Promote/demote menu items for disabled apps too
  * tests: Add commonly used fixtures globally
  * tests: Remove unused test discovery code
  * custom_shortcuts: Fix issue with writing tests as different user
  * backups: Convert tests to pytest style
  * bind: Convert tests to pytest style
  * config: Convert tests to pytest style
  * diaspora: Convert tests to pytest style
  * letsencrypt: Convert tests to pytest style
  * names: Convert tests to pytest style
  * pagekite: Convert tests to pytest style
  * storage: Convert tests to pytest style
  * tor: Convert tests to pytest style
  * users: Convert tests to pytest style
  * actions: Convert tests to pytest style
  * cfg: Convert tests to pytest style
  * clients: Convert tests to pytest style
  * context_processors: Convert tests to pytest style
  * kvstore: Convert tests to pytest style
  * menu: Convert tests to pytest style
  * middleware: Convert tests to pytest style
  * network: Convert tests to pytest style
  * templatetags: Convert tests to pytest style
  * utils: Convert tests to pytest style
  * i2p: Rename test fixtures to avoid a minor warning
  * ejabberd: Include Bosh port 5280 in port forwarding information
  * repro: Show port forwarding information
  * Common template for showing port forwarding information
  * i2p: Show port forwarding information
  * bind: Show port forwarding information
  * ssh: Show port forwarding information

  [ Doma Gergő ]
  * Translated using Weblate (Hungarian)

  [ Allan Nordhøy ]
  * Translated using Weblate (Norwegian Bokmål)

  [ Radek Pasiok ]
  * Translated using Weblate (Polish)

  [ Erik Ušaj ]
  * Added translation using Weblate (Slovenian)
  * Translated using Weblate (Slovenian)

  [ Karel Trachet ]
  * Translated using Weblate (Dutch)

  [ ssantos ]
  * Translated using Weblate (German)
  * Translated using Weblate (Portuguese)

  [ James Valleroy ]
  * apps: Separate enabled and disabled apps
  * apps: Add port forwarding info
  * service: Show port forwarding info when available
  * openvpn: Show port forwarding info
  * minetest: Fix flake8 error
  * matrixsynapse: Show port forwarding info
  * tahoe: Show port forwarding info
  * locate: Update translation strings
  * doc: Fetch latest manual

  [ Joseph Nuthalapati ]
  * Translated using Weblate (Telugu)

 -- James Valleroy <jvalleroy@mailbox.org>  Mon, 13 May 2019 19:47:52 -0400

plinth (19.6) experimental; urgency=medium

  [ Pavel Borecki ]
  * Translated using Weblate (Czech)

  [ CurlingTongs ]
  * Translated using Weblate (German)

  [ nautilusx ]
  * Translated using Weblate (German)

  [ Allan Nordhøy ]
  * Translated using Weblate (Norwegian Bokmål)

  [ Mesut Akcan ]
  * Translated using Weblate (Turkish)

  [ narendrakumar.b ]
  * letsencrypt: Provide link to configure domain if not configured

  [ James Valleroy ]
  * firewall: Get service ports details
  * firewall: Show ports details
  * locale: Update translation strings
  * doc: Fetch latest manual

  [ LoveIsGrief ]
  * i2p: Add helper to modify the tunnel config
  * i2p: Open HTTP(S) and IRC ports on all interfaces on install
  * i2p: Add HTTP(S) and IRC ports to firewall
  * i2p: Enable application

  [ Sunil Mohan Adapa ]
  * i2p: flake8 and yapf fixes
  * i2p: Convert unit tests to pytest style
  * i2p: Update firewalld service descriptions
  * i2p: Disable the daemon before editing configuration
  * i2p: Don't enable proxies on external zone

 -- James Valleroy <jvalleroy@mailbox.org>  Mon, 29 Apr 2019 19:18:01 -0400

plinth (19.5) experimental; urgency=medium

  [ LoveIsGrief ]
  * i2p: Add new application
  * i2p: Disable compression on /i2p/
  * i2p: apache: Catch more I2P locations
  * i2p: django: Add shortcuts to /i2p/... URLs
  * i2p: django: Additional information about /i2p location
  * i2p: todo: Add TODOs for I2P
  * i2p: todo: add more TODOs for I2P
  * i2p: idea: Browse eepsites directly from freedombox
  * i2p: todo: Add torrent tracker to list of favorites
  * i2p: django: Add description for the configuration shortcuts
  * i2p: django: Add i2p homepage to description
  * i2p: setup: Enrich I2P favorites
  * i2p: todo: Tick off a TODO and reword one
  * i2p: todo: Remove IDEA for browsing to .i2p sites in iframe
  * i2p: torrents: Link to the list of trackers
  * i2p: Add functional tests
  * functional_tests: Allow provisioning VM for functional tests
  * functional tests: Fix wheel errors when provisioning VM

  [ Sunil Mohan Adapa ]
  * i2p: Move data files into the app's data folder
  * i2p: Use project logo instead of mascot
  * i2p: Remove TODO in favor of issue tracker
  * apache: Add proxy_html module needed by i2p app
  * i2p: Backup/restore the correct state folder
  * i2p: Minor styling changes
  * i2p: Add diagnostic test for web interface port
  * i2p: Add main web interface to list of clients
  * i2p: Review and cleanup action script
  * i2p: Review and update views
  * i2p: Disable app until further fixes are done

  [ James Valleroy ]
  * functional_tests: Install python3-pytest-django
  * locale: Update translation strings
  * doc: Fetch manual

  [ wind ]
  * Translated using Weblate (Russian)

  [ Joseph Nuthalapati ]
  * storage: Use udisks to list disks and df for disk space utilization

  [ Igor ]
  * Translated using Weblate (Russian)

  [ CurlingTongs ]
  * Translated using Weblate (German)

 -- James Valleroy <jvalleroy@mailbox.org>  Mon, 15 Apr 2019 18:47:17 -0400

plinth (19.4) experimental; urgency=medium

  [ Allan Nordhøy ]
  * Translated using Weblate (Norwegian Bokmål)

  [ Pavel Borecki ]
  * Translated using Weblate (Czech)

  [ nautilusx ]
  * Translated using Weblate (German)

  [ Doma Gergő ]
  * Translated using Weblate (Hungarian)

  [ advocatux ]
  * Translated using Weblate (Spanish)

  [ Joseph Nuthalapati ]
  * clients: Open web app in a new browser tab
  * matrix-synapse: Change client diagnostics url
  * minetest: Fix duplicate domain names being displayed in UI
  * storage: Do not show an eject button on /boot partitions
  * letsencrypt: Call letsencrypt manage_hooks with correct arguments
  * vagrant: Run plinth as user plinth in development environment

  [ Johannes Keyser ]
  * Translated using Weblate (German)

  [ James Valleroy ]
  * dynamicdns: Install module by default
  * locale: Update strings
  * doc: Fetch latest manual

  [ Sunil Mohan Adapa ]
  * storage: Don't check type of the disk for / and /boot
  * storage: Don't log error when checking if partition is expandable

  [ wind ]
  * Translated using Weblate (Russian)

 -- James Valleroy <jvalleroy@mailbox.org>  Mon, 01 Apr 2019 20:31:54 -0400

plinth (19.3) experimental; urgency=medium

  [ Pavel Borecki ]
  * Translated using Weblate (Czech)

  [ Doma Gergő ]
  * Translated using Weblate (Hungarian)

  [ Petter Reinholdtsen ]
  * Translated using Weblate (Norwegian Bokmål)

  [ advocatux ]
  * Translated using Weblate (Spanish)

  [ James Valleroy ]
  * vagrant: Rearrange steps of provision script
  * locale: Update translation strings

  [ Joseph Nuthalapati ]
  * dynamicdns: Break up dynamicdns.py into forms.py and views.py
  * dynamicdns: Move subsubmenu below description
  * firewall: Change "Current Status:" from p to h3
  * names: Add description
  * subsubmenu: Make description a customizable block
  * pagekite: Bring subsubmenu below description. Remove About section.
  * upgrades: Move subsubmenu below description
  * Include clients.html in service-subsubmenu.html
  * ikiwiki: Move subsubmenu below description

  [ Sunil Mohan Adapa ]
  * pagekite: Rename base template file
  * pagekite: Change the template section title
  * dynamicdns: Simplify template inheritance
  * ikiwiki: Consistent styling for delete warning page
  * templates: Minor styling change
  * functional_tests: Reorder tests to disable apps after tests
  * tests: Mark functional tests with functional mark
  * tests: Read functional tests conf file without assuming CWD
  * tests: Fix backups API test cases to work under all conditions
  * README: Provide simple instruction for installing FreedomBox
  * INSTALL.md: Simplify installation instructions
  * HACKING.md: Update instructions on installing dependencies
  * functional_tests: Update todo list by removing implemented tests
  * mediawiki: Fix tests to allow running from any directory
  * tests: Use pytest for running all tests
  * ci: Allow gitlab to parse test coverage results
  * main: Show service version in logs
  * setup: Automatically gather information about files to install
  * setup: Allow apps to have their own data directories
  * setup: Don't include data/ files as package data
  * module_loader: Specially load modules in development mode
  * setup: Move app enabling files to respective apps
  * setup: Move app data files into respective apps
  * setup: Remove unused /var/run directory

  [ Dietmar ]
  * Translated using Weblate (German)
  * Translated using Weblate (French)
  * Translated using Weblate (Italian)

  [ jonathan göhler ]
  * Translated using Weblate (German)

  [ Vincent Ladeuil ]
  * Translated using Weblate (French)

  [ David Maulat ]
  * Translated using Weblate (French)

  [ Allan Nordhøy ]
  * Translated using Weblate (Norwegian Bokmål)

  [ Mesut Akcan ]
  * Translated using Weblate (Turkish)

 -- James Valleroy <jvalleroy@mailbox.org>  Mon, 18 Mar 2019 20:30:44 -0400

plinth (19.2) unstable; urgency=medium

  [ Joseph Nuthalapati ]
  * docs: Fix deprecation warnings in post-processor
  * tor: Fix deprecation warning W605 for '\' character in regex
  * utils: Simplify YAMLFile by removing the post_exit argument
  * config: Consolidate get_domainname() implementation into config
  * config: Move default-app configuration to a dedicated file
  * config: Fix Ikiwiki entries not showing up as default apps
  * config: Migrate default app configuration to new conf file
  * config: Rename Default App to Webserver Home Page
  * config: Add option to use Apache's default home page as home page
  * config: Remove Apache home page configuration from freedombox.conf
  * config: Fix error when setting JSXC as the home page
  * users: Add nscd as a dependency
  * Disable Coquelicot for Buster release
  * matrix-synapse: Fix LDAP login issue
  * config: Revert changes in freedombox.conf to avoid conffile prompt
  * config: Reset home page setting in freedombox.conf during migration
  * openvpn: Migration from easy-rsa 2 to 3 for existing installations
  * openvpn: Increment version number for easy-rsa 3 migration
  * snapshot: Fix failing functional test

  [ Pavel Borecki ]
  * Translated using Weblate (Czech)

  [ danielwine ]
  * Translated using Weblate (Hungarian)

  [ Doma Gergő ]
  * Translated using Weblate (Hungarian)

  [ Allan Nordhøy ]
  * Translated using Weblate (Norwegian Bokmål)

  [ advocatux ]
  * Translated using Weblate (Spanish)

  [ Sunil Mohan Adapa ]
  * tor: Styling changes due to yapf
  * tor: Use fixed 9001 port for relaying
  * utils: Handle exceptions in context management for YAMLFile
  * utils: Fix some flake8 warnings
  * tahoe: Styling changes
  * backups: Fix failing test case
  * web_server: Move shutdown handling to main
  * dbus: Add new module for D-Bus services
  * setup: Abstraction for getting managing packages of a module
  * setup: Filter packages to force upgrade
  * package: Implement identifying packages that need conffile prompts
  * package: Helper method to filter packages that need conffile prompt
  * setup: Trigger force upgrade for app that implement it
  * bind: Handle conffile prompt during upgrade
  * setup: Rush force upgrade in development mode
  * ttrss: Make functional test definitions specific to ttrss
  * cockpit: Pre-enable necessary apache modules
  * radicale, searx: Pre-enable necessary apache modules
  * letsencrypt: Pre-enable necessary apache modules
  * ikiwiki: Pre-enable necessary apache modules
  * sso: Pre-enable necessary apache modules
  * apache: Use cgid module instead of cgi
  * apache: Increment app version number
  * setup: Make additional info available for force upgrading
  * debian/copyright: Minor fixes
  * debian/copyright: Add full text for AGPL-3+
  * debian/copyright: Add license text for public-domain
  * debian/copyright: Add license text for GPL-2 and GPL-3
  * debian/copyright: Add license text for CC-BY-SA-3.0
  * debian/copyright: Update copyright for logos
  * static: Remove unused files
  * LICENSES: Remove files that are same license as rest of the source
  * config: Don't pass configuration file argument to action
  * openvpn: Fix issues with upgrade easy-rsa 2 to 3 migration
  * openvpn: Make frontpage shortcut appear after an upgrade
  * openvpn: Work around firewalld bug 919517
  * setup: Pass better data structure for force upgrade operation
  * utils: Introduce abstraction over distutils comparison of versions
  * firewalld: Implement upgrading from 0.4.x to 0.6.x
  * ttrss: Make setup process reusable
  * ttrss: Implement upgrade from 17.4 to 18.12

  [ Johannes Keyser ]
  * Translated using Weblate (German)

  [ Anjali Datla ]
  * Translated using Weblate (Telugu)

  [ Darkblaze ]
  * Translated using Weblate (Telugu)

  [ Petter Reinholdtsen ]
  * Translated using Weblate (Norwegian Bokmål)

  [ Jag ]
  * vagrant: Use virtualbox linked clones / CoW to reduce startup times

  [ James Valleroy ]
  * Add 2019 to copyright years
  * Fix some paths in LICENSES
  * debian: Add copyright years for debian/*
  * radicale: Add description of web interface
  * ttrss: Add backup support
  * debian: Add copyright info for lato fonts
  * debian: Add copyright info for individual logo files
  * LICENSES: Add reference to debian/copyright
  * debian: Add copyright info for theme images
  * debian/copyright: Move all license texts to end
  * debian/copyright: Remove unnecessary fields for native package
  * debian/copyright: Move some app icons from LICENSES
  * debian/copyright: Fix typo in year
  * debian/copyright: Move more app icons from LICENSES
  * debian/copyright: Include some URLs dropped from LICENSES
  * debian/copyright: Move some more app icons from LICENSES
  * debian/copyright: Fix filename for tahoe-lafs logo
  * security: Migrate access config to new file
  * users: When ssh used in tests, add users to admin group
  * locale: Update translations strings

 -- James Valleroy <jvalleroy@mailbox.org>  Sat, 02 Mar 2019 14:45:55 -0500

plinth (19.1) unstable; urgency=medium

  [ James Valleroy ]
  * radicale: Log errors during upgrade
  * radicale: Bump version to 2
  * radicale: Remove obsolete diagnostics
  * radicale: Fix server URLs in client info
  * locale: Update translation strings
  * doc: Fetch latest manual

  [ Pavel Borecki ]
  * Translated using Weblate (Czech)

  [ Allan Nordhøy ]
  * Translated using Weblate (Norwegian Bokmål)

  [ Petter Reinholdtsen ]
  * Translated using Weblate (Norwegian Bokmål)

  [ advocatux ]
  * Translated using Weblate (Spanish)

  [ Sunil Mohan Adapa ]
  * setup: Add option to handle configuration prompts during install
  * radicale: Simplify upgrading to newer packages
  * matrixsynapse: Remove hard-coded URL
  * matrixsynapse: Fix issues with showing certificate warning
  * letsencrypt: Fix issue with disabling matrixsynapse checkbox
  * matrixsynapse: Don't check for current domain in renew hook
  * matrixsynapse: Fix potential exposure of private key
  * matrixsynapse: Setup certificate after domain selection
  * matrixsynapse: Better checking for valid certificate

  [ Joseph Nuthalapati ]
  * matrixsynapse: Use Let's Encrypt certificates

 -- James Valleroy <jvalleroy@mailbox.org>  Thu, 14 Feb 2019 06:01:19 -0500

plinth (19.0) unstable; urgency=high

  [ J. Carlos Romero ]
  * mldonkey: Add some more clients to the module page
  * mldonkey: Add to the description the three available front-ends

  [ Sunil Mohan Adapa ]
  * monkeysphere: Fix handling of multiple domains and keys
  * monkeysphere: Fix regression with reading new apache domain config
  * apache: Cleanup domain configuration
  * apache: Add support for mod_ssl in addition to mod_gnutls
  * apache: Switch to mod_ssl from mod_gnutls
  * mldonkey: Add systemd service file with security options
  * mldonkey: Enable app
  * action_utils: Fix checking for URL availability
  * upgrades: Fix priority for buster-backports version
  * upgrades: Fix premature adding of buster-backports sources

  [ Pavel Borecki ]
  * Translated using Weblate (Czech)

  [ Johannes Keyser ]
  * Translated using Weblate (German)

  [ advocatux ]
  * Translated using Weblate (Spanish)

  [ James Valleroy ]
  * locale: Update strings for translation
  * Switched to a new version number scheme: YY.N
    - YY is the year of release.
    - N is the release number within that year.

 -- James Valleroy <jvalleroy@mailbox.org>  Sat, 09 Feb 2019 20:38:00 -0500

plinth (0.49.1) unstable; urgency=medium

  [ Sunil Mohan Adapa ]
  * ui: Fix regression with configure button in home page
  * backups: Rename 'Abort' buttons to 'Cancel'
  * backups: Use icon for add repository button
  * backups: Move subsubmenu below description
  * backups: Add title and description to other pages
  * backups: Add link to manual page
  * backups: Fix styling for upload size warning
  * backups: Increase timeout for SSH operations to 30 seconds
  * backups: Minor styling fixes

  [ Pavel Borecki ]
  * Translated using Weblate (Czech)

  [ Petter Reinholdtsen ]
  * Translated using Weblate (Norwegian Bokmål)

  [ advocatux ]
  * Translated using Weblate (Spanish)

  [ Joseph Nuthalapati ]
  * letsencrypt: UI: Fix checkbox disabling

  [ James Valleroy ]
  * datetime: Switch from chrony to systemd-timesyncd
  * locale: Update translation strings
  * doc: Fetch latest manual

 -- James Valleroy <jvalleroy@mailbox.org>  Thu, 07 Feb 2019 21:23:32 -0500

plinth (0.49.0) unstable; urgency=medium

  [ Prachi Srivastava ]
  * networks: remove unused html
  * security: Moves inline javascript to files
  * security: Moves input field focus javascript to django forms
  * help: Use freedombox package instead of plinth for version
  * repro: Disable app due to issues with Debian package

  [ Sunil Mohan Adapa ]
  * ui: Fix regression with card icon style in front page
  * js: Full librejs compatibility
  * js: Remove javascript license link from footer
  * backups: Remove incorrectly set buffer size during download
  * backups: Minor styling fixes
  * backups: Remove dead code
  * backups: Minor styling fixes
  * backups: Minor refactoring
  * backups: Fix incomplete download archives
  * backups: Improve performance of backup download
  * tor: Make a utility method public
  * action_utils: Expose URL checking utility for generic use
  * upgrades: Improve handling of backports
  * datetime: Fix diagnostic test to not ignore first two servers

  [ Pavel Borecki ]
  * Translated using Weblate (Czech)

  [ J. Carlos Romero ]
  * mldonkey: show 'Learn more...' link in package page when installed

  [ James Valleroy ]
  * radicale: Handle migration from 1.x to 2.x
  * shadowsocks: Use resolvable domains in functional tests
  * radicale: Handle data migration for upgrade to 2.x
  * datetime: Switch from ntp to chrony
  * vagrant: Put hold on freedombox package during provision
  * repro: Also disable functional tests
  * monkeysphere: Re-enable functional tests
  * locale: Update translation strings

  [ Allan Nordhøy ]
  * Translated using Weblate (Norwegian Bokmål)

  [ Joseph Nuthalapati ]
  * backports: Add buster-backports to apt sources list
  * debian: Add smoke test with autopkgtests (Closes: #878699)

  [ danielwine ]
  * Translated using Weblate (Hungarian)

  [ Petter Reinholdtsen ]
  * Translated using Weblate (Norwegian Bokmål)

 -- James Valleroy <jvalleroy@mailbox.org>  Tue, 05 Feb 2019 22:55:53 -0500

plinth (0.48.0) unstable; urgency=medium

  [ Doma Gergő ]
  * Translated using Weblate (Hungarian)

  [ Pavel Borecki ]
  * Translated using Weblate (Czech)

  [ Allan Nordhøy ]
  * Translated using Weblate (Norwegian Bokmål)

  [ Sunil Mohan Adapa ]
  * ui: Fix top margin for content containers
  * ui: Rename page specific CSS classes
  * ui: Underline the logo along with 'Home' text when active
  * ui: Style frontpage application info like regular content
  * ui: Fix setting width of card-list at various page sizes
  * ui: Show help nav item text when navbar is collapsed
  * ui: Hide restart/shutdown items when navbar is collapsed
  * ui: Compact pages on extra small screen sizes
  * ui: Re-add background for home, apps and system pages in small sizes
  * fail2ban: Split and update configuration files
  * fail2ban: Pickup new configurations without reboot
  * mldonkey: Update description and minor updates
  * mldonkey: Disable app due to bug during restart
  * backups: Upgrade apps before restoring them
  * backups: Fix showing not-installed apps in create backup page
  * syncthing: Add backup/restore support
  * Serve default favicon for apps that don't provide one
  * radicale: Fix issue with configuration changes not applying
  * openvpn: Add backup/restore support
  * storage: Fix false error message visiting home page
  * storage, backups: Minor styling and yapf fixes
  * service: Fix warning to use collections.abc
  * help: Minor refactoring in get-logs action
  * mldonkey: Add functional test for uploading
  * axes: Minor fixes to configuration for IP blocking
  * infinoted: Wait for up to 5 minutes to kill daemon

  [ Petter Reinholdtsen ]
  * Translated using Weblate (Norwegian Bokmål)

  [ Joseph Nuthalapati ]
  * ci: Export freedombox.deb as build artifact instead of plinth.deb
  * matrix-synapse: Fix startup error caused by bind_address setting
  * matrix-synapse: Use '::' as the IPv6 bind address
  * backups: Automatically install required apps before restore
  * backups: Add a loader to the restore button to indicate progress

  [ Johannes Keyser ]
  * Translated using Weblate (German)

  [ James Valleroy ]
  * django: Remove deprecated AXES_BEHIND_REVERSE_PROXY
  * radicale: Only set hosts for radicale 1.x
  * radicale: Don't change auth type for radicale 2.x
  * radicale: Use rights file by default for radicale 2.x
  * radicale: Add functional tests for setting access rights
  * help: Use journalctl to show status log
  * help: Add action script to read logs from journal
  * help: Add functional test to check status logs page
  * locale: Update translation strings
  * doc: Fetch latest manual from wiki

  [ Prachi Srivastava ]
  * fail2ban: Enable bans for apache auth failures

  [ J. Carlos Romero ]
  * mldonkey: Add new module for the eDonkey network
  * mldonkey: Add backup/restore support

 -- James Valleroy <jvalleroy@mailbox.org>  Mon, 28 Jan 2019 19:22:19 -0500

plinth (0.47.0) unstable; urgency=medium

  [ Joseph Nuthalapati ]
  * ci: Don't install fuse and fuse3 packages in the CI environment
  * snapshot: Fix snapshots filling up the disk
  * snapshot: ui: Remove NUMBER_MIN_AGE setting and add FREE_LIMIT
  * snapshot: Enable TIMELINE_CLEANUP and NUMBER_CLEANUP by default
  * snapshot: Improve description
  * snapshot: Merge the functionality of the migrate command into setup
  * snapshot: Fix failing tests
  * snapshots: Handle installation on non-btrfs filesystems
  * snapshot: Handle "Config in use" error

  [ James Valleroy ]
  * radicale: Add tests for well-known URLs
  * radicale: Don't modify default file for radicale >= 2.1.10
  * radicale: Add support for radicale 2.x
  * setup: Fix spelling error
  * radicale: Switch to uwsgi for radicale 2.x
  * radicale: Create collections folder before starting uwsgi
  * Update translation strings
  * Fetch latest manual
  * debian: Update debhelper compat version to 12

  [ Sunil Mohan Adapa ]
  * radicale: Redirect to well-known URLs according to version
  * syncthing: Use exact matches when enforcing trailing '/'
  * snapshot: Minor styling fixes
  * snapshot: Update descriptions and UI options
  * snapshot: Refactor configuration migration
  * main: Separate out Django setup into a separate module
  * main: Separate out CherryPy code into a separate module
  * Show Gujarati in the list of UI languages
  * cockpit: Add link to manual page
  * cockpit: Update description
  * firewalld: Flush iptables rules before restarting firewall
  * backups: Don't fail tests when borg is not installed
  * backups: yapf fixes
  * django: Use Argon2 password hash
  * setup: Handle showing setup page after app completes installation
  * setup: Minor flake8 fixes
  * setup: Reduce refresh time when application is already installed
  * setup: Don't perform is-package-manager-busy checks when not needed
  * action_utils: Implement utilities for managing uwsgi configurations
  * searx: Use action utils for uwsgi configuration management
  * radicale: Don't keep radicale service running
  * icons: Fixes for switching to fork-awesome
  * Fix i18n for menu strings

  [ Prachi Srivastava ]
  * Replace glyphicons with forkawesome icons

 -- James Valleroy <jvalleroy@mailbox.org>  Mon, 14 Jan 2019 22:08:54 -0500

plinth (0.46.1) unstable; urgency=medium

  [ prolinux ukraine ]
  * Translated using Weblate (Ukrainian)

  [ Joseph Nuthalapati ]
  * clients: Rename DAVdroid to DAVx5

  [ Allan Nordhøy ]
  * Translated using Weblate (Norwegian Bokmål)

  [ Sunil Mohan Adapa ]
  * debian: Replace and break older versions of plinth

  [ James Valleroy ]
  * debian: Fix spelling errors in lintian override comment

 -- James Valleroy <jvalleroy@mailbox.org>  Fri, 04 Jan 2019 23:17:45 -0500

plinth (0.46.0) unstable; urgency=medium

  [ Pavel Borecki ]
  * Translated using Weblate (Czech)

  [ Johannes Keyser ]
  * Translated using Weblate (German)

  [ advocatux ]
  * Translated using Weblate (Spanish)

  [ prolinux ukraine ]
  * Translated using Weblate (Ukrainian)

  [ Sunil Mohan Adapa ]
  * logging: Don't log static file requests
  * logging: Make cherrypy log to the main log
  * logging: Don't log to a log file
  * logging: Log to systemd journal directly
  * logging: Separate logging init logic into a module
  * logging: Implement colors for console messages
  * searx: Update outdated Apache configuration
  * sso: Update outdated Apache configuration
  * letsencrypt: Use macros for configuring sites
  * letsencrypt: Remove outdated Apache configuration
  * logging: Remove references to old log files
  * debian: Alter control file indentation
  * storage: Add parted as dependency module
  * debian: Add dependencies from freedombox-setup
  * sudoers: Allow all admin users to become superusers
  * Move update-motd script from freedombox-setup
  * debian: Break current version of freedombox-setup
  * Move preseed file from freedombox-setup
  * debian: Use description from freedombox.org
  * debian: Ignore debian/debhelper-build-stamp
  * debian: Fix lintian warning about vcs ignore file
  * debian: Don't change ownership recursively in postinst
  * debian: Update short description
  * debian: Rename plinth package to freedombox

  [ James Valleroy ]
  * vagrant: Cleanup for obsolete log files
  * debian: Move Recommends to binary package
  * locale: Run update_translations
  * doc: Fetch latest manual from wiki
  * debian: Standards-Version is now 4.3.0

  [ Petter Reinholdtsen ]
  * Translated using Weblate (Norwegian Bokmål)

 -- James Valleroy <jvalleroy@mailbox.org>  Mon, 31 Dec 2018 16:46:25 -0500

plinth (0.45.0) unstable; urgency=medium

  [ Doma Gergő ]
  * Translated using Weblate (Hungarian)

  [ Pavel Borecki ]
  * Translated using Weblate (Czech)

  [ advocatux ]
  * Translated using Weblate (Spanish)

  [ Joseph Nuthalapati ]
  * udiskie: Finish merging udiskie into storage
  * apache: Switch to php-fpm from mod_php

  [ Allan Nordhøy ]
  * Translated using Weblate (Chinese (Simplified))
  * Translated using Weblate (Italian)
  * Translated using Weblate (Norwegian Bokmål)

  [ Herdir ]
  * Translated using Weblate (French)

  [ Michael Pimmer ]
  * Backups: first UI sceleton for remote / encrypted backups
  * Backups: allow testing the connection of ssh locations
  * Backups, remote repositories: implement init, info and some test
  * Backups, remote repositories: uniform parameter handling
  * Backups, remote repositories: start using sshfs
  * Backups, remote repositories: integrate to backups index page
  * Backups, remote repositories: re-use template for root location
  * Backups, remote repositories: use object-oriented repositories
  * Backups, remote backups: fix unittests
  * Backups, remote repositories: create/delete/restore of remote repos
  * Backups, remote repositories: change network_storage to dict
  * Backups, remote repository: adapt functional tests
  * Backups: remove unittests to backups test directory
  * Backups: remove archive name when creating an archive
  * Backups: support for encrypted repositories
  * Backups: Cleanup and improved error handling
  * Backups: functional tests update; restoring backup bugfix
  * Backups: allow creating archive in unmounted repository
  * Backups: allow using keyfile as credentials for sshfs mounts
  * Backups: notify that credentials of remote backups are stored
  * Backups: unittests for accessing repository with borg directly
  * Backups: bump module version

  [ James Valleroy ]
  * backups: Make validator errors translatable
  * functional_tests: Move backup test into backups feature

  [ ssantos ]
  * Translated using Weblate (German)

 -- James Valleroy <jvalleroy@mailbox.org>  Mon, 17 Dec 2018 19:05:51 -0500

plinth (0.44.0) unstable; urgency=medium

  [ Pavel Borecki ]
  * Translated using Weblate (Czech)

  [ Robert Martinez ]
  * Add gray noise background
  * Add white Card
  * add footer padding

  [ Allan Nordhøy ]
  * Translated using Weblate (Norwegian Bokmål)

  [ James Valleroy ]
  * ejabberd: bosh port moved to 5443
  * apache: Run setup again to reload
  * ejabberd: Change BOSH port from 5280 to 5443
  * Revert "ci: Use python3.6 when installing dependencies"
  * ci: Install jquery packages for coverage
  * functional_tests: Confirm when deleting all snapshots
  * Translated using Weblate (Spanish)
  * Update translation strings

  [ Joseph Nuthalapati ]
  * vagrant: clear logs and plinth database on destroying box
  * minetest: Change list of mods to what's available in Debian
  * Add instructions on how to use "WIP" in merge requests
  * clients: Fix distortion of the client apps buttons
  * snapshots: Fix default snapshot listing
  * firewalld: Use nftables instead of iptables
  * snapshots: Place the subsubmenu below the description

  [ ssantos ]
  * Translated using Weblate (German)
  * Translated using Weblate (Portuguese)

  [ Prachi Srivastava ]
  * Changes delete all to delete selected in snapshot
  * Adds toggle to select all for deletion
  * Changes functional test to select All and delete snapshots
  * Ignores warnings in pytest while running functional test

  [ advocatux ]
  * Translated using Weblate (Spanish)

  [ Petter Reinholdtsen ]
  * Translated using Weblate (Norwegian Bokmål)

 -- James Valleroy <jvalleroy@mailbox.org>  Mon, 03 Dec 2018 19:47:04 -0500

plinth (0.43.0) unstable; urgency=medium

  [ Michael Pimmer ]
  * Backups: export and download archives in one step
  * Backups: uploading and import with temporarily stored file
  * Backups: Restore directly from archive
  * Backups: Don't fail when borg doesn't find files to extract
  * Backups: clean up exporting archives functionality
  * Backups: relative paths for borg extract in action script
  * Backups: fix test
  * Backups: clean up forms, names and templates
  * Functional tests: minor documentation changes
  * Backups: Stream archive downloads/exports
  * Backups: do not hardcode uploaded backup file path
  * Backups: minor cleanups
  * Backups: show free disk space on upload+restore page
  * Backups: functional test to download and restore an archive
  * Backups: minor adaption of upload file size warning
  * Backups: minor fixes of functional tests
  * Functional tests: check that browser waits for redirects to finish
  * Functional tests: fix waiting for redirects
  * Functional tests: assert that module installation succeeded
  * Cherrypy: Do not limit maximum upload size
  * Backups: Make Manifest a dict instead of a list

  [ James Valleroy ]
  * functional_tests: Remove backup export steps
  * functional_tests: Remove remaining backup export steps
  * functional_tests: Add sso tags
  * upgrades: Internationalize string and apply minor formatting

  [ Anthony Stalker ]
  * Translated using Weblate (Czech)

  [ Joseph Nuthalapati ]
  * vagrant: Destroy Plinth development database when box is destroyed
  * sso: Make auth-pubtkt tickets valid for 12 hours
  * openvpn: Migration from easy-rsa 2 to 3
  * openvpn: is-setup checks for non-empty dh.pem file
  * openvpn: Always write the latest server configuration on setup

  [ ssantos ]
  * Translated using Weblate (Portuguese)

  [ Robert Martinez ]
  * Update module terminology improvements
  * Incorporate feedback from MR

 -- James Valleroy <jvalleroy@mailbox.org>  Mon, 19 Nov 2018 17:25:31 -0500

plinth (0.42.0) unstable; urgency=medium

  [ Robert Martinez ]
  * Fix wrong color in mobile menu

  [ James Valleroy ]
  * snapshot: Handle snapper list output change
  * functional_tests: Fix steps with domain parameter

  [ Joseph Nuthalapati ]
  * Translated using Weblate (Telugu)
  * tor: Add functional tests for relays and hidden services
  * tor: Enable backup/restore
  * upgrades: Add functional tests
  * upgrades: Enable backup/restore
  * monkeysphere: Handle importing new OpenSSH format keys
  * monkeysphere: yapf reformatting
  * tests: Change the domain to be an FQDN
  * monkeysphere: Add functional tests for import/publish keys
  * monkeysphere: Enable backup/restore
  * monkeysphere: Skip functional tests until bugs are resolved
  * letsencrypt: Enable backup/restore
  * tahoe: Minor changes to facilitate functional tests
  * tahoe: Add functional tests
  * tahoe: Enable backup/restore
  * tahoe: yapf run
  * udiskie: unmount drive as superuser

  [ buoyantair ]
  * Translated using Weblate (Telugu)

  [ Michael Pimmer ]
  * Actions: use local plinth in development mode
  * Actions: path in development mode: do not preserve PYTHONPATH

  [ ButterflyOfFire ]
  * Translated using Weblate (Indonesian)
  * Translated using Weblate (Italian)

 -- James Valleroy <jvalleroy@mailbox.org>  Mon, 05 Nov 2018 18:41:15 -0800

plinth (0.41.0) unstable; urgency=medium

  [ Allan Nordhøy ]
  * Translated using Weblate (Norwegian Bokmål)

  [ ButterflyOfFire ]
  * Translated using Weblate (French)

  [ James Valleroy ]
  * debian: Add Russian translation of debconf template (Closes: #910848)
    - Thanks to Lev Lamberov for the patch.
  * deluge: Handle prompt to change default password
  * functional_tests: When creating backup, scroll window to top
  * backups: Handle permission error during chown

  [ Joseph Nuthalapati ]
  * vagrant: Increase memory to 2GiB
  * vagrant: Increase number of CPUs to 2
  * datetime: Add functional test for setting time zone
  * datetime: Enable backup/restore
  * tests: More accurately compute waited time
  * deluge: Add functional test for uploading a torrent
  * deluge: Enable backup/restore
  * avahi: Enable backup/restore (no data)
  * backups: Enable backup/restore (no data currently)
  * bind: Add functional tests
  * bind: Enable backup/restore
  * security: Add functional tests for restricted logins
  * security: Enable backup/restore
  * snapshot: Fix issue with setting configuration
  * snapshot: Add functional tests for setting configuration
  * backups: Implement app hooks
  * snapshot: Enable backup/restore
  * deluge: Add missing backups tag in functional tests
  * ssh: Enable backup/restore
  * firewall: Enable backup/restore (no data)
  * diagnostics: Enable backup/restore (no data)
  * names: Enable backup/restore (no data)
  * power: Enable backup/restore (no data)
  * storage: Enable backup/restore (no data)
  * backups: Make plinth the owner of the backup archives
  * backups: Fix issue with showing exports from disks without labels
  * storage: Minor styling with urlencode call in template
  * backups: Don't rely on disk labels during export/restore

  [ Michael Pimmer ]
  * Backups: bugfix for downloading extracted archive files

  [ rafael ]
  * Translated using Weblate (Spanish)

 -- James Valleroy <jvalleroy@mailbox.org>  Mon, 22 Oct 2018 19:48:50 -0400

plinth (0.40.0) unstable; urgency=medium

  [ Allan Nordhøy ]
  * Translated using Weblate (Norwegian Bokmål)

  [ James Valleroy ]
  * ci: Prevent installing fuse
  * upgrades: Don't change origins pattern list
  * upgrades: Keep config file when disabling
  * debian: Add Portuguese translation for debconf messages (Closes: #909745)
    - Thanks to "Traduz" - Portuguese Translation Team for the patch.
  * home: Also display card title above icon
  * functional_tests: Make coquelicot password entry more robust
  * functional_tests: Check ejabberd contact list more robustly

  [ Augusto Borin ]
  * Translated using Weblate (Portuguese)

  [ advocatux ]
  * Translated using Weblate (Spanish)

  [ Pavel Borecki ]
  * Translated using Weblate (Czech)

  [ BO41 ]
  * Translated using Weblate (German)

  [ David Maulat ]
  * Translated using Weblate (French)

  [ Robert Martinez ]
  * Translated using Weblate (German)
  * Add tint effect on card icons under "Apps"
  * Change maximum cards per row
  * Change card text style and position

  [ Joseph Nuthalapati ]
  * Don't disable installation when apt lists are empty
  * backups: Relax schema for backup manifest data
  * backups: Remove empty keys in backup manifest data
  * backups: Rename the backups API module
  * mediawiki: Backup/restore settings also
  * backups: Rename test_backup to test_api
  * backups: List apps that don't require backup too
  * backups: Minor styling fixes
  * cockpit: Add clients and backup manifests
  * mumble: Implement backup/restore
  * privoxy: Enable backup/restore (no data)
  * backups: Allow restoring backups with no files
  * roundcube: Enable backup/restore (no data)
  * searx: Enable backup/restore (no data)
  * jsxc: Enable backup/restore (no data)
  * coquelicot: Enable backup/restore
  * coquelicot: Implement functional tests with uploading file
  * tests: Reduce time for polling in functional tests
  * transmission: Implement upload torrent functional test
  * transmission: Enable backup/restore
  * coquelicot: Fix upload file functional test
  * mediawiki: Run update script for 1.31 upgrade
  * quassel: Enable backup/restore
  * shadowsocks: Enable backup/restore
  * backups: Implement disabling web configuration during backup
  * sharing: Enable backup/restore
  * pagekite: Add functional tests
  * pagekite: Enable backup/restore
  * tests: Add missing backups tag on functional tests
  * vagrant: Get rid of apt warning during provisioning
  * customization: Serve static files from customization directory
  * customization: Create customization path in /var/www
  * customization: Serve custom shortcuts through the REST API
  * customization: Show custom shortcuts on frontpage

  [ Michael Pimmer ]
  * Backup module: Implement downloading archives
  * Backup module: Implemented uploading files
  * Backup module: added some unittests; minor doc updates

  [ Federico Ceratto ]
  * Translated using Weblate (Italian)

  [ Johannes Keyser ]
  * Translated using Weblate (German)

 -- James Valleroy <jvalleroy@mailbox.org>  Tue, 09 Oct 2018 06:01:50 -0400

plinth (0.39.0) unstable; urgency=medium

  [ Joseph Nuthalapati ]
  * Fix typo in the description meta tag
  * backups: Support multiple backups in one day
  * backups: Check if paths exist before passing them to borgbackup
  * backups: Reword the no-apps-installed message
  * backups: Make getting all apps method public
  * backups: Minor styling fixes
  * backups: Minor refactoring in finding exported archive
  * backups: Simplify getting included apps during restoring
  * udiskie: Merge into storage module

  [ Doma Gergő ]
  * Translated using Weblate (Hungarian)

  [ Petter Reinholdtsen ]
  * Translated using Weblate (Norwegian Bokmål)

  [ Allan Nordhøy ]
  * Translated using Weblate (Norwegian Bokmål)

  [ danielwine ]
  * Translated using Weblate (Hungarian)

  [ James Valleroy ]
  * backups: Validate backup manifests
  * backups: Move manifest validation into backups app
  * backups: Fix iteration over loaded modules
  * users: Reset groups before testing register_group
  * backups: List supported and installed apps when creating
  * backups: Implement process manifests for Packet
  * backups: Provide a default backup name
  * backups: Select all apps by default
  * backups: Use paths from selected apps
  * backups: Fix and test service shutdown and restore
  * backups: Patch actions for shutdown services test
  * backups: Disable create archive when no supported apps are installed
  * backups: Dump manifests file and include it in backup
  * backups: Name borg repo folder more clearly
  * backups: Include app versions in manifest file
  * backups: Use valid filename for export
  * backups: Don't display time as separate column
  * backups: Confirm that archive exists before restoring
  * backups: Add apps selection to restore form
  * backups: Use valid filename for manifest
  * backups: When restoring, only list apps included in backup
  * backups: Use backups API for restore
  * backups: Add more basic tests for backups API
  * functional_tests: Test dynamicdns backup and restore
  * ikiwiki: Add sites folder to backup data
  * functional_tests: Test ikiwiki backup and restore
  * functional_tests: Test mediawiki backup and restore
  * functional_tests: Test repro config backup and restore
  * backups: Rename 'Create archive' to 'New backup'
  * functional_tests: More robust checks using eventually
  * backups: Show disabled 'New backup' button when no apps installed
  * backups: Enable module
  * backups: Create folder if needed during setup
  * functional_tests: Only select app under test for new backup
  * functional_tests: Test ejabberd backup and restore
  * functional_tests: Ensure that backups app is installed before test
  * debian: Don't make backup of /etc/security/access.conf (Closes: #909484)
  * Bump Standards-Version to 4.2.1
  * Cleanup udiskie module

 -- James Valleroy <jvalleroy@mailbox.org>  Mon, 24 Sep 2018 19:23:04 -0400

plinth (0.38.0) unstable; urgency=medium

  [ Allan Nordhøy ]
  * Translated using Weblate (Norwegian Bokmål)

  [ Pavel Borecki ]
  * Translated using Weblate (Czech)

  [ Igor ]
  * Translated using Weblate (Russian)

  [ Johannes Keyser ]
  * Translated using Weblate (German)

  [ BO41 ]
  * Translated using Weblate (German)

  [ Doma Gergő ]
  * Translated using Weblate (Hungarian)

  [ Vignan Lavu ]
  * mediawiki: Enable SVG support for MediaWiki

  [ advocatux ]
  * Translated using Weblate (Spanish)

  [ Joseph Nuthalapati ]
  * Install ncurses-term during vagrant file provision
  * docs: Fix MediaWiki manual page download failing
  * manual: Remove footer for manual pages using Python XML module
  * upgrades: Clean up old kernel packages during automatic upgrades
  * turbolinks: Make the progress bar white and thicker

  [ James Valleroy ]
  * debian: Add German translation of debconf messages (Closes: #907787)
    - Thanks to Helge Kreutzmann for the patch.
  * tests: Make coverage package optional

 -- James Valleroy <jvalleroy@mailbox.org>  Mon, 10 Sep 2018 18:12:06 -0400

plinth (0.37.0) unstable; urgency=medium

  [ Pavel Borecki ]
  * Translated using Weblate (Czech)

  [ Allan Nordhøy ]
  * Translated using Weblate (Norwegian Bokmål)

  [ Petter Reinholdtsen ]
  * Translated using Weblate (Norwegian Bokmål)

  [ Igor ]
  * Translated using Weblate (Russian)

  [ advocatux ]
  * Translated using Weblate (Spanish)

  [ Doma Gergő ]
  * Translated using Weblate (Hungarian)

  [ James Valleroy ]
  * backups: Simplify export of backup archive files
  * backups: Add list of exported archives
  * backups: Restore from exported archive
  * vagrant: Clarify post-up message
  * debian: Add Dutch translation of debconf messages (Closes: #906945)
    - Thanks to Frans Spiesschaert for the patch.
  * Bump Standards-Version to 4.2.0

  [ Joseph Nuthalapati ]
  * vagrant: Vagrantfile changes for ease of development
  * install: Use Post/Response/Get pattern for reloads

 -- James Valleroy <jvalleroy@mailbox.org>  Mon, 27 Aug 2018 19:15:08 -0400

plinth (0.36.0) unstable; urgency=medium

  [ Gayathri Das ]
  * Translated using Weblate (Hindi)

  [ James Valleroy ]
  * Fix validation error in Hindi translation
  * Fix validation error in Spanish translation
  * Add backups info to apps
  * ejabberd: Cleanup config file upgrade
  * Add license info for Lato fonts
  * ci: Run test coverage and get report
  * Commit patch for French debconf translation (Closes: #905933)
    - Thanks to jean-pierre giraud for the patch.

  [ Luis A. Arizmendi ]
  * Translated using Weblate (Spanish)

  [ Igor ]
  * Translated using Weblate (Russian)

  [ Hemanth Kumar Veeranki ]
  * Translated using Weblate (Telugu)
  * Remove deprecated settings from already existing config files
  * Add functional test to enable/disable Message Archive Management

  [ Joseph Nuthalapati ]
  * Fix validation error in Spanish translation
  * Translated using Weblate (Hindi)
  * Trim the translation strings in Letsencrypt template where missing
  * backups: Add core API for full/apps backup
  * mediawiki: Fix issue with re-installation
  * mediawiki: Enable Instant Commons
  * mediawiki: Fix images throwing 403s
  * turbolinks: Reload page using JavaScript
  * functional tests: Fix failing test change default app

  [ Johannes Keyser ]
  * Translated using Weblate (German)

  [ Doma Gergő ]
  * Translated using Weblate (Hungarian)

  [ Robert Martinez ]
  * Add woff2 fonts

  [ Prachi Srivastava ]
  * Translated using Weblate (Hindi)

  [ manikanta varma datla ]
  * Disable launch button for web client when not installed

  [ Pavel Borecki ]
  * Translated using Weblate (Czech)

 -- James Valleroy <jvalleroy@mailbox.org>  Mon, 13 Aug 2018 18:24:33 -0400

plinth (0.35.0) unstable; urgency=medium

  [ Igor ]
  * Translated using Weblate (Russian)

  [ Luis A. Arizmendi ]
  * Translated using Weblate (Spanish)

  [ ikmaak ]
  * Translated using Weblate (Dutch)

  [ Bart Notelaers ]
  * Translated using Weblate (Dutch)

  [ Doma Gergő ]
  * Translated using Weblate (Hungarian)

  [ Gayathri Das ]
  * Translated using Weblate (Hindi)

  [ Sciumedanglisc ]
  * Translated using Weblate (Italian)

  [ Praveen Illa ]
  * Translated using Weblate (Telugu)

  [ Jayasuganthi ]
  * mediawiki: Enable short URLs

  [ Joseph Nuthalapati ]
  * mediawiki: Override Debian settings in FreedomBoxSettings.php
  * functional_tests: Fix first test failing on a pristine VM
  * debian: Remove Bdale Garbee from the list of uploaders
  * Add turbolinks
  * turbolinks: Replace style elements in head with blocks in body
  * functional_tests: Use body instead of html for state change check
  * turbolinks: Disable caching on application visits
  * configuration: Option to set a default app for FreedomBox
  * configuration: Use augeas to edit Apache files
  * configuration: Fix parsing error in retrieving default app

  [ వీవెన్ ]
  * Translated using Weblate (Telugu)

  [ Johannes Keyser ]
  * Translated using Weblate (German)
  * text stripped from icons for mediawiki, radicale, tahoe-lafs

  [ Hemanth Kumar Veeranki ]
  * Clarify description for radicale shared calendar/addressbook
  * Remove deprecated `iqdisc` in ejabberd config

  [ Robert Martinez ]
  * Adding link to HACKING.md
  * Fix ejabberd logo #1336

  [ Sunil Mohan Adapa ]
  * udiskie: Move udisks2 methods to separate module
  * storage: Fix parsing issues when mount point has spaces
  * udiskie: Remove the unused ejectable property
  * utils: Remove unused method
  * udiskie: Add eject functionality for a drive
  * udiskie: Also list read-only filesystems
  * udiskie: Remove internal networks warning
  * udiskie: Show special message when no storage device available

  [ James Valleroy ]
  * udiskie: Import glib and udisks only inside methods

  [ Allan Nordhøy ]
  * Translated using Weblate (Norwegian Bokmål)

 -- James Valleroy <jvalleroy@mailbox.org>  Mon, 30 Jul 2018 19:04:51 -0400

plinth (0.34.0) unstable; urgency=medium

  [ Joseph Nuthalapati ]
  * firstboot: Prompt for secret during firstboot welcome
  * firstboot: Add debconf translations for wizard secret dialog
  * l10n: Fix build error due to partially translated string in Hindi
  * ci: Install python3-coverage before running tests
  * backups: Temporarily hide app till implementation is complete

  [ James Valleroy ]
  * postinst: Fix indents and untabify
  * lintian: Add override for no-debconf-config
  * Translated using Weblate (Italian)
  * ci: Use python3.6 when installing dependencies
  * functional_tests: Rename features, organize by app
  * backups: New app to manage borgbackup archives
  * backups: Allow valid filenames as archive names
  * backups: Set LANG=C.UTF-8 when extracting archive
  * backups: Move repository location under /var/lib

  [ ikmaak ]
  * Translated using Weblate (Dutch)

  [ Gayathri Das ]
  * Translated using Weblate (Hindi)

  [ Sciumedanglisc ]
  * Translated using Weblate (Italian)

  [ Bart Notelaers ]
  * Translated using Weblate (Dutch)

  [ Doma Gergő ]
  * Translated using Weblate (Hungarian)

 -- James Valleroy <jvalleroy@mailbox.org>  Mon, 16 Jul 2018 19:16:08 -0400

plinth (0.33.1) unstable; urgency=medium

  [ Doma Gergő ]
  * Translated using Weblate (Hungarian)

  [ Pavel Borecki ]
  * Translated using Weblate (Czech)

  [ advocatux ]
  * Translated using Weblate (Spanish)

  [ Igor ]
  * Translated using Weblate (Russian)

  [ Joseph Nuthalapati ]
  * Change get-group-users to a simpler implementation
  * users: Replace disabled with readonly for admin group checkbox
    (Closes: #902892)

  [ Gayathri Das ]
  * Translated using Weblate (Hindi)

 -- James Valleroy <jvalleroy@mailbox.org>  Wed, 04 Jul 2018 10:32:23 -0400

plinth (0.33.0) unstable; urgency=medium

  [ Doma Gergő ]
  * Translated using Weblate (Hungarian)

  [ Allan Nordhøy ]
  * Translated using Weblate (Norsk bokmål)

  [ advocatux ]
  * Translated using Weblate (Spanish)

  [ Igor ]
  * Translated using Weblate (Русский)

  [ Pavel Borecki ]
  * Translated using Weblate (Čeština)

  [ Gayathri Das ]
  * Translated using Weblate (Hindi)

  [ Joseph Nuthalapati ]
  * Fix mistake in Hindi translation template
  * firewall: Display information that a service is internal only
  * users: Don't show Create User form to non-admin users
  * Translated using Weblate (Hindi)
  * users: Redirect to users list on successful user creation
  * packages: Button to refresh package lists

  [ Hemanth Kumar Veeranki ]
  * Add a way to refine shortcuts
  * Restrict removal of last admin user
  * Use logos instead of icons in the apps page

  [ danielwine ]
  * Translated using Weblate (Hungarian)

  [ Bart Notelaers ]
  * Translated using Weblate (Dutch)

  [ James Valleroy ]
  * users: Update Change Password menu for non-admin users
  * package: Add option to skip recommends
  * udiskie: New module for automatic mounting of removable media

  [ Sciumedanglisc ]
  * Translated using Weblate (Italian)

  [ Sunil Mohan Adapa ]
  * udiskie: Use glib library for dbus interaction

 -- James Valleroy <jvalleroy@mailbox.org>  Mon, 02 Jul 2018 20:15:50 -0400

plinth (0.32.0) unstable; urgency=medium

  [ Allan Nordhøy ]
  * Translated using Weblate (Norsk bokmål)

  [ Pavel Borecki ]
  * Translated using Weblate (Čeština)

  [ advocatux ]
  * Translated using Weblate (Spanish)

  [ Igor ]
  * Translated using Weblate (Русский)

  [ Gayathri Das ]
  * Translated using Weblate (Hindi)

  [ Hemanth Kumar Veeranki ]
  * Hide mediawiki frontpage shortcut when private mode is enabled
  * Translated using Weblate (Telugu)
  * Enable image uploads in mediawiki at startup

  [ Sciumedanglisc ]
  * Translated using Weblate (Italian)

  [ ikmaak ]
  * Translated using Weblate (Dutch)

  [ Michael Pimmer ]
  * Use djangos url reverse mechanism instead of hardcoding urls
  * Add ./run --develop option to use relative config/file paths
  * Add documentation for the './run --develop' option
  * Adapt test and documentation to changes of '--develop' option
  * Adapt .md files to four spaces for correct lists
  * Merge ./run --debug into --develop option
  * Remove unused imports and variables

  [ Sunil Mohan Adapa ]
  * yapf and isort fixes
  * Fix client info table size and flickering
  * Resize all main content
  * Remove unnecessary submenu override in 403.html
  * help: Show cards in the index page
  * snapshot: Remove unnecessary column sizing
  * users: Remove unnecessary column sizing
  * networks: Center align connection information
  * networks: Remove unnecessary column sizing
  * pagekite: Convert a two column page to one column
  * pagekite: Remove unnecessary column sizing
  * letsencrpt: Remove unnecessary column sizing
  * monkeysphere: Remove unnecessary column sizing
  * names: Remove unnecessary column sizing
  * sso: Adjust size of login form
  * storage: Remove unnecessary column sizing
  * tor: Increase the size of the status tables
  * help: Center the FreedomBox logo on about page
  * help: Remove the duplicate index URL and menu item
  * firewall: Resize the info table to full width
  * Increase language selection form to full width
  * first_setup: Remove unnecessary content sizing
  * first_boot: Remove unnecessary content sizing
  * diagnostics: Remove unnecessary content sizing
  * frontpage: Fix card sizing

  [ Johannes Keyser ]
  * Translated using Weblate (German)

  [ Joseph Nuthalapati ]
  * Translated using Weblate (Telugu)
  * mediawiki: Make private mode and public registrations mutually exclusive
  * mediawiki: Image uploads: improve logic and add functional tests
  * first-setup: Automatically expand root partition

  [ kotibannu541 ]
  * Translated using Weblate (Telugu)

  [ Nikhil Sankesa ]
  * Translated using Weblate (Telugu)

  [ Nikhil501 ]
  * Translated using Weblate (Telugu)

  [ Sandeepbasva ]
  * Translated using Weblate (Telugu)

  [ James Valleroy ]
  * mediawiki: Untabify template

  [ Doma Gergő ]
  * Translated using Weblate (Hungarian)

  [ Manish Tripathy ]
  * Apply new card based design

 -- James Valleroy <jvalleroy@mailbox.org>  Mon, 18 Jun 2018 20:36:30 -0400

plinth (0.31.0) unstable; urgency=medium

  [ Pavel Borecki ]
  * Translated using Weblate (Czech)

  [ advocatux ]
  * Translated using Weblate (Spanish)

  [ Igor ]
  * Translated using Weblate (Russian)

  [ Johannes Keyser ]
  * Translated using Weblate (German)

  [ Sciumedanglisc ]
  * Translated using Weblate (Italian)

  [ Gayathri Das ]
  * Translated using Weblate (Hindi)

  [ Robert Pollak ]
  * Translated using Weblate (German)

  [ Hemanth Kumar Veeranki ]
  * Translated using Weblate (Telugu)
  * Added an option to enable/disable private mode in mediawiki

  [ Petter Reinholdtsen ]
  * Translated using Weblate (Norwegian Bokmål)

  [ Allan Nordhøy ]
  * Translated using Weblate (Norwegian Bokmål)

  [ Sunil Mohan Adapa ]
  * searx: Don't depend on libapache2-mod-proxy-uwsgi

  [ Joseph Nuthalapati ]
  * users: Fix user permissions not being saved
  * users: internationalize a string
  * mediawiki: Run update script for 1.30 upgrade
  * shortcuts: Fix urls for ikiwiki shortcuts

  [ James Valleroy ]
  * mediawiki: Handle missing config lines for private mode

 -- James Valleroy <jvalleroy@mailbox.org>  Mon, 04 Jun 2018 18:16:00 -0400

plinth (0.30.0) unstable; urgency=medium

  [ Igor ]
  * Translated using Weblate (Russian)

  [ Sciumedanglisc ]
  * Translated using Weblate (Italian)

  [ Allan Nordhøy ]
  * Translated using Weblate (Norwegian Bokmål)

  [ danielwine ]
  * Translated using Weblate (Hungarian)

  [ Gayathri Das ]
  * Translated using Weblate (Hindi)

  [ Joseph Nuthalapati ]
  * setup: Remove unavailable as a state in setup_helper

 -- James Valleroy <jvalleroy@mailbox.org>  Mon, 21 May 2018 17:15:47 -0400

plinth (0.29.1) unstable; urgency=high

  [ Pavel Borecki ]
  * Translated using Weblate (Czech)

  [ advocatux ]
  * Translated using Weblate (Spanish)

  [ Sunil Mohan Adapa ]
  * security: Fix issue with Plinth locked out from sudo

 -- James Valleroy <jvalleroy@mailbox.org>  Tue, 08 May 2018 05:20:45 -0400

plinth (0.29.0) unstable; urgency=high

  [ Pavel Borecki ]
  * Translated using Weblate (Czech)

  [ advocatux ]
  * Translated using Weblate (Spanish)

  [ Johannes Keyser ]
  * Translated using Weblate (German)

  [ Allan Nordhøy ]
  * Translated using Weblate (Norwegian Bokmål)

  [ Hemanth Kumar Veeranki ]
  * Add an option to enable/disable public registrations in mediawiki

  [ Joseph Nuthalapati ]
  * mediawiki: enable/disable public registrations - refactoring & tests
  * security: Allow console login access to user plinth
  * tt-rss: Skip the check for SELF_URL_PATH

  [ Sciumedanglisc ]
  * Translated using Weblate (Italian)

  [ Sunil Mohan Adapa ]
  * searx: Fix issue with uwsgi crashing

 -- James Valleroy <jvalleroy@mailbox.org>  Mon, 07 May 2018 18:45:02 -0400

plinth (0.28.0) unstable; urgency=medium

  [ Sunil Mohan Adapa ]
  * Add locale for Lithuanian (lt)

  [ Sciumedanglisc ]
  * Translated using Weblate (Italian)

  [ Pavel Borecki ]
  * Translated using Weblate (Czech)

  [ Igor ]
  * Translated using Weblate (Russian)

  [ advocatux ]
  * Translated using Weblate (Spanish)

  [ Johannes Keyser ]
  * Translated using Weblate (German)
  * setup: disable install button for currently unavailable apps

  [ Allan Nordhøy ]
  * Translated using Weblate (Norwegian Bokmål)

  [ Joseph Nuthalapati ]
  * Translated using Weblate (Telugu)

  [ ikmaak ]
  * Translated using Weblate (Dutch)

  [ James Valleroy ]
  * Bump Standards-Version to 4.1.4

 -- James Valleroy <jvalleroy@mailbox.org>  Mon, 23 Apr 2018 21:03:39 -0400

plinth (0.27.0) unstable; urgency=medium

  [ Sciumedanglisc ]
  * Translated using Weblate (Italian)

  [ Pavel Borecki ]
  * Translated using Weblate (Czech)

  [ Igor ]
  * Translated using Weblate (Russian)

  [ advocatux ]
  * Translated using Weblate (Spanish)

  [ ikmaak ]
  * Translated using Weblate (Dutch)
  * Translated using Weblate (German)

  [ Allan Nordhøy ]
  * Translated using Weblate (Norwegian Bokmål)

  [ James Valleroy ]
  * snapshot: Disable python formatting for description
  * debian: Move Lintian source-level overrides to preferred location
  * debian: Bump debhelper compat version to 11
  * debian: Use https for copyright format url
  * debian: Bump standards version to 4.1.3
  * debian: Remove unused lintian override
  * middleware: Skip 'installed' message for essential apps
  * snapshot: Don't increment version
  * snapshot: Clarify form label and help text
  * snapshot: Format code with yapf

  [ Johannes Keyser ]
  * Translated using Weblate (German)

  [ Максим Якимчук ]
  * Translated using Weblate (Ukrainian)

  [ Jonny Birkelund ]
  * Translated using Weblate (Norwegian Bokmål)

  [ Joseph Nuthalapati ]
  * users: Fix admin group appearing twice in permissions
  * apps: Fix app names and short descriptions not being translated
  * snapshots: Move manual page link to the index page
  * snapshots: Fix tests broken by UI changes
  * language: Fix tests broken by recent feature
  * tests: Improve waiting for installation and configuration
  * Fix tests for firstboot, users and groups
  * tests: snapshots: Remove find_by_value usages
  * test: sharing: Fix tests that check text in English
  * tor: Make tests independent of language
  * tests: Recover from server restart during installation
  * tests: Fix tests depending on language being English
  * tests: Fix delete_user fixture
  * UI: Fix progress bar not appearing
  * snapshots: Fix for permissions issue when updating configuration

  [ Shubham Agarwal ]
  * snapper: enable/diable apt snapshots

 -- James Valleroy <jvalleroy@mailbox.org>  Mon, 09 Apr 2018 19:34:05 -0400

plinth (0.26.0) unstable; urgency=high

  [ 关羽 ]
  * Translated using Weblate (Chinese (Simplified))

  [ Igor ]
  * Translated using Weblate (Russian)

  [ Pavel Borecki ]
  * Translated using Weblate (Czech)

  [ Dietmar ]
  * Translated using Weblate (German)

  [ anonymous ]
  * Translated using Weblate (German)

  [ Allan Nordhøy ]
  * Translated using Weblate (Norwegian Bokmål)

  [ Joseph Nuthalapati ]
  * snapshots: Update description
  * searx: Rewrite url from /searx to /searx/
  * manual: Link to manual from each service
  * manual: Fix manual page links for tor and power templates

  [ Petter Reinholdtsen ]
  * Translated using Weblate (Norwegian Bokmål)

  [ Robert Martinez ]
  * Translated using Weblate (German)

  [ Sunil Mohan Adapa ]
  * Workaround security issues in django-axes
  * ssh, avahi, apache: Fix default value for setup arguments
  * ssh: Add comment about regenerating SSH keys
  * apache: Only regenerate snake oil cert when needed
  * apache: Explicitly enable the latest version of PHP module
  * apache: Increase module version number to fix php7.2

  [ danielwine ]
  * Translated using Weblate (Hungarian)

  [ Luis A. Arizmendi ]
  * Translated using Weblate (Spanish)

  [ Sciumedanglisc ]
  * Translated using Weblate (Italian)

  [ Johannes Keyser ]
  * Translated using Weblate (German)

  [ James Valleroy ]
  * Update doc-base for current html manual file

 -- James Valleroy <jvalleroy@mailbox.org>  Mon, 26 Mar 2018 20:18:57 -0400

plinth (0.25.0) unstable; urgency=medium

  [ Pavel Borecki ]
  * Translated using Weblate (Czech)

  [ danielwine ]
  * Translated using Weblate (Hungarian)

  [ Allan Nordhøy ]
  * Translated using Weblate (Norwegian Bokmål)

  [ Luis A. Arizmendi ]
  * Translated using Weblate (Spanish)

  [ Joseph Nuthalapati ]
  * coquelicot: Rename Plinth to FreedomBox in license headers
  * functional-tests: Merge plinth-tester into plinth
  * searx: Add basic functional tests
  * snapshots: Refactoring and indentation changes
  * Translated using Weblate (Telugu)
  * ttrss: update client apps
  * sharing: Update description
  * sharing: CSS styling fixes and text changes

  [ James Valleroy ]
  * infinoted: Always check ownership of cert files in setup

  [ Алексей Докучаев ]
  * Translated using Weblate (Russian)

  [ Igor ]
  * Translated using Weblate (Russian)

  [ Sunil Mohan Adapa ]
  * doc: Fix generation of HTML fragment
  * users: Generalize styling for multi-select widget
  * sharing: Finish implementation
  * sharing: Add functional tests
  * Support Django 2.0

  [ Shubham Agarwal ]
  * snapshots: Add submenu section in UI

  [ Prachi ]
  * sharing: Add app to share disk folders using various protocols

 -- James Valleroy <jvalleroy@mailbox.org>  Mon, 12 Mar 2018 18:40:31 -0400

plinth (0.24.0) unstable; urgency=medium

  [ Joseph Nuthalapati ]
  * Add file-sharing application Coquelicot to FreedomBox
  * Translated using Weblate (Telugu)
  * mediawiki: Allow shortcut to be publicly visible on front page
  * clients: Add and correct Client Apps
  * api: fix icon_url
  * searx: New app for Searx metasearch engine

  [ Pavel Borecki ]
  * Translated using Weblate (Czech)

  [ Allan Nordhøy ]
  * Translated using Weblate (Chinese (Simplified))
  * Translated using Weblate (Norwegian Bokmål)

  [ Sunil Mohan Adapa ]
  * Rename Plinth to FreedomBox in various places
  * debian: Update copyright to FreedomBox Authors
  * setup.py: Update website to freedombox.org
  * Add locale for Hungarian (hu)
  * locale: Update the language selection form
  * config: Remove language selection from config page
  * Don't use async for method parameters
  * searx: Increase the secret key length to 64 bytes

  [ danielwine ]
  * Translated using Weblate (Hungarian)

  [ Sai Kiran Naragam ]
  * locale: Anonymous users can set preferred language
  * locale: Adds preferred language for logged in user

  [ Luis A. Arizmendi ]
  * Translated using Weblate (Spanish)

  [ Johannes Keyser ]
  * Translated using Weblate (German)
  * matrixsynapse: Fix mail attribute for ldap login

 -- James Valleroy <jvalleroy@mailbox.org>  Mon, 26 Feb 2018 18:22:23 +0100

plinth (0.23.0) unstable; urgency=medium

  [ Sunil Mohan Adapa ]
  * Fetch latest manual from wiki
  * Translated using Weblate (Telugu)
  * snapshot: Enable Delete All only with non-default snapshots

  [ Joseph Nuthalapati ]
  * jsxc: consistent url format
  * Translated using Weblate (Telugu)
  * sso: Increase timeout to 60 minutes
  * YAPF formatting for actions/auth_pubtkt
  * transmission: Add .png logo
  * snapshot: Delete All should skip currently active snapshot
  * config: Move the method get_hostname to __init__.py
  * snapshots: Refactoring and text changes
  * snapshots: Increment version to 2

  [ drashti kaushik ]
  * Translated using Weblate (Gujarati)

  [ uday17 ]
  * Translated using Weblate (Telugu)

  [ Sandeepbasva ]
  * Translated using Weblate (Telugu)

  [ kotibannu541 ]
  * Translated using Weblate (Telugu)

  [ Arshadashu ]
  * Translated using Weblate (Telugu)

  [ Nikhil Sankesa ]
  * Translated using Weblate (Telugu)

  [ sandeepgurram ]
  * Translated using Weblate (Telugu)

  [ prudhvi ]
  * Translated using Weblate (Telugu)

  [ chilumula vamshi krishna ]
  * Translated using Weblate (Telugu)

  [ pranava pari ]
  * Translated using Weblate (Telugu)

  [ Nikhil501 ]
  * Translated using Weblate (Telugu)

  [ Michal Čihař ]
  * Translated using Weblate (Telugu)

  [ Johannes Keyser ]
  * Translated using Weblate (German)

  [ anil kukmar soma ]
  * Translated using Weblate (Telugu)

  [ Pavel Borecki ]
  * Translated using Weblate (Czech)

  [ Vikas Singh ]
  * Font: Change Helvetica to Lato
  * theme: Update CSS to use Lato font

  [ Aakanksha Saini ]
  * Snapper: Modify configurations to reduce disk usage

  [ James Valleroy ]
  * Add fonts-lato as dependency
  * Update translation strings
  * Add lintian override for symlink to Lato font file

 -- James Valleroy <jvalleroy@mailbox.org>  Mon, 12 Feb 2018 19:17:31 -0500

plinth (0.22.0) unstable; urgency=medium

  [ Drashti Kaushik ]
  * Translated using Weblate (Gujarati)
  * Translated using Weblate (Hindi)

  [ Igor ]
  * Translated using Weblate (Russian)

  [ Ikmaak ]
  * Translated using Weblate (Dutch)

  [ Joseph Nuthalapati ]
  * Translated using Weblate (Telugu)
  * ci: Replace CircleCI configuration with GitLab CI configuration
  * firstboot: Fix caching issue in collecting first_boot steps
  * HACKING: Commands to run a single test method, class or module
  * first_setup: UX improvements for the first setup page
  * matrix-synapse: Fix YAML format issues.

  [ Pavel Borecki ]
  * Translated using Weblate (Czech)

  [ Sunil Mohan Adapa ]
  * Add locale for Ukrainian (uk)
  * ci: Update badge to use Gitlab CI instead of Circle CI
  * Update Github URLs with Salsa URLs
  * tor: Ensure that is-enabled status is show properly

  [ Vikas Singh ]
  * actions: Allow not printing error when an action fails

 -- Sunil Mohan Adapa <sunil@medhas.org>  Tue, 30 Jan 2018 14:41:25 +0530

plinth (0.21.0) unstable; urgency=medium

  [ Aakanksha Saini ]
  * navigation bar: change label 'Configuration' to 'System'
  * storage: Removed beta warning for expanding partition
  * groups: Consistent listing of groups
  * syncthing: Restrict administration to users in group syncthing

  [ Allan Nordhøy ]
  * Spelling: configuration, log in, wiki

  [ Johannes Keyser ]
  * doc: update HACKING, CONTRIBUTING and INSTALL information
  * help: Show menu on smaller screens also

  [ Joseph Nuthalapati ]
  * Complete some of the pending changing in renaming some files to .md

  [ Shubham Agarwal ]
  * diagnostics: Enable button when enabled but not running

  [ Sunil Mohan Adapa ]
  * openvpn: Upgrade to the new Debian way
  * Add explicit dependency on e2fsprogs (Closes: #887223).

 -- James Valleroy <jvalleroy@mailbox.org>  Mon, 15 Jan 2018 15:07:03 -0500

plinth (0.20.0) unstable; urgency=high

  [ James Valleroy ]
  * bind: Rework getting and changing config
  * bind: Don't use forwarders by default

  [ Johannes Keyser ]
  * ejabberd: Remove redundant button Client Apps
  * ejabberd: Minor description cleanups

  [ Joseph Nuthalpati ]
  * mediawiki: Add wiki application

  [ Sunil Mohan Adapa ]
  * users: Make sure first run actually works
  * bind: Add information about current utility
  * storage: Make tests run on special filesystems

 -- James Valleroy <jvalleroy@mailbox.org>  Mon, 01 Jan 2018 15:04:02 -0500

plinth (0.19.0) unstable; urgency=medium

  [ James Valleroy ]
  * users: Use own copy of ldapscripts config
  * users: Handle upgrade for ldapscripts config
  * vagrant: Avoid debconf prompts while provisioning
  * Bump standards version, no changes needed

  [ John McCann ]
  * ejabberd: Use dynamic reload after enabling/disabling MAM

  [ Joseph Nuthalapati ]
  * Add framework for user groups per application
  * groups: User permissions for access to apps based on LDAP groups
  * Fixes for user groups
  * Fix failing root tests
  * Suppress unnecessary logging in cfg tests
  * users: tests: restore previous value of restricted access
  * snapshots: Button to delete all snapshots
  * snapshots: Minor refactoring
  * manual: Make manual available as a PDF download
  * manual: Download can serve either pdf or pdf.gz file

  [ Sunil Mohan Adapa ]
  * Update yapf configuration for simplicity
  * Update HACKING file about coding standard tools
  * clients: Minor styling fixes
  * clients: Update icons to be 32x32 consistently
  * api: Update for clarity (API breaking change)
  * clients: Cleanup framework
  * clients: Update all manifest due to use updated framework
  * users: Add a note about using separate first setup action
  * help: Don't uncompress the PDF manual

  [ Hanisha P ]
  * minetest: Show domain information for users to connect to minetest
  * Option to enable/disble automatic timeline snapshots

 -- James Valleroy <jvalleroy@mailbox.org>  Mon, 18 Dec 2017 17:16:58 -0500

plinth (0.18.1) unstable; urgency=high

  * Re-upload with higher urgency (to unblock django-axes 3.0.3).

 -- James Valleroy <jvalleroy@mailbox.org>  Mon, 04 Dec 2017 23:10:37 -0500

plinth (0.18.0) unstable; urgency=low

  [ James Valleroy ]
  * Add shadowsocks client with socks5 proxy.

  [ Joseph Nuthalapati ]
  * config: Avoid sending domain_added signal for empty domain.
  * Override monkey-patched LoginView from django-axes 3.0.3.
  * Make Plinth depend on django-axes 3.0.3 or later.
  * sso: Fixes for regressions after adding captcha and axes.
  * sso: Fix conflict between urls of sso and captcha.
  * transmission: Fix sso not being enabled.
  * Add client information for Matrix Synapse and Syncthing.
  * Add icons for desktop applications and Apple App store.

  [ Prachi Srivastava ]
  * avahi: Add service for freedombox discovery.
  * Add fields to the api response.
  * Add client information for modules.

  [ Sunil Mohan Adapa ]
  * shadowsocks: Add more ciphers.
  * service: Add missing restart action.
  * avahi: Update FreedomBox service file.

  [ Hritesh Gurnani ]
  * Reduce OS icons size for clients.

 -- James Valleroy <jvalleroy@mailbox.org>  Mon, 04 Dec 2017 20:14:41 -0500

plinth (0.17.0) unstable; urgency=medium

  [ Joseph Nuthalapati ]
  * transmission: Enable Single Sign On.
  * cockpit: Add short description to frontpage shortcut.

  [ Allan Nordhøy ]
  * fail2ban: Spelling "Fail2ban" and sentence structure.

  [ Ravi Bolla ]
  * config: Refactor config.py into views and form.

  [ James Valleroy ]
  * Removed old changelog.

 -- James Valleroy <jvalleroy@mailbox.org>  Mon, 20 Nov 2017 18:43:17 -0500

plinth (0.16.0) unstable; urgency=medium

  [ Federico Ceratto ]
  * Switched to native package.

 -- James Valleroy <jvalleroy@mailbox.org>  Mon, 06 Nov 2017 20:51:58 -0500

plinth (0.15.3+ds-1) unstable; urgency=high

  [ James Valleroy ]
  * Switch from gir1.2-networkmanager-1.0 to gir1.2-nm-1.0 (Closes: #862758).
    Thanks to Michael Biebl.
  * Bump standards version to 4.1.1.
  * New upstream version 0.15.3 (Closes: #877371).
  * Add patch to skip letsencrypt tests that require root privileges.
  * Cleanup disks module (renamed to storage).
  * Add patch with workaround for login issues.
  * Add myself to uploaders.

  [ Sunil Mohan Adapa ]
  * Break older version of freedombox-setup (<< 0.11~)
  * Bump Django version to 1.11

  [ Joseph Nuthalapati ]
  * Add new dependencies - axes and captcha

 -- James Valleroy <jvalleroy@mailbox.org>  Sat, 21 Oct 2017 14:14:00 -0400

plinth (0.15.2+ds-1) unstable; urgency=medium

  [ James Valleroy ]
  * Cleanup config for removed modules (Closes: #876627).
  * New upstream version 0.15.2 (Closes: #876640).
  * Add python3-configobj depend.

 -- Federico Ceratto <federico@debian.org>  Mon, 25 Sep 2017 15:03:35 +0100

plinth (0.15.1+ds-1) unstable; urgency=medium

  [ James Valleroy ]
  * Sort dependency list for essential modules (Closes: #872541).
  * Bump standards version to 4.0.1.

  [ Federico Ceratto ]
  * New upstream version 0.15.1

 -- Federico Ceratto <federico@debian.org>  Sat, 23 Sep 2017 11:35:41 +0100

plinth (0.14.0+ds-1) unstable; urgency=medium

  [ James Valleroy ]
  * New upstream version 0.14.0.
  * Refresh patches.

 -- Sunil Mohan Adapa <sunil@medhas.org>  Thu, 20 Apr 2017 19:48:03 +0530

plinth (0.13.1+ds-1) unstable; urgency=medium

  [ James Valleroy ]
  * Disable shaarli module, package removed from Debian.
  * New upstream version 0.13.1.
  * Update paths for jsxc symlinks.
  * Remove configuration for obsolete xmpp module.

 -- Federico Ceratto <federico@debian.org>  Sun, 22 Jan 2017 21:48:59 +0000

plinth (0.12.0+ds-1) unstable; urgency=medium

  [ James Valleroy ]
  * Exclude new symlink in upstream source.
  * New upstream version 0.12.0.
  * Remove patches that have been merged upstream.
  * Rearrange copyright file with more general license at the top.
  * Move plinth into web section.
  * Update symlinks for jsxc 3.0.0.

 -- Federico Ceratto <federico@debian.org>  Sat, 10 Dec 2016 18:42:29 +0100

plinth (0.11.0+ds-1) unstable; urgency=medium

  [ James Valleroy ]
  * New upstream version 0.11.0.
  * Replace python3-yaml dependency with python3-ruamel.yaml.
  * Add python3-apt dependency.
  * Add patch to fix permissions and use new setup command (Closes: #837206).
  * Add patch to include xmpp module static files in build.
  * Add links for jsxc static files. Workaround for #838183.
  * Remove symlinks from source package.

  [ Sunil Mohan Adapa ]
  * Automatically add essential packages to depends (Closes: #837332).

 -- Federico Ceratto <federico@debian.org>  Mon, 26 Sep 2016 14:52:36 +0100

plinth (0.10.0-1) unstable; urgency=medium

  [ James Valleroy ]
  * New upstream version 0.10.0.
  * Bump minimum required python3-django to 1.10.

 -- Federico Ceratto <federico@debian.org>  Sun, 21 Aug 2016 13:07:54 +0100

plinth (0.9.4-2) unstable; urgency=medium

  [ James Valleroy ]
  * Add breaks/replaces on freedombox-setup << 0.9.2~ (Closes: #829743).

 -- Federico Ceratto <federico@debian.org>  Sat, 16 Jul 2016 14:55:37 +0100

plinth (0.9.4-1) unstable; urgency=medium

  [ James Valleroy ]
  * New upstream version 0.9.4.
  * Remove init script override. Init script was removed from upstream.
  * Drop packagekit dependency. No longer required by upstream.
  * Drop gir1.2-packagekitglib-1.0 depend and build-depend.

 -- Federico Ceratto <federico@debian.org>  Fri, 24 Jun 2016 22:02:54 +0100

plinth (0.9.2-1) unstable; urgency=medium

  [ James Valleroy ]
  * New upstream version 0.9.2.

  [ Petter Reinholdtsen ]
  * Added d/gbp.conf to enforce the user of pristine-tar.
  * Adjusted d/copyright to make sure license names are unique.  Thanks lintian.
  * Updated Standards-Version from 3.9.6 to 3.9.8.

 -- Petter Reinholdtsen <pere@debian.org>  Wed, 25 May 2016 07:16:08 +0000

plinth (0.9.1-1) unstable; urgency=low

  [ James Valleroy ]
  * New upstream version 0.9.1.
  * Add python3-requests as dependency and build-dep.

 -- Federico Ceratto <federico@debian.org>  Sat, 02 Apr 2016 16:53:42 +0100

plinth (0.8.2-1) unstable; urgency=low

  [ James Valleroy ]
  * New upstream version 0.8.2.

 -- Federico Ceratto <federico@debian.org>  Fri, 26 Feb 2016 19:51:37 +0000

plinth (0.8.1-1) unstable; urgency=low

  [ James Valleroy ]
  * Skip filter-pristine-tar step for new upstream.
  * New upstream version 0.8.1.
  * Add docbook-utils as build dependency.
  * Add packagekit as dependency.

 -- Federico Ceratto <federico@debian.org>  Tue, 16 Feb 2016 18:38:53 +0000

plinth (0.7.2-1) unstable; urgency=low

  [ James Valleroy ]
  * New upstream version 0.7.2.
  * Remove patch to enable javascript-common, fixed upstream.

 -- Federico Ceratto <federico@debian.org>  Fri, 25 Dec 2015 13:47:03 +0000

plinth (0.7.1-1) unstable; urgency=low

  [ James Valleroy ]
  * New upstream version 0.7.1.
  * Remove patch to fix config test, fixed upstream.
  * Refresh patch.
  * Add gettext as build dependency.
  * Disable restore module, node-restore package not available in Debian yet.

  [ Sunil Mohan Adapa ]
  * Remove Django HTMLParser workaround as it is no longer need.
  * Add javascript-common as dependency as we are enabling it during setup.

  * Update package description (Closes: #804753)

 -- Federico Ceratto <federico@debian.org>  Sat, 12 Dec 2015 15:12:48 +0000

plinth (0.6-1) unstable; urgency=low

  [ Nick Daly ]
  * Uploaded new version.

  [ James Valleroy ]
  * New upstream version 0.6.
  * Drop obsolete documentation patch.
  * Add dblatex and xmlto as build dependencies, for manual. Drop pandoc.
  * Add network-manager, ppp, pppoe, and python3-psutil as dependencies.
  * Remove old TODO from docs.
  * Add patch to workaround django 1.7 issue with python 3.5.
  * Add patch to fix failing plinth config test.
  * Add gir1.2-networkmanager-1.0 and python3-psutil also as build-depends.
  * Cleanup installation documenation.

 -- Nick Daly <Nick.M.Daly@gmail.com>  Fri, 16 Oct 2015 22:57:10 -0500

plinth (0.5-1) unstable; urgency=low

  [ Nick Daly ]
  * Package new upstream version 0.5.

  [ James Valleroy ]
  * Add augeas-tools, gir1.2-glib-2.0, gir1.2-networkmanager-1.0, ldapscripts,
    python3-augeas, and python3-django-stronghold as dependencies.
  * Disable "packages" module when upgrading.
  * Remove patches for python-networkmanager (obsolete) and ikiwiki
    (upstreamed).
  * Add patch to skip privileged actions test while building.
  * Add some build-depends needed for tests.

  [ James Valleroy ]
  * New upstream version 0.4.5.
  * Remove patch that has been upstreamed.
  * Add new patch to remove python-networkmanager dependency, because
    python3-networkmanager package is not available in Debian yet. The networks
    module is disabled for now.
  * Enable systemd service file.
  * Add new patch to enable javascript-common apache conf in plinth setup.
  * Add new patch to require ikiwiki module to install some of ikiwiki's
    recommends that are needed for compiling wikis.

  [ Sunil Mohan Adapa ]
  * Add python3-yaml as dependency.
  * Add lintian override for extra apache configuration.
  * Update Debian copyright file.

 -- Nick Daly <Nick.M.Daly@gmail.com>  Sun, 02 Aug 2015 17:14:50 -0500

plinth (0.4.4-1) unstable; urgency=low

  [ Sunil Mohan Adapa ]
  * New upstream version 0.4.4.  Closes: #769328, #755619, #765916,
    #768666, #737456, #741919.
  * Update dependencies as per upstream changes.
  * Require Django 1.7 reflecting upstream changes.
  * Remove patches that have been upstreamed.
  * Update standards version to 3.9.6.
  * Properly remove obsolete module configuration.
  * Remove upstream install documentation.

 -- Bdale Garbee <bdale@gag.com>  Tue, 13 Jan 2015 22:25:07 +1300

plinth (0.4.1-1) unstable; urgency=low

  [ Sunil Mohan Adapa ]
  * New upstream version 0.4.1.
  * Remove install override which is no longer required. Upstream
    does not contain images with executable permissions anymore.
  * Remove patch for changing paths which is no longer necessary.
  * Change upstream URLs to point to github.com/freedombox.
  * Update license information. Remove information about files no
    longer present in upstream.
  * Remove link to configuration file no longer necessary due to
    upstream changes.
  * Remove debian/clean no longer necessary.
  * Build package as Python 3 package. Upstream migrated to Python 3.
  * Fix issue with cleaning the package after build.

 -- Petter Reinholdtsen <pere@debian.org>  Sun, 02 Nov 2014 17:20:26 +0000

plinth (0.3.2.0.git.20140829-1) unstable; urgency=high

  * Updated to new git version from Nick Daly based on commit
    250b0100aab236fcf9dfa65eccf656fe037f9422.
    - Fixes broken web pages (Closes: #754117).
  * Updated patch program-paths.diff to include actions_dir setting,
    and drop now obsolete patch actions-path.diff.

 -- Petter Reinholdtsen <pere@debian.org>  Sat, 30 Aug 2014 08:26:06 +0200

plinth (0.3.2.0.git.20140621-1) unstable; urgency=medium

  * Updated to new git version from Nick Daly based on commit
    af08066cafefb5d10304b7d8b22ed1f18c4df6d0.
    - Drop now obsolete patch drop-firewalld-services.diff.

 -- Petter Reinholdtsen <pere@debian.org>  Sat, 21 Jun 2014 20:39:30 +0200

plinth (0.3.2.0.git.20140614-3) unstable; urgency=medium

  * Add libjs-twitter-bootstrap as binary dependency in addition to
    being a build dependency.

 -- Petter Reinholdtsen <pere@debian.org>  Sun, 15 Jun 2014 23:38:57 +0200

plinth (0.3.2.0.git.20140614-2) unstable; urgency=low

  * Update dependencies, drop python-cheetah and python-simplejson,
    which are no longer used, and add python-bootstrapform needed to
    show the first page.

 -- Petter Reinholdtsen <pere@debian.org>  Sat, 14 Jun 2014 08:51:34 +0200

plinth (0.3.2.0.git.20140614-1) unstable; urgency=low

  * Updated to new git version from Nick Daly based on commit
    a01ef055beab017fcd77ca9da7cab6fe01eeffbe.
  * Add build-depend on libjs-twitter-bootstrap, now needed to
    build documentation.
  * Add new patch drop-firewalld-services.diff to remove firewalld
    service definitions now available in firewalld version 0.3.10-1
    (Closes: #750927).

 -- Petter Reinholdtsen <pere@debian.org>  Sat, 14 Jun 2014 00:30:42 +0200

plinth (0.3.2.0.git.20140504-2) unstable; urgency=low

  * Drop python-contract dependency.  It is not used any more.
  * Add python-django as binary dependency on request from Nick Daly.

 -- Petter Reinholdtsen <pere@debian.org>  Mon, 05 May 2014 13:27:27 +0200

plinth (0.3.2.0.git.20140504-1) unstable; urgency=low

  * Updated to new git version from Nick Daly based on commit
    d7a323512073cea9e4ee5a1cd91870a9f04959a6.
    - Move firewall setup from freedombox-setup to plinth.
  * Add Sunil and Nick as uploaders.

 -- Petter Reinholdtsen <pere@debian.org>  Sun, 04 May 2014 09:53:25 +0200

plinth (0.3.1.git.20140327-1) unstable; urgency=low

  * New upstream version 0.3.1.git.20140327.

 -- Petter Reinholdtsen <pere@debian.org>  Thu, 27 Mar 2014 10:29:36 +0100

plinth (0.3.1.git.20140304-1) unstable; urgency=low

  * Add sudo as a run time dependency, to make sure the privileged
    commands work.
  * Update Standards-Version from 3.9.4 to 3.9.5.  No changes needed.
  * Create plinth user with /var/lib/plinth as home directory, to keep
    lintian happy.

 -- Petter Reinholdtsen <pere@debian.org>  Sat, 08 Mar 2014 22:25:32 +0100

plinth (0.3.0.0.git.20131229-1) unstable; urgency=low

  * Updated to new git version from Nick Daly based on commit
    cb9ca1b86c7b7440e87b6d5b65ab6ccf51f760cf .
    - Remove patch correct-issue-tracker.diff now included upstream.
    - Updated patches actions-path.diff and program-paths.diff to match
      changes done upstream.
  * Updated copyright file with more details using the new upstream
    LICENSES file.

 -- Petter Reinholdtsen <pere@debian.org>  Sun, 29 Dec 2013 16:06:53 +0100

plinth (0.3.0.0.git.20131117-1) unstable; urgency=low

  * Updated to new git version from Nick Daly based on commit
    7f3b1a62c81f760da465497030b68d77139406d7.
    - Add new dependencies libjs-jquery and libjs-modernizr to plinth.
      Patch from James Valleroy.
    - Add new dependencies on python-passlib (>= 1.6.1) and python-bcrypt.
  * Remove now obsolete disable-override-config patch
  * Updated program-paths.diff patch to match new upstream source.
  * Add new patch actions-path.diff to use correct path to actions scripts.
  * Add new patch correct-issue-tracker.diff to use correct URL to current
    upstream github repository.

 -- Petter Reinholdtsen <pere@debian.org>  Sun, 17 Nov 2013 13:07:21 +0100

plinth (0.3.0.0.git.20131101-2) unstable; urgency=low

  * Rewrite config to get plinth starting out of the box.  New patches
    program-paths and disable-override-config.

 -- Petter Reinholdtsen <pere@debian.org>  Sat, 02 Nov 2013 07:54:37 +0100

plinth (0.3.0.0.git.20131101-1) unstable; urgency=low

  * Updated to new git version from Nick Daly based on commit
    b9b4e0a2ec21edc1b1f73cffc905463a96c18f25.
  * Drop patch install-actions-lib made obsolete by latest upstream
    changes.
  * Depend on pandoc-data | pandoc (<= 1.11.1-3) to make sure
    documentation can be built with the latest pandoc package in
    unstable.

 -- Petter Reinholdtsen <pere@debian.org>  Fri, 01 Nov 2013 13:14:41 +0100

plinth (0.3.0.0.git.20131028-1) unstable; urgency=low

  * Updated to new git version from Nick Daly based on commit
    0296a1a99cb1ad0a21729ea37fd53e171ee60614.
    - Drops local copies of javascript libraries also available from
      Debian packages.
  * Add new dependency python-contract needed by new upstream version.
  * Reduce the versioned python-withsqlite dependency from
    0.0.0~git.20130929-1 to 0.0.0~git.20130929, to also accept the
    0.0.0~git.20130929-1~pere.0 version currently available from the
    non-debian repo.
  * New patch install-actions-lib to fix install target (Upstream
    issue #41).

 -- Petter Reinholdtsen <pere@debian.org>  Wed, 30 Oct 2013 22:25:25 +0100

plinth (0.3.0.0.git.20131010-1) unstable; urgency=low

  * Updated to new git version from Nick Daly based on
    commit 5ec749af8e5cb2480556e6926e239972ac890b4c
  * Dropped patch debpathes now merged upstream.
  * Changed depend on python-withsqlite to (>= 0.0.0~git.20130929-1),
    making sure a version with support for more than one table in
    one sqlite file is available.

 -- Petter Reinholdtsen <pere@debian.org>  Thu, 10 Oct 2013 22:51:34 +0200

plinth (0.0.0~git.20130928-1) unstable; urgency=low

  * Updated to new git version from Nick Daly.
  * Drop patches keep-vendor-dir.diff, handle-unknown-users.diff,
    sudo-not-exmachina.diff and app-owncloud.diff now merged upstream.
  * Drop workaround for keep-vendor-dir.diff from rules file.

 -- Petter Reinholdtsen <pere@debian.org>  Sat, 28 Sep 2013 22:55:36 +0200

plinth (0.0.0~git.20130925-2) unstable; urgency=low

  * Depend on python-withsqlite (>= 0.0.0~git.20130915-2) to make sure a
    version with support for the check_same_thread constructor option is
    available.
  * New patch handle-unknown-users.diff to make sure unknown users
    are handled exactly like incorrect passwords when login fail.
  * New patch app-owncloud.diff to add owncloud support to Plinth.
  * Adjusted rules to make sure actions/* scripts are executable.

 -- Petter Reinholdtsen <pere@debian.org>  Fri, 27 Sep 2013 09:06:38 +0200

plinth (0.0.0~git.20130925-1) unstable; urgency=low

  [ Tzafrir Cohen ]
  * Initial release. (Closes: #722093)

  [ Petter Reinholdtsen ]
  * New patch keep-vendor-dir.diff to avoid removing directories that
    should survive the clean Makefile target.
  * Add workaround in rules addressing the problem caused by
    keep-vendor-dir.diff being applied after 'make clean' is executed.
  * New patch sudo-not-exmachina.diff to drop the exmachina dependency,
    and adjust binary dependencies and the debpathes patch to cope with
    this.  Drop dependency on augeas-tools, no longer used with this
    patch.
  * Set priority to optional, as the package do not conflict with anything.

 -- Petter Reinholdtsen <pere@debian.org>  Thu, 26 Sep 2013 09:14:54 +0200<|MERGE_RESOLUTION|>--- conflicted
+++ resolved
@@ -1,10 +1,3 @@
-<<<<<<< HEAD
-plinth (20.15~bpo10+1) buster-backports; urgency=medium
-
-  * Rebuild for buster-backports.
-
- -- James Valleroy <jvalleroy@mailbox.org>  Thu, 08 Oct 2020 18:26:10 -0400
-=======
 plinth (20.16) unstable; urgency=medium
 
   [ Oğuz Ersen ]
@@ -55,7 +48,12 @@
   * calibre: Update group description to reflect 'using' app
 
  -- James Valleroy <jvalleroy@mailbox.org>  Mon, 19 Oct 2020 20:42:32 -0400
->>>>>>> e0316120
+
+plinth (20.15~bpo10+1) buster-backports; urgency=medium
+
+  * Rebuild for buster-backports.
+
+ -- James Valleroy <jvalleroy@mailbox.org>  Thu, 08 Oct 2020 18:26:10 -0400
 
 plinth (20.15) unstable; urgency=medium
 
