<<<<<<< HEAD
freedombox (25.10~bpo13+1) trixie-backports; urgency=medium

  * debian: Set the branch for trixie-backports
  * Rebuild for trixie-backports.

 -- James Valleroy <jvalleroy@mailbox.org>  Tue, 02 Sep 2025 17:07:41 -0400
=======
freedombox (25.11) unstable; urgency=medium

  [ Coucouf ]
  * Translated using Weblate (French)

  [ Burak Yavuz ]
  * Translated using Weblate (Turkish)

  [ 大王叫我来巡山 ]
  * Translated using Weblate (Chinese (Simplified Han script))

  [ Максим Горпиніч ]
  * Translated using Weblate (Ukrainian)

  [ Sunil Mohan Adapa ]
  * homeassistant: Fix typo in description
  * HACKING.md: Mention using virtual machines instead of containers
  * ui: Fix missing semicolon in JS file
  * tests: functional: Fix incorrect skipping of install tests
  * diagnostics: Fix notification severity when skipping tests
  * container: Add support for Trixie as stable distribution
  * d/control: Remove libpam-abl as a recommendation
  * Makefile, settings: Use full paths in pot files
  * container: Pass --nvram option to virsh undefine
  * syncthing: Update Android clients to Syncthing-Fork
  * web_server: Restart in development mode only for source code changes
  * upgrades: Don't allow needs-restart to restart privileged daemon
  * privileged: Don't isolate /var/tmp/ for privileged daemon
  * email: Fix Thunderbird auto configuration failure
  * action_utils: Implement a utility to run a command as different user
  * gitweb: Use pathlib API more
  * gitweb: Don't use privileged action feature to run as different user
  * storage: Don't use privileged action feature to run as different user
  * actions: Drop feature to run privileged action as another user
  * actions: Simplify raw output code in privileged methods
  * actions, backup: Implement raw output for privileged daemon
  * privileged_daemon: Introduce a command line client for the API
  * actions: Drop sudo based privileged actions
  * actions: Framework for capturing stdout/stderr in privileged daemon
  * actions, backups: Fix tests depending on sudo based actions
  * privileged_daemon: Log only to journal and not console
  * dynamicdns: Handle showing errors from GnuDIP
  * upgrades: Overhaul detection of distribution
  * package: Refresh apt cache if sources list is newer
  * package: Don't consider uninstalled packages as available
  * matrixsynapse, upgrades: Install select packages from unstable

  [ Joseph Nuthalapati ]
  * power: logind config to ignore laptop lid close
  * backups: Trim translatable string
  * l10n: Fix formatted strings for errors/exceptions
  * l10n: Fix broken Italian translation
  * l10n: Fix a broken string in Russian translation

  [ ikmaak ]
  * Translated using Weblate (Dutch)

  [ Dietmar ]
  * Translated using Weblate (German)
  * Translated using Weblate (Italian)

  [ Roman Akimov ]
  * Translated using Weblate (Russian)

  [ 109247019824 ]
  * Translated using Weblate (Bulgarian)

  [ Veiko Aasa ]
  * samba: Update client list

  [ Jiří Podhorecký ]
  * Translated using Weblate (Czech)

  [ James Valleroy ]
  * locale: Update translation strings
  * doc: Fetch latest manual

 -- James Valleroy <jvalleroy@mailbox.org>  Mon, 08 Sep 2025 20:27:54 -0400
>>>>>>> d0d621b5

freedombox (25.10) unstable; urgency=medium

  [ kosagi ]
  * Translated using Weblate (Catalan)

  [ Sunil Mohan Adapa ]
  * uninstall: Use reverse order when uninstalling components
  * letsencrypt: Drop old app migration code
  * names: Add information about adding static domains/subdomains
  * dynamicdns: Add info about subdomains with Foundation's service
  * action_utils: Add support for device mappings in podman containers
  * action_utils: Allow checking result for service operations
  * container: Add component for managing containers using podman
  * matrixsynapse: Drop help text for domain selection dropdown
  * forms: Allow showing a None option during domain selection
  * apache: Allow customization to the root of a site
  * apache: Generalize TLS config to use certificates only if available
  * apache: Add component to host an app on a site's root
  * apache, letsencrypt: Create a site specific config for all domains
  * config: Allow better Apache default home page
  * templates: Show Launch web client button for all FreedomBox URLs
  * homeassistant: Add the most popular app for home automation
  * dynamicdns: Fix a type check error
  * notifications: Minor styling fix for operation notifications
  * doc: Update man page with option --version
  * *: Update copyright year
  * pyproject: Add missing pytest marker for "tags"
  * setup: Perform a check for app availability after the page loads
  * package: Refresh apt cache if old and some packages are not found
  * ui: Use system's UI fonts on all platforms instead of Lato
  * module_loader: Don't load modules again
  * app: Don't load apps again
  * actions: Add method to handle privileged JSON request to a server
  * privileged: Introduce a UNIX socket daemon for privileged calls
  * privileged: Add /bin file for privileged daemon
  * privileged: Add systemd units for socket activating the daemon
  * Makefile: Developer setup for privileged daemon
  * actions: Allow logging privileged calls to a server differently
  * actions: Call to a privileged server if it is available
  * tests: Ensure that privileged daemon is not used during tests
  * actions: Raise a proper exception if privileged module is not found
  * views: Remove unused code related to refresh packages button
  * package: Uninstall packages even if they are not in apt cache
  * d/control: Drop dependency on python3-setuptools-git
  * ui: Fix user menu popup overflowing beyond the page
  * sogo: Allow adding IMAP accounts and changing full name
  * dovecot: Allow login using email address with dovecot version 2.4
  * dovecot: Fix location of Inbox in dovecot 2.4
  * email: Increment app version number to trigger dovecot restart

  [ Priit Jõerüüt ]
  * Translated using Weblate (Estonian)

  [ ikmaak ]
  * Translated using Weblate (Dutch)

  [ James Valleroy ]
  * plinth: Add --version flag to print version and exit
  * debian: Print warning if version mismatch
  * locale: Update translation strings
  * doc: Fetch latest manual

  [ தமிழ்நேரம் ]
  * Translated using Weblate (Tamil)

  [ Joseph Nuthalapati ]
  * tiddlywiki: Don't allow index.html as a file name
  * featherwiki: Don't allow index.html as a file name
  * tiddlywiki: Avoid "412: Precondition failed" error
  * featherwiki: Disable caching to avoid 412 errors
  * diagnostics: Add collapsible sections for results
  * dynamicdns: Switch update client to HTTP protocol
  * notifications: Fix setting last_update_time
  * notifications: Add datetime to each notification
  * apache: Make all directory listings more mobile friendly
  * apps: Fix regression in enabling install button
  * actions:privileged: Fix flake8 errors

  [ Benedek Nagy ]
  * email: Add full text search capability

  [ Alexandre Detiste ]
  * debian, pyproject.toml: Remove ancient python3-tomli workaround
    (Closes: #1105937)

 -- James Valleroy <jvalleroy@mailbox.org>  Mon, 18 Aug 2025 20:58:44 -0400

freedombox (25.9.4) unstable; urgency=medium

  [ Sunil Mohan Adapa ]
  * distupgrade: Handle comments in sources.list file
  * distupgrade: Update Trixie's release date as announced

  [ James Valleroy ]
  * doc: Fetch latest manual

 -- James Valleroy <jvalleroy@mailbox.org>  Sat, 02 Aug 2025 08:06:57 -0400

freedombox (25.9.3) unstable; urgency=medium

  [ J AK ]
  * Translated using Weblate (Albanian)

  [ Besnik Bleta ]
  * Translated using Weblate (Albanian)

  [ kosagi ]
  * Translated using Weblate (Catalan)

  [ தமிழ்நேரம் ]
  * Translated using Weblate (Tamil)

  [ Benedek Nagy ]
  * sogo: Fix typo in configuration for sieve server
  * email: Add support for Dovecot 2.4

  [ Sunil Mohan Adapa ]
  * config: Allow overriding target path in dropin config component
  * email: Start servers during re-setup if they are not running

  [ 109247019824 ]
  * Translated using Weblate (Bulgarian)

  [ Priit Jõerüüt ]
  * Translated using Weblate (Estonian)

 -- James Valleroy <jvalleroy@mailbox.org>  Mon, 21 Jul 2025 19:29:32 -0400

freedombox (25.9.2) unstable; urgency=medium

  [ Priit Jõerüüt ]
  * Added translation using Weblate (Estonian)
  * Translated using Weblate (Estonian)

  [ András Szűcs ]
  * Translated using Weblate (Hungarian)

  [ ikmaak ]
  * Translated using Weblate (Dutch)
  * Translated using Weblate (German)

  [ James Valleroy ]
  * debian: Update debconf Portuguese translation (Closes: #1107447)
    - Thanks to Américo Monteiro for the patch.
  * performance: Handle install for trixie
  * debian: Set the branch for trixie
  * doc: Fetch latest manual

 -- James Valleroy <jvalleroy@mailbox.org>  Mon, 23 Jun 2025 21:13:48 -0400

freedombox (25.9.1) unstable; urgency=medium

  [ Sripath Roy Koganti ]
  * Translated using Weblate (Telugu)

  [ kosagi ]
  * Translated using Weblate (Catalan)

  [ Максим Горпиніч ]
  * Translated using Weblate (Ukrainian)

  [ James Valleroy ]
  * doc: Fetch latest manual

 -- James Valleroy <jvalleroy@mailbox.org>  Mon, 02 Jun 2025 20:16:21 -0400

freedombox (25.9) unstable; urgency=medium

  [ klu2300030052 ]
  * Translated using Weblate (Telugu)

  [ klu2300090005 ]
  * Translated using Weblate (Hindi)

  [ John Doe ]
  * Translated using Weblate (French)

  [ Bekkam B S M G Babi ]
  * Translated using Weblate (Telugu)

  [ Thulasi Edhala ]
  * Translated using Weblate (Telugu)
  * Translated using Weblate (Hindi)

  [ swaroop02-cse ]
  * Translated using Weblate (Telugu)

  [ Torra-Merin ]
  * Added translation using Weblate (Catalan)
  * Translated using Weblate (Catalan)

  [ Sunil Mohan Adapa ]
  * minetest: Work with new luanti binary in Trixie
  * minetest: Create the configuration directory if necessary for Trixie

  [ James Valleroy ]
  * doc: Fetch latest manual

 -- James Valleroy <jvalleroy@mailbox.org>  Mon, 05 May 2025 20:29:19 -0400

freedombox (25.8) unstable; urgency=medium

  [ James Valleroy ]
  * upgrades: Cleanup use of return value from _apt_run
  * Translated using Weblate (Telugu)
  * locale: Update translation strings
  * doc: Fetch latest manual

  [ DeepikaReddy ]
  * Translated using Weblate (Telugu)

  [ Parimi Pujitha ]
  * Translated using Weblate (Telugu)

  [ Jahnavi Lakshmi yerramsetty ]
  * Translated using Weblate (Telugu)

  [ Tejaswi1305 ]
  * Translated using Weblate (Telugu)

  [ ANNAPUREDDY RAKSHITHA ]
  * Translated using Weblate (Telugu)

  [ Gundumi Sri Krishna Sudhindra ]
  * Translated using Weblate (Telugu)

  [ SNEHA LATHA REDDY ]
  * Translated using Weblate (Telugu)

  [ Burak Yavuz ]
  * Translated using Weblate (Turkish)

  [ 大王叫我来巡山 ]
  * Translated using Weblate (Chinese (Simplified Han script))

  [ Jiří Podhorecký ]
  * Translated using Weblate (Czech)

  [ Максим Горпиніч ]
  * Translated using Weblate (Ukrainian)

  [ Besnik Bleta ]
  * Translated using Weblate (Albanian)

  [ Sunil Mohan Adapa ]
  * sogo: Adjust apache configuration to work on Trixie
  * distupgrade: Use new configuration file instead of halting upgrade
  * bind: Keep configuration during distribution upgrades
  * zoph: Don't fail while uninstalling
  * zoph: Don't use mod-php instead continue to use php-fpm
  * upgrades: Allow packages to be upgraded from stable-updates

  [ tuliogit ]
  * Translated using Weblate (Portuguese)

  [ Vemula Sai Ruchitha ]
  * Translated using Weblate (Telugu)

  [ Joshethapolireddy ]
  * Translated using Weblate (Telugu)

  [ varun ]
  * Translated using Weblate (Telugu)

  [ 2300031832 ]
  * Translated using Weblate (Telugu)

  [ klu2300032597 ]
  * Translated using Weblate (Telugu)
  * Translated using Weblate (Hindi)

  [ Sripath Roy Koganti ]
  * Translated using Weblate (Telugu)

  [ SHAIK SHAREEF ]
  * Translated using Weblate (Telugu)

  [ Nikhil501 ]
  * Translated using Weblate (Telugu)

  [ Annangi srinivasulu ]
  * Translated using Weblate (Telugu)

  [ Jyothiraditya Vangalapudi ]
  * Translated using Weblate (Telugu)

  [ sarvani susarla ]
  * Translated using Weblate (Telugu)

  [ Arshadashu ]
  * Translated using Weblate (Telugu)

  [ Harshitha Chandra ]
  * Translated using Weblate (Telugu)

  [ Sk juber ]
  * Translated using Weblate (Telugu)

  [ KURRA ROOPKANTH ]
  * Translated using Weblate (Telugu)

  [ jeevana sravya ]
  * Translated using Weblate (Telugu)

  [ sowmya surampalli ]
  * Translated using Weblate (Telugu)

  [ vivek krishna ]
  * Translated using Weblate (Telugu)

  [ chilumula vamshi krishna ]
  * Translated using Weblate (Telugu)

  [ kotibannu541 ]
  * Translated using Weblate (Telugu)

  [ Sanjanaa2703 ]
  * Translated using Weblate (Telugu)

  [ Ettore Atalan ]
  * Translated using Weblate (German)

  [ Harsh ]
  * Translated using Weblate (Hindi)

  [ Valurouthu Jashwanth ]
  * Translated using Weblate (Hindi)

  [ Varun Sharma ]
  * Translated using Weblate (Hindi)

  [ Veiko Aasa ]
  * container: Fix waiting until plinth setup is finished when running tests
  * users: Fix unable to delete user

  [ bsurajpatra ]
  * Translated using Weblate (Hindi)

  [ Alimilla-Abhinandan ]
  * Translated using Weblate (Telugu)

  [ PALCHURI BHAVYA VARSHA ]
  * Translated using Weblate (Telugu)

  [ MohammedMutee ]
  * Translated using Weblate (Telugu)
  * Translated using Weblate (Arabic)

  [ klu2300090005 ]
  * Translated using Weblate (Hindi)

  [ Leo Stephen Maduri ]
  * Translated using Weblate (Hindi)

  [ MohammedSaalif ]
  * Translated using Weblate (Hindi)
  * Translated using Weblate (Arabic)

  [ Gourav Ray ]
  * Translated using Weblate (Telugu)
  * Translated using Weblate (Hindi)

  [ klu2300033421 ]
  * Translated using Weblate (Telugu)

  [ Bekkam B S M G Babi ]
  * Translated using Weblate (Telugu)

  [ klu2300030052 ]
  * Translated using Weblate (Telugu)

  [ Aryan Raj ]
  * Translated using Weblate (Hindi)

  [ harini132 ]
  * Translated using Weblate (Telugu)

  [ 2300090024 ]
  * Translated using Weblate (Telugu)

  [ vyshnaviJammi ]
  * Translated using Weblate (Telugu)

  [ veena123-vee ]
  * Translated using Weblate (Telugu)

  [ saisankar333 ]
  * Translated using Weblate (Telugu)

 -- James Valleroy <jvalleroy@mailbox.org>  Mon, 21 Apr 2025 20:27:59 -0400

freedombox (25.7) unstable; urgency=medium

  [ Sunil Mohan Adapa ]
  * radicale: Explicitly set the auth type to accommodate radicale 3.5
  * tests: django: Fix a warning related to timezone settings
  * tests: Fix a warning with pytest setup
  * power: Disable sleep and hibernate on the system
  * backups: Add ability to cleanup files before restoring a backup
  * calibre: Remove existing data directory before a restore operation
  * kiwix: Remove existing data directory before a restore operation
  * packages: Don't run force upgrade hooks when freedombox performs ops
  * package: Allow app to say it wants to rerun setup after updates
  * setup: Implement mechanism to rerun setup when apt is updated
  * mediawiki: Run database upgrade after package upgrade
  * radicale: Rerun setup when package updated
  * upgrades: Increase distribution upgrade timeout to 3 days
  * app: During startup, run post-init operation in background
  * service: Notify systemd when service starts up
  * service: Increase startup/shutdown timeout to 5 minutes
  * upgrades: Revamp distribution upgrade UI
  * upgrades: Add introduction to the distribution upgrade page
  * upgrades: Use special desc. for snapshots take before dist upgrade
  * upgrades: Don't ignore apt error during distribution upgrade
  * upgrades: Show notification before, during, and after a dist upgrade
  * upgrades: Run distribution upgrade around 06:00 everyday
  * setup: Perform package operations immediately on trigger
  * main: Run package operations immediately after startup
  * upgrades: Trigger special package operations in a simpler way
  * mediawiki: Update configuration to work with version 1.4 (Trixie)

  [ Sripath Roy Koganti ]
  * Translated using Weblate (Telugu)

  [ MURALA SAI GANESH ]
  * Translated using Weblate (Telugu)
  * Translated using Weblate (Bengali)
  * Translated using Weblate (Hindi)

  [ Soumika Devarakonda ]
  * Translated using Weblate (French)
  * Translated using Weblate (Telugu)
  * Translated using Weblate (Hindi)

  [ NALLAPANENI LAKSHMI SOWJANYA ]
  * Translated using Weblate (Telugu)

  [ Manitej Chowdary Gadagottu ]
  * Translated using Weblate (Telugu)

  [ Rohithvema79 ]
  * Translated using Weblate (Telugu)

  [ Pallavireddy06 ]
  * Translated using Weblate (Telugu)

  [ 2300031832 ]
  * Translated using Weblate (Telugu)

  [ Aryan Raj ]
  * Translated using Weblate (Hindi)

  [ psfdvarun ]
  * Translated using Weblate (Telugu)

  [ Avinash-006 ]
  * Translated using Weblate (Telugu)

  [ klu2300032597 ]
  * Translated using Weblate (Telugu)

  [ EDHALA THULASI ]
  * Translated using Weblate (Telugu)

  [ Mohan_007 ]
  * Translated using Weblate (Telugu)

  [ bsurajpatra ]
  * Translated using Weblate (Hindi)

  [ AnkitaBehera ]
  * Translated using Weblate (Hindi)

  [ Valurouthu Jashwanth ]
  * Translated using Weblate (Hindi)

  [ Harshitha2300033363 ]
  * Translated using Weblate (Hindi)

  [ Rishi1208 ]
  * Translated using Weblate (Telugu)

  [ lohith1511 ]
  * Translated using Weblate (Telugu)

  [ ganesh29111865 ]
  * Translated using Weblate (Telugu)

  [ GAMIDI-JYOTHIKA ]
  * Translated using Weblate (Telugu)

  [ 2300090024 ]
  * Translated using Weblate (Telugu)

  [ GAVARA-PRABHAS-RAM ]
  * Translated using Weblate (Telugu)

  [ Nadham sai pallavi ]
  * Translated using Weblate (Telugu)

  [ harini132 ]
  * Translated using Weblate (Telugu)

  [ Bekkam B S M G Babi ]
  * Translated using Weblate (Telugu)

  [ Mallu Venkata SiriPriya ]
  * Translated using Weblate (Telugu)

  [ ANNAPUREDDY RAKSHITHA ]
  * Translated using Weblate (Telugu)

  [ Gurukalyanakki ]
  * Translated using Weblate (Telugu)

  [ DeepikaReddy ]
  * Translated using Weblate (Telugu)

  [ mohanpavanchandu ]
  * Translated using Weblate (Telugu)

  [ MohammedSaalif ]
  * Translated using Weblate (Hindi)

  [ sainitheeshc ]
  * Translated using Weblate (Telugu)

  [ 2300030127 ]
  * Translated using Weblate (Telugu)

  [ Reddy Saneesh Sumesh ]
  * Translated using Weblate (Hindi)

  [ Vemula Sai Ruchitha ]
  * Translated using Weblate (Telugu)

  [ James Valleroy ]
  * Translated using Weblate (Telugu)
  * Translated using Weblate (Hindi)
  * debian: Build depend on python3-systemd
  * mypy: Ignore missing type stubs for systemd.*
  * upgrades: Remove unused import
  * locale: Update translation strings
  * doc: Fetch latest manual

  [ Yurt Page ]
  * Translated using Weblate (Russian)

  [ Veiko Aasa ]
  * upgrades: Prevent installation of the Samba Active Directory service

 -- James Valleroy <jvalleroy@mailbox.org>  Mon, 07 Apr 2025 21:47:44 -0400

freedombox (25.6) unstable; urgency=medium

  [ Sunil Mohan Adapa ]
  * setup: Fix a minor flake8 complaint
  * doc: Fetch latest manual
  * container: Allow taking snapshots of VMs
  * upgrades: Run dpkg/apt fixes before dist upgrade
  * names: Store domains in kvstore instead of /etc/hosts
  * container: Don't remove qcow2 image when terminating VM
  * operation: Drop type annotations on enum members
  * storage: tests: Fix a test failure for psutils >= 7.0

  [ Dietmar ]
  * Translated using Weblate (German)

  [ James Valleroy ]
  * tests: functional: Add enable-all-apps script
  * locale: Update translation strings
  * doc: Fetch latest manual

  [ Benedek Nagy ]
  * SOGo: add dpkg-dev to the package list
  * syncthing: Extend setup process to recover from manual config errors

 -- James Valleroy <jvalleroy@mailbox.org>  Tue, 25 Mar 2025 10:09:07 -0400

freedombox (25.5) unstable; urgency=medium

  [ Sunil Mohan Adapa ]
  * sogo: Fix a typo in tags
  * ui: tags: Show tags on all cards pages if present
  * ui: tags: Minor refactoring in menu filtering and sorting
  * ui: tags: Add tag search/filter for system page
  * ui: tags: Redirect to apps or system page appropriately
  * ui: Minor change with renaming a variable
  * ui: system: When canceling search stay on current page
  * upgrades: Split dist upgrade into a separate module
  * upgrades: Drop special handling for searx
  * upgrades: Refactor code to disable snapshots
  * upgrades: Refactor code for disabling Quassel during dist-upgrade
  * upgrades: Use systemd-run to create transient service
  * upgrades: Refactor code to hold packages
  * upgrades: Split the main dist upgrade code
  * upgrades: Relax list of packages to hold during dist upgrade
  * upgrades: Perform sources file update more reliably
  * upgrades: Refactor code to retrieve the new codename
  * upgrades: Use systemd service status instead of flag file
  * upgrades: Simplify dist upgrades checks using exceptions
  * upgrades: Log apt output to journal during dist upgrade
  * upgrades: Log messages using python logging framework
  * upgrades: Simplify some global names
  * action_utils: Ensure that package are unheld if dist upgrade fails
  * upgrades: Perform easier checks first during dist upgrade
  * upgrades: tests: Add unit tests for dist upgrade methods
  * upgrades: Minor refactor to pre-dist upgrade checks
  * upgrades: Use bind mounts to edit sources file only upon completion
  * setup: Fix issue with pending app update and force upgrade

  [ Максим Горпиніч ]
  * Translated using Weblate (Ukrainian)

  [ James Valleroy ]
  * locale: Update translation strings
  * doc: Fetch latest manual

 -- James Valleroy <jvalleroy@mailbox.org>  Mon, 10 Mar 2025 20:52:29 -0400

freedombox (25.4.1) unstable; urgency=medium

  [ Burak Yavuz ]
  * Translated using Weblate (Turkish)

  [ 109247019824 ]
  * Translated using Weblate (Bulgarian)
  * Translated using Weblate (Bulgarian)
  * Translated using Weblate (Bulgarian)
  * Translated using Weblate (Bulgarian)
  * Translated using Weblate (Bulgarian)

  [ 大王叫我来巡山 ]
  * Translated using Weblate (Chinese (Simplified Han script))

  [ Besnik Bleta ]
  * Translated using Weblate (Albanian)

  [ Dietmar ]
  * Translated using Weblate (German)

  [ Jiří Podhorecký ]
  * Translated using Weblate (Czech)

  [ James Valleroy ]
  * debian: Move e2fsprogs to Recommends
  * doc: Fetch latest manual

 -- James Valleroy <jvalleroy@mailbox.org>  Sun, 02 Mar 2025 13:11:58 -0500

freedombox (25.4) unstable; urgency=medium

  [ Sunil Mohan Adapa ]
  * dynamicdns: Implement adding multiple domains
  * names: Use hostnamectl instead of socket API get the current hostname
  * names: domain type: Minor refactor
  * dynamicdns: Add/remove domains when app is enabled/disabled
  * dynamicdns: List domains that have not had status update yet
  * names: Add more URLs to the domain type component
  * names: Simplify showing current and available domains
  * names: Allow adding multiple static domain names
  * dynamicdns: Show specific operations on domains in Names apps
  * names: Simplify/clarify domain names types for static/dynamic
  * names: Specify priority order among domain types
  * names: Sort domains by priority of their domain types
  * pyproject: Ignore missing types for numpy (needed by pytest)
  * names: Retrieve the most important domain in a more generic way
  * names: Handle addition of duplicate static domains
  * dynamicdns: Handle addition of duplicate domains

  [ James Valleroy ]
  * matrixsynapse: tests: Fix adding domain
  * container: Fix spelling of 'destroy'
  * upgrades: Inhibit shutdown during dist-upgrade
  * upgrades: Drop unattended-upgrade call from dist-upgrade
  * locale: Update translation strings
  * doc: Fetch latest manual

  [ sai ]
  * Translated using Weblate (Telugu)

 -- James Valleroy <jvalleroy@mailbox.org>  Mon, 24 Feb 2025 20:46:34 -0500

freedombox (25.3.1) unstable; urgency=medium

  [ Benedek Nagy ]
  * email: fix fresh installation issue

  [ James Valleroy ]
  * doc: Fetch latest manual

 -- James Valleroy <jvalleroy@mailbox.org>  Sat, 15 Feb 2025 17:40:30 -0500

freedombox (25.3) unstable; urgency=medium

  [ Burak Yavuz ]
  * Translated using Weblate (Turkish)

  [ 大王叫我来巡山 ]
  * Translated using Weblate (Chinese (Simplified Han script))

  [ Jiří Podhorecký ]
  * Translated using Weblate (Czech)

  [ 109247019824 ]
  * Translated using Weblate (Bulgarian)
  * Translated using Weblate (Bulgarian)

  [ Besnik Bleta ]
  * Translated using Weblate (Albanian)
  * Translated using Weblate (Albanian)

  [ Dietmar ]
  * Translated using Weblate (German)

  [ James Valleroy ]
  * debian: Switch from dnsutils to bind9-dnsutils (Closes: #1094944)

  [ ikmaak ]
  * Translated using Weblate (Dutch)

  [ pesder ]
  * Translated using Weblate (Chinese (Traditional Han script))

 -- James Valleroy <jvalleroy@mailbox.org>  Mon, 10 Feb 2025 20:59:35 -0500

freedombox (25.2) unstable; urgency=medium

  [ Dietmar ]
  * Translated using Weblate (German)

  [ Burak Yavuz ]
  * Translated using Weblate (Turkish)

  [ 大王叫我来巡山 ]
  * Translated using Weblate (Chinese (Simplified Han script))

  [ Jiří Podhorecký ]
  * Translated using Weblate (Czech)

  [ 109247019824 ]
  * Translated using Weblate (Bulgarian)
  * Translated using Weblate (Bulgarian)

  [ Besnik Bleta ]
  * Translated using Weblate (Albanian)

  [ Sunil Mohan Adapa ]
  * action_utils: Implement methods to get/set the systemd boot target
  * gnome: Add app to provide a graphical desktop environment
  * gnome: Add changes missing from branch merge
  * ui: Fix missing arrow on dropdown form fields
  * nextcloud: tests: functional: Set override domain testing on VM
  * nextcloud: tests: functional: Fix test for modified structure of UI
  * ui: Drop the temporary fix for missing popper.js 2.0
  * firewall, networks, storage: Drop polkit pkla files
  * d/control: Fix incorrect comment format
  * d/copyright: Fix copyright entry for GNOME app icons
  * ui: Fix tag separator not showing on some machines
  * email: Recommend Thunderbird Mobile instead of K-9 Mail
  * miniflux: Add management of postgresql daemon in a shared manner
  * ttrss: Add management of postgresql daemon in a shared manner
  * wordpress: Order daemon enable/disable correctly
  * db: Add more utilities for managing PostgreSQL databases
  * ttrss: Fix issue with installing after uninstalling
  * nextcloud: Drop some dead code
  * apache: Enable expires module by default

  [ Benedek Nagy ]
  * email: Make rspamd learn spam/ham when the user marks mails as junk or
    not junk
  * sogo: Add a new app for SOGo groupware

  [ pesder ]
  * Translated using Weblate (Chinese (Traditional Han script))

  [ ikmaak ]
  * Translated using Weblate (Dutch)

  [ James Valleroy ]
  * locale: Update translation strings
  * doc: Fetch latest manual

 -- James Valleroy <jvalleroy@mailbox.org>  Mon, 27 Jan 2025 21:07:10 -0500

freedombox (25.1) unstable; urgency=medium

  [ gfbdrgng ]
  * Translated using Weblate (Russian)
  * Translated using Weblate (Russian)
  * Translated using Weblate (Russian)

  [ Sunil Mohan Adapa ]
  * ui: Update section header style to increase size, remove underline
  * ui: Fix missing variables in Bootstrap 5.2/Debian stable
  * web_framework: Disable caching templates files in development mode
  * ui: Drop remnants of already removed background images
  * ui: js: Load all JS files in deferred mode to speed up page load
  * ui: Don't place JS file at the bottom of the page
  * miniflux: Ignore an type check error with pexpect library
  * app: Allow apps to instantiate without Django initialization
  * app: Add tags to menu and frontpage components
  * doc: dev: Remove short description and add tags to all components
  * app: Stop showing short description on installation page
  * apps: Only show app tags all the tags in apps page search box
  * views: Use tags from menu or shortcut instead of the app
  * privacy: Introduce utility to lookup external IP address
  * privacy: Add option in UI to set lookup URL for public IPs
  * privacy: Show notification for privacy settings again
  * dynamicdns: Use the public IP lookup URL from privacy app
  * email: Create DKIM keys for all known domains
  * email: Show DNS entries for all domains instead of just primary
  * backups: Handle error when there is not enough space on disk
  * backups: Add warning that services may become unavailable
  * backups: Properly cleanup after downloading an archive
  * backups: Make all generated archive names consistent
  * email: Fix regression error when installing/operation app

  [ Veiko Aasa ]
  * deluge: tests: functional: Fix deluge client logged in detection

  [ Dietmar ]
  * Translated using Weblate (German)

  [ Benedek Nagy ]
  * email: Show reverse DNS entries to be configured

  [ James Valleroy ]
  * locale: Update translation strings
  * doc: Fetch latest manual

 -- James Valleroy <jvalleroy@mailbox.org>  Mon, 13 Jan 2025 21:13:33 -0500

freedombox (24.26.1) unstable; urgency=medium

  [ Ettore Atalan ]
  * Translated using Weblate (German)

  [ Burak Yavuz ]
  * Translated using Weblate (Turkish)

  [ 大王叫我来巡山 ]
  * Translated using Weblate (Chinese (Simplified Han script))

  [ 109247019824 ]
  * Translated using Weblate (Bulgarian)
  * Translated using Weblate (Bulgarian)
  * Translated using Weblate (Bulgarian)

  [ Besnik Bleta ]
  * Translated using Weblate (Albanian)

  [ Benedek Nagy ]
  * nextcloud: remove experimental warning
  * email: Fix DKIM signing by setting correct ownership on private keys

  [ Jiří Podhorecký ]
  * Translated using Weblate (Czech)

  [ James Valleroy ]
  * mumble: Support config file moved into /etc/mumble
  * mumble: Add diagnostic for setup config changes

  [ Sunil Mohan Adapa ]
  * sharing: Drop jQuery code as the library dependency has been removed
  * users: Drop jQuery code as the library dependency has been removed

  [ Coucouf ]
  * Translated using Weblate (French)

 -- James Valleroy <jvalleroy@mailbox.org>  Sun, 05 Jan 2025 12:17:03 -0500

freedombox (24.26) unstable; urgency=medium

  [ Sunil Mohan Adapa ]
  * tests: functional: Make first wizard run more robust
  * Makefile: Add i2p to list of apps to remove
  * container: Refactor nspawn specific operations into a separate class
  * container: Update FSID inside the image file to keep it bootable
  * container: Minor refactoring to reduce repeated code
  * container: Generalize language in output messages for VMs
  * container: Add support for VMs using libvirt
  * menu: Implement a helper method to lookup menu items using URL name
  * views: Implement retrieving breadcrumbs of a page
  * context_processors: Use breadcrumbs to highlight current section
  * menu: Ensure that all menu items have names for use by breadcrumbs
  * ui: Show breadcrumbs on deeper pages
  * ui: Don't show breadcrumbs in login and first wizard pages
  * views: Show exception details with the utility to show errors
  * ui: Handle and show most page load errors as alerts
  * middleware: Handle method not allowed errors and redirect
  * middleware: Handle page not found errors specially
  * diagnostics: Use generic handler to handle exceptions in diagnostics
  * backups: Fix issue with verifying remote server identity
  * backups: Fix issue with verifying SSH hosts with RSA key
  * backups: Fix issue clicking on schedule buttons with Bootstrap 5
  * system: Add tags to all remaining apps
  * actions: Allow privileged methods to be decorated again
  * backups: Parse borg errors from all operations and not just some
  * backups: Require POST method for mount/unmount operations
  * backups: Format better when showing archive time delete page
  * backups: Use ISO timestamp for auto-naming archives
  * backups: Handle common errors during borg operations
  * backups: tests: functional: Wait for pages to load after click
  * ui: Fix regression with margin above app title
  * networks: Fix error during creation of PPPoE connections

  [ Burak Yavuz ]
  * Translated using Weblate (Turkish)

  [ 109247019824 ]
  * Translated using Weblate (Bulgarian)

  [ Besnik Bleta ]
  * Translated using Weblate (Albanian)

  [ Ettore Atalan ]
  * Translated using Weblate (German)

  [ 大王叫我来巡山 ]
  * Translated using Weblate (Chinese (Simplified Han script))

  [ Joseph Nuthalapati ]
  * Translated using Weblate (Telugu)
  * tags: Add button to clear all tags
  * ui: Replace use of jQuery with plain JavaScript
  * debian: Remove dependency libjs-jquery
  * tags: Replace short description with tags in app pages
  * apps: Replace short description with tags in apps list
  * zoph: Include tags from the manifest
  * frontpage: Replace short description with tags
  * tags: Add tags to system apps
  * tags: Remove short description from system apps

  [ Jiří Podhorecký ]
  * Translated using Weblate (Czech)

  [ தமிழ்நேரம் ]
  * Translated using Weblate (Tamil)

  [ James Valleroy ]
  * Translated using Weblate (Tamil)
  * minetest: Provide default gameid argument
  * torproxy: Don't disable apt-transport-tor in setup
  * backups: Remove unused import contextlib
  * locale: Update translation strings
  * doc: Fetch latest manual

  [ Veiko Aasa ]
  * tor, torproxy: Fix daemon services are running after reboot when app is
    disabled
  * tests: functional: Add utility to click element wait for page update
  * samba: tests: functional: Wait for page update after enable/disable share
  * sharing: tests: functional: Use click function from functional library
  * mediawiki: tests: functional: Use click function from functional library
  * miniflux: tests: functional: Use helper functions from functional library
  * users: tests: functional: Use click function from functional library
  * users: Restart nslcd service after configuration changes during setup
  * tests: functional: Fix typos in diagnostics checks

 -- James Valleroy <jvalleroy@mailbox.org>  Mon, 30 Dec 2024 20:35:49 -0500

freedombox (24.25) unstable; urgency=medium

  [ Burak Yavuz ]
  * Translated using Weblate (Turkish)

  [ 109247019824 ]
  * Translated using Weblate (Bulgarian)
  * Translated using Weblate (Bulgarian)

  [ Besnik Bleta ]
  * Translated using Weblate (Albanian)

  [ Ettore Atalan ]
  * Translated using Weblate (German)

  [ 大王叫我来巡山 ]
  * Translated using Weblate (Chinese (Simplified Han script))

  [ Jiří Podhorecký ]
  * Translated using Weblate (Czech)

  [ Paul Lettich ]
  * Translated using Weblate (German)

  [ John Doe ]
  * Translated using Weblate (French)

  [ Sunil Mohan Adapa ]
  * tags: Fix issue with JS init on a page without tags
  * notifications: Don't error when dismissing missing notifications
  * help: Add a class to the help index page
  * ui: Align app icons in the center for home, apps, and help pages
  * ui: Allow users to provide a CSS file to customize styling
  * Translated using Weblate (Russian)
  * Translated using Weblate (Russian)
  * ui: Switch to using bootstrap 5 (Closes: #1088412, #1088577)
  * networks: Fix minor typo in template related to signal strength
  * ui: Drop use of badge-* utility classes for newer replacements
  * apache: Relax content security policy to allow data: URL
  * networks: Use new accordion component from Bootstrap 5
  * networks: Fix issue with loading create PPPoE form
  * firewalld: Reduce severity for alert about service on internal zone
  * help: Update the privacy notice on status log page
  * diagnostics: Fix trimming an i18n string
  * matrixsynapse: Fix trimming an i18n string
  * ui: Use Bootstrap 5 styling for all alerts
  * power: Refactor display of package manager busy alerts
  * ui: Rename data- attributes to data-bs- for Bootstrap 5
  * ui: app, system: Revert to earlier width for card lists
  * ui: Show disabled form elements as grey for Bootstrap 5
  * ui: Fix overflow of exception text in message
  * ui: users: Fix close button for confirmation dialog for Bootstrap 5
  * ui: app: Fix an incorrect HTML tag nesting
  * ui: Reduce the gap at the top of the pages
  * ui: diagnostics: Fix layout of repair buttons
  * ui: diagnostics: Fix gap between headings
  * ui: forms: Fix margins for form labels for Bootstrap 5
  * ui: backups: Drop unused styling in verify host key page
  * ui: Restore spacing between form elements in Bootstrap 5
  * ui: snapshots: Fix horizontal form styling margins for Bootstrap 5
  * ui: snapshots: Fix horizontal form layout on mobiles for Bootstrap 5
  * ui: Fix toggle button styling for Bootstrap 5
  * ui: Allow underlining for most links due to Bootstrap 5
  * ui: Restyle tags, remove underlining of text
  * ui: Accept default styling of Bootstrap 5 for warning button
  * ui: Update custom button styles for Bootstrap 5
  * ui: samba: Fix layout regressions with Bootstrap 5
  * ui: Fix styling in dismiss button in form errors for Bootstrap 5
  * ui: Update styling for navbar menu items
  * ui: Workaround dropdowns not working with Bootstrap 5
  * ui: Use collapse instead of dropdown for notification in Bootstrap 5
  * ui: Fix issue with notifications icon showing twice in mobile view
  * ui: Fix flash of notifications popdown during page load
  * ui: Style the 'Log out' item properly
  * ui: Don't use nav-link inside card
  * ui: Cleanup use of colors with CSS variables
  * ui: Fix placement of tags menu under tags input with Bootstrap 5
  * diagnostics: tests: functional: Pick errors more specifically
  * tests: functional: Disable smooth scrolling from Bootstrap 5
  * ui: firewall: Fix styling with Bootstrap 5
  * ui: backups: Use Bootstrap color variables instead of static values
  * ui: help: Fix alignment issue with footer links in about page
  * action_utils: Add utility to ensure that service is stopped
  * deluge: Cleanup and simplify setup code
  * letsencrypt: Declare explicit dependency on openssl
  * openvpn: Declare explicit dependency on openssl
  * sso: Switch using cryptography module instead of OpenSSL.crypto
    (Closes: #1088760)
  * ci: Add flake8 to gitlabci container
  * d/control: Drop version specification on dependencies for Bookworm
  * d/control: Drop unnecessary recommendations
  * i2p: Drop app as it has not been available in Debian for a while

  [ Veiko Aasa ]
  * tags: tests: Fix deprecated webdriver attribute
  * tests: functional: Don't try disable app after tests if app was not installed
  * tests: functional: Fix app installation test skipped on slow machines
  * deluge: Fix app installation on Debian testing

  [ James Valleroy ]
  * radicale: Update link to supported clients
  * locale: Update translation strings
  * doc: Fetch latest manual

  [ Carles Pina i Estany ]
  * Added po-debconf Catalan translation

  [ gfbdrgng ]
  * Translated using Weblate (Russian)

 -- James Valleroy <jvalleroy@mailbox.org>  Mon, 16 Dec 2024 21:32:08 -0500

freedombox (24.24) unstable; urgency=medium

  [ Burak Yavuz ]
  * Translated using Weblate (Turkish)

  [ 大王叫我来巡山 ]
  * Translated using Weblate (Chinese (Simplified Han script))

  [ 109247019824 ]
  * Translated using Weblate (Bulgarian)

  [ Besnik Bleta ]
  * Translated using Weblate (Albanian)

  [ Sunil Mohan Adapa ]
  * networks: Fix editing wireless connections with SSID field
  * networks: Fix display of mangled SSIDs when scanning Wi-Fi networks
  * networks: Fix display of strength and channel for Wi-Fi connections
  * networks: Improve styling of badges in the information tables
  * tests: functional: Wait for uninstall page load before uninstalling
  * i18n: Fix translation of FreedomBox name in various places
  * rssbridge: Mention miniflux in app description similar to tt-rss
  * tests: functional: Don't enable/disable app during tests
  * tests: functional: Fix visit() returning prematurely before page load
  * networks: Overhaul Wi-Fi network scan page
  * networks: wifi: In new connection page set form defaults properly
  * ui: Drop logo backgrounds for index, apps, and system pages
  * ui: Drop box shadow around the card in card lists
  * nextcloud: Switch to using FreedomBox container registry
  * nextcloud: Drop diagnostic for checking availability of docker.com

  [ Dietmar ]
  * Translated using Weblate (German)

  [ Jiří Podhorecký ]
  * Translated using Weblate (Czech)

  [ Veiko Aasa ]
  * container: Quote arguments that contain spaces when restoring pytest args

  [ James Valleroy ]
  * locale: Update translation strings
  * doc: Fetch latest manual

 -- James Valleroy <jvalleroy@mailbox.org>  Mon, 18 Nov 2024 20:39:56 -0500

freedombox (24.23) unstable; urgency=medium

  [ Burak Yavuz ]
  * Translated using Weblate (Turkish)

  [ 大王叫我来巡山 ]
  * Translated using Weblate (Chinese (Simplified Han script))

  [ 109247019824 ]
  * Translated using Weblate (Bulgarian)

  [ Besnik Bleta ]
  * Translated using Weblate (Albanian)

  [ Veiko Aasa ]
  * users: Delete or move home folder when user is deleted or renamed
  * functional tests: Add pytest testinfra plugin
  * users: tests: functional: Check LDAP information is correct after renaming user

  [ Ettore Atalan ]
  * Translated using Weblate (German)

  [ Jiří Podhorecký ]
  * Translated using Weblate (Czech)

  [ James Valleroy ]
  * ejabberd: Set mod_mam default to always
  * locale: Update translation strings
  * doc: Fetch latest manual
  * debian: Drop python3-flake8 build dependency

  [ Sunil Mohan Adapa ]
  * Translated using Weblate (Norwegian Bokmål)
  * middleware: tests: Drop some obsolete mock code
  * backups: Better explanation for the format of upload file
  * backups: Sort list of apps in backup, restore, and schedules
  * ui: Increase the width of app and system listings
  * system: Increase the size of items in listing page
  * ui: Don't bold titles in card lists
  * ui: Move app names below app icons
  * ui: Remove the noise background
  * ui: Remove the border around content container
  * help: Make about page available to unauthenticated users
  * help: Add all footer links to about page
  * index: Remove links and about text and link to about page
  * base: Add link to about for unauthenticated users
  * index: css: Move the 'powered by' logo further down

  [ gallegonovato ]
  * Translated using Weblate (Spanish)

  [ Coucouf ]
  * Translated using Weblate (French)

 -- James Valleroy <jvalleroy@mailbox.org>  Mon, 04 Nov 2024 20:37:01 -0500

freedombox (24.22) unstable; urgency=medium

  [ Sunil Mohan Adapa ]
  * apache2: Allow popups to have different sandbox policy
  * firstboot: Improve the setup complete page with more setups
  * firstboot: Hide navigation toggler in mobile layouts
  * firstboot: Make logo image responsive during first setup
  * firstboot: Show spinner instead of message during first setup
  * css: Fix height of navbar in mobile layout during first boot
  * css: Navbar styling fixes in mobile layout
  * upgrades: Remove step upgrade during first setup
  * networks: Remove first boot steps for connectivity/topology
  * upgrades: Show notification to remind user to run updates manually
  * first_boot: Allow the next steps page to be revisited
  * first_boot: Add notification for next steps after first setup
  * wordpress: tests: functional: Fix tests on Trixie
  * calibre: tests: functional: Fix occasional failure in add book test
  * ci: Generalize script to update container, switch to podman
  * ci: Dockerfile: Drop obsolete dependency on pytest-bdd
  * ci: Rename Dockerfiles to Containerfiles
  * ci: Add docker container for functional-tests:stable
  * ci: Add gitlab runner configuration
  * ci: Add a custom driver for gitlab runner for podman
  * .gitlab-ci.yml: Update for new infrastructure
  * ci: Update functional test timeout to 10h
  * *: tags: Adjust tags and style
  * context_processors: Use active menu urls to decide what to highlight
  * help, system: Stop using submenu.sorted_items
  * context_processors: Stop adding unused 'submenu' to context
  * tags: css: Minor styling cleanups
  * tags: js: Minor fixes and refactoring
  * tests: functional: Create utility to set user preferred locale
  * tags: Localization fixes
  * tests: functional: Add package for printing test failures instantly
  * ci: Enable showing test failures immediately as they fail
  * help: tests: Fix tests failing due to tags related changes
  * *: Remove unused imports to fix flake8 errors
  * nextcloud: Fix install failure due to PrivateTmp=yes
  * utils: Improve safe formatter by handling more cases
  * operation: Use safe formatter for translating messages
  * middleware: Show translated error messages when operation completes
  * setup: Translate errors when installing/updating/repairing apps

  [ gallegonovato ]
  * Translated using Weblate (Spanish)

  [ Burak Yavuz ]
  * Translated using Weblate (Turkish)

  [ 大王叫我来巡山 ]
  * Translated using Weblate (Chinese (Simplified Han script))

  [ 109247019824 ]
  * Translated using Weblate (Bulgarian)
  * Translated using Weblate (Bulgarian)
  * Translated using Weblate (Bulgarian)

  [ Besnik Bleta ]
  * Translated using Weblate (Albanian)
  * Translated using Weblate (Albanian)

  [ Veiko Aasa ]
  * syncthing: Fix app setup in Debian testing
  * ssh: Start server after nslcd service

  [ Joseph Nuthalapati ]
  * backups: Use new utility for handling file uploads
  * *: Implements tags for apps

  [ Jiří Podhorecký ]
  * Translated using Weblate (Czech)

  [ Ihor Hordiichuk ]
  * Translated using Weblate (Ukrainian)

  [ James Valleroy ]
  * locale: Update translation strings
  * doc: Fetch latest manual

 -- James Valleroy <jvalleroy@mailbox.org>  Mon, 21 Oct 2024 20:42:43 -0400

freedombox (24.21) unstable; urgency=medium

  [ Besnik Bleta ]
  * Translated using Weblate (Albanian)
  * Translated using Weblate (Albanian)

  [ Veiko Aasa ]
  * samba: Remove option to backup app
  * functional tests: Upgrade dependencies selenium and splinter
  * transmission: tests: Fix functional test failures in Debian testing

  [ Sunil Mohan Adapa ]
  * storage: Skip tests that involve loopback device in a container
  * action_utils: Introduce utility to move uploaded files
  * kiwix: Don't leave invalid .zim in library after a failed attempt
  * actions: Handle exceptions with Path-like objects
  * names: Introduce method to check if resolved is installed
  * privacy: Disable DNS fallback option if resolved is not installed
  * networks: Disable DNS-over-TLS option if resolved is not installed
  * networks: Don't show DNS-over-TLS when resolved is not installed
  * names: Perform resolve diagnostics only if resolved is installed
  * names: Don't show resolver status if package is not installed
  * names: Don't control resolved daemon when package is not installed
  * names: Try to install systemd-resolved during app setup
  * names: Schedule a task to install systemd-resolved when possible
  * names: Don't hard depend on systemd-resolved
  * action_utils: Fix missing parent folder when creating apt hold flag
  * nextcloud: Fix existing installs to upgrade properly
  * nextcloud: During upgrade wait properly for upgrade to complete

  [ Jiří Podhorecký ]
  * Translated using Weblate (Czech)

  [ Joseph Nuthalapati ]
  * django: Improve handling of file uploads
  * kiwix: Use new utility for handling uploads
  * featherwiki: Use new utility for handling uploads
  * tiddlywiki: Avoid writing duplicate temporary files

  [ Benedek Nagy ]
  * locale: Albanian: Fix build issue by correcting typo

  [ James Valleroy ]
  * locale: Update translation strings
  * doc: Fetch latest manual

 -- James Valleroy <jvalleroy@mailbox.org>  Mon, 07 Oct 2024 20:37:52 -0400

freedombox (24.20.1) unstable; urgency=medium

  [ Veiko Aasa ]
  * users: Inactivate users in LDAP user database
  * samba: Fix nmb systemd service is in erroneous state

  [ Sunil Mohan Adapa ]
  * users: Set proper class on default password policy object
  * users: Increment app version for changes w.r.t. inactive users
  * security: Remove PAM configuration for 'access' module

  [ James Valleroy ]
  * Revert "debian: tests: Wait for systemd-resolved to be started"
  * ci: Run autopkgtest but allow failure
  * d/tests: Add breaks-testbed restriction
  * doc: Fetch latest manual

  [ gallegonovato ]
  * Translated using Weblate (Spanish)

  [ Burak Yavuz ]
  * Translated using Weblate (Turkish)

  [ 大王叫我来巡山 ]
  * Translated using Weblate (Chinese (Simplified Han script))

  [ 109247019824 ]
  * Translated using Weblate (Bulgarian)

 -- James Valleroy <jvalleroy@mailbox.org>  Wed, 25 Sep 2024 11:57:46 -0400

freedombox (24.20) unstable; urgency=medium

  [ gallegonovato ]
  * Translated using Weblate (Spanish)
  * Translated using Weblate (Spanish)

  [ Burak Yavuz ]
  * Translated using Weblate (Turkish)

  [ 大王叫我来巡山 ]
  * Translated using Weblate (Chinese (Simplified Han script))

  [ 109247019824 ]
  * Translated using Weblate (Bulgarian)

  [ Besnik Bleta ]
  * Translated using Weblate (Albanian)
  * Translated using Weblate (Albanian)

  [ Jiří Podhorecký ]
  * Translated using Weblate (Czech)

  [ James Valleroy ]
  * upgrades: Treat n/a release as testing
  * debian: tests: Wait for systemd-resolved to be started
  * action_utils: Remove extra empty line
  * locale: Update translation strings
  * doc: Fetch latest manual

  [ Sunil Mohan Adapa ]
  * config, names: Move setting hostname from config to names
  * config, names: Move domain name configuration to names app
  * tests: functional: Don't timeout when web server restarts
  * service: Add privileged utility for 'try-reload-or-restart' action
  * letsencrypt: Allow reloading daemons after cert changes
  * apache: Don't restart daemon when changing certificates
  * users: Don't cache NSS user identity information
  * action_utils: Update outdated docstrings
  * action_utils: Add a method to reset services in 'failed' state
  * miniflux: Workaround a packaging bug with DB connection

  [ Veiko Aasa ]
  * users: Invalidate nscd cache after nslcd service startup

  [ Benedek Nagy ]
  * nextcloud: Fix issue with upgrading to next version

  [ ikmaak ]
  * Translated using Weblate (Dutch)

 -- James Valleroy <jvalleroy@mailbox.org>  Mon, 23 Sep 2024 20:22:01 -0400

freedombox (24.19) unstable; urgency=medium

  [ ikmaak ]
  * Translated using Weblate (Dutch)

  [ Burak Yavuz ]
  * Translated using Weblate (Turkish)

  [ 大王叫我来巡山 ]
  * Translated using Weblate (Chinese (Simplified))

  [ 109247019824 ]
  * Translated using Weblate (Bulgarian)

  [ Besnik Bleta ]
  * Translated using Weblate (Albanian)

  [ gallegonovato ]
  * Translated using Weblate (Spanish)

  [ Ihor Hordiichuk ]
  * Translated using Weblate (Ukrainian)

  [ Ettore Atalan ]
  * Translated using Weblate (German)

  [ Hemanth Kumar Veeranki ]
  * Translated using Weblate (Telugu)

  [ James Valleroy ]
  * storage: Handle grub-pc package not available
  * upgrades: Add repair step for held packages
  * letsencrypt: Handle both standard and custom repairs
  * locale: Update translation strings
  * doc: Fetch latest manual

  [ Sunil Mohan Adapa ]
  * names: Use systemd-resolved for DNS resolution
  * names, network: Re-feed DNS known to network-manager to resolved
  * privacy: Implement a way to disable fallback DNS servers
  * privacy: Show notification again so that users see the new setting
  * makefile: Workaround problems with systemd-resolved package
  * networks: Declare a need for DHCP/DNS ports to be open in firewall
  * bind: Don't start a stopped daemon during changes/upgrades
  * bind: Set default forwarder as systemd-resolved
  * container: Re-run failed provisioning even if container is running
  * networks: Groups fields in create/edit connection form
  * networks: Add support for DNS-over-TLS for individual connections
  * networks: Add more options for IPv6 configuration method
  * networks: Set 'auto' as default IPv6 method in new connection form
  * names: Add option for setting global DNS-over-TLS preference
  * names: Implement a diagnostic check for checking name resolution
  * names: Restart instead of reload for systemd-resolved changes
  * names: Add option for setting global DNSSEC preference
  * networks: Show current global value of DNS-over-TLS and link to it
  * names: Show systemd-resolved status in the names page
  * networks: Fix focusing on network interface field on error
  * bind: Fix port number clash with 'shared' network connections

  [ Joseph Nuthalapati ]
  * mediawiki: Increase PHP maximum execution time to 100 seconds

 -- James Valleroy <jvalleroy@mailbox.org>  Mon, 09 Sep 2024 21:08:17 -0400

freedombox (24.18) unstable; urgency=medium

  [ Burak Yavuz ]
  * Translated using Weblate (Turkish)

  [ 大王叫我来巡山 ]
  * Translated using Weblate (Chinese (Simplified))

  [ 109247019824 ]
  * Translated using Weblate (Bulgarian)

  [ Besnik Bleta ]
  * Translated using Weblate (Albanian)

  [ Petter Reinholdtsen ]
  * featherwiki, tiddlywiki: Remove redundant </p> in template
  * Translated using Weblate (Norwegian Bokmål)

  [ Jiří Podhorecký ]
  * Translated using Weblate (Czech)

  [ Sunil Mohan Adapa ]
  * Translated using Weblate (Czech)
  * Translated using Weblate (Telugu)
  * d/control: Remove haveged as it no longer relevant on latest kernels
    (Closes: #961733)
  * *.md, pyproject.toml: Update default branch from 'master' to 'main'
  * d/control: Don't recommend libnss-gw-name (Closes: #877935, #1069240)
  * doc/dev: Update copyright year
  * doc/dev: Fix Django related errors with auto-documentation
  * doc/dev: Limit table of contents depth to 2 for clarity

  [ gallegonovato ]
  * Translated using Weblate (Spanish)
  * Translated using Weblate (Spanish)

  [ Ihor Hordiichuk ]
  * Translated using Weblate (Ukrainian)

  [ Joseph Nuthalapati ]
  * ttrss: Remove unavailable Android client - org.fox.tttrss

  [ ikmaak ]
  * Translated using Weblate (Dutch)

  [ James Valleroy ]
  * upgrades: Add diagnostic for held packages
  * locale: Update translation strings
  * debian: Set gbp default branch to main
  * doc: Fetch latest manual

  [ Veiko Aasa ]
  * plinth: Fix translating app operations

 -- James Valleroy <jvalleroy@mailbox.org>  Mon, 26 Aug 2024 20:25:43 -0400

freedombox (24.17) unstable; urgency=medium

  [ gallegonovato ]
  * Translated using Weblate (Spanish)

  [ Burak Yavuz ]
  * Translated using Weblate (Turkish)

  [ 大王叫我来巡山 ]
  * Translated using Weblate (Chinese (Simplified))

  [ 109247019824 ]
  * Translated using Weblate (Bulgarian)

  [ Besnik Bleta ]
  * Translated using Weblate (Albanian)

  [ Sunil Mohan Adapa ]
  * gitweb: Don't backup/restore a drop-in configuration file
  * tests: functional: Allow submitting form buttons along with inputs
  * tests: functional: Name the background fixture
  * nextcloud: Redirect to URL nextcloud/ if ending slash is not given
  * nextcloud: Prevent process restart when nextcloud is uninstalled
  * nextcloud: tests: functional: Add base and interface tests
  * rssbridge: tests: Add missing __init__.py
  * base.html: Drop dependency on modernizr.js library
  * apache: Enable dav and dav_fs modules
  * COPYING.md: Update copyright years
  * featherwiki: Fix a type check failure
  * makefile: Don't fail while building and installing multiple versions
  * actions: Define and allow a new alias for str; secret_str
  * bepasty: Mark secret strings in privileged actions
  * ssh: Mark secret strings in privileged actions
  * pagekite: Mark secret strings in privileged actions
  * nextcloud: Mark secret strings in privileged actions
  * mumble: Mark secret strings in privileged actions
  * miniflux: Mark secret strings in privileged actions
  * shadowsocks: Mark secret strings in privileged actions
  * shadowsocksserver: Mark secret strings in privileged actions
  * mediawiki: Mark secret strings in privileged actions
  * ikiwiki: Mark secret strings in privileged actions
  * users: Mark secret strings in privileged actions
  * backups: Mark secret strings in privileged actions
  * actions: Log arguments without secret strings in privileged calls
  * actions: Add error when likely parameters are not marked as secret
  * django: settings: Don't set USE_L10N on newer versions
  * templates: Fix warning about using default.html for form template

  [ Joseph Nuthalapati ]
  * featherwiki: Add new app
  * featherwiki: Proxy download through freedombox.org
  * tiddlywiki: Add new app

  [ Jiří Podhorecký ]
  * Translated using Weblate (Czech)

  [ James Valleroy ]
  * storage: Add diagnostic for grub config issue
  * firewall: Setup inter-zone forwarding
  * locale: Update translation strings
  * doc: Fetch latest manual

 -- James Valleroy <jvalleroy@mailbox.org>  Mon, 12 Aug 2024 22:07:34 -0400

freedombox (24.16) unstable; urgency=medium

  [ 109247019824 ]
  * Translated using Weblate (Bulgarian)

  [ Joseph Nuthalapati ]
  * miniflux: Add new app
  * miniflux: Fix regression in creating admin user
  * miniflux: Fix error handling for reset password
  * readme: Mention the AGPLv3+ license
  * miniflux: Trim error messages when creating user

  [ Sunil Mohan Adapa ]
  * miniflux: Drop postgres-contrib package as it seem redundant
  * miniflux: Add list of client apps from upstream clients list
  * miniflux: Remove a spurious error message after resetting password
  * miniflux: Fix issues with running the CLI in a pseudo-terminal
  * miniflux: tests: functional: Fix failing tests when run out of order
  * miniflux, ttrss: Factor out duplicated postgres utility methods
  * tests: functional: Handle click failure when waiting for page update
  * tests: functional: Handle obscured elements when submitting forms

  [ Ricky From Hong Kong ]
  * Translated using Weblate (Chinese (Traditional))

  [ Ettore Atalan ]
  * Translated using Weblate (German)

  [ bittin1ddc447d824349b2 ]
  * Translated using Weblate (Swedish)

  [ James Valleroy ]
  * locale: Update translation strings
  * doc: Fetch latest manual

 -- James Valleroy <jvalleroy@mailbox.org>  Mon, 29 Jul 2024 22:02:09 -0400

freedombox (24.15) unstable; urgency=medium

  [ gallegonovato ]
  * Translated using Weblate (Spanish)

  [ John Doe ]
  * Translated using Weblate (French)

  [ Burak Yavuz ]
  * Translated using Weblate (Turkish)

  [ Besnik Bleta ]
  * Translated using Weblate (Albanian)

  [ 大王叫我来巡山 ]
  * Translated using Weblate (Chinese (Simplified))

  [ Johannes Keyser ]
  * Translated using Weblate (German)

  [ Ihor Hordiichuk ]
  * Translated using Weblate (Ukrainian)

  [ Dietmar ]
  * Translated using Weblate (German)

  [ Joseph Nuthalapati ]
  * make: Ignore .mypy_cache folders while copying files

  [ Monika ]
  * Translated using Weblate (Polish)

  [ James Valleroy ]
  * doc: Fetch latest manual

 -- James Valleroy <jvalleroy@mailbox.org>  Tue, 16 Jul 2024 20:41:25 -0400

freedombox (24.14) unstable; urgency=medium

  [ John Doe ]
  * Translated using Weblate (French)

  [ James Valleroy ]
  * diagnostics: Add option for automatic repair
  * locale: Update translation strings
  * doc: Fetch latest manual

  [ Sunil Mohan Adapa ]
  * container: Allow podman containers to run inside the container

 -- James Valleroy <jvalleroy@mailbox.org>  Mon, 01 Jul 2024 20:44:53 -0400

freedombox (24.13) unstable; urgency=medium

  [ Tymofii Lytvynenko ]
  * Translated using Weblate (Swedish)
  * Translated using Weblate (Czech)
  * Translated using Weblate (Ukrainian)

  [ ikmaak ]
  * Translated using Weblate (Dutch)

  [ James Valleroy ]
  * doc: Fetch latest manual

 -- James Valleroy <jvalleroy@mailbox.org>  Mon, 17 Jun 2024 20:44:51 -0400

freedombox (24.12) unstable; urgency=medium

  [ Ray Kuo ]
  * Translated using Weblate (Chinese (Traditional))
  * Translated using Weblate (Chinese (Traditional))
  * Translated using Weblate (Chinese (Traditional))
  * Translated using Weblate (Chinese (Traditional))
  * Translated using Weblate (Chinese (Traditional))

  [ Besnik Bleta ]
  * Translated using Weblate (Albanian)

  [ gfbdrgng ]
  * Translated using Weblate (Russian)
  * Translated using Weblate (Russian)

  [ Ettore Atalan ]
  * Translated using Weblate (German)

  [ James Valleroy ]
  * doc: Fetch latest manual

 -- James Valleroy <jvalleroy@mailbox.org>  Mon, 03 Jun 2024 20:35:33 -0400

freedombox (24.11) unstable; urgency=medium

  [ gallegonovato ]
  * Translated using Weblate (Spanish)

  [ Burak Yavuz ]
  * Translated using Weblate (Turkish)

  [ 大王叫我来巡山 ]
  * Translated using Weblate (Chinese (Simplified))

  [ Ray Kuo ]
  * Translated using Weblate (Chinese (Traditional))
  * Translated using Weblate (Chinese (Traditional))
  * Translated using Weblate (Chinese (Traditional))
  * Translated using Weblate (Chinese (Traditional))

  [ bittin1ddc447d824349b2 ]
  * Translated using Weblate (Swedish)

  [ James Valleroy ]
  * doc: Fetch latest manual

 -- James Valleroy <jvalleroy@mailbox.org>  Mon, 20 May 2024 20:34:48 -0400

freedombox (24.10) unstable; urgency=medium

  [ Veiko Aasa ]
  * storage: Add an option to include help text to directory selection form
  * minidlna: Add media directory selection form
  * minidlna: Explicitly include ssdp service to firewall configuration
  * minidlna: Do not proxy minidlna web interface over Apache
  * minidlna: Restart app when upgrading to reconfigure firewall

  [ gallegonovato ]
  * Translated using Weblate (Spanish)

  [ Burak Yavuz ]
  * Translated using Weblate (Turkish)

  [ 大王叫我来巡山 ]
  * Translated using Weblate (Chinese (Simplified))

  [ Jiří Podhorecký ]
  * Translated using Weblate (Czech)

  [ Ray Kuo ]
  * Translated using Weblate (Chinese (Traditional))

  [ James Valleroy ]
  * diagnostics: Add optional component_id to DiagnosticCheck
  * app, component: Add repair method
  * setup: Add method to run app repair
  * diagnostics: Change "Re-run setup" to "Try to repair"
  * letsencrypt: Re-obtain certificates during repair
  * locale: Update translation strings
  * doc: Fetch latest manual

  [ Sunil Mohan Adapa ]
  * letsencrypt: Remove unused imports
  * nextcloud: Use systemd generator for creating container service
  * nextcloud: Create network using systemd generator
  * nextcloud: Drop network namespacing in container, use host network
  * nextcloud: Use php-fpm container instead of apache container
  * nextcloud: Wait on init sync lock
  * nextcloud: Pull the image separately before starting systemd unit
  * nextcloud: Ship instead of create cron timer related units
  * nextcloud: Restart container when dependent services are restarted
  * nextcloud: Allow re-running setup
  * nextcloud: Implement enable/disable container
  * nextcloud: Enable pretty URLs without /index.php in them
  * notification: Handle more formatting errors
  * nextcloud: Allow re-running setup when app is disabled
  * nextcloud: Populated and maintain a list of trusted domains
  * nextcloud: Enable app with experimental warning
  * nextcloud: Warn that community provides the container not team
  * nextcloud: Add fallback for when quadlet is not available

 -- James Valleroy <jvalleroy@mailbox.org>  Mon, 06 May 2024 21:00:03 -0400

freedombox (24.9) unstable; urgency=medium

  [ Burak Yavuz ]
  * Translated using Weblate (Turkish)

  [ Besnik Bleta ]
  * Translated using Weblate (Albanian)

  [ gallegonovato ]
  * Translated using Weblate (Spanish)

  [ 大王叫我来巡山 ]
  * Translated using Weblate (Chinese (Simplified))

  [ Joseph Nuthalapati ]
  * tests: functional: Disable functional tests

  [ Ray Kuo ]
  * Translated using Weblate (Chinese (Traditional))

  [ Sunil Mohan Adapa ]
  * nextcloud: Rename the systemd service names
  * nextcloud: Add network interface to firewall zone after creating it
  * nextcloud: Refactor container creation code
  * nextcloud: Fix configuring trusted proxies setting
  * nextcloud: Drop a repeated creation of systemd service file
  * nextcloud: Connect to mysql using socket instead of TCP
  * nextcloud: Fail on errors when configuring the app
  * nextcloud: Improve check used to test if installation wizard is done
  * nextcloud: Improve setting up LDAP configuration
  * nextcloud: Ensure that database is running when running setup
  * nextcloud: Don't fail uninstall if DB or user do not exist
  * action_utils, nextcloud: Make podman util more generic
  * nextcloud: Improve database permission granting
  * nextcloud: Connect to redis using Unix socket
  * nextcloud: Connect to slapd for LDAP using Unix socket
  * nextcloud: Refactor setting admin password
  * nextcloud: Don't show incorrect phone region when it is not set
  * nextcloud: Minor refactoring
  * nextcloud: Retrieve database password in a more robust way
  * nextcloud: Don't set password on redis server
  * nextcloud: Use a separate DB for redis
  * nextcloud: Use secrets module generate passwords
  * nextcloud: Minor changes to cron timer units
  * nextcloud: When backup fails, unset the maintenance mode
  * nextcloud: Remove fail2ban jail, brute force protection present
  * nextcloud: Expand on the warning about container usage
  * nextcloud: Add warning that the app is experimental
  * nextcloud: Minor update to description regarding users' usage
  * nextcloud: Allow backup/restore when app is disabled
  * config: Handle dropin config files with limited permissions

  [ Yurt Page ]
  * Translated using Weblate (Russian)

  [ James Valleroy ]
  * locale: Update translation strings
  * doc: Fetch latest manual

 -- James Valleroy <jvalleroy@mailbox.org>  Mon, 22 Apr 2024 20:29:07 -0400

freedombox (24.8) unstable; urgency=medium

  [ Burak Yavuz ]
  * Translated using Weblate (Turkish)

  [ 大王叫我来巡山 ]
  * Translated using Weblate (Chinese (Simplified))

  [ Besnik Bleta ]
  * Translated using Weblate (Albanian)

  [ gallegonovato ]
  * Translated using Weblate (Spanish)

  [ John Doe ]
  * Translated using Weblate (French)
  * Translated using Weblate (French)

  [ Allan Nordhøy ]
  * Translated using Weblate (Norwegian Bokmål)

  [ Veiko Aasa ]
  * gitweb: Fix an issue when cloning existing repository

  [ Benedek Nagy ]
  * network: Skip of bridge interfaces in connections list
  * action_utils: Add generic utils for managing podman containers
  * nextcloud: Add new app based on podman container
  * nextcloud: Add backup/restore
  * nextcloud: Add option to configure the default phone region
  * nextcloud: Configure redis caching, create static PHP file

  [ Sunil Mohan Adapa ]
  * nextcloud: Diasble app until more testing and review changes
  * zoph: Re-add a safety check when reading the setup state of the app
  * zoph: Include dbconfig configuration file in backup
  * ttrss: Include dbconfig configuration file in backup
  * ttrss: tests: functional: Uninstall during backup/restore test
  * ttrss: Improve backup and restore of the database
  * ttrss: Ensure that database is removed after uninstall
  * actions: Don't repeat action traceback in stderr
  * doc: Fetch latest manual

  [ ikmaak ]
  * Translated using Weblate (Dutch)

  [ James Valleroy ]
  * upgrades: Re-enable unattended-upgrade during dist-upgrade
  * diagnostics: Don't store list of app objects with results
  * locale: Update translation strings
  * doc: Fetch latest manual

  [ Johannes Keyser ]
  * Translated using Weblate (German)

 -- James Valleroy <jvalleroy@mailbox.org>  Tue, 09 Apr 2024 07:24:57 -0400

freedombox (24.7) unstable; urgency=medium

  [ Sunil Mohan Adapa ]
  * actions: Move most of the privileged action code to main directory
  * tests: Remove unused fixture for testing actions
  * tests: Move test configuration to plinth directory
  * tests: Merge actions related test files
  * tests: Automatically create pytest marks for apps
  * users: Add email address field when creating/updating user accounts
  * users: Add email address field during first boot
  * system: Organize items into sections
  * views: Fix alignment of close button in error messages
  * actions: Minor refactor to action error logging
  * actions: Provide HTML error message with action error
  * views: Implement a utility to easily show error message
  * middleware: Show HTML exception message as extra detail in messages
  * package: Drop special error message handling for package errors
  * backups: Adjust to changes in privileged errors
  * letsencrypt: Simplify error warning when certificate revoke fails
  * letsencrypt: Show better error messages
  * storage: Adjust to changes in privileged errors
  * letsencrypt: Remove unnecessary processing of the error messages
  * storage: Show better error message
  * upgrades: Show better error messages
  * snapshot: Show better error messages
  * package: Don't remove packages of other apps on uninstall
  * matrixsynapse: Prevent setup page from being shown during uninstall

  [ Veiko Aasa ]
  * samba: Fix Samba not accessible from IPv6 localhost ::1 address
  * samba: Disable nmbd NetBIOS service

  [ James Valleroy ]
  * locale: Update translation strings
  * doc: Fetch latest manual

 -- James Valleroy <jvalleroy@mailbox.org>  Mon, 25 Mar 2024 21:12:59 -0400

freedombox (24.6) unstable; urgency=medium

  [ Veiko Aasa ]
  * gitweb: Fix modifying git repositories when gitweb app is disabled
  * users: tests: Do not remove LDAP user when testing views
  * samba: Ignore non-existent users who are in freedombox-share group

  [ ikmaak ]
  * Translated using Weblate (Dutch)

  [ James Valleroy ]
  * diagnostics: Add tests for get_results
  * diagnostics: Handle TypeError when copying results
  * locale: Update translation strings
  * doc: Fetch latest manual

  [ Sunil Mohan Adapa ]
  * users: Fix creating users with initial set of groups
  * users: Minor refactor when creating django groups
  * log: Don't log with in color inside actions scripts
  * actions: Fix log message when action return can't be decoded
  * actions: When action errors out, log a better message
  * *: Add type hints for app init methods
  * *: Add type hints for diagnose method
  * action_utils: Implement method for starting a service temporarily
  * zoph: Don't fail setup if mysql installed but not running
  * wordpress: Don't fail setup if mysql installed but not running
  * app: Add ability to hide configuration form when app is disabled
  * zoph: Hide configuration form when app is disabled
  * app: views: Expose method to get enabled/disabled state and cache it
  * zoph: Don't redirect to setup page when app is disabled
  * zoph: Don't fail with backup/restore if app is disabled
  * zoph: Uninstall fully so that reinstall works
  * daemon: Added method to ensure a daemon is running in component
  * zoph: Ensure that database server is running when setting up app
  * wordpress: Fix backup, restore and uninstall when db is not running
  * wordpress: Drop database user when app is uninstalled
  * tests: functional: Uninstall app after backup and before restore
  * zoph: Restore database password to old value after restore operation
  * wordpress: tests: Uninstall app after backup and before restore
  * tests: functional: Refactor install/setup fixture for apps
  * wordpress: Fix minor issue in restoring database

 -- James Valleroy <jvalleroy@mailbox.org>  Mon, 11 Mar 2024 20:40:48 -0400

freedombox (24.5) unstable; urgency=medium

  [ Sunil Mohan Adapa ]
  * container: Fix issue with missing make command on stable image
  * setup: Minor refactoring of force upgrader class instantiation
  * setup: Ensure that force upgrade won't run when app is not installed
  * setup: Ensure that apt is updated before checking force upgrade
  * firewalld: Implement force upgrading to any 2.x versions
  * backups: tests: Don't use pytest marks on fixtures
  * tor: tests: Fix issue with pytest 8.x versions
  * tor: tests: Convert to pytest style tests from class based tests
  * pyproject.toml: Exclude the build directory from mypy checks
  * gitweb, users: Minor fixes for newer pycodestyle
  * daemon: Add new component for daemons shared across apps
  * wordpress: Add shared daemon component for mariadb/mysql
  * zoph: Add shared daemon component for mariadb/mysql

  [ James Valleroy ]
  * setup: Try force upgrade before running app setup
  * tests: Patch apps_init for enable/disable daemon test
  * doc: Fetch latest manual

  [ Olaf Schaf ]
  * Translated using Weblate (German)

 -- James Valleroy <jvalleroy@mailbox.org>  Mon, 26 Feb 2024 20:58:45 -0500

freedombox (24.4) unstable; urgency=medium

  [ Johannes Keyser ]
  * Translated using Weblate (German)

  [ Burak Yavuz ]
  * Translated using Weblate (Turkish)

  [ 大王叫我来巡山 ]
  * Translated using Weblate (Chinese (Simplified))

  [ bittin1ddc447d824349b2 ]
  * Translated using Weblate (Swedish)

  [ Ihor Hordiichuk ]
  * Translated using Weblate (Ukrainian)

  [ gallegonovato ]
  * Translated using Weblate (Spanish)

  [ Faraaz M.d ]
  * Translated using Weblate (Telugu)
  * Translated using Weblate (Telugu)
  * Translated using Weblate (Telugu)

  [ Kesava Manikanta ]
  * Translated using Weblate (Telugu)
  * Translated using Weblate (Telugu)

  [ SAI MANIKANTA ]
  * Translated using Weblate (Telugu)
  * Translated using Weblate (Telugu)

  [ Soumika Devarakonda ]
  * Translated using Weblate (Telugu)
  * Translated using Weblate (Telugu)

  [ Sarath Chandra ]
  * Translated using Weblate (Telugu)
  * Translated using Weblate (Telugu)

  [ Latheesh kumar ]
  * Translated using Weblate (Telugu)
  * Translated using Weblate (Telugu)

  [ Vijay Gopu ]
  * Translated using Weblate (Telugu)
  * Translated using Weblate (Telugu)
  * Translated using Weblate (Telugu)
  * Translated using Weblate (Telugu)
  * Translated using Weblate (Telugu)

  [ Mahi Reddy ]
  * Translated using Weblate (Telugu)
  * Translated using Weblate (Telugu)
  * Translated using Weblate (Telugu)
  * Translated using Weblate (Telugu)
  * Translated using Weblate (Telugu)

  [ Nistchal sri ]
  * Translated using Weblate (Telugu)
  * Translated using Weblate (Telugu)
  * Translated using Weblate (Telugu)
  * Translated using Weblate (Telugu)
  * Translated using Weblate (Telugu)

  [ Likhil Chowdary ]
  * Translated using Weblate (Telugu)
  * Translated using Weblate (Telugu)

  [ Sri Harsha ]
  * Translated using Weblate (Telugu)
  * Translated using Weblate (Telugu)
  * Translated using Weblate (Telugu)
  * Translated using Weblate (Telugu)

  [ Muntha Veera ]
  * Translated using Weblate (Telugu)
  * Translated using Weblate (Telugu)

  [ Aswith Varma ]
  * Translated using Weblate (Telugu)
  * Translated using Weblate (Telugu)
  * Translated using Weblate (Telugu)
  * Translated using Weblate (Telugu)

  [ visruth vardhan thokala ]
  * Translated using Weblate (Telugu)

  [ Bhavishya nitha ]
  * Translated using Weblate (Telugu)
  * Translated using Weblate (Telugu)
  * Translated using Weblate (Telugu)

  [ ABHI RAM POTNURU ]
  * Translated using Weblate (Telugu)

  [ VINAY K.V.N.S ]
  * Translated using Weblate (Telugu)
  * Translated using Weblate (Telugu)

  [ M Jagadeesh ]
  * Translated using Weblate (Telugu)

  [ Sreehitha Velivela ]
  * Translated using Weblate (Telugu)

  [ James Valleroy ]
  * Translated using Weblate (Telugu)
  * debian: Remove lintian override for init script
  * locale: Update translation strings
  * doc: Fetch latest manual

  [ Dietmar ]
  * Translated using Weblate (German)

  [ Sunil Mohan Adapa ]
  * Translated using Weblate (Telugu)
  * d/copyright: Update copyright year
  * help: tests: Run tests using doc in current dir instead of /usr
  * actions: Drop legacy placeholders for unused actions
  * doc: Install man1 page using Makefile
  * pyproject.toml: Move project meta data from setup.py
  * *: Introduce make file based build, eliminate setup.py
  * doc: dev: Update all references to setup.py
  * Makefile: Move most of the provision process into build system
  * Makefile: Move various tests into build system

  [ Besnik Bleta ]
  * Translated using Weblate (Albanian)
  * Translated using Weblate (Albanian)

 -- James Valleroy <jvalleroy@mailbox.org>  Mon, 12 Feb 2024 21:24:20 -0500

freedombox (24.3) unstable; urgency=medium

  [ James Valleroy ]
  * diagnostics: Add parameters to DiagnosticCheck
  * diagnostics: Add method to translate checks
  * diagnostics: Translate descriptions only in view
  * diagnostics: Store results of full run in database
  * diagnostics: Add option to toggle daily run
  * locale: Update translation strings
  * doc: Fetch latest manual

  [ Sunil Mohan Adapa ]
  * diagnostics: Simplify getting translated description in results
  * diagnostics: Safely access results when showing notification
  * diagnostics: Fix a potential iteration of None value in error cases
  * glib: Change API for repeating an in-thread scheduled task

  [ Benedek Nagy ]
  * zoph: Fix failing PHP configuration requirements

 -- James Valleroy <jvalleroy@mailbox.org>  Mon, 29 Jan 2024 20:48:12 -0500

freedombox (24.2) unstable; urgency=medium

  [ gallegonovato ]
  * Translated using Weblate (Spanish)

  [ Burak Yavuz ]
  * Translated using Weblate (Turkish)

  [ bittin1ddc447d824349b2 ]
  * Translated using Weblate (Swedish)

  [ John Doe ]
  * Translated using Weblate (French)

  [ Eric ]
  * Translated using Weblate (Chinese (Simplified))

  [ Сергій ]
  * Translated using Weblate (Ukrainian)

  [ James Valleroy ]
  * doc: Fetch latest manual

 -- James Valleroy <jvalleroy@mailbox.org>  Mon, 15 Jan 2024 21:30:58 -0500

freedombox (24.1) unstable; urgency=medium

  [ ikmaak ]
  * Translated using Weblate (Dutch)

  [ kopatych ]
  * Added translation using Weblate (Belarusian)

  [ James Valleroy ]
  * tests: operation: Fix mock has_calls assertion (Closes: #1058421)
  * locale: Update translation strings
  * doc: Fetch latest manual

  [ rsquared ]
  * storage: Show notification when rootfs is read-only

 -- James Valleroy <jvalleroy@mailbox.org>  Mon, 01 Jan 2024 21:00:25 -0500

freedombox (23.21) unstable; urgency=medium

  [ gallegonovato ]
  * Translated using Weblate (Spanish)

  [ Burak Yavuz ]
  * Translated using Weblate (Turkish)

  [ bittin1ddc447d824349b2 ]
  * Translated using Weblate (Swedish)

  [ Ihor Hordiichuk ]
  * Translated using Weblate (Ukrainian)

  [ Eric ]
  * Translated using Weblate (Chinese (Simplified))

  [ Jiří Podhorecký ]
  * Translated using Weblate (Czech)
  * Translated using Weblate (Czech)

  [ James Valleroy ]
  * doc: Fetch latest manual

 -- James Valleroy <jvalleroy@mailbox.org>  Mon, 20 Nov 2023 21:08:03 -0500

freedombox (23.20) unstable; urgency=medium

  [ gallegonovato ]
  * Translated using Weblate (Spanish)

  [ Burak Yavuz ]
  * Translated using Weblate (Turkish)
  * Translated using Weblate (Turkish)

  [ Ettore Atalan ]
  * Translated using Weblate (German)

  [ James Valleroy ]
  * app: Update diagnose() docstring
  * diagnostics: Add shortcut to re-run setup for app
  * locale: Update translation strings
  * doc: Fetch latest manual

  [ Sunil Mohan Adapa ]
  * datetime: Fix diagnostic test for checking NTP server sync
  * apache: tests: Update to use DiagnosticCheck class
  * backups: Don't leave services stopped if backup fails
  * operation: Fix issue with re-running setup when it fails first time
  * coturn: Fix incorrectly passing transport argument to STUN URIs
  * matrixsynapse: Update old STUN URIs to remove 'transport' parameter
  * ejabberd: Update old STUN URIs to remove 'transport' parameter
  * email: Increase the size of the message to 100MiB

  [ Ihor Hordiichuk ]
  * Translated using Weblate (Ukrainian)

  [ Besnik Bleta ]
  * Translated using Weblate (Albanian)

  [ Joseph Nuthalapati ]
  * tests: functional: Run tests on two app servers

 -- James Valleroy <jvalleroy@mailbox.org>  Mon, 06 Nov 2023 21:03:50 -0500

freedombox (23.19) unstable; urgency=medium

  [ gallegonovato ]
  * Translated using Weblate (Spanish)

  [ ikmaak ]
  * Translated using Weblate (Dutch)

  [ Burak Yavuz ]
  * Translated using Weblate (Turkish)

  [ Dietmar ]
  * Translated using Weblate (German)

  [ Ihor Hordiichuk ]
  * Translated using Weblate (Ukrainian)

  [ Jiří Podhorecký ]
  * Translated using Weblate (Czech)

  [ Sunil Mohan Adapa ]
  * email: Fix issue with install caused by missing drop-in config file
  * operation: Add unique ID for each operation
  * diagnostics: Refactor check IDs, tests and background checks
  * diagnostics: Refactor background diagnostics task
  * upgrades: Allow matrix-synapse to be installed from bookworm
  * matrix-synapse: Update warning on how to change domain name
  * kiwix: Fix various issues after review
  * Translated using Weblate (Telugu)
  * Translated using Weblate (Telugu)
  * kiwix: Drop unnecessary file in /etc/plinth/modules-enabled
  * glib: Refactor schedule debugging in a central place
  * glib: Add a jitter to the interval by default when scheduling tasks
  * db: Serialize most of the database queries using locks

  [ Benedek Nagy ]
  * backup: Fix bug in adding existing unencrypted backup location

  [ James Valleroy ]
  * diagnostics: Run daily check and notify on failures
  * diagnostics: Add DiagnosticCheck dataclass
  * locale: Update translation strings
  * doc: Fetch latest manual

  [ Sripath Roy Koganti ]
  * Translated using Weblate (Telugu)

  [ bittin1ddc447d824349b2 ]
  * Translated using Weblate (Swedish)

  [ Nikitha1960 ]
  * Translated using Weblate (Telugu)
  * Translated using Weblate (Telugu)
  * Translated using Weblate (Telugu)
  * Translated using Weblate (Telugu)

  [ Sanjanaa2703 ]
  * Translated using Weblate (Telugu)
  * Translated using Weblate (Telugu)
  * Translated using Weblate (Telugu)
  * Translated using Weblate (Telugu)

  [ Joseph Nuthalapati ]
  * kiwix: Add app for Kiwix offline Wikipedia reader
  * Translated using Weblate (Telugu)
  * kiwix: Do not require login to access the app
  * Translated using Weblate (Telugu)

  [ Ajay ]
  * Translated using Weblate (Telugu)
  * Translated using Weblate (Arabic)
  * Translated using Weblate (Arabic)
  * Translated using Weblate (Arabic)

  [ Nellore Mohan ]
  * Translated using Weblate (Telugu)
  * Translated using Weblate (Telugu)

  [ L.sandeep Kumar Reddy ]
  * Translated using Weblate (Telugu)

  [ KOMALA gunji ]
  * Translated using Weblate (Telugu)

  [ Harshitha Chandra ]
  * Translated using Weblate (Telugu)

  [ Vayaluru koushik ]
  * Translated using Weblate (Telugu)
  * Translated using Weblate (Telugu)
  * Translated using Weblate (Telugu)

  [ Siddhartha vadlapalli ]
  * Translated using Weblate (Telugu)
  * Translated using Weblate (Telugu)

  [ M.venkateswarlu ]
  * Translated using Weblate (Telugu)
  * Translated using Weblate (Telugu)
  * Translated using Weblate (Telugu)
  * Translated using Weblate (Telugu)

  [ Kumarkalva manaswini ]
  * Translated using Weblate (Telugu)

  [ Dega chakradhar ]
  * Translated using Weblate (Telugu)

  [ Avisa sudheer ]
  * Translated using Weblate (Telugu)

  [ Santha Sumanth ]
  * Translated using Weblate (Telugu)
  * Translated using Weblate (Telugu)

  [ Sarvepalli sathwika ]
  * Translated using Weblate (Telugu)

  [ V.Sunil ]
  * Translated using Weblate (Telugu)

  [ Nikhil kumar chowdary ]
  * Translated using Weblate (Telugu)

  [ O SIDDHARDHA ]
  * Translated using Weblate (Telugu)

  [ Sk juber ]
  * Translated using Weblate (Telugu)

  [ G Praharsha ]
  * Translated using Weblate (Telugu)

  [ Thop Siva ]
  * Translated using Weblate (Telugu)
  * Translated using Weblate (Telugu)

  [ anudeep kumar ]
  * Translated using Weblate (Telugu)
  * Translated using Weblate (Telugu)

  [ Harshitha Chainur ]
  * Translated using Weblate (Telugu)

  [ Shaik ]
  * Translated using Weblate (Arabic)
  * Translated using Weblate (Hindi)

  [ Anvitha Pachwa ]
  * Translated using Weblate (Telugu)

  [ SHAIK.FAMILABANU ]
  * Translated using Weblate (Telugu)

  [ Lohitha _Durga ]
  * Translated using Weblate (Telugu)

  [ B.Nandhini ]
  * Translated using Weblate (Telugu)

  [ Cheshma Golla ]
  * Translated using Weblate (Telugu)

 -- James Valleroy <jvalleroy@mailbox.org>  Mon, 23 Oct 2023 20:35:46 -0400

freedombox (23.18) unstable; urgency=medium

  [ 109247019824 ]
  * Translated using Weblate (Bulgarian)
  * Translated using Weblate (Bulgarian)

  [ Brian Ó Donnell ]
  * middleware: Add new middleware to handle common errors like DB busy

  [ James Valleroy ]
  * middleware: tests: Add tests for common error middleware
  * locale: Update translations strings
  * doc: Fetch latest manual

  [ rsquared ]
  * ikiwiki: Disable discussion pages by default for new wiki/blog

  [ Sunil Mohan Adapa ]
  * wordpress: Use absolute path in service file
  * upgrades: Fix detecting apt over tor during upgrade
  * gitlab-ci: Perform backports tests on bookworm instead of bullseye
  * *: Fix all typing hint related errors
  * gitlab-ci: Make passing mypy checks mandatory
  * *: Utilize newer 3.10 syntax for type hints
  * *: Add some additional type annotations
  * pyproject: Add configuration for mypy to ignore some libraries

 -- James Valleroy <jvalleroy@mailbox.org>  Mon, 25 Sep 2023 20:47:20 -0400

freedombox (23.17) unstable; urgency=medium

  [ gallegonovato ]
  * Translated using Weblate (Spanish)

  [ Burak Yavuz ]
  * Translated using Weblate (Turkish)

  [ Jiří Podhorecký ]
  * Translated using Weblate (Czech)

  [ Ihor Hordiichuk ]
  * Translated using Weblate (Ukrainian)

  [ ikmaak ]
  * Translated using Weblate (Dutch)

  [ bittin1ddc447d824349b2 ]
  * Translated using Weblate (Swedish)

 -- James Valleroy <jvalleroy@mailbox.org>  Mon, 11 Sep 2023 20:46:43 -0400

freedombox (23.16) unstable; urgency=medium

  [ Petter Reinholdtsen ]
  * Translated using Weblate (Norwegian Bokmål)

  [ Jiří Podhorecký ]
  * Translated using Weblate (Czech)

  [ Joseph Nuthalapati ]
  * l10n: Fix error in Czech translation string

  [ Sunil Mohan Adapa ]
  * django: Remove use of X-XSS-Protection header
  * backups: Remove use of length_is template function
  * users, networks: Use the autofocus HTML attribute sparingly
  * sso: Use POST method for logout
  * sso: Switch to django-axes >= 5.0
  * networks, samba: tests: functional: Fix setting firewall zone
  * openvpn: Fix app not installing Debian testing
  * openvpn: Correctly set expiry of server/client certs to 10 years
  * openvpn: Minor refactoring in setting up easy-rsa
  * openvpn: Use config file instead of env vars for easy-rsa
  * openvpn: Ensure that re-running setup works as expected
  * openpvn: Renew server/client certificates

  [ Michael Breidenbach ]
  * Translated using Weblate (Swedish)

  [ James Valleroy ]
  * locale: Update translation strings
  * doc: Fetch latest manual

 -- James Valleroy <jvalleroy@mailbox.org>  Mon, 28 Aug 2023 20:47:10 -0400

freedombox (23.15) unstable; urgency=medium

  [ ikmaak ]
  * Translated using Weblate (Dutch)

  [ Burak Yavuz ]
  * Translated using Weblate (Turkish)

  [ Ihor Hordiichuk ]
  * Translated using Weblate (Ukrainian)

  [ Ettore Atalan ]
  * Translated using Weblate (German)

  [ gallegonovato ]
  * Translated using Weblate (Spanish)

  [ James Valleroy ]
  * debian: Add Swedish translation for debconf (Closes: #1041735)
  * doc: Fetch latest manual

 -- James Valleroy <jvalleroy@mailbox.org>  Mon, 14 Aug 2023 21:08:16 -0400

freedombox (23.14) unstable; urgency=medium

  [ James Valleroy ]
  * users: Add diagnostics check for nslcd config
  * users: Add diagnostic checks for nsswitch config
  * firewall: Add diagnostic for default zone
  * firewall: Add diagnostic check for backend
  * firewall: Add diagnostic check for passthroughs
  * torproxy: Add separate app for Tor Proxy
  * HACKING: Add instructions for container on Raspberry Pi
  * ci: Add mypy static type check
  * upgrades: Use codename= in apt preferences
  * upgrades: Use n= for unattended-upgrades origin pattern
  * container: Update for bookworm images
  * locale: Update translation strings
  * doc: Fetch latest manual

  [ ikmaak ]
  * Translated using Weblate (Dutch)

  [ Sunil Mohan Adapa ]
  * torproxy: Rename icon from tor to torproxy
  * torproxy: Remove unnecessary load tags in template file
  * torproxy: Add shortcut to home page for logged in users
  * tor: Minor refactor to remove code the check for need to restart
  * tor, torproxy: Update description for info on services provided
  * tor: tests: Make functional test check for running service
  * torproxy: Drop irrelavant 'ExitPolicy' configuration directive
  * kvstore: Optionally, don't throw exception when deleting key
  * tor, torproxy: Export settings from old to new app
  * bepasty: Don't enable app when setup is rerun
  * bind: Don't enable app when setup is rerun
  * deluge: Don't enable app when setup is rerun
  * ejabberd: Don't enable app when setup is rerun
  * gitweb: Don't enable app when setup is rerun
  * ikiwiki: Don't enable app when setup is rerun
  * infinoted: Don't enable app when setup is rerun
  * janus: Don't enable app when setup is rerun
  * jsxc: Don't enable app when setup is rerun
  * mediawiki: Don't enable app when setup is rerun
  * minetest: Don't enable app when setup is rerun
  * openvpn: Don't enable app when setup is rerun
  * performance: Don't enable app when setup is rerun
  * privoxy: Don't enable app when setup is rerun
  * quassel: Don't enable app when setup is rerun
  * radicale: Don't enable app when setup is rerun
  * rssbridge: Don't enable app when setup is rerun
  * shaarli: Don't enable app when setup is rerun
  * sharing: Don't enable app when setup is rerun
  * ttrss: Don't enable app when setup is rerun
  * wireguard: Don't enable app when setup is rerun
  * zoph: Don't enable app when setup is rerun
  * app: Implement advanced option to rerun app setup

  [ fliu ]
  * container: Add support for retrieving GPG keys using wget

 -- James Valleroy <jvalleroy@mailbox.org>  Mon, 31 Jul 2023 20:39:40 -0400

freedombox (23.13) unstable; urgency=medium

  [ gallegonovato ]
  * Translated using Weblate (Spanish)

  [ Burak Yavuz ]
  * Translated using Weblate (Turkish)

  [ Ihor Hordiichuk ]
  * Translated using Weblate (Ukrainian)

  [ Ettore Atalan ]
  * Translated using Weblate (German)

  [ Joseph Nuthalapati ]
  * HACKING: Instructions for macOS on Apple Silicon
  * container: Add support for ARM64 containers

  [ James Valleroy ]
  * doc: Fetch latest manual

 -- James Valleroy <jvalleroy@mailbox.org>  Mon, 17 Jul 2023 22:02:21 -0400

freedombox (23.12) unstable; urgency=medium

  [ gallegonovato ]
  * Translated using Weblate (Spanish)

  [ Burak Yavuz ]
  * Translated using Weblate (Turkish)

  [ Jiří Podhorecký ]
  * Translated using Weblate (Czech)
  * Translated using Weblate (Czech)

  [ Ihor Hordiichuk ]
  * Translated using Weblate (Ukrainian)

  [ Sunil Mohan Adapa ]
  * gitweb: Fix issue with service startup when gitweb is not enabled
  * packages: Purge packages on uninstall
  * searx: Fix typo in method name
  * samba: Remove additional configuration files on uninstall
  * mediawiki: Utilize purging of packages and don't remove explicitly
  * shaarli: Utilize purging of packages and don't remove explicitly
  * deluge: Utilize purging of packages and don't remove explicitly
  * uninstall: Remove experimental warning
  * roundcube: Clarify description for local mail only option
  * mediawiki: Increment version to run update.php automatically

  [ ikmaak ]
  * Translated using Weblate (Dutch)

  [ James Valleroy ]
  * locale: Update translation strings
  * doc: Fetch latest manual

 -- James Valleroy <jvalleroy@mailbox.org>  Mon, 19 Jun 2023 20:44:30 -0400

freedombox (23.11) experimental; urgency=medium

  [ James Valleroy ]
  * shadowsocksserver: Add separate app for Shadowsocks server
  * shadowsocksserver: Use shared manual page with Client
  * debian: Remove drop-in configs from version <23.11
  * locale: Update translation strings
  * doc: Fetch latest manual

  [ Sunil Mohan Adapa ]
  * *: Fix icons not present in the generated .deb
  * config: Add new component for managing drop-in /etc/ config files
  * debian/install: Add new place in /usr to keep drop-in config files
  * gitweb: Use drop-in config component for /etc files
  * deluge: Use drop-in config comonents for /etc files
  * email: Use drop-in config component for /etc files
  * i2p: Use drop-in config component for /etc files
  * ikiwiki: Use drop-in config component for /etc files
  * janus: Use drop-in config component for /etc files
  * letsencrypt: Use drop-in config component for /etc files
  * matrixsynapse: Use drop-in config component for /etc files
  * mediawiki: Use drop-in config component for /etc files
  * minidlna: Use drop-in config component for /etc files
  * networks: Use drop-in config component for /etc files
  * pagekite: Drop the config file for forcing use of Debian certs
  * privacy: Use drop-in config component for /etc files
  * radicale: Use drop-in config component for /etc files
  * roundcube: Use drop-in config component for /etc files
  * rssbridge: Use drop-in config component for /etc files
  * searx: Use drop-in config component for /etc files
  * security: Use drop-in config component for /etc files
  * sharing: Use drop-in config component for /etc files
  * ssh: Use drop-in config component for /etc files
  * sso: Use drop-in config component for /etc files
  * syncthing: Use drop-in config component for /etc files
  * transmission: Use drop-in config component for /etc files
  * ttrss: Use drop-in config component for /etc files
  * upgrades: Use drop-in config component for /etc files
  * users: Use drop-in config component for /etc files
  * wordpress: Use drop-in config component for /etc files
  * apache: Use drop-in config component for /etc files
  * bepasty: Use drop-in config component for /etc files
  * calibre: Use drop-in config component for /etc files
  * cockpit: Use drop-in config component for /etc files
  * ejabberd: Use drop-in config component for /etc files
  * apache: Fix failure during app update

 -- James Valleroy <jvalleroy@mailbox.org>  Mon, 05 Jun 2023 22:07:02 -0400

freedombox (23.10) experimental; urgency=medium

  [ gallegonovato ]
  * Translated using Weblate (Spanish)

  [ ikmaak ]
  * Translated using Weblate (Dutch)
  * Translated using Weblate (Dutch)

  [ Burak Yavuz ]
  * Translated using Weblate (Turkish)

  [ Ihor Hordiichuk ]
  * Translated using Weblate (Ukrainian)

  [ Sunil Mohan Adapa ]
  * *: Move modules-enabled files to /usr/share
  * doc/dev: Set language code explicitly in Sphinx configuration

  [ James Valleroy ]
  * gitweb: Disable gpg signing in tests

  [ Frederico Gomes ]
  * Translated using Weblate (Portuguese)
  * Translated using Weblate (Portuguese)

 -- James Valleroy <jvalleroy@mailbox.org>  Mon, 22 May 2023 21:14:24 -0400

freedombox (23.9) experimental; urgency=medium

  [ nbenedek ]
  * ttrss: Allow apps to use /tt-rss URL instead of separate one

  [ James Valleroy ]
  * debian: Update copyright years
  * debian: Follows policy v4.6.2
  * tor: Only diagnose relay ports if feature enabled
  * tor: Check if Hidden service is version 3
  * tor: Rename Hidden service to Onion service
  * help: Add information on obtaining source code
  * locale: Update translation strings
  * doc: Fetch latest manual

  [ Sunil Mohan Adapa ]
  * mediawiki: Make a utility method public
  * mediawiki: Make retrieving list of supported languages robust
  * mediawiki: Simplify retrieving the default language
  * ttrss: Update list of clients
  * ttrss: Don't show app in enabled list of apps if install fails
  * apache: Reload apache using component if config changes
  * transmission: Allow remote UIs to connect
  * transmission: Add Tremotesf to list of client apps
  * ttrss: Use the apache component to restart apache on config change
  * storage: Handle mount error properly
  * uninstall: Fix issue with uninstall of apps that have no backup
  * service: Remove reference to managed_services in a message
  * zoph: Don't fail at showing app view during uninstall
  * theme: Move icons to app folders
  * minidlna: Resize icon and export to PNG also
  * doc/dev: Update copyright year

  [ Nobuhiro Iwamatsu ]
  * Translated using Weblate (Japanese)

 -- James Valleroy <jvalleroy@mailbox.org>  Mon, 08 May 2023 20:39:20 -0400

freedombox (23.8) experimental; urgency=medium

  [ James Valleroy ]
  * Revert "locale: Update translation strings"
  * HACKING: Force pip to install packages to system environment
  * ci: Force pip install for functional tests
  * datetime: Use unique component ID for related daemon
  * upgrades: Check apt result during dist-upgrade
  * doc: Fetch latest manual

  [ Sunil Mohan Adapa ]
  * tests: Don't error during collection if selenium is not installed
  * tests: functional: Make install script work for Bullseye
  * datetime: Re-implement backup/restore for timezone
  * coturn: Prevent package removal when roundcube is uninstalled
  * tests: functional: Remove handling for custom enable/disable buttons
  * tests: functional: Update detecting page changes
  * gitweb: Simplify handling shortcut for front page
  * searx: Simplify handling shortcut for front page

  [ nbenedek ]
  * calibre: Remove libraries during uninstallation
  * mediawiki: Fix broken view on Bullseye due to language selection
  * bepasty: Completely uninstall app
  * coturn: Completely uninstall app
  * deluge: Completely uninstall app
  * gitweb: Completely uninstall app, remove repositories
  * ikiwiki: Completely uninstall app
  * matrixsynapse: Completely uninstall app
  * roundcube: Completely uninstall app
  * rssbridge: Completely uninstall app
  * searx: Completely uninstall app
  * shaarli: Completely uninstall app
  * shadowsocks: Completely uninstall app
  * sharing: Completely uninstall app
  * syncthing: Completely uninstall app
  * wordpress: Completely uninstall app
  * mediawiki: Completely uninstall app
  * syncthing: Remove unused pathlib import so job code-quality can pass
  * tor: Completely uninstall app
  * ttrss: Completely uninstall app
  * infinoted: Completely uninstall app
  * openvpn: Completely uninstall app
  * samba: Completely uninstall app

  [ 109247019824 ]
  * Translated using Weblate (Bulgarian)
  * Translated using Weblate (Bulgarian)
  * Translated using Weblate (Bulgarian)

  [ Coucouf ]
  * Translated using Weblate (French)

  [ Veiko Aasa ]
  * gitweb: Disable snapshot feature
  * gitweb: Make globally configured features overridable per-repository

  [ Ihor Hordiichuk ]
  * Translated using Weblate (Ukrainian)

 -- James Valleroy <jvalleroy@mailbox.org>  Mon, 24 Apr 2023 21:46:50 -0400

freedombox (23.7) experimental; urgency=medium

  [ 109247019824 ]
  * Translated using Weblate (Bulgarian)
  * Translated using Weblate (Bulgarian)

  [ Veiko Aasa ]
  * container: Force pip to install packages to system environment
  * tests: functional: Fix setting first ethernet connection as internal

  [ Sunil Mohan Adapa ]
  * container: Fix resizing disk image containing multiple partitions
  * container: Increase wait time to accommodate slower architectures
  * matrixsynapse: Add token based registration verification

  [ nbenedek ]
  * mediawiki: Allow setting site language code

  [ James Valleroy ]
  * locale: Update translation strings
  * doc: Fetch latest manual

 -- James Valleroy <jvalleroy@mailbox.org>  Mon, 27 Mar 2023 20:51:28 -0400

freedombox (23.6) unstable; urgency=medium

  [ Sunil Mohan Adapa ]
  * ci: Force pip to install packages to system environment
  * /etc/issue: Update message to reflect that all users can login
  * datetime: Use timedatectl to read current timezone

  [ nbenedek ]
  * samba: make sure shares are not accessible from the internet
  * ttrss: fix failing backup

  [ James Valleroy ]
  * locale: Update translation strings
  * doc: Fetch latest manual

 -- James Valleroy <jvalleroy@mailbox.org>  Mon, 13 Mar 2023 21:52:56 -0400

freedombox (23.5) unstable; urgency=medium

  [ Dietmar ]
  * Translated using Weblate (German)

  [ ikmaak ]
  * Translated using Weblate (German)
  * Translated using Weblate (Dutch)

  [ gallegonovato ]
  * Translated using Weblate (Spanish)

  [ Burak Yavuz ]
  * Translated using Weblate (Turkish)

  [ Ihor Hordiichuk ]
  * Translated using Weblate (Ukrainian)

  [ 109247019824 ]
  * Translated using Weblate (Bulgarian)

  [ James Valleroy ]
  * mediawiki: Fix app view error
  * locale: Update translation strings
  * doc: Fetch latest manual

  [ Jiří Podhorecký ]
  * Translated using Weblate (Czech)

  [ Besnik Bleta ]
  * Translated using Weblate (Albanian)

  [ Veiko Aasa ]
  * samba: tests: Fix enable share view test

  [ Michael Breidenbach ]
  * Translated using Weblate (Swedish)

 -- James Valleroy <jvalleroy@mailbox.org>  Mon, 27 Feb 2023 20:33:22 -0500

freedombox (23.4) unstable; urgency=medium

  [ James Valleroy ]
  * matrixsynapse: Add python3-psycopg2 to packages
  * searx: Add libjs-bootstrap to packages
  * ikiwiki: Re-run setup for each site after restore
  * matrixsynapse: Use yaml.safe_load
  * dynamicdns: Skip uninstall test
  * uninstall: Fix spelling in warning message
  * locale: Update translation strings
  * doc: Fetch latest manual

  [ nbenedek ]
  * email: Redirect to the app page if roundcube isn't installed

  [ Sunil Mohan Adapa ]
  * ejabberd: Fix making call connections when using TURN
  * snapshot: Fix issue with snapshot rollbacks
  * snapshot: Fix mounting /.snapshots subvolume and use automounting
  * config: Drop RuntimeMaxUse=5% for journal logging
  * templates: Show better title for 404 page
  * backups: Allow selecting a single app from URL when creating backup
  * app: Add backup and restore menu items to toolbar menu
  * vagrant: Mount source in /freedombox instead of /vagrant
  * vagrant: Switch to /freedombox before running service with alias
  * vagrant: Drop unnecessary script that deletes sqlite file
  * vagrant: Hide the vagrant-script directory
  * matrixsnapse: Minor refactor in getting/setting public registrations
  * matrixsynapse: Disable verification to fix public registrations
  * ejabberd: Add Monal and Siskin for iOS and remove ChatSecure

  [ Juan ]
  * Translated using Weblate (Spanish)

  [ 109247019824 ]
  * Translated using Weblate (Bulgarian)

 -- James Valleroy <jvalleroy@mailbox.org>  Mon, 13 Feb 2023 21:06:24 -0500

freedombox (23.3) unstable; urgency=medium

  [ 109247019824 ]
  * Translated using Weblate (Bulgarian)

  [ James Valleroy ]
  * tor: Remove workaround for old Augeas bug
  * upgrades: Add augeas lens for Deb822 apt sources
  * tor: Also use Aptsources822 augeas lens
  * firewalld: Allow upgrade to version 2*
  * locale: Update translation strings
  * doc: Fetch latest manual

  [ Sunil Mohan Adapa ]
  * config: Fix showing the value of the default home page
  * tests: functional: Fix submitting forms with notifications present
  * views: Use dedicated view when showing an app with operations
  * gitweb: tests: Skip tests using git when git is not installed
  * email: Revert workaround for error on finishing uninstall

 -- James Valleroy <jvalleroy@mailbox.org>  Mon, 30 Jan 2023 20:36:37 -0500

freedombox (23.2) unstable; urgency=medium

  [ Besnik Bleta ]
  * Translated using Weblate (Albanian)

  [ James Valleroy ]
  * upgrades: Stop quassel during dist upgrade
  * ssh: Add sudo to allowed groups
  * doc: Fetch latest manual

  [ Sunil Mohan Adapa ]
  * ssh: Update existing setups to add sudo group to allowed SSH groups

  [ 109247019824 ]
  * Translated using Weblate (Bulgarian)

 -- James Valleroy <jvalleroy@mailbox.org>  Mon, 16 Jan 2023 20:33:02 -0500

freedombox (23.1) unstable; urgency=medium

  [ gallegonovato ]
  * Translated using Weblate (Spanish)
  * Translated using Weblate (Galician)
  * Translated using Weblate (Spanish)

  [ James Valleroy ]
  * janus: Allow upgrade to 1.1
  * locale: Update translation strings
  * doc: Fetch latest manual

  [ Veiko Aasa ]
  * gitweb: Run git commands as a web user

  [ Sunil Mohan Adapa ]
  * operation: tests: Fix warning when test helpers start with 'Test'
  * package: Don't uninstall packages that are in use by other apps
  * email: Workaround an issue with error on finishing uninstall
  * zoph: Add explicit dependency on default-mysql-server

  [ nbenedek ]
  * tor: Add onion location to apache

 -- James Valleroy <jvalleroy@mailbox.org>  Tue, 03 Jan 2023 11:54:58 -0500

freedombox (22.27) unstable; urgency=medium

  [ ikmaak ]
  * Translated using Weblate (Dutch)

  [ Burak Yavuz ]
  * Translated using Weblate (Turkish)

  [ Eric ]
  * Translated using Weblate (Chinese (Simplified))

  [ Ihor Hordiichuk ]
  * Translated using Weblate (Ukrainian)

  [ 109247019824 ]
  * Translated using Weblate (Bulgarian)

  [ Johannes Keyser ]
  * Translated using Weblate (German)

  [ Jiří Podhorecký ]
  * Translated using Weblate (Czech)

  [ Joseph Nuthalapati ]
  * container: Drop free tag from image URLs
  * tests: functional: Set timeout to 3 hours

  [ Sunil Mohan Adapa ]
  * users: tests: Fix privileged tests
  * minidlna: Fix incorrect marking for firewall local protection
  * snapshot: Fix showing unsupported message on non-btrfs filesystems
  * d/control: Don't recommend libpam-tmpdir
  * package, email: Move conflicting package removal to framework
  * zoph, wordpress: Add conflicts on libpam-tmpdir

  [ James Valleroy ]
  * upgrades: dist-upgrade: Don't change apt security line
  * wordpress: Redirect Webfinger queries
  * locale: Update translation strings
  * doc: Fetch latest manual

 -- James Valleroy <jvalleroy@mailbox.org>  Mon, 19 Dec 2022 20:59:17 -0500

freedombox (22.26) unstable; urgency=medium

  [ Sunil Mohan Adapa ]
  * i2p: Remove donation URL that is no longer available
  * searx: Ensure that socket is only reachable by Apache and root
  * firewall: Create a mechanism for protecting local services
  * firewall: Introduce component for local service protection
  * calibre: Add protection to local service using firewall
  * deluge: Add protection to local service using firewall
  * transmission: Add protection to local service using firewall
  * syncthing: Add protection to local service using firewall
  * minidlna: Add protection to local service using firewall
  * i2p: Add protection to local service using firewall
  * email: Add protection to local service using firewall
  * ssh: Restrict logins to groups root, admin and freedombox-ssh
  * ssh: Add checkbox to remove login group restrictions
  * security: Remove restricted access setting and configuration

  [ James Valleroy ]
  * ejabberd: Enable mod_http_upload
  * locale: Update translation strings
  * doc: Fetch latest manual

 -- James Valleroy <jvalleroy@mailbox.org>  Mon, 05 Dec 2022 21:37:21 -0500

freedombox (22.25.1) unstable; urgency=medium

  * Re-upload to unstable.

 -- Sunil Mohan Adapa <sunil@medhas.org>  Fri, 02 Dec 2022 08:21:34 -0800

freedombox (22.25) unstable; urgency=medium

  [ nbenedek ]
  * email: dovecot: Add fail2ban jail

  [ Sunil Mohan Adapa ]
  * email: Fix creation of aliases for security@ and usenet@

  [ James Valleroy ]
  * doc: Fetch latest manual

 -- Sunil Mohan Adapa <sunil@medhas.org>  Mon, 28 Nov 2022 15:41:46 -0800

freedombox (22.24) unstable; urgency=medium

  [ Johannes Keyser ]
  * Translated using Weblate (German)

  [ Coucouf ]
  * Translated using Weblate (French)

  [ 109247019824 ]
  * Translated using Weblate (Bulgarian)

  [ James Valleroy ]
  * storage: Drop skip_recommends
  * minetest: Handle upgrade from 5.3.0 to 5.6.1
  * upgrades: Update list of holds during dist upgrade
  * locale: Update translation strings
  * doc: Fetch latest manual

  [ Sunil Mohan Adapa ]
  * debian/lintian-overrides: Fix mismatch patterns and new messages
  * upgrades: Add documentation link to upgrades service file

  [ Petter Reinholdtsen ]
  * Translated using Weblate (Norwegian Bokmål)

 -- James Valleroy <jvalleroy@mailbox.org>  Mon, 07 Nov 2022 20:57:48 -0500

freedombox (22.23) unstable; urgency=medium

  [ Michael Breidenbach ]
  * Translated using Weblate (Swedish)

  [ 109247019824 ]
  * Translated using Weblate (Bulgarian)
  * Translated using Weblate (Bulgarian)

  [ James Valleroy ]
  * upgrades: Allow FreedomBox vendor when adding backports
  * upgrades: Skip unattended-upgrade in dist-upgrade
  * locale: Update translation strings
  * doc: Fetch latest manual

  [ Benedek Nagy ]
  * Translated using Weblate (Hungarian)

  [ tunebes ]
  * storage: Handle file systems on non-physical devices

  [ Sunil Mohan Adapa ]
  * Translated using Weblate (Hungarian)
  * upgrades: Fix a minor flake8 pipeline failure
  * letsencrypt: Fix regression with comparing certificate

  [ nbenedek ]
  * rssbridge: add option to allow public access

 -- James Valleroy <jvalleroy@mailbox.org>  Mon, 24 Oct 2022 20:37:54 -0400

freedombox (22.22.1) unstable; urgency=medium

  [ Sunil Mohan Adapa ]
  * privacy: Remove unused import, fix pipeline

  [ James Valleroy ]
  * debian: tests: Fix PYTHONPATH
  * doc: Fetch latest manual

  [ ikmaak ]
  * Translated using Weblate (Dutch)

  [ Burak Yavuz ]
  * Translated using Weblate (Turkish)

  [ Eric ]
  * Translated using Weblate (Chinese (Simplified))

  [ Tymofii Lytvynenko ]
  * Translated using Weblate (Ukrainian)
  * Translated using Weblate (Ukrainian)

  [ 109247019824 ]
  * Translated using Weblate (Bulgarian)

  [ Jiří Podhorecký ]
  * Translated using Weblate (Czech)

 -- James Valleroy <jvalleroy@mailbox.org>  Sun, 16 Oct 2022 10:55:59 -0400

freedombox (22.22) unstable; urgency=medium

  [ Michael Breidenbach ]
  * Translated using Weblate (Swedish)

  [ Tymofii Lytvynenko ]
  * Translated using Weblate (Ukrainian)
  * Translated using Weblate (Ukrainian)
  * Translated using Weblate (Ukrainian)

  [ Jiří Podhorecký ]
  * Translated using Weblate (Czech)

  [ Sunil Mohan Adapa ]
  * templates: Update HTML meta tags for better description and app-name
  * doc: dev: Minor example code refactor
  * actions: Allow nested and top-level actions
  * actions: Use separate IPC for communicating results
  * actions: Implement getting raw output from the process
  * actions: Allow actions to be called by other users
  * config: Drop ability to set hostname on systems without systemd
  * dynamicdns: Check action script with flake8
  * tests: Add fixture to help in testing privileged actions
  * apache: Use privileged decorator for actions
  * bepasty: Use privileged decorator for actions
  * bind: Use privileged decorator for actions
  * calibre: Use privileged decorator for actions
  * config: Minor update to privileged method signature
  * config: Use privileged decorator for actions
  * config: Use privileged decorator for set-hostname action
  * config: Use privileged decorator for set domainname action
  * config: Minor refactor
  * coturn: Use privileged decorator for actions
  * datetime: Use privileged decorator for actions
  * deluge: Use privileged decorator for actions
  * dynamicdns: Use privileged decorator for actions
  * ejabberd: Use privileged decorator for actions
  * email: Use privileged decorator for actions
  * firewall: Use privileged decorator, drop showing running status
  * gitweb: Use privileged decorator for actions
  * help: Use privileged decorator for actions
  * i2p: Use privileged decorator for actions
  * ikiwiki: Use privileged decorator for actions
  * infinoted: Use privileged decorator for actions
  * letsencrypt: Use privileged decorator for actions
  * matrixsynapse: Use privileged decorator for actions
  * mediawiki: Use privileged decorator for actions
  * minetest: Use privileged decorator for actions
  * minidlna: Use privileged decorator for actions
  * minidlna: Use the exposed URL for diagnostic test
  * networks: Use privileged decorator for actions
  * openvpn: Use privileged decorator for actions
  * openvpn: Drop RSA to ECC migration code and two-step setup
  * pagekite: Use privileged decorator for actions
  * power: Use privileged decorator for actions
  * quassel: Use privileged decorator for actions
  * radicale: Use privileged decorator for actions
  * roundcube: Minor update to comment in privileged actions
  * searx: Use privileged decorator for actions
  * searx: Show status of public access irrespective of enabled state
  * security: Use privileged decorator for actions
  * shadowsocks: Use privileged decorator for actions
  * sharing: Use privileged decorator for actions
  * snapshot: Use privileged decorator for actions
  * ssh: Use privileged decorator for actions
  * sso: Use privileged decorator for actions
  * syncthing: Use privileged decorator for actions
  * tor: Use privileged decorator for actions
  * transmission: Minor update to privileged method signature
  * ttrss: Use privileged decorator for actions
  * upgrades: Use privileged decorator for actions
  * wireguard: Us privileged decorator for actions
  * wordpress: Use privileged decorator for actions
  * zoph: Use privileged decorator for actions
  * backups: Use privileged decorator for sshfs actions
  * samba: Use privileged decorator for actions
  * storage: Use privileged decorator for actions
  * users: Use privileged decorator for actions
  * *: Use privileged decorator for service actions
  * backups: Use privileged decorator for backup actions
  * *: Use privileged decorator for package actions
  * actions: Drop unused superuser_run and related methods
  * action_utils: Drop unused progress requests from apt-get
  * bind: Drop enabling DNSSEC (deprecated) as it is always enabled
  * config: Drop legacy migration of Apache homepage settings
  * action_utils: Drop support for non-systemd environments
  * apache: Fix logs still going into /var/log files
  * wordpress: Update fail2ban filter
  * fail2ban: Make fail2ban log to journald
  * privacy: Set vendor as FreedomBox for dpkg and popularity-contest

  [ Petter Reinholdtsen ]
  * Translated using Weblate (Norwegian Bokmål)

  [ Besnik Bleta ]
  * Translated using Weblate (Albanian)
  * Translated using Weblate (Albanian)

  [ nbenedek ]
  * matrix: Add fail2ban jail
  * privacy: Add new system app for popularity-contest

  [ Nikita Epifanov ]
  * Translated using Weblate (Russian)

  [ James Valleroy ]
  * locale: Update translation strings
  * doc: Fetch latest manual

 -- James Valleroy <jvalleroy@mailbox.org>  Mon, 10 Oct 2022 21:38:11 -0400

freedombox (22.21.1) unstable; urgency=medium

  [ Andrij Mizyk ]
  * Translated using Weblate (Ukrainian)
  * Translated using Weblate (Ukrainian)

  [ Sunil Mohan Adapa ]
  * notification: Don't fail when formatting message strings

  [ 109247019824 ]
  * Translated using Weblate (Bulgarian)

 -- James Valleroy <jvalleroy@mailbox.org>  Sat, 01 Oct 2022 10:07:08 -0400

freedombox (22.21) unstable; urgency=medium

  [ ikmaak ]
  * Translated using Weblate (Danish)
  * Translated using Weblate (German)
  * Translated using Weblate (Spanish)
  * Translated using Weblate (French)
  * Translated using Weblate (Italian)
  * Translated using Weblate (Norwegian Bokmål)
  * Translated using Weblate (Dutch)
  * Translated using Weblate (Portuguese)
  * Translated using Weblate (Swedish)
  * Translated using Weblate (Russian)
  * Translated using Weblate (Polish)
  * Translated using Weblate (Persian)
  * Translated using Weblate (Indonesian)
  * Translated using Weblate (Czech)
  * Translated using Weblate (Ukrainian)
  * Translated using Weblate (Hungarian)
  * Translated using Weblate (Lithuanian)
  * Translated using Weblate (Slovenian)
  * Translated using Weblate (Bulgarian)
  * Translated using Weblate (Greek)
  * Translated using Weblate (Serbian)
  * Translated using Weblate (Albanian)
  * Translated using Weblate (Latvian)

  [ Oğuz Ersen ]
  * Translated using Weblate (Turkish)

  [ Andrij Mizyk ]
  * Translated using Weblate (Ukrainian)
  * Translated using Weblate (Ukrainian)
  * Translated using Weblate (Ukrainian)

  [ 109247019824 ]
  * Translated using Weblate (Bulgarian)
  * Translated using Weblate (Bulgarian)

  [ Besnik Bleta ]
  * Translated using Weblate (Albanian)

  [ James Valleroy ]
  * janus: Enable systemd sandboxing
  * janus: Allow AF_UNIX and AF_NETLINK
  * locale: Update translation strings
  * doc: Fetch latest manual
  * setup.py: Move distutils import after setuptools import

  [ nbenedek ]
  * wordpress: disable readme.html, xmlrpc.php, wp-cron.php
  * wordpress: Add fail2ban filter and jail
  * mediawiki: Add powered by freedombox logo

  [ Sunil Mohan Adapa ]
  * wordpress: Reload apache after app update
  * d/install: mediawiki: Install the new powered by file

  [ Michael Breidenbach ]
  * Translated using Weblate (Swedish)

 -- James Valleroy <jvalleroy@mailbox.org>  Mon, 26 Sep 2022 20:47:48 -0400

freedombox (22.20) unstable; urgency=medium

  [ atilluF ]
  * Translated using Weblate (Italian)

  [ Burak Yavuz ]
  * Translated using Weblate (Turkish)

  [ Eric ]
  * Translated using Weblate (Chinese (Simplified))

  [ Jiří Podhorecký ]
  * Translated using Weblate (Czech)

  [ Veiko Aasa ]
  * tests: functional: Assert app is not installed after uninstallation
  * samba: Ignore mounted files when listing mounts
  * samba: Update client apps information

  [ Sunil Mohan Adapa ]
  * ejabberd: tests: functional: Ensure jsxc is installed
  * zoph: tests: functional: Simplify finding the form to submit
  * shaarli: tests: functional: Specify setup form submission button
  * ikiwiki: tests: functional: Find forms more accurately
  * gitweb: Use generic form template for create/edit repository
  * gitweb: tests: functional: Find forms more accurately
  * gitweb: Fix issue with page not refreshing during uninstall
  * calibre: tests: functional: Find forms more specifically
  * bepasty: Use generic form template for add password view
  * bepasty: tests: functional: Minor refactor for form submission
  * first_boot: tests: functional: Find form more specifically
  * sharing: tests: functional: Find forms more accurately
  * sso: tests: functional: Find forms more accurately
  * backups: Use generic form template for create and schedule views
  * backups: tests: functional: Find forms more accurately
  * templates: form: Specify a form class for use with functional tests
  * snapshot: tests: functional: Minor refactoring for form submission
  * wordpress: tests: functional: Find forms more specifically
  * users: tests: functional: Find forms more accurately
  * tests: functional: Force specifying form to submit more accurately
  * tests: functional: Wait for installation to complete fully

  [ James Valleroy ]
  * debian: Add Italian debconf translation (Closes: #1019157)
  * version: Compare Debian package version numbers
  * firewall: Allow upgrade from any version to 1.2.*
  * locale: Update translation strings
  * doc: Fetch latest manual

  [ Coucouf ]
  * Translated using Weblate (French)
  * Translated using Weblate (French)

  [ nbenedek ]
  * matrixsynapse: Allow matrix-synapse >= 1.65 to install successfully
  * d/maintscript: remove tahoe and mldonkey apache conf files

 -- James Valleroy <jvalleroy@mailbox.org>  Mon, 12 Sep 2022 21:07:14 -0400

freedombox (22.19) unstable; urgency=medium

  [ James Valleroy ]
  * debian: Update Spanish translation template (Closes: #1017452)
  * avahi: Don't disable after tests
  * ejabberd: Set hostname for test that relies on it
  * upgrades: Add button to test dist-upgrade in development mode
  * Translated using Weblate (French)
  * janus: Convert action to privileged
  * janus: Handle upgrades to 1.0.*
  * upgrades: Hold janus during dist-upgrade
  * locale: Update translation strings
  * doc: Fetch latest manual

  [ Joseph Nuthalapati ]
  * tests: Make functional.is_available check faster

  [ nautilusx ]
  * Translated using Weblate (German)

  [ Maxime Leroy ]
  * Translated using Weblate (French)

  [ Burak Yavuz ]
  * Translated using Weblate (Turkish)

  [ Eric ]
  * Translated using Weblate (Chinese (Simplified))

  [ Andrij Mizyk ]
  * Translated using Weblate (Ukrainian)

  [ 109247019824 ]
  * Translated using Weblate (Bulgarian)

  [ Fioddor Superconcentrado ]
  * Translated using Weblate (Spanish)

  [ Jiří Podhorecký ]
  * Translated using Weblate (Czech)

  [ nbenedek ]
  * ttrss: add donation url
  * d/control: Break ufw as we use firewalld

  [ Veiko Aasa ]
  * container: Display help message when no args are passed
  * container: Show default values in command help

  [ Hugel ]
  * Translated using Weblate (Chinese (Simplified))

  [ Sunil Mohan Adapa ]
  * operation: Factor out template code into a separate file
  * operation: Show operations on app page in addition to setup page
  * package: Implement low-level methods for uninstalling
  * forms: Implement form for uninstallation
  * setup: Drop check for already running operation
  * app: Add API to uninstall an app
  * package: Implement uninstall in Package component
  * setup: Implement operation to uninstall an app
  * views: Implement a view to uninstall an app
  * app: Add a menu item to trigger uninstallation
  * tests: functional: Add install/uninstall test for all apps
  * backups: Use AppView for the main app page
  * diagnostics: Use AppView for app page
  * names: Use AppView for app page
  * networks: Use AppView for app page
  * power: Use AppView for app page
  * security: Use AppView for app page
  * snapshot: Use AppView for app page
  * letsencrypt: Use AppView for app page
  * tor: Use AppView and Operation for app page
  * jsxc: Allow disabling the app

 -- James Valleroy <jvalleroy@mailbox.org>  Mon, 29 Aug 2022 22:33:54 -0400

freedombox (22.18) unstable; urgency=medium

  [ Maxime Leroy ]
  * Translated using Weblate (French)

  [ ikmaak ]
  * Translated using Weblate (Dutch)

  [ Burak Yavuz ]
  * Translated using Weblate (Turkish)

  [ Jiří Podhorecký ]
  * Translated using Weblate (Czech)
  * Translated using Weblate (Czech)

  [ 109247019824 ]
  * Translated using Weblate (Bulgarian)

  [ nautilusx ]
  * Translated using Weblate (German)

  [ Andrij Mizyk ]
  * Translated using Weblate (Ukrainian)

  [ James Valleroy ]
  * networks: Remove DNSSEC diagnostics
  * locale: Update translation strings
  * doc: Fetch latest manual

  [ Cosmin Humeniuc ]
  * container: Add IdentitiesOnly option to SSH

  [ Veiko Aasa ]
  * container: Ignore flake8 error 'line too long' in bash script text
  * storage: Fix enumerating partitions without mount points

  [ Sunil Mohan Adapa ]
  * coturn: Fix link to ejabberd in description
  * notification: Pass full context when rendering body template
  * package: Run installation operation using app_id instead of module
  * operation: Add module to manage threaded operations
  * *: Make setup method part of App class for all apps
  * *: Add setup method on all apps that don't have it
  * *: Make force upgrading part of app rather than a module
  * app: Drop optimization that skips setup process
  * setup: Fix issue with immediate refresh after installation
  * *: Drop module level app property
  * setup: Drop setup_helper and use the new Operation API
  * setup: Allow starting installation when package manager is busy
  * backups: tests: Mark need for Django database during API tests
  * matrixsynapse: Fix showing the status messages
  * ejabberd: Fix showing the status messages
  * ssh: tests: functional: Keep service enabled after tests
  * sharing: tests: functional: Fix a flaky test by waiting
  * sharing: Add installing and enable/disable like other apps
  * wireguard: Fix module.app usage that is no longer available
  * doc: dev: Document previously undocumented components

 -- James Valleroy <jvalleroy@mailbox.org>  Mon, 15 Aug 2022 20:54:46 -0400

freedombox (22.17) unstable; urgency=medium

  [ ikmaak ]
  * Translated using Weblate (German)
  * Translated using Weblate (Dutch)

  [ Burak Yavuz ]
  * Translated using Weblate (Turkish)

  [ Eric ]
  * Translated using Weblate (Chinese (Simplified))

  [ Maxime Leroy ]
  * Translated using Weblate (French)

  [ nbenedek ]
  * wordpress: Don't install php-ssh2

  [ James Valleroy ]
  * help: Add "How can I help?" section to Contribute page
  * locale: Update translation strings
  * doc: Fetch latest manual

  [ Sunil Mohan Adapa ]
  * help: Update test for contribute view
  * help: tests: Fix about page test by mocking version calls

 -- James Valleroy <jvalleroy@mailbox.org>  Mon, 01 Aug 2022 21:01:41 -0400

freedombox (22.16) unstable; urgency=medium

  [ Eric ]
  * Translated using Weblate (Chinese (Simplified))

  [ Andrij Mizyk ]
  * Translated using Weblate (Ukrainian)

  [ 109247019824 ]
  * Translated using Weblate (Bulgarian)
  * Translated using Weblate (Bulgarian)
  * Translated using Weblate (Bulgarian)
  * Translated using Weblate (Bulgarian)

  [ Maxime Leroy ]
  * Translated using Weblate (French)
  * Translated using Weblate (French)

  [ Nikita Epifanov ]
  * Translated using Weblate (Russian)
  * Translated using Weblate (Russian)

  [ Sunil Mohan Adapa ]
  * cockpit: Depend on apache and setup after it
  * privoxy: Use privileged decorator for actions
  * cockpit: Reconfigure to allow any origin
  * cockpit: Use decorator for privileged actions
  * rssbridge: Whitelist all bridges by default
  * rssbridge: Add functional tests
  * apache: Merge old configuration files into a better location
  * apache: Also configure to serve on /freedombox
  * apache: Redirect all logs to systemd journal
  * config: Add option to set logging mode: none/volatile/persistent
  * config: Set volatile logging by default
  * roundcube: Configure to log to journald
  * roundcube: Use privileged to simplify actions

  [ nbenedek ]
  * privoxy: Restrict to private IPs, prevent access over the internet
  * rssbridge: New app to generate RSS feeds for websites
  * roundcube: Add fail2ban jail

  [ Veiko Aasa ]
  * gitweb: Switch default branch name to main for new repositories

  [ James Valleroy ]
  * janus: Change short description to "Video Room"
  * rssbridge: Fix flake8 errors
  * debian: Update copyright year
  * debian: Follows policy version 4.6.1
  * locale: Update translation strings
  * doc: Fetch latest manual

 -- James Valleroy <jvalleroy@mailbox.org>  Mon, 18 Jul 2022 20:50:09 -0400

freedombox (22.15) unstable; urgency=medium

  [ nbenedek ]
  * mediawiki: Remove Buster specific code not needed in Bullseye
  * mediawiki: Remove wgLogo as it is not needed in Bullseye
  * mediawiki: Add regex validator to the domain field
  * users: create home directories for newly created users

  [ Nikita Epifanov ]
  * Translated using Weblate (Russian)

  [ 109247019824 ]
  * Translated using Weblate (Bulgarian)

  [ Joseph Nuthalapati ]
  * tests: functional: Simplify GitLabCI configuration
  * ci: Use compatible versions of Selenium and Splinter

  [ Artem ]
  * Translated using Weblate (Ukrainian)

  [ Guillermo Lopez Alejos ]
  * backups: Add options to keep sshfs shares responsive
  * backups: Unmount repositories before and after backup

  [ James Valleroy ]
  * upgrades: Re-add workaround for grub
  * upgrades: Hold packages one at a time
  * datetime: Fix typo from pylint fix
  * locale: Update translation strings
  * doc: Fetch latest manual

  [ Sunil Mohan Adapa ]
  * *: pylint: Explicitly specify encoding when open a file
  * *: pylint: Suppress unused argument warnings
  * *: pylint: Don't inherit from 'object'
  * *: pylint: Avoid calling super() with arguments
  * *: pylint: Drop unnecessary 'pass' statements
  * pyproject.toml: Ignore some refactoring messages with pylint
  * static: js: css: Make multiple select fields work with Django 4.0
  * views: Add a comment about change in Django 4.0

  [ Andrij Mizyk ]
  * Translated using Weblate (Ukrainian)

 -- James Valleroy <jvalleroy@mailbox.org>  Mon, 04 Jul 2022 21:30:09 -0400

freedombox (22.14.1) unstable; urgency=medium

  [ ikmaak ]
  * Translated using Weblate (German)
  * Translated using Weblate (Dutch)

  [ Burak Yavuz ]
  * Translated using Weblate (Turkish)

  [ Eric ]
  * Translated using Weblate (Chinese (Simplified))

  [ 109247019824 ]
  * Translated using Weblate (Bulgarian)

  [ Sunil Mohan Adapa ]
  * matrixsynapse: Allow new dependency to be installed from backports
  * mumble: Use privileged decorator for superuser actions
  * actions: Note that privileged actions can't output to stdout
  * mumble: Backup/restore the configuration file
  * mumble: Don't set the root channel name unless it is changed
  * mumble: tests: Add functional tests for setting the passwords

  [ Jiří Podhorecký ]
  * Translated using Weblate (Czech)

  [ James Valleroy ]
  * doc: Fetch latest manual

 -- James Valleroy <jvalleroy@mailbox.org>  Mon, 27 Jun 2022 07:13:07 -0400

freedombox (22.14) unstable; urgency=medium

  [ ikmaak ]
  * Translated using Weblate (German)
  * Translated using Weblate (Dutch)

  [ Burak Yavuz ]
  * Translated using Weblate (Turkish)

  [ Eric ]
  * Translated using Weblate (Chinese (Simplified))

  [ Jiří Podhorecký ]
  * Translated using Weblate (Czech)

  [ 109247019824 ]
  * Translated using Weblate (Bulgarian)
  * Translated using Weblate (Bulgarian)

  [ Nikita Epifanov ]
  * Translated using Weblate (Russian)

  [ Coucouf ]
  * Translated using Weblate (French)

  [ schiriki ]
  * Add char field to set a password that is required to join the server

  [ nbenedek ]
  * janus: improve description about coturn
  * mediawiki: Add option to change the site name

  [ Sunil Mohan Adapa ]
  * translation: Don't use session for storing lang pref in Django 4.0
  * users: Fix deleting user LDAP entry with Django 4.0
  * ejabberd: Make localhost disabled option in domain selection
  * actions: Add a decorator for marking superuser actions
  * doc: dev: Use and recommend new privileged actions
  * transmission: Simplify actions using the privileged decorator
  * ejabberd: Revert changes to always keep localhost (aa5b1cea126d37)

  [ James Valleroy ]
  * tests: Add a dummy parameter for middlewares
  * ejabberd: Automatically use coturn
  * ejabberd: Add multi-select form for domains
  * locale: Update translation strings
  * doc: Fetch latest manual

 -- James Valleroy <jvalleroy@mailbox.org>  Mon, 20 Jun 2022 20:52:22 -0400

freedombox (22.13) unstable; urgency=medium

  [ D āvis ]
  * Added translation using Weblate (Latvian)

  [ ikmaak ]
  * Translated using Weblate (German)
  * Translated using Weblate (Dutch)

  [ Burak Yavuz ]
  * Translated using Weblate (Turkish)

  [ Eric ]
  * Translated using Weblate (Chinese (Simplified))

  [ 109247019824 ]
  * Translated using Weblate (Bulgarian)
  * Translated using Weblate (Bulgarian)

  [ Benedek Nagy ]
  * transmission: Add redirects to avoid 409 conflict

  [ Joseph Nuthalapati ]
  * tests: functional: Integrate into Salsa CI
  * tests: functional: Add jobs for bullseye-backports

  [ Michael Breidenbach ]
  * Translated using Weblate (Swedish)

  [ Jiří Podhorecký ]
  * Translated using Weblate (Czech)

  [ Sunil Mohan Adapa ]
  * wordpress: Allow installing/updating plugins and themes
  * wordpress: tests: Fix writing title for new post in newer versions
  * email: Add description about ISP and domain limitations
  * email: Make app available for all users (even without advanced flag)

  [ Kolja Gorter ]
  * Add function to change root chanel name of mumble server

  [ Nikita Epifanov ]
  * Translated using Weblate (Russian)

  [ James Valleroy ]
  * wordpress: tests: Continue past language selection screen
  * janus: Add new app for lightweight WebRTC server
  * locale: Update translation strings
  * doc: Fetch latest manual

 -- James Valleroy <jvalleroy@mailbox.org>  Mon, 06 Jun 2022 21:59:34 -0400

freedombox (22.12) unstable; urgency=medium

  [ Benedek Nagy ]
  * mediawiki: Add stricter sandbox rules for jobrunner service
  * mediawiki: Serve hidden service over http for .onion domains
  * tt-rss: Fix description about user access
  * ssh, bind: Show 'Learn More...' links

  [ ikmaak ]
  * Translated using Weblate (German)
  * Translated using Weblate (Dutch)

  [ John Doe ]
  * Translated using Weblate (French)

  [ Burak Yavuz ]
  * Translated using Weblate (Turkish)

  [ Eric ]
  * Translated using Weblate (Chinese (Simplified))

  [ 109247019824 ]
  * Translated using Weblate (Bulgarian)

  [ Asle Næss ]
  * Translated using Weblate (Norwegian Bokmål)
  * Translated using Weblate (Norwegian Bokmål)

  [ Petter Reinholdtsen ]
  * Translated using Weblate (Norwegian Bokmål)

  [ Sunil Mohan Adapa ]
  * apache: Allow URL diagnostics to work with redirects
  * mediawiki: Fix URL diagnostics with redirects involved
  * frontpage: Reuse app header template for showing app description
  * frontpage: Allow showing links to manual pages
  * *: Show Learn More... links in frontpage with description
  * firewall: Show service name in port forwarding info table
  * tor: Show port forwarding information in consistent way

  [ Jiří Podhorecký ]
  * Translated using Weblate (Czech)

  [ James Valleroy ]
  * locale: Update translation strings
  * doc: Fetch latest manual

 -- James Valleroy <jvalleroy@mailbox.org>  Mon, 23 May 2022 20:48:11 -0400

freedombox (22.11) unstable; urgency=medium

  [ Veiko Aasa ]
  * samba: Fix functional tests when user is not logged in at start

  [ Nikita Epifanov ]
  * Translated using Weblate (Russian)

  [ Benedek Nagy ]
  * transmission: Improve description
  * mediawiki: Check if admin password is at least 10 characters long

  [ Petter Reinholdtsen ]
  * Translated using Weblate (Norwegian Bokmål)

  [ Joseph Nuthalapati ]
  * tests: functional: Get rid of dependency on xvfb
  * HACKING: Improve documentation on how to run tests

  [ Sunil Mohan Adapa ]
  * container: Show executed commands when setting up/running tests
  * email: Fix userdb lookups with LDAP
  * mediawiki: Handle password rejection from MediaWiki
  * matrixsynapse: Allow new dependencies to be installed from backports

  [ Andrij Mizyk ]
  * Translated using Weblate (Ukrainian)

  [ 109247019824 ]
  * Translated using Weblate (Bulgarian)
  * Translated using Weblate (Bulgarian)

  [ Coucouf ]
  * Translated using Weblate (French)

  [ ikmaak ]
  * Translated using Weblate (Danish)
  * Translated using Weblate (Polish)
  * Translated using Weblate (Ukrainian)
  * Translated using Weblate (Hungarian)

  [ James Valleroy ]
  * locale: Update translation strings
  * doc: Fetch latest manual

 -- James Valleroy <jvalleroy@mailbox.org>  Mon, 09 May 2022 22:36:05 -0400

freedombox (22.10) unstable; urgency=medium

  [ Nikita Epifanov ]
  * Translated using Weblate (Russian)

  [ Burak Yavuz ]
  * Translated using Weblate (Turkish)

  [ Luna Jernberg ]
  * Translated using Weblate (Swedish)

  [ Jiří Podhorecký ]
  * Translated using Weblate (Czech)

  [ 109247019824 ]
  * Translated using Weblate (Bulgarian)

  [ Giannis ]
  * Translated using Weblate (Greek)

  [ Benedek Nagy ]
  * sharing: put file path between quotation marks

  [ Sunil Mohan Adapa ]
  * sharing: Allow double quotes in path strings

  [ ikmaak ]
  * Translated using Weblate (German)
  * Translated using Weblate (Dutch)

  [ James Valleroy ]
  * doc: Fetch latest manual

 -- James Valleroy <jvalleroy@mailbox.org>  Mon, 25 Apr 2022 20:47:52 -0400

freedombox (22.9) unstable; urgency=medium

  [ abidin toumi ]
  * Added translation using Weblate (Arabic)
  * Translated using Weblate (Arabic)

  [ ikmaak ]
  * Translated using Weblate (German)
  * Translated using Weblate (Dutch)

  [ Oğuz Ersen ]
  * Translated using Weblate (Turkish)

  [ Jiří Podhorecký ]
  * Translated using Weblate (Czech)

  [ Benedek Nagy ]
  * Translated using Weblate (Hungarian)
  * plinth: Add forum to footer

  [ 109247019824 ]
  * Translated using Weblate (Bulgarian)

  [ Coucouf ]
  * Translated using Weblate (French)

  [ Paul Lettich ]
  * Translated using Weblate (German)

  [ James Valleroy ]
  * package: Add package expressions
  * package: Use package expressions in Packages component
  * package: Fail diagnostic when not able to resolve
  * minetest: Allow alternate name for 3d armor mod
  * package: Fix comment and type annotations
  * upgrades: Use python3-typing-extensions from bullseye-backports
  * upgrades: Split Explanation line
  * locale: Update translation strings
  * doc: Fetch latest manual

  [ Sunil Mohan Adapa ]
  * package: Update package expression API and fix regressions

  [ Aurélien Couderc ]
  * Fix description of the validation rule for calibre library names so it
    actually matches the pattern

 -- James Valleroy <jvalleroy@mailbox.org>  Mon, 11 Apr 2022 20:29:12 -0400

freedombox (22.8) unstable; urgency=medium

  [ Coucouf ]
  * Translated using Weblate (French)

  [ Павел Протасов ]
  * Translated using Weblate (Russian)

  [ Nikita Epifanov ]
  * Translated using Weblate (Russian)

  [ Benedek Nagy ]
  * ikiwiki: add packages that are necessary for apt-get install
  * calibre: explain correct name format for new library

  [ Ma Yong ]
  * Translated using Weblate (Chinese (Simplified))
  * Translated using Weblate (Chinese (Simplified))

  [ Eric ]
  * Translated using Weblate (Chinese (Simplified))

  [ James Valleroy ]
  * upgrades: Allow backports from src:freedombox
  * locale: Update translation strings
  * doc: Fetch latest manual

  [ Jim Gregory ]
  * network: Fix showing wifi connection

 -- James Valleroy <jvalleroy@mailbox.org>  Mon, 28 Mar 2022 20:30:00 -0400

freedombox (22.7) unstable; urgency=medium

  [ Nathaniel Ramos Alexander ]
  * Translated using Weblate (Spanish)

  [ Benedek Nagy ]
  * Translated using Weblate (Hungarian)

  [ ButterflyOfFire ]
  * Translated using Weblate (French)

  [ James Valleroy ]
  * doc: Fetch latest manual

 -- James Valleroy <jvalleroy@mailbox.org>  Mon, 14 Mar 2022 20:30:20 -0400

freedombox (22.6.1) unstable; urgency=medium

  [ Johannes Keyser ]
  * Translated using Weblate (German)

  [ ikmaak ]
  * Translated using Weblate (Dutch)
  * Translated using Weblate (Dutch)

  [ Burak Yavuz ]
  * Translated using Weblate (Turkish)

  [ Eric ]
  * Translated using Weblate (Chinese (Simplified))

  [ Jiří Podhorecký ]
  * Translated using Weblate (Czech)

  [ 109247019824 ]
  * Translated using Weblate (Bulgarian)

 -- James Valleroy <jvalleroy@mailbox.org>  Sun, 06 Mar 2022 06:25:27 -0500

freedombox (22.6) unstable; urgency=medium

  [ ikmaak ]
  * Translated using Weblate (German)
  * Translated using Weblate (Dutch)

  [ Burak Yavuz ]
  * Translated using Weblate (Turkish)

  [ Nikita Epifanov ]
  * Translated using Weblate (Russian)

  [ Eric ]
  * Translated using Weblate (Chinese (Simplified))

  [ Andrij Mizyk ]
  * Translated using Weblate (Ukrainian)

  [ Michael Breidenbach ]
  * Translated using Weblate (Swedish)

  [ Jiří Podhorecký ]
  * Translated using Weblate (Czech)

  [ Sripath Roy Koganti ]
  * Translated using Weblate (Telugu)

  [ Hemchand Pidikiti ]
  * Translated using Weblate (Telugu)

  [ Revolutioners ]
  * Translated using Weblate (Telugu)

  [ Anusha.chennamsetti ]
  * Translated using Weblate (Telugu)

  [ Rohith ]
  * Translated using Weblate (Telugu)

  [ B Rohit ]
  * Translated using Weblate (Telugu)

  [ Sk Abdulaziz ]
  * Translated using Weblate (Telugu)

  [ Prudhvi varma ]
  * Translated using Weblate (Telugu)

  [ Lavanya Duddukuri ]
  * Translated using Weblate (Telugu)

  [ Revathi Pathiwada ]
  * Translated using Weblate (Telugu)

  [ Rushi Puttigumpala ]
  * Translated using Weblate (Telugu)

  [ Kotagiri Hardik Sai ]
  * Translated using Weblate (Telugu)

  [ Andhavarapu vamsi ]
  * Translated using Weblate (Telugu)

  [ VANTIPALLI HARINI DEVI ]
  * Translated using Weblate (Telugu)

  [ Mupparthi Rema Sharanya ]
  * Translated using Weblate (Telugu)

  [ Nishmitha Undavalli ]
  * Translated using Weblate (Telugu)

  [ l. Mamatha sahithi ]
  * Translated using Weblate (Telugu)

  [ N SIRI HARSHITHA ]
  * Translated using Weblate (Telugu)

  [ Sainadh Pragada ]
  * Translated using Weblate (Telugu)

  [ Kesava Manikanta ]
  * Translated using Weblate (Telugu)

  [ Padilam Sairam ]
  * Translated using Weblate (Telugu)

  [ Benedek Nagy ]
  * minidlna: add iOS VLC client
  * samba: add iOS VLC client
  * Translated using Weblate (Hungarian)

  [ James Valleroy ]
  * Translated using Weblate (Telugu)
  * locale: Update translation strings
  * doc: Fetch latest manual

  [ 109247019824 ]
  * Translated using Weblate (Bulgarian)

  [ Sunil Mohan Adapa ]
  * email_server: List all listening ports of the daemons
  * email_server: Update donation URL to rspamd donation URL
  * email_server: Update short description
  * email_server: Add front page shortcut, update name and description
  * email: Rename app from email_server to email
  * email: Drop X-Robots-Tag on the auto-configuration URL
  * email: Backup/restore aliases and mailboxes
  * email: rspamd: Simplify installing configuration
  * email: Tweak client auto-configuration file
  * email: Drop unused Apache include freedombox-robots.conf
  * email: Simplify modifying headers proxied to rspamd web UI
  * email: Depend on and run redis server
  * email: Open firewall port for managesieve protocol
  * email: Narrowly match just rspamd's spam header
  * email: Add more special-use IMAP folders, set autoexpunge to 60days
  * email: Simplify setting milter configuration and running sievec
  * email: Drop special handling for reserved TLDs
  * email: Drop special handling for outbound filtering
  * email: Remove override for local addresses
  * email: Setup rspamd configuration to include FreedomBox config
  * email: Add basic functional tests
  * email: Add backup/restore component
  * email: Simplify setting up postfix
  * email: Drop unused diagnosis module
  * email: Minor indentation and docstring changes
  * email: Set an icon from Tango project
  * email: dkim: Implement setting up DKIM signing keys
  * email: dns: Show table for desired DNS entries
  * email: Enable as an advanced app
  * email: aliases: Drop ability to enable/disable aliases
  * email: Add shortcut for non-admin users to manage their aliases
  * email: Drop mentions of clamav as it is too memory intensive
  * email: Rename audit module to privileged
  * email: Drop use of mutex for postfix configuration operations
  * email: Simplify and rename postfix configuration module
  * email: Drop unused utility method for logging
  * email: Name module ldap to postfix
  * email: Drop postfix and dovecot LDAP packages
  * email: Drop atomic writing to a file
  * email: Update module docstrings
  * email: Use the term 'setup' rather than 'repair' for consistency
  * email: Don't start disabled daemons when setup is re-run
  * email: Implement adding common aliases for first admin user
  * email: Add various documentation links for future readability
  * email: postfix: Fix priority for authentication directives
  * email: aliases: Minor refactoring to form validation
  * email: clients: Make Thunderbird URLs language independent
  * email: Allow re-running setup
  * email: postfix: use inline map for TLS SNI maps
  * email: rspamd: Log to journald via syslog
  * email: Revert to LDAP auth as pam does not allow non-admin users
  * email: Fix issue with certs not being available
  * dynamicdns: Fix adding null domain into configuration

 -- James Valleroy <jvalleroy@mailbox.org>  Wed, 02 Mar 2022 08:44:45 -0500

freedombox (22.5) unstable; urgency=medium

  [ ikmaak ]
  * Translated using Weblate (German)
  * Translated using Weblate (Dutch)

  [ Burak Yavuz ]
  * Translated using Weblate (Turkish)

  [ Eric ]
  * Translated using Weblate (Chinese (Simplified))

  [ Joseph Nuthalapati ]
  * tests: functional: Add plugin for HTML reports

  [ Besnik Bleta ]
  * Translated using Weblate (Albanian)
  * Translated using Weblate (Albanian)
  * Translated using Weblate (Albanian)

  [ Jaime Marquínez Ferrándiz ]
  * Translated using Weblate (Spanish)

  [ Michael Breidenbach ]
  * Translated using Weblate (Swedish)

  [ Nikita Epifanov ]
  * Translated using Weblate (Russian)

  [ Jiří Podhorecký ]
  * Translated using Weblate (Czech)

  [ Andrij Mizyk ]
  * Translated using Weblate (Ukrainian)

  [ Benedek Nagy ]
  * Translated using Weblate (Hungarian)
  * Translated using Weblate (Hungarian)
  * tt-rss: Restrict access to `feed-reader` group in "/tt-rss-app"

  [ James Valleroy ]
  * dynamicdns: Replace ez-ipupdate
  * locale: Update translation strings
  * doc: Fetch latest manual

  [ Sunil Mohan Adapa ]
  * dynamicdns: Drop about page and merge into description
  * dynamicdns: Drop tabs and use single page
  * dynamicdns: Drop NAT detection as it is no longer used
  * app: Add component to store enabled state of an app in kvstore
  * backups: Implement backup/restore of key/value settings
  * dynamicdns: Rewrite configuration handling and update using URL
  * users: Fix typo in description
  * minetest: Reduce the number of configuration update messages

  [ 109247019824 ]
  * Translated using Weblate (Bulgarian)
  * Translated using Weblate (Bulgarian)

 -- James Valleroy <jvalleroy@mailbox.org>  Mon, 14 Feb 2022 20:41:06 -0500

freedombox (22.4) unstable; urgency=medium

  [ ikmaak ]
  * Translated using Weblate (German)
  * Translated using Weblate (Dutch)

  [ Benedek Nagy ]
  * shaarli: Add android app to description
  * apache: Don't redirect to HTTPS for .onion domains
  * matrixsynapse: Add FluffyChat to client list
  * power: Add a link to power app in the system menu
  * Translated using Weblate (Hungarian)

  [ Sunil Mohan Adapa ]
  * mldonkey: Drop app not available in Debian Bullseye and Bookworm
  * tests: functional: Implement a workaround for issue with screenshots
  * wordpress: tests: functional: Add missing marks on tests
  * tests: functional: Set default screenshots dir as ./screenshots
  * doc: Fail when downloading images from Debian wiki fails
  * cockpit: Explicitly redirect to HTTPS as needed for WebSockets
  * apache: Don't set HSTS for .onion domain
  * wireguard: tests: Add functional tests
  * snapshots: Clarify that snapshots are take during updates too
  * coturn: Use wildcard listening address to fix startup issues
  * sso, users: Redirect to home page after logout
  * users: Clarify help message for authorization password
  * HACKING: Stop using setup.py as a way to run tests
  * email_server: Drop some unused code
  * roundcube: Add setting for local connection only
  * email_server: Drop showing diagnostics/repair and roundcube config

  [ James Valleroy ]
  * .gitignore: Add screenshots/
  * shaarli: Add backup component
  * shaarli: Add functional test
  * shaarli: Test adding a bookmark
  * locale: Update translation strings
  * doc: Fetch latest manual

  [ Coucouf ]
  * Translated using Weblate (French)

  [ 109247019824 ]
  * Translated using Weblate (Bulgarian)

  [ Michael Breidenbach ]
  * Translated using Weblate (Swedish)

  [ Nikita Epifanov ]
  * Translated using Weblate (Russian)

  [ Andrij Mizyk ]
  * Translated using Weblate (Ukrainian)

 -- James Valleroy <jvalleroy@mailbox.org>  Mon, 31 Jan 2022 20:04:57 -0500

freedombox (22.3) unstable; urgency=medium

  [ nautilusx ]
  * Translated using Weblate (German)

  [ ikmaak ]
  * Translated using Weblate (Dutch)

  [ Burak Yavuz ]
  * Translated using Weblate (Turkish)

  [ Eric ]
  * Translated using Weblate (Chinese (Simplified))

  [ Benedek Nagy ]
  * tt-rss: Allow published articles to be publicly available
  * Translated using Weblate (Hungarian)

  [ Jiří Podhorecký ]
  * Translated using Weblate (Czech)

  [ Sunil Mohan Adapa ]
  * container: Avoid a warning that interactive mode is intended
  * sso: Add missing captcha/rate limiting on SSO login
  * sso: Adjust URL to CAPTCHA page needed by Django security fix
  * upgrades: Allow matrix's new dependency to be installed
  * tests: functional: Fix setting domain name with active notifications
  * help: tests: Fix functional test to check for status logs

  [ James Valleroy ]
  * doc: Fetch latest manual

 -- James Valleroy <jvalleroy@mailbox.org>  Mon, 17 Jan 2022 20:17:22 -0500

freedombox (22.2) unstable; urgency=medium

  [ Dietmar ]
  * Translated using Weblate (German)
  * Translated using Weblate (Italian)

  [ ikmaak ]
  * Translated using Weblate (Dutch)

  [ Burak Yavuz ]
  * Translated using Weblate (Turkish)

  [ Eric ]
  * Translated using Weblate (Chinese (Simplified))

  [ Benedek Nagy ]
  * Translated using Weblate (Hungarian)
  * Translated using Weblate (Hungarian)
  * wireguard: Fix spelling
  * transmission: Fix capitalization
  * openvpn: Add link to IOS app
  * mumble: Change description to include iOS client app
  * radicale: Update Thunderbird URLs
  * i2p: Fix grammar in description
  * backups: Correct spelling of encryption protocols
  * networks: Fix reference to an option

  [ Jiří Podhorecký ]
  * Translated using Weblate (Czech)

  [ Johannes Keyser ]
  * Translated using Weblate (German)

  [ Michael Breidenbach ]
  * Translated using Weblate (Swedish)

  [ Sunil Mohan Adapa ]
  * help: Fix failing setup when manual directory is not available
  * debian, setup.py: Add dependency on python3-tomli
  * ikiwiki: Initialize shortcuts during post-init setup

  [ James Valleroy ]
  * locale: Update translation strings

 -- James Valleroy <jvalleroy@mailbox.org>  Tue, 11 Jan 2022 20:09:59 -0500

freedombox (22.1) unstable; urgency=medium

  [ ikmaak ]
  * Translated using Weblate (Dutch)
  * Translated using Weblate (Dutch)

  [ Benedek Nagy ]
  * Translated using Weblate (Hungarian)

  [ pesder ]
  * Translated using Weblate (Chinese (Traditional))

  [ James Valleroy ]
  * Translated using Weblate (Hungarian)
  * Translated using Weblate (Hungarian)
  * backups: Capitalize 'SSH' in template
  * config, upgrades: Specify submit button for tests
  * locale: Update translation strings
  * doc: Fetch latest manual

  [ Sunil Mohan Adapa ]
  * upgrades: Relabel from 'Update' to 'Software Update'
  * datetime: Explicitly list systemd-timesyncd as a dependency
  * storage: Skip tests if not enough disk space is available
  * package: Add diagnostic to check if a package is the latest version

  [ Petter Reinholdtsen ]
  * Translated using Weblate (Norwegian Bokmål)

  [ Michael Breidenbach ]
  * Translated using Weblate (Swedish)

  [ Jiří Podhorecký ]
  * Translated using Weblate (Czech)

  [ Fioddor Superconcentrado ]
  * Translated using Weblate (Spanish)

 -- James Valleroy <jvalleroy@mailbox.org>  Mon, 03 Jan 2022 19:51:35 -0500

freedombox (21.16) unstable; urgency=medium

  [ Burak Yavuz ]
  * Translated using Weblate (Turkish)

  [ Johannes Keyser ]
  * Translated using Weblate (German)

  [ Joseph Nuthalapati ]
  * tests: Fix app name in pytest.skip statement
  * cockpit: Make 'name' optional in Signal handlers
  * ejabberd: Make name option in Signal handlers
  * tests: functional: Skip MLDonkey app
  * monkeysphere: Drop app as it is not being used
  * diaspora: Drop app that was never finished.
  * tahoe-lafs: Drop app as it is not being used

  [ Sunil Mohan Adapa ]
  * roundcube: Allow upgrades using configuration file prompts
  * letsencrypt: Handle cert setup when an app wants all domains
  * email_server: Include postfix package in packages list
  * email_server: Fix issue with handling domain removal
  * email_server: Re-implement TLS configuration
  * email_server: Adjust TLS configuration parameters
  * email_server: Rename dovecot TLS configuration file for consistency
  * datetime: Fix checking when timesyncd will run on a system

  [ Coucouf ]
  * Translated using Weblate (French)

  [ Eric ]
  * Translated using Weblate (Chinese (Simplified))
  * Translated using Weblate (Chinese (Simplified))

  [ Jiří Podhorecký ]
  * Translated using Weblate (Czech)
  * Translated using Weblate (Czech)

  [ pesder ]
  * Translated using Weblate (Chinese (Traditional))
  * Translated using Weblate (Chinese (Traditional))

  [ Michael Breidenbach ]
  * Translated using Weblate (Swedish)

  [ James Valleroy ]
  * upgrades: Refactor dist upgrade process
  * upgrades: Cleanup dist upgrade steps specific to bullseye release
  * upgrades: Add type annotations to action
  * pyproject: Add domain marker
  * locale: Update translation strings
  * doc: Fetch latest manual

 -- James Valleroy <jvalleroy@mailbox.org>  Mon, 20 Dec 2021 20:58:00 -0500

freedombox (21.15) unstable; urgency=medium

  [ trendspotter ]
  * Translated using Weblate (Czech)

  [ James Valleroy ]
  * shaarli: Enable app
  * tests: Add 'domain' mark for apps that add/remove domains
  * locale: Update translation strings
  * doc: Fetch latest manual

  [ Petter Reinholdtsen ]
  * Translated using Weblate (Norwegian Bokmål)

  [ Sunil Mohan Adapa ]
  * dynamicdns: Update URLs to the new dynamic DNS server
  * firewall: Allow configuration upgrade to version 1.0.x
  * *: Drop unused manual_page at module level
  * app: Introduce API to setup an app
  * package: Add parameter to specify skipping package recommendations
  * package: Implement installing packages in the component
  * actions: Get list of packages from Packages components
  * security: Get the list of packages from Packages component
  * *: Drop use of managed_packages and rely on Packages component
  * doc/dev: Update documentation to not refer to managed_packages
  * actions/service: Drop unused list action
  * bind: Drop alias handling unnecessary in >= Bullseye
  * security: Drop use of managed_services in security report
  * daemon: Add new component to hold information about related daemons
  * actions/service: Drop use of managed_services for Daemon component
  * *: Drop use of managed_services, rely on Daemon component
  * doc/dev: Remove mention of managed_services
  * actions/letsencrypt: Drop use of managed_paths and use LE component
  * *: Drop use of unnecessary managed_paths
  * doc/dev: Drop discussion on managed_paths
  * package: Introduce component API for package conflicts
  * *: Drop module level package_conflicts and use component API
  * packages: Move checking for unavailable packages to component
  * app: Introduce API for managing setup state of the app
  * doc/dev: Remove outdated reference to init() at module level
  * *: Use the App's state management API
  * setup: Drop unused API for app's state management
  * *: Drop use of module level is_essential flag
  * *: Drop use of module level version
  * middleware, views: Reduce use of setup_helper
  * web_server: Drop use of loaded_modules and use App.list
  * first_boot: Drop use of loaded_modules and use App.list
  * security: Drop use of loaded_modules and use App.list
  * main: List apps instead of modules
  * setup: Run setup on apps instead of modules
  * setup: List dependencies for apps instead of modules
  * setup: Use apps instead of modules to determine running first setup
  * setup: Work on apps instead of modules for force upgrade
  * module_loader, app: Move app init to app module
  * *: Drop module level depends declaration
  * doc/dev: Drop reference to module level depends declaration
  * forms: Fix regression with TLS domain form in quassel and tt-rss
  * email_server: Simplify domain configuration form
  * email_server: Merge domain configuration with app view
  * letsencrypt: On domain removal, don't revoke certificate, keep it

  [ Johannes Keyser ]
  * Translated using Weblate (German)

 -- James Valleroy <jvalleroy@mailbox.org>  Mon, 06 Dec 2021 18:51:28 -0500

freedombox (21.14.1) unstable; urgency=high

  [ Sunil Mohan Adapa ]
  * config: Add packages component to a re-add zram-tools dependency

 -- James Valleroy <jvalleroy@mailbox.org>  Wed, 24 Nov 2021 10:36:25 -0500

freedombox (21.14) unstable; urgency=high

  [ Burak Yavuz ]
  * Translated using Weblate (Turkish)

  [ Michael Breidenbach ]
  * Translated using Weblate (Swedish)

  [ Sunil Mohan Adapa ]
  * app: Introduce separate method for post initialization operations
  * module_loader: Split app initialization into separate steps
  * avahi: Split app initialization
  * backups: Split app initialization
  * cockpit: Split app initialization
  * diagnostics: Split app initialization
  * dynamicdns: Split app initialization
  * email_server: Don't get domain name during initialization
  * config: Split app configuration
  * letencrypt: Split app initialization
  * names: Split app initialization
  * pagekite: Split app initialization
  * storage: Split app initialization
  * tor: Split app initialziation
  * upgrades: Split app initialziation
  * ejabberd: Split app initialziation
  * gitweb: Split app initialization
  * frontpage: Avoid URL reverse during Shortcut component construction
  * menu: Avoid reversing URL during Menu component construction
  * main: Drop initializing Django when listing dependencies (Closes: #999484)

  [ Andrij Mizyk ]
  * Translated using Weblate (Ukrainian)

  [ Joseph Nuthalapati ]
  * names: Create a generic TLS domain selection form
  * tt-rss: Allow selection of a domain name

  [ James Valleroy ]
  * debian: Fail build if no module dependencies found
  * datetime: Avoid error when systemctl is not available
  * locale: Update translation strings
  * doc: Fetch latest manual

 -- James Valleroy <jvalleroy@mailbox.org>  Mon, 22 Nov 2021 18:45:33 -0500

freedombox (21.13) unstable; urgency=medium

  [ Burak Yavuz ]
  * Translated using Weblate (Turkish)

  [ Andrij Mizyk ]
  * Translated using Weblate (Ukrainian)

  [ Michael Breidenbach ]
  * Translated using Weblate (Swedish)
  * Translated using Weblate (Swedish)

  [ Joseph Nuthalapati ]
  * utils: Fix ruamel.yaml deprecation warnings
  * components: Introduce new component - Packages
  * setup: Use packages from Packages component
  * components: Add docstrings & tutorial for Packages

  [ Sunil Mohan Adapa ]
  * email_server: Refactor the home directory page
  * email_server: Add button for setting up home directory
  * email_server: Turn home view into a simple page rather than a tab
  * email_server: Add button for managing aliases
  * email_server: Remove aliases view from tabs list
  * email_server: Add heading for manage aliases page
  * email_server: Reduce the size of headings for aliases/homedir pages
  * email_server: aliases: Add method for checking of an alias is taken
  * email_server: aliases: Using Django forms instead of custom forms
  * email_server: aliases: Drop validation already done by form
  * email_server: aliases: Move sanitizing to form
  * email_server: aliases: Drop unnecessary sanitizing
  * email_server: aliases: Drop unused sanitizing method
  * email_server: aliases: Drop unused regex
  * email_server: yapf formatting
  * email_server: aliases: Drop hash DB and use sqlite3 directly
  * email_server: aliases: Minor refactoring
  * email_server: aliases: Minor refactoring to DB schema
  * email_server: aliases: Minor refactor to list view
  * email_server: aliases: Fix showing empty alias list message
  * email_server: aliases: Refactor for simpler organization
  * email_server: tls: Drop unimplemented TLS forms/view
  * email_server: rspamd: Turn spam management link to a button
  * email_server: domains: Add button for domain management form
  * email_server: Remove tabs from the interface
  * email_server: homedir: Fix styling to not show everything as header
  * email_server: Minor refactor of license statement in templates
  * email_server: domains: Use Django forms and views
  * email_server: domains: Add validation to form
  * email_server: action: Refactor for simplicity
  * email_server: yapf formatting
  * log, email_server: Don't use syslog instead of journald
  * email_server: action: Add argument type checking for extra safety
  * email_server: Don't use user IDs when performing lookups
  * email_server: Lookup LDAP local recipients via PAM
  * email_server: dovecot: Authenticate using PAM instead of LDAP
  * email_server: dovecot: Don't deliver mail to home directory
  * email_server: Setup /var/mail, drop home setup view
  * email_server: Use rollback journal for aliases sqlite DB
  * security: Properly handle sandbox analysis of timer units

  [ Johannes Keyser ]
  * Translated using Weblate (German)

  [ James Valleroy ]
  * tests: Use background fixture for each test
  * bepasty: Use BaseAppTests for functional tests
  * bind: Use BaseAppTests for functional tests
  * calibre: Use BaseAppTests for functional tests
  * deluge: Use BaseAppTests for functional tests
  * ejabberd: Use BaseAppTests for functional tests
  * gitweb: Use BaseAppTests for functional tests
  * ikiwiki: Use BaseAppTests for functional tests
  * mediawiki: Use BaseAppTests for functional tests
  * mldonkey: Use BaseAppTests for functional tests
  * openvpn: Use BaseAppTests for functional tests
  * pagekite: Use BaseAppTests for functional tests
  * radicale: Use BaseAppTests for functional tests
  * samba: Use BaseAppTests for functional tests
  * shadowsocks, syncthing: Use BaseAppTests for functional tests
  * transmission: Use BaseAppTests for functional tests
  * tahoe: Use BaseAppTests for functional tests
  * tor: Use BaseAppTests for functional tests
  * tests: functional: Add diagnostics delay parameter
  * avahi: Use systemd sandboxing
  * samba: Use systemd sandboxing for smbd/nmbd
  * debian: Add python3-openssl to autopkgtest depends
  * locale: Update translation strings
  * doc: Fetch latest manual

 -- James Valleroy <jvalleroy@mailbox.org>  Mon, 08 Nov 2021 21:34:27 -0500

freedombox (21.12) unstable; urgency=medium

  [ Burak Yavuz ]
  * Translated using Weblate (Turkish)

  [ Andrij Mizyk ]
  * Translated using Weblate (Ukrainian)

  [ nautilusx ]
  * Translated using Weblate (German)
  * Translated using Weblate (German)

  [ Sunil Mohan Adapa ]
  * middleware: Don't show setup view to non-admin users
  * email_server: yapf formatting
  * email_server: Add a name for aliases view
  * email_server: Add heading for manage aliases page
  * email_server: Don't let the My Mail page to blank page
  * email_server: clients: Launch roundcube directly instead of app page
  * email_server: Move roundcube link from My Mail to description
  * storage: tests: Refactor disk tests for readability
  * storage: Pass optional mount point to partition expansion
  * storage: tests: Fix tests for expanding disk partitions
  * storage: tests: Convert class based tests to simple tests

  [ James Valleroy ]
  * tests: Add BaseAppTests class for common functional tests
  * tests: Add run diagnostics test to BaseAppTests
  * infinoted: Use BaseAppTests for functional tests
  * mumble: Use BaseAppTests for functional tests
  * roundcube: Use BaseAppTests for functional tests
  * avahi: Use BaseAppTests for functional tests
  * cockpit: Use BaseAppTests for functional tests
  * coturn: Use BaseAppTests for functional tests
  * i2p: Use BaseAppTests for functional tests
  * matrixsynapse: Use BaseAppTests for functional tests
  * minetest: Use BaseAppTests for functional tests
  * minidlna: Use BaseAppTests for functional tests
  * performance: Add backup support (no data)
  * performance: Use BaseAppTests for functional tests
  * privoxy: Use BaseAppTests for functional tests
  * quassel: Use BaseAppTests for functional tests
  * ssh: Use BaseAppTests for functional tests
  * zoph: Use BaseAppTests for functional tests
  * locale: Update translation strings
  * doc: Fetch latest manual

  [ 109247019824 ]
  * Translated using Weblate (Bulgarian)

  [ Coucouf ]
  * Translated using Weblate (French)

  [ trendspotter ]
  * Translated using Weblate (Czech)

 -- James Valleroy <jvalleroy@mailbox.org>  Mon, 25 Oct 2021 19:19:33 -0400

freedombox (21.11) unstable; urgency=medium

  [ Fioddor Superconcentrado ]
  * test: help: Add help view tests
  * test: Add tests for action utilities
  * tests: Improve handling of tests skipped by default
  * package: Add functions for removing packages
  * setup: Show and remove conflicts before installation
  * email: Manage known installation conflicts

  [ 109247019824 ]
  * Translated using Weblate (Bulgarian)

  [ Andrij Mizyk ]
  * Translated using Weblate (Ukrainian)

  [ James Valleroy ]
  * openvpn: Convert functional tests to non-BDD python format
  * pagekite: Convert functional tests to non-BDD python format
  * privoxy: Convert functional tests to non-BDD python format
  * tests: Add backups mark for openvpn, pagekite, privoxy
  * quassel: Convert functional tests to non-BDD python format
  * radicale: Convert functional tests to non-BDD python format
  * roundcube: Convert functional tests to non-BDD python format
  * searx: Convert functional tests to non-BDD python format
  * security: Convert functional tests to non-BDD python format
  * shadowsocks: Convert functional tests to non-BDD python format
  * sharing: Convert functional tests to non-BDD python format
  * snapshot: Convert functional tests to non-BDD python format
  * ssh: Convert functional tests to non-BDD python format
  * sso: Convert functional tests to non-BDD python format
  * storage: Convert functional tests to non-BDD python format
  * syncthing: Convert functional tests to non-BDD python format
  * tahoe: Convert functional tests to non-BDD python format
  * tor: Convert functional tests to non-BDD python format
  * transmission: Convert functional tests to non-BDD python format
  * ttrss: Convert functional tests to non-BDD python format
  * upgrades: Convert functional tests to non-BDD python format
  * zoph: Convert functional tests to non-BDD python format
  * users: Convert functional tests to non-BDD python format
  * tests: Add some missed marks for functional tests
  * tests: Drop step definitions
  * conftest: Skip functional tests if splinter not importable
  * locale: Update translation strings
  * doc: Fetch latest manual

  [ Sunil Mohan Adapa ]
  * d/control: Allow building with python interpreter of any arch
  * user: Accommodate Django 3.1 change for model choice iteration
  * settings: Choose password hashing complexity suitable for SBCs
  * pyproject.toml: Merge contents of pytest.ini
  * pyproject.toml: Merge contents of .converagerc
  * d/rules: Don't use setup.py to invoke tests, invoke directly instead
  * users: Help set language cookie when user profile is edited
  * sso, translation: Help set language cookie when user logins in
  * translation: Always set language cookie when switching language
  * *: Move all systemd service files from /lib to /usr
  * wordpress: Run service only if when installed and configured
  * calibre: Run service only if when installed
  * d/rules: Don't install and enable other systemd service files
  * storage: tests: functional: Fix tests always getting skipped
  * package: Remove unused import to fix pipeline
  * tests: Drop installation of pytest-bdd
  * performance: Cleanup code meant for cockpit version < 235
  * *: Always pass check= argument to subprocess.run()
  * ttrss: Fix daemon not running sometimes on startup
  * ttrss: Add systemd security hardening to daemon

  [ Joseph Nuthalapati ]
  * ttrss: tests: functional: Make subscription faster

 -- James Valleroy <jvalleroy@mailbox.org>  Mon, 11 Oct 2021 18:55:20 -0400

freedombox (21.10) unstable; urgency=medium

  [ Veiko Aasa ]
  * samba: tests: Convert functional tests to non-BDD python format

  [ James Valleroy ]
  * tests: Show warning when app not available
  * bepasty: Convert functional tests to non-BDD python format
  * bind: Convert functional tests to non-BDD python format
  * config: Convert functional tests to non-BDD python format
  * coturn: Convert functional tests to non-BDD python format
  * datetime: Convert functional tests to non-BDD python format
  * deluge: Convert functional tests to non-BDD python format
  * dynamicdns: Convert functional tests to non-BDD python format
  * ejabberd: Convert functional tests to non-BDD python format
  * help: Convert functional tests to non-BDD python format
  * ikiwiki: Convert functional tests to non-BDD python format
  * mediawiki: Convert functional tests to non-BDD python format
  * mldonkey: Convert functional tests to non-BDD python format
  * monkeysphere: Convert functional tests to non-BDD python format
  * mumble: Convert functional tests to non-BDD python format
  * locale: Update translation strings
  * doc: Fetch latest manual
  * debian: Set Standards-Version to 4.6.0

  [ Sunil Mohan Adapa ]
  * ikiwiki: tests: functional: Use newer splinter API for finding links
  * openvpn: tests: functional: Use newer splinter API for finding links
  * backups: tests: functional: Use newer splinter API for finding links
  * users: tests: functional: Use newer splinter API for finding links
  * mediawiki: tests: functional: Use newer splinter API for finding links
  * dynamicdns: tests: functional: Use newer splinter API for finding links
  * calibre: tests: functional: Use newer splinter API for finding links
  * tests: functional: Use newer splinter API for finding links
  * *: Use Django gettext functions instead of ugettext
  * pyproject: Make isort consistent across execution environments
  * *: Various isort fixes
  * *: Use django.urls.re_path() instead of its alias url()
  * signals: Drop provider args when creating Signal object
  * settings: Set Django auto field type explicitly
  * *: Use allow/denylist instead white/blacklist in comments
  * tests: Introduce fixtures to make it easy to test actions
  * calibre: tests: Use common fixtures for testing actions module
  * sso: tests: Use common fixtures for testing actions module
  * gitweb: tests: Use common fixtures for testing actions module
  * openvpn: tests: Use common fixtures for testing actions module
  * matrixsynapse: tests: Use common fixtures for testing actions module
  * ejabberd: tests: Use common fixtures for testing actions module
  * mediawiki: tests: Use common fixtures for testing actions module
  * views: Update utility for checking URL safety
  * sso: Update usage of OpenSSL crypt signing API

  [ Andrij Mizyk ]
  * Translated using Weblate (Ukrainian)
  * Translated using Weblate (Ukrainian)
  * Translated using Weblate (Ukrainian)
  * Translated using Weblate (Ukrainian)

  [ Dietmar ]
  * Translated using Weblate (German)
  * Translated using Weblate (Italian)

  [ Burak Yavuz ]
  * Translated using Weblate (Turkish)

  [ Michael Breidenbach ]
  * Translated using Weblate (Swedish)

  [ Johannes Keyser ]
  * Translated using Weblate (German)

 -- James Valleroy <jvalleroy@mailbox.org>  Mon, 27 Sep 2021 19:10:05 -0400

freedombox (21.9) unstable; urgency=medium

  [ Fioddor Superconcentrado ]
  * container: Don't fail if there's no fbx network
  * container: freedombox-develop callable from anywhere
  * lintian: Overrides for remove-on-upgrade dpkg conffiles flag

  [ James Valleroy ]
  * debian: Add gbp tag config
  * container: Update stable image for bullseye
  * backups: Add functional test to disable schedule backups
  * avahi: Convert functional tests to non-BDD python format
  * cockpit: Convert functional tests to non-BDD python format
  * i2p: Convert functional tests to non-BDD python format
  * infinoted: Convert functional tests to non-BDD python format
  * minetest: Convert functional tests to non-BDD python format
  * minidlna: Convert functional tests to non-BDD python format
  * performance: Convert functional tests to non-BDD python format
  * matrixsynapse: Convert functional tests to non-BDD python format
  * jsxc: Convert functional tests to non-BDD python format
  * backups: Convert functional tests to non-BDD python format
  * locale: Update translation strings
  * doc: Fetch latest manual

  [ Burak Yavuz ]
  * Translated using Weblate (Turkish)

  [ Michael Breidenbach ]
  * Translated using Weblate (Swedish)

  [ Andrij Mizyk ]
  * Translated using Weblate (Ukrainian)
  * Translated using Weblate (Ukrainian)
  * Translated using Weblate (Ukrainian)
  * Translated using Weblate (Ukrainian)
  * Translated using Weblate (Ukrainian)

  [ Tiago Zaniquelli ]
  * plinth: remove diagnose command

  [ Joseph Nuthalapati ]
  * apache: Drop support for SSLv3, TLSv1 and TLSv1.1
  * mediawiki: Backup and restore uploaded files
  * mediawiki: Bump version number for 1.35 upgrade
  * mediawiki: Enable a subset of default extensions
  * mediawiki: Switch to MediaWiki 2020 logo

  [ ikmaak ]
  * Translated using Weblate (Dutch)
  * Translated using Weblate (Dutch)
  * Translated using Weblate (Dutch)
  * Translated using Weblate (Dutch)
  * Translated using Weblate (Dutch)

  [ Sunil Mohan Adapa ]
  * mediawiki: tests: functional: Fix races after flipping flags
  * d/lintian-overrides: Drop override for a removed tag
  * d/lintian-overrides: Override message for not supporting sysvinit
  * d/lintian-overrides: Add override for manual outside .../doc/
  * d/lintian-overrides: Drop workaround for remove-on-upgrade dpkg flag
  * apache: Drop support for GnuTLS
  * apache: Enable and prioritize HTTP/2 protocol
  * apache: Setup Mozilla recommended configuration
  * container: Fix the update command for new web server
  * tests: Add some missing markers
  * web_framework, tests: Workaround captcha 0.5.6 vs. Django 3.2

  [ fliu ]
  * email: Fix self.critical not callable error
  * email: postconf.get_many_unsafe: batch query
  * email: configure postfix domain names

  [ Seyed mohammad ali Hosseinifard ]
  * Translated using Weblate (Persian)

  [ Veiko Aasa ]
  * gitweb: tests: Fix test failures if initial default branch is not master
  * gitweb: tests: Convert functional tests to non-BDD python format
  * gitweb: tests: functional: Fix test failure if initial default branch is not master

  [ Artem ]
  * Translated using Weblate (Russian)

  [ 109247019824 ]
  * Translated using Weblate (Bulgarian)

  [ 池边树下 ]
  * Translated using Weblate (Chinese (Simplified))

 -- James Valleroy <jvalleroy@mailbox.org>  Sat, 18 Sep 2021 09:47:06 -0400

freedombox (21.8) unstable; urgency=medium

  [ Andrij Mizyk ]
  * Translated using Weblate (Ukrainian)
  * Translated using Weblate (Ukrainian)
  * Translated using Weblate (Ukrainian)

  [ fliu ]
  * diagnostics: Allow underscores (_) in app names
  * doc/dev: Using mocking instead of importing external modules
  * email: Basic app to manage an email server
  * email: Enable LDAP by calling postconf in a thread-safe way
  * email: Implement `email_server ipc set_sasl` and `set_submission`
  * email: Set up local delivery (no spam filtering)
  * email: Code quality fixes
  * email: Fix enabling SMTPS; check return value
  * email: dovecot: Support user lookup by UID number
  * email: Address some code review comments
  * email: Install rspamd; proxy its web interface
  * email: Parse command arguments with a mutually exclusive group
  * email: mutex: create lock file as plinth user
  * email, plinth.log: Write more information to syslog
  * email: postconf: Handle postconf returning an empty key
  * email: audit: improve the speed of post-installation setup
  * email: Open lock file as plinth user
  * email: Support UID number lookup in Dovecot
  * email: diagnostics: Fix sudo permission problem
  * email: views: Implement tab rendering
  * email: Implement alias management
  * email: aliases: Use bootstrap styles
  * email: Add UI for creating the home directory
  * email: Add templates for TLS and domains
  * email: Implement view for setting up domains
  * email: postfix: Install LDAP map support
  * email: Implement spam sorting with sieve
  * email: apache: X-Robots-Tag header, full URL match
  * email: Implement auto-discovery
  * email: LMTP: remove the recipient's UID number from email headers
  * email: Code cleanup
  * email: Implement outbound mail filtering
  * email: Reload postfix in domain view
  * email: Code cleanup, address reviews
  * email: Local delivery: use full email address
  * email: postfix: dovecot: Set strong security parameters
  * email: setup: Find Let's Encrypt certificates
  * email: Documentation, code cleanup
  * email: setup: Configure Roundcube
  * email: Sender spoofing patch 1/2: domain rewriting
  * email: implemented service alert

  [ Sunil Mohan Adapa ]
  * doc/dev: Drop seemingly irrelevant automodule reference
  * container: Use keyserver.ubuntu.com as the default keyserver
  * d/lintian-overrides: Allow all systemd services paths
  * d/control: Drop wireless-tools as recommends
  * tests: functional: Add a convenience method to logout
  * wordpress: New app to manage a WordPress site/blog

  [ Petter Reinholdtsen ]
  * Translated using Weblate (Norwegian Bokmål)

  [ James Valleroy ]
  * security: Remove display of past vulnerabilities
  * locale: Update translation strings
  * doc: Fetch latest manual

 -- James Valleroy <jvalleroy@mailbox.org>  Mon, 30 Aug 2021 20:01:46 -0400

freedombox (21.7) unstable; urgency=low

  [ Allan Nordhøy ]
  * Translated using Weblate (Norwegian Bokmål)
  * Translated using Weblate (Norwegian Bokmål)

  [ Jacque Fresco ]
  * Translated using Weblate (Indonesian)

  [ Reza Almanda ]
  * Translated using Weblate (Indonesian)
  * Translated using Weblate (Indonesian)

  [ Besnik Bleta ]
  * Translated using Weblate (Albanian)

  [ 池边树下 ]
  * Translated using Weblate (Chinese (Simplified))

  [ Tiago Zaniquelli ]
  * tests: functional: storage: skip test List disks

  [ Oymate ]
  * Translated using Weblate (Bengali)

  [ whenwesober ]
  * Translated using Weblate (Indonesian)

  [ James Valleroy ]
  * ci: Disable autopkgtest
  * debian: Ensure fuse gets replaced by fuse3 (Closes: #990758)
    - Thanks to Andreas Beckmann <anbe@debian.org> for the patch.
  * action_utils: Separate function to hold freedombox package
  * action_utils: Use flag to indicate freedombox package has been held
    (Closes: #991292)
  * upgrades: Check for held freedombox package in manual update
  * upgrades: Check for held freedombox package daily
  * action_utils: Don't print when unholding freedombox package
  * vagrant: Update box name
  * ttrss: Allow upgrade to version 21
  * Update translation strings
  * doc: Fetch latest manual
  * Upload to unstable

  [ bruh ]
  * Translated using Weblate (Vietnamese)
  * Translated using Weblate (Vietnamese)

  [ Andrij Mizyk ]
  * Translated using Weblate (Ukrainian)
  * Translated using Weblate (Ukrainian)
  * Translated using Weblate (Ukrainian)
  * Translated using Weblate (Ukrainian)
  * Translated using Weblate (Ukrainian)
  * Translated using Weblate (Ukrainian)
  * Translated using Weblate (Ukrainian)
  * Translated using Weblate (Ukrainian)
  * Translated using Weblate (Ukrainian)
  * Translated using Weblate (Ukrainian)

  [ Johannes Keyser ]
  * Translated using Weblate (German)

 -- James Valleroy <jvalleroy@mailbox.org>  Mon, 16 Aug 2021 19:18:59 -0400

freedombox (21.6) experimental; urgency=medium

  [ ikmaak ]
  * Translated using Weblate (Dutch)
  * Translated using Weblate (German)

  [ Burak Yavuz ]
  * Translated using Weblate (Turkish)

  [ Michael Breidenbach ]
  * Translated using Weblate (Swedish)

  [ whenwesober ]
  * Translated using Weblate (Indonesian)
  * Translated using Weblate (Indonesian)

  [ Benedek Nagy ]
  * Translated using Weblate (Hungarian)

  [ James Valleroy ]
  * Translated using Weblate (Indonesian)
  * Translated using Weblate (Indonesian)
  * Translated using Weblate (Indonesian)
  * Translated using Weblate (Indonesian)
  * Translated using Weblate (Chinese (Simplified))
  * locale: Update translation strings
  * doc: Fetch latest manual

  [ Weblate ]
  * Added translation using Weblate (Sinhala)
  * Added translation using Weblate (Vietnamese)

  [ James Pan ]
  * Translated using Weblate (Chinese (Traditional))

  [ HelaBasa ]
  * Translated using Weblate (Sinhala)

  [ Johannes Keyser ]
  * Translated using Weblate (German)

  [ Coucouf ]
  * Translated using Weblate (French)
  * Translated using Weblate (French)

  [ ssantos ]
  * Translated using Weblate (Portuguese)

  [ 池边树下 ]
  * Translated using Weblate (Chinese (Simplified))

  [ Reza Almanda ]
  * Translated using Weblate (Indonesian)
  * Translated using Weblate (Indonesian)
  * Translated using Weblate (Indonesian)

  [ bruh ]
  * Translated using Weblate (Vietnamese)
  * Translated using Weblate (Vietnamese)
  * Translated using Weblate (Vietnamese)
  * Translated using Weblate (Vietnamese)

  [ Arshadashu ]
  * Translated using Weblate (Telugu)

  [ Joseph Nuthalapati ]
  * Translated using Weblate (Telugu)
  * Translated using Weblate (Telugu)
  * Translated using Weblate (Telugu)
  * Translated using Weblate (Telugu)
  * Translated using Weblate (Telugu)
  * Translated using Weblate (Telugu)

  [ uday17 ]
  * Translated using Weblate (Telugu)
  * Translated using Weblate (Telugu)
  * Translated using Weblate (Telugu)

  [ Sandeepbasva ]
  * Translated using Weblate (Telugu)

  [ Aurélien Couderc ]
  * Change backups submit button to fix translation issues

  [ chilumula vamshi krishna ]
  * Translated using Weblate (Telugu)

  [ Jacque Fresco ]
  * Translated using Weblate (Indonesian)
  * Translated using Weblate (Japanese)

 -- James Valleroy <jvalleroy@mailbox.org>  Mon, 31 May 2021 19:00:45 -0400

freedombox (21.5) experimental; urgency=medium

  [ Dietmar ]
  * Translated using Weblate (German)

  [ Karol Werner ]
  * Translated using Weblate (Polish)

  [ Michalis ]
  * Translated using Weblate (Greek)
  * Translated using Weblate (Greek)
  * Translated using Weblate (Greek)
  * Translated using Weblate (Greek)

  [ Fioddor Superconcentrado ]
  * Generating developer documentation.
  * config: Fix tests related to user home directory
  * Translated using Weblate (Spanish)

  [ ikmaak ]
  * Translated using Weblate (Dutch)

  [ Burak Yavuz ]
  * Translated using Weblate (Turkish)
  * Translated using Weblate (Turkish)
  * Translated using Weblate (Turkish)

  [ Veiko Aasa ]
  * deluge, mldonkey, syncthing, transmission: Depend on nslcd.service
  * deluge: Fix daemon user not in freedombox-share group after installation
  * users: Fix unit test failures when LDAP is empty

  [ Sunil Mohan Adapa ]
  * ssh, apache: Make fail2ban use systemd journald backend by default
  * security: Move fail2ban default configuration to this app
  * security: Ensure that fail2ban is not re-enabled on version increment
  * security: Increment app version to reload fail2ban
  * action_utils: Introduce utility for masking services
  * config: Disable rsyslog and syslog forwarding
  * config: Install and configure zram for swap
  * Update copyright year

  [ James Valleroy ]
  * debian: Add coverage to autopkgtest
  * ci: Merge with Salsa CI pipeline
  * config: Convert entered domain name to lower case
  * dynamicdns: Wait after changing domain name in tests
  * dynamicdns: Convert entered domain name to lower case
  * pagekite: Convert entered kite name to lower case
  * config, dynamicdns, pagekite: Remove incorrect use of str
  * letsencrypt: Always return a diagnostics result
  * diagnostics: Use lock to protect results
  * coturn: Validate TURN URIs if provided in form
  * locale: Update translation strings
  * doc: Fetch latest manual

  [ Max Rockatansky ]
  * security: Clarify vulnerability count and provide link to more info

  [ Joseph Nuthalapati ]
  * docs: Improve Developer Documentation index page
  * container: distribution as environment variable
  * ejabberd: STUN/TURN configuration
  * coturn: Mention ejabberd in app description

  [ Michael Breidenbach ]
  * Translated using Weblate (Swedish)
  * Translated using Weblate (Swedish)

  [ nautilusx ]
  * Translated using Weblate (German)

  [ Reza Almanda ]
  * Translated using Weblate (Indonesian)

  [ Aditya Pratap Singh ]
  * container: Work in the absence of systemd in PATH, for eg. in Arch

  [ Kirill Schmidt ]
  * first_boot: Use session to verify first boot welcome step

  [ fliu ]
  * HACKING.md: added some troubleshooting information
  * container script: Must convert env. var. string to a Path object

  [ Johannes Keyser ]
  * Translated using Weblate (German)

  [ whenwesober ]
  * Translated using Weblate (Indonesian)

  [ 池边树下 ]
  * Translated using Weblate (Chinese (Simplified))

  [ Weblate ]
  * Added translation using Weblate (Albanian)

  [ Besnik Bleta ]
  * debian: Add Albanian (sq) locale
  * Translated using Weblate (Albanian)

  [ Carlos Henrique Lima Melara ]
  * doc: Add filename to code snippets in tutorial
  * docs: Add missing imports in tutorial
  * docs: Set the `version` attribute as required instead of optional

 -- James Valleroy <jvalleroy@mailbox.org>  Mon, 19 Apr 2021 20:23:23 -0400

freedombox (21.4) unstable; urgency=medium

  [ Petter Reinholdtsen ]
  * Translated using Weblate (Norwegian Bokmål)

  [ Allan Nordhøy ]
  * Translated using Weblate (Norwegian Bokmål)

  [ ikmaak ]
  * Translated using Weblate (Dutch)

  [ Burak Yavuz ]
  * Translated using Weblate (Turkish)

  [ James Valleroy ]
  * plinth: Disable start rate limiting for service
  * upgrades: Disable searx during dist-upgrade
  * locale: Update translation strings
  * doc: Fetch latest manual

  [ Dietmar ]
  * Translated using Weblate (German)
  * Translated using Weblate (Italian)
  * Translated using Weblate (German)
  * Translated using Weblate (Italian)

  [ Coucouf ]
  * Translated using Weblate (French)

  [ Michael Breidenbach ]
  * Translated using Weblate (Swedish)

  [ Sunil Mohan Adapa ]
  * ui: Fix buttons jumping on click in snapshots page
  * matrix-synapse, coturn: Fix minor pipeline failures

  [ Benedek Nagy ]
  * Translated using Weblate (Hungarian)

  [ Kornelijus Tvarijanavičius ]
  * Translated using Weblate (Lithuanian)

  [ Joseph Nuthalapati ]
  * coturn: Add new component for usage of coturn by other apps
  * coturn: Minor refactor view to use utility to generate URIs
  * coturn: Remove advanced flag, make app visible to all
  * matrix-synapse: Auto configure STUN/TURN using coturn server
  * matrix-synapse: Update description to talk about TURN configuration

 -- James Valleroy <jvalleroy@mailbox.org>  Sun, 28 Feb 2021 20:57:00 -0500

freedombox (21.3) unstable; urgency=medium

  [ Oğuz Ersen ]
  * Translated using Weblate (Turkish)

  [ ikmaak ]
  * Translated using Weblate (Dutch)

  [ Burak Yavuz ]
  * Translated using Weblate (Turkish)

  [ Michael Breidenbach ]
  * Translated using Weblate (Swedish)

  [ Michalis ]
  * Translated using Weblate (Greek)

  [ James Valleroy ]
  * upgrades: Mark string as no-python-format
  * locale: Update translation strings
  * upgrades: Only check free space bytes before dist upgrade
  * upgrades: Add 10 minute delay before apt update
  * upgrades: Disable apt snapshots during dist upgrade
  * locale: Update translation strings
  * doc: Fetch latest manual

  [ John Lines ]
  * gitignore: Ignore files generated during package build
  * zoph: Add new app to organize photos

  [ Sunil Mohan Adapa ]
  * tests: functional: Introduce step def. to check if app is enabled
  * zoph: Make app unavailable in Buster

  [ Aurélien Couderc ]
  * sharing: Improve shares group access description

  [ Fioddor Superconcentrado ]
  * HACKING: Link download page for Geckodriver.
  * Translated using Weblate (Spanish)

 -- James Valleroy <jvalleroy@mailbox.org>  Thu, 11 Feb 2021 17:59:49 -0500

freedombox (21.2) unstable; urgency=medium

  [ Burak Yavuz ]
  * Translated using Weblate (Turkish)
  * Translated using Weblate (Turkish)

  [ Sunil Mohan Adapa ]
  * radicale: Allow older 2.x release to upgrade to 3.x
  * backups: schedule: tests: Fix failures due to long test run
  * minidlna: Minor refactor of media directory handling
  * minidlna: Implement force upgrading from older version
  * jsxc: Fix issues with jQuery >= 3.5.0

  [ Veiko Aasa ]
  * calibre: Fix freedombox.local inaccessible after enabling app
  * mediawiki: Fix app installation process doesn't display status information
  * plinth: Show running spinner when app installation is in progress

  [ James Valleroy ]
  * upgrades: Return reason when checking for dist upgrade
  * upgrades: Get result of start-dist-upgrade
  * upgrades: Move start-dist-upgrade result string to app
  * upgrades: Add notifications for dist upgrade
  * tests: Update functional tests default config
  * roundcube: Allow upgrade to 1.4.*
  * locale: Update translation strings
  * doc: Fetch latest manual

  [ Dietmar ]
  * Translated using Weblate (German)
  * Translated using Weblate (Italian)

  [ ikmaak ]
  * Translated using Weblate (Spanish)
  * Translated using Weblate (Dutch)
  * Translated using Weblate (Swedish)
  * Translated using Weblate (Russian)
  * Translated using Weblate (Hungarian)

  [ Coucouf ]
  * Translated using Weblate (French)
  * Translated using Weblate (French)

  [ Алексей Докучаев ]
  * Translated using Weblate (Russian)

  [ Stanisław Stefan Krukowski ]
  * Translated using Weblate (Polish)

  [ Oymate ]
  * Translated using Weblate (Bengali)

  [ Fioddor Superconcentrado ]
  * Translated using Weblate (Spanish)

  [ Joseph Nuthalapati ]
  * matrix-synapse: python3-psycopg2 from backports
  * upgrades: Increment version for MatrixSynapse 1.26
  * mediawiki: Set default logo to mediawiki.png

  [ nautilusx ]
  * Translated using Weblate (German)

 -- James Valleroy <jvalleroy@mailbox.org>  Sat, 06 Feb 2021 00:33:34 -0500

freedombox (21.1) unstable; urgency=medium

  [ ikmaak ]
  * Translated using Weblate (German)
  * Translated using Weblate (Spanish)
  * Translated using Weblate (Dutch)
  * Translated using Weblate (Polish)
  * Translated using Weblate (Danish)
  * Translated using Weblate (French)
  * Translated using Weblate (Italian)
  * Translated using Weblate (Norwegian Bokmål)
  * Translated using Weblate (Dutch)
  * Translated using Weblate (Portuguese)
  * Translated using Weblate (Swedish)
  * Translated using Weblate (Russian)
  * Translated using Weblate (Chinese (Simplified))
  * Translated using Weblate (Persian)
  * Translated using Weblate (Gujarati)
  * Translated using Weblate (Hindi)
  * Translated using Weblate (Czech)
  * Translated using Weblate (Ukrainian)
  * Translated using Weblate (Hungarian)
  * Translated using Weblate (Lithuanian)
  * Translated using Weblate (Slovenian)
  * Translated using Weblate (Bulgarian)
  * Translated using Weblate (Greek)
  * Translated using Weblate (Galician)
  * Translated using Weblate (Serbian)

  [ Burak Yavuz ]
  * Translated using Weblate (Turkish)

  [ John Doe ]
  * Translated using Weblate (Turkish)
  * Translated using Weblate (Turkish)

  [ Doma Gergő ]
  * Translated using Weblate (Hungarian)

  [ Ouvek Kostiva ]
  * Translated using Weblate (Chinese (Traditional))

  [ James Valleroy ]
  * tahoe: Disable app
  * setup: Enable essential apps that use firewall
  * upgrades: Requires at least 5 GB free space for dist upgrade
  * locale: Update translation strings
  * doc: Fetch latest manual

  [ Veiko Aasa ]
  * syncthing: Create LDAP group name different from system group
  * syncthing: Hide unnecessary security warning
  * sharing: Update functional test to use syncthing-access group
  * plinth: Fix disable daemon when service alias is provided
  * container script: Various improvements

  [ Sunil Mohan Adapa ]
  * ui: js: Make select all checkbox option available more broadly
  * ui: css: New style for select all checkbox
  * backups: tests: Fix a typo in test case name
  * backups: Allow comments to be added to archives during backup
  * backups: Allow storing root repository details
  * backups: repository: Introduce a prepare method
  * backups: repository: Simplify handling of remote repo properties
  * backups: Introduce backup scheduling
  * backups: Add a schedule to each repository
  * backups: Trigger schedules every hour
  * backups: Add UI to edit schedules
  * backups: Add a notification to suggest users to enable schedules
  * backups: Show notification on error during scheduled backups
  * networks: Remove unused import to fix flake8 failure
  * performance: Fix failure to start due to lru_cache in stable

  [ Allan Nordhøy ]
  * Translated using Weblate (Norwegian Bokmål)

  [ Fred LE MEUR ]
  * performance: Fix web client link to Cockpit

  [ Milan ]
  * Translated using Weblate (Czech)

  [ crlambda ]
  * Translated using Weblate (Chinese (Traditional))

  [ Fioddor Superconcentrado ]
  * networks: Separate the delete button and color it differently
  * network: Minor refactoring in a test
  * network: Minor refactoring, new is_primary() function
  * networks: Change connection type to a radio button
  * networks: Use radio buttons for network modes
  * networks: Prevent unintended changes to primary connection.
  * networks: Hide deactivate/remove buttons for primary connections
  * Translated using Weblate (Spanish)

 -- James Valleroy <jvalleroy@mailbox.org>  Mon, 25 Jan 2021 21:08:22 -0500

freedombox (21.0) unstable; urgency=medium

  [ Dietmar ]
  * Translated using Weblate (German)

  [ ikmaak ]
  * Translated using Weblate (German)
  * Translated using Weblate (Dutch)
  * Translated using Weblate (Spanish)
  * Translated using Weblate (French)

  [ Burak Yavuz ]
  * Translated using Weblate (Turkish)

  [ Doma Gergő ]
  * Translated using Weblate (Hungarian)

  [ Veiko Aasa ]
  * functional tests: Make tests compatible with pytest-bdd v4.0
  * ejabberd: functional tests: Wait until the jsxc buddy list is loaded
  * users: Skip action script tests if LDAP is not set up
  * functional-tests: Fix installation errors in install.sh script
  * dev-container: Add subcommand to run tests
  * gitweb: tests: functional: Fix test failures in localized environment
  * dev-container: 'up' command: Show banner also when container is already
    running
  * dev-container: Add command to print container IP address
  * tests: functional: Improve creating users in tests
  * gitweb: Add functional tests for git-access group
  * plinth: Fix daemon is enabled check when service alias is provided

  [ ullli ]
  * mumble: Updated mumla and removed plumble from clients list

  [ Johannes Keyser ]
  * Translated using Weblate (German)

  [ Sunil Mohan Adapa ]
  * apache2: Allow downloads in openvpn and backups with latest browsers
  * backups: Don't open a new window for downloading backups
  * openvpn: Don't show running status on download profile button
  * app: component: Add app_id and app properties
  * app: Add locked flag
  * backups: Add new component for backup and restore
  * backups: Use the backup component in all apps
  * doc: dev: Update documentation for using backup component
  * app: info: Move client validation to info component
  * doc: dev: Update documentation on calling clients validation
  * doc: dev: Update the tutorial to reflect latest API/code
  * radicale: Fix backup and restore of configuration

  [ Michael Breidenbach ]
  * Translated using Weblate (Swedish)

  [ James Valleroy ]
  * users: Avoid test error if ldapsearch is not available
  * upgrades: Ensure freedombox package is upgraded during dist upgrade
  * upgrades: Add service for dist upgrade
  * upgrades: Install python3-systemd for unattended-upgrades
  * upgrades: Don't allow needrestart to restart freedombox-dist-upgrade
  * upgrades: Check before starting dist upgrade process
  * upgrades: Write dist-upgrade service file in /run
  * upgrades: Restart FreedomBox service at end of dist-upgrade
  * upgrades: Use full path to searx action script
  * upgrades: Hold tt-rss during dist upgrade, if available
  * locale: Update translation strings
  * doc: Fetch latest manual

  [ Stanisław Stefan Krukowski ]
  * Translated using Weblate (Polish)

  [ Joseph Nuthalapati ]
  * transmission: Show port forwarding information
  * transmission: Update description

 -- James Valleroy <jvalleroy@mailbox.org>  Mon, 11 Jan 2021 19:57:44 -0500

freedombox (20.21) unstable; urgency=medium

  [ Johannes Keyser ]
  * Translated using Weblate (German)

  [ Fioddor Superconcentrado ]
  * Translated using Weblate (Spanish)
  * Translated using Weblate (Spanish)

  [ Joseph Nuthalapati ]
  * deluge: Sync apache2 config with Transmission
  * deluge: Functional tests for bit-torrent group

  [ Michael Breidenbach ]
  * Translated using Weblate (Swedish)

  [ Veiko Aasa ]
  * apache: Create snake oil certificate if not exists
  * users: Remove timeout when creating Samba user
  * security: Fix access denied for user daemon from cron

  [ n0nie4HP ]
  * Translated using Weblate (Polish)
  * Translated using Weblate (Polish)

  [ spectral ]
  * calibre: Fix manual page name

  [ James Valleroy ]
  * upgrades: Allow grub-pc upgrade without reinstalling grub
  * upgrades: Update searx search engines during dist upgrade
  * locale: Update translation strings
  * doc: Fetch latest manual
  * debian: Bump standards version to 4.5.1

  [ Nikita Epifanov ]
  * Translated using Weblate (Russian)

  [ ikmaak ]
  * Translated using Weblate (Polish)

  [ Doma Gergő ]
  * Translated using Weblate (Hungarian)

 -- James Valleroy <jvalleroy@mailbox.org>  Mon, 28 Dec 2020 21:08:41 -0500

freedombox (20.20.1) unstable; urgency=medium

  [ Reg Me ]
  * Translated using Weblate (Dutch)

  [ ikmaak ]
  * Translated using Weblate (Dutch)
  * Translated using Weblate (German)
  * Translated using Weblate (Dutch)

  [ Burak Yavuz ]
  * Translated using Weblate (Turkish)

  [ Sunil Mohan Adapa ]
  * pagekite: Drop unused subdomain widget
  * pagekite: cosmetic: Minor yapf changes
  * clients: Fix a duplicated HTML ID
  * ui: Adopt a consistent and new table style
  * ui: Make all tables responsive
  * ui: css: Use rem as the primary unit
  * ui: Drop italic style on app name and sections in card listing
  * jsxc: Drop loading text on the login button
  * firewall: New styling for status stable
  * ui: Consistently use the btn-toolbar class for all toolbars
  * help: Make the button normal size in about page
  * users: Drop cancel button show submit as danger in delete page
  * help, power, index: ui: Drop remaining uses of &raquo;
  * ui: index: Don't show too large a help message
  * HACKING: Add suggestion not over-use Bootstrap utility classes
  * ui: Fix form error styling using bootstrap 3 style
  * jslicense.html: Drop minor styling
  * ui: Introduce common styling for two column list group
  * calibre: Use common styling for libraries list
  * pagekite: Use common styling for custom services
  * ikiwiki: Use common styling for wiki/blog list
  * gitweb: Use common styling for repo list
  * users: Use common styling for users list
  * networks: Use common styling for showing network connection
  * networks: Use common styling for Wi-Fi network list
  * networks: Use table for styling network connection list
  * firewall: Split CSS styling into separate file
  * monkeysphere: Split CSS styling into a separate file
  * samba: Split CSS styling into separate file
  * upgrades: Split CSS styling into a separate file
  * backups: Split CSS styling into a separate file
  * storage: Split CSS styling into a separate file
  * sharing: Split CSS styling into a separate file
  * letsencrypt: Split CSS styling into a separate file
  * help: Split CSS styling into a separate file
  * first_setup: Use template variable to refresh page
  * ui: Use common styling to hide logo during firstboot
  * firstboot: Use bootstrap for logo styling
  * pagekite: Eliminate inline styling
  * help: Show version information as an alert
  * ui: Avoid inline styling for setting progress bar width
  * apache2: Disallow all inline styling in sandbox settings
  * ui: Fix warning button colors

  [ achalaramu ]
  * Migrate bootstrap 4 from bootstrap 3

  [ Veiko Aasa ]
  * gitweb: Make functional tests compatible with pytest-bdd v4.0
  * javascript: Fix disabled submit buttons when navigating back to a page

  [ James Valleroy ]
  * tests: Skip initial update
  * help: Update status log test
  * config: Skip homepage test on buildd (Closes: #977527)
  * doc: Fetch latest manual

 -- James Valleroy <jvalleroy@mailbox.org>  Sat, 19 Dec 2020 19:18:42 -0500

freedombox (20.20) unstable; urgency=medium

  [ ikmaak ]
  * Translated using Weblate (Dutch)
  * Translated using Weblate (Dutch)

  [ Burak Yavuz ]
  * Translated using Weblate (Turkish)

  [ ssantos ]
  * Translated using Weblate (Portuguese)

  [ Johannes Keyser ]
  * Translated using Weblate (German)

  [ Thomas Vincent ]
  * Translated using Weblate (French)

  [ Michael Breidenbach ]
  * Translated using Weblate (Swedish)

  [ Fioddor Superconcentrado ]
  * Translated using Weblate (Spanish)
  * config: Add user websites as choices for homepage config
  * config: rename functions (improve readability)

  [ James Valleroy ]
  * config: Mark test_homepage_field as needs_root
  * mumble: Implement force upgrade for 1.3.*
  * upgrades: Hold mumble-server during dist upgrade
  * locale: Update translation strings
  * doc: Fetch latest manual

  [ Veiko Aasa ]
  * apache: Add app name
  * snapshot: Check that / is a btrfs subvolume before setup
  * diagnostics: Improve exception handling in app diagnostics
  * diagnostics: Show app name and fallback to app id if not exist
  * templates: Make toggle button responsive

 -- James Valleroy <jvalleroy@mailbox.org>  Mon, 14 Dec 2020 19:31:00 -0500

freedombox (20.19) unstable; urgency=medium

  [ ikmaak ]
  * Translated using Weblate (Dutch)
  * Translated using Weblate (Dutch)
  * Translated using Weblate (Dutch)
  * Translated using Weblate (German)
  * Translated using Weblate (Dutch)
  * Translated using Weblate (Dutch)

  [ Fioddor Superconcentrado ]
  * networks: Apply translation to a tooltip.
  * bepasty: Apply translation to autogenerated comments.
  * snapshots: Translate snapshot types (field description)
  * Translated using Weblate (Spanish)

  [ Joseph Nuthalapati ]
  * OpenVPN: Create user group "vpn"
  * openvpn: Add functional tests for user group "vpn"
  * openvpn: Deny access to users not in group "vpn"

  [ James Valleroy ]
  * upgrades: Add first boot step to run initial update
  * upgrades: Add progress page for initial update
  * upgrades: Fix flag name in info message
  * upgrades: Hold freedombox package during dist upgrade
  * upgrades: Use apt_hold contextmanager
  * upgrades: Print steps in dist-upgrade
  * upgrades: Fix sources list for dist upgrade from buster
  * sso: Add test to generate ticket
  * locale: Update translation strings
  * doc: Fetch latest manual
  * debian: Add python3-openssl as build dependency for tests

  [ Veiko Aasa ]
  * Samba: UI: Show toggle buttons and share names

  [ Oymate ]
  * Translated using Weblate (Bengali)

 -- James Valleroy <jvalleroy@mailbox.org>  Mon, 30 Nov 2020 18:37:52 -0500

freedombox (20.18.1) unstable; urgency=medium

  [ Burak Yavuz ]
  * Translated using Weblate (Turkish)
  * Translated using Weblate (Turkish)

  [ Hetgyl ]
  * Translated using Weblate (French)
  * Translated using Weblate (French)
  * Translated using Weblate (French)
  * Translated using Weblate (French)
  * Translated using Weblate (French)
  * Translated using Weblate (French)
  * Translated using Weblate (French)
  * Translated using Weblate (French)
  * Translated using Weblate (French)
  * Translated using Weblate (French)
  * Translated using Weblate (French)
  * Translated using Weblate (French)

  [ Reg Me ]
  * Translated using Weblate (Dutch)
  * Translated using Weblate (Dutch)

  [ Oğuz Ersen ]
  * Translated using Weblate (Turkish)

  [ Thomas Vincent ]
  * Translated using Weblate (French)
  * Translated using Weblate (French)
  * Translated using Weblate (French)
  * Translated using Weblate (French)
  * Translated using Weblate (French)
  * Translated using Weblate (French)
  * Translated using Weblate (French)
  * Translated using Weblate (French)
  * Translated using Weblate (French)
  * Translated using Weblate (French)
  * Translated using Weblate (French)

  [ Petter Reinholdtsen ]
  * Translated using Weblate (Norwegian Bokmål)

  [ Joseph Nuthalapati ]
  * sso: Fix regression in auth-pubtkt configuration

  [ Dietmar ]
  * Translated using Weblate (German)
  * Translated using Weblate (Italian)

  [ Fioddor Superconcentrado ]
  * Translated using Weblate (Spanish)

  [ Diego Roversi ]
  * Translated using Weblate (Italian)

  [ ikmaak ]
  * Translated using Weblate (Dutch)

  [ Michael Breidenbach ]
  * Translated using Weblate (Swedish)

  [ James Valleroy ]
  * Translated using Weblate (French)
  * doc: Fetch latest manual

 -- James Valleroy <jvalleroy@mailbox.org>  Mon, 23 Nov 2020 18:37:38 -0500

freedombox (20.18) unstable; urgency=medium

  [ Hetgyl ]
  * Translated using Weblate (French)

  [ Reg Me ]
  * Translated using Weblate (Dutch)
  * Translated using Weblate (Dutch)
  * Translated using Weblate (Dutch)
  * Translated using Weblate (Dutch)

  [ Joseph Nuthalapati ]
  * coverage: Omit files under tests/ directories
  * ci: Add --cov-config to the coverage command
  * openvpn: Cleanup easyrsa 2 to 3 upgrade code
  * openvpn: Function to detect ECC/RSA configuration
  * openvpn: ECC: Setup and Migration
  * openvpn: Remove explicit setup step
  * openvpn: Improve migrate_to_ecc template
  * openvpn: Remove opinion on which curve to use
  * openvpn: client configuration for RSA and ECC
  * gitlabci: Update Dockerfile and script

  [ Ralf Barkow ]
  * Translated using Weblate (German)

  [ Fioddor Superconcentrado ]
  * Translated using Weblate (Spanish)

  [ Matthias Dellweg ]
  * Enable dynamicdns module to handle IPv6

  [ Dietmar ]
  * Translated using Weblate (Italian)

  [ James Valleroy ]
  * locale: Update translation strings
  * doc: Fetch latest manual

 -- James Valleroy <jvalleroy@mailbox.org>  Mon, 16 Nov 2020 20:49:24 -0500

freedombox (20.17.1) experimental; urgency=medium

  [ Burak Yavuz ]
  * Translated using Weblate (Turkish)
  * Translated using Weblate (Turkish)

  [ Dietmar ]
  * Translated using Weblate (German)
  * Translated using Weblate (Italian)

  [ Joseph Nuthalapati ]
  * ci: Fix flake8 errors
  * pubtkt: Fix Python format language errors

  [ James Valleroy ]
  * debian: Rename source package to freedombox
  * doc: Fetch latest manual

 -- James Valleroy <jvalleroy@mailbox.org>  Sat, 07 Nov 2020 08:02:53 -0500

plinth (20.17) unstable; urgency=medium

  [ Fioddor Superconcentrado ]
  * package: i18n: Mark progress status strings for translation
  * networks: i18n: Mark string for translation on delete page
  * networks: i18n: Mark various strings for translation
  * notifications: i18n: Mark app names and extra data for translation
  * networks: css: Make button wider in network list
  * Translated using Weblate (Spanish)

  [ Sunil Mohan Adapa ]
  * backups: i18n: Mark form success messages for translation
  * doc: wikiparser: Fix issue with running parser outside doc/ dir
  * upgrades: Disable the option when not able to dist upgrade
  * ci: Split testing stages into smaller stages

  [ Coucouf ]
  * Translated using Weblate (French)
  * Translated using Weblate (French)

  [ Burak Yavuz ]
  * Translated using Weblate (Turkish)
  * Translated using Weblate (Turkish)

  [ Nikita Epifanov ]
  * Translated using Weblate (Russian)

  [ Jens Molgaard ]
  * Translated using Weblate (Danish)

  [ Petter Reinholdtsen ]
  * Translated using Weblate (Norwegian Bokmål)

  [ Praveen Illa ]
  * Translated using Weblate (Telugu)

  [ James Valleroy ]
  * Translated using Weblate (Danish)
  * ci: Run wikiparser doctests
  * wikiparser: Exit with return value 1 on test failure
  * upgrades: Add a setting to enable dist upgrade
  * locale: Update translation strings
  * doc: Fetch latest manual

  [ Michael Breidenbach ]
  * Translated using Weblate (German)
  * Translated using Weblate (Swedish)

  [ marklin0913 ]
  * Added translation using Weblate (Chinese (Traditional))

  [ Joseph Nuthalapati ]
  * mediawiki: Ensure password file is not empty
  * mediawiki: Add action to set domain name

  [ Dietmar ]
  * Translated using Weblate (German)
  * Translated using Weblate (Italian)

  [ Radek Pasiok ]
  * Translated using Weblate (Polish)

  [ Onurb ]
  * apache: setup uwsgi by default

 -- James Valleroy <jvalleroy@mailbox.org>  Mon, 02 Nov 2020 19:45:57 -0500

plinth (20.16) unstable; urgency=medium

  [ Oğuz Ersen ]
  * Translated using Weblate (Turkish)

  [ Burak Yavuz ]
  * Translated using Weblate (Turkish)
  * Translated using Weblate (Turkish)

  [ Nikita Epifanov ]
  * Translated using Weblate (Russian)

  [ Allan Nordhøy ]
  * Translated using Weblate (Norwegian Bokmål)
  * Translated using Weblate (Chinese (Simplified))
  * Translated using Weblate (Slovenian)
  * Translated using Weblate (Greek)
  * Translated using Weblate (Norwegian Bokmål)

  [ Veiko Aasa ]
  * diagnostics: Show low system memory notifications
  * notifications: Show severity level on every notification

  [ Coucouf ]
  * Translated using Weblate (French)

  [ James Valleroy ]
  * app: Add donation links in dropdown menu
  * debian: Add Brazilian Portuguese debconf templates translation
    (Closes: #972449)
    - Thanks to Adriano Rafael Gomes for the translation.
  * locale: Update translation strings
  * doc: Fetch latest manual

  [ Fioddor Superconcentrado ]
  * upgrades: Add status section showing version and upgrade status
  * diagnostics: Lazy format all diagnostic test strings properly
  * Translated using Weblate (Spanish)
  * help: Link to updates page when new version is available
  * updates: Eliminate delay and better status for manual upgrade

  [ Michael Breidenbach ]
  * Translated using Weblate (Swedish)

  [ Sunil Mohan Adapa ]
  * calibre: Add link to donation page
  * app: Make the donation button more prominent
  * calibre: Update group description to reflect 'using' app

 -- James Valleroy <jvalleroy@mailbox.org>  Mon, 19 Oct 2020 20:42:32 -0400

plinth (20.15) unstable; urgency=medium

  [ Coucouf ]
  * Translated using Weblate (French)
  * Translated using Weblate (French)
  * Translated using Weblate (French)
  * Translated using Weblate (French)

  [ Joseph Nuthalapati ]
  * bepasty: Change default permissions to 'read'
  * calibre: Add new e-book library app
  * calibre: Minor changes to app description
  * container: Handle edge cases with container update

  [ Fioddor Superconcentrado ]
  * HACKING: Add extra development requirements
  * CONTRIBUTING: Require flake8 compliance
  * Translated using Weblate (Spanish)
  * HACKING.md: Re-organised contents according to onboarding journey
  * Translated using Weblate (Spanish)

  [ Sunil Mohan Adapa ]
  * module_loader, web_framework: Update console log messages
  * dynamicdns: Drop unnecessary code to set app as enabled
  * pagekite: Don't announce unconfigured kite as a valid domain
  * pagekite: Don't update names module if not installed
  * tor: Don't check if enabled when not installed
  * tests: functional: Simplify calling the login helper
  * doc: Before fetching, drop all old to cleanup deleted pages/images
  * coturn: Don't handle certificates if not installed
  * quassel: Don't handle certificates if not installed
  * quassel: Fix minor typo
  * mumble: Store and use a single domain for TLS certificate setup
  * doc: dev: Link to list of potential apps from tutorial
  * coturn: Don't handle certificates if not installed
  * quassel: Don't handle certificates if not installed
  * users: Deal with admin user already existing during first boot
  * users: cosmetic: Yapf refactoring
  * *: Minor flake8 fixes
  * debian/control: Add sshpass as build dependency

  [ Michael Breidenbach ]
  * Translated using Weblate (Swedish)

  [ ssantos ]
  * Translated using Weblate (Portuguese)

  [ Phil Morrell ]
  * mumble: configure letsencrypt component

  [ Burak Yavuz ]
  * Translated using Weblate (Turkish)

  [ Petter Reinholdtsen ]
  * Translated using Weblate (Norwegian Bokmål)

  [ Veiko Aasa ]
  * ssh: action script: Require user credentials when editing ssh keys
  * users: Require admin credentials when creating or editing a user
  * container: Assign virtual network interface to trusted firewall zone

  [ James Valleroy ]
  * upgrades: Extend function to check for normal dist availability
  * upgrades: Detect and upgrade to next stable release
  * upgrades: Set a flag so interrupted dist-upgrade can be continued
  * upgrades: Check free space before dist-upgrade
  * locale: Update translation strings
  * doc: Fetch latest manual

 -- James Valleroy <jvalleroy@mailbox.org>  Mon, 05 Oct 2020 19:25:41 -0400

plinth (20.14.1) unstable; urgency=high

  [ Burak Yavuz ]
  * Translated using Weblate (Turkish)

  [ Nikita Epifanov ]
  * Translated using Weblate (Russian)

  [ JC Staudt ]
  * minidlna: Fix typo DNLA -> DLNA

  [ Sunil Mohan Adapa ]
  * cockpit: Don't show home page icon to non-admin users
  * module_loader: Load/process all essential modules before others

  [ Petter Reinholdtsen ]
  * Translated using Weblate (Norwegian Bokmål)

  [ Dietmar ]
  * Translated using Weblate (German)

  [ Coucouf ]
  * Translated using Weblate (French)

  [ James Valleroy ]
  * doc: Fetch latest manual

 -- James Valleroy <jvalleroy@mailbox.org>  Wed, 23 Sep 2020 07:37:53 -0400

plinth (20.14) unstable; urgency=high

  [ Fioddor Superconcentrado ]
  * Translated using Weblate (Spanish)
  * Translated using Weblate (Spanish)
  * sudo user needed for container
  * Branch-out
  * Specify machine
  * Fix typo
  * post-processor: Solve 1908 fixing the wiki links fix
  * Translated using Weblate (Spanish)
  * Translated using Weblate (Spanish)
  * jsxc, sharing: Add 'Learn more...' link for help pages
  * wireguard: Add 'Learn more...' link for help page
  * doc: wikiparser: Resolve URLs for locally available pages
  * HACKING.md: Instructions for container-related troubleshooting
  * i18n: Mark strings missed for translation
  * snapshots: Clarify description for disabling yearly snapshots

  [ Doma Gergő ]
  * Translated using Weblate (Hungarian)
  * Translated using Weblate (Hungarian)

  [ Sunil Mohan Adapa ]
  * upgrades: Minor isort fix
  * upgrades: Remove unused context variable
  * security: Don't show report button as part of backports notice
  * upgrades: security: Don't with the technical term 'backports' in UI
  * matrixsynapse: Allow upgrade to version 1.17
  * backups: Make app available by default
  * samba: cosmetic: Minor yapf fixes
  * container: unstable: Handle interface naming for systemd < 245
  * storage: Fix expanding partitions on GPT partition tables
  * matrixsynapse: Rename Riot to Element
  * ejabberd, mumble, wireguard: Update Apple app links
  * menu: Update documentation to clarify that icons can be files
  * frontpage: Fix documentation related to renamed parameter
  * bepasty: Make description a private variable
  * bepasty: Expand app description
  * bepasty: Tighten permissions on the uwsgi socket
  * infinoted, syncthing: Fix minor typo in a comment
  * bepasty: Add diagnostics tests on app URL
  * bepasty: Minor fixes
  * bepasty: tests: functional: Add a password before removing all
  * bepasty: Resize SVG to 512x512 for consistency with other icons
  * bepasty: Add "Snippet" in category/short description
  * bepasty: Update UI strings for permissions
  * bepasty: Require at least one permission on a password
  * bepasty: Simplify configuration file handling
  * js: Don't show running status on buttons pulled to right
  * diagnostics: Prevent showing running status on diagnostics menu item
  * help, networks: Clarify i18n different contexts for "Manual"
  * radicale: Stop service during backup and restore
  * radicale: tests: functional: Add test for backup/restore
  * doc: Recompile when parser script changes
  * doc: wikiparser: Handle processing instructions
  * doc: wikiparser: Fix attachment URLs in regular links
  * doc: wikiparser: When processing single pages, ignore header/footer
  * doc: wikiparser: Generate colspec for tables
  * doc: wikiparser: Handle table of contents macro without parenthesis
  * doc: wikiparser: Handle more paragraph breakers
  * doc: wikiparser: Parse content inside a comment
  * doc: wikiparser: Allow empty lines between list items
  * doc: wikiparser: Fix parsing URLs, simplify plain text parsing
  * doc: wikiparser: Resolve relative URLs
  * doc: wikiparser: Preserve spaces during parsing and generation
  * doc: wikiparser: Handle existing # in links, don't append again
  * doc: wikiparser: Assign text to URLs that don't provide them
  * doc: wikiparser: Handle wiki links starting with a /
  * doc: wikiparser: Allow lists to started with just spaces
  * doc: wikiparser: Strip spaces from attachment's text
  * doc: wikiparser: Place anchors inside paragraphs
  * doc: wikiparser: Sort imagedata properties
  * doc: wikiparser: Retain the text for icons
  * doc: wikiparser: Set icon dimensions to old values (temporarily)
  * doc: wikiparser: Handle empty table cells
  * doc: wikiparser: Fix some flake8 warnings
  * doc: wikiparser: Improve links relative to included files
  * doc: wikiparser: Fix issue with parsing inline code blocks
  * doc: wikiparser: Handle markup inside italic/bold markup
  * doc: wikiparser: Format text inside admonitions properly
  * doc: Drop post processor as it is not needed anymore
  * doc: wikiparser: Incorporate post processing fixes
  * doc: Simplify make file by eliminating targets for intermediates
  * doc: wikiparser: Add note about some incorrect links
  * doc: Update the test script for wikiparser
  * manual: Fetch latest images
  * doc: Fetch latest manual
  * firewall: Use service files for showing port forwarding info
  * firewall: Show port forwarding info in tabular format
  * kvstore: Allow module to be imported before Django init
  * networks: Expose API to get/set network meta info
  * firewall: Show port forwarding info contextually
  * doc: wikiparser: Fix a minor flake8 issue
  * doc: wikiparser: Fix issue with some URL containing dup. lang part
  * doc: wikiparser: Make it easier to run with a #! at the top
  * doc: wikiparser: Reduce build verbosity
  * upgrades: Fix issue with checking if backports is current
  * upgrades: Separate concepts for backports enabled vs. requested
  * upgrades, security: Use consistent terminology 'activate'
  * backports: When upgrading from older version, assumed requested
  * package: Add ability to reinstall a package
  * matrixsynapse: Perform a one time conversion to new config format
  * doc: manual: Fetch latest manual, remove non-existent images/pages
  * doc: wikiparser: Use icons from the icons directory
  * doc: wikiparser: Show icons with full size
  * doc: manual: Replace manual icons to drop CC 2.5 license
  * deluge: Use older icon to drop CC 2.0 license

  [ Joseph Nuthalapati ]
  * searx: Add functional test for app availability
  * container: Add unstable distribution
  * functional-tests: Fix instructions for running functional tests
  * functional-tests: Use latest version of splinter
  * framework: Remove module init() functions
  * wireguard: Remove hardcoded Windows client version
  * functional-tests: splinter 0.14.0 is in PyPI
  * apps: Remove Coquelicot
  * matrix-synapse: Upgrade to 1.19
  * container: Use builds with build-deps included

  [ James Valleroy ]
  * ci: Allow fuse to be installed
  * tests: functional: Strip trailing / from FREEDOMBOX_URL
  * ejabberd: Use new ruamel.yaml API and allow duplicate keys
  * locale: Update translation strings
  * doc: Fetch latest manual
  * debian: Add gbp dch config
  * debian: Fix use of wildcard path in copyright
  * debian: Split copyright paragraph to avoid lintian error
  * radicale: Remove code to handle 1.x
  * doc: Fetch latest manual
  * bepasty: New app for file upload and sharing
  * bepasty: Add public access config form
  * bepasty: Fetch manual page
  * locale: Update translation strings
  * doc: Add moinmoin wiki parser
  * wikiparser: Fix spaces, multi-line, languages, icons
  * doc: Use Makefile to fetch raw wiki files
  * doc: Add icons used in manual
  * manual: Add raw wiki files of included pages
  * manual: Remove checked-in xml files
  * wikiparser: Don't render Admonition with style comment
  * test-wikiparser: Remove fixes.xslt step
  * debian: Add unit tests to autopkgtest
  * apache: Disable mod_status (CVE-2020-25073)
  * debian: Don't show first wizard secret on command line
  * debian: Remove unused vars from postinst
  * matrixsynapse: Use conf.d snippets
  * upgrades: Change backports activation message wording
  * upgrades: Display correct backports info for unstable
  * upgrades: Add first boot step to configure backports
  * upgrades: Use kvstore and then file to determine if backports are enabled
  * debian: Temporarily revert source package rename
  * locale: Update translation strings
  * doc: Fetch latest manual

  [ Veiko Aasa ]
  * samba: Hide common system partitions
  * ikiwiki: Validate a path when deleting wiki or blog
  * ssh: Disallow managing keys for the root user
  * debian: Add newline to end of /var/lib/plinth/firstboot-wizard-secret
  * functional-tests: snapshot: Skip if filesystem doesn't support snapshots
  * container: Randomize btrfs partition UUID
  * gitweb: Fix enable auth webserver component on app init
  * gitweb: Add ability to change default branch

  [ Павел Протасов ]
  * Translated using Weblate (Russian)

  [ Michael Breidenbach ]
  * Translated using Weblate (German)
  * Translated using Weblate (Swedish)
  * Translated using Weblate (German)
  * Translated using Weblate (Swedish)
  * Translated using Weblate (German)
  * Translated using Weblate (Swedish)

  [ ikmaak ]
  * Translated using Weblate (Dutch)
  * Translated using Weblate (Dutch)

  [ Burak Yavuz ]
  * Translated using Weblate (Turkish)
  * Translated using Weblate (Turkish)
  * Translated using Weblate (Turkish)
  * Translated using Weblate (Turkish)

  [ Xosé M ]
  * Translated using Weblate (Galician)

  [ Jens Molgaard ]
  * Translated using Weblate (Danish)

  [ Nikita Epifanov ]
  * Translated using Weblate (Russian)
  * Translated using Weblate (Russian)

  [ Dietmar ]
  * Translated using Weblate (German)

  [ Johannes Keyser ]
  * Translated using Weblate (German)

  [ Diego Roversi ]
  * Translated using Weblate (Italian)

  [ Artem ]
  * Translated using Weblate (Russian)

  [ Ralf Barkow ]
  * Translated using Weblate (German)

  [ Reg Me ]
  * Translated using Weblate (Dutch)
  * Translated using Weblate (Dutch)

  [ Q.-A. Nick ]
  * upgrades, security: Update the messages describing backports

 -- James Valleroy <jvalleroy@mailbox.org>  Tue, 15 Sep 2020 17:03:43 -0400

freedombox (20.13) unstable; urgency=medium

  [ Sunil Mohan Adapa ]
  * Rename source package from plinth to freedombox.

  [ Veiko Aasa ]
  * minidlna: Do not expose statistics over public web

  [ Benjamin Ortiz ]
  * backups: Allow remote repository usernames to start with numbers

  [ James Valleroy ]
  * upgrades: Update apt cache before manual update
  * upgrades: Parameterize backports dist name
  * upgrades: Use current release codename when enabling backports
  * upgrades: Use codename to pin freedombox from backports
  * security: Move backports notice to security page
  * upgrades: Add button to activate backports
  * upgrades: Use only sources file to determine if backports enabled
  * upgrades: Check that backports is for current release
  * upgrades: Rewrite apt prefs file when activating backports
  * upgrades: Enable backports for testing only in development mode
  * upgrades: Show dist of backports to be activated
  * upgrades: Split apt preferences into 2 files
  * upgrades: Refactor use of lsb_release
  * locale: Update translation strings
  * doc: Fetch latest manual

  [ Allan Nordhøy ]
  * Translated using Weblate (Norwegian Bokmål)

  [ Tang Zongxun ]
  * Translated using Weblate (Chinese (Simplified))

  [ Doma Gergő ]
  * Translated using Weblate (Hungarian)

 -- Federico Ceratto <federico@debian.org>  Sat, 18 Jul 2020 12:14:08 +0100

plinth (20.12.1) unstable; urgency=high

  [ nautilusx ]
  * Translated using Weblate (German)

  [ Robert Pollak ]
  * Translated using Weblate (German)

  [ J. Lavoie ]
  * Translated using Weblate (French)

  [ Petter Reinholdtsen ]
  * Translated using Weblate (Norwegian Bokmål)

  [ Sunil Mohan Adapa ]
  * cfg, frontpage: Ignore errors while reading config and shortcuts

  [ Milo Ivir ]
  * Translated using Weblate (German)

 -- James Valleroy <jvalleroy@mailbox.org>  Sun, 05 Jul 2020 15:40:30 -0400

plinth (20.12) unstable; urgency=medium

  [ Oğuz Ersen ]
  * Translated using Weblate (Turkish)

  [ Sunil Mohan Adapa ]
  * Translated using Weblate (Telugu)
  * transmission: tests: functional: Fix to wait properly
  * ttrss: tests: functional: Fix to wait properly
  * tor: tests: functional: Fix to wait properly on progress page
  * users: tests: functional: Leave no-language as final setting
  * mldonkey: tests: functional: Wait for frame to load properly
  * snapshot: tests: functional: Delete all snapshots properly
  * ejabberd: tests: functional: Fixes for no implicit waiting
  * syncthing: tests: functional: Fix to wait properly
  * tests: functional: Remove implicit and explicit wait times
  * tests: functional: Allow parallel installation of apps
  * d/control: Add python3-systemd as a dependency
  * apache: Add ssl-cert package as dependency
  * storage: Use DBus directly for listing disks
  * storage: Fix regression with showing error messages
  * storage: Use UDisks information as primary source
  * storage: Don't show empty progress bar for disks not mounted
  * storage: Remove rule to not automount system disks with no paritions
  * storage: Don't auto-mount loopback devices except in develop mode
  * storage: Allow ejecting any device not in fstab or crypttab
  * storage: Ignore eject failures if filesystems unmounted properly
  * backups: Remove an unnecessary print() statement
  * Translated using Weblate (Telugu)
  * container: Remove sqlite3 file early enough
  * storage: Don't log exception of disk space check fails
  * storage: Use mount info instead of disk info for free space warning
  * notifications: Fix issue with redirection on dismiss
  * views: Drop use of private Django utility
  * cfg: Don't fallback to develop config if main is not found
  * cfg: Drop the default configuration file
  * frontpage: Read custom shortcuts from multiple locations
  * frontpage: Drop empty custom shortcut files
  * cfg: Allow loading multiple configuration files
  * cfg: For develop mode, overlay on top of regular configuration
  * context_processor: tests: Use already available config fixture
  * cfg: Eliminate the need for 'root' directory in configuration
  * cfg: Move /plinth.config to plinth/develop.config
  * cfg: Rename configuration file to freedombox.config
  * d/tests/control: Rename Plinth to FreedomBox in a comment
  * cfg: Read configuration from .d files and multiple locations
  * frontpage: Load shortcuts from .d directories too
  * frontpage: Read from .d files too
  * cfg: Remove redundant data in develop.config
  * cfg: Remove comments in test data
  * cfg: In develop mode, use /var/lib for DB and sessions
  * web_framework: Split initialization into two parts
  * web_framework: Don't create Django secret key when listing depends
  * log: Allow setting the default log level before log configuration
  * main: List dependencies without writing to disk
  * d/rules: vagrant: INSTALL.md: Fix installing dependencies
  * *: Drop files paths in data/var
  * doc: Update manual page with configuration file changes
  * network: test: Fix race condition when deleting connections
  * storage: tests: Ignore cases needing loop devices when not available
  * actions: tests: Fix test failures due order of fixtures
  * tests: Use develop configuration for most tests
  * templates: Disable button and show spinner on submit for all forms
  * backups: Remove custom handling of progress on the restore button
  * js: Simplify auto-refresh page logic
  * jsxc: Remove inline javascript
  * apache: Set CSP and other common security headers
  * apache: Relax CSP to allow web workers for JSXC
  * locale: Update translation strings

  [ ferhad.necef ]
  * Translated using Weblate (Russian)

  [ Thomas Vincent ]
  * Translated using Weblate (French)

  [ Joseph Nuthalapati ]
  * Translated using Weblate (Telugu)

  [ wind ]
  * Translated using Weblate (Russian)

  [ James Valleroy ]
  * upgrades: Combine into single page with manual update
  * upgrades: Skip enable-auto in develop mode
  * debian: Add nscd >= 2 as dependency
  * upgrades: Append unattended-upgrades-dpkg.log for more detail
  * storage: Handle multi-line text in functional test
  * apt: Run `apt-get -f install` before other commands
  * apt: Run `dpkg --configure -a` before other actions
  * upgrades: Skip enabling backports on testing and unstable
  * networks: Remove firewall zone warning
  * networks: Correct wording of internet connection form

  [ Veiko Aasa ]
  * functional-tests: Handle connection error when web server restarts
  * functional-tests: Skip tests if app is not available in distribution
  * functional-tests: Fix page not fully loaded errors when taking backups
  * functional-tests: Remove unnecessary wait when navigating to module

  [ Michael Breidenbach ]
  * Translated using Weblate (German)
  * Translated using Weblate (Swedish)

  [ Fioddor Superconcentrado ]
  * Translated using Weblate (Spanish)

  [ Pavel Borecki ]
  * Translated using Weblate (Czech)

  [ Éfrit ]
  * Translated using Weblate (French)

  [ Jens Molgaard ]
  * Translated using Weblate (Danish)

 -- Sunil Mohan Adapa <sunil@medhas.org>  Mon, 29 Jun 2020 16:39:33 -0700

plinth (20.11) unstable; urgency=medium

  [ Thomas Vincent ]
  * Translated using Weblate (French)

  [ Petter Reinholdtsen ]
  * Translated using Weblate (Norwegian Bokmål)

  [ Michael Breidenbach ]
  * Translated using Weblate (German)
  * Translated using Weblate (Swedish)

  [ Sunil Mohan Adapa ]
  * *: Remove use of Turbolinks library
  * web_framework: Reduce verbosity of DB migration process
  * container: Add script to manage systemd-nspawn containers for dev.
  * container: Fix upgrading of freedombox
  * matrixsynapse: Handle upgrade to versions 1.15.x

  [ James Valleroy ]
  * upgrades: Don't enable backports on Debian derivatives
  * upgrades: Use a custom service for manual update
  * locale: Update translation strings
  * doc: Fetch latest manual
  * debian: Update renamed lintian tag

  [ Ralf Barkow ]
  * Translated using Weblate (German)

  [ aiman an ]
  * Added translation using Weblate (Arabic (Saudi Arabia))
  * Translated using Weblate (Arabic (Saudi Arabia))

  [ WaldiS ]
  * Translated using Weblate (Polish)

  [ Luis A. Arizmendi ]
  * Translated using Weblate (Spanish)

 -- James Valleroy <jvalleroy@mailbox.org>  Mon, 15 Jun 2020 19:55:45 -0400

plinth (20.10) unstable; urgency=high

  [ Joseph Nuthalapati ]
  * backups: Add optional field - Name
  * functional-tests: Use Name attribute in backups
  * functional-tests: Move @backups to Scenario level
  * functional-tests: Leave tor+http test disabled
  * tests: functional: Document running tests in parallel
  * tests: functional: Add pytest-xdist to install.sh

  [ Sunil Mohan Adapa ]
  * openvpn: Use app toggle button and common app view
  * tests: functional: Merge into main source hierarchy
  * storage: Fix failing path validation unit tests
  * tests: functional: cosmetic: flake8 fixes
  * tests: functional: Re-organize step definitions and helper methods
  * coturn: Fix functional test for backup/restore
  * ttrss: Fix functional tests
  * snapshot: Fix functional test to account for non-removable snapshots
  * test: functional: Fix for Apache restart after domain change
  * tor: Fix problems with running a relay
  * mldonkey: Add app to freedombox-share group
  * samba: Add clients information
  * cockpit: Promote for advanced storage/firewalld/networking ops
  * firewall: Mention that internal services are available over VPN
  * firewall: Don't show tun interface in internal zone warning
  * minidlna: Add link to manual page
  * minidlna: Fix i18n for name of the app
  * pagekite: Fix expired certificates causing connection failures

  [ Luis A. Arizmendi ]
  * Translated using Weblate (Spanish)

  [ Etienne ]
  * Translated using Weblate (French)

  [ Artem ]
  * Translated using Weblate (Russian)

  [ fred1m ]
  * ikiwiki: Enable 'attachment' plugin by default

  [ James Valleroy ]
  * utils: Handle removal of axes.get_version()
  * debian: Mark doc packages as Multi-Arch: foreign
  * firewall: Minor spelling fix
  * radicale: Fix link in description to clients
  * users: Avoid error when user's groups cannot be parsed
  * templates: Fix setup state check
  * locale: Update translation strings
  * doc: Fetch latest manual

  [ Allan Nordhøy ]
  * Translated using Weblate (Norwegian Bokmål)
  * Translated using Weblate (Czech)
  * Translated using Weblate (Hungarian)
  * Translated using Weblate (Greek)

 -- James Valleroy <jvalleroy@mailbox.org>  Mon, 01 Jun 2020 20:06:53 -0400

plinth (20.9) unstable; urgency=medium

  [ Petter Reinholdtsen ]
  * Translated using Weblate (Norwegian Bokmål)

  [ James Valleroy ]
  * snapshot: Set as essential module
  * functional_tests: snapshot: Skip delete all when there are no snapshots
  * quassel: Use systemd sandboxing features
  * minidlna: Move sysctl config to /etc/sysctl.d/50-freedombox.conf
  * upgrades: Add needrestart to restart services as needed
  * upgrades: Enable Automatic-Reboot option of unattended-upgrades
  * locale: Update translation strings
  * doc: Fetch latest manual

  [ Michael Breidenbach ]
  * Translated using Weblate (German)
  * Translated using Weblate (Swedish)

  [ Fioddor Superconcentrado ]
  * Folder remained unrenamed. Should have changed along with git links.

  [ Sunil Mohan Adapa ]
  * snapshot: Fix issues with restore and delete
  * performance: Add basic functional tests
  * daemon: Allow using an alias when enabling a daemon
  * bind: Add daemon alias for bind9 -> named
  * daemon: bind: cosmetic: yapf, isort formatting
  * firewall: Reload firewalld so it works with newly installed services
  * glib: Allow scheduling non-repeating tasks in separate threads
  * notification: Expand and clarify restriction on id property
  * storage: Auto-mount disks, notify of failing disks
  * package: Fix error log when checking if package manager is busy
  * power: cosmetic: Fix flake8 warnings
  * first_setup: Fix regression with logo not showing
  * minidlna: cosmetic: isort fixes
  * mediawiki: Stop jobrunner during backup/restore
  * minidlna: Stop daemon during backup/restore
  * mumble: Stop server during backup/restore
  * quassel: Fix stopping server during backup/restore
  * tor: Fix stopping server during backup/restore
  * upgrades: Always schedule a reboot at 02:00 local time
  * upgrades: Add information about service restart and system reboot
  * performance: Launch the Cockpit graphs directly if possible

  [ Joseph Nuthalapati ]
  * samba: Change description to Network File Storage
  * functional-tests: Skip network setup wizard
  * functional-tests: Move Disable tests to the end

  [ fred1m ]
  * performance: Add app for system monitoring

  [ Luis A. Arizmendi ]
  * Translated using Weblate (Spanish)

  [ Artem ]
  * Translated using Weblate (Russian)

 -- James Valleroy <jvalleroy@mailbox.org>  Mon, 18 May 2020 19:42:49 -0400

plinth (20.8) unstable; urgency=medium

  [ Luis A. Arizmendi ]
  * Translated using Weblate (Spanish)
  * Translated using Weblate (Spanish)

  [ Joseph Nuthalapati ]
  * Translated using Weblate (Telugu)
  * Translated using Weblate (Telugu)
  * HACKING: More detailed instructions for VirtualBox
  * HACKING: Correction to macOS package manager name

  [ Nektarios Katakis ]
  * syncthing: add to freedombox-share group

  [ Veiko Aasa ]
  * users: Try-restart service after service is added to the sharing group
  * datetime: Handle timesyncd service runs conditionally
  * minidlna: Add functional tests that enable and disable application
  * minidlna: Make app installable inside unprivileged container

  [ Sunil Mohan Adapa ]
  * web_server: Suppress warnings that static directories don't exist
  * debian: Remove timer to setup repositories properly
  * static: Use SVG logo during first wizard welcome step
  * static: Reduce the size of the background noise image
  * mediawiki: Reuse existing images in functional tests
  * setup.py: Don't install/ship .po files
  * static: Don't ship visual design file and unused images
  * storage: Fix tests by wrestling with auto-mounting of disks
  * HACKING: Minor indentation fix
  * *: Update links to repository and project page
  * ci: Update link to container in Docker registry
  * coturn: New app to manage Coturn TURN/STUN server
  * datetime: Refactor handling systemd-timesyncd not running in VMs
  * datetime: Don't expect synced time in diagnostics inside VMs
  * mediawiki: Partial fix for installing on testing
  * datetime: Disable diagnostics when no tests are available

  [ James Valleroy ]
  * d/copyright: Fix path to visual_design
  * data: Print hostname and IP addresses before console login
  * snapshot: Fix message when not available
  * snapshot: Fix title
  * locale: Update translation strings
  * debian: Use debhelper compat level 13
  * doc: Fetch latest manual

  [ Artem ]
  * Translated using Weblate (Russian)

  [ nautilusx ]
  * Translated using Weblate (German)

  [ Fioddor Superconcentrado ]
  * Directions to install VirtualBox when it's not part of the Debian-based
    distro, like Buster.

  [ Anonymous ]
  * Translated using Weblate (Spanish)

  [ Nathan ]
  * Translated using Weblate (French)

  [ Michael Breidenbach ]
  * Translated using Weblate (Swedish)

  [ fred1m ]
  * mumble: Add Mumla to the list of clients

 -- James Valleroy <jvalleroy@mailbox.org>  Mon, 04 May 2020 20:33:35 -0400

plinth (20.7) unstable; urgency=medium

  [ Coucouf ]
  * Translated using Weblate (French)

  [ vihor ]
  * Translated using Weblate (Serbian)

  [ Localisation Lab ]
  * Translated using Weblate (French)

  [ Joseph Nuthalapati ]
  * Translated using Weblate (Telugu)

  [ Veiko Aasa ]
  * gitweb: Improve error handling when creating repository

  [ James Valleroy ]
  * upgrades: Allow installation of python3-twisted from backports
  * matrixsynapse: Handle upgrade to 1.12.*
  * locale: Update translation strings
  * doc: Fetch latest manual

  [ Fioddor Superconcentrado ]
  * HACKING: Clarify where commands should be run

 -- James Valleroy <jvalleroy@mailbox.org>  Mon, 20 Apr 2020 18:38:52 -0400

plinth (20.6.1) unstable; urgency=medium

  [ James Valleroy ]
  * users: Fix regression where form help_text line was dropped
  * debian: Add firmware-ath9k-htc to Recommends
  * doc: Fetch latest manual

  [ Allan Nordhøy ]
  * gitweb: Use proper ellipsis char when showing clone progress
  * Translated using Weblate (Norwegian Bokmål)
  * Translated using Weblate (German)

  [ Coucouf ]
  * Translated using Weblate (French)
  * Translated using Weblate (French)

  [ Manuela Silva ]
  * Translated using Weblate (Portuguese)

  [ nautilusx ]
  * Translated using Weblate (German)

  [ Jeannette L ]
  * Translated using Weblate (German)
  * Translated using Weblate (French)
  * Translated using Weblate (Italian)

  [ wind ]
  * Translated using Weblate (Russian)

  [ vihor ]
  * Translated using Weblate (Serbian)

 -- James Valleroy <jvalleroy@mailbox.org>  Sat, 11 Apr 2020 09:56:43 -0400

plinth (20.6) unstable; urgency=medium

  [ wind ]
  * Translated using Weblate (Russian)

  [ Thomas Vincent ]
  * Translated using Weblate (French)
  * Translated using Weblate (French)

  [ Alice Kile ]
  * app: Separate app enable/disable form from config form

  [ Sunil Mohan Adapa ]
  * pagekite: Fix functional tests
  * monkeysphere: Making styling more specific to avoid interference
  * networks: Make styling more specific to avoid interference
  * syncthing: Update description to mention 'syncthing' group

  [ Michael Breidenbach ]
  * Translated using Weblate (German)

  [ Coucouf ]
  * Translated using Weblate (French)
  * Translated using Weblate (French)
  * Translated using Weblate (French)
  * Translated using Weblate (French)
  * Translated using Weblate (French)
  * Translated using Weblate (French)
  * Translated using Weblate (French)
  * Translated using Weblate (French)
  * Translated using Weblate (French)

  [ Pavel Borecki ]
  * Translated using Weblate (Czech)

  [ James Valleroy ]
  * radicale: Support upgrade to any 2.x version
  * packages: Mark freedombox package as held during package installs
  * packages: Keep existing hold if already set
  * locale: Update translation strings
  * doc: Fetch latest manual
  * debian: Cleanup overrides for jsxc symlinks

  [ Allan Nordhøy ]
  * Translated using Weblate (German)
  * Translated using Weblate (French)
  * Translated using Weblate (Italian)
  * Translated using Weblate (Hindi)

  [ Joseph Nuthalapati ]
  * users: Add component for managing users and groups
  * yapf: Update conf to add blank line before nested class/def
  * cosmetic: Minor yapf and other fixes
  * app: Fix grammar in developer documentation string
  * ikiwiki: Disable edits. Add moderation of comments
  * Translated using Weblate (Telugu)
  * vagrant: Skip upgrading freedombox dependencies
  * firewalld: Force upgrade anything in [0.7, 0.9)
  * infinoted: Fix permissions of sync directory

  [ vihor ]
  * Added translation using Weblate (Serbian)
  * Translated using Weblate (Serbian)

  [ Luis A. Arizmendi ]
  * Translated using Weblate (Spanish)

 -- James Valleroy <jvalleroy@mailbox.org>  Mon, 06 Apr 2020 20:40:17 -0400

plinth (20.5.1) unstable; urgency=medium

  [ Petter Reinholdtsen ]
  * Translated using Weblate (Norwegian Bokmål)

  [ Allan Nordhøy ]
  * networks: Update label wording in topology form: Choose → Specify
  * Translated using Weblate (Norwegian Bokmål)

  [ Sunil Mohan Adapa ]
  * web_server: Introduce component to handle special static file dirs
  * jsxc: Fix issue with serving static files
  * help: Move custom static file handling into app from central place
  * debian: Update doc-base to include PDF
  * debian: Prepare for multiple binary packages
  * debian: Separate binary packages for each language manual
  * debian: Remove outdated TODO file

  [ Michael Breidenbach ]
  * Translated using Weblate (German)

  [ James Valleroy ]
  * debian: Correct doc package names in Recommends

 -- James Valleroy <jvalleroy@mailbox.org>  Thu, 26 Mar 2020 09:13:13 -0400

plinth (20.5) unstable; urgency=medium

  [ Joseph Nuthalapati ]
  * ci: Use pre-built container image to speed up CI
  * ci: Add maintenance script for updating images
  * ci: Optimize refreshing Docker image for GitLabCI

  [ James Valleroy ]
  * ci: Switch docker image to testing
  * Translated using Weblate (Swedish)
  * locale: Update translation strings
  * doc: Fetch latest manual

  [ Sunil Mohan Adapa ]
  * app: Fix name of the block in templates, used for overriding
  * views: Allow AppViews to set self.intial
  * pagekite: Simplify code for form adding custom service
  * pagekite: Remove unused templates
  * pagekite: Drop ineffective base template
  * pagekite: Minor cleanup
  * pagekite: Merge all the configuration retrieval actions
  * pagekite: Merge set-kite and set-frontend actions
  * pagekite: Use Daemon component to simplify handling daemon actions
  * pagekite: Don't signal new domain on init if app is disabled
  * pagekite: Simplify code notifying domain name changes
  * pagekite: Don't attempt to notify about domain if app is disabled
  * pagekite: Remove app enabled checking from getting configuration
  * pagekite: Fix functional tests by submitting the right form
  * pagekite: Fix styling issues for custom services section
  * pagekite: On enable/disable, add/remove domain from names module
  * pagekite: Fix an error message in custom services form
  * pagekite: Ensure transitioning for from old code
  * matrixsynapse: Handle release of matrix-synapse 1.11
  * setup: Fix regression to force-upgrade caused by Info changes
  * pagekite: Don't allow non-unique custom services
  * toolbar: Factor out the clients buttons into a separate template
  * index: Reintroduce clients button in front page
  * upgrades: Don't ship apt backport preferences file
  * setup.py: Remove files shipped in the past
  * upgrades: Use internal scheduler instead of systemd timer
  * shadowsocks: Change default configuration
  * action_utils: Add utility to call systemd daemon-reload
  * shadowsocks: Fix incorrect setting of state directory
  * shadowsocks: When editing configuration, don't re-enable
  * mediawiki: Don't allow anonymous edits

  [ Fioddor Superconcentrado ]
  * Translated using Weblate (Spanish)
  * Translated using Weblate (Spanish)
  * Translated using Weblate (Spanish)
  * Translated using Weblate (Spanish)
  * Translated using Weblate (Spanish)

  [ Luis A. Arizmendi ]
  * Translated using Weblate (Spanish)
  * Translated using Weblate (Spanish)
  * Translated using Weblate (Spanish)
  * Translated using Weblate (Spanish)

  [ Fred ]
  * Translated using Weblate (French)

  [ Veiko Aasa ]
  * names: Fix Local Network Domain is not shown

  [ Thomas Vincent ]
  * Translated using Weblate (French)

  [ Nektarios Katakis ]
  * shadowshocks: Fix setting configuration on Buster

  [ Michael Breidenbach ]
  * Translated using Weblate (Swedish)

 -- James Valleroy <jvalleroy@mailbox.org>  Mon, 23 Mar 2020 19:42:28 -0400

plinth (20.4) unstable; urgency=medium

  [ Thomas Vincent ]
  * Translated using Weblate (French)
  * Translated using Weblate (French)

  [ Sunil Mohan Adapa ]
  * networks: Fixes for networks wizards
  * avahi: Use generic app view
  * privoxy: Use generic app view
  * infinoted: Move views to a separate views module
  * help: Rename views modules as 'views'
  * networks: Rename views modules as 'views'
  * diagnostics: Rename views modules, move utilities to main module
  * backups: cosmetic: Rename .inc file to .html
  * css: Merge responsive.css into main style file
  * css: cosmetic: Rename plinth.css to main.css
  * views: Don't send app to template context
  * app: Fix showing app name in port forwarding information
  * networks: Rename polkit JS authority rules file
  * firewalld: Add polkit JS authority rules files
  * networks: Show router wizard before Internet connection type wizard
  * networks: Don't show router wizard if not behind a router
  * networks: If topology wizard is skipped, skip router wizard too
  * apache: Handle transition to php 7.4

  [ Joseph Nuthalapati ]
  * Translated using Weblate (Telugu)
  * shadowsocks: Move user settings to state directory

  [ Veiko Aasa ]
  * storage: Directory selection form improvements
  * transmission: Allow one to submit download directory if it is creatable
  * plinth: Increase sqlite busy timeout from default 5s to 30s
  * upgrades: Clean apt cache every week
  * apps: Do not show status block if service is running
  * i2p: New style app page layout
  * quassel: Fix unable to disable application without choosing a domain name

  [ Luis A. Arizmendi ]
  * Translated using Weblate (Spanish)

  [ Nektarios Katakis ]
  * networks: Add form for network topology
  * networks: Add page for network topology form
  * networks: First boot view for network topology wizard
  * networks: First boot step for network topology wizard
  * networks: Save networks topology type to DB
  * networks: Update main networks page Internet connectivity section

  [ Michael Breidenbach ]
  * Translated using Weblate (Swedish)

  [ James Valleroy ]
  * ci: Switch to testing image
  * locale: Update translation strings
  * doc: Fetch latest manual

 -- James Valleroy <jvalleroy@mailbox.org>  Mon, 09 Mar 2020 20:01:44 -0400

plinth (20.3) unstable; urgency=medium

  [ Sunil Mohan Adapa ]
  * web_framework: Separate out Django settings into module
  * doc/dev: Allow all modules to be imported by Sphinx
  * notification: Add developer documentation
  * doc/dev: Update copyright year
  * app: Update style for toggle button
  * app: Drop border shadow for app icon in mobile view
  * app: cosmetic: Minor refactoring of header styling
  * app: Simplify some header styling
  * app: cosmetic: Rename a CSS style class in app header
  * app: cosmetic: Rename header.html to app-header.html
  * app: Show short description as secondary title
  * networks: Fix i18n for wizard forms
  * networks: Minor changes to router/internet configuration forms
  * web_framework: Generate and retain a secret key
  * web_framework: Cleanup expired sessions every week

  [ Nektarios Katakis ]
  * networks: Add form for internet connection type
  * networks: Add network view and url for internet connection help page
  * networks: Link internet connection help page with networks page.
  * networks: All first step wizard form for internet connection type
  * networks: Add first boot step for internet connection type
  * networks: Save to kvstore internet connectivity type
  * networks: Refactor connections list template
  * networks: Show internet connectivity string in main page

  [ Michael Breidenbach ]
  * Translated using Weblate (German)
  * Translated using Weblate (Swedish)

  [ Dietmar ]
  * Translated using Weblate (Italian)

  [ Jaime Marquínez Ferrándiz ]
  * Translated using Weblate (Spanish)

  [ Luis A. Arizmendi ]
  * Translated using Weblate (Spanish)

  [ Joseph Nuthalapati ]
  * shadowsocks: Fix shadowsocks not able to start

  [ James Valleroy ]
  * locale: Update translation strings
  * doc: Fetch latest manual

 -- James Valleroy <jvalleroy@mailbox.org>  Mon, 24 Feb 2020 20:16:12 -0500

plinth (20.2.1) unstable; urgency=high

  [ Veiko Aasa ]
  * apps: remove css filters and glow from app icons
  * config: Depends also on apache module

  [ Dietmar ]
  * Translated using Weblate (German)
  * Translated using Weblate (Italian)
  * Translated using Weblate (Italian)

  [ Petter Reinholdtsen ]
  * Translated using Weblate (Norwegian Bokmål)

  [ Sunil Mohan Adapa ]
  * cards: Remove the transition delay on hover effect
  * system: Implement new style for cards
  * jsxc: Bypass issue with stronghold to get the app working again
  * jsxc: Fix functional test case failure
  * functional_tests: cosmetic: Minor yapf change
  * app: Introduce Info component to store basic app information
  * app: Add info property as shortcut to access basic information
  * app: Refactor all apps to use the Info component
  * app: Document the app_id property for App class
  * doc/dev: Include information on how to edit dev documentation
  * views: Document the AppView class properties
  * monkeysphere: Fix regression with reading Apache configuration
  * Translated using Weblate (Italian)
  * firewall: Use firewalld DBus API for most operations
  * *.py: Use SPDX license identifier
  * *.html: Use SPDX license identifier
  * actions/*: Use SPDX license identifier
  * functional_tests: Use SPDX license identifier
  * *.css: Use SPDX license identifier
  * *: Update misc build related files to use SPDX license identifier
  * doc/dev: Update tutorial to use SPDX license indentifier
  * *: Update remaining misc files to use SPDX license identifier
  * *.js: Use SPDX license identifier
  * help: Fix attribute on download manual button
  * css: Add missing license identifier on some CSS files
  * firewalld: Ignore errors with DBus API when firewalld is not running
  * deluge: Don't use code execution for editing configuration
  * deluge: More reliable initial configuration setup

  [ Joseph Nuthalapati ]
  * l10n: Fix gettext not detecting no-python-format
  * samba: Add link to manual page
  * searx: Update search engines for 0.16.0

  [ Allan Nordhøy ]
  * openvpn: Fix spelling for Tunnelblick
  * Translated using Weblate (Norwegian Bokmål)

  [ Nektarios Katakis ]
  * bind: parse zones files
  * bind: test for parsing zones file with specific format
  * bind: views show served domains in main view
  * bind: create zones directory on setup action

  [ James Valleroy ]
  * bind: Bump version and handle upgrade

  [ Ralf Barkow ]
  * Translated using Weblate (German)

  [ nautilusx ]
  * Translated using Weblate (German)

  [ Doma Gergő ]
  * Translated using Weblate (Hungarian)

  [ Lev Lamberov ]
  * debian: Update Russian translation for debconf (Closes: #951440)

  [ Radek Pasiok ]
  * Translated using Weblate (Polish)

  [ Alice Kile ]
  * gitignore: Add .vscode & segregate editor settings

  [ Thomas Vincent ]
  * Translated using Weblate (French)

 -- James Valleroy <jvalleroy@mailbox.org>  Fri, 21 Feb 2020 22:38:12 -0500

plinth (20.2) unstable; urgency=medium

  [ Veiko Aasa ]
  * networks: Support virtual Ethernet (veth) devices
  * diagnostics: Show firewall service status
  * users: Fix functional test delete user
  * storage: Show disks if FreedomBox is running in an unprivileged container
  * service: Stop service not before but after disabling it
  * users: More precise username validation
  * sso, users: Turn off autocapitalization on the username field
  * users: Add unit tests for views
  * help: Fix anchor hidden under navbar

  [ Joseph Nuthalapati ]
  * tests: Use the latest version of geckodriver
  * vagrant: Add alias for run --develop
  * l10n: Add blocktrans trimmed tag on a block
  * l10n: Add missing trimmed to blocktrans blocks
  * vagrant: Allocate cpus equal to the no. of cores
  * Translated using Weblate (Telugu)
  * searx: Fix installation issue for 0.16.0

  [ Sunil Mohan Adapa ]
  * firewall: Show Run Diagnostics button in app
  * help: Eliminate redundant HTML attribute in template
  * glib: Create a new module to deal with all things glib
  * glib: Introduce method to schedule an operation at regular intervals
  * web_framework: Set the timezone to UTC
  * log: Ability to log SQL queries (disabled by default)
  * tests: Allow adding test templates
  * models: Add model for storing notifications
  * notification: New API for showing better notifications
  * notification: Add tests for notification API
  * views: A view to dismiss notifications
  * notification: Show a drop down from main navbar for notifications
  * storage: Show low disk space warning using notifications API
  * upgrades: Show notification when FreedomBox is updated
  * storage: In develop mode check for low disk space more frequently

  [ Thomas Vincent ]
  * Translated using Weblate (French)

  [ Allan Nordhøy ]
  * Translated using Weblate (Norwegian Bokmål)

  [ Ralf Barkow ]
  * Translated using Weblate (German)

  [ Luis A. Arizmendi ]
  * Translated using Weblate (Spanish)

  [ James Valleroy ]
  * users: Make help text translatable
  * security: Add Sandbox Coverage to report page
  * bind: Add CapabilityBoundingSet and ReadWritePaths to service file
  * matrixsynapse: Enable systemd sandboxing
  * security: Drop PrivateUsers=yes from all service files
  * locale: Update translation strings
  * doc: Fetch latest manual

  [ Michael Breidenbach ]
  * Translated using Weblate (German)
  * Translated using Weblate (Swedish)

 -- James Valleroy <jvalleroy@mailbox.org>  Mon, 10 Feb 2020 19:22:55 -0500

plinth (20.1) unstable; urgency=medium

  [ ikmaak ]
  * Translated using Weblate (Dutch)
  * Translated using Weblate (Dutch)

  [ Allan Nordhøy ]
  * samba: Fix spelling
  * Translated using Weblate (Norwegian Bokmål)
  * Translated using Weblate (German)
  * Translated using Weblate (Spanish)
  * Translated using Weblate (Norwegian Bokmål)
  * Translated using Weblate (Swedish)

  [ Veiko Aasa ]
  * samba: Add unit and functional tests
  * deluge: Allow one to set a download directory
  * deluge: Fix installation failure on slow machine
  * storage: Make external disk mounts accessible by other users
  * gitweb: Add link to the manual page
  * gitweb: Fix functional tests if git user and email is not configured

  [ Sunil Mohan Adapa ]
  * style: Fix incorrect margins for containers in mobile view
  * style: Fix responsiveness for app header
  * network: Fix activating connections that don't have real devices
  * network: Allow setting the auto-connect property on a connection
  * network: Add method to re-activate connections after an update
  * wireguard: Show large buttons in show client/server pages
  * wireguard: Cosmetic fixes by yapf and isort
  * wireguard: Don't error out when wg0 server is not setup
  * wireguard: Add ability to set private key in client addition
  * wireguard: Accept all IPs on server in a client setup
  * wireguard: Update descriptions in form labels
  * wireguard: Only use network manager for connections to servers
  * wireguard: Handle client connections through network manager
  * wireguard: Update descriptions for client vs. server clarity
  * wireguard: Generate private key if needed when editing server
  * wireguard: Add validations in forms
  * wireguard: Ensure tests work without latest network manager
  * wireguard: Implement enabling/disabling app using a stored flag
  * wireguard: Enable/disable connections along with the app
  * wireguard: When a connection is edited, reactivate to apply changes
  * wireguard: Show public key even when connection is not active

  [ Thomas Vincent ]
  * Translated using Weblate (French)

  [ Nektarios Katakis ]
  * Translated using Weblate (Greek)
  * Translated using Weblate (Greek)
  * Translated using Weblate (Greek)
  * networks: form for configuring router
  * networks: create view & url for new form
  * networks: add link to main page for router config form
  * networks: add first boot step for router config helper
  * networks: modify as first boot wizard step
  * networks: save router config to kvstore

  [ James Valleroy ]
  * Translated using Weblate (French)
  * wireguard: Add skeleton for new app
  * wireguard: Implement adding client
  * wireguard: Show list of added clients
  * wireguard: Allow deleting a client
  * wireguard: Add client info view
  * wireguard: Form to add server
  * wireguard: List peers in client section
  * wireguard: Add server information view
  * wireguard: Generate key pair
  * wireguard: Show this box's public key
  * wireguard: Create network manager connection
  * wireguard: Encode public keys for use in URLs
  * wireguard: Refactor actions file
  * wireguard: Add views for editing and deleting clients and servers
  * wireguard: Make setup idempotent
  * wireguard: Write pre-shared key to tempfile
  * wireguard: Use network API to handle connections
  * wireguard: Add icon
  * wireguard: Replace nmcli use with libnm
  * restore: Remove app
  * repro: Remove app
  * networks: Update text for router setup
  * bind: Enable systemd sandbox options for bind9 service
  * functional_tests: Update geckodriver version to v0.26.0
  * locale: Update translation strings
  * doc: Fetch latest manual
  * debian: Rename TODO.Debian to TODO
  * debian: Add Expat license to copyright
  * debian: Update standards version to 4.5.0

  [ Dietmar ]
  * Translated using Weblate (German)

  [ nautilusx ]
  * Translated using Weblate (German)
  * Translated using Weblate (German)

  [ Joseph Nuthalapati ]
  * functional-tests: Login only once per session
  * functional-tests: Africa/Addis_Abada is gone?
  * functional-tests: Add tag @service-discovery
  * functional-tests: Make nav_to_module efficient
  * functional-tests: Avoid unnecessary trips to Home
  * functional-tests: Avoid warnings about markers
  * functional-tests: Minor refactoring
  * functional-tests: Mark backups and security with @system

 -- James Valleroy <jvalleroy@mailbox.org>  Mon, 27 Jan 2020 19:23:04 -0500

plinth (20.0) unstable; urgency=medium

  [ Veiko Aasa ]
  * users: Fix test fixture that disables console login restrictions
  * gitweb: Add tests for views
  * samba: Improve actions script startup time
  * deluge: Manage starting/stoping deluged
  * deluge: Fix set default daemon

  [ Nektarios Katakis ]
  * openvpn: Enable support for communication among all clients
  * Translated using Weblate (Greek)
  * Translated using Weblate (Greek)
  * Translated using Weblate (Greek)
  * Translated using Weblate (Greek)

  [ Sunil Mohan Adapa ]
  * gitweb: Fix flake8 error that is causing pipeline failures
  * storage: Ignore errors resizing partition during initial setup
  * storage: Make partition resizing work with parted 3.3
  * debian: Add powermgmt-base to recommends list
  * openvpn: Enable IPv6 for server and client outside the tunnel
  * networks: Refactor creating a network manager client
  * networks: Remove unused method
  * networks: Fix crashing when accessing network manager D-Bus API

  [ Michael Breidenbach ]
  * Translated using Weblate (German)
  * Translated using Weblate (Swedish)
  * Translated using Weblate (German)
  * Translated using Weblate (German)

  [ Doma Gergő ]
  * Translated using Weblate (Hungarian)

  [ Joseph Nuthalapati ]
  * mediawiki: Use a mobile-friendly skin by default
  * mediawiki: Allow admin to set default skin
  * mediawiki: Fix functional tests depending on skin

  [ James Valleroy ]
  * Translated using Weblate (Greek)
  * Translated using Weblate (Greek)
  * openvpn: Add diagnostic for ipv6 port
  * matrixsynapse: Allow upgrade to 1.8.*
  * security: Add explanation of sandboxing
  * locale: Update translation strings
  * doc: Fetch latest manual

  [ Allan Nordhøy ]
  * Translated using Weblate (Norwegian Bokmål)

  [ Thomas Vincent ]
  * Translated using Weblate (French)

  [ Ralf Barkow ]
  * Translated using Weblate (German)

 -- James Valleroy <jvalleroy@mailbox.org>  Mon, 13 Jan 2020 19:11:44 -0500

plinth (19.24) unstable; urgency=medium

  [ Thomas Vincent ]
  * Translated using Weblate (French)
  * Translated using Weblate (French)

  [ Veiko Aasa ]
  * app: Fix javascript doesn't run on first visit
  * samba: private shares
  * storage: Tests for the directory validation action
  * users: Add tests for the Samba user database

  [ James Valleroy ]
  * samba: Fix spelling in description
  * debian: Update French debconf translation (Closes: #947386)
    - Thanks to Jean-Pierre Giraud for the patch.
  * firewall: Support upgrading firewalld to 0.8
  * mldonkey: Add ProtectKernelLogs
  * deluge: Use systemd sandboxing features
  * infinoted: Use systemd sandboxing features
  * storage: Add systemd sandboxing features to udiskie service
  * upgrades: Add systemd sandboxing features to repository setup service
  * security: List whether each app is sandboxed
  * locale: Update translation strings
  * debian: Update Dutch debconf translation (Closes: #947136)
    - Thanks to Frans Spiesschaert for the patch.
  * doc: Fetch latest manual

  [ Michael Breidenbach ]
  * Translated using Weblate (German)
  * Translated using Weblate (Swedish)

  [ Nektarios Katakis ]
  * Translated using Weblate (Greek)

  [ Doma Gergő ]
  * Translated using Weblate (Hungarian)

  [ Allan Nordhøy ]
  * Translated using Weblate (Norwegian Bokmål)

  [ Kunal Mehta ]
  * mediawiki: Pass --quick when running update.php

  [ Sunil Mohan Adapa ]
  * help: Refactor to move app into __init__.py for consistency
  * app: Introduce API to return a list of all apps
  * app: Introduce API to run diagnostics on an app
  * apache: Implement diagnostic test for web server component
  * daemon: Implement diagnostic test for daemon component
  * daemon: Implement diagnostic test to check if a daemon is running
  * firewall: Implement new diagnostic tests to check port status
  * diagnostics: Use new component based API for all diagnostic tests
  * cosmetic: Yapf and isort fixes
  * daemon: Move diagnosing port listening into daemon module
  * daemon: Move diagnosing using netcat to daemon module
  * apache: Move diagnostics for checking URLs into apache module
  * app: Implement API to check if app/component has diagnostics
  * views: Don't require sending diagnostics module name separately
  * minidlna: Fix showing clients information
  * mediawiki: Fix problem with session cache failing logins

  [ Ralf Barkow ]
  * Translated using Weblate (German)

  [ erlendnagel ]
  * Translated using Weblate (Dutch)

 -- James Valleroy <jvalleroy@mailbox.org>  Mon, 30 Dec 2019 21:17:58 -0500

plinth (19.23) unstable; urgency=medium

  [ Thomas Vincent ]
  * Translated using Weblate (French)
  * Translated using Weblate (French)

  [ Fred ]
  * Translated using Weblate (French)

  [ Alice Kile ]
  * show app icons in apps page
  * use single variable for referencing icon filename
  * fix formatting issues
  * fix formatting and template-related issues
  * properly implement header in app and setup pages
  * implement responsive layout for app page
  * fix toggle button html layout and responsive design css
  * config: fix minor syntax error
  * fix: implement requested changes

  [ James Valleroy ]
  * themes: css whitespace minor fixes
  * samba: Add icon to app page
  * minidlna: Add managed service and Daemon component
  * minidlna: Use single action to set media dir and restart
  * minidlna: Show icon on app page
  * minidlna: Fix webserver config name
  * minidlna: Only show shortcut to users in group
  * mumble: Keep icon_filename in moved view
  * cockpit: Filter out localhost URLs from displayed access list
  * users: Use service action to restart share group service
  * locale: Update translation strings
  * doc: Fetch latest manual

  [ Veiko Aasa ]
  * samba: recursively set open share directory permissions
  * users: Fix functional tests changing the language feature
  * app: Fix app checkbox status change functional tests
  * storage: Directory selection form and validator
  * transmission: New directory selection form

  [ Nektarios Katakis ]
  * feature: minidlna app
  * fix: minidlna.conf file permissions after editing
  * update minidlna svg
  * run sysctl after installation
  * mumble: Add option to set SuperUser password
  * cockpit: extend apps description with access info
  * cockpit: add list of valid urls to access the app.

  [ /rgb ]
  * Translated using Weblate (German)
  * Translated using Weblate (German)

  [ Luis A. Arizmendi ]
  * Translated using Weblate (Spanish)

  [ adaragao ]
  * Translated using Weblate (Portuguese)

  [ Michael Breidenbach ]
  * Translated using Weblate (Swedish)

 -- James Valleroy <jvalleroy@mailbox.org>  Mon, 16 Dec 2019 18:38:46 -0500

plinth (19.22) unstable; urgency=medium

  [ Matt Conroy ]
  * pagekite: Get rid of tabs in the configuration page
  * openvpn: manual link points to incorrect page

  [ Joseph Nuthalapati ]
  * pagekite: Fix functional tests
  * pagekite: Show existing services only if there are any
  * pagekite: Make Custom Services look like it's under Configuration
  * pagekite: Use the new app toggle button
  * openvpn: Add client apps

  [ Thomas Vincent ]
  * Translated using Weblate (French)

  [ Fred ]
  * Translated using Weblate (French)
  * Translated using Weblate (French)

  [ Alice Kile ]
  * backups: fix title not appearing
  * diagnostics: don't run on disabled modules
  * apps: Remove link to webapps in app descriptions
  * Fix error with app toggle input
  * templates: Add toolbar for apps in app.html
  * toolbar: Move diagnostics button into dropdown menu

  [ nautilusx ]
  * Translated using Weblate (German)

  [ Michael Breidenbach ]
  * Translated using Weblate (German)
  * Translated using Weblate (Swedish)

  [ Veiko Aasa ]
  * ssh: fix Avahi SFTP service file
  * diagnostics: fix IPv6 failures
  * matrix-synapse: Update requirement from buster-backports
  * samba: Users can enable a guest share
  * samba: user can select devices for sharing
  * samba: fixes and improvements
  * samba: fixes and improvements
  * app: fix javascript constant redeclaration error
  * samba: Fix javascript constant redeclaration error

  [ James Valleroy ]
  * debian: Update German debconf translation (Closes: #945387)
    - Thanks to Helge Kreutzmann for the patch.
  * samba: Add acl to managed_packages
  * samba: Fix restore command
  * samba: Move urls under apps/
  * functional_tests: Add basic samba tests
  * samba: Use register_group instead of create_group
  * samba: Only show shortcut to users in freedombox-share group
  * samba: Keep create_group in setup
  * diagnostics: Use a distinct class for Run Diagnostics button on this page
  * locale: Update translation strings
  * doc: Fetch latest manual

  [ Sunil Mohan Adapa ]
  * diagnostics: Use app.html instead of simple_app.html
  * firewall: Use app.html instead of simple_app.html
  * letsencrypt: Use app.html instead of simple_app.html
  * monkeysphere: Use app.html instead of simple_app.html
  * names: Use app.html instead of simple_app.html
  * power: Use app.html instead of simple_app.html
  * openvpn: Use app.html instead of simple_app.html
  * tor: Use app.html instead of simple_app.html
  * ikiwiki: Move the create button to manage section
  * gitweb: Move create button into manage section
  * networks: Move actions button into connection section
  * templates: Remove the now unused simple_app.html
  * users: Move create button into users section
  * minetest: Minor cosmetic fix
  * templates: Make internal zone and port forwarding info override-able
  * toolbar: Make diagnostics button looks like other drop down items
  * toolbar: Align extra actions drop down button to the right
  * toolbar: Rewamp toolbar code for simplicity and to fix issues

 -- James Valleroy <jvalleroy@mailbox.org>  Mon, 02 Dec 2019 18:00:45 -0500

plinth (19.21) unstable; urgency=medium

  [ Veiko Aasa ]
  * gitweb: Allow to import from a remote repository
  * gitweb: Do not recursively scan for Git repositories
  * turbolinks: Disable turbolinks on links that don't point to /plinth/...

  [ nautilusx ]
  * Translated using Weblate (German)

  [ Doma Gergő ]
  * Translated using Weblate (Hungarian)

  [ Allan Nordhøy ]
  * Translated using Weblate (Swedish)
  * Translated using Weblate (Norwegian Bokmål)

  [ Birger Schacht ]
  * backups: Show proper error when SSH server is not reachable
  * ssh: Add the error of ssh-keyscan to the verification view
  * tor: Rename "Hidden Service" to "Onion Service"

  [ Joseph Nuthalapati ]
  * ejabberd: Handle case where domain name is not set
  * tahoe: Mark Tahoe-LAFS as an advanced app
  * README: Fix hyperlinks to badges and images
  * doc: dev: Add instructions to setup developer documentation
  * doc: dev: Mention where to find the user manual
  * doc: dev: Reduce toc depth to 2 levels to reduce noise
  * doc: dev: Fix headings
  * doc: dev: Add favicon to developer documentation site
  * app: Avoid showing empty configuration block
  * app: Fix broken functional tests
  * firstboot: reading firstboot-wizard-secret file
  * searx: Set safe_search to Moderate by default
  * clients: Improve code readability

  [ Sunil Mohan Adapa ]
  * backups: i18n for a string on verify ssh host page
  * backups: Simplify SSH fingerprint verification command
  * HACKING: Update with instructions for multiple OSes
  * CONTRIBUTING: Add more instructions on commits and MR changes
  * doc: Fix unavailability of manual images
  * tor: Fix port diagnostics by correcting port data type
  * tor: Expect obfs service to be also available on IPv6
  * tor: Listen on IPv6 for OrPort

  [ Thomas Vincent ]
  * Translated using Weblate (French)

  [ Michael Breidenbach ]
  * Translated using Weblate (Swedish)

  [ James Valleroy ]
  * HACKING: Fix provision with tests command
  * d/po: Run debconf-updatepo
  * locale: Update translation strings

  [ Radek Pasiok ]
  * Translated using Weblate (Polish)
  * Translated using Weblate (Polish)

  [ Alice Kile ]
  * clients: implement launch button feature
  * app: Implement toggle button in app page
  * app: Use single form for app toggle and configuration
  * app: Make the toggle-button responsive

 -- James Valleroy <jvalleroy@mailbox.org>  Mon, 18 Nov 2019 19:35:38 -0500

plinth (19.20) unstable; urgency=medium

  [ Veiko Aasa ]
  * gitweb: Set correct access rights after enabling application
  * gitweb: Add tests for actions script
  * gitweb: Add functional tests
  * gitweb: avoid global environment variables in Apache configuration
  * gitweb: fix links that end with /HEAD
  * gitweb: Validate repository name also in actions script
  * gitweb: do not change working directory inside actions script
  * sharing: Fix wrong links on Apache2 directory index page

  [ Fioddor Superconcentrado ]
  * Translated using Weblate (German)
  * Translated using Weblate (Spanish)
  * d/po/es: New translation file
  * d/po: Fix header comments

  [ Michael Breidenbach ]
  * Translated using Weblate (German)
  * Translated using Weblate (Swedish)
  * Translated using Weblate (Swedish)

  [ Sunil Mohan Adapa ]
  * debian: Remove plinth transitional package
  * cfg: Fix test case failure due to incorrect path assumption
  * gitlab-ci: Fix path for HTML coverage report generation
  * gitweb: Set proper access after restoration of a backup
  * setup: Don't include actions/__pycache__ during installation
  * ssh: Fix flake8 failure by removing unused import
  * config: Use AppView and cleanup custom code
  * storage: Use AppView and cleanup custom code
  * doc: Install using makefile instead of setup.py
  * doc: Fetch and add Spanish manual
  * help: Fix showing manual pages in fallback cases
  * app: Fix a pytest warning in tests
  * setup.py: Set development status classifier to production/stable
  * setup.py: Add more topics to classifiers
  * doc: Add developer documentation using Sphinx
  * actions: Fix issue with docstring causing issues with Sphnix
  * Translated using Weblate (Swedish)

  [ Pavel Borecki ]
  * Translated using Weblate (Czech)

  [ Thomas Vincent ]
  * Translated using Weblate (French)
  * backups: Fix a typo in backups upload form
  * Translated using Weblate (French)

  [ homycal ]
  * Translated using Weblate (French)

  [ Mattias Münster ]
  * Translated using Weblate (Swedish)

  [ Allan Nordhøy ]
  * Translated using Weblate (Norwegian Bokmål)
  * Translated using Weblate (French)
  * Translated using Weblate (French)

  [ Nektarios Katakis ]
  * ssh: Option for disabling password authentication

  [ Joseph Nuthalapati ]
  * infinoted: Add missing manual page link
  * doc: Add directory for development documentation
  * doc: Skip empty lines when piping to wget
  * doc: Fix Unicode issues with the manual
  * doc: Remove language code from title
  * doc: Move build scripts into separate directory
  * doc: Minor cosmetic changes
  * doc: Move English manual to manual/en directory
  * help: Respect language preference when showing user manual
  * snapshot: Sort snapshot list from newest to oldest

  [ Doma Gergő ]
  * Translated using Weblate (Hungarian)

  [ Fred ]
  * Translated using Weblate (French)
  * Translated using Weblate (French)

  [ James Valleroy ]
  * config: Implement get_initial and form_valid
  * functional_tests: Update config form ids
  * coquelicot: Change quotes to ASCII
  * locale: Update translation strings
  * doc: Fetch latest manual

 -- James Valleroy <jvalleroy@mailbox.org>  Mon, 04 Nov 2019 19:15:27 -0500

plinth (19.19) unstable; urgency=medium

  [ Veiko Aasa ]
  * ikiwiki: Allow full Unicode text in wiki/blog title names
  * actions: Check with flake8
  * gitweb: New app for simple git hosting
  * users: reload Apache2 to flush LDAP cache after user operations
  * gitweb: update repository list where necessary
  * gitweb: fix Windows Git client download link in manifest
  * gitweb: add help text for description and owner fields in the form
  * gitweb: enable rename detection

  [ Pavel Borecki ]
  * Translated using Weblate (Czech)

  [ Thomas Vincent ]
  * Translated using Weblate (French)

  [ Birger Schacht ]
  * ssh: Show server fingerprints in SSH page

  [ James Valleroy ]
  * Translated using Weblate (French)
  * gitweb: Fix flake8 error
  * locale: Update translations strings
  * doc: Fetch latest manual

  [ Nevena Mircheva ]
  * Translated using Weblate (Bulgarian)

  [ Sunil Mohan Adapa ]
  * matrixsynapse: Remove unused letsencrypt action
  * ejabberd: Removed unused letsencrypt action
  * gitweb: Minor fixes after review
  * gitweb: Minor visual changes to templates
  * gitweb: Fix issue with elevated access to private repositories
  * frontpage: Show shortcuts that public even if need a group
  * searx, app, translation, language-selection: Fix license header
  * ikiwiki: Remove extra create button when no wiki/blog is present
  * cosmetic: yapf formatting

  [ ikmaak ]
  * Translated using Weblate (Dutch)

  [ Michael Breidenbach ]
  * Translated using Weblate (German)

  [ Allan Nordhøy ]
  * Translated using Weblate (Norwegian Bokmål)

  [ Matthias Dellweg ]
  * quassel: Add let's encrypt component for certficiates

 -- James Valleroy <jvalleroy@mailbox.org>  Mon, 21 Oct 2019 18:49:35 -0400

plinth (19.18) unstable; urgency=medium

  [ Matthias Dellweg ]
  * diagnose: Move negating diagnose result inside try block

  [ Fioddor Superconcentrado ]
  * Translated using Weblate (Spanish)

  [ Luis A. Arizmendi ]
  * Translated using Weblate (Spanish)

  [ Allan Nordhøy ]
  * Translated using Weblate (Norwegian Bokmål)

  [ Dietmar ]
  * Translated using Weblate (German)

  [ Sunil Mohan Adapa ]
  * pagekite: Remove first wizard step for danube edition
  * pagekite: cosmetic: yapf and isort changes
  * debian: Remove python3-requests from depends list
  * users: Make UI close to rest of the apps
  * upgrades: Remove unnecessary subsubmenu
  * ikiwiki: Remove subsubmenu in favor of toolbar
  * networks: Remove subsubmenu in favor of toolbar buttons
  * backups: Remove unnecessary use of subsubmenu template
  * templates: Remove unused invocation of subsubmenu
  * templates: Simplify unnecessary override
  * templates: Provide subsubmenu functionality in app.html
  * dynamicdns: Use app.html instead of app-subsubmenu.html
  * i2p: Use app.html instead of app-subsubmenu.html
  * pagekite: Use app.html instead of app-subsubmenu.html
  * snapshot: Use app.html instead of app-subsubmenu.html
  * templates: Remove unused app-subsubmenu.html
  * deluge: Support deluge 2 by starting it properly
  * minetest: Remove mod-torches no longer available in testing/unstable

  [ James Valleroy ]
  * security: Add past vulnerabilities count
  * security: Move security report to new page
  * locale: Update translation strings
  * doc: Fetch latest manual
  * d/control: Add Rules-Requires-Root: no
  * d/control: Update Standards-Version to 4.4.1

 -- James Valleroy <jvalleroy@mailbox.org>  Mon, 07 Oct 2019 19:06:16 -0400

plinth (19.17) unstable; urgency=medium

  [ Pavel Borecki ]
  * Translated using Weblate (Czech)
  * Translated using Weblate (Czech)

  [ Anxin YI ]
  * Translated using Weblate (Chinese (Simplified))

  [ Joseph Nuthalapati ]
  * firstboot: network connections not used, cleanup
  * firstboot: Add new help menu to firstboot navbar

  [ Sunil Mohan Adapa ]
  * letsencrypt: Update and fix tests involving domain changes
  * tor: Fix test case for getting status
  * firstboot: Hide left menu during first boot as intended

  [ James Valleroy ]
  * locale: Update translation strings
  * doc: Fetch latest manual

 -- James Valleroy <jvalleroy@mailbox.org>  Mon, 23 Sep 2019 18:14:40 -0400

plinth (19.16) unstable; urgency=medium

  [ Joseph Nuthalapati ]
  * help: Add button to submit feedback
  * help: Add button for Support
  * help: Add button for Contribute
  * manual: Move PDF download link to HTML manual page
  * help: Convert help icon in the navbar to dropdown

  [ Sunil Mohan Adapa ]
  * help: Add more text to contribute page for donations
  * action_utils: Introduce utility for setting debconf answers
  * action_utils: Workaround problem with setting debconf answers
  * views: Fix failure in redirecting from language selection page
  * help: Make download as PDF a regular button
  * backups: Add missing slashes at the end of URLs
  * backups: Remove cancel button from add disk location page
  * backups: Fix removing local repository
  * backups: Simplify checking repository capabilities using flags
  * backups: Simplify listing repositories in index page
  * backups: Rename network_storage module to store
  * backups: Introduce method for checking if a repository is usable
  * backups: Minor cosmetic fixes
  * backups: Expose repository path as property
  * backups: Rename remove_repository method to remove
  * backups: Minor change to disk repository name
  * backups: Rename repo_path to borg_path for clarity
  * backups: Make mountpoint property private
  * backups: Use higher level method in views instead of store methods
  * backups: Implement hostname property on SSH repository
  * backups: Clarify two separate uses of name create_repository
  * backups: Separate repository loading from instantiation
  * backups: Minor cosmetic changes
  * backups: Minor simplification in running of action script
  * backups: Improve handling borg errors
  * backups: Minor simplification when adding remote repository
  * backups: Handle errors when adding disk repository
  * backups: Show repository error in archives table
  * backups: Show lock icon for encrypted repositories
  * backups: Show error when password is provided for unencrypted repo
  * backups: Don't show used disk choices when adding disk repo
  * backups: Show error when there are no disks available to add repo
  * backups: Move add repository buttons to the top
  * ejabberd: Fix listen port configuration for ejabberd 19.x
  * cockpit: Prevent restart on freedombox startup
  * ejabberd: Prevent restart on freedombox startup
  * ejabberd: Perform host/domain name operations only when installed
  * module_loader: Cosmetic changes by yapf
  * web_server: Remove log message about serving static directory
  * setup: Better log message when no apps need upgrades
  * module_loader: Remove log message when app is imported
  * actions: Improve log message about action execution

  [ Doma Gergő ]
  * Translated using Weblate (Hungarian)

  [ Swann Martinet ]
  * Translated using Weblate (German)
  * Translated using Weblate (Italian)
  * Translated using Weblate (French)

  [ Allan Nordhøy ]
  * Translated using Weblate (Norwegian Bokmål)

  [ Danny Haidar ]
  * help: Minor updates to the statements on contribute page

  [ Joseph Nuthalpati ]
  * backups: Allow adding backup repositories on multiple disks
  * backups: Refactor class hierarchy in repository.py
  * backups: Save new backup location to plinth database

  [ James Valleroy ]
  * locale: Update translation strings

 -- James Valleroy <jvalleroy@mailbox.org>  Mon, 09 Sep 2019 18:20:03 -0400

plinth (19.15) unstable; urgency=medium

  [ Doma Gergő ]
  * Translated using Weblate (Hungarian)

  [ nautilusx ]
  * Translated using Weblate (German)

  [ Allan Nordhøy ]
  * Translated using Weblate (Norwegian Bokmål)

  [ Joseph Nuthalpati ]
  * functional_tests: Fix site.is_available not handling default paths
  * functional_tests: Fix step definition "When I log out"
  * matrix-synapse: Allow installation of version 1.2 from backports

  [ James Valleroy ]
  * security: Hide vulnerability table by default
  * vagrant: Stop any ongoing unattended-upgrade
  * functional_tests: Use longer password when creating user
  * locale: Update translation strings
  * doc: Fetch latest manual
  * debian: Add lintian-override for package-installs-apt-preferences

  [ Sunil Mohan Adapa ]
  * names: Perform better layout of domain names table on small screens
  * cockpit: Apply domain name changes immediately
  * ejabberd: Prevent processing empty domain name
  * config: Send hostname change signal only after fully processing it
  * letsencrypt: Don't try to obtain certificates for .local domains
  * avahi: Expose .local domain as a proper domain
  * cockpit: Make essential and install by default
  * tt-rss: Force upgrade to 18.12-1.1 and beyond
  * doc: Fetch latest manual
  * README: Add more screenshots, update existing paths
  * matrixsynapse: Fix apache syntax errors introduce by 4b8b2e171c86d75
  * users: yapf cosmetic changes
  * users: Don't delete 'admin' group when running unit tests
  * users: Minor cosmetic refactoring
  * users: Don't fail badly when admin group does not exist
  * users: Minor fix to return value when getting last admin user
  * users: Cosmetic yapf and isort fixes
  * updates: Allow matrix-synapse 1.3 to be installed for buster users
  * javascript: Don't resubmit when refreshing the page
  * vagrant: Fix dpkg command for recovering from broken state
  * functional_tests: Fix create snapshot test failure
  * storage: Fix regression with restoring backups with storage

  [ bn4t ]
  * matrix-synapse: Use recommended reverse proxy configuration

 -- James Valleroy <jvalleroy@mailbox.org>  Mon, 26 Aug 2019 18:55:49 -0400

plinth (19.14) unstable; urgency=medium

  [ James Valleroy ]
  * functional_tests: Fix delete backup path
  * tests: Test add custom shortcuts to frontpage
  * locale: Update translation strings
  * doc: Fetch latest manual
  * debian: Update standards version to 4.4.0
  * debian: Switch to debhelper-compat

  [ Pavel Borecki ]
  * Translated using Weblate (Czech)

  [ Doma Gergő ]
  * Translated using Weblate (Hungarian)

  [ pierre ]
  * Translated using Weblate (French)

  [ ZeroAurora ]
  * Translated using Weblate (Chinese (Simplified))

  [ Sunil Mohan Adapa ]
  * storage: Handle all device paths during eject
  * storage: Fix incorrect i18n when throwing and error
  * storage: yapf changes
  * setup: Clarify success log message when force upgrading
  * Yapf changes
  * firewall: Force upgrade to firewalld 0.7.x
  * frontpage: Fix regression with loading custom shortcuts
  * frontpage: Log a message when loading custom shortcuts
  * upgrades: Set apt configuration to allow release info change
  * tests: Fix flake8 warning about unused imports
  * Minor yapf fixes
  * names: Minor styling fixes
  * names: Don't enumerate services for domains supporting all
  * names: Introduce new API to manage domains
  * names: Declare domain types in various apps
  * names: Make all apps use new api to retrieve domain names
  * names: Use new API in all apps
  * letsencrypt: Revoke certificate only if it exists
  * letsencrypt: Fix problem with automatically obtaining certificates
  * cockpit: Don't error out when removing an unknown domain
  * ejabberd: Ensure that hosts are not duplicated in configuration
  * ejabberd: Use domain added signal for listening to domain changes
  * cockpit: Don't handle the domain changed signal
  * letsencrypt: Remove unused listen to domain change signal
  * config: Remove unused domain change signal
  * api: Fix regression with listing only enabled apps in mobile app

  [ Joseph Nuthalpati ]
  * upgrades: Use reusable collapsible-button style for logs

  [ Mesut Akcan ]
  * Translated using Weblate (Turkish)

  [ Radek Pasiok ]
  * Translated using Weblate (Polish)

  [ Anxin YI ]
  * Translated using Weblate (Chinese (Simplified))

  [ Allan Nordhøy ]
  * Translated using Weblate (Norwegian Bokmål)

 -- James Valleroy <jvalleroy@mailbox.org>  Mon, 12 Aug 2019 19:31:35 -0400

plinth (19.13) unstable; urgency=low

  [ Nikolas Nyby ]
  * Fix a handful of typos in docs and comments
  * Introduce flake8 checking
  * Fix typos in module init docs
  * Add flake8 to gitlib-ci

  [ Petter Reinholdtsen ]
  * Translated using Weblate (Norwegian Bokmål)

  [ Sunil Mohan Adapa ]
  * Minor changes to flake8 related updates
  * diaspora: Fix tests by reverting changes during flake8 clenaup
  * backups: Fix issue with showing index page
  * backups: Fix HTML template indentation, remove inline styling

  [ James Valleroy ]
  * help: Show security notice when backports are in use
  * security: Show vulnerability counts
  * locale: Update translation strings
  * doc: Fetch latest manual
  * Begin uploading to unstable again.
  * security: Fixup refactoring

  [ Joseph Nuthalapati ]
  * backups: Make UI more consistent with other apps
  * backups: Make backup location tables collapsible
  * flake8: Remove unused import

  [ nautilusx ]
  * Translated using Weblate (German)

  [ Anxin YI ]
  * Translated using Weblate (Chinese (Simplified))

 -- James Valleroy <jvalleroy@mailbox.org>  Mon, 29 Jul 2019 19:13:58 -0400

plinth (19.12) experimental; urgency=medium

  [ Miguel A. Bouzada ]
  * Added translation using Weblate (Galician)
  * Translated using Weblate (Galician)

  [ Sunil Mohan Adapa ]
  * dbus: Allow plinth user to own FreedomBox DBus service
  * service: Implement action for systemd try-restart
  * cockpit: Don't handle domains if app is not installed
  * dynamicdns: Send domain added signal properly during init
  * letsencrypt: Force commands to be non-interactive
  * letsencrypt: Remove renewal hooks implementation
  * letsencrypt: Remove old style hooks from all configuration files
  * letsencrypt: Remove deprecated logger.warn
  * letsencrypt: Remove special treatment for domain added from 'config'
  * letsencrypt: Implement DBus service for renewal notifications
  * letsencrypt: Add lineage information in status
  * letsencyrpt: Implement action to copy certificates
  * letsencrypt: Implement action to compare copied certificates
  * letsencrypt: Introduce component for handling certificates
  * letsencrypt: Add permanent hook to receive renewal notifications
  * letsencrypt: Trigger renewal certificate events in component
  * letsencrypt: Trigger events for obtain, revoke and delete
  * letsencrypt: Implement re-obtain separately
  * letsencrypt: Handling certificate renewals when daemon is offline
  * apache: Add let's encrypt certificate component
  * matrixsynapse: Add let's encrypt component for certficiates
  * ejabberd: Add let's encrypt component for managing certificates
  * ejabberd: Backup and restore TLS certificates
  * sso: Use new features of axes, log axes messages
  * Minor yapf and isort changes

  [ Pavel Borecki ]
  * Translated using Weblate (Czech)

  [ Petter Reinholdtsen ]
  * Translated using Weblate (Norwegian Bokmål)

  [ Allan Nordhøy ]
  * Translated using Weblate (Norwegian Bokmål)

  [ Doma Gergő ]
  * Translated using Weblate (Hungarian)

  [ Luis A. Arizmendi ]
  * Translated using Weblate (Spanish)

  [ Joseph Nuthalapati ]
  * backups: Add option to select/deselect all apps for backup or restore
  * backups: Change "select all" to a pure JavaScript implementation
  * Translated using Weblate (Telugu)
  * Translated using Weblate (Chinese (Simplified))
  * sharing: Allow directories to be publicly shared
  * sharing: Add functional test for public shares
  * sharing: Add JavaScript to hide user groups for public shares
  * sharing: Simplify --is-public option
  * sharing: Indicate public shares in listing of shares

  [ Johannes Keyser ]
  * Translated using Weblate (German)

  [ Mesut Akcan ]
  * Translated using Weblate (Turkish)

  [ Elizabeth Sherrock ]
  * Translated using Weblate (Chinese (Simplified))

  [ Anxin YI ]
  * Translated using Weblate (Chinese (Simplified))

  [ Igor ]
  * Translated using Weblate (Russian)

  [ ZeroAurora ]
  * Translated using Weblate (Chinese (Simplified))

  [ James Valleroy ]
  * Translated using Weblate (Chinese (Simplified))
  * locale: Update translation strings
  * doc: Fetch latest manual

 -- James Valleroy <jvalleroy@mailbox.org>  Mon, 22 Jul 2019 19:23:02 -0400

plinth (19.11) experimental; urgency=medium

  [ THANOS SIOURDAKIS ]
  * Added translation using Weblate (Greek)

  [ ZeroAurora ]
  * Translated using Weblate (Chinese (Simplified))

  [ Doma Gergő Mihály ]
  * matrixsynapse: Fix missing translation mark

  [ Doma Gergő ]
  * Translated using Weblate (Hungarian)

  [ Luis A. Arizmendi ]
  * Translated using Weblate (Spanish)

  [ Joseph Nuthalapati ]
  * backups: Improve UX of adding ssh remote
  * backups: Avoid creating duplicate SSH remotes
  * backups: YAPF formatting
  * backups: Text change on index page
  * backups: Make paramiko a dependency of freedombox package
  * debian: Add python3-paramiko to build dependencies
  * backups: Fix issue with repository not being initialized
  * backups: Minor refactoring in forms.py
  * backups: Add test for adding ssh remotes
  * backups: Avoid using `sudo` in tests
  * backups: Skipping tests temporarily
  * backups: tests: Fix issue with usage of fixture 'needs_root'
  * Add SSH hostkey verification
  * backups: ssh remotes: Refactoring
  * backups: Fix functional tests broken due to URL changes
  * Verify SSH hostkey before mounting
  * ui: Create reusable CSS class for collapsible-button
  * backups: Remove unnecessary context manager for paramiko SFTPClient
  * backups: Read file path of known_hosts directly from plinth.config
  * backups: Add regex validation for ssh_repository field

  [ Sunil Mohan Adapa ]
  * backups: Minor fixes to host verification view template
  * backup: Allow SSH directory paths with : in them
  * backups: Cleanup auto-mounting SSH repositories
  * backups: Minor styling changes
  * backups: Handle SSH keys for old stored repositories
  * backups: Require passphrase for encryption in add repository form
  * backups: Fix and refactor adding a new remote repository
  * backups: Remove known_hosts file from config file
  * backups: Fix issue with verifying SSH host keys
  * backups: Don't send passphrase on the command line
  * backups: Git ignore the .ssh folder in data folder
  * setup.py: Don't install directories matching ignore patterns
  * backups: Minor cleanup
  * backups: Un-mount SSH repositories before deleting them

  [ Igor ]
  * Translated using Weblate (Russian)

  [ Andrey Vostrikov ]
  * Translated using Weblate (Russian)

  [ James Valleroy ]
  * locale: Update translation strings
  * doc: Fetch latest manual

 -- James Valleroy <jvalleroy@mailbox.org>  Mon, 08 Jul 2019 18:13:37 -0400

plinth (19.10) experimental; urgency=medium

  [ Sunil Mohan Adapa ]
  * Introduce firewall component for opening/closing ports
  * Introduce webserver component for managing Apache configuration
  * Introduce uwsgi component to manage uWSGI configuration
  * app: Rename get() method to get_component()
  * app: Add unique ID to each app class
  * Introduce daemon component to handle systemd units
  * radicale: Workaround issue with creating log directory
  * app: Set app as enabled only when the daemon is enabled
  * syncthing: Open firewall ports for listening and discovery

  [ James Valleroy ]
  * functional_tests: Add shortcut- prefix to test home page config
  * locale: Update translations strings
  * doc: Fetch latest manual

  [ Mesut Akcan ]
  * Translated using Weblate (Turkish)

  [ ssantos ]
  * Translated using Weblate (German)

  [ Pavel Borecki ]
  * Translated using Weblate (Czech)

  [ Allan Nordhøy ]
  * Translated using Weblate (Norwegian Bokmål)

  [ adaragao ]
  * Translated using Weblate (Portuguese)

  [ Petter Reinholdtsen ]
  * Translated using Weblate (Norwegian Bokmål)

 -- James Valleroy <jvalleroy@mailbox.org>  Mon, 24 Jun 2019 20:06:17 -0400

plinth (19.9) experimental; urgency=medium

  [ Danny Haidar ]
  * Added translation using Weblate (Bulgarian)

  [ Sunil Mohan Adapa ]
  * menu: Remove unused template submenu.html
  * menu: Removed unused templates, methods and properties
  * Introduce component architecture and menu component
  * Turn frontpage shortcut into an app component

  [ James Valleroy ]
  * config: Update migration to use app id
  * searx: Update to use shortcut component
  * config: Add option to show advanced apps
  * monkeysphere: Hide by default
  * locale: Update translation strings
  * doc: Fetch latest manual

  [ Joseph Nuthalapati ]
  * searx: Add option to allow public access to the application
  * searx: Preserve public_access setting
  * searx: Improve functional tests

  [ Mesut Akcan ]
  * Translated using Weblate (Turkish)

  [ Allan Nordhøy ]
  * Translated using Weblate (Norwegian Bokmål)

 -- James Valleroy <jvalleroy@mailbox.org>  Mon, 10 Jun 2019 19:18:52 -0400

plinth (19.8) experimental; urgency=medium

  [ Pavel Borecki ]
  * Translated using Weblate (Czech)

  [ Allan Nordhøy ]
  * Translated using Weblate (Norwegian Bokmål)

  [ Sunil Mohan Adapa ]
  * i2p: Update SVG logo with standard units, size and margins
  * HACKING: Add guidelines for creating new icons
  * icons: Add new SVG icons for all apps
  * icons: Add license information for SVG icons
  * templates: Use SVG icons for apps page and shortcuts
  * icons: Ensure SVG presence for all non-app icons
  * icons: Update copyright information remaining icons
  * doc: Update the correct license for documentation
  * apache: Serve SVG files compressed using gzip

  [ Doma Gergő ]
  * Translated using Weblate (Hungarian)

  [ ssantos ]
  * Translated using Weblate (German)

  [ Mesut Akcan ]
  * Translated using Weblate (Turkish)

  [ ventolinmono ]
  * Translated using Weblate (Spanish)

  [ Petter Reinholdtsen ]
  * Translated using Weblate (Norwegian Bokmål)

  [ James Valleroy ]
  * locate: Update translation strings
  * doc: Fetch latest manual
  * debian: Remove duplicate priority field
  * doc: Remove unused duplicate image

 -- James Valleroy <jvalleroy@mailbox.org>  Mon, 27 May 2019 18:11:25 -0400

plinth (19.7) experimental; urgency=medium

  [ LoveIsGrief ]
  * i2p: Use augeas for editing the router.config
  * i2p: Include default favorites after installation

  [ Sunil Mohan Adapa ]
  * i2p: Update license headers for consistent formatting
  * i2p: Minor flake8 and yapf fixes
  * i2p: Convert router configuration tests to pytest style
  * transmission: Fix issue with promoting menu item
  * tor: Fix issue with promoting/demoting menu item
  * apps: Fix showing apps background twice
  * apps: Style disable app icons according to design
  * apps: Style the title for disabled icons section
  * sharing: Always keep menu item in promoted state
  * apps: Promote/demote menu items for disabled apps too
  * tests: Add commonly used fixtures globally
  * tests: Remove unused test discovery code
  * custom_shortcuts: Fix issue with writing tests as different user
  * backups: Convert tests to pytest style
  * bind: Convert tests to pytest style
  * config: Convert tests to pytest style
  * diaspora: Convert tests to pytest style
  * letsencrypt: Convert tests to pytest style
  * names: Convert tests to pytest style
  * pagekite: Convert tests to pytest style
  * storage: Convert tests to pytest style
  * tor: Convert tests to pytest style
  * users: Convert tests to pytest style
  * actions: Convert tests to pytest style
  * cfg: Convert tests to pytest style
  * clients: Convert tests to pytest style
  * context_processors: Convert tests to pytest style
  * kvstore: Convert tests to pytest style
  * menu: Convert tests to pytest style
  * middleware: Convert tests to pytest style
  * network: Convert tests to pytest style
  * templatetags: Convert tests to pytest style
  * utils: Convert tests to pytest style
  * i2p: Rename test fixtures to avoid a minor warning
  * ejabberd: Include Bosh port 5280 in port forwarding information
  * repro: Show port forwarding information
  * Common template for showing port forwarding information
  * i2p: Show port forwarding information
  * bind: Show port forwarding information
  * ssh: Show port forwarding information

  [ Doma Gergő ]
  * Translated using Weblate (Hungarian)

  [ Allan Nordhøy ]
  * Translated using Weblate (Norwegian Bokmål)

  [ Radek Pasiok ]
  * Translated using Weblate (Polish)

  [ Erik Ušaj ]
  * Added translation using Weblate (Slovenian)
  * Translated using Weblate (Slovenian)

  [ Karel Trachet ]
  * Translated using Weblate (Dutch)

  [ ssantos ]
  * Translated using Weblate (German)
  * Translated using Weblate (Portuguese)

  [ James Valleroy ]
  * apps: Separate enabled and disabled apps
  * apps: Add port forwarding info
  * service: Show port forwarding info when available
  * openvpn: Show port forwarding info
  * minetest: Fix flake8 error
  * matrixsynapse: Show port forwarding info
  * tahoe: Show port forwarding info
  * locate: Update translation strings
  * doc: Fetch latest manual

  [ Joseph Nuthalapati ]
  * Translated using Weblate (Telugu)

 -- James Valleroy <jvalleroy@mailbox.org>  Mon, 13 May 2019 19:47:52 -0400

plinth (19.6) experimental; urgency=medium

  [ Pavel Borecki ]
  * Translated using Weblate (Czech)

  [ CurlingTongs ]
  * Translated using Weblate (German)

  [ nautilusx ]
  * Translated using Weblate (German)

  [ Allan Nordhøy ]
  * Translated using Weblate (Norwegian Bokmål)

  [ Mesut Akcan ]
  * Translated using Weblate (Turkish)

  [ narendrakumar.b ]
  * letsencrypt: Provide link to configure domain if not configured

  [ James Valleroy ]
  * firewall: Get service ports details
  * firewall: Show ports details
  * locale: Update translation strings
  * doc: Fetch latest manual

  [ LoveIsGrief ]
  * i2p: Add helper to modify the tunnel config
  * i2p: Open HTTP(S) and IRC ports on all interfaces on install
  * i2p: Add HTTP(S) and IRC ports to firewall
  * i2p: Enable application

  [ Sunil Mohan Adapa ]
  * i2p: flake8 and yapf fixes
  * i2p: Convert unit tests to pytest style
  * i2p: Update firewalld service descriptions
  * i2p: Disable the daemon before editing configuration
  * i2p: Don't enable proxies on external zone

 -- James Valleroy <jvalleroy@mailbox.org>  Mon, 29 Apr 2019 19:18:01 -0400

plinth (19.5) experimental; urgency=medium

  [ LoveIsGrief ]
  * i2p: Add new application
  * i2p: Disable compression on /i2p/
  * i2p: apache: Catch more I2P locations
  * i2p: django: Add shortcuts to /i2p/... URLs
  * i2p: django: Additional information about /i2p location
  * i2p: todo: Add TODOs for I2P
  * i2p: todo: add more TODOs for I2P
  * i2p: idea: Browse eepsites directly from freedombox
  * i2p: todo: Add torrent tracker to list of favorites
  * i2p: django: Add description for the configuration shortcuts
  * i2p: django: Add i2p homepage to description
  * i2p: setup: Enrich I2P favorites
  * i2p: todo: Tick off a TODO and reword one
  * i2p: todo: Remove IDEA for browsing to .i2p sites in iframe
  * i2p: torrents: Link to the list of trackers
  * i2p: Add functional tests
  * functional_tests: Allow provisioning VM for functional tests
  * functional tests: Fix wheel errors when provisioning VM

  [ Sunil Mohan Adapa ]
  * i2p: Move data files into the app's data folder
  * i2p: Use project logo instead of mascot
  * i2p: Remove TODO in favor of issue tracker
  * apache: Add proxy_html module needed by i2p app
  * i2p: Backup/restore the correct state folder
  * i2p: Minor styling changes
  * i2p: Add diagnostic test for web interface port
  * i2p: Add main web interface to list of clients
  * i2p: Review and cleanup action script
  * i2p: Review and update views
  * i2p: Disable app until further fixes are done

  [ James Valleroy ]
  * functional_tests: Install python3-pytest-django
  * locale: Update translation strings
  * doc: Fetch manual

  [ wind ]
  * Translated using Weblate (Russian)

  [ Joseph Nuthalapati ]
  * storage: Use udisks to list disks and df for disk space utilization

  [ Igor ]
  * Translated using Weblate (Russian)

  [ CurlingTongs ]
  * Translated using Weblate (German)

 -- James Valleroy <jvalleroy@mailbox.org>  Mon, 15 Apr 2019 18:47:17 -0400

plinth (19.4) experimental; urgency=medium

  [ Allan Nordhøy ]
  * Translated using Weblate (Norwegian Bokmål)

  [ Pavel Borecki ]
  * Translated using Weblate (Czech)

  [ nautilusx ]
  * Translated using Weblate (German)

  [ Doma Gergő ]
  * Translated using Weblate (Hungarian)

  [ advocatux ]
  * Translated using Weblate (Spanish)

  [ Joseph Nuthalapati ]
  * clients: Open web app in a new browser tab
  * matrix-synapse: Change client diagnostics url
  * minetest: Fix duplicate domain names being displayed in UI
  * storage: Do not show an eject button on /boot partitions
  * letsencrypt: Call letsencrypt manage_hooks with correct arguments
  * vagrant: Run plinth as user plinth in development environment

  [ Johannes Keyser ]
  * Translated using Weblate (German)

  [ James Valleroy ]
  * dynamicdns: Install module by default
  * locale: Update strings
  * doc: Fetch latest manual

  [ Sunil Mohan Adapa ]
  * storage: Don't check type of the disk for / and /boot
  * storage: Don't log error when checking if partition is expandable

  [ wind ]
  * Translated using Weblate (Russian)

 -- James Valleroy <jvalleroy@mailbox.org>  Mon, 01 Apr 2019 20:31:54 -0400

plinth (19.3) experimental; urgency=medium

  [ Pavel Borecki ]
  * Translated using Weblate (Czech)

  [ Doma Gergő ]
  * Translated using Weblate (Hungarian)

  [ Petter Reinholdtsen ]
  * Translated using Weblate (Norwegian Bokmål)

  [ advocatux ]
  * Translated using Weblate (Spanish)

  [ James Valleroy ]
  * vagrant: Rearrange steps of provision script
  * locale: Update translation strings

  [ Joseph Nuthalapati ]
  * dynamicdns: Break up dynamicdns.py into forms.py and views.py
  * dynamicdns: Move subsubmenu below description
  * firewall: Change "Current Status:" from p to h3
  * names: Add description
  * subsubmenu: Make description a customizable block
  * pagekite: Bring subsubmenu below description. Remove About section.
  * upgrades: Move subsubmenu below description
  * Include clients.html in service-subsubmenu.html
  * ikiwiki: Move subsubmenu below description

  [ Sunil Mohan Adapa ]
  * pagekite: Rename base template file
  * pagekite: Change the template section title
  * dynamicdns: Simplify template inheritance
  * ikiwiki: Consistent styling for delete warning page
  * templates: Minor styling change
  * functional_tests: Reorder tests to disable apps after tests
  * tests: Mark functional tests with functional mark
  * tests: Read functional tests conf file without assuming CWD
  * tests: Fix backups API test cases to work under all conditions
  * README: Provide simple instruction for installing FreedomBox
  * INSTALL.md: Simplify installation instructions
  * HACKING.md: Update instructions on installing dependencies
  * functional_tests: Update todo list by removing implemented tests
  * mediawiki: Fix tests to allow running from any directory
  * tests: Use pytest for running all tests
  * ci: Allow gitlab to parse test coverage results
  * main: Show service version in logs
  * setup: Automatically gather information about files to install
  * setup: Allow apps to have their own data directories
  * setup: Don't include data/ files as package data
  * module_loader: Specially load modules in development mode
  * setup: Move app enabling files to respective apps
  * setup: Move app data files into respective apps
  * setup: Remove unused /var/run directory

  [ Dietmar ]
  * Translated using Weblate (German)
  * Translated using Weblate (French)
  * Translated using Weblate (Italian)

  [ jonathan göhler ]
  * Translated using Weblate (German)

  [ Vincent Ladeuil ]
  * Translated using Weblate (French)

  [ David Maulat ]
  * Translated using Weblate (French)

  [ Allan Nordhøy ]
  * Translated using Weblate (Norwegian Bokmål)

  [ Mesut Akcan ]
  * Translated using Weblate (Turkish)

 -- James Valleroy <jvalleroy@mailbox.org>  Mon, 18 Mar 2019 20:30:44 -0400

plinth (19.2) unstable; urgency=medium

  [ Joseph Nuthalapati ]
  * docs: Fix deprecation warnings in post-processor
  * tor: Fix deprecation warning W605 for '\' character in regex
  * utils: Simplify YAMLFile by removing the post_exit argument
  * config: Consolidate get_domainname() implementation into config
  * config: Move default-app configuration to a dedicated file
  * config: Fix Ikiwiki entries not showing up as default apps
  * config: Migrate default app configuration to new conf file
  * config: Rename Default App to Webserver Home Page
  * config: Add option to use Apache's default home page as home page
  * config: Remove Apache home page configuration from freedombox.conf
  * config: Fix error when setting JSXC as the home page
  * users: Add nscd as a dependency
  * Disable Coquelicot for Buster release
  * matrix-synapse: Fix LDAP login issue
  * config: Revert changes in freedombox.conf to avoid conffile prompt
  * config: Reset home page setting in freedombox.conf during migration
  * openvpn: Migration from easy-rsa 2 to 3 for existing installations
  * openvpn: Increment version number for easy-rsa 3 migration
  * snapshot: Fix failing functional test

  [ Pavel Borecki ]
  * Translated using Weblate (Czech)

  [ danielwine ]
  * Translated using Weblate (Hungarian)

  [ Doma Gergő ]
  * Translated using Weblate (Hungarian)

  [ Allan Nordhøy ]
  * Translated using Weblate (Norwegian Bokmål)

  [ advocatux ]
  * Translated using Weblate (Spanish)

  [ Sunil Mohan Adapa ]
  * tor: Styling changes due to yapf
  * tor: Use fixed 9001 port for relaying
  * utils: Handle exceptions in context management for YAMLFile
  * utils: Fix some flake8 warnings
  * tahoe: Styling changes
  * backups: Fix failing test case
  * web_server: Move shutdown handling to main
  * dbus: Add new module for D-Bus services
  * setup: Abstraction for getting managing packages of a module
  * setup: Filter packages to force upgrade
  * package: Implement identifying packages that need conffile prompts
  * package: Helper method to filter packages that need conffile prompt
  * setup: Trigger force upgrade for app that implement it
  * bind: Handle conffile prompt during upgrade
  * setup: Rush force upgrade in development mode
  * ttrss: Make functional test definitions specific to ttrss
  * cockpit: Pre-enable necessary apache modules
  * radicale, searx: Pre-enable necessary apache modules
  * letsencrypt: Pre-enable necessary apache modules
  * ikiwiki: Pre-enable necessary apache modules
  * sso: Pre-enable necessary apache modules
  * apache: Use cgid module instead of cgi
  * apache: Increment app version number
  * setup: Make additional info available for force upgrading
  * debian/copyright: Minor fixes
  * debian/copyright: Add full text for AGPL-3+
  * debian/copyright: Add license text for public-domain
  * debian/copyright: Add license text for GPL-2 and GPL-3
  * debian/copyright: Add license text for CC-BY-SA-3.0
  * debian/copyright: Update copyright for logos
  * static: Remove unused files
  * LICENSES: Remove files that are same license as rest of the source
  * config: Don't pass configuration file argument to action
  * openvpn: Fix issues with upgrade easy-rsa 2 to 3 migration
  * openvpn: Make frontpage shortcut appear after an upgrade
  * openvpn: Work around firewalld bug 919517
  * setup: Pass better data structure for force upgrade operation
  * utils: Introduce abstraction over distutils comparison of versions
  * firewalld: Implement upgrading from 0.4.x to 0.6.x
  * ttrss: Make setup process reusable
  * ttrss: Implement upgrade from 17.4 to 18.12

  [ Johannes Keyser ]
  * Translated using Weblate (German)

  [ Anjali Datla ]
  * Translated using Weblate (Telugu)

  [ Darkblaze ]
  * Translated using Weblate (Telugu)

  [ Petter Reinholdtsen ]
  * Translated using Weblate (Norwegian Bokmål)

  [ Jag ]
  * vagrant: Use virtualbox linked clones / CoW to reduce startup times

  [ James Valleroy ]
  * Add 2019 to copyright years
  * Fix some paths in LICENSES
  * debian: Add copyright years for debian/*
  * radicale: Add description of web interface
  * ttrss: Add backup support
  * debian: Add copyright info for lato fonts
  * debian: Add copyright info for individual logo files
  * LICENSES: Add reference to debian/copyright
  * debian: Add copyright info for theme images
  * debian/copyright: Move all license texts to end
  * debian/copyright: Remove unnecessary fields for native package
  * debian/copyright: Move some app icons from LICENSES
  * debian/copyright: Fix typo in year
  * debian/copyright: Move more app icons from LICENSES
  * debian/copyright: Include some URLs dropped from LICENSES
  * debian/copyright: Move some more app icons from LICENSES
  * debian/copyright: Fix filename for tahoe-lafs logo
  * security: Migrate access config to new file
  * users: When ssh used in tests, add users to admin group
  * locale: Update translations strings

 -- James Valleroy <jvalleroy@mailbox.org>  Sat, 02 Mar 2019 14:45:55 -0500

plinth (19.1) unstable; urgency=medium

  [ James Valleroy ]
  * radicale: Log errors during upgrade
  * radicale: Bump version to 2
  * radicale: Remove obsolete diagnostics
  * radicale: Fix server URLs in client info
  * locale: Update translation strings
  * doc: Fetch latest manual

  [ Pavel Borecki ]
  * Translated using Weblate (Czech)

  [ Allan Nordhøy ]
  * Translated using Weblate (Norwegian Bokmål)

  [ Petter Reinholdtsen ]
  * Translated using Weblate (Norwegian Bokmål)

  [ advocatux ]
  * Translated using Weblate (Spanish)

  [ Sunil Mohan Adapa ]
  * setup: Add option to handle configuration prompts during install
  * radicale: Simplify upgrading to newer packages
  * matrixsynapse: Remove hard-coded URL
  * matrixsynapse: Fix issues with showing certificate warning
  * letsencrypt: Fix issue with disabling matrixsynapse checkbox
  * matrixsynapse: Don't check for current domain in renew hook
  * matrixsynapse: Fix potential exposure of private key
  * matrixsynapse: Setup certificate after domain selection
  * matrixsynapse: Better checking for valid certificate

  [ Joseph Nuthalapati ]
  * matrixsynapse: Use Let's Encrypt certificates

 -- James Valleroy <jvalleroy@mailbox.org>  Thu, 14 Feb 2019 06:01:19 -0500

plinth (19.0) unstable; urgency=high

  [ J. Carlos Romero ]
  * mldonkey: Add some more clients to the module page
  * mldonkey: Add to the description the three available front-ends

  [ Sunil Mohan Adapa ]
  * monkeysphere: Fix handling of multiple domains and keys
  * monkeysphere: Fix regression with reading new apache domain config
  * apache: Cleanup domain configuration
  * apache: Add support for mod_ssl in addition to mod_gnutls
  * apache: Switch to mod_ssl from mod_gnutls
  * mldonkey: Add systemd service file with security options
  * mldonkey: Enable app
  * action_utils: Fix checking for URL availability
  * upgrades: Fix priority for buster-backports version
  * upgrades: Fix premature adding of buster-backports sources

  [ Pavel Borecki ]
  * Translated using Weblate (Czech)

  [ Johannes Keyser ]
  * Translated using Weblate (German)

  [ advocatux ]
  * Translated using Weblate (Spanish)

  [ James Valleroy ]
  * locale: Update strings for translation
  * Switched to a new version number scheme: YY.N
    - YY is the year of release.
    - N is the release number within that year.

 -- James Valleroy <jvalleroy@mailbox.org>  Sat, 09 Feb 2019 20:38:00 -0500

plinth (0.49.1) unstable; urgency=medium

  [ Sunil Mohan Adapa ]
  * ui: Fix regression with configure button in home page
  * backups: Rename 'Abort' buttons to 'Cancel'
  * backups: Use icon for add repository button
  * backups: Move subsubmenu below description
  * backups: Add title and description to other pages
  * backups: Add link to manual page
  * backups: Fix styling for upload size warning
  * backups: Increase timeout for SSH operations to 30 seconds
  * backups: Minor styling fixes

  [ Pavel Borecki ]
  * Translated using Weblate (Czech)

  [ Petter Reinholdtsen ]
  * Translated using Weblate (Norwegian Bokmål)

  [ advocatux ]
  * Translated using Weblate (Spanish)

  [ Joseph Nuthalapati ]
  * letsencrypt: UI: Fix checkbox disabling

  [ James Valleroy ]
  * datetime: Switch from chrony to systemd-timesyncd
  * locale: Update translation strings
  * doc: Fetch latest manual

 -- James Valleroy <jvalleroy@mailbox.org>  Thu, 07 Feb 2019 21:23:32 -0500

plinth (0.49.0) unstable; urgency=medium

  [ Prachi Srivastava ]
  * networks: remove unused html
  * security: Moves inline javascript to files
  * security: Moves input field focus javascript to django forms
  * help: Use freedombox package instead of plinth for version
  * repro: Disable app due to issues with Debian package

  [ Sunil Mohan Adapa ]
  * ui: Fix regression with card icon style in front page
  * js: Full librejs compatibility
  * js: Remove javascript license link from footer
  * backups: Remove incorrectly set buffer size during download
  * backups: Minor styling fixes
  * backups: Remove dead code
  * backups: Minor styling fixes
  * backups: Minor refactoring
  * backups: Fix incomplete download archives
  * backups: Improve performance of backup download
  * tor: Make a utility method public
  * action_utils: Expose URL checking utility for generic use
  * upgrades: Improve handling of backports
  * datetime: Fix diagnostic test to not ignore first two servers

  [ Pavel Borecki ]
  * Translated using Weblate (Czech)

  [ J. Carlos Romero ]
  * mldonkey: show 'Learn more...' link in package page when installed

  [ James Valleroy ]
  * radicale: Handle migration from 1.x to 2.x
  * shadowsocks: Use resolvable domains in functional tests
  * radicale: Handle data migration for upgrade to 2.x
  * datetime: Switch from ntp to chrony
  * vagrant: Put hold on freedombox package during provision
  * repro: Also disable functional tests
  * monkeysphere: Re-enable functional tests
  * locale: Update translation strings

  [ Allan Nordhøy ]
  * Translated using Weblate (Norwegian Bokmål)

  [ Joseph Nuthalapati ]
  * backports: Add buster-backports to apt sources list
  * debian: Add smoke test with autopkgtests (Closes: #878699)

  [ danielwine ]
  * Translated using Weblate (Hungarian)

  [ Petter Reinholdtsen ]
  * Translated using Weblate (Norwegian Bokmål)

 -- James Valleroy <jvalleroy@mailbox.org>  Tue, 05 Feb 2019 22:55:53 -0500

plinth (0.48.0) unstable; urgency=medium

  [ Doma Gergő ]
  * Translated using Weblate (Hungarian)

  [ Pavel Borecki ]
  * Translated using Weblate (Czech)

  [ Allan Nordhøy ]
  * Translated using Weblate (Norwegian Bokmål)

  [ Sunil Mohan Adapa ]
  * ui: Fix top margin for content containers
  * ui: Rename page specific CSS classes
  * ui: Underline the logo along with 'Home' text when active
  * ui: Style frontpage application info like regular content
  * ui: Fix setting width of card-list at various page sizes
  * ui: Show help nav item text when navbar is collapsed
  * ui: Hide restart/shutdown items when navbar is collapsed
  * ui: Compact pages on extra small screen sizes
  * ui: Re-add background for home, apps and system pages in small sizes
  * fail2ban: Split and update configuration files
  * fail2ban: Pickup new configurations without reboot
  * mldonkey: Update description and minor updates
  * mldonkey: Disable app due to bug during restart
  * backups: Upgrade apps before restoring them
  * backups: Fix showing not-installed apps in create backup page
  * syncthing: Add backup/restore support
  * Serve default favicon for apps that don't provide one
  * radicale: Fix issue with configuration changes not applying
  * openvpn: Add backup/restore support
  * storage: Fix false error message visiting home page
  * storage, backups: Minor styling and yapf fixes
  * service: Fix warning to use collections.abc
  * help: Minor refactoring in get-logs action
  * mldonkey: Add functional test for uploading
  * axes: Minor fixes to configuration for IP blocking
  * infinoted: Wait for up to 5 minutes to kill daemon

  [ Petter Reinholdtsen ]
  * Translated using Weblate (Norwegian Bokmål)

  [ Joseph Nuthalapati ]
  * ci: Export freedombox.deb as build artifact instead of plinth.deb
  * matrix-synapse: Fix startup error caused by bind_address setting
  * matrix-synapse: Use '::' as the IPv6 bind address
  * backups: Automatically install required apps before restore
  * backups: Add a loader to the restore button to indicate progress

  [ Johannes Keyser ]
  * Translated using Weblate (German)

  [ James Valleroy ]
  * django: Remove deprecated AXES_BEHIND_REVERSE_PROXY
  * radicale: Only set hosts for radicale 1.x
  * radicale: Don't change auth type for radicale 2.x
  * radicale: Use rights file by default for radicale 2.x
  * radicale: Add functional tests for setting access rights
  * help: Use journalctl to show status log
  * help: Add action script to read logs from journal
  * help: Add functional test to check status logs page
  * locale: Update translation strings
  * doc: Fetch latest manual from wiki

  [ Prachi Srivastava ]
  * fail2ban: Enable bans for apache auth failures

  [ J. Carlos Romero ]
  * mldonkey: Add new module for the eDonkey network
  * mldonkey: Add backup/restore support

 -- James Valleroy <jvalleroy@mailbox.org>  Mon, 28 Jan 2019 19:22:19 -0500

plinth (0.47.0) unstable; urgency=medium

  [ Joseph Nuthalapati ]
  * ci: Don't install fuse and fuse3 packages in the CI environment
  * snapshot: Fix snapshots filling up the disk
  * snapshot: ui: Remove NUMBER_MIN_AGE setting and add FREE_LIMIT
  * snapshot: Enable TIMELINE_CLEANUP and NUMBER_CLEANUP by default
  * snapshot: Improve description
  * snapshot: Merge the functionality of the migrate command into setup
  * snapshot: Fix failing tests
  * snapshots: Handle installation on non-btrfs filesystems
  * snapshot: Handle "Config in use" error

  [ James Valleroy ]
  * radicale: Add tests for well-known URLs
  * radicale: Don't modify default file for radicale >= 2.1.10
  * radicale: Add support for radicale 2.x
  * setup: Fix spelling error
  * radicale: Switch to uwsgi for radicale 2.x
  * radicale: Create collections folder before starting uwsgi
  * Update translation strings
  * Fetch latest manual
  * debian: Update debhelper compat version to 12

  [ Sunil Mohan Adapa ]
  * radicale: Redirect to well-known URLs according to version
  * syncthing: Use exact matches when enforcing trailing '/'
  * snapshot: Minor styling fixes
  * snapshot: Update descriptions and UI options
  * snapshot: Refactor configuration migration
  * main: Separate out Django setup into a separate module
  * main: Separate out CherryPy code into a separate module
  * Show Gujarati in the list of UI languages
  * cockpit: Add link to manual page
  * cockpit: Update description
  * firewalld: Flush iptables rules before restarting firewall
  * backups: Don't fail tests when borg is not installed
  * backups: yapf fixes
  * django: Use Argon2 password hash
  * setup: Handle showing setup page after app completes installation
  * setup: Minor flake8 fixes
  * setup: Reduce refresh time when application is already installed
  * setup: Don't perform is-package-manager-busy checks when not needed
  * action_utils: Implement utilities for managing uwsgi configurations
  * searx: Use action utils for uwsgi configuration management
  * radicale: Don't keep radicale service running
  * icons: Fixes for switching to fork-awesome
  * Fix i18n for menu strings

  [ Prachi Srivastava ]
  * Replace glyphicons with forkawesome icons

 -- James Valleroy <jvalleroy@mailbox.org>  Mon, 14 Jan 2019 22:08:54 -0500

plinth (0.46.1) unstable; urgency=medium

  [ prolinux ukraine ]
  * Translated using Weblate (Ukrainian)

  [ Joseph Nuthalapati ]
  * clients: Rename DAVdroid to DAVx5

  [ Allan Nordhøy ]
  * Translated using Weblate (Norwegian Bokmål)

  [ Sunil Mohan Adapa ]
  * debian: Replace and break older versions of plinth

  [ James Valleroy ]
  * debian: Fix spelling errors in lintian override comment

 -- James Valleroy <jvalleroy@mailbox.org>  Fri, 04 Jan 2019 23:17:45 -0500

plinth (0.46.0) unstable; urgency=medium

  [ Pavel Borecki ]
  * Translated using Weblate (Czech)

  [ Johannes Keyser ]
  * Translated using Weblate (German)

  [ advocatux ]
  * Translated using Weblate (Spanish)

  [ prolinux ukraine ]
  * Translated using Weblate (Ukrainian)

  [ Sunil Mohan Adapa ]
  * logging: Don't log static file requests
  * logging: Make cherrypy log to the main log
  * logging: Don't log to a log file
  * logging: Log to systemd journal directly
  * logging: Separate logging init logic into a module
  * logging: Implement colors for console messages
  * searx: Update outdated Apache configuration
  * sso: Update outdated Apache configuration
  * letsencrypt: Use macros for configuring sites
  * letsencrypt: Remove outdated Apache configuration
  * logging: Remove references to old log files
  * debian: Alter control file indentation
  * storage: Add parted as dependency module
  * debian: Add dependencies from freedombox-setup
  * sudoers: Allow all admin users to become superusers
  * Move update-motd script from freedombox-setup
  * debian: Break current version of freedombox-setup
  * Move preseed file from freedombox-setup
  * debian: Use description from freedombox.org
  * debian: Ignore debian/debhelper-build-stamp
  * debian: Fix lintian warning about vcs ignore file
  * debian: Don't change ownership recursively in postinst
  * debian: Update short description
  * debian: Rename plinth package to freedombox

  [ James Valleroy ]
  * vagrant: Cleanup for obsolete log files
  * debian: Move Recommends to binary package
  * locale: Run update_translations
  * doc: Fetch latest manual from wiki
  * debian: Standards-Version is now 4.3.0

  [ Petter Reinholdtsen ]
  * Translated using Weblate (Norwegian Bokmål)

 -- James Valleroy <jvalleroy@mailbox.org>  Mon, 31 Dec 2018 16:46:25 -0500

plinth (0.45.0) unstable; urgency=medium

  [ Doma Gergő ]
  * Translated using Weblate (Hungarian)

  [ Pavel Borecki ]
  * Translated using Weblate (Czech)

  [ advocatux ]
  * Translated using Weblate (Spanish)

  [ Joseph Nuthalapati ]
  * udiskie: Finish merging udiskie into storage
  * apache: Switch to php-fpm from mod_php

  [ Allan Nordhøy ]
  * Translated using Weblate (Chinese (Simplified))
  * Translated using Weblate (Italian)
  * Translated using Weblate (Norwegian Bokmål)

  [ Herdir ]
  * Translated using Weblate (French)

  [ Michael Pimmer ]
  * Backups: first UI sceleton for remote / encrypted backups
  * Backups: allow testing the connection of ssh locations
  * Backups, remote repositories: implement init, info and some test
  * Backups, remote repositories: uniform parameter handling
  * Backups, remote repositories: start using sshfs
  * Backups, remote repositories: integrate to backups index page
  * Backups, remote repositories: re-use template for root location
  * Backups, remote repositories: use object-oriented repositories
  * Backups, remote backups: fix unittests
  * Backups, remote repositories: create/delete/restore of remote repos
  * Backups, remote repositories: change network_storage to dict
  * Backups, remote repository: adapt functional tests
  * Backups: remove unittests to backups test directory
  * Backups: remove archive name when creating an archive
  * Backups: support for encrypted repositories
  * Backups: Cleanup and improved error handling
  * Backups: functional tests update; restoring backup bugfix
  * Backups: allow creating archive in unmounted repository
  * Backups: allow using keyfile as credentials for sshfs mounts
  * Backups: notify that credentials of remote backups are stored
  * Backups: unittests for accessing repository with borg directly
  * Backups: bump module version

  [ James Valleroy ]
  * backups: Make validator errors translatable
  * functional_tests: Move backup test into backups feature

  [ ssantos ]
  * Translated using Weblate (German)

 -- James Valleroy <jvalleroy@mailbox.org>  Mon, 17 Dec 2018 19:05:51 -0500

plinth (0.44.0) unstable; urgency=medium

  [ Pavel Borecki ]
  * Translated using Weblate (Czech)

  [ Robert Martinez ]
  * Add gray noise background
  * Add white Card
  * add footer padding

  [ Allan Nordhøy ]
  * Translated using Weblate (Norwegian Bokmål)

  [ James Valleroy ]
  * ejabberd: bosh port moved to 5443
  * apache: Run setup again to reload
  * ejabberd: Change BOSH port from 5280 to 5443
  * Revert "ci: Use python3.6 when installing dependencies"
  * ci: Install jquery packages for coverage
  * functional_tests: Confirm when deleting all snapshots
  * Translated using Weblate (Spanish)
  * Update translation strings

  [ Joseph Nuthalapati ]
  * vagrant: clear logs and plinth database on destroying box
  * minetest: Change list of mods to what's available in Debian
  * Add instructions on how to use "WIP" in merge requests
  * clients: Fix distortion of the client apps buttons
  * snapshots: Fix default snapshot listing
  * firewalld: Use nftables instead of iptables
  * snapshots: Place the subsubmenu below the description

  [ ssantos ]
  * Translated using Weblate (German)
  * Translated using Weblate (Portuguese)

  [ Prachi Srivastava ]
  * Changes delete all to delete selected in snapshot
  * Adds toggle to select all for deletion
  * Changes functional test to select All and delete snapshots
  * Ignores warnings in pytest while running functional test

  [ advocatux ]
  * Translated using Weblate (Spanish)

  [ Petter Reinholdtsen ]
  * Translated using Weblate (Norwegian Bokmål)

 -- James Valleroy <jvalleroy@mailbox.org>  Mon, 03 Dec 2018 19:47:04 -0500

plinth (0.43.0) unstable; urgency=medium

  [ Michael Pimmer ]
  * Backups: export and download archives in one step
  * Backups: uploading and import with temporarily stored file
  * Backups: Restore directly from archive
  * Backups: Don't fail when borg doesn't find files to extract
  * Backups: clean up exporting archives functionality
  * Backups: relative paths for borg extract in action script
  * Backups: fix test
  * Backups: clean up forms, names and templates
  * Functional tests: minor documentation changes
  * Backups: Stream archive downloads/exports
  * Backups: do not hardcode uploaded backup file path
  * Backups: minor cleanups
  * Backups: show free disk space on upload+restore page
  * Backups: functional test to download and restore an archive
  * Backups: minor adaption of upload file size warning
  * Backups: minor fixes of functional tests
  * Functional tests: check that browser waits for redirects to finish
  * Functional tests: fix waiting for redirects
  * Functional tests: assert that module installation succeeded
  * Cherrypy: Do not limit maximum upload size
  * Backups: Make Manifest a dict instead of a list

  [ James Valleroy ]
  * functional_tests: Remove backup export steps
  * functional_tests: Remove remaining backup export steps
  * functional_tests: Add sso tags
  * upgrades: Internationalize string and apply minor formatting

  [ Anthony Stalker ]
  * Translated using Weblate (Czech)

  [ Joseph Nuthalapati ]
  * vagrant: Destroy Plinth development database when box is destroyed
  * sso: Make auth-pubtkt tickets valid for 12 hours
  * openvpn: Migration from easy-rsa 2 to 3
  * openvpn: is-setup checks for non-empty dh.pem file
  * openvpn: Always write the latest server configuration on setup

  [ ssantos ]
  * Translated using Weblate (Portuguese)

  [ Robert Martinez ]
  * Update module terminology improvements
  * Incorporate feedback from MR

 -- James Valleroy <jvalleroy@mailbox.org>  Mon, 19 Nov 2018 17:25:31 -0500

plinth (0.42.0) unstable; urgency=medium

  [ Robert Martinez ]
  * Fix wrong color in mobile menu

  [ James Valleroy ]
  * snapshot: Handle snapper list output change
  * functional_tests: Fix steps with domain parameter

  [ Joseph Nuthalapati ]
  * Translated using Weblate (Telugu)
  * tor: Add functional tests for relays and hidden services
  * tor: Enable backup/restore
  * upgrades: Add functional tests
  * upgrades: Enable backup/restore
  * monkeysphere: Handle importing new OpenSSH format keys
  * monkeysphere: yapf reformatting
  * tests: Change the domain to be an FQDN
  * monkeysphere: Add functional tests for import/publish keys
  * monkeysphere: Enable backup/restore
  * monkeysphere: Skip functional tests until bugs are resolved
  * letsencrypt: Enable backup/restore
  * tahoe: Minor changes to facilitate functional tests
  * tahoe: Add functional tests
  * tahoe: Enable backup/restore
  * tahoe: yapf run
  * udiskie: unmount drive as superuser

  [ buoyantair ]
  * Translated using Weblate (Telugu)

  [ Michael Pimmer ]
  * Actions: use local plinth in development mode
  * Actions: path in development mode: do not preserve PYTHONPATH

  [ ButterflyOfFire ]
  * Translated using Weblate (Indonesian)
  * Translated using Weblate (Italian)

 -- James Valleroy <jvalleroy@mailbox.org>  Mon, 05 Nov 2018 18:41:15 -0800

plinth (0.41.0) unstable; urgency=medium

  [ Allan Nordhøy ]
  * Translated using Weblate (Norwegian Bokmål)

  [ ButterflyOfFire ]
  * Translated using Weblate (French)

  [ James Valleroy ]
  * debian: Add Russian translation of debconf template (Closes: #910848)
    - Thanks to Lev Lamberov for the patch.
  * deluge: Handle prompt to change default password
  * functional_tests: When creating backup, scroll window to top
  * backups: Handle permission error during chown

  [ Joseph Nuthalapati ]
  * vagrant: Increase memory to 2GiB
  * vagrant: Increase number of CPUs to 2
  * datetime: Add functional test for setting time zone
  * datetime: Enable backup/restore
  * tests: More accurately compute waited time
  * deluge: Add functional test for uploading a torrent
  * deluge: Enable backup/restore
  * avahi: Enable backup/restore (no data)
  * backups: Enable backup/restore (no data currently)
  * bind: Add functional tests
  * bind: Enable backup/restore
  * security: Add functional tests for restricted logins
  * security: Enable backup/restore
  * snapshot: Fix issue with setting configuration
  * snapshot: Add functional tests for setting configuration
  * backups: Implement app hooks
  * snapshot: Enable backup/restore
  * deluge: Add missing backups tag in functional tests
  * ssh: Enable backup/restore
  * firewall: Enable backup/restore (no data)
  * diagnostics: Enable backup/restore (no data)
  * names: Enable backup/restore (no data)
  * power: Enable backup/restore (no data)
  * storage: Enable backup/restore (no data)
  * backups: Make plinth the owner of the backup archives
  * backups: Fix issue with showing exports from disks without labels
  * storage: Minor styling with urlencode call in template
  * backups: Don't rely on disk labels during export/restore

  [ Michael Pimmer ]
  * Backups: bugfix for downloading extracted archive files

  [ rafael ]
  * Translated using Weblate (Spanish)

 -- James Valleroy <jvalleroy@mailbox.org>  Mon, 22 Oct 2018 19:48:50 -0400

plinth (0.40.0) unstable; urgency=medium

  [ Allan Nordhøy ]
  * Translated using Weblate (Norwegian Bokmål)

  [ James Valleroy ]
  * ci: Prevent installing fuse
  * upgrades: Don't change origins pattern list
  * upgrades: Keep config file when disabling
  * debian: Add Portuguese translation for debconf messages (Closes: #909745)
    - Thanks to "Traduz" - Portuguese Translation Team for the patch.
  * home: Also display card title above icon
  * functional_tests: Make coquelicot password entry more robust
  * functional_tests: Check ejabberd contact list more robustly

  [ Augusto Borin ]
  * Translated using Weblate (Portuguese)

  [ advocatux ]
  * Translated using Weblate (Spanish)

  [ Pavel Borecki ]
  * Translated using Weblate (Czech)

  [ BO41 ]
  * Translated using Weblate (German)

  [ David Maulat ]
  * Translated using Weblate (French)

  [ Robert Martinez ]
  * Translated using Weblate (German)
  * Add tint effect on card icons under "Apps"
  * Change maximum cards per row
  * Change card text style and position

  [ Joseph Nuthalapati ]
  * Don't disable installation when apt lists are empty
  * backups: Relax schema for backup manifest data
  * backups: Remove empty keys in backup manifest data
  * backups: Rename the backups API module
  * mediawiki: Backup/restore settings also
  * backups: Rename test_backup to test_api
  * backups: List apps that don't require backup too
  * backups: Minor styling fixes
  * cockpit: Add clients and backup manifests
  * mumble: Implement backup/restore
  * privoxy: Enable backup/restore (no data)
  * backups: Allow restoring backups with no files
  * roundcube: Enable backup/restore (no data)
  * searx: Enable backup/restore (no data)
  * jsxc: Enable backup/restore (no data)
  * coquelicot: Enable backup/restore
  * coquelicot: Implement functional tests with uploading file
  * tests: Reduce time for polling in functional tests
  * transmission: Implement upload torrent functional test
  * transmission: Enable backup/restore
  * coquelicot: Fix upload file functional test
  * mediawiki: Run update script for 1.31 upgrade
  * quassel: Enable backup/restore
  * shadowsocks: Enable backup/restore
  * backups: Implement disabling web configuration during backup
  * sharing: Enable backup/restore
  * pagekite: Add functional tests
  * pagekite: Enable backup/restore
  * tests: Add missing backups tag on functional tests
  * vagrant: Get rid of apt warning during provisioning
  * customization: Serve static files from customization directory
  * customization: Create customization path in /var/www
  * customization: Serve custom shortcuts through the REST API
  * customization: Show custom shortcuts on frontpage

  [ Michael Pimmer ]
  * Backup module: Implement downloading archives
  * Backup module: Implemented uploading files
  * Backup module: added some unittests; minor doc updates

  [ Federico Ceratto ]
  * Translated using Weblate (Italian)

  [ Johannes Keyser ]
  * Translated using Weblate (German)

 -- James Valleroy <jvalleroy@mailbox.org>  Tue, 09 Oct 2018 06:01:50 -0400

plinth (0.39.0) unstable; urgency=medium

  [ Joseph Nuthalapati ]
  * Fix typo in the description meta tag
  * backups: Support multiple backups in one day
  * backups: Check if paths exist before passing them to borgbackup
  * backups: Reword the no-apps-installed message
  * backups: Make getting all apps method public
  * backups: Minor styling fixes
  * backups: Minor refactoring in finding exported archive
  * backups: Simplify getting included apps during restoring
  * udiskie: Merge into storage module

  [ Doma Gergő ]
  * Translated using Weblate (Hungarian)

  [ Petter Reinholdtsen ]
  * Translated using Weblate (Norwegian Bokmål)

  [ Allan Nordhøy ]
  * Translated using Weblate (Norwegian Bokmål)

  [ danielwine ]
  * Translated using Weblate (Hungarian)

  [ James Valleroy ]
  * backups: Validate backup manifests
  * backups: Move manifest validation into backups app
  * backups: Fix iteration over loaded modules
  * users: Reset groups before testing register_group
  * backups: List supported and installed apps when creating
  * backups: Implement process manifests for Packet
  * backups: Provide a default backup name
  * backups: Select all apps by default
  * backups: Use paths from selected apps
  * backups: Fix and test service shutdown and restore
  * backups: Patch actions for shutdown services test
  * backups: Disable create archive when no supported apps are installed
  * backups: Dump manifests file and include it in backup
  * backups: Name borg repo folder more clearly
  * backups: Include app versions in manifest file
  * backups: Use valid filename for export
  * backups: Don't display time as separate column
  * backups: Confirm that archive exists before restoring
  * backups: Add apps selection to restore form
  * backups: Use valid filename for manifest
  * backups: When restoring, only list apps included in backup
  * backups: Use backups API for restore
  * backups: Add more basic tests for backups API
  * functional_tests: Test dynamicdns backup and restore
  * ikiwiki: Add sites folder to backup data
  * functional_tests: Test ikiwiki backup and restore
  * functional_tests: Test mediawiki backup and restore
  * functional_tests: Test repro config backup and restore
  * backups: Rename 'Create archive' to 'New backup'
  * functional_tests: More robust checks using eventually
  * backups: Show disabled 'New backup' button when no apps installed
  * backups: Enable module
  * backups: Create folder if needed during setup
  * functional_tests: Only select app under test for new backup
  * functional_tests: Test ejabberd backup and restore
  * functional_tests: Ensure that backups app is installed before test
  * debian: Don't make backup of /etc/security/access.conf (Closes: #909484)
  * Bump Standards-Version to 4.2.1
  * Cleanup udiskie module

 -- James Valleroy <jvalleroy@mailbox.org>  Mon, 24 Sep 2018 19:23:04 -0400

plinth (0.38.0) unstable; urgency=medium

  [ Allan Nordhøy ]
  * Translated using Weblate (Norwegian Bokmål)

  [ Pavel Borecki ]
  * Translated using Weblate (Czech)

  [ Igor ]
  * Translated using Weblate (Russian)

  [ Johannes Keyser ]
  * Translated using Weblate (German)

  [ BO41 ]
  * Translated using Weblate (German)

  [ Doma Gergő ]
  * Translated using Weblate (Hungarian)

  [ Vignan Lavu ]
  * mediawiki: Enable SVG support for MediaWiki

  [ advocatux ]
  * Translated using Weblate (Spanish)

  [ Joseph Nuthalapati ]
  * Install ncurses-term during vagrant file provision
  * docs: Fix MediaWiki manual page download failing
  * manual: Remove footer for manual pages using Python XML module
  * upgrades: Clean up old kernel packages during automatic upgrades
  * turbolinks: Make the progress bar white and thicker

  [ James Valleroy ]
  * debian: Add German translation of debconf messages (Closes: #907787)
    - Thanks to Helge Kreutzmann for the patch.
  * tests: Make coverage package optional

 -- James Valleroy <jvalleroy@mailbox.org>  Mon, 10 Sep 2018 18:12:06 -0400

plinth (0.37.0) unstable; urgency=medium

  [ Pavel Borecki ]
  * Translated using Weblate (Czech)

  [ Allan Nordhøy ]
  * Translated using Weblate (Norwegian Bokmål)

  [ Petter Reinholdtsen ]
  * Translated using Weblate (Norwegian Bokmål)

  [ Igor ]
  * Translated using Weblate (Russian)

  [ advocatux ]
  * Translated using Weblate (Spanish)

  [ Doma Gergő ]
  * Translated using Weblate (Hungarian)

  [ James Valleroy ]
  * backups: Simplify export of backup archive files
  * backups: Add list of exported archives
  * backups: Restore from exported archive
  * vagrant: Clarify post-up message
  * debian: Add Dutch translation of debconf messages (Closes: #906945)
    - Thanks to Frans Spiesschaert for the patch.
  * Bump Standards-Version to 4.2.0

  [ Joseph Nuthalapati ]
  * vagrant: Vagrantfile changes for ease of development
  * install: Use Post/Response/Get pattern for reloads

 -- James Valleroy <jvalleroy@mailbox.org>  Mon, 27 Aug 2018 19:15:08 -0400

plinth (0.36.0) unstable; urgency=medium

  [ Gayathri Das ]
  * Translated using Weblate (Hindi)

  [ James Valleroy ]
  * Fix validation error in Hindi translation
  * Fix validation error in Spanish translation
  * Add backups info to apps
  * ejabberd: Cleanup config file upgrade
  * Add license info for Lato fonts
  * ci: Run test coverage and get report
  * Commit patch for French debconf translation (Closes: #905933)
    - Thanks to jean-pierre giraud for the patch.

  [ Luis A. Arizmendi ]
  * Translated using Weblate (Spanish)

  [ Igor ]
  * Translated using Weblate (Russian)

  [ Hemanth Kumar Veeranki ]
  * Translated using Weblate (Telugu)
  * Remove deprecated settings from already existing config files
  * Add functional test to enable/disable Message Archive Management

  [ Joseph Nuthalapati ]
  * Fix validation error in Spanish translation
  * Translated using Weblate (Hindi)
  * Trim the translation strings in Letsencrypt template where missing
  * backups: Add core API for full/apps backup
  * mediawiki: Fix issue with re-installation
  * mediawiki: Enable Instant Commons
  * mediawiki: Fix images throwing 403s
  * turbolinks: Reload page using JavaScript
  * functional tests: Fix failing test change default app

  [ Johannes Keyser ]
  * Translated using Weblate (German)

  [ Doma Gergő ]
  * Translated using Weblate (Hungarian)

  [ Robert Martinez ]
  * Add woff2 fonts

  [ Prachi Srivastava ]
  * Translated using Weblate (Hindi)

  [ manikanta varma datla ]
  * Disable launch button for web client when not installed

  [ Pavel Borecki ]
  * Translated using Weblate (Czech)

 -- James Valleroy <jvalleroy@mailbox.org>  Mon, 13 Aug 2018 18:24:33 -0400

plinth (0.35.0) unstable; urgency=medium

  [ Igor ]
  * Translated using Weblate (Russian)

  [ Luis A. Arizmendi ]
  * Translated using Weblate (Spanish)

  [ ikmaak ]
  * Translated using Weblate (Dutch)

  [ Bart Notelaers ]
  * Translated using Weblate (Dutch)

  [ Doma Gergő ]
  * Translated using Weblate (Hungarian)

  [ Gayathri Das ]
  * Translated using Weblate (Hindi)

  [ Sciumedanglisc ]
  * Translated using Weblate (Italian)

  [ Praveen Illa ]
  * Translated using Weblate (Telugu)

  [ Jayasuganthi ]
  * mediawiki: Enable short URLs

  [ Joseph Nuthalapati ]
  * mediawiki: Override Debian settings in FreedomBoxSettings.php
  * functional_tests: Fix first test failing on a pristine VM
  * debian: Remove Bdale Garbee from the list of uploaders
  * Add turbolinks
  * turbolinks: Replace style elements in head with blocks in body
  * functional_tests: Use body instead of html for state change check
  * turbolinks: Disable caching on application visits
  * configuration: Option to set a default app for FreedomBox
  * configuration: Use augeas to edit Apache files
  * configuration: Fix parsing error in retrieving default app

  [ వీవెన్ ]
  * Translated using Weblate (Telugu)

  [ Johannes Keyser ]
  * Translated using Weblate (German)
  * text stripped from icons for mediawiki, radicale, tahoe-lafs

  [ Hemanth Kumar Veeranki ]
  * Clarify description for radicale shared calendar/addressbook
  * Remove deprecated `iqdisc` in ejabberd config

  [ Robert Martinez ]
  * Adding link to HACKING.md
  * Fix ejabberd logo #1336

  [ Sunil Mohan Adapa ]
  * udiskie: Move udisks2 methods to separate module
  * storage: Fix parsing issues when mount point has spaces
  * udiskie: Remove the unused ejectable property
  * utils: Remove unused method
  * udiskie: Add eject functionality for a drive
  * udiskie: Also list read-only filesystems
  * udiskie: Remove internal networks warning
  * udiskie: Show special message when no storage device available

  [ James Valleroy ]
  * udiskie: Import glib and udisks only inside methods

  [ Allan Nordhøy ]
  * Translated using Weblate (Norwegian Bokmål)

 -- James Valleroy <jvalleroy@mailbox.org>  Mon, 30 Jul 2018 19:04:51 -0400

plinth (0.34.0) unstable; urgency=medium

  [ Joseph Nuthalapati ]
  * firstboot: Prompt for secret during firstboot welcome
  * firstboot: Add debconf translations for wizard secret dialog
  * l10n: Fix build error due to partially translated string in Hindi
  * ci: Install python3-coverage before running tests
  * backups: Temporarily hide app till implementation is complete

  [ James Valleroy ]
  * postinst: Fix indents and untabify
  * lintian: Add override for no-debconf-config
  * Translated using Weblate (Italian)
  * ci: Use python3.6 when installing dependencies
  * functional_tests: Rename features, organize by app
  * backups: New app to manage borgbackup archives
  * backups: Allow valid filenames as archive names
  * backups: Set LANG=C.UTF-8 when extracting archive
  * backups: Move repository location under /var/lib

  [ ikmaak ]
  * Translated using Weblate (Dutch)

  [ Gayathri Das ]
  * Translated using Weblate (Hindi)

  [ Sciumedanglisc ]
  * Translated using Weblate (Italian)

  [ Bart Notelaers ]
  * Translated using Weblate (Dutch)

  [ Doma Gergő ]
  * Translated using Weblate (Hungarian)

 -- James Valleroy <jvalleroy@mailbox.org>  Mon, 16 Jul 2018 19:16:08 -0400

plinth (0.33.1) unstable; urgency=medium

  [ Doma Gergő ]
  * Translated using Weblate (Hungarian)

  [ Pavel Borecki ]
  * Translated using Weblate (Czech)

  [ advocatux ]
  * Translated using Weblate (Spanish)

  [ Igor ]
  * Translated using Weblate (Russian)

  [ Joseph Nuthalapati ]
  * Change get-group-users to a simpler implementation
  * users: Replace disabled with readonly for admin group checkbox
    (Closes: #902892)

  [ Gayathri Das ]
  * Translated using Weblate (Hindi)

 -- James Valleroy <jvalleroy@mailbox.org>  Wed, 04 Jul 2018 10:32:23 -0400

plinth (0.33.0) unstable; urgency=medium

  [ Doma Gergő ]
  * Translated using Weblate (Hungarian)

  [ Allan Nordhøy ]
  * Translated using Weblate (Norsk bokmål)

  [ advocatux ]
  * Translated using Weblate (Spanish)

  [ Igor ]
  * Translated using Weblate (Русский)

  [ Pavel Borecki ]
  * Translated using Weblate (Čeština)

  [ Gayathri Das ]
  * Translated using Weblate (Hindi)

  [ Joseph Nuthalapati ]
  * Fix mistake in Hindi translation template
  * firewall: Display information that a service is internal only
  * users: Don't show Create User form to non-admin users
  * Translated using Weblate (Hindi)
  * users: Redirect to users list on successful user creation
  * packages: Button to refresh package lists

  [ Hemanth Kumar Veeranki ]
  * Add a way to refine shortcuts
  * Restrict removal of last admin user
  * Use logos instead of icons in the apps page

  [ danielwine ]
  * Translated using Weblate (Hungarian)

  [ Bart Notelaers ]
  * Translated using Weblate (Dutch)

  [ James Valleroy ]
  * users: Update Change Password menu for non-admin users
  * package: Add option to skip recommends
  * udiskie: New module for automatic mounting of removable media

  [ Sciumedanglisc ]
  * Translated using Weblate (Italian)

  [ Sunil Mohan Adapa ]
  * udiskie: Use glib library for dbus interaction

 -- James Valleroy <jvalleroy@mailbox.org>  Mon, 02 Jul 2018 20:15:50 -0400

plinth (0.32.0) unstable; urgency=medium

  [ Allan Nordhøy ]
  * Translated using Weblate (Norsk bokmål)

  [ Pavel Borecki ]
  * Translated using Weblate (Čeština)

  [ advocatux ]
  * Translated using Weblate (Spanish)

  [ Igor ]
  * Translated using Weblate (Русский)

  [ Gayathri Das ]
  * Translated using Weblate (Hindi)

  [ Hemanth Kumar Veeranki ]
  * Hide mediawiki frontpage shortcut when private mode is enabled
  * Translated using Weblate (Telugu)
  * Enable image uploads in mediawiki at startup

  [ Sciumedanglisc ]
  * Translated using Weblate (Italian)

  [ ikmaak ]
  * Translated using Weblate (Dutch)

  [ Michael Pimmer ]
  * Use djangos url reverse mechanism instead of hardcoding urls
  * Add ./run --develop option to use relative config/file paths
  * Add documentation for the './run --develop' option
  * Adapt test and documentation to changes of '--develop' option
  * Adapt .md files to four spaces for correct lists
  * Merge ./run --debug into --develop option
  * Remove unused imports and variables

  [ Sunil Mohan Adapa ]
  * yapf and isort fixes
  * Fix client info table size and flickering
  * Resize all main content
  * Remove unnecessary submenu override in 403.html
  * help: Show cards in the index page
  * snapshot: Remove unnecessary column sizing
  * users: Remove unnecessary column sizing
  * networks: Center align connection information
  * networks: Remove unnecessary column sizing
  * pagekite: Convert a two column page to one column
  * pagekite: Remove unnecessary column sizing
  * letsencrpt: Remove unnecessary column sizing
  * monkeysphere: Remove unnecessary column sizing
  * names: Remove unnecessary column sizing
  * sso: Adjust size of login form
  * storage: Remove unnecessary column sizing
  * tor: Increase the size of the status tables
  * help: Center the FreedomBox logo on about page
  * help: Remove the duplicate index URL and menu item
  * firewall: Resize the info table to full width
  * Increase language selection form to full width
  * first_setup: Remove unnecessary content sizing
  * first_boot: Remove unnecessary content sizing
  * diagnostics: Remove unnecessary content sizing
  * frontpage: Fix card sizing

  [ Johannes Keyser ]
  * Translated using Weblate (German)

  [ Joseph Nuthalapati ]
  * Translated using Weblate (Telugu)
  * mediawiki: Make private mode and public registrations mutually exclusive
  * mediawiki: Image uploads: improve logic and add functional tests
  * first-setup: Automatically expand root partition

  [ kotibannu541 ]
  * Translated using Weblate (Telugu)

  [ Nikhil Sankesa ]
  * Translated using Weblate (Telugu)

  [ Nikhil501 ]
  * Translated using Weblate (Telugu)

  [ Sandeepbasva ]
  * Translated using Weblate (Telugu)

  [ James Valleroy ]
  * mediawiki: Untabify template

  [ Doma Gergő ]
  * Translated using Weblate (Hungarian)

  [ Manish Tripathy ]
  * Apply new card based design

 -- James Valleroy <jvalleroy@mailbox.org>  Mon, 18 Jun 2018 20:36:30 -0400

plinth (0.31.0) unstable; urgency=medium

  [ Pavel Borecki ]
  * Translated using Weblate (Czech)

  [ advocatux ]
  * Translated using Weblate (Spanish)

  [ Igor ]
  * Translated using Weblate (Russian)

  [ Johannes Keyser ]
  * Translated using Weblate (German)

  [ Sciumedanglisc ]
  * Translated using Weblate (Italian)

  [ Gayathri Das ]
  * Translated using Weblate (Hindi)

  [ Robert Pollak ]
  * Translated using Weblate (German)

  [ Hemanth Kumar Veeranki ]
  * Translated using Weblate (Telugu)
  * Added an option to enable/disable private mode in mediawiki

  [ Petter Reinholdtsen ]
  * Translated using Weblate (Norwegian Bokmål)

  [ Allan Nordhøy ]
  * Translated using Weblate (Norwegian Bokmål)

  [ Sunil Mohan Adapa ]
  * searx: Don't depend on libapache2-mod-proxy-uwsgi

  [ Joseph Nuthalapati ]
  * users: Fix user permissions not being saved
  * users: internationalize a string
  * mediawiki: Run update script for 1.30 upgrade
  * shortcuts: Fix urls for ikiwiki shortcuts

  [ James Valleroy ]
  * mediawiki: Handle missing config lines for private mode

 -- James Valleroy <jvalleroy@mailbox.org>  Mon, 04 Jun 2018 18:16:00 -0400

plinth (0.30.0) unstable; urgency=medium

  [ Igor ]
  * Translated using Weblate (Russian)

  [ Sciumedanglisc ]
  * Translated using Weblate (Italian)

  [ Allan Nordhøy ]
  * Translated using Weblate (Norwegian Bokmål)

  [ danielwine ]
  * Translated using Weblate (Hungarian)

  [ Gayathri Das ]
  * Translated using Weblate (Hindi)

  [ Joseph Nuthalapati ]
  * setup: Remove unavailable as a state in setup_helper

 -- James Valleroy <jvalleroy@mailbox.org>  Mon, 21 May 2018 17:15:47 -0400

plinth (0.29.1) unstable; urgency=high

  [ Pavel Borecki ]
  * Translated using Weblate (Czech)

  [ advocatux ]
  * Translated using Weblate (Spanish)

  [ Sunil Mohan Adapa ]
  * security: Fix issue with Plinth locked out from sudo

 -- James Valleroy <jvalleroy@mailbox.org>  Tue, 08 May 2018 05:20:45 -0400

plinth (0.29.0) unstable; urgency=high

  [ Pavel Borecki ]
  * Translated using Weblate (Czech)

  [ advocatux ]
  * Translated using Weblate (Spanish)

  [ Johannes Keyser ]
  * Translated using Weblate (German)

  [ Allan Nordhøy ]
  * Translated using Weblate (Norwegian Bokmål)

  [ Hemanth Kumar Veeranki ]
  * Add an option to enable/disable public registrations in mediawiki

  [ Joseph Nuthalapati ]
  * mediawiki: enable/disable public registrations - refactoring & tests
  * security: Allow console login access to user plinth
  * tt-rss: Skip the check for SELF_URL_PATH

  [ Sciumedanglisc ]
  * Translated using Weblate (Italian)

  [ Sunil Mohan Adapa ]
  * searx: Fix issue with uwsgi crashing

 -- James Valleroy <jvalleroy@mailbox.org>  Mon, 07 May 2018 18:45:02 -0400

plinth (0.28.0) unstable; urgency=medium

  [ Sunil Mohan Adapa ]
  * Add locale for Lithuanian (lt)

  [ Sciumedanglisc ]
  * Translated using Weblate (Italian)

  [ Pavel Borecki ]
  * Translated using Weblate (Czech)

  [ Igor ]
  * Translated using Weblate (Russian)

  [ advocatux ]
  * Translated using Weblate (Spanish)

  [ Johannes Keyser ]
  * Translated using Weblate (German)
  * setup: disable install button for currently unavailable apps

  [ Allan Nordhøy ]
  * Translated using Weblate (Norwegian Bokmål)

  [ Joseph Nuthalapati ]
  * Translated using Weblate (Telugu)

  [ ikmaak ]
  * Translated using Weblate (Dutch)

  [ James Valleroy ]
  * Bump Standards-Version to 4.1.4

 -- James Valleroy <jvalleroy@mailbox.org>  Mon, 23 Apr 2018 21:03:39 -0400

plinth (0.27.0) unstable; urgency=medium

  [ Sciumedanglisc ]
  * Translated using Weblate (Italian)

  [ Pavel Borecki ]
  * Translated using Weblate (Czech)

  [ Igor ]
  * Translated using Weblate (Russian)

  [ advocatux ]
  * Translated using Weblate (Spanish)

  [ ikmaak ]
  * Translated using Weblate (Dutch)
  * Translated using Weblate (German)

  [ Allan Nordhøy ]
  * Translated using Weblate (Norwegian Bokmål)

  [ James Valleroy ]
  * snapshot: Disable python formatting for description
  * debian: Move Lintian source-level overrides to preferred location
  * debian: Bump debhelper compat version to 11
  * debian: Use https for copyright format url
  * debian: Bump standards version to 4.1.3
  * debian: Remove unused lintian override
  * middleware: Skip 'installed' message for essential apps
  * snapshot: Don't increment version
  * snapshot: Clarify form label and help text
  * snapshot: Format code with yapf

  [ Johannes Keyser ]
  * Translated using Weblate (German)

  [ Максим Якимчук ]
  * Translated using Weblate (Ukrainian)

  [ Jonny Birkelund ]
  * Translated using Weblate (Norwegian Bokmål)

  [ Joseph Nuthalapati ]
  * users: Fix admin group appearing twice in permissions
  * apps: Fix app names and short descriptions not being translated
  * snapshots: Move manual page link to the index page
  * snapshots: Fix tests broken by UI changes
  * language: Fix tests broken by recent feature
  * tests: Improve waiting for installation and configuration
  * Fix tests for firstboot, users and groups
  * tests: snapshots: Remove find_by_value usages
  * test: sharing: Fix tests that check text in English
  * tor: Make tests independent of language
  * tests: Recover from server restart during installation
  * tests: Fix tests depending on language being English
  * tests: Fix delete_user fixture
  * UI: Fix progress bar not appearing
  * snapshots: Fix for permissions issue when updating configuration

  [ Shubham Agarwal ]
  * snapper: enable/diable apt snapshots

 -- James Valleroy <jvalleroy@mailbox.org>  Mon, 09 Apr 2018 19:34:05 -0400

plinth (0.26.0) unstable; urgency=high

  [ 关羽 ]
  * Translated using Weblate (Chinese (Simplified))

  [ Igor ]
  * Translated using Weblate (Russian)

  [ Pavel Borecki ]
  * Translated using Weblate (Czech)

  [ Dietmar ]
  * Translated using Weblate (German)

  [ anonymous ]
  * Translated using Weblate (German)

  [ Allan Nordhøy ]
  * Translated using Weblate (Norwegian Bokmål)

  [ Joseph Nuthalapati ]
  * snapshots: Update description
  * searx: Rewrite url from /searx to /searx/
  * manual: Link to manual from each service
  * manual: Fix manual page links for tor and power templates

  [ Petter Reinholdtsen ]
  * Translated using Weblate (Norwegian Bokmål)

  [ Robert Martinez ]
  * Translated using Weblate (German)

  [ Sunil Mohan Adapa ]
  * Workaround security issues in django-axes
  * ssh, avahi, apache: Fix default value for setup arguments
  * ssh: Add comment about regenerating SSH keys
  * apache: Only regenerate snake oil cert when needed
  * apache: Explicitly enable the latest version of PHP module
  * apache: Increase module version number to fix php7.2

  [ danielwine ]
  * Translated using Weblate (Hungarian)

  [ Luis A. Arizmendi ]
  * Translated using Weblate (Spanish)

  [ Sciumedanglisc ]
  * Translated using Weblate (Italian)

  [ Johannes Keyser ]
  * Translated using Weblate (German)

  [ James Valleroy ]
  * Update doc-base for current html manual file

 -- James Valleroy <jvalleroy@mailbox.org>  Mon, 26 Mar 2018 20:18:57 -0400

plinth (0.25.0) unstable; urgency=medium

  [ Pavel Borecki ]
  * Translated using Weblate (Czech)

  [ danielwine ]
  * Translated using Weblate (Hungarian)

  [ Allan Nordhøy ]
  * Translated using Weblate (Norwegian Bokmål)

  [ Luis A. Arizmendi ]
  * Translated using Weblate (Spanish)

  [ Joseph Nuthalapati ]
  * coquelicot: Rename Plinth to FreedomBox in license headers
  * functional-tests: Merge plinth-tester into plinth
  * searx: Add basic functional tests
  * snapshots: Refactoring and indentation changes
  * Translated using Weblate (Telugu)
  * ttrss: update client apps
  * sharing: Update description
  * sharing: CSS styling fixes and text changes

  [ James Valleroy ]
  * infinoted: Always check ownership of cert files in setup

  [ Алексей Докучаев ]
  * Translated using Weblate (Russian)

  [ Igor ]
  * Translated using Weblate (Russian)

  [ Sunil Mohan Adapa ]
  * doc: Fix generation of HTML fragment
  * users: Generalize styling for multi-select widget
  * sharing: Finish implementation
  * sharing: Add functional tests
  * Support Django 2.0

  [ Shubham Agarwal ]
  * snapshots: Add submenu section in UI

  [ Prachi ]
  * sharing: Add app to share disk folders using various protocols

 -- James Valleroy <jvalleroy@mailbox.org>  Mon, 12 Mar 2018 18:40:31 -0400

plinth (0.24.0) unstable; urgency=medium

  [ Joseph Nuthalapati ]
  * Add file-sharing application Coquelicot to FreedomBox
  * Translated using Weblate (Telugu)
  * mediawiki: Allow shortcut to be publicly visible on front page
  * clients: Add and correct Client Apps
  * api: fix icon_url
  * searx: New app for Searx metasearch engine

  [ Pavel Borecki ]
  * Translated using Weblate (Czech)

  [ Allan Nordhøy ]
  * Translated using Weblate (Chinese (Simplified))
  * Translated using Weblate (Norwegian Bokmål)

  [ Sunil Mohan Adapa ]
  * Rename Plinth to FreedomBox in various places
  * debian: Update copyright to FreedomBox Authors
  * setup.py: Update website to freedombox.org
  * Add locale for Hungarian (hu)
  * locale: Update the language selection form
  * config: Remove language selection from config page
  * Don't use async for method parameters
  * searx: Increase the secret key length to 64 bytes

  [ danielwine ]
  * Translated using Weblate (Hungarian)

  [ Sai Kiran Naragam ]
  * locale: Anonymous users can set preferred language
  * locale: Adds preferred language for logged in user

  [ Luis A. Arizmendi ]
  * Translated using Weblate (Spanish)

  [ Johannes Keyser ]
  * Translated using Weblate (German)
  * matrixsynapse: Fix mail attribute for ldap login

 -- James Valleroy <jvalleroy@mailbox.org>  Mon, 26 Feb 2018 18:22:23 +0100

plinth (0.23.0) unstable; urgency=medium

  [ Sunil Mohan Adapa ]
  * Fetch latest manual from wiki
  * Translated using Weblate (Telugu)
  * snapshot: Enable Delete All only with non-default snapshots

  [ Joseph Nuthalapati ]
  * jsxc: consistent url format
  * Translated using Weblate (Telugu)
  * sso: Increase timeout to 60 minutes
  * YAPF formatting for actions/auth_pubtkt
  * transmission: Add .png logo
  * snapshot: Delete All should skip currently active snapshot
  * config: Move the method get_hostname to __init__.py
  * snapshots: Refactoring and text changes
  * snapshots: Increment version to 2

  [ drashti kaushik ]
  * Translated using Weblate (Gujarati)

  [ uday17 ]
  * Translated using Weblate (Telugu)

  [ Sandeepbasva ]
  * Translated using Weblate (Telugu)

  [ kotibannu541 ]
  * Translated using Weblate (Telugu)

  [ Arshadashu ]
  * Translated using Weblate (Telugu)

  [ Nikhil Sankesa ]
  * Translated using Weblate (Telugu)

  [ sandeepgurram ]
  * Translated using Weblate (Telugu)

  [ prudhvi ]
  * Translated using Weblate (Telugu)

  [ chilumula vamshi krishna ]
  * Translated using Weblate (Telugu)

  [ pranava pari ]
  * Translated using Weblate (Telugu)

  [ Nikhil501 ]
  * Translated using Weblate (Telugu)

  [ Michal Čihař ]
  * Translated using Weblate (Telugu)

  [ Johannes Keyser ]
  * Translated using Weblate (German)

  [ anil kukmar soma ]
  * Translated using Weblate (Telugu)

  [ Pavel Borecki ]
  * Translated using Weblate (Czech)

  [ Vikas Singh ]
  * Font: Change Helvetica to Lato
  * theme: Update CSS to use Lato font

  [ Aakanksha Saini ]
  * Snapper: Modify configurations to reduce disk usage

  [ James Valleroy ]
  * Add fonts-lato as dependency
  * Update translation strings
  * Add lintian override for symlink to Lato font file

 -- James Valleroy <jvalleroy@mailbox.org>  Mon, 12 Feb 2018 19:17:31 -0500

plinth (0.22.0) unstable; urgency=medium

  [ Drashti Kaushik ]
  * Translated using Weblate (Gujarati)
  * Translated using Weblate (Hindi)

  [ Igor ]
  * Translated using Weblate (Russian)

  [ Ikmaak ]
  * Translated using Weblate (Dutch)

  [ Joseph Nuthalapati ]
  * Translated using Weblate (Telugu)
  * ci: Replace CircleCI configuration with GitLab CI configuration
  * firstboot: Fix caching issue in collecting first_boot steps
  * HACKING: Commands to run a single test method, class or module
  * first_setup: UX improvements for the first setup page
  * matrix-synapse: Fix YAML format issues.

  [ Pavel Borecki ]
  * Translated using Weblate (Czech)

  [ Sunil Mohan Adapa ]
  * Add locale for Ukrainian (uk)
  * ci: Update badge to use Gitlab CI instead of Circle CI
  * Update Github URLs with Salsa URLs
  * tor: Ensure that is-enabled status is show properly

  [ Vikas Singh ]
  * actions: Allow not printing error when an action fails

 -- Sunil Mohan Adapa <sunil@medhas.org>  Tue, 30 Jan 2018 14:41:25 +0530

plinth (0.21.0) unstable; urgency=medium

  [ Aakanksha Saini ]
  * navigation bar: change label 'Configuration' to 'System'
  * storage: Removed beta warning for expanding partition
  * groups: Consistent listing of groups
  * syncthing: Restrict administration to users in group syncthing

  [ Allan Nordhøy ]
  * Spelling: configuration, log in, wiki

  [ Johannes Keyser ]
  * doc: update HACKING, CONTRIBUTING and INSTALL information
  * help: Show menu on smaller screens also

  [ Joseph Nuthalapati ]
  * Complete some of the pending changing in renaming some files to .md

  [ Shubham Agarwal ]
  * diagnostics: Enable button when enabled but not running

  [ Sunil Mohan Adapa ]
  * openvpn: Upgrade to the new Debian way
  * Add explicit dependency on e2fsprogs (Closes: #887223).

 -- James Valleroy <jvalleroy@mailbox.org>  Mon, 15 Jan 2018 15:07:03 -0500

plinth (0.20.0) unstable; urgency=high

  [ James Valleroy ]
  * bind: Rework getting and changing config
  * bind: Don't use forwarders by default

  [ Johannes Keyser ]
  * ejabberd: Remove redundant button Client Apps
  * ejabberd: Minor description cleanups

  [ Joseph Nuthalpati ]
  * mediawiki: Add wiki application

  [ Sunil Mohan Adapa ]
  * users: Make sure first run actually works
  * bind: Add information about current utility
  * storage: Make tests run on special filesystems

 -- James Valleroy <jvalleroy@mailbox.org>  Mon, 01 Jan 2018 15:04:02 -0500

plinth (0.19.0) unstable; urgency=medium

  [ James Valleroy ]
  * users: Use own copy of ldapscripts config
  * users: Handle upgrade for ldapscripts config
  * vagrant: Avoid debconf prompts while provisioning
  * Bump standards version, no changes needed

  [ John McCann ]
  * ejabberd: Use dynamic reload after enabling/disabling MAM

  [ Joseph Nuthalapati ]
  * Add framework for user groups per application
  * groups: User permissions for access to apps based on LDAP groups
  * Fixes for user groups
  * Fix failing root tests
  * Suppress unnecessary logging in cfg tests
  * users: tests: restore previous value of restricted access
  * snapshots: Button to delete all snapshots
  * snapshots: Minor refactoring
  * manual: Make manual available as a PDF download
  * manual: Download can serve either pdf or pdf.gz file

  [ Sunil Mohan Adapa ]
  * Update yapf configuration for simplicity
  * Update HACKING file about coding standard tools
  * clients: Minor styling fixes
  * clients: Update icons to be 32x32 consistently
  * api: Update for clarity (API breaking change)
  * clients: Cleanup framework
  * clients: Update all manifest due to use updated framework
  * users: Add a note about using separate first setup action
  * help: Don't uncompress the PDF manual

  [ Hanisha P ]
  * minetest: Show domain information for users to connect to minetest
  * Option to enable/disble automatic timeline snapshots

 -- James Valleroy <jvalleroy@mailbox.org>  Mon, 18 Dec 2017 17:16:58 -0500

plinth (0.18.1) unstable; urgency=high

  * Re-upload with higher urgency (to unblock django-axes 3.0.3).

 -- James Valleroy <jvalleroy@mailbox.org>  Mon, 04 Dec 2017 23:10:37 -0500

plinth (0.18.0) unstable; urgency=low

  [ James Valleroy ]
  * Add shadowsocks client with socks5 proxy.

  [ Joseph Nuthalapati ]
  * config: Avoid sending domain_added signal for empty domain.
  * Override monkey-patched LoginView from django-axes 3.0.3.
  * Make Plinth depend on django-axes 3.0.3 or later.
  * sso: Fixes for regressions after adding captcha and axes.
  * sso: Fix conflict between urls of sso and captcha.
  * transmission: Fix sso not being enabled.
  * Add client information for Matrix Synapse and Syncthing.
  * Add icons for desktop applications and Apple App store.

  [ Prachi Srivastava ]
  * avahi: Add service for freedombox discovery.
  * Add fields to the api response.
  * Add client information for modules.

  [ Sunil Mohan Adapa ]
  * shadowsocks: Add more ciphers.
  * service: Add missing restart action.
  * avahi: Update FreedomBox service file.

  [ Hritesh Gurnani ]
  * Reduce OS icons size for clients.

 -- James Valleroy <jvalleroy@mailbox.org>  Mon, 04 Dec 2017 20:14:41 -0500

plinth (0.17.0) unstable; urgency=medium

  [ Joseph Nuthalapati ]
  * transmission: Enable Single Sign On.
  * cockpit: Add short description to frontpage shortcut.

  [ Allan Nordhøy ]
  * fail2ban: Spelling "Fail2ban" and sentence structure.

  [ Ravi Bolla ]
  * config: Refactor config.py into views and form.

  [ James Valleroy ]
  * Removed old changelog.

 -- James Valleroy <jvalleroy@mailbox.org>  Mon, 20 Nov 2017 18:43:17 -0500

plinth (0.16.0) unstable; urgency=medium

  [ Federico Ceratto ]
  * Switched to native package.

 -- James Valleroy <jvalleroy@mailbox.org>  Mon, 06 Nov 2017 20:51:58 -0500

plinth (0.15.3+ds-1) unstable; urgency=high

  [ James Valleroy ]
  * Switch from gir1.2-networkmanager-1.0 to gir1.2-nm-1.0 (Closes: #862758).
    Thanks to Michael Biebl.
  * Bump standards version to 4.1.1.
  * New upstream version 0.15.3 (Closes: #877371).
  * Add patch to skip letsencrypt tests that require root privileges.
  * Cleanup disks module (renamed to storage).
  * Add patch with workaround for login issues.
  * Add myself to uploaders.

  [ Sunil Mohan Adapa ]
  * Break older version of freedombox-setup (<< 0.11~)
  * Bump Django version to 1.11

  [ Joseph Nuthalapati ]
  * Add new dependencies - axes and captcha

 -- James Valleroy <jvalleroy@mailbox.org>  Sat, 21 Oct 2017 14:14:00 -0400

plinth (0.15.2+ds-1) unstable; urgency=medium

  [ James Valleroy ]
  * Cleanup config for removed modules (Closes: #876627).
  * New upstream version 0.15.2 (Closes: #876640).
  * Add python3-configobj depend.

 -- Federico Ceratto <federico@debian.org>  Mon, 25 Sep 2017 15:03:35 +0100

plinth (0.15.1+ds-1) unstable; urgency=medium

  [ James Valleroy ]
  * Sort dependency list for essential modules (Closes: #872541).
  * Bump standards version to 4.0.1.

  [ Federico Ceratto ]
  * New upstream version 0.15.1

 -- Federico Ceratto <federico@debian.org>  Sat, 23 Sep 2017 11:35:41 +0100

plinth (0.14.0+ds-1) unstable; urgency=medium

  [ James Valleroy ]
  * New upstream version 0.14.0.
  * Refresh patches.

 -- Sunil Mohan Adapa <sunil@medhas.org>  Thu, 20 Apr 2017 19:48:03 +0530

plinth (0.13.1+ds-1) unstable; urgency=medium

  [ James Valleroy ]
  * Disable shaarli module, package removed from Debian.
  * New upstream version 0.13.1.
  * Update paths for jsxc symlinks.
  * Remove configuration for obsolete xmpp module.

 -- Federico Ceratto <federico@debian.org>  Sun, 22 Jan 2017 21:48:59 +0000

plinth (0.12.0+ds-1) unstable; urgency=medium

  [ James Valleroy ]
  * Exclude new symlink in upstream source.
  * New upstream version 0.12.0.
  * Remove patches that have been merged upstream.
  * Rearrange copyright file with more general license at the top.
  * Move plinth into web section.
  * Update symlinks for jsxc 3.0.0.

 -- Federico Ceratto <federico@debian.org>  Sat, 10 Dec 2016 18:42:29 +0100

plinth (0.11.0+ds-1) unstable; urgency=medium

  [ James Valleroy ]
  * New upstream version 0.11.0.
  * Replace python3-yaml dependency with python3-ruamel.yaml.
  * Add python3-apt dependency.
  * Add patch to fix permissions and use new setup command (Closes: #837206).
  * Add patch to include xmpp module static files in build.
  * Add links for jsxc static files. Workaround for #838183.
  * Remove symlinks from source package.

  [ Sunil Mohan Adapa ]
  * Automatically add essential packages to depends (Closes: #837332).

 -- Federico Ceratto <federico@debian.org>  Mon, 26 Sep 2016 14:52:36 +0100

plinth (0.10.0-1) unstable; urgency=medium

  [ James Valleroy ]
  * New upstream version 0.10.0.
  * Bump minimum required python3-django to 1.10.

 -- Federico Ceratto <federico@debian.org>  Sun, 21 Aug 2016 13:07:54 +0100

plinth (0.9.4-2) unstable; urgency=medium

  [ James Valleroy ]
  * Add breaks/replaces on freedombox-setup << 0.9.2~ (Closes: #829743).

 -- Federico Ceratto <federico@debian.org>  Sat, 16 Jul 2016 14:55:37 +0100

plinth (0.9.4-1) unstable; urgency=medium

  [ James Valleroy ]
  * New upstream version 0.9.4.
  * Remove init script override. Init script was removed from upstream.
  * Drop packagekit dependency. No longer required by upstream.
  * Drop gir1.2-packagekitglib-1.0 depend and build-depend.

 -- Federico Ceratto <federico@debian.org>  Fri, 24 Jun 2016 22:02:54 +0100

plinth (0.9.2-1) unstable; urgency=medium

  [ James Valleroy ]
  * New upstream version 0.9.2.

  [ Petter Reinholdtsen ]
  * Added d/gbp.conf to enforce the user of pristine-tar.
  * Adjusted d/copyright to make sure license names are unique.  Thanks lintian.
  * Updated Standards-Version from 3.9.6 to 3.9.8.

 -- Petter Reinholdtsen <pere@debian.org>  Wed, 25 May 2016 07:16:08 +0000

plinth (0.9.1-1) unstable; urgency=low

  [ James Valleroy ]
  * New upstream version 0.9.1.
  * Add python3-requests as dependency and build-dep.

 -- Federico Ceratto <federico@debian.org>  Sat, 02 Apr 2016 16:53:42 +0100

plinth (0.8.2-1) unstable; urgency=low

  [ James Valleroy ]
  * New upstream version 0.8.2.

 -- Federico Ceratto <federico@debian.org>  Fri, 26 Feb 2016 19:51:37 +0000

plinth (0.8.1-1) unstable; urgency=low

  [ James Valleroy ]
  * Skip filter-pristine-tar step for new upstream.
  * New upstream version 0.8.1.
  * Add docbook-utils as build dependency.
  * Add packagekit as dependency.

 -- Federico Ceratto <federico@debian.org>  Tue, 16 Feb 2016 18:38:53 +0000

plinth (0.7.2-1) unstable; urgency=low

  [ James Valleroy ]
  * New upstream version 0.7.2.
  * Remove patch to enable javascript-common, fixed upstream.

 -- Federico Ceratto <federico@debian.org>  Fri, 25 Dec 2015 13:47:03 +0000

plinth (0.7.1-1) unstable; urgency=low

  [ James Valleroy ]
  * New upstream version 0.7.1.
  * Remove patch to fix config test, fixed upstream.
  * Refresh patch.
  * Add gettext as build dependency.
  * Disable restore module, node-restore package not available in Debian yet.

  [ Sunil Mohan Adapa ]
  * Remove Django HTMLParser workaround as it is no longer need.
  * Add javascript-common as dependency as we are enabling it during setup.

  * Update package description (Closes: #804753)

 -- Federico Ceratto <federico@debian.org>  Sat, 12 Dec 2015 15:12:48 +0000

plinth (0.6-1) unstable; urgency=low

  [ Nick Daly ]
  * Uploaded new version.

  [ James Valleroy ]
  * New upstream version 0.6.
  * Drop obsolete documentation patch.
  * Add dblatex and xmlto as build dependencies, for manual. Drop pandoc.
  * Add network-manager, ppp, pppoe, and python3-psutil as dependencies.
  * Remove old TODO from docs.
  * Add patch to workaround django 1.7 issue with python 3.5.
  * Add patch to fix failing plinth config test.
  * Add gir1.2-networkmanager-1.0 and python3-psutil also as build-depends.
  * Cleanup installation documenation.

 -- Nick Daly <Nick.M.Daly@gmail.com>  Fri, 16 Oct 2015 22:57:10 -0500

plinth (0.5-1) unstable; urgency=low

  [ Nick Daly ]
  * Package new upstream version 0.5.

  [ James Valleroy ]
  * Add augeas-tools, gir1.2-glib-2.0, gir1.2-networkmanager-1.0, ldapscripts,
    python3-augeas, and python3-django-stronghold as dependencies.
  * Disable "packages" module when upgrading.
  * Remove patches for python-networkmanager (obsolete) and ikiwiki
    (upstreamed).
  * Add patch to skip privileged actions test while building.
  * Add some build-depends needed for tests.

  [ James Valleroy ]
  * New upstream version 0.4.5.
  * Remove patch that has been upstreamed.
  * Add new patch to remove python-networkmanager dependency, because
    python3-networkmanager package is not available in Debian yet. The networks
    module is disabled for now.
  * Enable systemd service file.
  * Add new patch to enable javascript-common apache conf in plinth setup.
  * Add new patch to require ikiwiki module to install some of ikiwiki's
    recommends that are needed for compiling wikis.

  [ Sunil Mohan Adapa ]
  * Add python3-yaml as dependency.
  * Add lintian override for extra apache configuration.
  * Update Debian copyright file.

 -- Nick Daly <Nick.M.Daly@gmail.com>  Sun, 02 Aug 2015 17:14:50 -0500

plinth (0.4.4-1) unstable; urgency=low

  [ Sunil Mohan Adapa ]
  * New upstream version 0.4.4.  Closes: #769328, #755619, #765916,
    #768666, #737456, #741919.
  * Update dependencies as per upstream changes.
  * Require Django 1.7 reflecting upstream changes.
  * Remove patches that have been upstreamed.
  * Update standards version to 3.9.6.
  * Properly remove obsolete module configuration.
  * Remove upstream install documentation.

 -- Bdale Garbee <bdale@gag.com>  Tue, 13 Jan 2015 22:25:07 +1300

plinth (0.4.1-1) unstable; urgency=low

  [ Sunil Mohan Adapa ]
  * New upstream version 0.4.1.
  * Remove install override which is no longer required. Upstream
    does not contain images with executable permissions anymore.
  * Remove patch for changing paths which is no longer necessary.
  * Change upstream URLs to point to github.com/freedombox.
  * Update license information. Remove information about files no
    longer present in upstream.
  * Remove link to configuration file no longer necessary due to
    upstream changes.
  * Remove debian/clean no longer necessary.
  * Build package as Python 3 package. Upstream migrated to Python 3.
  * Fix issue with cleaning the package after build.

 -- Petter Reinholdtsen <pere@debian.org>  Sun, 02 Nov 2014 17:20:26 +0000

plinth (0.3.2.0.git.20140829-1) unstable; urgency=high

  * Updated to new git version from Nick Daly based on commit
    250b0100aab236fcf9dfa65eccf656fe037f9422.
    - Fixes broken web pages (Closes: #754117).
  * Updated patch program-paths.diff to include actions_dir setting,
    and drop now obsolete patch actions-path.diff.

 -- Petter Reinholdtsen <pere@debian.org>  Sat, 30 Aug 2014 08:26:06 +0200

plinth (0.3.2.0.git.20140621-1) unstable; urgency=medium

  * Updated to new git version from Nick Daly based on commit
    af08066cafefb5d10304b7d8b22ed1f18c4df6d0.
    - Drop now obsolete patch drop-firewalld-services.diff.

 -- Petter Reinholdtsen <pere@debian.org>  Sat, 21 Jun 2014 20:39:30 +0200

plinth (0.3.2.0.git.20140614-3) unstable; urgency=medium

  * Add libjs-twitter-bootstrap as binary dependency in addition to
    being a build dependency.

 -- Petter Reinholdtsen <pere@debian.org>  Sun, 15 Jun 2014 23:38:57 +0200

plinth (0.3.2.0.git.20140614-2) unstable; urgency=low

  * Update dependencies, drop python-cheetah and python-simplejson,
    which are no longer used, and add python-bootstrapform needed to
    show the first page.

 -- Petter Reinholdtsen <pere@debian.org>  Sat, 14 Jun 2014 08:51:34 +0200

plinth (0.3.2.0.git.20140614-1) unstable; urgency=low

  * Updated to new git version from Nick Daly based on commit
    a01ef055beab017fcd77ca9da7cab6fe01eeffbe.
  * Add build-depend on libjs-twitter-bootstrap, now needed to
    build documentation.
  * Add new patch drop-firewalld-services.diff to remove firewalld
    service definitions now available in firewalld version 0.3.10-1
    (Closes: #750927).

 -- Petter Reinholdtsen <pere@debian.org>  Sat, 14 Jun 2014 00:30:42 +0200

plinth (0.3.2.0.git.20140504-2) unstable; urgency=low

  * Drop python-contract dependency.  It is not used any more.
  * Add python-django as binary dependency on request from Nick Daly.

 -- Petter Reinholdtsen <pere@debian.org>  Mon, 05 May 2014 13:27:27 +0200

plinth (0.3.2.0.git.20140504-1) unstable; urgency=low

  * Updated to new git version from Nick Daly based on commit
    d7a323512073cea9e4ee5a1cd91870a9f04959a6.
    - Move firewall setup from freedombox-setup to plinth.
  * Add Sunil and Nick as uploaders.

 -- Petter Reinholdtsen <pere@debian.org>  Sun, 04 May 2014 09:53:25 +0200

plinth (0.3.1.git.20140327-1) unstable; urgency=low

  * New upstream version 0.3.1.git.20140327.

 -- Petter Reinholdtsen <pere@debian.org>  Thu, 27 Mar 2014 10:29:36 +0100

plinth (0.3.1.git.20140304-1) unstable; urgency=low

  * Add sudo as a run time dependency, to make sure the privileged
    commands work.
  * Update Standards-Version from 3.9.4 to 3.9.5.  No changes needed.
  * Create plinth user with /var/lib/plinth as home directory, to keep
    lintian happy.

 -- Petter Reinholdtsen <pere@debian.org>  Sat, 08 Mar 2014 22:25:32 +0100

plinth (0.3.0.0.git.20131229-1) unstable; urgency=low

  * Updated to new git version from Nick Daly based on commit
    cb9ca1b86c7b7440e87b6d5b65ab6ccf51f760cf .
    - Remove patch correct-issue-tracker.diff now included upstream.
    - Updated patches actions-path.diff and program-paths.diff to match
      changes done upstream.
  * Updated copyright file with more details using the new upstream
    LICENSES file.

 -- Petter Reinholdtsen <pere@debian.org>  Sun, 29 Dec 2013 16:06:53 +0100

plinth (0.3.0.0.git.20131117-1) unstable; urgency=low

  * Updated to new git version from Nick Daly based on commit
    7f3b1a62c81f760da465497030b68d77139406d7.
    - Add new dependencies libjs-jquery and libjs-modernizr to plinth.
      Patch from James Valleroy.
    - Add new dependencies on python-passlib (>= 1.6.1) and python-bcrypt.
  * Remove now obsolete disable-override-config patch
  * Updated program-paths.diff patch to match new upstream source.
  * Add new patch actions-path.diff to use correct path to actions scripts.
  * Add new patch correct-issue-tracker.diff to use correct URL to current
    upstream github repository.

 -- Petter Reinholdtsen <pere@debian.org>  Sun, 17 Nov 2013 13:07:21 +0100

plinth (0.3.0.0.git.20131101-2) unstable; urgency=low

  * Rewrite config to get plinth starting out of the box.  New patches
    program-paths and disable-override-config.

 -- Petter Reinholdtsen <pere@debian.org>  Sat, 02 Nov 2013 07:54:37 +0100

plinth (0.3.0.0.git.20131101-1) unstable; urgency=low

  * Updated to new git version from Nick Daly based on commit
    b9b4e0a2ec21edc1b1f73cffc905463a96c18f25.
  * Drop patch install-actions-lib made obsolete by latest upstream
    changes.
  * Depend on pandoc-data | pandoc (<= 1.11.1-3) to make sure
    documentation can be built with the latest pandoc package in
    unstable.

 -- Petter Reinholdtsen <pere@debian.org>  Fri, 01 Nov 2013 13:14:41 +0100

plinth (0.3.0.0.git.20131028-1) unstable; urgency=low

  * Updated to new git version from Nick Daly based on commit
    0296a1a99cb1ad0a21729ea37fd53e171ee60614.
    - Drops local copies of javascript libraries also available from
      Debian packages.
  * Add new dependency python-contract needed by new upstream version.
  * Reduce the versioned python-withsqlite dependency from
    0.0.0~git.20130929-1 to 0.0.0~git.20130929, to also accept the
    0.0.0~git.20130929-1~pere.0 version currently available from the
    non-debian repo.
  * New patch install-actions-lib to fix install target (Upstream
    issue #41).

 -- Petter Reinholdtsen <pere@debian.org>  Wed, 30 Oct 2013 22:25:25 +0100

plinth (0.3.0.0.git.20131010-1) unstable; urgency=low

  * Updated to new git version from Nick Daly based on
    commit 5ec749af8e5cb2480556e6926e239972ac890b4c
  * Dropped patch debpathes now merged upstream.
  * Changed depend on python-withsqlite to (>= 0.0.0~git.20130929-1),
    making sure a version with support for more than one table in
    one sqlite file is available.

 -- Petter Reinholdtsen <pere@debian.org>  Thu, 10 Oct 2013 22:51:34 +0200

plinth (0.0.0~git.20130928-1) unstable; urgency=low

  * Updated to new git version from Nick Daly.
  * Drop patches keep-vendor-dir.diff, handle-unknown-users.diff,
    sudo-not-exmachina.diff and app-owncloud.diff now merged upstream.
  * Drop workaround for keep-vendor-dir.diff from rules file.

 -- Petter Reinholdtsen <pere@debian.org>  Sat, 28 Sep 2013 22:55:36 +0200

plinth (0.0.0~git.20130925-2) unstable; urgency=low

  * Depend on python-withsqlite (>= 0.0.0~git.20130915-2) to make sure a
    version with support for the check_same_thread constructor option is
    available.
  * New patch handle-unknown-users.diff to make sure unknown users
    are handled exactly like incorrect passwords when login fail.
  * New patch app-owncloud.diff to add owncloud support to Plinth.
  * Adjusted rules to make sure actions/* scripts are executable.

 -- Petter Reinholdtsen <pere@debian.org>  Fri, 27 Sep 2013 09:06:38 +0200

plinth (0.0.0~git.20130925-1) unstable; urgency=low

  [ Tzafrir Cohen ]
  * Initial release. (Closes: #722093)

  [ Petter Reinholdtsen ]
  * New patch keep-vendor-dir.diff to avoid removing directories that
    should survive the clean Makefile target.
  * Add workaround in rules addressing the problem caused by
    keep-vendor-dir.diff being applied after 'make clean' is executed.
  * New patch sudo-not-exmachina.diff to drop the exmachina dependency,
    and adjust binary dependencies and the debpathes patch to cope with
    this.  Drop dependency on augeas-tools, no longer used with this
    patch.
  * Set priority to optional, as the package do not conflict with anything.

 -- Petter Reinholdtsen <pere@debian.org>  Thu, 26 Sep 2013 09:14:54 +0200<|MERGE_RESOLUTION|>--- conflicted
+++ resolved
@@ -1,11 +1,3 @@
-<<<<<<< HEAD
-freedombox (25.10~bpo13+1) trixie-backports; urgency=medium
-
-  * debian: Set the branch for trixie-backports
-  * Rebuild for trixie-backports.
-
- -- James Valleroy <jvalleroy@mailbox.org>  Tue, 02 Sep 2025 17:07:41 -0400
-=======
 freedombox (25.11) unstable; urgency=medium
 
   [ Coucouf ]
@@ -84,7 +76,13 @@
   * doc: Fetch latest manual
 
  -- James Valleroy <jvalleroy@mailbox.org>  Mon, 08 Sep 2025 20:27:54 -0400
->>>>>>> d0d621b5
+
+freedombox (25.10~bpo13+1) trixie-backports; urgency=medium
+
+  * debian: Set the branch for trixie-backports
+  * Rebuild for trixie-backports.
+
+ -- James Valleroy <jvalleroy@mailbox.org>  Tue, 02 Sep 2025 17:07:41 -0400
 
 freedombox (25.10) unstable; urgency=medium
 
