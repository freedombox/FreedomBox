<<<<<<< HEAD
freedombox (25.9.2~bpo12+1) bookworm-backports; urgency=medium

  * Rebuild for bookworm-backports.
  * Set the branch for bookworm-backports.

 -- James Valleroy <jvalleroy@mailbox.org>  Mon, 30 Jun 2025 16:11:48 -0400
=======
freedombox (25.9.3) unstable; urgency=medium

  [ J AK ]
  * Translated using Weblate (Albanian)

  [ Besnik Bleta ]
  * Translated using Weblate (Albanian)

  [ kosagi ]
  * Translated using Weblate (Catalan)

  [ தமிழ்நேரம் ]
  * Translated using Weblate (Tamil)

  [ Benedek Nagy ]
  * sogo: Fix typo in configuration for sieve server
  * email: Add support for Dovecot 2.4

  [ Sunil Mohan Adapa ]
  * config: Allow overriding target path in dropin config component
  * email: Start servers during re-setup if they are not running

  [ 109247019824 ]
  * Translated using Weblate (Bulgarian)

  [ Priit Jõerüüt ]
  * Translated using Weblate (Estonian)

 -- James Valleroy <jvalleroy@mailbox.org>  Mon, 21 Jul 2025 19:29:32 -0400
>>>>>>> c639bb0d

freedombox (25.9.2) unstable; urgency=medium

  [ Priit Jõerüüt ]
  * Added translation using Weblate (Estonian)
  * Translated using Weblate (Estonian)

  [ András Szűcs ]
  * Translated using Weblate (Hungarian)

  [ ikmaak ]
  * Translated using Weblate (Dutch)
  * Translated using Weblate (German)

  [ James Valleroy ]
  * debian: Update debconf Portuguese translation (Closes: #1107447)
    - Thanks to Américo Monteiro for the patch.
  * performance: Handle install for trixie
  * debian: Set the branch for trixie
  * doc: Fetch latest manual

 -- James Valleroy <jvalleroy@mailbox.org>  Mon, 23 Jun 2025 21:13:48 -0400

freedombox (25.9.1~bpo12+1) bookworm-backports; urgency=medium

  * Rebuild for bookworm-backports.

 -- James Valleroy <jvalleroy@mailbox.org>  Mon, 16 Jun 2025 19:40:01 -0400

freedombox (25.9.1) unstable; urgency=medium

  [ Sripath Roy Koganti ]
  * Translated using Weblate (Telugu)

  [ kosagi ]
  * Translated using Weblate (Catalan)

  [ Максим Горпиніч ]
  * Translated using Weblate (Ukrainian)

  [ James Valleroy ]
  * doc: Fetch latest manual

 -- James Valleroy <jvalleroy@mailbox.org>  Mon, 02 Jun 2025 20:16:21 -0400

freedombox (25.9~bpo12+1) bookworm-backports; urgency=medium

  * Rebuild for bookworm-backports.

 -- James Valleroy <jvalleroy@mailbox.org>  Wed, 21 May 2025 01:19:34 -0400

freedombox (25.9) unstable; urgency=medium

  [ klu2300030052 ]
  * Translated using Weblate (Telugu)

  [ klu2300090005 ]
  * Translated using Weblate (Hindi)

  [ John Doe ]
  * Translated using Weblate (French)

  [ Bekkam B S M G Babi ]
  * Translated using Weblate (Telugu)

  [ Thulasi Edhala ]
  * Translated using Weblate (Telugu)
  * Translated using Weblate (Hindi)

  [ swaroop02-cse ]
  * Translated using Weblate (Telugu)

  [ Torra-Merin ]
  * Added translation using Weblate (Catalan)
  * Translated using Weblate (Catalan)

  [ Sunil Mohan Adapa ]
  * minetest: Work with new luanti binary in Trixie
  * minetest: Create the configuration directory if necessary for Trixie

  [ James Valleroy ]
  * doc: Fetch latest manual

 -- James Valleroy <jvalleroy@mailbox.org>  Mon, 05 May 2025 20:29:19 -0400

freedombox (25.8~bpo12+1) bookworm-backports; urgency=medium

  * Rebuild for bookworm-backports.

 -- James Valleroy <jvalleroy@mailbox.org>  Sat, 03 May 2025 06:55:54 -0400

freedombox (25.8) unstable; urgency=medium

  [ James Valleroy ]
  * upgrades: Cleanup use of return value from _apt_run
  * Translated using Weblate (Telugu)
  * locale: Update translation strings
  * doc: Fetch latest manual

  [ DeepikaReddy ]
  * Translated using Weblate (Telugu)

  [ Parimi Pujitha ]
  * Translated using Weblate (Telugu)

  [ Jahnavi Lakshmi yerramsetty ]
  * Translated using Weblate (Telugu)

  [ Tejaswi1305 ]
  * Translated using Weblate (Telugu)

  [ ANNAPUREDDY RAKSHITHA ]
  * Translated using Weblate (Telugu)

  [ Gundumi Sri Krishna Sudhindra ]
  * Translated using Weblate (Telugu)

  [ SNEHA LATHA REDDY ]
  * Translated using Weblate (Telugu)

  [ Burak Yavuz ]
  * Translated using Weblate (Turkish)

  [ 大王叫我来巡山 ]
  * Translated using Weblate (Chinese (Simplified Han script))

  [ Jiří Podhorecký ]
  * Translated using Weblate (Czech)

  [ Максим Горпиніч ]
  * Translated using Weblate (Ukrainian)

  [ Besnik Bleta ]
  * Translated using Weblate (Albanian)

  [ Sunil Mohan Adapa ]
  * sogo: Adjust apache configuration to work on Trixie
  * distupgrade: Use new configuration file instead of halting upgrade
  * bind: Keep configuration during distribution upgrades
  * zoph: Don't fail while uninstalling
  * zoph: Don't use mod-php instead continue to use php-fpm
  * upgrades: Allow packages to be upgraded from stable-updates

  [ tuliogit ]
  * Translated using Weblate (Portuguese)

  [ Vemula Sai Ruchitha ]
  * Translated using Weblate (Telugu)

  [ Joshethapolireddy ]
  * Translated using Weblate (Telugu)

  [ varun ]
  * Translated using Weblate (Telugu)

  [ 2300031832 ]
  * Translated using Weblate (Telugu)

  [ klu2300032597 ]
  * Translated using Weblate (Telugu)
  * Translated using Weblate (Hindi)

  [ Sripath Roy Koganti ]
  * Translated using Weblate (Telugu)

  [ SHAIK SHAREEF ]
  * Translated using Weblate (Telugu)

  [ Nikhil501 ]
  * Translated using Weblate (Telugu)

  [ Annangi srinivasulu ]
  * Translated using Weblate (Telugu)

  [ Jyothiraditya Vangalapudi ]
  * Translated using Weblate (Telugu)

  [ sarvani susarla ]
  * Translated using Weblate (Telugu)

  [ Arshadashu ]
  * Translated using Weblate (Telugu)

  [ Harshitha Chandra ]
  * Translated using Weblate (Telugu)

  [ Sk juber ]
  * Translated using Weblate (Telugu)

  [ KURRA ROOPKANTH ]
  * Translated using Weblate (Telugu)

  [ jeevana sravya ]
  * Translated using Weblate (Telugu)

  [ sowmya surampalli ]
  * Translated using Weblate (Telugu)

  [ vivek krishna ]
  * Translated using Weblate (Telugu)

  [ chilumula vamshi krishna ]
  * Translated using Weblate (Telugu)

  [ kotibannu541 ]
  * Translated using Weblate (Telugu)

  [ Sanjanaa2703 ]
  * Translated using Weblate (Telugu)

  [ Ettore Atalan ]
  * Translated using Weblate (German)

  [ Harsh ]
  * Translated using Weblate (Hindi)

  [ Valurouthu Jashwanth ]
  * Translated using Weblate (Hindi)

  [ Varun Sharma ]
  * Translated using Weblate (Hindi)

  [ Veiko Aasa ]
  * container: Fix waiting until plinth setup is finished when running tests
  * users: Fix unable to delete user

  [ bsurajpatra ]
  * Translated using Weblate (Hindi)

  [ Alimilla-Abhinandan ]
  * Translated using Weblate (Telugu)

  [ PALCHURI BHAVYA VARSHA ]
  * Translated using Weblate (Telugu)

  [ MohammedMutee ]
  * Translated using Weblate (Telugu)
  * Translated using Weblate (Arabic)

  [ klu2300090005 ]
  * Translated using Weblate (Hindi)

  [ Leo Stephen Maduri ]
  * Translated using Weblate (Hindi)

  [ MohammedSaalif ]
  * Translated using Weblate (Hindi)
  * Translated using Weblate (Arabic)

  [ Gourav Ray ]
  * Translated using Weblate (Telugu)
  * Translated using Weblate (Hindi)

  [ klu2300033421 ]
  * Translated using Weblate (Telugu)

  [ Bekkam B S M G Babi ]
  * Translated using Weblate (Telugu)

  [ klu2300030052 ]
  * Translated using Weblate (Telugu)

  [ Aryan Raj ]
  * Translated using Weblate (Hindi)

  [ harini132 ]
  * Translated using Weblate (Telugu)

  [ 2300090024 ]
  * Translated using Weblate (Telugu)

  [ vyshnaviJammi ]
  * Translated using Weblate (Telugu)

  [ veena123-vee ]
  * Translated using Weblate (Telugu)

  [ saisankar333 ]
  * Translated using Weblate (Telugu)

 -- James Valleroy <jvalleroy@mailbox.org>  Mon, 21 Apr 2025 20:27:59 -0400

freedombox (25.7~bpo12+1) bookworm-backports; urgency=medium

  * Rebuild for bookworm-backports.

 -- James Valleroy <jvalleroy@mailbox.org>  Thu, 10 Apr 2025 07:59:09 -0400

freedombox (25.7) unstable; urgency=medium

  [ Sunil Mohan Adapa ]
  * radicale: Explicitly set the auth type to accommodate radicale 3.5
  * tests: django: Fix a warning related to timezone settings
  * tests: Fix a warning with pytest setup
  * power: Disable sleep and hibernate on the system
  * backups: Add ability to cleanup files before restoring a backup
  * calibre: Remove existing data directory before a restore operation
  * kiwix: Remove existing data directory before a restore operation
  * packages: Don't run force upgrade hooks when freedombox performs ops
  * package: Allow app to say it wants to rerun setup after updates
  * setup: Implement mechanism to rerun setup when apt is updated
  * mediawiki: Run database upgrade after package upgrade
  * radicale: Rerun setup when package updated
  * upgrades: Increase distribution upgrade timeout to 3 days
  * app: During startup, run post-init operation in background
  * service: Notify systemd when service starts up
  * service: Increase startup/shutdown timeout to 5 minutes
  * upgrades: Revamp distribution upgrade UI
  * upgrades: Add introduction to the distribution upgrade page
  * upgrades: Use special desc. for snapshots take before dist upgrade
  * upgrades: Don't ignore apt error during distribution upgrade
  * upgrades: Show notification before, during, and after a dist upgrade
  * upgrades: Run distribution upgrade around 06:00 everyday
  * setup: Perform package operations immediately on trigger
  * main: Run package operations immediately after startup
  * upgrades: Trigger special package operations in a simpler way
  * mediawiki: Update configuration to work with version 1.4 (Trixie)

  [ Sripath Roy Koganti ]
  * Translated using Weblate (Telugu)

  [ MURALA SAI GANESH ]
  * Translated using Weblate (Telugu)
  * Translated using Weblate (Bengali)
  * Translated using Weblate (Hindi)

  [ Soumika Devarakonda ]
  * Translated using Weblate (French)
  * Translated using Weblate (Telugu)
  * Translated using Weblate (Hindi)

  [ NALLAPANENI LAKSHMI SOWJANYA ]
  * Translated using Weblate (Telugu)

  [ Manitej Chowdary Gadagottu ]
  * Translated using Weblate (Telugu)

  [ Rohithvema79 ]
  * Translated using Weblate (Telugu)

  [ Pallavireddy06 ]
  * Translated using Weblate (Telugu)

  [ 2300031832 ]
  * Translated using Weblate (Telugu)

  [ Aryan Raj ]
  * Translated using Weblate (Hindi)

  [ psfdvarun ]
  * Translated using Weblate (Telugu)

  [ Avinash-006 ]
  * Translated using Weblate (Telugu)

  [ klu2300032597 ]
  * Translated using Weblate (Telugu)

  [ EDHALA THULASI ]
  * Translated using Weblate (Telugu)

  [ Mohan_007 ]
  * Translated using Weblate (Telugu)

  [ bsurajpatra ]
  * Translated using Weblate (Hindi)

  [ AnkitaBehera ]
  * Translated using Weblate (Hindi)

  [ Valurouthu Jashwanth ]
  * Translated using Weblate (Hindi)

  [ Harshitha2300033363 ]
  * Translated using Weblate (Hindi)

  [ Rishi1208 ]
  * Translated using Weblate (Telugu)

  [ lohith1511 ]
  * Translated using Weblate (Telugu)

  [ ganesh29111865 ]
  * Translated using Weblate (Telugu)

  [ GAMIDI-JYOTHIKA ]
  * Translated using Weblate (Telugu)

  [ 2300090024 ]
  * Translated using Weblate (Telugu)

  [ GAVARA-PRABHAS-RAM ]
  * Translated using Weblate (Telugu)

  [ Nadham sai pallavi ]
  * Translated using Weblate (Telugu)

  [ harini132 ]
  * Translated using Weblate (Telugu)

  [ Bekkam B S M G Babi ]
  * Translated using Weblate (Telugu)

  [ Mallu Venkata SiriPriya ]
  * Translated using Weblate (Telugu)

  [ ANNAPUREDDY RAKSHITHA ]
  * Translated using Weblate (Telugu)

  [ Gurukalyanakki ]
  * Translated using Weblate (Telugu)

  [ DeepikaReddy ]
  * Translated using Weblate (Telugu)

  [ mohanpavanchandu ]
  * Translated using Weblate (Telugu)

  [ MohammedSaalif ]
  * Translated using Weblate (Hindi)

  [ sainitheeshc ]
  * Translated using Weblate (Telugu)

  [ 2300030127 ]
  * Translated using Weblate (Telugu)

  [ Reddy Saneesh Sumesh ]
  * Translated using Weblate (Hindi)

  [ Vemula Sai Ruchitha ]
  * Translated using Weblate (Telugu)

  [ James Valleroy ]
  * Translated using Weblate (Telugu)
  * Translated using Weblate (Hindi)
  * debian: Build depend on python3-systemd
  * mypy: Ignore missing type stubs for systemd.*
  * upgrades: Remove unused import
  * locale: Update translation strings
  * doc: Fetch latest manual

  [ Yurt Page ]
  * Translated using Weblate (Russian)

  [ Veiko Aasa ]
  * upgrades: Prevent installation of the Samba Active Directory service

 -- James Valleroy <jvalleroy@mailbox.org>  Mon, 07 Apr 2025 21:47:44 -0400

freedombox (25.6~bpo12+1) bookworm-backports; urgency=medium

  * Rebuild for bookworm-backports.

 -- James Valleroy <jvalleroy@mailbox.org>  Fri, 28 Mar 2025 08:14:01 -0400

freedombox (25.6) unstable; urgency=medium

  [ Sunil Mohan Adapa ]
  * setup: Fix a minor flake8 complaint
  * doc: Fetch latest manual
  * container: Allow taking snapshots of VMs
  * upgrades: Run dpkg/apt fixes before dist upgrade
  * names: Store domains in kvstore instead of /etc/hosts
  * container: Don't remove qcow2 image when terminating VM
  * operation: Drop type annotations on enum members
  * storage: tests: Fix a test failure for psutils >= 7.0

  [ Dietmar ]
  * Translated using Weblate (German)

  [ James Valleroy ]
  * tests: functional: Add enable-all-apps script
  * locale: Update translation strings
  * doc: Fetch latest manual

  [ Benedek Nagy ]
  * SOGo: add dpkg-dev to the package list
  * syncthing: Extend setup process to recover from manual config errors

 -- James Valleroy <jvalleroy@mailbox.org>  Tue, 25 Mar 2025 10:09:07 -0400

freedombox (25.5~bpo12+1) bookworm-backports; urgency=medium

  * Rebuild for bookworm-backports.

 -- James Valleroy <jvalleroy@mailbox.org>  Fri, 14 Mar 2025 07:27:14 -0400

freedombox (25.5) unstable; urgency=medium

  [ Sunil Mohan Adapa ]
  * sogo: Fix a typo in tags
  * ui: tags: Show tags on all cards pages if present
  * ui: tags: Minor refactoring in menu filtering and sorting
  * ui: tags: Add tag search/filter for system page
  * ui: tags: Redirect to apps or system page appropriately
  * ui: Minor change with renaming a variable
  * ui: system: When canceling search stay on current page
  * upgrades: Split dist upgrade into a separate module
  * upgrades: Drop special handling for searx
  * upgrades: Refactor code to disable snapshots
  * upgrades: Refactor code for disabling Quassel during dist-upgrade
  * upgrades: Use systemd-run to create transient service
  * upgrades: Refactor code to hold packages
  * upgrades: Split the main dist upgrade code
  * upgrades: Relax list of packages to hold during dist upgrade
  * upgrades: Perform sources file update more reliably
  * upgrades: Refactor code to retrieve the new codename
  * upgrades: Use systemd service status instead of flag file
  * upgrades: Simplify dist upgrades checks using exceptions
  * upgrades: Log apt output to journal during dist upgrade
  * upgrades: Log messages using python logging framework
  * upgrades: Simplify some global names
  * action_utils: Ensure that package are unheld if dist upgrade fails
  * upgrades: Perform easier checks first during dist upgrade
  * upgrades: tests: Add unit tests for dist upgrade methods
  * upgrades: Minor refactor to pre-dist upgrade checks
  * upgrades: Use bind mounts to edit sources file only upon completion
  * setup: Fix issue with pending app update and force upgrade

  [ Максим Горпиніч ]
  * Translated using Weblate (Ukrainian)

  [ James Valleroy ]
  * locale: Update translation strings
  * doc: Fetch latest manual

 -- James Valleroy <jvalleroy@mailbox.org>  Mon, 10 Mar 2025 20:52:29 -0400

freedombox (25.4.1~bpo12+1) bookworm-backports; urgency=medium

  * Rebuild for bookworm-backports.

 -- James Valleroy <jvalleroy@mailbox.org>  Fri, 07 Mar 2025 16:45:15 -0500

freedombox (25.4.1) unstable; urgency=medium

  [ Burak Yavuz ]
  * Translated using Weblate (Turkish)

  [ 109247019824 ]
  * Translated using Weblate (Bulgarian)
  * Translated using Weblate (Bulgarian)
  * Translated using Weblate (Bulgarian)
  * Translated using Weblate (Bulgarian)
  * Translated using Weblate (Bulgarian)

  [ 大王叫我来巡山 ]
  * Translated using Weblate (Chinese (Simplified Han script))

  [ Besnik Bleta ]
  * Translated using Weblate (Albanian)

  [ Dietmar ]
  * Translated using Weblate (German)

  [ Jiří Podhorecký ]
  * Translated using Weblate (Czech)

  [ James Valleroy ]
  * debian: Move e2fsprogs to Recommends
  * doc: Fetch latest manual

 -- James Valleroy <jvalleroy@mailbox.org>  Sun, 02 Mar 2025 13:11:58 -0500

freedombox (25.4) unstable; urgency=medium

  [ Sunil Mohan Adapa ]
  * dynamicdns: Implement adding multiple domains
  * names: Use hostnamectl instead of socket API get the current hostname
  * names: domain type: Minor refactor
  * dynamicdns: Add/remove domains when app is enabled/disabled
  * dynamicdns: List domains that have not had status update yet
  * names: Add more URLs to the domain type component
  * names: Simplify showing current and available domains
  * names: Allow adding multiple static domain names
  * dynamicdns: Show specific operations on domains in Names apps
  * names: Simplify/clarify domain names types for static/dynamic
  * names: Specify priority order among domain types
  * names: Sort domains by priority of their domain types
  * pyproject: Ignore missing types for numpy (needed by pytest)
  * names: Retrieve the most important domain in a more generic way
  * names: Handle addition of duplicate static domains
  * dynamicdns: Handle addition of duplicate domains

  [ James Valleroy ]
  * matrixsynapse: tests: Fix adding domain
  * container: Fix spelling of 'destroy'
  * upgrades: Inhibit shutdown during dist-upgrade
  * upgrades: Drop unattended-upgrade call from dist-upgrade
  * locale: Update translation strings
  * doc: Fetch latest manual

  [ sai ]
  * Translated using Weblate (Telugu)

 -- James Valleroy <jvalleroy@mailbox.org>  Mon, 24 Feb 2025 20:46:34 -0500

freedombox (25.3.1~bpo12+1) bookworm-backports; urgency=medium

  * Rebuild for bookworm-backports.

 -- James Valleroy <jvalleroy@mailbox.org>  Tue, 18 Feb 2025 08:32:14 -0500

freedombox (25.3.1) unstable; urgency=medium

  [ Benedek Nagy ]
  * email: fix fresh installation issue

  [ James Valleroy ]
  * doc: Fetch latest manual

 -- James Valleroy <jvalleroy@mailbox.org>  Sat, 15 Feb 2025 17:40:30 -0500

freedombox (25.3) unstable; urgency=medium

  [ Burak Yavuz ]
  * Translated using Weblate (Turkish)

  [ 大王叫我来巡山 ]
  * Translated using Weblate (Chinese (Simplified Han script))

  [ Jiří Podhorecký ]
  * Translated using Weblate (Czech)

  [ 109247019824 ]
  * Translated using Weblate (Bulgarian)
  * Translated using Weblate (Bulgarian)

  [ Besnik Bleta ]
  * Translated using Weblate (Albanian)
  * Translated using Weblate (Albanian)

  [ Dietmar ]
  * Translated using Weblate (German)

  [ James Valleroy ]
  * debian: Switch from dnsutils to bind9-dnsutils (Closes: #1094944)

  [ ikmaak ]
  * Translated using Weblate (Dutch)

  [ pesder ]
  * Translated using Weblate (Chinese (Traditional Han script))

 -- James Valleroy <jvalleroy@mailbox.org>  Mon, 10 Feb 2025 20:59:35 -0500

freedombox (25.2) unstable; urgency=medium

  [ Dietmar ]
  * Translated using Weblate (German)

  [ Burak Yavuz ]
  * Translated using Weblate (Turkish)

  [ 大王叫我来巡山 ]
  * Translated using Weblate (Chinese (Simplified Han script))

  [ Jiří Podhorecký ]
  * Translated using Weblate (Czech)

  [ 109247019824 ]
  * Translated using Weblate (Bulgarian)
  * Translated using Weblate (Bulgarian)

  [ Besnik Bleta ]
  * Translated using Weblate (Albanian)

  [ Sunil Mohan Adapa ]
  * action_utils: Implement methods to get/set the systemd boot target
  * gnome: Add app to provide a graphical desktop environment
  * gnome: Add changes missing from branch merge
  * ui: Fix missing arrow on dropdown form fields
  * nextcloud: tests: functional: Set override domain testing on VM
  * nextcloud: tests: functional: Fix test for modified structure of UI
  * ui: Drop the temporary fix for missing popper.js 2.0
  * firewall, networks, storage: Drop polkit pkla files
  * d/control: Fix incorrect comment format
  * d/copyright: Fix copyright entry for GNOME app icons
  * ui: Fix tag separator not showing on some machines
  * email: Recommend Thunderbird Mobile instead of K-9 Mail
  * miniflux: Add management of postgresql daemon in a shared manner
  * ttrss: Add management of postgresql daemon in a shared manner
  * wordpress: Order daemon enable/disable correctly
  * db: Add more utilities for managing PostgreSQL databases
  * ttrss: Fix issue with installing after uninstalling
  * nextcloud: Drop some dead code
  * apache: Enable expires module by default

  [ Benedek Nagy ]
  * email: Make rspamd learn spam/ham when the user marks mails as junk or
    not junk
  * sogo: Add a new app for SOGo groupware

  [ pesder ]
  * Translated using Weblate (Chinese (Traditional Han script))

  [ ikmaak ]
  * Translated using Weblate (Dutch)

  [ James Valleroy ]
  * locale: Update translation strings
  * doc: Fetch latest manual

 -- James Valleroy <jvalleroy@mailbox.org>  Mon, 27 Jan 2025 21:07:10 -0500

freedombox (25.1~bpo12+1) bookworm-backports; urgency=medium

  * Rebuild for bookworm-backports.

 -- James Valleroy <jvalleroy@mailbox.org>  Thu, 16 Jan 2025 07:38:51 -0500

freedombox (25.1) unstable; urgency=medium

  [ gfbdrgng ]
  * Translated using Weblate (Russian)
  * Translated using Weblate (Russian)
  * Translated using Weblate (Russian)

  [ Sunil Mohan Adapa ]
  * ui: Update section header style to increase size, remove underline
  * ui: Fix missing variables in Bootstrap 5.2/Debian stable
  * web_framework: Disable caching templates files in development mode
  * ui: Drop remnants of already removed background images
  * ui: js: Load all JS files in deferred mode to speed up page load
  * ui: Don't place JS file at the bottom of the page
  * miniflux: Ignore an type check error with pexpect library
  * app: Allow apps to instantiate without Django initialization
  * app: Add tags to menu and frontpage components
  * doc: dev: Remove short description and add tags to all components
  * app: Stop showing short description on installation page
  * apps: Only show app tags all the tags in apps page search box
  * views: Use tags from menu or shortcut instead of the app
  * privacy: Introduce utility to lookup external IP address
  * privacy: Add option in UI to set lookup URL for public IPs
  * privacy: Show notification for privacy settings again
  * dynamicdns: Use the public IP lookup URL from privacy app
  * email: Create DKIM keys for all known domains
  * email: Show DNS entries for all domains instead of just primary
  * backups: Handle error when there is not enough space on disk
  * backups: Add warning that services may become unavailable
  * backups: Properly cleanup after downloading an archive
  * backups: Make all generated archive names consistent
  * email: Fix regression error when installing/operation app

  [ Veiko Aasa ]
  * deluge: tests: functional: Fix deluge client logged in detection

  [ Dietmar ]
  * Translated using Weblate (German)

  [ Benedek Nagy ]
  * email: Show reverse DNS entries to be configured

  [ James Valleroy ]
  * locale: Update translation strings
  * doc: Fetch latest manual

 -- James Valleroy <jvalleroy@mailbox.org>  Mon, 13 Jan 2025 21:13:33 -0500

freedombox (24.26.1~bpo12+1) bookworm-backports; urgency=medium

  * Rebuild for bookworm-backports.

 -- James Valleroy <jvalleroy@mailbox.org>  Fri, 10 Jan 2025 17:42:14 -0500

freedombox (24.26.1) unstable; urgency=medium

  [ Ettore Atalan ]
  * Translated using Weblate (German)

  [ Burak Yavuz ]
  * Translated using Weblate (Turkish)

  [ 大王叫我来巡山 ]
  * Translated using Weblate (Chinese (Simplified Han script))

  [ 109247019824 ]
  * Translated using Weblate (Bulgarian)
  * Translated using Weblate (Bulgarian)
  * Translated using Weblate (Bulgarian)

  [ Besnik Bleta ]
  * Translated using Weblate (Albanian)

  [ Benedek Nagy ]
  * nextcloud: remove experimental warning
  * email: Fix DKIM signing by setting correct ownership on private keys

  [ Jiří Podhorecký ]
  * Translated using Weblate (Czech)

  [ James Valleroy ]
  * mumble: Support config file moved into /etc/mumble
  * mumble: Add diagnostic for setup config changes

  [ Sunil Mohan Adapa ]
  * sharing: Drop jQuery code as the library dependency has been removed
  * users: Drop jQuery code as the library dependency has been removed

  [ Coucouf ]
  * Translated using Weblate (French)

 -- James Valleroy <jvalleroy@mailbox.org>  Sun, 05 Jan 2025 12:17:03 -0500

freedombox (24.26) unstable; urgency=medium

  [ Sunil Mohan Adapa ]
  * tests: functional: Make first wizard run more robust
  * Makefile: Add i2p to list of apps to remove
  * container: Refactor nspawn specific operations into a separate class
  * container: Update FSID inside the image file to keep it bootable
  * container: Minor refactoring to reduce repeated code
  * container: Generalize language in output messages for VMs
  * container: Add support for VMs using libvirt
  * menu: Implement a helper method to lookup menu items using URL name
  * views: Implement retrieving breadcrumbs of a page
  * context_processors: Use breadcrumbs to highlight current section
  * menu: Ensure that all menu items have names for use by breadcrumbs
  * ui: Show breadcrumbs on deeper pages
  * ui: Don't show breadcrumbs in login and first wizard pages
  * views: Show exception details with the utility to show errors
  * ui: Handle and show most page load errors as alerts
  * middleware: Handle method not allowed errors and redirect
  * middleware: Handle page not found errors specially
  * diagnostics: Use generic handler to handle exceptions in diagnostics
  * backups: Fix issue with verifying remote server identity
  * backups: Fix issue with verifying SSH hosts with RSA key
  * backups: Fix issue clicking on schedule buttons with Bootstrap 5
  * system: Add tags to all remaining apps
  * actions: Allow privileged methods to be decorated again
  * backups: Parse borg errors from all operations and not just some
  * backups: Require POST method for mount/unmount operations
  * backups: Format better when showing archive time delete page
  * backups: Use ISO timestamp for auto-naming archives
  * backups: Handle common errors during borg operations
  * backups: tests: functional: Wait for pages to load after click
  * ui: Fix regression with margin above app title
  * networks: Fix error during creation of PPPoE connections

  [ Burak Yavuz ]
  * Translated using Weblate (Turkish)

  [ 109247019824 ]
  * Translated using Weblate (Bulgarian)

  [ Besnik Bleta ]
  * Translated using Weblate (Albanian)

  [ Ettore Atalan ]
  * Translated using Weblate (German)

  [ 大王叫我来巡山 ]
  * Translated using Weblate (Chinese (Simplified Han script))

  [ Joseph Nuthalapati ]
  * Translated using Weblate (Telugu)
  * tags: Add button to clear all tags
  * ui: Replace use of jQuery with plain JavaScript
  * debian: Remove dependency libjs-jquery
  * tags: Replace short description with tags in app pages
  * apps: Replace short description with tags in apps list
  * zoph: Include tags from the manifest
  * frontpage: Replace short description with tags
  * tags: Add tags to system apps
  * tags: Remove short description from system apps

  [ Jiří Podhorecký ]
  * Translated using Weblate (Czech)

  [ தமிழ்நேரம் ]
  * Translated using Weblate (Tamil)

  [ James Valleroy ]
  * Translated using Weblate (Tamil)
  * minetest: Provide default gameid argument
  * torproxy: Don't disable apt-transport-tor in setup
  * backups: Remove unused import contextlib
  * locale: Update translation strings
  * doc: Fetch latest manual

  [ Veiko Aasa ]
  * tor, torproxy: Fix daemon services are running after reboot when app is
    disabled
  * tests: functional: Add utility to click element wait for page update
  * samba: tests: functional: Wait for page update after enable/disable share
  * sharing: tests: functional: Use click function from functional library
  * mediawiki: tests: functional: Use click function from functional library
  * miniflux: tests: functional: Use helper functions from functional library
  * users: tests: functional: Use click function from functional library
  * users: Restart nslcd service after configuration changes during setup
  * tests: functional: Fix typos in diagnostics checks

 -- James Valleroy <jvalleroy@mailbox.org>  Mon, 30 Dec 2024 20:35:49 -0500

freedombox (24.25~bpo12+1) bookworm-backports; urgency=medium

  * Rebuild for bookworm-backports.

 -- James Valleroy <jvalleroy@mailbox.org>  Thu, 19 Dec 2024 07:33:18 -0500

freedombox (24.25) unstable; urgency=medium

  [ Burak Yavuz ]
  * Translated using Weblate (Turkish)

  [ 109247019824 ]
  * Translated using Weblate (Bulgarian)
  * Translated using Weblate (Bulgarian)

  [ Besnik Bleta ]
  * Translated using Weblate (Albanian)

  [ Ettore Atalan ]
  * Translated using Weblate (German)

  [ 大王叫我来巡山 ]
  * Translated using Weblate (Chinese (Simplified Han script))

  [ Jiří Podhorecký ]
  * Translated using Weblate (Czech)

  [ Paul Lettich ]
  * Translated using Weblate (German)

  [ John Doe ]
  * Translated using Weblate (French)

  [ Sunil Mohan Adapa ]
  * tags: Fix issue with JS init on a page without tags
  * notifications: Don't error when dismissing missing notifications
  * help: Add a class to the help index page
  * ui: Align app icons in the center for home, apps, and help pages
  * ui: Allow users to provide a CSS file to customize styling
  * Translated using Weblate (Russian)
  * Translated using Weblate (Russian)
  * ui: Switch to using bootstrap 5 (Closes: #1088412, #1088577)
  * networks: Fix minor typo in template related to signal strength
  * ui: Drop use of badge-* utility classes for newer replacements
  * apache: Relax content security policy to allow data: URL
  * networks: Use new accordion component from Bootstrap 5
  * networks: Fix issue with loading create PPPoE form
  * firewalld: Reduce severity for alert about service on internal zone
  * help: Update the privacy notice on status log page
  * diagnostics: Fix trimming an i18n string
  * matrixsynapse: Fix trimming an i18n string
  * ui: Use Bootstrap 5 styling for all alerts
  * power: Refactor display of package manager busy alerts
  * ui: Rename data- attributes to data-bs- for Bootstrap 5
  * ui: app, system: Revert to earlier width for card lists
  * ui: Show disabled form elements as grey for Bootstrap 5
  * ui: Fix overflow of exception text in message
  * ui: users: Fix close button for confirmation dialog for Bootstrap 5
  * ui: app: Fix an incorrect HTML tag nesting
  * ui: Reduce the gap at the top of the pages
  * ui: diagnostics: Fix layout of repair buttons
  * ui: diagnostics: Fix gap between headings
  * ui: forms: Fix margins for form labels for Bootstrap 5
  * ui: backups: Drop unused styling in verify host key page
  * ui: Restore spacing between form elements in Bootstrap 5
  * ui: snapshots: Fix horizontal form styling margins for Bootstrap 5
  * ui: snapshots: Fix horizontal form layout on mobiles for Bootstrap 5
  * ui: Fix toggle button styling for Bootstrap 5
  * ui: Allow underlining for most links due to Bootstrap 5
  * ui: Restyle tags, remove underlining of text
  * ui: Accept default styling of Bootstrap 5 for warning button
  * ui: Update custom button styles for Bootstrap 5
  * ui: samba: Fix layout regressions with Bootstrap 5
  * ui: Fix styling in dismiss button in form errors for Bootstrap 5
  * ui: Update styling for navbar menu items
  * ui: Workaround dropdowns not working with Bootstrap 5
  * ui: Use collapse instead of dropdown for notification in Bootstrap 5
  * ui: Fix issue with notifications icon showing twice in mobile view
  * ui: Fix flash of notifications popdown during page load
  * ui: Style the 'Log out' item properly
  * ui: Don't use nav-link inside card
  * ui: Cleanup use of colors with CSS variables
  * ui: Fix placement of tags menu under tags input with Bootstrap 5
  * diagnostics: tests: functional: Pick errors more specifically
  * tests: functional: Disable smooth scrolling from Bootstrap 5
  * ui: firewall: Fix styling with Bootstrap 5
  * ui: backups: Use Bootstrap color variables instead of static values
  * ui: help: Fix alignment issue with footer links in about page
  * action_utils: Add utility to ensure that service is stopped
  * deluge: Cleanup and simplify setup code
  * letsencrypt: Declare explicit dependency on openssl
  * openvpn: Declare explicit dependency on openssl
  * sso: Switch using cryptography module instead of OpenSSL.crypto
    (Closes: #1088760)
  * ci: Add flake8 to gitlabci container
  * d/control: Drop version specification on dependencies for Bookworm
  * d/control: Drop unnecessary recommendations
  * i2p: Drop app as it has not been available in Debian for a while

  [ Veiko Aasa ]
  * tags: tests: Fix deprecated webdriver attribute
  * tests: functional: Don't try disable app after tests if app was not installed
  * tests: functional: Fix app installation test skipped on slow machines
  * deluge: Fix app installation on Debian testing

  [ James Valleroy ]
  * radicale: Update link to supported clients
  * locale: Update translation strings
  * doc: Fetch latest manual

  [ Carles Pina i Estany ]
  * Added po-debconf Catalan translation

  [ gfbdrgng ]
  * Translated using Weblate (Russian)

 -- James Valleroy <jvalleroy@mailbox.org>  Mon, 16 Dec 2024 21:32:08 -0500

freedombox (24.24~bpo12+1) bookworm-backports; urgency=medium

  * Rebuild for bookworm-backports.

 -- James Valleroy <jvalleroy@mailbox.org>  Thu, 21 Nov 2024 20:12:18 -0500

freedombox (24.24) unstable; urgency=medium

  [ Burak Yavuz ]
  * Translated using Weblate (Turkish)

  [ 大王叫我来巡山 ]
  * Translated using Weblate (Chinese (Simplified Han script))

  [ 109247019824 ]
  * Translated using Weblate (Bulgarian)

  [ Besnik Bleta ]
  * Translated using Weblate (Albanian)

  [ Sunil Mohan Adapa ]
  * networks: Fix editing wireless connections with SSID field
  * networks: Fix display of mangled SSIDs when scanning Wi-Fi networks
  * networks: Fix display of strength and channel for Wi-Fi connections
  * networks: Improve styling of badges in the information tables
  * tests: functional: Wait for uninstall page load before uninstalling
  * i18n: Fix translation of FreedomBox name in various places
  * rssbridge: Mention miniflux in app description similar to tt-rss
  * tests: functional: Don't enable/disable app during tests
  * tests: functional: Fix visit() returning prematurely before page load
  * networks: Overhaul Wi-Fi network scan page
  * networks: wifi: In new connection page set form defaults properly
  * ui: Drop logo backgrounds for index, apps, and system pages
  * ui: Drop box shadow around the card in card lists
  * nextcloud: Switch to using FreedomBox container registry
  * nextcloud: Drop diagnostic for checking availability of docker.com

  [ Dietmar ]
  * Translated using Weblate (German)

  [ Jiří Podhorecký ]
  * Translated using Weblate (Czech)

  [ Veiko Aasa ]
  * container: Quote arguments that contain spaces when restoring pytest args

  [ James Valleroy ]
  * locale: Update translation strings
  * doc: Fetch latest manual

 -- James Valleroy <jvalleroy@mailbox.org>  Mon, 18 Nov 2024 20:39:56 -0500

freedombox (24.23~bpo12+1) bookworm-backports; urgency=medium

  * Rebuild for bookworm-backports.

 -- James Valleroy <jvalleroy@mailbox.org>  Fri, 08 Nov 2024 07:42:04 -0500

freedombox (24.23) unstable; urgency=medium

  [ Burak Yavuz ]
  * Translated using Weblate (Turkish)

  [ 大王叫我来巡山 ]
  * Translated using Weblate (Chinese (Simplified Han script))

  [ 109247019824 ]
  * Translated using Weblate (Bulgarian)

  [ Besnik Bleta ]
  * Translated using Weblate (Albanian)

  [ Veiko Aasa ]
  * users: Delete or move home folder when user is deleted or renamed
  * functional tests: Add pytest testinfra plugin
  * users: tests: functional: Check LDAP information is correct after renaming user

  [ Ettore Atalan ]
  * Translated using Weblate (German)

  [ Jiří Podhorecký ]
  * Translated using Weblate (Czech)

  [ James Valleroy ]
  * ejabberd: Set mod_mam default to always
  * locale: Update translation strings
  * doc: Fetch latest manual
  * debian: Drop python3-flake8 build dependency

  [ Sunil Mohan Adapa ]
  * Translated using Weblate (Norwegian Bokmål)
  * middleware: tests: Drop some obsolete mock code
  * backups: Better explanation for the format of upload file
  * backups: Sort list of apps in backup, restore, and schedules
  * ui: Increase the width of app and system listings
  * system: Increase the size of items in listing page
  * ui: Don't bold titles in card lists
  * ui: Move app names below app icons
  * ui: Remove the noise background
  * ui: Remove the border around content container
  * help: Make about page available to unauthenticated users
  * help: Add all footer links to about page
  * index: Remove links and about text and link to about page
  * base: Add link to about for unauthenticated users
  * index: css: Move the 'powered by' logo further down

  [ gallegonovato ]
  * Translated using Weblate (Spanish)

  [ Coucouf ]
  * Translated using Weblate (French)

 -- James Valleroy <jvalleroy@mailbox.org>  Mon, 04 Nov 2024 20:37:01 -0500

freedombox (24.22~bpo12+1) bookworm-backports; urgency=medium

  * Rebuild for bookworm-backports.

 -- James Valleroy <jvalleroy@mailbox.org>  Fri, 25 Oct 2024 08:56:22 -0400

freedombox (24.22) unstable; urgency=medium

  [ Sunil Mohan Adapa ]
  * apache2: Allow popups to have different sandbox policy
  * firstboot: Improve the setup complete page with more setups
  * firstboot: Hide navigation toggler in mobile layouts
  * firstboot: Make logo image responsive during first setup
  * firstboot: Show spinner instead of message during first setup
  * css: Fix height of navbar in mobile layout during first boot
  * css: Navbar styling fixes in mobile layout
  * upgrades: Remove step upgrade during first setup
  * networks: Remove first boot steps for connectivity/topology
  * upgrades: Show notification to remind user to run updates manually
  * first_boot: Allow the next steps page to be revisited
  * first_boot: Add notification for next steps after first setup
  * wordpress: tests: functional: Fix tests on Trixie
  * calibre: tests: functional: Fix occasional failure in add book test
  * ci: Generalize script to update container, switch to podman
  * ci: Dockerfile: Drop obsolete dependency on pytest-bdd
  * ci: Rename Dockerfiles to Containerfiles
  * ci: Add docker container for functional-tests:stable
  * ci: Add gitlab runner configuration
  * ci: Add a custom driver for gitlab runner for podman
  * .gitlab-ci.yml: Update for new infrastructure
  * ci: Update functional test timeout to 10h
  * *: tags: Adjust tags and style
  * context_processors: Use active menu urls to decide what to highlight
  * help, system: Stop using submenu.sorted_items
  * context_processors: Stop adding unused 'submenu' to context
  * tags: css: Minor styling cleanups
  * tags: js: Minor fixes and refactoring
  * tests: functional: Create utility to set user preferred locale
  * tags: Localization fixes
  * tests: functional: Add package for printing test failures instantly
  * ci: Enable showing test failures immediately as they fail
  * help: tests: Fix tests failing due to tags related changes
  * *: Remove unused imports to fix flake8 errors
  * nextcloud: Fix install failure due to PrivateTmp=yes
  * utils: Improve safe formatter by handling more cases
  * operation: Use safe formatter for translating messages
  * middleware: Show translated error messages when operation completes
  * setup: Translate errors when installing/updating/repairing apps

  [ gallegonovato ]
  * Translated using Weblate (Spanish)

  [ Burak Yavuz ]
  * Translated using Weblate (Turkish)

  [ 大王叫我来巡山 ]
  * Translated using Weblate (Chinese (Simplified Han script))

  [ 109247019824 ]
  * Translated using Weblate (Bulgarian)
  * Translated using Weblate (Bulgarian)
  * Translated using Weblate (Bulgarian)

  [ Besnik Bleta ]
  * Translated using Weblate (Albanian)
  * Translated using Weblate (Albanian)

  [ Veiko Aasa ]
  * syncthing: Fix app setup in Debian testing
  * ssh: Start server after nslcd service

  [ Joseph Nuthalapati ]
  * backups: Use new utility for handling file uploads
  * *: Implements tags for apps

  [ Jiří Podhorecký ]
  * Translated using Weblate (Czech)

  [ Ihor Hordiichuk ]
  * Translated using Weblate (Ukrainian)

  [ James Valleroy ]
  * locale: Update translation strings
  * doc: Fetch latest manual

 -- James Valleroy <jvalleroy@mailbox.org>  Mon, 21 Oct 2024 20:42:43 -0400

freedombox (24.21~bpo12+1) bookworm-backports; urgency=medium

  * Rebuild for bookworm-backports.

 -- James Valleroy <jvalleroy@mailbox.org>  Fri, 11 Oct 2024 06:55:38 -0400

freedombox (24.21) unstable; urgency=medium

  [ Besnik Bleta ]
  * Translated using Weblate (Albanian)
  * Translated using Weblate (Albanian)

  [ Veiko Aasa ]
  * samba: Remove option to backup app
  * functional tests: Upgrade dependencies selenium and splinter
  * transmission: tests: Fix functional test failures in Debian testing

  [ Sunil Mohan Adapa ]
  * storage: Skip tests that involve loopback device in a container
  * action_utils: Introduce utility to move uploaded files
  * kiwix: Don't leave invalid .zim in library after a failed attempt
  * actions: Handle exceptions with Path-like objects
  * names: Introduce method to check if resolved is installed
  * privacy: Disable DNS fallback option if resolved is not installed
  * networks: Disable DNS-over-TLS option if resolved is not installed
  * networks: Don't show DNS-over-TLS when resolved is not installed
  * names: Perform resolve diagnostics only if resolved is installed
  * names: Don't show resolver status if package is not installed
  * names: Don't control resolved daemon when package is not installed
  * names: Try to install systemd-resolved during app setup
  * names: Schedule a task to install systemd-resolved when possible
  * names: Don't hard depend on systemd-resolved
  * action_utils: Fix missing parent folder when creating apt hold flag
  * nextcloud: Fix existing installs to upgrade properly
  * nextcloud: During upgrade wait properly for upgrade to complete

  [ Jiří Podhorecký ]
  * Translated using Weblate (Czech)

  [ Joseph Nuthalapati ]
  * django: Improve handling of file uploads
  * kiwix: Use new utility for handling uploads
  * featherwiki: Use new utility for handling uploads
  * tiddlywiki: Avoid writing duplicate temporary files

  [ Benedek Nagy ]
  * locale: Albanian: Fix build issue by correcting typo

  [ James Valleroy ]
  * locale: Update translation strings
  * doc: Fetch latest manual

 -- James Valleroy <jvalleroy@mailbox.org>  Mon, 07 Oct 2024 20:37:52 -0400

freedombox (24.20.1~bpo12+1) bookworm-backports; urgency=medium

  * Rebuild for bookworm-backports.

 -- James Valleroy <jvalleroy@mailbox.org>  Sat, 28 Sep 2024 07:25:10 -0400

freedombox (24.20.1) unstable; urgency=medium

  [ Veiko Aasa ]
  * users: Inactivate users in LDAP user database
  * samba: Fix nmb systemd service is in erroneous state

  [ Sunil Mohan Adapa ]
  * users: Set proper class on default password policy object
  * users: Increment app version for changes w.r.t. inactive users
  * security: Remove PAM configuration for 'access' module

  [ James Valleroy ]
  * Revert "debian: tests: Wait for systemd-resolved to be started"
  * ci: Run autopkgtest but allow failure
  * d/tests: Add breaks-testbed restriction
  * doc: Fetch latest manual

  [ gallegonovato ]
  * Translated using Weblate (Spanish)

  [ Burak Yavuz ]
  * Translated using Weblate (Turkish)

  [ 大王叫我来巡山 ]
  * Translated using Weblate (Chinese (Simplified Han script))

  [ 109247019824 ]
  * Translated using Weblate (Bulgarian)

 -- James Valleroy <jvalleroy@mailbox.org>  Wed, 25 Sep 2024 11:57:46 -0400

freedombox (24.20) unstable; urgency=medium

  [ gallegonovato ]
  * Translated using Weblate (Spanish)
  * Translated using Weblate (Spanish)

  [ Burak Yavuz ]
  * Translated using Weblate (Turkish)

  [ 大王叫我来巡山 ]
  * Translated using Weblate (Chinese (Simplified Han script))

  [ 109247019824 ]
  * Translated using Weblate (Bulgarian)

  [ Besnik Bleta ]
  * Translated using Weblate (Albanian)
  * Translated using Weblate (Albanian)

  [ Jiří Podhorecký ]
  * Translated using Weblate (Czech)

  [ James Valleroy ]
  * upgrades: Treat n/a release as testing
  * debian: tests: Wait for systemd-resolved to be started
  * action_utils: Remove extra empty line
  * locale: Update translation strings
  * doc: Fetch latest manual

  [ Sunil Mohan Adapa ]
  * config, names: Move setting hostname from config to names
  * config, names: Move domain name configuration to names app
  * tests: functional: Don't timeout when web server restarts
  * service: Add privileged utility for 'try-reload-or-restart' action
  * letsencrypt: Allow reloading daemons after cert changes
  * apache: Don't restart daemon when changing certificates
  * users: Don't cache NSS user identity information
  * action_utils: Update outdated docstrings
  * action_utils: Add a method to reset services in 'failed' state
  * miniflux: Workaround a packaging bug with DB connection

  [ Veiko Aasa ]
  * users: Invalidate nscd cache after nslcd service startup

  [ Benedek Nagy ]
  * nextcloud: Fix issue with upgrading to next version

  [ ikmaak ]
  * Translated using Weblate (Dutch)

 -- James Valleroy <jvalleroy@mailbox.org>  Mon, 23 Sep 2024 20:22:01 -0400

freedombox (24.19) unstable; urgency=medium

  [ ikmaak ]
  * Translated using Weblate (Dutch)

  [ Burak Yavuz ]
  * Translated using Weblate (Turkish)

  [ 大王叫我来巡山 ]
  * Translated using Weblate (Chinese (Simplified))

  [ 109247019824 ]
  * Translated using Weblate (Bulgarian)

  [ Besnik Bleta ]
  * Translated using Weblate (Albanian)

  [ gallegonovato ]
  * Translated using Weblate (Spanish)

  [ Ihor Hordiichuk ]
  * Translated using Weblate (Ukrainian)

  [ Ettore Atalan ]
  * Translated using Weblate (German)

  [ Hemanth Kumar Veeranki ]
  * Translated using Weblate (Telugu)

  [ James Valleroy ]
  * storage: Handle grub-pc package not available
  * upgrades: Add repair step for held packages
  * letsencrypt: Handle both standard and custom repairs
  * locale: Update translation strings
  * doc: Fetch latest manual

  [ Sunil Mohan Adapa ]
  * names: Use systemd-resolved for DNS resolution
  * names, network: Re-feed DNS known to network-manager to resolved
  * privacy: Implement a way to disable fallback DNS servers
  * privacy: Show notification again so that users see the new setting
  * makefile: Workaround problems with systemd-resolved package
  * networks: Declare a need for DHCP/DNS ports to be open in firewall
  * bind: Don't start a stopped daemon during changes/upgrades
  * bind: Set default forwarder as systemd-resolved
  * container: Re-run failed provisioning even if container is running
  * networks: Groups fields in create/edit connection form
  * networks: Add support for DNS-over-TLS for individual connections
  * networks: Add more options for IPv6 configuration method
  * networks: Set 'auto' as default IPv6 method in new connection form
  * names: Add option for setting global DNS-over-TLS preference
  * names: Implement a diagnostic check for checking name resolution
  * names: Restart instead of reload for systemd-resolved changes
  * names: Add option for setting global DNSSEC preference
  * networks: Show current global value of DNS-over-TLS and link to it
  * names: Show systemd-resolved status in the names page
  * networks: Fix focusing on network interface field on error
  * bind: Fix port number clash with 'shared' network connections

  [ Joseph Nuthalapati ]
  * mediawiki: Increase PHP maximum execution time to 100 seconds

 -- James Valleroy <jvalleroy@mailbox.org>  Mon, 09 Sep 2024 21:08:17 -0400

freedombox (24.18~bpo12+1) bookworm-backports; urgency=medium

  * Rebuild for bookworm-backports.

 -- James Valleroy <jvalleroy@mailbox.org>  Sat, 31 Aug 2024 15:08:10 -0400

freedombox (24.18) unstable; urgency=medium

  [ Burak Yavuz ]
  * Translated using Weblate (Turkish)

  [ 大王叫我来巡山 ]
  * Translated using Weblate (Chinese (Simplified))

  [ 109247019824 ]
  * Translated using Weblate (Bulgarian)

  [ Besnik Bleta ]
  * Translated using Weblate (Albanian)

  [ Petter Reinholdtsen ]
  * featherwiki, tiddlywiki: Remove redundant </p> in template
  * Translated using Weblate (Norwegian Bokmål)

  [ Jiří Podhorecký ]
  * Translated using Weblate (Czech)

  [ Sunil Mohan Adapa ]
  * Translated using Weblate (Czech)
  * Translated using Weblate (Telugu)
  * d/control: Remove haveged as it no longer relevant on latest kernels
    (Closes: #961733)
  * *.md, pyproject.toml: Update default branch from 'master' to 'main'
  * d/control: Don't recommend libnss-gw-name (Closes: #877935, #1069240)
  * doc/dev: Update copyright year
  * doc/dev: Fix Django related errors with auto-documentation
  * doc/dev: Limit table of contents depth to 2 for clarity

  [ gallegonovato ]
  * Translated using Weblate (Spanish)
  * Translated using Weblate (Spanish)

  [ Ihor Hordiichuk ]
  * Translated using Weblate (Ukrainian)

  [ Joseph Nuthalapati ]
  * ttrss: Remove unavailable Android client - org.fox.tttrss

  [ ikmaak ]
  * Translated using Weblate (Dutch)

  [ James Valleroy ]
  * upgrades: Add diagnostic for held packages
  * locale: Update translation strings
  * debian: Set gbp default branch to main
  * doc: Fetch latest manual

  [ Veiko Aasa ]
  * plinth: Fix translating app operations

 -- James Valleroy <jvalleroy@mailbox.org>  Mon, 26 Aug 2024 20:25:43 -0400

freedombox (24.17~bpo12+1) bookworm-backports; urgency=medium

  * Rebuild for bookworm-backports.

 -- James Valleroy <jvalleroy@mailbox.org>  Thu, 15 Aug 2024 07:09:38 -0400

freedombox (24.17) unstable; urgency=medium

  [ gallegonovato ]
  * Translated using Weblate (Spanish)

  [ Burak Yavuz ]
  * Translated using Weblate (Turkish)

  [ 大王叫我来巡山 ]
  * Translated using Weblate (Chinese (Simplified))

  [ 109247019824 ]
  * Translated using Weblate (Bulgarian)

  [ Besnik Bleta ]
  * Translated using Weblate (Albanian)

  [ Sunil Mohan Adapa ]
  * gitweb: Don't backup/restore a drop-in configuration file
  * tests: functional: Allow submitting form buttons along with inputs
  * tests: functional: Name the background fixture
  * nextcloud: Redirect to URL nextcloud/ if ending slash is not given
  * nextcloud: Prevent process restart when nextcloud is uninstalled
  * nextcloud: tests: functional: Add base and interface tests
  * rssbridge: tests: Add missing __init__.py
  * base.html: Drop dependency on modernizr.js library
  * apache: Enable dav and dav_fs modules
  * COPYING.md: Update copyright years
  * featherwiki: Fix a type check failure
  * makefile: Don't fail while building and installing multiple versions
  * actions: Define and allow a new alias for str; secret_str
  * bepasty: Mark secret strings in privileged actions
  * ssh: Mark secret strings in privileged actions
  * pagekite: Mark secret strings in privileged actions
  * nextcloud: Mark secret strings in privileged actions
  * mumble: Mark secret strings in privileged actions
  * miniflux: Mark secret strings in privileged actions
  * shadowsocks: Mark secret strings in privileged actions
  * shadowsocksserver: Mark secret strings in privileged actions
  * mediawiki: Mark secret strings in privileged actions
  * ikiwiki: Mark secret strings in privileged actions
  * users: Mark secret strings in privileged actions
  * backups: Mark secret strings in privileged actions
  * actions: Log arguments without secret strings in privileged calls
  * actions: Add error when likely parameters are not marked as secret
  * django: settings: Don't set USE_L10N on newer versions
  * templates: Fix warning about using default.html for form template

  [ Joseph Nuthalapati ]
  * featherwiki: Add new app
  * featherwiki: Proxy download through freedombox.org
  * tiddlywiki: Add new app

  [ Jiří Podhorecký ]
  * Translated using Weblate (Czech)

  [ James Valleroy ]
  * storage: Add diagnostic for grub config issue
  * firewall: Setup inter-zone forwarding
  * locale: Update translation strings
  * doc: Fetch latest manual

 -- James Valleroy <jvalleroy@mailbox.org>  Mon, 12 Aug 2024 22:07:34 -0400

freedombox (24.16~bpo12+1) bookworm-backports; urgency=medium

  * Rebuild for bookworm-backports.

 -- James Valleroy <jvalleroy@mailbox.org>  Thu, 01 Aug 2024 08:03:55 -0400

freedombox (24.16) unstable; urgency=medium

  [ 109247019824 ]
  * Translated using Weblate (Bulgarian)

  [ Joseph Nuthalapati ]
  * miniflux: Add new app
  * miniflux: Fix regression in creating admin user
  * miniflux: Fix error handling for reset password
  * readme: Mention the AGPLv3+ license
  * miniflux: Trim error messages when creating user

  [ Sunil Mohan Adapa ]
  * miniflux: Drop postgres-contrib package as it seem redundant
  * miniflux: Add list of client apps from upstream clients list
  * miniflux: Remove a spurious error message after resetting password
  * miniflux: Fix issues with running the CLI in a pseudo-terminal
  * miniflux: tests: functional: Fix failing tests when run out of order
  * miniflux, ttrss: Factor out duplicated postgres utility methods
  * tests: functional: Handle click failure when waiting for page update
  * tests: functional: Handle obscured elements when submitting forms

  [ Ricky From Hong Kong ]
  * Translated using Weblate (Chinese (Traditional))

  [ Ettore Atalan ]
  * Translated using Weblate (German)

  [ bittin1ddc447d824349b2 ]
  * Translated using Weblate (Swedish)

  [ James Valleroy ]
  * locale: Update translation strings
  * doc: Fetch latest manual

 -- James Valleroy <jvalleroy@mailbox.org>  Mon, 29 Jul 2024 22:02:09 -0400

freedombox (24.15~bpo12+1) bookworm-backports; urgency=medium

  * Rebuild for bookworm-backports.

 -- James Valleroy <jvalleroy@mailbox.org>  Sat, 20 Jul 2024 11:14:58 -0400

freedombox (24.15) unstable; urgency=medium

  [ gallegonovato ]
  * Translated using Weblate (Spanish)

  [ John Doe ]
  * Translated using Weblate (French)

  [ Burak Yavuz ]
  * Translated using Weblate (Turkish)

  [ Besnik Bleta ]
  * Translated using Weblate (Albanian)

  [ 大王叫我来巡山 ]
  * Translated using Weblate (Chinese (Simplified))

  [ Johannes Keyser ]
  * Translated using Weblate (German)

  [ Ihor Hordiichuk ]
  * Translated using Weblate (Ukrainian)

  [ Dietmar ]
  * Translated using Weblate (German)

  [ Joseph Nuthalapati ]
  * make: Ignore .mypy_cache folders while copying files

  [ Monika ]
  * Translated using Weblate (Polish)

  [ James Valleroy ]
  * doc: Fetch latest manual

 -- James Valleroy <jvalleroy@mailbox.org>  Tue, 16 Jul 2024 20:41:25 -0400

freedombox (24.14~bpo12+1) bookworm-backports; urgency=medium

  * Rebuild for bookworm-backports.

 -- James Valleroy <jvalleroy@mailbox.org>  Fri, 05 Jul 2024 10:33:31 -0400

freedombox (24.14) unstable; urgency=medium

  [ John Doe ]
  * Translated using Weblate (French)

  [ James Valleroy ]
  * diagnostics: Add option for automatic repair
  * locale: Update translation strings
  * doc: Fetch latest manual

  [ Sunil Mohan Adapa ]
  * container: Allow podman containers to run inside the container

 -- James Valleroy <jvalleroy@mailbox.org>  Mon, 01 Jul 2024 20:44:53 -0400

freedombox (24.13~bpo12+1) bookworm-backports; urgency=medium

  * Rebuild for bookworm-backports.

 -- James Valleroy <jvalleroy@mailbox.org>  Tue, 25 Jun 2024 14:37:23 -0400

freedombox (24.13) unstable; urgency=medium

  [ Tymofii Lytvynenko ]
  * Translated using Weblate (Swedish)
  * Translated using Weblate (Czech)
  * Translated using Weblate (Ukrainian)

  [ ikmaak ]
  * Translated using Weblate (Dutch)

  [ James Valleroy ]
  * doc: Fetch latest manual

 -- James Valleroy <jvalleroy@mailbox.org>  Mon, 17 Jun 2024 20:44:51 -0400

freedombox (24.12~bpo12+1) bookworm-backports; urgency=medium

  * Rebuild for bookworm-backports.

 -- James Valleroy <jvalleroy@mailbox.org>  Mon, 10 Jun 2024 08:52:54 -0400

freedombox (24.12) unstable; urgency=medium

  [ Ray Kuo ]
  * Translated using Weblate (Chinese (Traditional))
  * Translated using Weblate (Chinese (Traditional))
  * Translated using Weblate (Chinese (Traditional))
  * Translated using Weblate (Chinese (Traditional))
  * Translated using Weblate (Chinese (Traditional))

  [ Besnik Bleta ]
  * Translated using Weblate (Albanian)

  [ gfbdrgng ]
  * Translated using Weblate (Russian)
  * Translated using Weblate (Russian)

  [ Ettore Atalan ]
  * Translated using Weblate (German)

  [ James Valleroy ]
  * doc: Fetch latest manual

 -- James Valleroy <jvalleroy@mailbox.org>  Mon, 03 Jun 2024 20:35:33 -0400

freedombox (24.11~bpo12+1) bookworm-backports; urgency=medium

  * Rebuild for bookworm-backports.

 -- James Valleroy <jvalleroy@mailbox.org>  Fri, 24 May 2024 19:51:55 -0400

freedombox (24.11) unstable; urgency=medium

  [ gallegonovato ]
  * Translated using Weblate (Spanish)

  [ Burak Yavuz ]
  * Translated using Weblate (Turkish)

  [ 大王叫我来巡山 ]
  * Translated using Weblate (Chinese (Simplified))

  [ Ray Kuo ]
  * Translated using Weblate (Chinese (Traditional))
  * Translated using Weblate (Chinese (Traditional))
  * Translated using Weblate (Chinese (Traditional))
  * Translated using Weblate (Chinese (Traditional))

  [ bittin1ddc447d824349b2 ]
  * Translated using Weblate (Swedish)

  [ James Valleroy ]
  * doc: Fetch latest manual

 -- James Valleroy <jvalleroy@mailbox.org>  Mon, 20 May 2024 20:34:48 -0400

freedombox (24.10~bpo12+1) bookworm-backports; urgency=medium

  * Rebuild for bookworm-backports.

 -- James Valleroy <jvalleroy@mailbox.org>  Sat, 11 May 2024 16:53:07 -0400

freedombox (24.10) unstable; urgency=medium

  [ Veiko Aasa ]
  * storage: Add an option to include help text to directory selection form
  * minidlna: Add media directory selection form
  * minidlna: Explicitly include ssdp service to firewall configuration
  * minidlna: Do not proxy minidlna web interface over Apache
  * minidlna: Restart app when upgrading to reconfigure firewall

  [ gallegonovato ]
  * Translated using Weblate (Spanish)

  [ Burak Yavuz ]
  * Translated using Weblate (Turkish)

  [ 大王叫我来巡山 ]
  * Translated using Weblate (Chinese (Simplified))

  [ Jiří Podhorecký ]
  * Translated using Weblate (Czech)

  [ Ray Kuo ]
  * Translated using Weblate (Chinese (Traditional))

  [ James Valleroy ]
  * diagnostics: Add optional component_id to DiagnosticCheck
  * app, component: Add repair method
  * setup: Add method to run app repair
  * diagnostics: Change "Re-run setup" to "Try to repair"
  * letsencrypt: Re-obtain certificates during repair
  * locale: Update translation strings
  * doc: Fetch latest manual

  [ Sunil Mohan Adapa ]
  * letsencrypt: Remove unused imports
  * nextcloud: Use systemd generator for creating container service
  * nextcloud: Create network using systemd generator
  * nextcloud: Drop network namespacing in container, use host network
  * nextcloud: Use php-fpm container instead of apache container
  * nextcloud: Wait on init sync lock
  * nextcloud: Pull the image separately before starting systemd unit
  * nextcloud: Ship instead of create cron timer related units
  * nextcloud: Restart container when dependent services are restarted
  * nextcloud: Allow re-running setup
  * nextcloud: Implement enable/disable container
  * nextcloud: Enable pretty URLs without /index.php in them
  * notification: Handle more formatting errors
  * nextcloud: Allow re-running setup when app is disabled
  * nextcloud: Populated and maintain a list of trusted domains
  * nextcloud: Enable app with experimental warning
  * nextcloud: Warn that community provides the container not team
  * nextcloud: Add fallback for when quadlet is not available

 -- James Valleroy <jvalleroy@mailbox.org>  Mon, 06 May 2024 21:00:03 -0400

freedombox (24.9~bpo12+1) bookworm-backports; urgency=medium

  * Rebuild for bookworm-backports.

 -- James Valleroy <jvalleroy@mailbox.org>  Fri, 26 Apr 2024 08:05:22 -0400

freedombox (24.9) unstable; urgency=medium

  [ Burak Yavuz ]
  * Translated using Weblate (Turkish)

  [ Besnik Bleta ]
  * Translated using Weblate (Albanian)

  [ gallegonovato ]
  * Translated using Weblate (Spanish)

  [ 大王叫我来巡山 ]
  * Translated using Weblate (Chinese (Simplified))

  [ Joseph Nuthalapati ]
  * tests: functional: Disable functional tests

  [ Ray Kuo ]
  * Translated using Weblate (Chinese (Traditional))

  [ Sunil Mohan Adapa ]
  * nextcloud: Rename the systemd service names
  * nextcloud: Add network interface to firewall zone after creating it
  * nextcloud: Refactor container creation code
  * nextcloud: Fix configuring trusted proxies setting
  * nextcloud: Drop a repeated creation of systemd service file
  * nextcloud: Connect to mysql using socket instead of TCP
  * nextcloud: Fail on errors when configuring the app
  * nextcloud: Improve check used to test if installation wizard is done
  * nextcloud: Improve setting up LDAP configuration
  * nextcloud: Ensure that database is running when running setup
  * nextcloud: Don't fail uninstall if DB or user do not exist
  * action_utils, nextcloud: Make podman util more generic
  * nextcloud: Improve database permission granting
  * nextcloud: Connect to redis using Unix socket
  * nextcloud: Connect to slapd for LDAP using Unix socket
  * nextcloud: Refactor setting admin password
  * nextcloud: Don't show incorrect phone region when it is not set
  * nextcloud: Minor refactoring
  * nextcloud: Retrieve database password in a more robust way
  * nextcloud: Don't set password on redis server
  * nextcloud: Use a separate DB for redis
  * nextcloud: Use secrets module generate passwords
  * nextcloud: Minor changes to cron timer units
  * nextcloud: When backup fails, unset the maintenance mode
  * nextcloud: Remove fail2ban jail, brute force protection present
  * nextcloud: Expand on the warning about container usage
  * nextcloud: Add warning that the app is experimental
  * nextcloud: Minor update to description regarding users' usage
  * nextcloud: Allow backup/restore when app is disabled
  * config: Handle dropin config files with limited permissions

  [ Yurt Page ]
  * Translated using Weblate (Russian)

  [ James Valleroy ]
  * locale: Update translation strings
  * doc: Fetch latest manual

 -- James Valleroy <jvalleroy@mailbox.org>  Mon, 22 Apr 2024 20:29:07 -0400

freedombox (24.8~bpo12+1) bookworm-backports; urgency=medium

  * Rebuild for bookworm-backports.

 -- James Valleroy <jvalleroy@mailbox.org>  Thu, 11 Apr 2024 18:38:41 -0400

freedombox (24.8) unstable; urgency=medium

  [ Burak Yavuz ]
  * Translated using Weblate (Turkish)

  [ 大王叫我来巡山 ]
  * Translated using Weblate (Chinese (Simplified))

  [ Besnik Bleta ]
  * Translated using Weblate (Albanian)

  [ gallegonovato ]
  * Translated using Weblate (Spanish)

  [ John Doe ]
  * Translated using Weblate (French)
  * Translated using Weblate (French)

  [ Allan Nordhøy ]
  * Translated using Weblate (Norwegian Bokmål)

  [ Veiko Aasa ]
  * gitweb: Fix an issue when cloning existing repository

  [ Benedek Nagy ]
  * network: Skip of bridge interfaces in connections list
  * action_utils: Add generic utils for managing podman containers
  * nextcloud: Add new app based on podman container
  * nextcloud: Add backup/restore
  * nextcloud: Add option to configure the default phone region
  * nextcloud: Configure redis caching, create static PHP file

  [ Sunil Mohan Adapa ]
  * nextcloud: Diasble app until more testing and review changes
  * zoph: Re-add a safety check when reading the setup state of the app
  * zoph: Include dbconfig configuration file in backup
  * ttrss: Include dbconfig configuration file in backup
  * ttrss: tests: functional: Uninstall during backup/restore test
  * ttrss: Improve backup and restore of the database
  * ttrss: Ensure that database is removed after uninstall
  * actions: Don't repeat action traceback in stderr
  * doc: Fetch latest manual

  [ ikmaak ]
  * Translated using Weblate (Dutch)

  [ James Valleroy ]
  * upgrades: Re-enable unattended-upgrade during dist-upgrade
  * diagnostics: Don't store list of app objects with results
  * locale: Update translation strings
  * doc: Fetch latest manual

  [ Johannes Keyser ]
  * Translated using Weblate (German)

 -- James Valleroy <jvalleroy@mailbox.org>  Tue, 09 Apr 2024 07:24:57 -0400

freedombox (24.7~bpo12+1) bookworm-backports; urgency=medium

  * Rebuild for bookworm-backports.

 -- James Valleroy <jvalleroy@mailbox.org>  Fri, 29 Mar 2024 18:18:54 -0400

freedombox (24.7) unstable; urgency=medium

  [ Sunil Mohan Adapa ]
  * actions: Move most of the privileged action code to main directory
  * tests: Remove unused fixture for testing actions
  * tests: Move test configuration to plinth directory
  * tests: Merge actions related test files
  * tests: Automatically create pytest marks for apps
  * users: Add email address field when creating/updating user accounts
  * users: Add email address field during first boot
  * system: Organize items into sections
  * views: Fix alignment of close button in error messages
  * actions: Minor refactor to action error logging
  * actions: Provide HTML error message with action error
  * views: Implement a utility to easily show error message
  * middleware: Show HTML exception message as extra detail in messages
  * package: Drop special error message handling for package errors
  * backups: Adjust to changes in privileged errors
  * letsencrypt: Simplify error warning when certificate revoke fails
  * letsencrypt: Show better error messages
  * storage: Adjust to changes in privileged errors
  * letsencrypt: Remove unnecessary processing of the error messages
  * storage: Show better error message
  * upgrades: Show better error messages
  * snapshot: Show better error messages
  * package: Don't remove packages of other apps on uninstall
  * matrixsynapse: Prevent setup page from being shown during uninstall

  [ Veiko Aasa ]
  * samba: Fix Samba not accessible from IPv6 localhost ::1 address
  * samba: Disable nmbd NetBIOS service

  [ James Valleroy ]
  * locale: Update translation strings
  * doc: Fetch latest manual

 -- James Valleroy <jvalleroy@mailbox.org>  Mon, 25 Mar 2024 21:12:59 -0400

freedombox (24.6) unstable; urgency=medium

  [ Veiko Aasa ]
  * gitweb: Fix modifying git repositories when gitweb app is disabled
  * users: tests: Do not remove LDAP user when testing views
  * samba: Ignore non-existent users who are in freedombox-share group

  [ ikmaak ]
  * Translated using Weblate (Dutch)

  [ James Valleroy ]
  * diagnostics: Add tests for get_results
  * diagnostics: Handle TypeError when copying results
  * locale: Update translation strings
  * doc: Fetch latest manual

  [ Sunil Mohan Adapa ]
  * users: Fix creating users with initial set of groups
  * users: Minor refactor when creating django groups
  * log: Don't log with in color inside actions scripts
  * actions: Fix log message when action return can't be decoded
  * actions: When action errors out, log a better message
  * *: Add type hints for app init methods
  * *: Add type hints for diagnose method
  * action_utils: Implement method for starting a service temporarily
  * zoph: Don't fail setup if mysql installed but not running
  * wordpress: Don't fail setup if mysql installed but not running
  * app: Add ability to hide configuration form when app is disabled
  * zoph: Hide configuration form when app is disabled
  * app: views: Expose method to get enabled/disabled state and cache it
  * zoph: Don't redirect to setup page when app is disabled
  * zoph: Don't fail with backup/restore if app is disabled
  * zoph: Uninstall fully so that reinstall works
  * daemon: Added method to ensure a daemon is running in component
  * zoph: Ensure that database server is running when setting up app
  * wordpress: Fix backup, restore and uninstall when db is not running
  * wordpress: Drop database user when app is uninstalled
  * tests: functional: Uninstall app after backup and before restore
  * zoph: Restore database password to old value after restore operation
  * wordpress: tests: Uninstall app after backup and before restore
  * tests: functional: Refactor install/setup fixture for apps
  * wordpress: Fix minor issue in restoring database

 -- James Valleroy <jvalleroy@mailbox.org>  Mon, 11 Mar 2024 20:40:48 -0400

freedombox (24.5~bpo12+1) bookworm-backports; urgency=medium

  * Rebuild for bookworm-backports.

 -- James Valleroy <jvalleroy@mailbox.org>  Sat, 02 Mar 2024 11:58:50 -0500

freedombox (24.5) unstable; urgency=medium

  [ Sunil Mohan Adapa ]
  * container: Fix issue with missing make command on stable image
  * setup: Minor refactoring of force upgrader class instantiation
  * setup: Ensure that force upgrade won't run when app is not installed
  * setup: Ensure that apt is updated before checking force upgrade
  * firewalld: Implement force upgrading to any 2.x versions
  * backups: tests: Don't use pytest marks on fixtures
  * tor: tests: Fix issue with pytest 8.x versions
  * tor: tests: Convert to pytest style tests from class based tests
  * pyproject.toml: Exclude the build directory from mypy checks
  * gitweb, users: Minor fixes for newer pycodestyle
  * daemon: Add new component for daemons shared across apps
  * wordpress: Add shared daemon component for mariadb/mysql
  * zoph: Add shared daemon component for mariadb/mysql

  [ James Valleroy ]
  * setup: Try force upgrade before running app setup
  * tests: Patch apps_init for enable/disable daemon test
  * doc: Fetch latest manual

  [ Olaf Schaf ]
  * Translated using Weblate (German)

 -- James Valleroy <jvalleroy@mailbox.org>  Mon, 26 Feb 2024 20:58:45 -0500

freedombox (24.4~bpo12+1) bookworm-backports; urgency=medium

  * Rebuild for bookworm-backports.

 -- James Valleroy <jvalleroy@mailbox.org>  Sun, 18 Feb 2024 11:00:29 -0500

freedombox (24.4) unstable; urgency=medium

  [ Johannes Keyser ]
  * Translated using Weblate (German)

  [ Burak Yavuz ]
  * Translated using Weblate (Turkish)

  [ 大王叫我来巡山 ]
  * Translated using Weblate (Chinese (Simplified))

  [ bittin1ddc447d824349b2 ]
  * Translated using Weblate (Swedish)

  [ Ihor Hordiichuk ]
  * Translated using Weblate (Ukrainian)

  [ gallegonovato ]
  * Translated using Weblate (Spanish)

  [ Faraaz M.d ]
  * Translated using Weblate (Telugu)
  * Translated using Weblate (Telugu)
  * Translated using Weblate (Telugu)

  [ Kesava Manikanta ]
  * Translated using Weblate (Telugu)
  * Translated using Weblate (Telugu)

  [ SAI MANIKANTA ]
  * Translated using Weblate (Telugu)
  * Translated using Weblate (Telugu)

  [ Soumika Devarakonda ]
  * Translated using Weblate (Telugu)
  * Translated using Weblate (Telugu)

  [ Sarath Chandra ]
  * Translated using Weblate (Telugu)
  * Translated using Weblate (Telugu)

  [ Latheesh kumar ]
  * Translated using Weblate (Telugu)
  * Translated using Weblate (Telugu)

  [ Vijay Gopu ]
  * Translated using Weblate (Telugu)
  * Translated using Weblate (Telugu)
  * Translated using Weblate (Telugu)
  * Translated using Weblate (Telugu)
  * Translated using Weblate (Telugu)

  [ Mahi Reddy ]
  * Translated using Weblate (Telugu)
  * Translated using Weblate (Telugu)
  * Translated using Weblate (Telugu)
  * Translated using Weblate (Telugu)
  * Translated using Weblate (Telugu)

  [ Nistchal sri ]
  * Translated using Weblate (Telugu)
  * Translated using Weblate (Telugu)
  * Translated using Weblate (Telugu)
  * Translated using Weblate (Telugu)
  * Translated using Weblate (Telugu)

  [ Likhil Chowdary ]
  * Translated using Weblate (Telugu)
  * Translated using Weblate (Telugu)

  [ Sri Harsha ]
  * Translated using Weblate (Telugu)
  * Translated using Weblate (Telugu)
  * Translated using Weblate (Telugu)
  * Translated using Weblate (Telugu)

  [ Muntha Veera ]
  * Translated using Weblate (Telugu)
  * Translated using Weblate (Telugu)

  [ Aswith Varma ]
  * Translated using Weblate (Telugu)
  * Translated using Weblate (Telugu)
  * Translated using Weblate (Telugu)
  * Translated using Weblate (Telugu)

  [ visruth vardhan thokala ]
  * Translated using Weblate (Telugu)

  [ Bhavishya nitha ]
  * Translated using Weblate (Telugu)
  * Translated using Weblate (Telugu)
  * Translated using Weblate (Telugu)

  [ ABHI RAM POTNURU ]
  * Translated using Weblate (Telugu)

  [ VINAY K.V.N.S ]
  * Translated using Weblate (Telugu)
  * Translated using Weblate (Telugu)

  [ M Jagadeesh ]
  * Translated using Weblate (Telugu)

  [ Sreehitha Velivela ]
  * Translated using Weblate (Telugu)

  [ James Valleroy ]
  * Translated using Weblate (Telugu)
  * debian: Remove lintian override for init script
  * locale: Update translation strings
  * doc: Fetch latest manual

  [ Dietmar ]
  * Translated using Weblate (German)

  [ Sunil Mohan Adapa ]
  * Translated using Weblate (Telugu)
  * d/copyright: Update copyright year
  * help: tests: Run tests using doc in current dir instead of /usr
  * actions: Drop legacy placeholders for unused actions
  * doc: Install man1 page using Makefile
  * pyproject.toml: Move project meta data from setup.py
  * *: Introduce make file based build, eliminate setup.py
  * doc: dev: Update all references to setup.py
  * Makefile: Move most of the provision process into build system
  * Makefile: Move various tests into build system

  [ Besnik Bleta ]
  * Translated using Weblate (Albanian)
  * Translated using Weblate (Albanian)

 -- James Valleroy <jvalleroy@mailbox.org>  Mon, 12 Feb 2024 21:24:20 -0500

freedombox (24.3~bpo12+1) bookworm-backports; urgency=medium

  * Rebuild for bookworm-backports.

 -- James Valleroy <jvalleroy@mailbox.org>  Sun, 04 Feb 2024 08:11:08 -0500

freedombox (24.3) unstable; urgency=medium

  [ James Valleroy ]
  * diagnostics: Add parameters to DiagnosticCheck
  * diagnostics: Add method to translate checks
  * diagnostics: Translate descriptions only in view
  * diagnostics: Store results of full run in database
  * diagnostics: Add option to toggle daily run
  * locale: Update translation strings
  * doc: Fetch latest manual

  [ Sunil Mohan Adapa ]
  * diagnostics: Simplify getting translated description in results
  * diagnostics: Safely access results when showing notification
  * diagnostics: Fix a potential iteration of None value in error cases
  * glib: Change API for repeating an in-thread scheduled task

  [ Benedek Nagy ]
  * zoph: Fix failing PHP configuration requirements

 -- James Valleroy <jvalleroy@mailbox.org>  Mon, 29 Jan 2024 20:48:12 -0500

freedombox (24.2~bpo12+1) bookworm-backports; urgency=medium

  * Rebuild for bookworm-backports.

 -- James Valleroy <jvalleroy@mailbox.org>  Thu, 18 Jan 2024 06:46:59 -0500

freedombox (24.2) unstable; urgency=medium

  [ gallegonovato ]
  * Translated using Weblate (Spanish)

  [ Burak Yavuz ]
  * Translated using Weblate (Turkish)

  [ bittin1ddc447d824349b2 ]
  * Translated using Weblate (Swedish)

  [ John Doe ]
  * Translated using Weblate (French)

  [ Eric ]
  * Translated using Weblate (Chinese (Simplified))

  [ Сергій ]
  * Translated using Weblate (Ukrainian)

  [ James Valleroy ]
  * doc: Fetch latest manual

 -- James Valleroy <jvalleroy@mailbox.org>  Mon, 15 Jan 2024 21:30:58 -0500

freedombox (24.1~bpo12+1) bookworm-backports; urgency=medium

  * Rebuild for bookworm-backports.

 -- James Valleroy <jvalleroy@mailbox.org>  Fri, 05 Jan 2024 07:39:10 -0500

freedombox (24.1) unstable; urgency=medium

  [ ikmaak ]
  * Translated using Weblate (Dutch)

  [ kopatych ]
  * Added translation using Weblate (Belarusian)

  [ James Valleroy ]
  * tests: operation: Fix mock has_calls assertion (Closes: #1058421)
  * locale: Update translation strings
  * doc: Fetch latest manual

  [ rsquared ]
  * storage: Show notification when rootfs is read-only

 -- James Valleroy <jvalleroy@mailbox.org>  Mon, 01 Jan 2024 21:00:25 -0500

freedombox (23.21~bpo12+1) bookworm-backports; urgency=medium

  * Rebuild for bookworm-backports.

 -- James Valleroy <jvalleroy@mailbox.org>  Sat, 02 Dec 2023 10:09:28 -0500

freedombox (23.21) unstable; urgency=medium

  [ gallegonovato ]
  * Translated using Weblate (Spanish)

  [ Burak Yavuz ]
  * Translated using Weblate (Turkish)

  [ bittin1ddc447d824349b2 ]
  * Translated using Weblate (Swedish)

  [ Ihor Hordiichuk ]
  * Translated using Weblate (Ukrainian)

  [ Eric ]
  * Translated using Weblate (Chinese (Simplified))

  [ Jiří Podhorecký ]
  * Translated using Weblate (Czech)
  * Translated using Weblate (Czech)

  [ James Valleroy ]
  * doc: Fetch latest manual

 -- James Valleroy <jvalleroy@mailbox.org>  Mon, 20 Nov 2023 21:08:03 -0500

freedombox (23.20~bpo12+1) bookworm-backports; urgency=medium

  * Rebuild for bookworm-backports.

 -- James Valleroy <jvalleroy@mailbox.org>  Fri, 10 Nov 2023 06:19:09 -0500

freedombox (23.20) unstable; urgency=medium

  [ gallegonovato ]
  * Translated using Weblate (Spanish)

  [ Burak Yavuz ]
  * Translated using Weblate (Turkish)
  * Translated using Weblate (Turkish)

  [ Ettore Atalan ]
  * Translated using Weblate (German)

  [ James Valleroy ]
  * app: Update diagnose() docstring
  * diagnostics: Add shortcut to re-run setup for app
  * locale: Update translation strings
  * doc: Fetch latest manual

  [ Sunil Mohan Adapa ]
  * datetime: Fix diagnostic test for checking NTP server sync
  * apache: tests: Update to use DiagnosticCheck class
  * backups: Don't leave services stopped if backup fails
  * operation: Fix issue with re-running setup when it fails first time
  * coturn: Fix incorrectly passing transport argument to STUN URIs
  * matrixsynapse: Update old STUN URIs to remove 'transport' parameter
  * ejabberd: Update old STUN URIs to remove 'transport' parameter
  * email: Increase the size of the message to 100MiB

  [ Ihor Hordiichuk ]
  * Translated using Weblate (Ukrainian)

  [ Besnik Bleta ]
  * Translated using Weblate (Albanian)

  [ Joseph Nuthalapati ]
  * tests: functional: Run tests on two app servers

 -- James Valleroy <jvalleroy@mailbox.org>  Mon, 06 Nov 2023 21:03:50 -0500

freedombox (23.19~bpo12+1) bookworm-backports; urgency=medium

  * Rebuild for bookworm-backports.

 -- James Valleroy <jvalleroy@mailbox.org>  Thu, 26 Oct 2023 20:01:12 -0400

freedombox (23.19) unstable; urgency=medium

  [ gallegonovato ]
  * Translated using Weblate (Spanish)

  [ ikmaak ]
  * Translated using Weblate (Dutch)

  [ Burak Yavuz ]
  * Translated using Weblate (Turkish)

  [ Dietmar ]
  * Translated using Weblate (German)

  [ Ihor Hordiichuk ]
  * Translated using Weblate (Ukrainian)

  [ Jiří Podhorecký ]
  * Translated using Weblate (Czech)

  [ Sunil Mohan Adapa ]
  * email: Fix issue with install caused by missing drop-in config file
  * operation: Add unique ID for each operation
  * diagnostics: Refactor check IDs, tests and background checks
  * diagnostics: Refactor background diagnostics task
  * upgrades: Allow matrix-synapse to be installed from bookworm
  * matrix-synapse: Update warning on how to change domain name
  * kiwix: Fix various issues after review
  * Translated using Weblate (Telugu)
  * Translated using Weblate (Telugu)
  * kiwix: Drop unnecessary file in /etc/plinth/modules-enabled
  * glib: Refactor schedule debugging in a central place
  * glib: Add a jitter to the interval by default when scheduling tasks
  * db: Serialize most of the database queries using locks

  [ Benedek Nagy ]
  * backup: Fix bug in adding existing unencrypted backup location

  [ James Valleroy ]
  * diagnostics: Run daily check and notify on failures
  * diagnostics: Add DiagnosticCheck dataclass
  * locale: Update translation strings
  * doc: Fetch latest manual

  [ Sripath Roy Koganti ]
  * Translated using Weblate (Telugu)

  [ bittin1ddc447d824349b2 ]
  * Translated using Weblate (Swedish)

  [ Nikitha1960 ]
  * Translated using Weblate (Telugu)
  * Translated using Weblate (Telugu)
  * Translated using Weblate (Telugu)
  * Translated using Weblate (Telugu)

  [ Sanjanaa2703 ]
  * Translated using Weblate (Telugu)
  * Translated using Weblate (Telugu)
  * Translated using Weblate (Telugu)
  * Translated using Weblate (Telugu)

  [ Joseph Nuthalapati ]
  * kiwix: Add app for Kiwix offline Wikipedia reader
  * Translated using Weblate (Telugu)
  * kiwix: Do not require login to access the app
  * Translated using Weblate (Telugu)

  [ Ajay ]
  * Translated using Weblate (Telugu)
  * Translated using Weblate (Arabic)
  * Translated using Weblate (Arabic)
  * Translated using Weblate (Arabic)

  [ Nellore Mohan ]
  * Translated using Weblate (Telugu)
  * Translated using Weblate (Telugu)

  [ L.sandeep Kumar Reddy ]
  * Translated using Weblate (Telugu)

  [ KOMALA gunji ]
  * Translated using Weblate (Telugu)

  [ Harshitha Chandra ]
  * Translated using Weblate (Telugu)

  [ Vayaluru koushik ]
  * Translated using Weblate (Telugu)
  * Translated using Weblate (Telugu)
  * Translated using Weblate (Telugu)

  [ Siddhartha vadlapalli ]
  * Translated using Weblate (Telugu)
  * Translated using Weblate (Telugu)

  [ M.venkateswarlu ]
  * Translated using Weblate (Telugu)
  * Translated using Weblate (Telugu)
  * Translated using Weblate (Telugu)
  * Translated using Weblate (Telugu)

  [ Kumarkalva manaswini ]
  * Translated using Weblate (Telugu)

  [ Dega chakradhar ]
  * Translated using Weblate (Telugu)

  [ Avisa sudheer ]
  * Translated using Weblate (Telugu)

  [ Santha Sumanth ]
  * Translated using Weblate (Telugu)
  * Translated using Weblate (Telugu)

  [ Sarvepalli sathwika ]
  * Translated using Weblate (Telugu)

  [ V.Sunil ]
  * Translated using Weblate (Telugu)

  [ Nikhil kumar chowdary ]
  * Translated using Weblate (Telugu)

  [ O SIDDHARDHA ]
  * Translated using Weblate (Telugu)

  [ Sk juber ]
  * Translated using Weblate (Telugu)

  [ G Praharsha ]
  * Translated using Weblate (Telugu)

  [ Thop Siva ]
  * Translated using Weblate (Telugu)
  * Translated using Weblate (Telugu)

  [ anudeep kumar ]
  * Translated using Weblate (Telugu)
  * Translated using Weblate (Telugu)

  [ Harshitha Chainur ]
  * Translated using Weblate (Telugu)

  [ Shaik ]
  * Translated using Weblate (Arabic)
  * Translated using Weblate (Hindi)

  [ Anvitha Pachwa ]
  * Translated using Weblate (Telugu)

  [ SHAIK.FAMILABANU ]
  * Translated using Weblate (Telugu)

  [ Lohitha _Durga ]
  * Translated using Weblate (Telugu)

  [ B.Nandhini ]
  * Translated using Weblate (Telugu)

  [ Cheshma Golla ]
  * Translated using Weblate (Telugu)

 -- James Valleroy <jvalleroy@mailbox.org>  Mon, 23 Oct 2023 20:35:46 -0400

freedombox (23.18~bpo12+1) bookworm-backports; urgency=medium

  * Rebuild for bookworm-backports.

 -- James Valleroy <jvalleroy@mailbox.org>  Thu, 28 Sep 2023 19:21:50 -0400

freedombox (23.18) unstable; urgency=medium

  [ 109247019824 ]
  * Translated using Weblate (Bulgarian)
  * Translated using Weblate (Bulgarian)

  [ Brian Ó Donnell ]
  * middleware: Add new middleware to handle common errors like DB busy

  [ James Valleroy ]
  * middleware: tests: Add tests for common error middleware
  * locale: Update translations strings
  * doc: Fetch latest manual

  [ rsquared ]
  * ikiwiki: Disable discussion pages by default for new wiki/blog

  [ Sunil Mohan Adapa ]
  * wordpress: Use absolute path in service file
  * upgrades: Fix detecting apt over tor during upgrade
  * gitlab-ci: Perform backports tests on bookworm instead of bullseye
  * *: Fix all typing hint related errors
  * gitlab-ci: Make passing mypy checks mandatory
  * *: Utilize newer 3.10 syntax for type hints
  * *: Add some additional type annotations
  * pyproject: Add configuration for mypy to ignore some libraries

 -- James Valleroy <jvalleroy@mailbox.org>  Mon, 25 Sep 2023 20:47:20 -0400

freedombox (23.17~bpo12+1) bookworm-backports; urgency=medium

  * Rebuild for bookworm-backports.

 -- James Valleroy <jvalleroy@mailbox.org>  Fri, 15 Sep 2023 07:06:56 -0400

freedombox (23.17) unstable; urgency=medium

  [ gallegonovato ]
  * Translated using Weblate (Spanish)

  [ Burak Yavuz ]
  * Translated using Weblate (Turkish)

  [ Jiří Podhorecký ]
  * Translated using Weblate (Czech)

  [ Ihor Hordiichuk ]
  * Translated using Weblate (Ukrainian)

  [ ikmaak ]
  * Translated using Weblate (Dutch)

  [ bittin1ddc447d824349b2 ]
  * Translated using Weblate (Swedish)

 -- James Valleroy <jvalleroy@mailbox.org>  Mon, 11 Sep 2023 20:46:43 -0400

freedombox (23.16~bpo12+1) bookworm-backports; urgency=medium

  * Rebuild for bookworm-backports.

 -- James Valleroy <jvalleroy@mailbox.org>  Thu, 31 Aug 2023 06:50:08 -0400

freedombox (23.16) unstable; urgency=medium

  [ Petter Reinholdtsen ]
  * Translated using Weblate (Norwegian Bokmål)

  [ Jiří Podhorecký ]
  * Translated using Weblate (Czech)

  [ Joseph Nuthalapati ]
  * l10n: Fix error in Czech translation string

  [ Sunil Mohan Adapa ]
  * django: Remove use of X-XSS-Protection header
  * backups: Remove use of length_is template function
  * users, networks: Use the autofocus HTML attribute sparingly
  * sso: Use POST method for logout
  * sso: Switch to django-axes >= 5.0
  * networks, samba: tests: functional: Fix setting firewall zone
  * openvpn: Fix app not installing Debian testing
  * openvpn: Correctly set expiry of server/client certs to 10 years
  * openvpn: Minor refactoring in setting up easy-rsa
  * openvpn: Use config file instead of env vars for easy-rsa
  * openvpn: Ensure that re-running setup works as expected
  * openpvn: Renew server/client certificates

  [ Michael Breidenbach ]
  * Translated using Weblate (Swedish)

  [ James Valleroy ]
  * locale: Update translation strings
  * doc: Fetch latest manual

 -- James Valleroy <jvalleroy@mailbox.org>  Mon, 28 Aug 2023 20:47:10 -0400

freedombox (23.15~bpo12+1) bookworm-backports; urgency=medium

  * Rebuild for bookworm-backports.

 -- James Valleroy <jvalleroy@mailbox.org>  Fri, 18 Aug 2023 06:38:26 -0400

freedombox (23.15) unstable; urgency=medium

  [ ikmaak ]
  * Translated using Weblate (Dutch)

  [ Burak Yavuz ]
  * Translated using Weblate (Turkish)

  [ Ihor Hordiichuk ]
  * Translated using Weblate (Ukrainian)

  [ Ettore Atalan ]
  * Translated using Weblate (German)

  [ gallegonovato ]
  * Translated using Weblate (Spanish)

  [ James Valleroy ]
  * debian: Add Swedish translation for debconf (Closes: #1041735)
  * doc: Fetch latest manual

 -- James Valleroy <jvalleroy@mailbox.org>  Mon, 14 Aug 2023 21:08:16 -0400

freedombox (23.14~bpo12+1) bookworm-backports; urgency=medium

  * Rebuild for bookworm-backports.

 -- James Valleroy <jvalleroy@mailbox.org>  Thu, 03 Aug 2023 06:11:41 -0400

freedombox (23.14) unstable; urgency=medium

  [ James Valleroy ]
  * users: Add diagnostics check for nslcd config
  * users: Add diagnostic checks for nsswitch config
  * firewall: Add diagnostic for default zone
  * firewall: Add diagnostic check for backend
  * firewall: Add diagnostic check for passthroughs
  * torproxy: Add separate app for Tor Proxy
  * HACKING: Add instructions for container on Raspberry Pi
  * ci: Add mypy static type check
  * upgrades: Use codename= in apt preferences
  * upgrades: Use n= for unattended-upgrades origin pattern
  * container: Update for bookworm images
  * locale: Update translation strings
  * doc: Fetch latest manual

  [ ikmaak ]
  * Translated using Weblate (Dutch)

  [ Sunil Mohan Adapa ]
  * torproxy: Rename icon from tor to torproxy
  * torproxy: Remove unnecessary load tags in template file
  * torproxy: Add shortcut to home page for logged in users
  * tor: Minor refactor to remove code the check for need to restart
  * tor, torproxy: Update description for info on services provided
  * tor: tests: Make functional test check for running service
  * torproxy: Drop irrelavant 'ExitPolicy' configuration directive
  * kvstore: Optionally, don't throw exception when deleting key
  * tor, torproxy: Export settings from old to new app
  * bepasty: Don't enable app when setup is rerun
  * bind: Don't enable app when setup is rerun
  * deluge: Don't enable app when setup is rerun
  * ejabberd: Don't enable app when setup is rerun
  * gitweb: Don't enable app when setup is rerun
  * ikiwiki: Don't enable app when setup is rerun
  * infinoted: Don't enable app when setup is rerun
  * janus: Don't enable app when setup is rerun
  * jsxc: Don't enable app when setup is rerun
  * mediawiki: Don't enable app when setup is rerun
  * minetest: Don't enable app when setup is rerun
  * openvpn: Don't enable app when setup is rerun
  * performance: Don't enable app when setup is rerun
  * privoxy: Don't enable app when setup is rerun
  * quassel: Don't enable app when setup is rerun
  * radicale: Don't enable app when setup is rerun
  * rssbridge: Don't enable app when setup is rerun
  * shaarli: Don't enable app when setup is rerun
  * sharing: Don't enable app when setup is rerun
  * ttrss: Don't enable app when setup is rerun
  * wireguard: Don't enable app when setup is rerun
  * zoph: Don't enable app when setup is rerun
  * app: Implement advanced option to rerun app setup

  [ fliu ]
  * container: Add support for retrieving GPG keys using wget

 -- James Valleroy <jvalleroy@mailbox.org>  Mon, 31 Jul 2023 20:39:40 -0400

freedombox (23.13~bpo12+1) bookworm-backports; urgency=medium

  * Rebuild for bookworm-backports.

 -- James Valleroy <jvalleroy@mailbox.org>  Fri, 21 Jul 2023 09:56:10 -0400

freedombox (23.13) unstable; urgency=medium

  [ gallegonovato ]
  * Translated using Weblate (Spanish)

  [ Burak Yavuz ]
  * Translated using Weblate (Turkish)

  [ Ihor Hordiichuk ]
  * Translated using Weblate (Ukrainian)

  [ Ettore Atalan ]
  * Translated using Weblate (German)

  [ Joseph Nuthalapati ]
  * HACKING: Instructions for macOS on Apple Silicon
  * container: Add support for ARM64 containers

  [ James Valleroy ]
  * doc: Fetch latest manual

 -- James Valleroy <jvalleroy@mailbox.org>  Mon, 17 Jul 2023 22:02:21 -0400

freedombox (23.12~bpo12+1) bookworm-backports; urgency=medium

  * Rebuild for bookworm-backports.

 -- James Valleroy <jvalleroy@mailbox.org>  Tue, 11 Jul 2023 07:28:43 -0400

freedombox (23.12) unstable; urgency=medium

  [ gallegonovato ]
  * Translated using Weblate (Spanish)

  [ Burak Yavuz ]
  * Translated using Weblate (Turkish)

  [ Jiří Podhorecký ]
  * Translated using Weblate (Czech)
  * Translated using Weblate (Czech)

  [ Ihor Hordiichuk ]
  * Translated using Weblate (Ukrainian)

  [ Sunil Mohan Adapa ]
  * gitweb: Fix issue with service startup when gitweb is not enabled
  * packages: Purge packages on uninstall
  * searx: Fix typo in method name
  * samba: Remove additional configuration files on uninstall
  * mediawiki: Utilize purging of packages and don't remove explicitly
  * shaarli: Utilize purging of packages and don't remove explicitly
  * deluge: Utilize purging of packages and don't remove explicitly
  * uninstall: Remove experimental warning
  * roundcube: Clarify description for local mail only option
  * mediawiki: Increment version to run update.php automatically

  [ ikmaak ]
  * Translated using Weblate (Dutch)

  [ James Valleroy ]
  * locale: Update translation strings
  * doc: Fetch latest manual

 -- James Valleroy <jvalleroy@mailbox.org>  Mon, 19 Jun 2023 20:44:30 -0400

freedombox (23.11) experimental; urgency=medium

  [ James Valleroy ]
  * shadowsocksserver: Add separate app for Shadowsocks server
  * shadowsocksserver: Use shared manual page with Client
  * debian: Remove drop-in configs from version <23.11
  * locale: Update translation strings
  * doc: Fetch latest manual

  [ Sunil Mohan Adapa ]
  * *: Fix icons not present in the generated .deb
  * config: Add new component for managing drop-in /etc/ config files
  * debian/install: Add new place in /usr to keep drop-in config files
  * gitweb: Use drop-in config component for /etc files
  * deluge: Use drop-in config comonents for /etc files
  * email: Use drop-in config component for /etc files
  * i2p: Use drop-in config component for /etc files
  * ikiwiki: Use drop-in config component for /etc files
  * janus: Use drop-in config component for /etc files
  * letsencrypt: Use drop-in config component for /etc files
  * matrixsynapse: Use drop-in config component for /etc files
  * mediawiki: Use drop-in config component for /etc files
  * minidlna: Use drop-in config component for /etc files
  * networks: Use drop-in config component for /etc files
  * pagekite: Drop the config file for forcing use of Debian certs
  * privacy: Use drop-in config component for /etc files
  * radicale: Use drop-in config component for /etc files
  * roundcube: Use drop-in config component for /etc files
  * rssbridge: Use drop-in config component for /etc files
  * searx: Use drop-in config component for /etc files
  * security: Use drop-in config component for /etc files
  * sharing: Use drop-in config component for /etc files
  * ssh: Use drop-in config component for /etc files
  * sso: Use drop-in config component for /etc files
  * syncthing: Use drop-in config component for /etc files
  * transmission: Use drop-in config component for /etc files
  * ttrss: Use drop-in config component for /etc files
  * upgrades: Use drop-in config component for /etc files
  * users: Use drop-in config component for /etc files
  * wordpress: Use drop-in config component for /etc files
  * apache: Use drop-in config component for /etc files
  * bepasty: Use drop-in config component for /etc files
  * calibre: Use drop-in config component for /etc files
  * cockpit: Use drop-in config component for /etc files
  * ejabberd: Use drop-in config component for /etc files
  * apache: Fix failure during app update

 -- James Valleroy <jvalleroy@mailbox.org>  Mon, 05 Jun 2023 22:07:02 -0400

freedombox (23.10) experimental; urgency=medium

  [ gallegonovato ]
  * Translated using Weblate (Spanish)

  [ ikmaak ]
  * Translated using Weblate (Dutch)
  * Translated using Weblate (Dutch)

  [ Burak Yavuz ]
  * Translated using Weblate (Turkish)

  [ Ihor Hordiichuk ]
  * Translated using Weblate (Ukrainian)

  [ Sunil Mohan Adapa ]
  * *: Move modules-enabled files to /usr/share
  * doc/dev: Set language code explicitly in Sphinx configuration

  [ James Valleroy ]
  * gitweb: Disable gpg signing in tests

  [ Frederico Gomes ]
  * Translated using Weblate (Portuguese)
  * Translated using Weblate (Portuguese)

 -- James Valleroy <jvalleroy@mailbox.org>  Mon, 22 May 2023 21:14:24 -0400

freedombox (23.9) experimental; urgency=medium

  [ nbenedek ]
  * ttrss: Allow apps to use /tt-rss URL instead of separate one

  [ James Valleroy ]
  * debian: Update copyright years
  * debian: Follows policy v4.6.2
  * tor: Only diagnose relay ports if feature enabled
  * tor: Check if Hidden service is version 3
  * tor: Rename Hidden service to Onion service
  * help: Add information on obtaining source code
  * locale: Update translation strings
  * doc: Fetch latest manual

  [ Sunil Mohan Adapa ]
  * mediawiki: Make a utility method public
  * mediawiki: Make retrieving list of supported languages robust
  * mediawiki: Simplify retrieving the default language
  * ttrss: Update list of clients
  * ttrss: Don't show app in enabled list of apps if install fails
  * apache: Reload apache using component if config changes
  * transmission: Allow remote UIs to connect
  * transmission: Add Tremotesf to list of client apps
  * ttrss: Use the apache component to restart apache on config change
  * storage: Handle mount error properly
  * uninstall: Fix issue with uninstall of apps that have no backup
  * service: Remove reference to managed_services in a message
  * zoph: Don't fail at showing app view during uninstall
  * theme: Move icons to app folders
  * minidlna: Resize icon and export to PNG also
  * doc/dev: Update copyright year

  [ Nobuhiro Iwamatsu ]
  * Translated using Weblate (Japanese)

 -- James Valleroy <jvalleroy@mailbox.org>  Mon, 08 May 2023 20:39:20 -0400

freedombox (23.8) experimental; urgency=medium

  [ James Valleroy ]
  * Revert "locale: Update translation strings"
  * HACKING: Force pip to install packages to system environment
  * ci: Force pip install for functional tests
  * datetime: Use unique component ID for related daemon
  * upgrades: Check apt result during dist-upgrade
  * doc: Fetch latest manual

  [ Sunil Mohan Adapa ]
  * tests: Don't error during collection if selenium is not installed
  * tests: functional: Make install script work for Bullseye
  * datetime: Re-implement backup/restore for timezone
  * coturn: Prevent package removal when roundcube is uninstalled
  * tests: functional: Remove handling for custom enable/disable buttons
  * tests: functional: Update detecting page changes
  * gitweb: Simplify handling shortcut for front page
  * searx: Simplify handling shortcut for front page

  [ nbenedek ]
  * calibre: Remove libraries during uninstallation
  * mediawiki: Fix broken view on Bullseye due to language selection
  * bepasty: Completely uninstall app
  * coturn: Completely uninstall app
  * deluge: Completely uninstall app
  * gitweb: Completely uninstall app, remove repositories
  * ikiwiki: Completely uninstall app
  * matrixsynapse: Completely uninstall app
  * roundcube: Completely uninstall app
  * rssbridge: Completely uninstall app
  * searx: Completely uninstall app
  * shaarli: Completely uninstall app
  * shadowsocks: Completely uninstall app
  * sharing: Completely uninstall app
  * syncthing: Completely uninstall app
  * wordpress: Completely uninstall app
  * mediawiki: Completely uninstall app
  * syncthing: Remove unused pathlib import so job code-quality can pass
  * tor: Completely uninstall app
  * ttrss: Completely uninstall app
  * infinoted: Completely uninstall app
  * openvpn: Completely uninstall app
  * samba: Completely uninstall app

  [ 109247019824 ]
  * Translated using Weblate (Bulgarian)
  * Translated using Weblate (Bulgarian)
  * Translated using Weblate (Bulgarian)

  [ Coucouf ]
  * Translated using Weblate (French)

  [ Veiko Aasa ]
  * gitweb: Disable snapshot feature
  * gitweb: Make globally configured features overridable per-repository

  [ Ihor Hordiichuk ]
  * Translated using Weblate (Ukrainian)

 -- James Valleroy <jvalleroy@mailbox.org>  Mon, 24 Apr 2023 21:46:50 -0400

freedombox (23.7) experimental; urgency=medium

  [ 109247019824 ]
  * Translated using Weblate (Bulgarian)
  * Translated using Weblate (Bulgarian)

  [ Veiko Aasa ]
  * container: Force pip to install packages to system environment
  * tests: functional: Fix setting first ethernet connection as internal

  [ Sunil Mohan Adapa ]
  * container: Fix resizing disk image containing multiple partitions
  * container: Increase wait time to accommodate slower architectures
  * matrixsynapse: Add token based registration verification

  [ nbenedek ]
  * mediawiki: Allow setting site language code

  [ James Valleroy ]
  * locale: Update translation strings
  * doc: Fetch latest manual

 -- James Valleroy <jvalleroy@mailbox.org>  Mon, 27 Mar 2023 20:51:28 -0400

freedombox (23.6) unstable; urgency=medium

  [ Sunil Mohan Adapa ]
  * ci: Force pip to install packages to system environment
  * /etc/issue: Update message to reflect that all users can login
  * datetime: Use timedatectl to read current timezone

  [ nbenedek ]
  * samba: make sure shares are not accessible from the internet
  * ttrss: fix failing backup

  [ James Valleroy ]
  * locale: Update translation strings
  * doc: Fetch latest manual

 -- James Valleroy <jvalleroy@mailbox.org>  Mon, 13 Mar 2023 21:52:56 -0400

freedombox (23.5) unstable; urgency=medium

  [ Dietmar ]
  * Translated using Weblate (German)

  [ ikmaak ]
  * Translated using Weblate (German)
  * Translated using Weblate (Dutch)

  [ gallegonovato ]
  * Translated using Weblate (Spanish)

  [ Burak Yavuz ]
  * Translated using Weblate (Turkish)

  [ Ihor Hordiichuk ]
  * Translated using Weblate (Ukrainian)

  [ 109247019824 ]
  * Translated using Weblate (Bulgarian)

  [ James Valleroy ]
  * mediawiki: Fix app view error
  * locale: Update translation strings
  * doc: Fetch latest manual

  [ Jiří Podhorecký ]
  * Translated using Weblate (Czech)

  [ Besnik Bleta ]
  * Translated using Weblate (Albanian)

  [ Veiko Aasa ]
  * samba: tests: Fix enable share view test

  [ Michael Breidenbach ]
  * Translated using Weblate (Swedish)

 -- James Valleroy <jvalleroy@mailbox.org>  Mon, 27 Feb 2023 20:33:22 -0500

freedombox (23.4) unstable; urgency=medium

  [ James Valleroy ]
  * matrixsynapse: Add python3-psycopg2 to packages
  * searx: Add libjs-bootstrap to packages
  * ikiwiki: Re-run setup for each site after restore
  * matrixsynapse: Use yaml.safe_load
  * dynamicdns: Skip uninstall test
  * uninstall: Fix spelling in warning message
  * locale: Update translation strings
  * doc: Fetch latest manual

  [ nbenedek ]
  * email: Redirect to the app page if roundcube isn't installed

  [ Sunil Mohan Adapa ]
  * ejabberd: Fix making call connections when using TURN
  * snapshot: Fix issue with snapshot rollbacks
  * snapshot: Fix mounting /.snapshots subvolume and use automounting
  * config: Drop RuntimeMaxUse=5% for journal logging
  * templates: Show better title for 404 page
  * backups: Allow selecting a single app from URL when creating backup
  * app: Add backup and restore menu items to toolbar menu
  * vagrant: Mount source in /freedombox instead of /vagrant
  * vagrant: Switch to /freedombox before running service with alias
  * vagrant: Drop unnecessary script that deletes sqlite file
  * vagrant: Hide the vagrant-script directory
  * matrixsnapse: Minor refactor in getting/setting public registrations
  * matrixsynapse: Disable verification to fix public registrations
  * ejabberd: Add Monal and Siskin for iOS and remove ChatSecure

  [ Juan ]
  * Translated using Weblate (Spanish)

  [ 109247019824 ]
  * Translated using Weblate (Bulgarian)

 -- James Valleroy <jvalleroy@mailbox.org>  Mon, 13 Feb 2023 21:06:24 -0500

freedombox (23.3) unstable; urgency=medium

  [ 109247019824 ]
  * Translated using Weblate (Bulgarian)

  [ James Valleroy ]
  * tor: Remove workaround for old Augeas bug
  * upgrades: Add augeas lens for Deb822 apt sources
  * tor: Also use Aptsources822 augeas lens
  * firewalld: Allow upgrade to version 2*
  * locale: Update translation strings
  * doc: Fetch latest manual

  [ Sunil Mohan Adapa ]
  * config: Fix showing the value of the default home page
  * tests: functional: Fix submitting forms with notifications present
  * views: Use dedicated view when showing an app with operations
  * gitweb: tests: Skip tests using git when git is not installed
  * email: Revert workaround for error on finishing uninstall

 -- James Valleroy <jvalleroy@mailbox.org>  Mon, 30 Jan 2023 20:36:37 -0500

freedombox (23.2) unstable; urgency=medium

  [ Besnik Bleta ]
  * Translated using Weblate (Albanian)

  [ James Valleroy ]
  * upgrades: Stop quassel during dist upgrade
  * ssh: Add sudo to allowed groups
  * doc: Fetch latest manual

  [ Sunil Mohan Adapa ]
  * ssh: Update existing setups to add sudo group to allowed SSH groups

  [ 109247019824 ]
  * Translated using Weblate (Bulgarian)

 -- James Valleroy <jvalleroy@mailbox.org>  Mon, 16 Jan 2023 20:33:02 -0500

freedombox (23.1) unstable; urgency=medium

  [ gallegonovato ]
  * Translated using Weblate (Spanish)
  * Translated using Weblate (Galician)
  * Translated using Weblate (Spanish)

  [ James Valleroy ]
  * janus: Allow upgrade to 1.1
  * locale: Update translation strings
  * doc: Fetch latest manual

  [ Veiko Aasa ]
  * gitweb: Run git commands as a web user

  [ Sunil Mohan Adapa ]
  * operation: tests: Fix warning when test helpers start with 'Test'
  * package: Don't uninstall packages that are in use by other apps
  * email: Workaround an issue with error on finishing uninstall
  * zoph: Add explicit dependency on default-mysql-server

  [ nbenedek ]
  * tor: Add onion location to apache

 -- James Valleroy <jvalleroy@mailbox.org>  Tue, 03 Jan 2023 11:54:58 -0500

freedombox (22.27) unstable; urgency=medium

  [ ikmaak ]
  * Translated using Weblate (Dutch)

  [ Burak Yavuz ]
  * Translated using Weblate (Turkish)

  [ Eric ]
  * Translated using Weblate (Chinese (Simplified))

  [ Ihor Hordiichuk ]
  * Translated using Weblate (Ukrainian)

  [ 109247019824 ]
  * Translated using Weblate (Bulgarian)

  [ Johannes Keyser ]
  * Translated using Weblate (German)

  [ Jiří Podhorecký ]
  * Translated using Weblate (Czech)

  [ Joseph Nuthalapati ]
  * container: Drop free tag from image URLs
  * tests: functional: Set timeout to 3 hours

  [ Sunil Mohan Adapa ]
  * users: tests: Fix privileged tests
  * minidlna: Fix incorrect marking for firewall local protection
  * snapshot: Fix showing unsupported message on non-btrfs filesystems
  * d/control: Don't recommend libpam-tmpdir
  * package, email: Move conflicting package removal to framework
  * zoph, wordpress: Add conflicts on libpam-tmpdir

  [ James Valleroy ]
  * upgrades: dist-upgrade: Don't change apt security line
  * wordpress: Redirect Webfinger queries
  * locale: Update translation strings
  * doc: Fetch latest manual

 -- James Valleroy <jvalleroy@mailbox.org>  Mon, 19 Dec 2022 20:59:17 -0500

freedombox (22.26) unstable; urgency=medium

  [ Sunil Mohan Adapa ]
  * i2p: Remove donation URL that is no longer available
  * searx: Ensure that socket is only reachable by Apache and root
  * firewall: Create a mechanism for protecting local services
  * firewall: Introduce component for local service protection
  * calibre: Add protection to local service using firewall
  * deluge: Add protection to local service using firewall
  * transmission: Add protection to local service using firewall
  * syncthing: Add protection to local service using firewall
  * minidlna: Add protection to local service using firewall
  * i2p: Add protection to local service using firewall
  * email: Add protection to local service using firewall
  * ssh: Restrict logins to groups root, admin and freedombox-ssh
  * ssh: Add checkbox to remove login group restrictions
  * security: Remove restricted access setting and configuration

  [ James Valleroy ]
  * ejabberd: Enable mod_http_upload
  * locale: Update translation strings
  * doc: Fetch latest manual

 -- James Valleroy <jvalleroy@mailbox.org>  Mon, 05 Dec 2022 21:37:21 -0500

freedombox (22.25.1) unstable; urgency=medium

  * Re-upload to unstable.

 -- Sunil Mohan Adapa <sunil@medhas.org>  Fri, 02 Dec 2022 08:21:34 -0800

freedombox (22.25) unstable; urgency=medium

  [ nbenedek ]
  * email: dovecot: Add fail2ban jail

  [ Sunil Mohan Adapa ]
  * email: Fix creation of aliases for security@ and usenet@

  [ James Valleroy ]
  * doc: Fetch latest manual

 -- Sunil Mohan Adapa <sunil@medhas.org>  Mon, 28 Nov 2022 15:41:46 -0800

freedombox (22.24) unstable; urgency=medium

  [ Johannes Keyser ]
  * Translated using Weblate (German)

  [ Coucouf ]
  * Translated using Weblate (French)

  [ 109247019824 ]
  * Translated using Weblate (Bulgarian)

  [ James Valleroy ]
  * storage: Drop skip_recommends
  * minetest: Handle upgrade from 5.3.0 to 5.6.1
  * upgrades: Update list of holds during dist upgrade
  * locale: Update translation strings
  * doc: Fetch latest manual

  [ Sunil Mohan Adapa ]
  * debian/lintian-overrides: Fix mismatch patterns and new messages
  * upgrades: Add documentation link to upgrades service file

  [ Petter Reinholdtsen ]
  * Translated using Weblate (Norwegian Bokmål)

 -- James Valleroy <jvalleroy@mailbox.org>  Mon, 07 Nov 2022 20:57:48 -0500

freedombox (22.23) unstable; urgency=medium

  [ Michael Breidenbach ]
  * Translated using Weblate (Swedish)

  [ 109247019824 ]
  * Translated using Weblate (Bulgarian)
  * Translated using Weblate (Bulgarian)

  [ James Valleroy ]
  * upgrades: Allow FreedomBox vendor when adding backports
  * upgrades: Skip unattended-upgrade in dist-upgrade
  * locale: Update translation strings
  * doc: Fetch latest manual

  [ Benedek Nagy ]
  * Translated using Weblate (Hungarian)

  [ tunebes ]
  * storage: Handle file systems on non-physical devices

  [ Sunil Mohan Adapa ]
  * Translated using Weblate (Hungarian)
  * upgrades: Fix a minor flake8 pipeline failure
  * letsencrypt: Fix regression with comparing certificate

  [ nbenedek ]
  * rssbridge: add option to allow public access

 -- James Valleroy <jvalleroy@mailbox.org>  Mon, 24 Oct 2022 20:37:54 -0400

freedombox (22.22.1) unstable; urgency=medium

  [ Sunil Mohan Adapa ]
  * privacy: Remove unused import, fix pipeline

  [ James Valleroy ]
  * debian: tests: Fix PYTHONPATH
  * doc: Fetch latest manual

  [ ikmaak ]
  * Translated using Weblate (Dutch)

  [ Burak Yavuz ]
  * Translated using Weblate (Turkish)

  [ Eric ]
  * Translated using Weblate (Chinese (Simplified))

  [ Tymofii Lytvynenko ]
  * Translated using Weblate (Ukrainian)
  * Translated using Weblate (Ukrainian)

  [ 109247019824 ]
  * Translated using Weblate (Bulgarian)

  [ Jiří Podhorecký ]
  * Translated using Weblate (Czech)

 -- James Valleroy <jvalleroy@mailbox.org>  Sun, 16 Oct 2022 10:55:59 -0400

freedombox (22.22) unstable; urgency=medium

  [ Michael Breidenbach ]
  * Translated using Weblate (Swedish)

  [ Tymofii Lytvynenko ]
  * Translated using Weblate (Ukrainian)
  * Translated using Weblate (Ukrainian)
  * Translated using Weblate (Ukrainian)

  [ Jiří Podhorecký ]
  * Translated using Weblate (Czech)

  [ Sunil Mohan Adapa ]
  * templates: Update HTML meta tags for better description and app-name
  * doc: dev: Minor example code refactor
  * actions: Allow nested and top-level actions
  * actions: Use separate IPC for communicating results
  * actions: Implement getting raw output from the process
  * actions: Allow actions to be called by other users
  * config: Drop ability to set hostname on systems without systemd
  * dynamicdns: Check action script with flake8
  * tests: Add fixture to help in testing privileged actions
  * apache: Use privileged decorator for actions
  * bepasty: Use privileged decorator for actions
  * bind: Use privileged decorator for actions
  * calibre: Use privileged decorator for actions
  * config: Minor update to privileged method signature
  * config: Use privileged decorator for actions
  * config: Use privileged decorator for set-hostname action
  * config: Use privileged decorator for set domainname action
  * config: Minor refactor
  * coturn: Use privileged decorator for actions
  * datetime: Use privileged decorator for actions
  * deluge: Use privileged decorator for actions
  * dynamicdns: Use privileged decorator for actions
  * ejabberd: Use privileged decorator for actions
  * email: Use privileged decorator for actions
  * firewall: Use privileged decorator, drop showing running status
  * gitweb: Use privileged decorator for actions
  * help: Use privileged decorator for actions
  * i2p: Use privileged decorator for actions
  * ikiwiki: Use privileged decorator for actions
  * infinoted: Use privileged decorator for actions
  * letsencrypt: Use privileged decorator for actions
  * matrixsynapse: Use privileged decorator for actions
  * mediawiki: Use privileged decorator for actions
  * minetest: Use privileged decorator for actions
  * minidlna: Use privileged decorator for actions
  * minidlna: Use the exposed URL for diagnostic test
  * networks: Use privileged decorator for actions
  * openvpn: Use privileged decorator for actions
  * openvpn: Drop RSA to ECC migration code and two-step setup
  * pagekite: Use privileged decorator for actions
  * power: Use privileged decorator for actions
  * quassel: Use privileged decorator for actions
  * radicale: Use privileged decorator for actions
  * roundcube: Minor update to comment in privileged actions
  * searx: Use privileged decorator for actions
  * searx: Show status of public access irrespective of enabled state
  * security: Use privileged decorator for actions
  * shadowsocks: Use privileged decorator for actions
  * sharing: Use privileged decorator for actions
  * snapshot: Use privileged decorator for actions
  * ssh: Use privileged decorator for actions
  * sso: Use privileged decorator for actions
  * syncthing: Use privileged decorator for actions
  * tor: Use privileged decorator for actions
  * transmission: Minor update to privileged method signature
  * ttrss: Use privileged decorator for actions
  * upgrades: Use privileged decorator for actions
  * wireguard: Us privileged decorator for actions
  * wordpress: Use privileged decorator for actions
  * zoph: Use privileged decorator for actions
  * backups: Use privileged decorator for sshfs actions
  * samba: Use privileged decorator for actions
  * storage: Use privileged decorator for actions
  * users: Use privileged decorator for actions
  * *: Use privileged decorator for service actions
  * backups: Use privileged decorator for backup actions
  * *: Use privileged decorator for package actions
  * actions: Drop unused superuser_run and related methods
  * action_utils: Drop unused progress requests from apt-get
  * bind: Drop enabling DNSSEC (deprecated) as it is always enabled
  * config: Drop legacy migration of Apache homepage settings
  * action_utils: Drop support for non-systemd environments
  * apache: Fix logs still going into /var/log files
  * wordpress: Update fail2ban filter
  * fail2ban: Make fail2ban log to journald
  * privacy: Set vendor as FreedomBox for dpkg and popularity-contest

  [ Petter Reinholdtsen ]
  * Translated using Weblate (Norwegian Bokmål)

  [ Besnik Bleta ]
  * Translated using Weblate (Albanian)
  * Translated using Weblate (Albanian)

  [ nbenedek ]
  * matrix: Add fail2ban jail
  * privacy: Add new system app for popularity-contest

  [ Nikita Epifanov ]
  * Translated using Weblate (Russian)

  [ James Valleroy ]
  * locale: Update translation strings
  * doc: Fetch latest manual

 -- James Valleroy <jvalleroy@mailbox.org>  Mon, 10 Oct 2022 21:38:11 -0400

freedombox (22.21.1) unstable; urgency=medium

  [ Andrij Mizyk ]
  * Translated using Weblate (Ukrainian)
  * Translated using Weblate (Ukrainian)

  [ Sunil Mohan Adapa ]
  * notification: Don't fail when formatting message strings

  [ 109247019824 ]
  * Translated using Weblate (Bulgarian)

 -- James Valleroy <jvalleroy@mailbox.org>  Sat, 01 Oct 2022 10:07:08 -0400

freedombox (22.21) unstable; urgency=medium

  [ ikmaak ]
  * Translated using Weblate (Danish)
  * Translated using Weblate (German)
  * Translated using Weblate (Spanish)
  * Translated using Weblate (French)
  * Translated using Weblate (Italian)
  * Translated using Weblate (Norwegian Bokmål)
  * Translated using Weblate (Dutch)
  * Translated using Weblate (Portuguese)
  * Translated using Weblate (Swedish)
  * Translated using Weblate (Russian)
  * Translated using Weblate (Polish)
  * Translated using Weblate (Persian)
  * Translated using Weblate (Indonesian)
  * Translated using Weblate (Czech)
  * Translated using Weblate (Ukrainian)
  * Translated using Weblate (Hungarian)
  * Translated using Weblate (Lithuanian)
  * Translated using Weblate (Slovenian)
  * Translated using Weblate (Bulgarian)
  * Translated using Weblate (Greek)
  * Translated using Weblate (Serbian)
  * Translated using Weblate (Albanian)
  * Translated using Weblate (Latvian)

  [ Oğuz Ersen ]
  * Translated using Weblate (Turkish)

  [ Andrij Mizyk ]
  * Translated using Weblate (Ukrainian)
  * Translated using Weblate (Ukrainian)
  * Translated using Weblate (Ukrainian)

  [ 109247019824 ]
  * Translated using Weblate (Bulgarian)
  * Translated using Weblate (Bulgarian)

  [ Besnik Bleta ]
  * Translated using Weblate (Albanian)

  [ James Valleroy ]
  * janus: Enable systemd sandboxing
  * janus: Allow AF_UNIX and AF_NETLINK
  * locale: Update translation strings
  * doc: Fetch latest manual
  * setup.py: Move distutils import after setuptools import

  [ nbenedek ]
  * wordpress: disable readme.html, xmlrpc.php, wp-cron.php
  * wordpress: Add fail2ban filter and jail
  * mediawiki: Add powered by freedombox logo

  [ Sunil Mohan Adapa ]
  * wordpress: Reload apache after app update
  * d/install: mediawiki: Install the new powered by file

  [ Michael Breidenbach ]
  * Translated using Weblate (Swedish)

 -- James Valleroy <jvalleroy@mailbox.org>  Mon, 26 Sep 2022 20:47:48 -0400

freedombox (22.20) unstable; urgency=medium

  [ atilluF ]
  * Translated using Weblate (Italian)

  [ Burak Yavuz ]
  * Translated using Weblate (Turkish)

  [ Eric ]
  * Translated using Weblate (Chinese (Simplified))

  [ Jiří Podhorecký ]
  * Translated using Weblate (Czech)

  [ Veiko Aasa ]
  * tests: functional: Assert app is not installed after uninstallation
  * samba: Ignore mounted files when listing mounts
  * samba: Update client apps information

  [ Sunil Mohan Adapa ]
  * ejabberd: tests: functional: Ensure jsxc is installed
  * zoph: tests: functional: Simplify finding the form to submit
  * shaarli: tests: functional: Specify setup form submission button
  * ikiwiki: tests: functional: Find forms more accurately
  * gitweb: Use generic form template for create/edit repository
  * gitweb: tests: functional: Find forms more accurately
  * gitweb: Fix issue with page not refreshing during uninstall
  * calibre: tests: functional: Find forms more specifically
  * bepasty: Use generic form template for add password view
  * bepasty: tests: functional: Minor refactor for form submission
  * first_boot: tests: functional: Find form more specifically
  * sharing: tests: functional: Find forms more accurately
  * sso: tests: functional: Find forms more accurately
  * backups: Use generic form template for create and schedule views
  * backups: tests: functional: Find forms more accurately
  * templates: form: Specify a form class for use with functional tests
  * snapshot: tests: functional: Minor refactoring for form submission
  * wordpress: tests: functional: Find forms more specifically
  * users: tests: functional: Find forms more accurately
  * tests: functional: Force specifying form to submit more accurately
  * tests: functional: Wait for installation to complete fully

  [ James Valleroy ]
  * debian: Add Italian debconf translation (Closes: #1019157)
  * version: Compare Debian package version numbers
  * firewall: Allow upgrade from any version to 1.2.*
  * locale: Update translation strings
  * doc: Fetch latest manual

  [ Coucouf ]
  * Translated using Weblate (French)
  * Translated using Weblate (French)

  [ nbenedek ]
  * matrixsynapse: Allow matrix-synapse >= 1.65 to install successfully
  * d/maintscript: remove tahoe and mldonkey apache conf files

 -- James Valleroy <jvalleroy@mailbox.org>  Mon, 12 Sep 2022 21:07:14 -0400

freedombox (22.19) unstable; urgency=medium

  [ James Valleroy ]
  * debian: Update Spanish translation template (Closes: #1017452)
  * avahi: Don't disable after tests
  * ejabberd: Set hostname for test that relies on it
  * upgrades: Add button to test dist-upgrade in development mode
  * Translated using Weblate (French)
  * janus: Convert action to privileged
  * janus: Handle upgrades to 1.0.*
  * upgrades: Hold janus during dist-upgrade
  * locale: Update translation strings
  * doc: Fetch latest manual

  [ Joseph Nuthalapati ]
  * tests: Make functional.is_available check faster

  [ nautilusx ]
  * Translated using Weblate (German)

  [ Maxime Leroy ]
  * Translated using Weblate (French)

  [ Burak Yavuz ]
  * Translated using Weblate (Turkish)

  [ Eric ]
  * Translated using Weblate (Chinese (Simplified))

  [ Andrij Mizyk ]
  * Translated using Weblate (Ukrainian)

  [ 109247019824 ]
  * Translated using Weblate (Bulgarian)

  [ Fioddor Superconcentrado ]
  * Translated using Weblate (Spanish)

  [ Jiří Podhorecký ]
  * Translated using Weblate (Czech)

  [ nbenedek ]
  * ttrss: add donation url
  * d/control: Break ufw as we use firewalld

  [ Veiko Aasa ]
  * container: Display help message when no args are passed
  * container: Show default values in command help

  [ Hugel ]
  * Translated using Weblate (Chinese (Simplified))

  [ Sunil Mohan Adapa ]
  * operation: Factor out template code into a separate file
  * operation: Show operations on app page in addition to setup page
  * package: Implement low-level methods for uninstalling
  * forms: Implement form for uninstallation
  * setup: Drop check for already running operation
  * app: Add API to uninstall an app
  * package: Implement uninstall in Package component
  * setup: Implement operation to uninstall an app
  * views: Implement a view to uninstall an app
  * app: Add a menu item to trigger uninstallation
  * tests: functional: Add install/uninstall test for all apps
  * backups: Use AppView for the main app page
  * diagnostics: Use AppView for app page
  * names: Use AppView for app page
  * networks: Use AppView for app page
  * power: Use AppView for app page
  * security: Use AppView for app page
  * snapshot: Use AppView for app page
  * letsencrypt: Use AppView for app page
  * tor: Use AppView and Operation for app page
  * jsxc: Allow disabling the app

 -- James Valleroy <jvalleroy@mailbox.org>  Mon, 29 Aug 2022 22:33:54 -0400

freedombox (22.18) unstable; urgency=medium

  [ Maxime Leroy ]
  * Translated using Weblate (French)

  [ ikmaak ]
  * Translated using Weblate (Dutch)

  [ Burak Yavuz ]
  * Translated using Weblate (Turkish)

  [ Jiří Podhorecký ]
  * Translated using Weblate (Czech)
  * Translated using Weblate (Czech)

  [ 109247019824 ]
  * Translated using Weblate (Bulgarian)

  [ nautilusx ]
  * Translated using Weblate (German)

  [ Andrij Mizyk ]
  * Translated using Weblate (Ukrainian)

  [ James Valleroy ]
  * networks: Remove DNSSEC diagnostics
  * locale: Update translation strings
  * doc: Fetch latest manual

  [ Cosmin Humeniuc ]
  * container: Add IdentitiesOnly option to SSH

  [ Veiko Aasa ]
  * container: Ignore flake8 error 'line too long' in bash script text
  * storage: Fix enumerating partitions without mount points

  [ Sunil Mohan Adapa ]
  * coturn: Fix link to ejabberd in description
  * notification: Pass full context when rendering body template
  * package: Run installation operation using app_id instead of module
  * operation: Add module to manage threaded operations
  * *: Make setup method part of App class for all apps
  * *: Add setup method on all apps that don't have it
  * *: Make force upgrading part of app rather than a module
  * app: Drop optimization that skips setup process
  * setup: Fix issue with immediate refresh after installation
  * *: Drop module level app property
  * setup: Drop setup_helper and use the new Operation API
  * setup: Allow starting installation when package manager is busy
  * backups: tests: Mark need for Django database during API tests
  * matrixsynapse: Fix showing the status messages
  * ejabberd: Fix showing the status messages
  * ssh: tests: functional: Keep service enabled after tests
  * sharing: tests: functional: Fix a flaky test by waiting
  * sharing: Add installing and enable/disable like other apps
  * wireguard: Fix module.app usage that is no longer available
  * doc: dev: Document previously undocumented components

 -- James Valleroy <jvalleroy@mailbox.org>  Mon, 15 Aug 2022 20:54:46 -0400

freedombox (22.17) unstable; urgency=medium

  [ ikmaak ]
  * Translated using Weblate (German)
  * Translated using Weblate (Dutch)

  [ Burak Yavuz ]
  * Translated using Weblate (Turkish)

  [ Eric ]
  * Translated using Weblate (Chinese (Simplified))

  [ Maxime Leroy ]
  * Translated using Weblate (French)

  [ nbenedek ]
  * wordpress: Don't install php-ssh2

  [ James Valleroy ]
  * help: Add "How can I help?" section to Contribute page
  * locale: Update translation strings
  * doc: Fetch latest manual

  [ Sunil Mohan Adapa ]
  * help: Update test for contribute view
  * help: tests: Fix about page test by mocking version calls

 -- James Valleroy <jvalleroy@mailbox.org>  Mon, 01 Aug 2022 21:01:41 -0400

freedombox (22.16) unstable; urgency=medium

  [ Eric ]
  * Translated using Weblate (Chinese (Simplified))

  [ Andrij Mizyk ]
  * Translated using Weblate (Ukrainian)

  [ 109247019824 ]
  * Translated using Weblate (Bulgarian)
  * Translated using Weblate (Bulgarian)
  * Translated using Weblate (Bulgarian)
  * Translated using Weblate (Bulgarian)

  [ Maxime Leroy ]
  * Translated using Weblate (French)
  * Translated using Weblate (French)

  [ Nikita Epifanov ]
  * Translated using Weblate (Russian)
  * Translated using Weblate (Russian)

  [ Sunil Mohan Adapa ]
  * cockpit: Depend on apache and setup after it
  * privoxy: Use privileged decorator for actions
  * cockpit: Reconfigure to allow any origin
  * cockpit: Use decorator for privileged actions
  * rssbridge: Whitelist all bridges by default
  * rssbridge: Add functional tests
  * apache: Merge old configuration files into a better location
  * apache: Also configure to serve on /freedombox
  * apache: Redirect all logs to systemd journal
  * config: Add option to set logging mode: none/volatile/persistent
  * config: Set volatile logging by default
  * roundcube: Configure to log to journald
  * roundcube: Use privileged to simplify actions

  [ nbenedek ]
  * privoxy: Restrict to private IPs, prevent access over the internet
  * rssbridge: New app to generate RSS feeds for websites
  * roundcube: Add fail2ban jail

  [ Veiko Aasa ]
  * gitweb: Switch default branch name to main for new repositories

  [ James Valleroy ]
  * janus: Change short description to "Video Room"
  * rssbridge: Fix flake8 errors
  * debian: Update copyright year
  * debian: Follows policy version 4.6.1
  * locale: Update translation strings
  * doc: Fetch latest manual

 -- James Valleroy <jvalleroy@mailbox.org>  Mon, 18 Jul 2022 20:50:09 -0400

freedombox (22.15) unstable; urgency=medium

  [ nbenedek ]
  * mediawiki: Remove Buster specific code not needed in Bullseye
  * mediawiki: Remove wgLogo as it is not needed in Bullseye
  * mediawiki: Add regex validator to the domain field
  * users: create home directories for newly created users

  [ Nikita Epifanov ]
  * Translated using Weblate (Russian)

  [ 109247019824 ]
  * Translated using Weblate (Bulgarian)

  [ Joseph Nuthalapati ]
  * tests: functional: Simplify GitLabCI configuration
  * ci: Use compatible versions of Selenium and Splinter

  [ Artem ]
  * Translated using Weblate (Ukrainian)

  [ Guillermo Lopez Alejos ]
  * backups: Add options to keep sshfs shares responsive
  * backups: Unmount repositories before and after backup

  [ James Valleroy ]
  * upgrades: Re-add workaround for grub
  * upgrades: Hold packages one at a time
  * datetime: Fix typo from pylint fix
  * locale: Update translation strings
  * doc: Fetch latest manual

  [ Sunil Mohan Adapa ]
  * *: pylint: Explicitly specify encoding when open a file
  * *: pylint: Suppress unused argument warnings
  * *: pylint: Don't inherit from 'object'
  * *: pylint: Avoid calling super() with arguments
  * *: pylint: Drop unnecessary 'pass' statements
  * pyproject.toml: Ignore some refactoring messages with pylint
  * static: js: css: Make multiple select fields work with Django 4.0
  * views: Add a comment about change in Django 4.0

  [ Andrij Mizyk ]
  * Translated using Weblate (Ukrainian)

 -- James Valleroy <jvalleroy@mailbox.org>  Mon, 04 Jul 2022 21:30:09 -0400

freedombox (22.14.1) unstable; urgency=medium

  [ ikmaak ]
  * Translated using Weblate (German)
  * Translated using Weblate (Dutch)

  [ Burak Yavuz ]
  * Translated using Weblate (Turkish)

  [ Eric ]
  * Translated using Weblate (Chinese (Simplified))

  [ 109247019824 ]
  * Translated using Weblate (Bulgarian)

  [ Sunil Mohan Adapa ]
  * matrixsynapse: Allow new dependency to be installed from backports
  * mumble: Use privileged decorator for superuser actions
  * actions: Note that privileged actions can't output to stdout
  * mumble: Backup/restore the configuration file
  * mumble: Don't set the root channel name unless it is changed
  * mumble: tests: Add functional tests for setting the passwords

  [ Jiří Podhorecký ]
  * Translated using Weblate (Czech)

  [ James Valleroy ]
  * doc: Fetch latest manual

 -- James Valleroy <jvalleroy@mailbox.org>  Mon, 27 Jun 2022 07:13:07 -0400

freedombox (22.14) unstable; urgency=medium

  [ ikmaak ]
  * Translated using Weblate (German)
  * Translated using Weblate (Dutch)

  [ Burak Yavuz ]
  * Translated using Weblate (Turkish)

  [ Eric ]
  * Translated using Weblate (Chinese (Simplified))

  [ Jiří Podhorecký ]
  * Translated using Weblate (Czech)

  [ 109247019824 ]
  * Translated using Weblate (Bulgarian)
  * Translated using Weblate (Bulgarian)

  [ Nikita Epifanov ]
  * Translated using Weblate (Russian)

  [ Coucouf ]
  * Translated using Weblate (French)

  [ schiriki ]
  * Add char field to set a password that is required to join the server

  [ nbenedek ]
  * janus: improve description about coturn
  * mediawiki: Add option to change the site name

  [ Sunil Mohan Adapa ]
  * translation: Don't use session for storing lang pref in Django 4.0
  * users: Fix deleting user LDAP entry with Django 4.0
  * ejabberd: Make localhost disabled option in domain selection
  * actions: Add a decorator for marking superuser actions
  * doc: dev: Use and recommend new privileged actions
  * transmission: Simplify actions using the privileged decorator
  * ejabberd: Revert changes to always keep localhost (aa5b1cea126d37)

  [ James Valleroy ]
  * tests: Add a dummy parameter for middlewares
  * ejabberd: Automatically use coturn
  * ejabberd: Add multi-select form for domains
  * locale: Update translation strings
  * doc: Fetch latest manual

 -- James Valleroy <jvalleroy@mailbox.org>  Mon, 20 Jun 2022 20:52:22 -0400

freedombox (22.13) unstable; urgency=medium

  [ D āvis ]
  * Added translation using Weblate (Latvian)

  [ ikmaak ]
  * Translated using Weblate (German)
  * Translated using Weblate (Dutch)

  [ Burak Yavuz ]
  * Translated using Weblate (Turkish)

  [ Eric ]
  * Translated using Weblate (Chinese (Simplified))

  [ 109247019824 ]
  * Translated using Weblate (Bulgarian)
  * Translated using Weblate (Bulgarian)

  [ Benedek Nagy ]
  * transmission: Add redirects to avoid 409 conflict

  [ Joseph Nuthalapati ]
  * tests: functional: Integrate into Salsa CI
  * tests: functional: Add jobs for bullseye-backports

  [ Michael Breidenbach ]
  * Translated using Weblate (Swedish)

  [ Jiří Podhorecký ]
  * Translated using Weblate (Czech)

  [ Sunil Mohan Adapa ]
  * wordpress: Allow installing/updating plugins and themes
  * wordpress: tests: Fix writing title for new post in newer versions
  * email: Add description about ISP and domain limitations
  * email: Make app available for all users (even without advanced flag)

  [ Kolja Gorter ]
  * Add function to change root chanel name of mumble server

  [ Nikita Epifanov ]
  * Translated using Weblate (Russian)

  [ James Valleroy ]
  * wordpress: tests: Continue past language selection screen
  * janus: Add new app for lightweight WebRTC server
  * locale: Update translation strings
  * doc: Fetch latest manual

 -- James Valleroy <jvalleroy@mailbox.org>  Mon, 06 Jun 2022 21:59:34 -0400

freedombox (22.12) unstable; urgency=medium

  [ Benedek Nagy ]
  * mediawiki: Add stricter sandbox rules for jobrunner service
  * mediawiki: Serve hidden service over http for .onion domains
  * tt-rss: Fix description about user access
  * ssh, bind: Show 'Learn More...' links

  [ ikmaak ]
  * Translated using Weblate (German)
  * Translated using Weblate (Dutch)

  [ John Doe ]
  * Translated using Weblate (French)

  [ Burak Yavuz ]
  * Translated using Weblate (Turkish)

  [ Eric ]
  * Translated using Weblate (Chinese (Simplified))

  [ 109247019824 ]
  * Translated using Weblate (Bulgarian)

  [ Asle Næss ]
  * Translated using Weblate (Norwegian Bokmål)
  * Translated using Weblate (Norwegian Bokmål)

  [ Petter Reinholdtsen ]
  * Translated using Weblate (Norwegian Bokmål)

  [ Sunil Mohan Adapa ]
  * apache: Allow URL diagnostics to work with redirects
  * mediawiki: Fix URL diagnostics with redirects involved
  * frontpage: Reuse app header template for showing app description
  * frontpage: Allow showing links to manual pages
  * *: Show Learn More... links in frontpage with description
  * firewall: Show service name in port forwarding info table
  * tor: Show port forwarding information in consistent way

  [ Jiří Podhorecký ]
  * Translated using Weblate (Czech)

  [ James Valleroy ]
  * locale: Update translation strings
  * doc: Fetch latest manual

 -- James Valleroy <jvalleroy@mailbox.org>  Mon, 23 May 2022 20:48:11 -0400

freedombox (22.11) unstable; urgency=medium

  [ Veiko Aasa ]
  * samba: Fix functional tests when user is not logged in at start

  [ Nikita Epifanov ]
  * Translated using Weblate (Russian)

  [ Benedek Nagy ]
  * transmission: Improve description
  * mediawiki: Check if admin password is at least 10 characters long

  [ Petter Reinholdtsen ]
  * Translated using Weblate (Norwegian Bokmål)

  [ Joseph Nuthalapati ]
  * tests: functional: Get rid of dependency on xvfb
  * HACKING: Improve documentation on how to run tests

  [ Sunil Mohan Adapa ]
  * container: Show executed commands when setting up/running tests
  * email: Fix userdb lookups with LDAP
  * mediawiki: Handle password rejection from MediaWiki
  * matrixsynapse: Allow new dependencies to be installed from backports

  [ Andrij Mizyk ]
  * Translated using Weblate (Ukrainian)

  [ 109247019824 ]
  * Translated using Weblate (Bulgarian)
  * Translated using Weblate (Bulgarian)

  [ Coucouf ]
  * Translated using Weblate (French)

  [ ikmaak ]
  * Translated using Weblate (Danish)
  * Translated using Weblate (Polish)
  * Translated using Weblate (Ukrainian)
  * Translated using Weblate (Hungarian)

  [ James Valleroy ]
  * locale: Update translation strings
  * doc: Fetch latest manual

 -- James Valleroy <jvalleroy@mailbox.org>  Mon, 09 May 2022 22:36:05 -0400

freedombox (22.10) unstable; urgency=medium

  [ Nikita Epifanov ]
  * Translated using Weblate (Russian)

  [ Burak Yavuz ]
  * Translated using Weblate (Turkish)

  [ Luna Jernberg ]
  * Translated using Weblate (Swedish)

  [ Jiří Podhorecký ]
  * Translated using Weblate (Czech)

  [ 109247019824 ]
  * Translated using Weblate (Bulgarian)

  [ Giannis ]
  * Translated using Weblate (Greek)

  [ Benedek Nagy ]
  * sharing: put file path between quotation marks

  [ Sunil Mohan Adapa ]
  * sharing: Allow double quotes in path strings

  [ ikmaak ]
  * Translated using Weblate (German)
  * Translated using Weblate (Dutch)

  [ James Valleroy ]
  * doc: Fetch latest manual

 -- James Valleroy <jvalleroy@mailbox.org>  Mon, 25 Apr 2022 20:47:52 -0400

freedombox (22.9) unstable; urgency=medium

  [ abidin toumi ]
  * Added translation using Weblate (Arabic)
  * Translated using Weblate (Arabic)

  [ ikmaak ]
  * Translated using Weblate (German)
  * Translated using Weblate (Dutch)

  [ Oğuz Ersen ]
  * Translated using Weblate (Turkish)

  [ Jiří Podhorecký ]
  * Translated using Weblate (Czech)

  [ Benedek Nagy ]
  * Translated using Weblate (Hungarian)
  * plinth: Add forum to footer

  [ 109247019824 ]
  * Translated using Weblate (Bulgarian)

  [ Coucouf ]
  * Translated using Weblate (French)

  [ Paul Lettich ]
  * Translated using Weblate (German)

  [ James Valleroy ]
  * package: Add package expressions
  * package: Use package expressions in Packages component
  * package: Fail diagnostic when not able to resolve
  * minetest: Allow alternate name for 3d armor mod
  * package: Fix comment and type annotations
  * upgrades: Use python3-typing-extensions from bullseye-backports
  * upgrades: Split Explanation line
  * locale: Update translation strings
  * doc: Fetch latest manual

  [ Sunil Mohan Adapa ]
  * package: Update package expression API and fix regressions

  [ Aurélien Couderc ]
  * Fix description of the validation rule for calibre library names so it
    actually matches the pattern

 -- James Valleroy <jvalleroy@mailbox.org>  Mon, 11 Apr 2022 20:29:12 -0400

freedombox (22.8) unstable; urgency=medium

  [ Coucouf ]
  * Translated using Weblate (French)

  [ Павел Протасов ]
  * Translated using Weblate (Russian)

  [ Nikita Epifanov ]
  * Translated using Weblate (Russian)

  [ Benedek Nagy ]
  * ikiwiki: add packages that are necessary for apt-get install
  * calibre: explain correct name format for new library

  [ Ma Yong ]
  * Translated using Weblate (Chinese (Simplified))
  * Translated using Weblate (Chinese (Simplified))

  [ Eric ]
  * Translated using Weblate (Chinese (Simplified))

  [ James Valleroy ]
  * upgrades: Allow backports from src:freedombox
  * locale: Update translation strings
  * doc: Fetch latest manual

  [ Jim Gregory ]
  * network: Fix showing wifi connection

 -- James Valleroy <jvalleroy@mailbox.org>  Mon, 28 Mar 2022 20:30:00 -0400

freedombox (22.7) unstable; urgency=medium

  [ Nathaniel Ramos Alexander ]
  * Translated using Weblate (Spanish)

  [ Benedek Nagy ]
  * Translated using Weblate (Hungarian)

  [ ButterflyOfFire ]
  * Translated using Weblate (French)

  [ James Valleroy ]
  * doc: Fetch latest manual

 -- James Valleroy <jvalleroy@mailbox.org>  Mon, 14 Mar 2022 20:30:20 -0400

freedombox (22.6.1) unstable; urgency=medium

  [ Johannes Keyser ]
  * Translated using Weblate (German)

  [ ikmaak ]
  * Translated using Weblate (Dutch)
  * Translated using Weblate (Dutch)

  [ Burak Yavuz ]
  * Translated using Weblate (Turkish)

  [ Eric ]
  * Translated using Weblate (Chinese (Simplified))

  [ Jiří Podhorecký ]
  * Translated using Weblate (Czech)

  [ 109247019824 ]
  * Translated using Weblate (Bulgarian)

 -- James Valleroy <jvalleroy@mailbox.org>  Sun, 06 Mar 2022 06:25:27 -0500

freedombox (22.6) unstable; urgency=medium

  [ ikmaak ]
  * Translated using Weblate (German)
  * Translated using Weblate (Dutch)

  [ Burak Yavuz ]
  * Translated using Weblate (Turkish)

  [ Nikita Epifanov ]
  * Translated using Weblate (Russian)

  [ Eric ]
  * Translated using Weblate (Chinese (Simplified))

  [ Andrij Mizyk ]
  * Translated using Weblate (Ukrainian)

  [ Michael Breidenbach ]
  * Translated using Weblate (Swedish)

  [ Jiří Podhorecký ]
  * Translated using Weblate (Czech)

  [ Sripath Roy Koganti ]
  * Translated using Weblate (Telugu)

  [ Hemchand Pidikiti ]
  * Translated using Weblate (Telugu)

  [ Revolutioners ]
  * Translated using Weblate (Telugu)

  [ Anusha.chennamsetti ]
  * Translated using Weblate (Telugu)

  [ Rohith ]
  * Translated using Weblate (Telugu)

  [ B Rohit ]
  * Translated using Weblate (Telugu)

  [ Sk Abdulaziz ]
  * Translated using Weblate (Telugu)

  [ Prudhvi varma ]
  * Translated using Weblate (Telugu)

  [ Lavanya Duddukuri ]
  * Translated using Weblate (Telugu)

  [ Revathi Pathiwada ]
  * Translated using Weblate (Telugu)

  [ Rushi Puttigumpala ]
  * Translated using Weblate (Telugu)

  [ Kotagiri Hardik Sai ]
  * Translated using Weblate (Telugu)

  [ Andhavarapu vamsi ]
  * Translated using Weblate (Telugu)

  [ VANTIPALLI HARINI DEVI ]
  * Translated using Weblate (Telugu)

  [ Mupparthi Rema Sharanya ]
  * Translated using Weblate (Telugu)

  [ Nishmitha Undavalli ]
  * Translated using Weblate (Telugu)

  [ l. Mamatha sahithi ]
  * Translated using Weblate (Telugu)

  [ N SIRI HARSHITHA ]
  * Translated using Weblate (Telugu)

  [ Sainadh Pragada ]
  * Translated using Weblate (Telugu)

  [ Kesava Manikanta ]
  * Translated using Weblate (Telugu)

  [ Padilam Sairam ]
  * Translated using Weblate (Telugu)

  [ Benedek Nagy ]
  * minidlna: add iOS VLC client
  * samba: add iOS VLC client
  * Translated using Weblate (Hungarian)

  [ James Valleroy ]
  * Translated using Weblate (Telugu)
  * locale: Update translation strings
  * doc: Fetch latest manual

  [ 109247019824 ]
  * Translated using Weblate (Bulgarian)

  [ Sunil Mohan Adapa ]
  * email_server: List all listening ports of the daemons
  * email_server: Update donation URL to rspamd donation URL
  * email_server: Update short description
  * email_server: Add front page shortcut, update name and description
  * email: Rename app from email_server to email
  * email: Drop X-Robots-Tag on the auto-configuration URL
  * email: Backup/restore aliases and mailboxes
  * email: rspamd: Simplify installing configuration
  * email: Tweak client auto-configuration file
  * email: Drop unused Apache include freedombox-robots.conf
  * email: Simplify modifying headers proxied to rspamd web UI
  * email: Depend on and run redis server
  * email: Open firewall port for managesieve protocol
  * email: Narrowly match just rspamd's spam header
  * email: Add more special-use IMAP folders, set autoexpunge to 60days
  * email: Simplify setting milter configuration and running sievec
  * email: Drop special handling for reserved TLDs
  * email: Drop special handling for outbound filtering
  * email: Remove override for local addresses
  * email: Setup rspamd configuration to include FreedomBox config
  * email: Add basic functional tests
  * email: Add backup/restore component
  * email: Simplify setting up postfix
  * email: Drop unused diagnosis module
  * email: Minor indentation and docstring changes
  * email: Set an icon from Tango project
  * email: dkim: Implement setting up DKIM signing keys
  * email: dns: Show table for desired DNS entries
  * email: Enable as an advanced app
  * email: aliases: Drop ability to enable/disable aliases
  * email: Add shortcut for non-admin users to manage their aliases
  * email: Drop mentions of clamav as it is too memory intensive
  * email: Rename audit module to privileged
  * email: Drop use of mutex for postfix configuration operations
  * email: Simplify and rename postfix configuration module
  * email: Drop unused utility method for logging
  * email: Name module ldap to postfix
  * email: Drop postfix and dovecot LDAP packages
  * email: Drop atomic writing to a file
  * email: Update module docstrings
  * email: Use the term 'setup' rather than 'repair' for consistency
  * email: Don't start disabled daemons when setup is re-run
  * email: Implement adding common aliases for first admin user
  * email: Add various documentation links for future readability
  * email: postfix: Fix priority for authentication directives
  * email: aliases: Minor refactoring to form validation
  * email: clients: Make Thunderbird URLs language independent
  * email: Allow re-running setup
  * email: postfix: use inline map for TLS SNI maps
  * email: rspamd: Log to journald via syslog
  * email: Revert to LDAP auth as pam does not allow non-admin users
  * email: Fix issue with certs not being available
  * dynamicdns: Fix adding null domain into configuration

 -- James Valleroy <jvalleroy@mailbox.org>  Wed, 02 Mar 2022 08:44:45 -0500

freedombox (22.5) unstable; urgency=medium

  [ ikmaak ]
  * Translated using Weblate (German)
  * Translated using Weblate (Dutch)

  [ Burak Yavuz ]
  * Translated using Weblate (Turkish)

  [ Eric ]
  * Translated using Weblate (Chinese (Simplified))

  [ Joseph Nuthalapati ]
  * tests: functional: Add plugin for HTML reports

  [ Besnik Bleta ]
  * Translated using Weblate (Albanian)
  * Translated using Weblate (Albanian)
  * Translated using Weblate (Albanian)

  [ Jaime Marquínez Ferrándiz ]
  * Translated using Weblate (Spanish)

  [ Michael Breidenbach ]
  * Translated using Weblate (Swedish)

  [ Nikita Epifanov ]
  * Translated using Weblate (Russian)

  [ Jiří Podhorecký ]
  * Translated using Weblate (Czech)

  [ Andrij Mizyk ]
  * Translated using Weblate (Ukrainian)

  [ Benedek Nagy ]
  * Translated using Weblate (Hungarian)
  * Translated using Weblate (Hungarian)
  * tt-rss: Restrict access to `feed-reader` group in "/tt-rss-app"

  [ James Valleroy ]
  * dynamicdns: Replace ez-ipupdate
  * locale: Update translation strings
  * doc: Fetch latest manual

  [ Sunil Mohan Adapa ]
  * dynamicdns: Drop about page and merge into description
  * dynamicdns: Drop tabs and use single page
  * dynamicdns: Drop NAT detection as it is no longer used
  * app: Add component to store enabled state of an app in kvstore
  * backups: Implement backup/restore of key/value settings
  * dynamicdns: Rewrite configuration handling and update using URL
  * users: Fix typo in description
  * minetest: Reduce the number of configuration update messages

  [ 109247019824 ]
  * Translated using Weblate (Bulgarian)
  * Translated using Weblate (Bulgarian)

 -- James Valleroy <jvalleroy@mailbox.org>  Mon, 14 Feb 2022 20:41:06 -0500

freedombox (22.4) unstable; urgency=medium

  [ ikmaak ]
  * Translated using Weblate (German)
  * Translated using Weblate (Dutch)

  [ Benedek Nagy ]
  * shaarli: Add android app to description
  * apache: Don't redirect to HTTPS for .onion domains
  * matrixsynapse: Add FluffyChat to client list
  * power: Add a link to power app in the system menu
  * Translated using Weblate (Hungarian)

  [ Sunil Mohan Adapa ]
  * mldonkey: Drop app not available in Debian Bullseye and Bookworm
  * tests: functional: Implement a workaround for issue with screenshots
  * wordpress: tests: functional: Add missing marks on tests
  * tests: functional: Set default screenshots dir as ./screenshots
  * doc: Fail when downloading images from Debian wiki fails
  * cockpit: Explicitly redirect to HTTPS as needed for WebSockets
  * apache: Don't set HSTS for .onion domain
  * wireguard: tests: Add functional tests
  * snapshots: Clarify that snapshots are take during updates too
  * coturn: Use wildcard listening address to fix startup issues
  * sso, users: Redirect to home page after logout
  * users: Clarify help message for authorization password
  * HACKING: Stop using setup.py as a way to run tests
  * email_server: Drop some unused code
  * roundcube: Add setting for local connection only
  * email_server: Drop showing diagnostics/repair and roundcube config

  [ James Valleroy ]
  * .gitignore: Add screenshots/
  * shaarli: Add backup component
  * shaarli: Add functional test
  * shaarli: Test adding a bookmark
  * locale: Update translation strings
  * doc: Fetch latest manual

  [ Coucouf ]
  * Translated using Weblate (French)

  [ 109247019824 ]
  * Translated using Weblate (Bulgarian)

  [ Michael Breidenbach ]
  * Translated using Weblate (Swedish)

  [ Nikita Epifanov ]
  * Translated using Weblate (Russian)

  [ Andrij Mizyk ]
  * Translated using Weblate (Ukrainian)

 -- James Valleroy <jvalleroy@mailbox.org>  Mon, 31 Jan 2022 20:04:57 -0500

freedombox (22.3) unstable; urgency=medium

  [ nautilusx ]
  * Translated using Weblate (German)

  [ ikmaak ]
  * Translated using Weblate (Dutch)

  [ Burak Yavuz ]
  * Translated using Weblate (Turkish)

  [ Eric ]
  * Translated using Weblate (Chinese (Simplified))

  [ Benedek Nagy ]
  * tt-rss: Allow published articles to be publicly available
  * Translated using Weblate (Hungarian)

  [ Jiří Podhorecký ]
  * Translated using Weblate (Czech)

  [ Sunil Mohan Adapa ]
  * container: Avoid a warning that interactive mode is intended
  * sso: Add missing captcha/rate limiting on SSO login
  * sso: Adjust URL to CAPTCHA page needed by Django security fix
  * upgrades: Allow matrix's new dependency to be installed
  * tests: functional: Fix setting domain name with active notifications
  * help: tests: Fix functional test to check for status logs

  [ James Valleroy ]
  * doc: Fetch latest manual

 -- James Valleroy <jvalleroy@mailbox.org>  Mon, 17 Jan 2022 20:17:22 -0500

freedombox (22.2) unstable; urgency=medium

  [ Dietmar ]
  * Translated using Weblate (German)
  * Translated using Weblate (Italian)

  [ ikmaak ]
  * Translated using Weblate (Dutch)

  [ Burak Yavuz ]
  * Translated using Weblate (Turkish)

  [ Eric ]
  * Translated using Weblate (Chinese (Simplified))

  [ Benedek Nagy ]
  * Translated using Weblate (Hungarian)
  * Translated using Weblate (Hungarian)
  * wireguard: Fix spelling
  * transmission: Fix capitalization
  * openvpn: Add link to IOS app
  * mumble: Change description to include iOS client app
  * radicale: Update Thunderbird URLs
  * i2p: Fix grammar in description
  * backups: Correct spelling of encryption protocols
  * networks: Fix reference to an option

  [ Jiří Podhorecký ]
  * Translated using Weblate (Czech)

  [ Johannes Keyser ]
  * Translated using Weblate (German)

  [ Michael Breidenbach ]
  * Translated using Weblate (Swedish)

  [ Sunil Mohan Adapa ]
  * help: Fix failing setup when manual directory is not available
  * debian, setup.py: Add dependency on python3-tomli
  * ikiwiki: Initialize shortcuts during post-init setup

  [ James Valleroy ]
  * locale: Update translation strings

 -- James Valleroy <jvalleroy@mailbox.org>  Tue, 11 Jan 2022 20:09:59 -0500

freedombox (22.1) unstable; urgency=medium

  [ ikmaak ]
  * Translated using Weblate (Dutch)
  * Translated using Weblate (Dutch)

  [ Benedek Nagy ]
  * Translated using Weblate (Hungarian)

  [ pesder ]
  * Translated using Weblate (Chinese (Traditional))

  [ James Valleroy ]
  * Translated using Weblate (Hungarian)
  * Translated using Weblate (Hungarian)
  * backups: Capitalize 'SSH' in template
  * config, upgrades: Specify submit button for tests
  * locale: Update translation strings
  * doc: Fetch latest manual

  [ Sunil Mohan Adapa ]
  * upgrades: Relabel from 'Update' to 'Software Update'
  * datetime: Explicitly list systemd-timesyncd as a dependency
  * storage: Skip tests if not enough disk space is available
  * package: Add diagnostic to check if a package is the latest version

  [ Petter Reinholdtsen ]
  * Translated using Weblate (Norwegian Bokmål)

  [ Michael Breidenbach ]
  * Translated using Weblate (Swedish)

  [ Jiří Podhorecký ]
  * Translated using Weblate (Czech)

  [ Fioddor Superconcentrado ]
  * Translated using Weblate (Spanish)

 -- James Valleroy <jvalleroy@mailbox.org>  Mon, 03 Jan 2022 19:51:35 -0500

freedombox (21.16) unstable; urgency=medium

  [ Burak Yavuz ]
  * Translated using Weblate (Turkish)

  [ Johannes Keyser ]
  * Translated using Weblate (German)

  [ Joseph Nuthalapati ]
  * tests: Fix app name in pytest.skip statement
  * cockpit: Make 'name' optional in Signal handlers
  * ejabberd: Make name option in Signal handlers
  * tests: functional: Skip MLDonkey app
  * monkeysphere: Drop app as it is not being used
  * diaspora: Drop app that was never finished.
  * tahoe-lafs: Drop app as it is not being used

  [ Sunil Mohan Adapa ]
  * roundcube: Allow upgrades using configuration file prompts
  * letsencrypt: Handle cert setup when an app wants all domains
  * email_server: Include postfix package in packages list
  * email_server: Fix issue with handling domain removal
  * email_server: Re-implement TLS configuration
  * email_server: Adjust TLS configuration parameters
  * email_server: Rename dovecot TLS configuration file for consistency
  * datetime: Fix checking when timesyncd will run on a system

  [ Coucouf ]
  * Translated using Weblate (French)

  [ Eric ]
  * Translated using Weblate (Chinese (Simplified))
  * Translated using Weblate (Chinese (Simplified))

  [ Jiří Podhorecký ]
  * Translated using Weblate (Czech)
  * Translated using Weblate (Czech)

  [ pesder ]
  * Translated using Weblate (Chinese (Traditional))
  * Translated using Weblate (Chinese (Traditional))

  [ Michael Breidenbach ]
  * Translated using Weblate (Swedish)

  [ James Valleroy ]
  * upgrades: Refactor dist upgrade process
  * upgrades: Cleanup dist upgrade steps specific to bullseye release
  * upgrades: Add type annotations to action
  * pyproject: Add domain marker
  * locale: Update translation strings
  * doc: Fetch latest manual

 -- James Valleroy <jvalleroy@mailbox.org>  Mon, 20 Dec 2021 20:58:00 -0500

freedombox (21.15) unstable; urgency=medium

  [ trendspotter ]
  * Translated using Weblate (Czech)

  [ James Valleroy ]
  * shaarli: Enable app
  * tests: Add 'domain' mark for apps that add/remove domains
  * locale: Update translation strings
  * doc: Fetch latest manual

  [ Petter Reinholdtsen ]
  * Translated using Weblate (Norwegian Bokmål)

  [ Sunil Mohan Adapa ]
  * dynamicdns: Update URLs to the new dynamic DNS server
  * firewall: Allow configuration upgrade to version 1.0.x
  * *: Drop unused manual_page at module level
  * app: Introduce API to setup an app
  * package: Add parameter to specify skipping package recommendations
  * package: Implement installing packages in the component
  * actions: Get list of packages from Packages components
  * security: Get the list of packages from Packages component
  * *: Drop use of managed_packages and rely on Packages component
  * doc/dev: Update documentation to not refer to managed_packages
  * actions/service: Drop unused list action
  * bind: Drop alias handling unnecessary in >= Bullseye
  * security: Drop use of managed_services in security report
  * daemon: Add new component to hold information about related daemons
  * actions/service: Drop use of managed_services for Daemon component
  * *: Drop use of managed_services, rely on Daemon component
  * doc/dev: Remove mention of managed_services
  * actions/letsencrypt: Drop use of managed_paths and use LE component
  * *: Drop use of unnecessary managed_paths
  * doc/dev: Drop discussion on managed_paths
  * package: Introduce component API for package conflicts
  * *: Drop module level package_conflicts and use component API
  * packages: Move checking for unavailable packages to component
  * app: Introduce API for managing setup state of the app
  * doc/dev: Remove outdated reference to init() at module level
  * *: Use the App's state management API
  * setup: Drop unused API for app's state management
  * *: Drop use of module level is_essential flag
  * *: Drop use of module level version
  * middleware, views: Reduce use of setup_helper
  * web_server: Drop use of loaded_modules and use App.list
  * first_boot: Drop use of loaded_modules and use App.list
  * security: Drop use of loaded_modules and use App.list
  * main: List apps instead of modules
  * setup: Run setup on apps instead of modules
  * setup: List dependencies for apps instead of modules
  * setup: Use apps instead of modules to determine running first setup
  * setup: Work on apps instead of modules for force upgrade
  * module_loader, app: Move app init to app module
  * *: Drop module level depends declaration
  * doc/dev: Drop reference to module level depends declaration
  * forms: Fix regression with TLS domain form in quassel and tt-rss
  * email_server: Simplify domain configuration form
  * email_server: Merge domain configuration with app view
  * letsencrypt: On domain removal, don't revoke certificate, keep it

  [ Johannes Keyser ]
  * Translated using Weblate (German)

 -- James Valleroy <jvalleroy@mailbox.org>  Mon, 06 Dec 2021 18:51:28 -0500

freedombox (21.14.1) unstable; urgency=high

  [ Sunil Mohan Adapa ]
  * config: Add packages component to a re-add zram-tools dependency

 -- James Valleroy <jvalleroy@mailbox.org>  Wed, 24 Nov 2021 10:36:25 -0500

freedombox (21.14) unstable; urgency=high

  [ Burak Yavuz ]
  * Translated using Weblate (Turkish)

  [ Michael Breidenbach ]
  * Translated using Weblate (Swedish)

  [ Sunil Mohan Adapa ]
  * app: Introduce separate method for post initialization operations
  * module_loader: Split app initialization into separate steps
  * avahi: Split app initialization
  * backups: Split app initialization
  * cockpit: Split app initialization
  * diagnostics: Split app initialization
  * dynamicdns: Split app initialization
  * email_server: Don't get domain name during initialization
  * config: Split app configuration
  * letencrypt: Split app initialization
  * names: Split app initialization
  * pagekite: Split app initialization
  * storage: Split app initialization
  * tor: Split app initialziation
  * upgrades: Split app initialziation
  * ejabberd: Split app initialziation
  * gitweb: Split app initialization
  * frontpage: Avoid URL reverse during Shortcut component construction
  * menu: Avoid reversing URL during Menu component construction
  * main: Drop initializing Django when listing dependencies (Closes: #999484)

  [ Andrij Mizyk ]
  * Translated using Weblate (Ukrainian)

  [ Joseph Nuthalapati ]
  * names: Create a generic TLS domain selection form
  * tt-rss: Allow selection of a domain name

  [ James Valleroy ]
  * debian: Fail build if no module dependencies found
  * datetime: Avoid error when systemctl is not available
  * locale: Update translation strings
  * doc: Fetch latest manual

 -- James Valleroy <jvalleroy@mailbox.org>  Mon, 22 Nov 2021 18:45:33 -0500

freedombox (21.13) unstable; urgency=medium

  [ Burak Yavuz ]
  * Translated using Weblate (Turkish)

  [ Andrij Mizyk ]
  * Translated using Weblate (Ukrainian)

  [ Michael Breidenbach ]
  * Translated using Weblate (Swedish)
  * Translated using Weblate (Swedish)

  [ Joseph Nuthalapati ]
  * utils: Fix ruamel.yaml deprecation warnings
  * components: Introduce new component - Packages
  * setup: Use packages from Packages component
  * components: Add docstrings & tutorial for Packages

  [ Sunil Mohan Adapa ]
  * email_server: Refactor the home directory page
  * email_server: Add button for setting up home directory
  * email_server: Turn home view into a simple page rather than a tab
  * email_server: Add button for managing aliases
  * email_server: Remove aliases view from tabs list
  * email_server: Add heading for manage aliases page
  * email_server: Reduce the size of headings for aliases/homedir pages
  * email_server: aliases: Add method for checking of an alias is taken
  * email_server: aliases: Using Django forms instead of custom forms
  * email_server: aliases: Drop validation already done by form
  * email_server: aliases: Move sanitizing to form
  * email_server: aliases: Drop unnecessary sanitizing
  * email_server: aliases: Drop unused sanitizing method
  * email_server: aliases: Drop unused regex
  * email_server: yapf formatting
  * email_server: aliases: Drop hash DB and use sqlite3 directly
  * email_server: aliases: Minor refactoring
  * email_server: aliases: Minor refactoring to DB schema
  * email_server: aliases: Minor refactor to list view
  * email_server: aliases: Fix showing empty alias list message
  * email_server: aliases: Refactor for simpler organization
  * email_server: tls: Drop unimplemented TLS forms/view
  * email_server: rspamd: Turn spam management link to a button
  * email_server: domains: Add button for domain management form
  * email_server: Remove tabs from the interface
  * email_server: homedir: Fix styling to not show everything as header
  * email_server: Minor refactor of license statement in templates
  * email_server: domains: Use Django forms and views
  * email_server: domains: Add validation to form
  * email_server: action: Refactor for simplicity
  * email_server: yapf formatting
  * log, email_server: Don't use syslog instead of journald
  * email_server: action: Add argument type checking for extra safety
  * email_server: Don't use user IDs when performing lookups
  * email_server: Lookup LDAP local recipients via PAM
  * email_server: dovecot: Authenticate using PAM instead of LDAP
  * email_server: dovecot: Don't deliver mail to home directory
  * email_server: Setup /var/mail, drop home setup view
  * email_server: Use rollback journal for aliases sqlite DB
  * security: Properly handle sandbox analysis of timer units

  [ Johannes Keyser ]
  * Translated using Weblate (German)

  [ James Valleroy ]
  * tests: Use background fixture for each test
  * bepasty: Use BaseAppTests for functional tests
  * bind: Use BaseAppTests for functional tests
  * calibre: Use BaseAppTests for functional tests
  * deluge: Use BaseAppTests for functional tests
  * ejabberd: Use BaseAppTests for functional tests
  * gitweb: Use BaseAppTests for functional tests
  * ikiwiki: Use BaseAppTests for functional tests
  * mediawiki: Use BaseAppTests for functional tests
  * mldonkey: Use BaseAppTests for functional tests
  * openvpn: Use BaseAppTests for functional tests
  * pagekite: Use BaseAppTests for functional tests
  * radicale: Use BaseAppTests for functional tests
  * samba: Use BaseAppTests for functional tests
  * shadowsocks, syncthing: Use BaseAppTests for functional tests
  * transmission: Use BaseAppTests for functional tests
  * tahoe: Use BaseAppTests for functional tests
  * tor: Use BaseAppTests for functional tests
  * tests: functional: Add diagnostics delay parameter
  * avahi: Use systemd sandboxing
  * samba: Use systemd sandboxing for smbd/nmbd
  * debian: Add python3-openssl to autopkgtest depends
  * locale: Update translation strings
  * doc: Fetch latest manual

 -- James Valleroy <jvalleroy@mailbox.org>  Mon, 08 Nov 2021 21:34:27 -0500

freedombox (21.12) unstable; urgency=medium

  [ Burak Yavuz ]
  * Translated using Weblate (Turkish)

  [ Andrij Mizyk ]
  * Translated using Weblate (Ukrainian)

  [ nautilusx ]
  * Translated using Weblate (German)
  * Translated using Weblate (German)

  [ Sunil Mohan Adapa ]
  * middleware: Don't show setup view to non-admin users
  * email_server: yapf formatting
  * email_server: Add a name for aliases view
  * email_server: Add heading for manage aliases page
  * email_server: Don't let the My Mail page to blank page
  * email_server: clients: Launch roundcube directly instead of app page
  * email_server: Move roundcube link from My Mail to description
  * storage: tests: Refactor disk tests for readability
  * storage: Pass optional mount point to partition expansion
  * storage: tests: Fix tests for expanding disk partitions
  * storage: tests: Convert class based tests to simple tests

  [ James Valleroy ]
  * tests: Add BaseAppTests class for common functional tests
  * tests: Add run diagnostics test to BaseAppTests
  * infinoted: Use BaseAppTests for functional tests
  * mumble: Use BaseAppTests for functional tests
  * roundcube: Use BaseAppTests for functional tests
  * avahi: Use BaseAppTests for functional tests
  * cockpit: Use BaseAppTests for functional tests
  * coturn: Use BaseAppTests for functional tests
  * i2p: Use BaseAppTests for functional tests
  * matrixsynapse: Use BaseAppTests for functional tests
  * minetest: Use BaseAppTests for functional tests
  * minidlna: Use BaseAppTests for functional tests
  * performance: Add backup support (no data)
  * performance: Use BaseAppTests for functional tests
  * privoxy: Use BaseAppTests for functional tests
  * quassel: Use BaseAppTests for functional tests
  * ssh: Use BaseAppTests for functional tests
  * zoph: Use BaseAppTests for functional tests
  * locale: Update translation strings
  * doc: Fetch latest manual

  [ 109247019824 ]
  * Translated using Weblate (Bulgarian)

  [ Coucouf ]
  * Translated using Weblate (French)

  [ trendspotter ]
  * Translated using Weblate (Czech)

 -- James Valleroy <jvalleroy@mailbox.org>  Mon, 25 Oct 2021 19:19:33 -0400

freedombox (21.11) unstable; urgency=medium

  [ Fioddor Superconcentrado ]
  * test: help: Add help view tests
  * test: Add tests for action utilities
  * tests: Improve handling of tests skipped by default
  * package: Add functions for removing packages
  * setup: Show and remove conflicts before installation
  * email: Manage known installation conflicts

  [ 109247019824 ]
  * Translated using Weblate (Bulgarian)

  [ Andrij Mizyk ]
  * Translated using Weblate (Ukrainian)

  [ James Valleroy ]
  * openvpn: Convert functional tests to non-BDD python format
  * pagekite: Convert functional tests to non-BDD python format
  * privoxy: Convert functional tests to non-BDD python format
  * tests: Add backups mark for openvpn, pagekite, privoxy
  * quassel: Convert functional tests to non-BDD python format
  * radicale: Convert functional tests to non-BDD python format
  * roundcube: Convert functional tests to non-BDD python format
  * searx: Convert functional tests to non-BDD python format
  * security: Convert functional tests to non-BDD python format
  * shadowsocks: Convert functional tests to non-BDD python format
  * sharing: Convert functional tests to non-BDD python format
  * snapshot: Convert functional tests to non-BDD python format
  * ssh: Convert functional tests to non-BDD python format
  * sso: Convert functional tests to non-BDD python format
  * storage: Convert functional tests to non-BDD python format
  * syncthing: Convert functional tests to non-BDD python format
  * tahoe: Convert functional tests to non-BDD python format
  * tor: Convert functional tests to non-BDD python format
  * transmission: Convert functional tests to non-BDD python format
  * ttrss: Convert functional tests to non-BDD python format
  * upgrades: Convert functional tests to non-BDD python format
  * zoph: Convert functional tests to non-BDD python format
  * users: Convert functional tests to non-BDD python format
  * tests: Add some missed marks for functional tests
  * tests: Drop step definitions
  * conftest: Skip functional tests if splinter not importable
  * locale: Update translation strings
  * doc: Fetch latest manual

  [ Sunil Mohan Adapa ]
  * d/control: Allow building with python interpreter of any arch
  * user: Accommodate Django 3.1 change for model choice iteration
  * settings: Choose password hashing complexity suitable for SBCs
  * pyproject.toml: Merge contents of pytest.ini
  * pyproject.toml: Merge contents of .converagerc
  * d/rules: Don't use setup.py to invoke tests, invoke directly instead
  * users: Help set language cookie when user profile is edited
  * sso, translation: Help set language cookie when user logins in
  * translation: Always set language cookie when switching language
  * *: Move all systemd service files from /lib to /usr
  * wordpress: Run service only if when installed and configured
  * calibre: Run service only if when installed
  * d/rules: Don't install and enable other systemd service files
  * storage: tests: functional: Fix tests always getting skipped
  * package: Remove unused import to fix pipeline
  * tests: Drop installation of pytest-bdd
  * performance: Cleanup code meant for cockpit version < 235
  * *: Always pass check= argument to subprocess.run()
  * ttrss: Fix daemon not running sometimes on startup
  * ttrss: Add systemd security hardening to daemon

  [ Joseph Nuthalapati ]
  * ttrss: tests: functional: Make subscription faster

 -- James Valleroy <jvalleroy@mailbox.org>  Mon, 11 Oct 2021 18:55:20 -0400

freedombox (21.10) unstable; urgency=medium

  [ Veiko Aasa ]
  * samba: tests: Convert functional tests to non-BDD python format

  [ James Valleroy ]
  * tests: Show warning when app not available
  * bepasty: Convert functional tests to non-BDD python format
  * bind: Convert functional tests to non-BDD python format
  * config: Convert functional tests to non-BDD python format
  * coturn: Convert functional tests to non-BDD python format
  * datetime: Convert functional tests to non-BDD python format
  * deluge: Convert functional tests to non-BDD python format
  * dynamicdns: Convert functional tests to non-BDD python format
  * ejabberd: Convert functional tests to non-BDD python format
  * help: Convert functional tests to non-BDD python format
  * ikiwiki: Convert functional tests to non-BDD python format
  * mediawiki: Convert functional tests to non-BDD python format
  * mldonkey: Convert functional tests to non-BDD python format
  * monkeysphere: Convert functional tests to non-BDD python format
  * mumble: Convert functional tests to non-BDD python format
  * locale: Update translation strings
  * doc: Fetch latest manual
  * debian: Set Standards-Version to 4.6.0

  [ Sunil Mohan Adapa ]
  * ikiwiki: tests: functional: Use newer splinter API for finding links
  * openvpn: tests: functional: Use newer splinter API for finding links
  * backups: tests: functional: Use newer splinter API for finding links
  * users: tests: functional: Use newer splinter API for finding links
  * mediawiki: tests: functional: Use newer splinter API for finding links
  * dynamicdns: tests: functional: Use newer splinter API for finding links
  * calibre: tests: functional: Use newer splinter API for finding links
  * tests: functional: Use newer splinter API for finding links
  * *: Use Django gettext functions instead of ugettext
  * pyproject: Make isort consistent across execution environments
  * *: Various isort fixes
  * *: Use django.urls.re_path() instead of its alias url()
  * signals: Drop provider args when creating Signal object
  * settings: Set Django auto field type explicitly
  * *: Use allow/denylist instead white/blacklist in comments
  * tests: Introduce fixtures to make it easy to test actions
  * calibre: tests: Use common fixtures for testing actions module
  * sso: tests: Use common fixtures for testing actions module
  * gitweb: tests: Use common fixtures for testing actions module
  * openvpn: tests: Use common fixtures for testing actions module
  * matrixsynapse: tests: Use common fixtures for testing actions module
  * ejabberd: tests: Use common fixtures for testing actions module
  * mediawiki: tests: Use common fixtures for testing actions module
  * views: Update utility for checking URL safety
  * sso: Update usage of OpenSSL crypt signing API

  [ Andrij Mizyk ]
  * Translated using Weblate (Ukrainian)
  * Translated using Weblate (Ukrainian)
  * Translated using Weblate (Ukrainian)
  * Translated using Weblate (Ukrainian)

  [ Dietmar ]
  * Translated using Weblate (German)
  * Translated using Weblate (Italian)

  [ Burak Yavuz ]
  * Translated using Weblate (Turkish)

  [ Michael Breidenbach ]
  * Translated using Weblate (Swedish)

  [ Johannes Keyser ]
  * Translated using Weblate (German)

 -- James Valleroy <jvalleroy@mailbox.org>  Mon, 27 Sep 2021 19:10:05 -0400

freedombox (21.9) unstable; urgency=medium

  [ Fioddor Superconcentrado ]
  * container: Don't fail if there's no fbx network
  * container: freedombox-develop callable from anywhere
  * lintian: Overrides for remove-on-upgrade dpkg conffiles flag

  [ James Valleroy ]
  * debian: Add gbp tag config
  * container: Update stable image for bullseye
  * backups: Add functional test to disable schedule backups
  * avahi: Convert functional tests to non-BDD python format
  * cockpit: Convert functional tests to non-BDD python format
  * i2p: Convert functional tests to non-BDD python format
  * infinoted: Convert functional tests to non-BDD python format
  * minetest: Convert functional tests to non-BDD python format
  * minidlna: Convert functional tests to non-BDD python format
  * performance: Convert functional tests to non-BDD python format
  * matrixsynapse: Convert functional tests to non-BDD python format
  * jsxc: Convert functional tests to non-BDD python format
  * backups: Convert functional tests to non-BDD python format
  * locale: Update translation strings
  * doc: Fetch latest manual

  [ Burak Yavuz ]
  * Translated using Weblate (Turkish)

  [ Michael Breidenbach ]
  * Translated using Weblate (Swedish)

  [ Andrij Mizyk ]
  * Translated using Weblate (Ukrainian)
  * Translated using Weblate (Ukrainian)
  * Translated using Weblate (Ukrainian)
  * Translated using Weblate (Ukrainian)
  * Translated using Weblate (Ukrainian)

  [ Tiago Zaniquelli ]
  * plinth: remove diagnose command

  [ Joseph Nuthalapati ]
  * apache: Drop support for SSLv3, TLSv1 and TLSv1.1
  * mediawiki: Backup and restore uploaded files
  * mediawiki: Bump version number for 1.35 upgrade
  * mediawiki: Enable a subset of default extensions
  * mediawiki: Switch to MediaWiki 2020 logo

  [ ikmaak ]
  * Translated using Weblate (Dutch)
  * Translated using Weblate (Dutch)
  * Translated using Weblate (Dutch)
  * Translated using Weblate (Dutch)
  * Translated using Weblate (Dutch)

  [ Sunil Mohan Adapa ]
  * mediawiki: tests: functional: Fix races after flipping flags
  * d/lintian-overrides: Drop override for a removed tag
  * d/lintian-overrides: Override message for not supporting sysvinit
  * d/lintian-overrides: Add override for manual outside .../doc/
  * d/lintian-overrides: Drop workaround for remove-on-upgrade dpkg flag
  * apache: Drop support for GnuTLS
  * apache: Enable and prioritize HTTP/2 protocol
  * apache: Setup Mozilla recommended configuration
  * container: Fix the update command for new web server
  * tests: Add some missing markers
  * web_framework, tests: Workaround captcha 0.5.6 vs. Django 3.2

  [ fliu ]
  * email: Fix self.critical not callable error
  * email: postconf.get_many_unsafe: batch query
  * email: configure postfix domain names

  [ Seyed mohammad ali Hosseinifard ]
  * Translated using Weblate (Persian)

  [ Veiko Aasa ]
  * gitweb: tests: Fix test failures if initial default branch is not master
  * gitweb: tests: Convert functional tests to non-BDD python format
  * gitweb: tests: functional: Fix test failure if initial default branch is not master

  [ Artem ]
  * Translated using Weblate (Russian)

  [ 109247019824 ]
  * Translated using Weblate (Bulgarian)

  [ 池边树下 ]
  * Translated using Weblate (Chinese (Simplified))

 -- James Valleroy <jvalleroy@mailbox.org>  Sat, 18 Sep 2021 09:47:06 -0400

freedombox (21.8) unstable; urgency=medium

  [ Andrij Mizyk ]
  * Translated using Weblate (Ukrainian)
  * Translated using Weblate (Ukrainian)
  * Translated using Weblate (Ukrainian)

  [ fliu ]
  * diagnostics: Allow underscores (_) in app names
  * doc/dev: Using mocking instead of importing external modules
  * email: Basic app to manage an email server
  * email: Enable LDAP by calling postconf in a thread-safe way
  * email: Implement `email_server ipc set_sasl` and `set_submission`
  * email: Set up local delivery (no spam filtering)
  * email: Code quality fixes
  * email: Fix enabling SMTPS; check return value
  * email: dovecot: Support user lookup by UID number
  * email: Address some code review comments
  * email: Install rspamd; proxy its web interface
  * email: Parse command arguments with a mutually exclusive group
  * email: mutex: create lock file as plinth user
  * email, plinth.log: Write more information to syslog
  * email: postconf: Handle postconf returning an empty key
  * email: audit: improve the speed of post-installation setup
  * email: Open lock file as plinth user
  * email: Support UID number lookup in Dovecot
  * email: diagnostics: Fix sudo permission problem
  * email: views: Implement tab rendering
  * email: Implement alias management
  * email: aliases: Use bootstrap styles
  * email: Add UI for creating the home directory
  * email: Add templates for TLS and domains
  * email: Implement view for setting up domains
  * email: postfix: Install LDAP map support
  * email: Implement spam sorting with sieve
  * email: apache: X-Robots-Tag header, full URL match
  * email: Implement auto-discovery
  * email: LMTP: remove the recipient's UID number from email headers
  * email: Code cleanup
  * email: Implement outbound mail filtering
  * email: Reload postfix in domain view
  * email: Code cleanup, address reviews
  * email: Local delivery: use full email address
  * email: postfix: dovecot: Set strong security parameters
  * email: setup: Find Let's Encrypt certificates
  * email: Documentation, code cleanup
  * email: setup: Configure Roundcube
  * email: Sender spoofing patch 1/2: domain rewriting
  * email: implemented service alert

  [ Sunil Mohan Adapa ]
  * doc/dev: Drop seemingly irrelevant automodule reference
  * container: Use keyserver.ubuntu.com as the default keyserver
  * d/lintian-overrides: Allow all systemd services paths
  * d/control: Drop wireless-tools as recommends
  * tests: functional: Add a convenience method to logout
  * wordpress: New app to manage a WordPress site/blog

  [ Petter Reinholdtsen ]
  * Translated using Weblate (Norwegian Bokmål)

  [ James Valleroy ]
  * security: Remove display of past vulnerabilities
  * locale: Update translation strings
  * doc: Fetch latest manual

 -- James Valleroy <jvalleroy@mailbox.org>  Mon, 30 Aug 2021 20:01:46 -0400

freedombox (21.7) unstable; urgency=low

  [ Allan Nordhøy ]
  * Translated using Weblate (Norwegian Bokmål)
  * Translated using Weblate (Norwegian Bokmål)

  [ Jacque Fresco ]
  * Translated using Weblate (Indonesian)

  [ Reza Almanda ]
  * Translated using Weblate (Indonesian)
  * Translated using Weblate (Indonesian)

  [ Besnik Bleta ]
  * Translated using Weblate (Albanian)

  [ 池边树下 ]
  * Translated using Weblate (Chinese (Simplified))

  [ Tiago Zaniquelli ]
  * tests: functional: storage: skip test List disks

  [ Oymate ]
  * Translated using Weblate (Bengali)

  [ whenwesober ]
  * Translated using Weblate (Indonesian)

  [ James Valleroy ]
  * ci: Disable autopkgtest
  * debian: Ensure fuse gets replaced by fuse3 (Closes: #990758)
    - Thanks to Andreas Beckmann <anbe@debian.org> for the patch.
  * action_utils: Separate function to hold freedombox package
  * action_utils: Use flag to indicate freedombox package has been held
    (Closes: #991292)
  * upgrades: Check for held freedombox package in manual update
  * upgrades: Check for held freedombox package daily
  * action_utils: Don't print when unholding freedombox package
  * vagrant: Update box name
  * ttrss: Allow upgrade to version 21
  * Update translation strings
  * doc: Fetch latest manual
  * Upload to unstable

  [ bruh ]
  * Translated using Weblate (Vietnamese)
  * Translated using Weblate (Vietnamese)

  [ Andrij Mizyk ]
  * Translated using Weblate (Ukrainian)
  * Translated using Weblate (Ukrainian)
  * Translated using Weblate (Ukrainian)
  * Translated using Weblate (Ukrainian)
  * Translated using Weblate (Ukrainian)
  * Translated using Weblate (Ukrainian)
  * Translated using Weblate (Ukrainian)
  * Translated using Weblate (Ukrainian)
  * Translated using Weblate (Ukrainian)
  * Translated using Weblate (Ukrainian)

  [ Johannes Keyser ]
  * Translated using Weblate (German)

 -- James Valleroy <jvalleroy@mailbox.org>  Mon, 16 Aug 2021 19:18:59 -0400

freedombox (21.6) experimental; urgency=medium

  [ ikmaak ]
  * Translated using Weblate (Dutch)
  * Translated using Weblate (German)

  [ Burak Yavuz ]
  * Translated using Weblate (Turkish)

  [ Michael Breidenbach ]
  * Translated using Weblate (Swedish)

  [ whenwesober ]
  * Translated using Weblate (Indonesian)
  * Translated using Weblate (Indonesian)

  [ Benedek Nagy ]
  * Translated using Weblate (Hungarian)

  [ James Valleroy ]
  * Translated using Weblate (Indonesian)
  * Translated using Weblate (Indonesian)
  * Translated using Weblate (Indonesian)
  * Translated using Weblate (Indonesian)
  * Translated using Weblate (Chinese (Simplified))
  * locale: Update translation strings
  * doc: Fetch latest manual

  [ Weblate ]
  * Added translation using Weblate (Sinhala)
  * Added translation using Weblate (Vietnamese)

  [ James Pan ]
  * Translated using Weblate (Chinese (Traditional))

  [ HelaBasa ]
  * Translated using Weblate (Sinhala)

  [ Johannes Keyser ]
  * Translated using Weblate (German)

  [ Coucouf ]
  * Translated using Weblate (French)
  * Translated using Weblate (French)

  [ ssantos ]
  * Translated using Weblate (Portuguese)

  [ 池边树下 ]
  * Translated using Weblate (Chinese (Simplified))

  [ Reza Almanda ]
  * Translated using Weblate (Indonesian)
  * Translated using Weblate (Indonesian)
  * Translated using Weblate (Indonesian)

  [ bruh ]
  * Translated using Weblate (Vietnamese)
  * Translated using Weblate (Vietnamese)
  * Translated using Weblate (Vietnamese)
  * Translated using Weblate (Vietnamese)

  [ Arshadashu ]
  * Translated using Weblate (Telugu)

  [ Joseph Nuthalapati ]
  * Translated using Weblate (Telugu)
  * Translated using Weblate (Telugu)
  * Translated using Weblate (Telugu)
  * Translated using Weblate (Telugu)
  * Translated using Weblate (Telugu)
  * Translated using Weblate (Telugu)

  [ uday17 ]
  * Translated using Weblate (Telugu)
  * Translated using Weblate (Telugu)
  * Translated using Weblate (Telugu)

  [ Sandeepbasva ]
  * Translated using Weblate (Telugu)

  [ Aurélien Couderc ]
  * Change backups submit button to fix translation issues

  [ chilumula vamshi krishna ]
  * Translated using Weblate (Telugu)

  [ Jacque Fresco ]
  * Translated using Weblate (Indonesian)
  * Translated using Weblate (Japanese)

 -- James Valleroy <jvalleroy@mailbox.org>  Mon, 31 May 2021 19:00:45 -0400

freedombox (21.5) experimental; urgency=medium

  [ Dietmar ]
  * Translated using Weblate (German)

  [ Karol Werner ]
  * Translated using Weblate (Polish)

  [ Michalis ]
  * Translated using Weblate (Greek)
  * Translated using Weblate (Greek)
  * Translated using Weblate (Greek)
  * Translated using Weblate (Greek)

  [ Fioddor Superconcentrado ]
  * Generating developer documentation.
  * config: Fix tests related to user home directory
  * Translated using Weblate (Spanish)

  [ ikmaak ]
  * Translated using Weblate (Dutch)

  [ Burak Yavuz ]
  * Translated using Weblate (Turkish)
  * Translated using Weblate (Turkish)
  * Translated using Weblate (Turkish)

  [ Veiko Aasa ]
  * deluge, mldonkey, syncthing, transmission: Depend on nslcd.service
  * deluge: Fix daemon user not in freedombox-share group after installation
  * users: Fix unit test failures when LDAP is empty

  [ Sunil Mohan Adapa ]
  * ssh, apache: Make fail2ban use systemd journald backend by default
  * security: Move fail2ban default configuration to this app
  * security: Ensure that fail2ban is not re-enabled on version increment
  * security: Increment app version to reload fail2ban
  * action_utils: Introduce utility for masking services
  * config: Disable rsyslog and syslog forwarding
  * config: Install and configure zram for swap
  * Update copyright year

  [ James Valleroy ]
  * debian: Add coverage to autopkgtest
  * ci: Merge with Salsa CI pipeline
  * config: Convert entered domain name to lower case
  * dynamicdns: Wait after changing domain name in tests
  * dynamicdns: Convert entered domain name to lower case
  * pagekite: Convert entered kite name to lower case
  * config, dynamicdns, pagekite: Remove incorrect use of str
  * letsencrypt: Always return a diagnostics result
  * diagnostics: Use lock to protect results
  * coturn: Validate TURN URIs if provided in form
  * locale: Update translation strings
  * doc: Fetch latest manual

  [ Max Rockatansky ]
  * security: Clarify vulnerability count and provide link to more info

  [ Joseph Nuthalapati ]
  * docs: Improve Developer Documentation index page
  * container: distribution as environment variable
  * ejabberd: STUN/TURN configuration
  * coturn: Mention ejabberd in app description

  [ Michael Breidenbach ]
  * Translated using Weblate (Swedish)
  * Translated using Weblate (Swedish)

  [ nautilusx ]
  * Translated using Weblate (German)

  [ Reza Almanda ]
  * Translated using Weblate (Indonesian)

  [ Aditya Pratap Singh ]
  * container: Work in the absence of systemd in PATH, for eg. in Arch

  [ Kirill Schmidt ]
  * first_boot: Use session to verify first boot welcome step

  [ fliu ]
  * HACKING.md: added some troubleshooting information
  * container script: Must convert env. var. string to a Path object

  [ Johannes Keyser ]
  * Translated using Weblate (German)

  [ whenwesober ]
  * Translated using Weblate (Indonesian)

  [ 池边树下 ]
  * Translated using Weblate (Chinese (Simplified))

  [ Weblate ]
  * Added translation using Weblate (Albanian)

  [ Besnik Bleta ]
  * debian: Add Albanian (sq) locale
  * Translated using Weblate (Albanian)

  [ Carlos Henrique Lima Melara ]
  * doc: Add filename to code snippets in tutorial
  * docs: Add missing imports in tutorial
  * docs: Set the `version` attribute as required instead of optional

 -- James Valleroy <jvalleroy@mailbox.org>  Mon, 19 Apr 2021 20:23:23 -0400

freedombox (21.4) unstable; urgency=medium

  [ Petter Reinholdtsen ]
  * Translated using Weblate (Norwegian Bokmål)

  [ Allan Nordhøy ]
  * Translated using Weblate (Norwegian Bokmål)

  [ ikmaak ]
  * Translated using Weblate (Dutch)

  [ Burak Yavuz ]
  * Translated using Weblate (Turkish)

  [ James Valleroy ]
  * plinth: Disable start rate limiting for service
  * upgrades: Disable searx during dist-upgrade
  * locale: Update translation strings
  * doc: Fetch latest manual

  [ Dietmar ]
  * Translated using Weblate (German)
  * Translated using Weblate (Italian)
  * Translated using Weblate (German)
  * Translated using Weblate (Italian)

  [ Coucouf ]
  * Translated using Weblate (French)

  [ Michael Breidenbach ]
  * Translated using Weblate (Swedish)

  [ Sunil Mohan Adapa ]
  * ui: Fix buttons jumping on click in snapshots page
  * matrix-synapse, coturn: Fix minor pipeline failures

  [ Benedek Nagy ]
  * Translated using Weblate (Hungarian)

  [ Kornelijus Tvarijanavičius ]
  * Translated using Weblate (Lithuanian)

  [ Joseph Nuthalapati ]
  * coturn: Add new component for usage of coturn by other apps
  * coturn: Minor refactor view to use utility to generate URIs
  * coturn: Remove advanced flag, make app visible to all
  * matrix-synapse: Auto configure STUN/TURN using coturn server
  * matrix-synapse: Update description to talk about TURN configuration

 -- James Valleroy <jvalleroy@mailbox.org>  Sun, 28 Feb 2021 20:57:00 -0500

freedombox (21.3) unstable; urgency=medium

  [ Oğuz Ersen ]
  * Translated using Weblate (Turkish)

  [ ikmaak ]
  * Translated using Weblate (Dutch)

  [ Burak Yavuz ]
  * Translated using Weblate (Turkish)

  [ Michael Breidenbach ]
  * Translated using Weblate (Swedish)

  [ Michalis ]
  * Translated using Weblate (Greek)

  [ James Valleroy ]
  * upgrades: Mark string as no-python-format
  * locale: Update translation strings
  * upgrades: Only check free space bytes before dist upgrade
  * upgrades: Add 10 minute delay before apt update
  * upgrades: Disable apt snapshots during dist upgrade
  * locale: Update translation strings
  * doc: Fetch latest manual

  [ John Lines ]
  * gitignore: Ignore files generated during package build
  * zoph: Add new app to organize photos

  [ Sunil Mohan Adapa ]
  * tests: functional: Introduce step def. to check if app is enabled
  * zoph: Make app unavailable in Buster

  [ Aurélien Couderc ]
  * sharing: Improve shares group access description

  [ Fioddor Superconcentrado ]
  * HACKING: Link download page for Geckodriver.
  * Translated using Weblate (Spanish)

 -- James Valleroy <jvalleroy@mailbox.org>  Thu, 11 Feb 2021 17:59:49 -0500

freedombox (21.2) unstable; urgency=medium

  [ Burak Yavuz ]
  * Translated using Weblate (Turkish)
  * Translated using Weblate (Turkish)

  [ Sunil Mohan Adapa ]
  * radicale: Allow older 2.x release to upgrade to 3.x
  * backups: schedule: tests: Fix failures due to long test run
  * minidlna: Minor refactor of media directory handling
  * minidlna: Implement force upgrading from older version
  * jsxc: Fix issues with jQuery >= 3.5.0

  [ Veiko Aasa ]
  * calibre: Fix freedombox.local inaccessible after enabling app
  * mediawiki: Fix app installation process doesn't display status information
  * plinth: Show running spinner when app installation is in progress

  [ James Valleroy ]
  * upgrades: Return reason when checking for dist upgrade
  * upgrades: Get result of start-dist-upgrade
  * upgrades: Move start-dist-upgrade result string to app
  * upgrades: Add notifications for dist upgrade
  * tests: Update functional tests default config
  * roundcube: Allow upgrade to 1.4.*
  * locale: Update translation strings
  * doc: Fetch latest manual

  [ Dietmar ]
  * Translated using Weblate (German)
  * Translated using Weblate (Italian)

  [ ikmaak ]
  * Translated using Weblate (Spanish)
  * Translated using Weblate (Dutch)
  * Translated using Weblate (Swedish)
  * Translated using Weblate (Russian)
  * Translated using Weblate (Hungarian)

  [ Coucouf ]
  * Translated using Weblate (French)
  * Translated using Weblate (French)

  [ Алексей Докучаев ]
  * Translated using Weblate (Russian)

  [ Stanisław Stefan Krukowski ]
  * Translated using Weblate (Polish)

  [ Oymate ]
  * Translated using Weblate (Bengali)

  [ Fioddor Superconcentrado ]
  * Translated using Weblate (Spanish)

  [ Joseph Nuthalapati ]
  * matrix-synapse: python3-psycopg2 from backports
  * upgrades: Increment version for MatrixSynapse 1.26
  * mediawiki: Set default logo to mediawiki.png

  [ nautilusx ]
  * Translated using Weblate (German)

 -- James Valleroy <jvalleroy@mailbox.org>  Sat, 06 Feb 2021 00:33:34 -0500

freedombox (21.1) unstable; urgency=medium

  [ ikmaak ]
  * Translated using Weblate (German)
  * Translated using Weblate (Spanish)
  * Translated using Weblate (Dutch)
  * Translated using Weblate (Polish)
  * Translated using Weblate (Danish)
  * Translated using Weblate (French)
  * Translated using Weblate (Italian)
  * Translated using Weblate (Norwegian Bokmål)
  * Translated using Weblate (Dutch)
  * Translated using Weblate (Portuguese)
  * Translated using Weblate (Swedish)
  * Translated using Weblate (Russian)
  * Translated using Weblate (Chinese (Simplified))
  * Translated using Weblate (Persian)
  * Translated using Weblate (Gujarati)
  * Translated using Weblate (Hindi)
  * Translated using Weblate (Czech)
  * Translated using Weblate (Ukrainian)
  * Translated using Weblate (Hungarian)
  * Translated using Weblate (Lithuanian)
  * Translated using Weblate (Slovenian)
  * Translated using Weblate (Bulgarian)
  * Translated using Weblate (Greek)
  * Translated using Weblate (Galician)
  * Translated using Weblate (Serbian)

  [ Burak Yavuz ]
  * Translated using Weblate (Turkish)

  [ John Doe ]
  * Translated using Weblate (Turkish)
  * Translated using Weblate (Turkish)

  [ Doma Gergő ]
  * Translated using Weblate (Hungarian)

  [ Ouvek Kostiva ]
  * Translated using Weblate (Chinese (Traditional))

  [ James Valleroy ]
  * tahoe: Disable app
  * setup: Enable essential apps that use firewall
  * upgrades: Requires at least 5 GB free space for dist upgrade
  * locale: Update translation strings
  * doc: Fetch latest manual

  [ Veiko Aasa ]
  * syncthing: Create LDAP group name different from system group
  * syncthing: Hide unnecessary security warning
  * sharing: Update functional test to use syncthing-access group
  * plinth: Fix disable daemon when service alias is provided
  * container script: Various improvements

  [ Sunil Mohan Adapa ]
  * ui: js: Make select all checkbox option available more broadly
  * ui: css: New style for select all checkbox
  * backups: tests: Fix a typo in test case name
  * backups: Allow comments to be added to archives during backup
  * backups: Allow storing root repository details
  * backups: repository: Introduce a prepare method
  * backups: repository: Simplify handling of remote repo properties
  * backups: Introduce backup scheduling
  * backups: Add a schedule to each repository
  * backups: Trigger schedules every hour
  * backups: Add UI to edit schedules
  * backups: Add a notification to suggest users to enable schedules
  * backups: Show notification on error during scheduled backups
  * networks: Remove unused import to fix flake8 failure
  * performance: Fix failure to start due to lru_cache in stable

  [ Allan Nordhøy ]
  * Translated using Weblate (Norwegian Bokmål)

  [ Fred LE MEUR ]
  * performance: Fix web client link to Cockpit

  [ Milan ]
  * Translated using Weblate (Czech)

  [ crlambda ]
  * Translated using Weblate (Chinese (Traditional))

  [ Fioddor Superconcentrado ]
  * networks: Separate the delete button and color it differently
  * network: Minor refactoring in a test
  * network: Minor refactoring, new is_primary() function
  * networks: Change connection type to a radio button
  * networks: Use radio buttons for network modes
  * networks: Prevent unintended changes to primary connection.
  * networks: Hide deactivate/remove buttons for primary connections
  * Translated using Weblate (Spanish)

 -- James Valleroy <jvalleroy@mailbox.org>  Mon, 25 Jan 2021 21:08:22 -0500

freedombox (21.0) unstable; urgency=medium

  [ Dietmar ]
  * Translated using Weblate (German)

  [ ikmaak ]
  * Translated using Weblate (German)
  * Translated using Weblate (Dutch)
  * Translated using Weblate (Spanish)
  * Translated using Weblate (French)

  [ Burak Yavuz ]
  * Translated using Weblate (Turkish)

  [ Doma Gergő ]
  * Translated using Weblate (Hungarian)

  [ Veiko Aasa ]
  * functional tests: Make tests compatible with pytest-bdd v4.0
  * ejabberd: functional tests: Wait until the jsxc buddy list is loaded
  * users: Skip action script tests if LDAP is not set up
  * functional-tests: Fix installation errors in install.sh script
  * dev-container: Add subcommand to run tests
  * gitweb: tests: functional: Fix test failures in localized environment
  * dev-container: 'up' command: Show banner also when container is already
    running
  * dev-container: Add command to print container IP address
  * tests: functional: Improve creating users in tests
  * gitweb: Add functional tests for git-access group
  * plinth: Fix daemon is enabled check when service alias is provided

  [ ullli ]
  * mumble: Updated mumla and removed plumble from clients list

  [ Johannes Keyser ]
  * Translated using Weblate (German)

  [ Sunil Mohan Adapa ]
  * apache2: Allow downloads in openvpn and backups with latest browsers
  * backups: Don't open a new window for downloading backups
  * openvpn: Don't show running status on download profile button
  * app: component: Add app_id and app properties
  * app: Add locked flag
  * backups: Add new component for backup and restore
  * backups: Use the backup component in all apps
  * doc: dev: Update documentation for using backup component
  * app: info: Move client validation to info component
  * doc: dev: Update documentation on calling clients validation
  * doc: dev: Update the tutorial to reflect latest API/code
  * radicale: Fix backup and restore of configuration

  [ Michael Breidenbach ]
  * Translated using Weblate (Swedish)

  [ James Valleroy ]
  * users: Avoid test error if ldapsearch is not available
  * upgrades: Ensure freedombox package is upgraded during dist upgrade
  * upgrades: Add service for dist upgrade
  * upgrades: Install python3-systemd for unattended-upgrades
  * upgrades: Don't allow needrestart to restart freedombox-dist-upgrade
  * upgrades: Check before starting dist upgrade process
  * upgrades: Write dist-upgrade service file in /run
  * upgrades: Restart FreedomBox service at end of dist-upgrade
  * upgrades: Use full path to searx action script
  * upgrades: Hold tt-rss during dist upgrade, if available
  * locale: Update translation strings
  * doc: Fetch latest manual

  [ Stanisław Stefan Krukowski ]
  * Translated using Weblate (Polish)

  [ Joseph Nuthalapati ]
  * transmission: Show port forwarding information
  * transmission: Update description

 -- James Valleroy <jvalleroy@mailbox.org>  Mon, 11 Jan 2021 19:57:44 -0500

freedombox (20.21) unstable; urgency=medium

  [ Johannes Keyser ]
  * Translated using Weblate (German)

  [ Fioddor Superconcentrado ]
  * Translated using Weblate (Spanish)
  * Translated using Weblate (Spanish)

  [ Joseph Nuthalapati ]
  * deluge: Sync apache2 config with Transmission
  * deluge: Functional tests for bit-torrent group

  [ Michael Breidenbach ]
  * Translated using Weblate (Swedish)

  [ Veiko Aasa ]
  * apache: Create snake oil certificate if not exists
  * users: Remove timeout when creating Samba user
  * security: Fix access denied for user daemon from cron

  [ n0nie4HP ]
  * Translated using Weblate (Polish)
  * Translated using Weblate (Polish)

  [ spectral ]
  * calibre: Fix manual page name

  [ James Valleroy ]
  * upgrades: Allow grub-pc upgrade without reinstalling grub
  * upgrades: Update searx search engines during dist upgrade
  * locale: Update translation strings
  * doc: Fetch latest manual
  * debian: Bump standards version to 4.5.1

  [ Nikita Epifanov ]
  * Translated using Weblate (Russian)

  [ ikmaak ]
  * Translated using Weblate (Polish)

  [ Doma Gergő ]
  * Translated using Weblate (Hungarian)

 -- James Valleroy <jvalleroy@mailbox.org>  Mon, 28 Dec 2020 21:08:41 -0500

freedombox (20.20.1) unstable; urgency=medium

  [ Reg Me ]
  * Translated using Weblate (Dutch)

  [ ikmaak ]
  * Translated using Weblate (Dutch)
  * Translated using Weblate (German)
  * Translated using Weblate (Dutch)

  [ Burak Yavuz ]
  * Translated using Weblate (Turkish)

  [ Sunil Mohan Adapa ]
  * pagekite: Drop unused subdomain widget
  * pagekite: cosmetic: Minor yapf changes
  * clients: Fix a duplicated HTML ID
  * ui: Adopt a consistent and new table style
  * ui: Make all tables responsive
  * ui: css: Use rem as the primary unit
  * ui: Drop italic style on app name and sections in card listing
  * jsxc: Drop loading text on the login button
  * firewall: New styling for status stable
  * ui: Consistently use the btn-toolbar class for all toolbars
  * help: Make the button normal size in about page
  * users: Drop cancel button show submit as danger in delete page
  * help, power, index: ui: Drop remaining uses of &raquo;
  * ui: index: Don't show too large a help message
  * HACKING: Add suggestion not over-use Bootstrap utility classes
  * ui: Fix form error styling using bootstrap 3 style
  * jslicense.html: Drop minor styling
  * ui: Introduce common styling for two column list group
  * calibre: Use common styling for libraries list
  * pagekite: Use common styling for custom services
  * ikiwiki: Use common styling for wiki/blog list
  * gitweb: Use common styling for repo list
  * users: Use common styling for users list
  * networks: Use common styling for showing network connection
  * networks: Use common styling for Wi-Fi network list
  * networks: Use table for styling network connection list
  * firewall: Split CSS styling into separate file
  * monkeysphere: Split CSS styling into a separate file
  * samba: Split CSS styling into separate file
  * upgrades: Split CSS styling into a separate file
  * backups: Split CSS styling into a separate file
  * storage: Split CSS styling into a separate file
  * sharing: Split CSS styling into a separate file
  * letsencrypt: Split CSS styling into a separate file
  * help: Split CSS styling into a separate file
  * first_setup: Use template variable to refresh page
  * ui: Use common styling to hide logo during firstboot
  * firstboot: Use bootstrap for logo styling
  * pagekite: Eliminate inline styling
  * help: Show version information as an alert
  * ui: Avoid inline styling for setting progress bar width
  * apache2: Disallow all inline styling in sandbox settings
  * ui: Fix warning button colors

  [ achalaramu ]
  * Migrate bootstrap 4 from bootstrap 3

  [ Veiko Aasa ]
  * gitweb: Make functional tests compatible with pytest-bdd v4.0
  * javascript: Fix disabled submit buttons when navigating back to a page

  [ James Valleroy ]
  * tests: Skip initial update
  * help: Update status log test
  * config: Skip homepage test on buildd (Closes: #977527)
  * doc: Fetch latest manual

 -- James Valleroy <jvalleroy@mailbox.org>  Sat, 19 Dec 2020 19:18:42 -0500

freedombox (20.20) unstable; urgency=medium

  [ ikmaak ]
  * Translated using Weblate (Dutch)
  * Translated using Weblate (Dutch)

  [ Burak Yavuz ]
  * Translated using Weblate (Turkish)

  [ ssantos ]
  * Translated using Weblate (Portuguese)

  [ Johannes Keyser ]
  * Translated using Weblate (German)

  [ Thomas Vincent ]
  * Translated using Weblate (French)

  [ Michael Breidenbach ]
  * Translated using Weblate (Swedish)

  [ Fioddor Superconcentrado ]
  * Translated using Weblate (Spanish)
  * config: Add user websites as choices for homepage config
  * config: rename functions (improve readability)

  [ James Valleroy ]
  * config: Mark test_homepage_field as needs_root
  * mumble: Implement force upgrade for 1.3.*
  * upgrades: Hold mumble-server during dist upgrade
  * locale: Update translation strings
  * doc: Fetch latest manual

  [ Veiko Aasa ]
  * apache: Add app name
  * snapshot: Check that / is a btrfs subvolume before setup
  * diagnostics: Improve exception handling in app diagnostics
  * diagnostics: Show app name and fallback to app id if not exist
  * templates: Make toggle button responsive

 -- James Valleroy <jvalleroy@mailbox.org>  Mon, 14 Dec 2020 19:31:00 -0500

freedombox (20.19) unstable; urgency=medium

  [ ikmaak ]
  * Translated using Weblate (Dutch)
  * Translated using Weblate (Dutch)
  * Translated using Weblate (Dutch)
  * Translated using Weblate (German)
  * Translated using Weblate (Dutch)
  * Translated using Weblate (Dutch)

  [ Fioddor Superconcentrado ]
  * networks: Apply translation to a tooltip.
  * bepasty: Apply translation to autogenerated comments.
  * snapshots: Translate snapshot types (field description)
  * Translated using Weblate (Spanish)

  [ Joseph Nuthalapati ]
  * OpenVPN: Create user group "vpn"
  * openvpn: Add functional tests for user group "vpn"
  * openvpn: Deny access to users not in group "vpn"

  [ James Valleroy ]
  * upgrades: Add first boot step to run initial update
  * upgrades: Add progress page for initial update
  * upgrades: Fix flag name in info message
  * upgrades: Hold freedombox package during dist upgrade
  * upgrades: Use apt_hold contextmanager
  * upgrades: Print steps in dist-upgrade
  * upgrades: Fix sources list for dist upgrade from buster
  * sso: Add test to generate ticket
  * locale: Update translation strings
  * doc: Fetch latest manual
  * debian: Add python3-openssl as build dependency for tests

  [ Veiko Aasa ]
  * Samba: UI: Show toggle buttons and share names

  [ Oymate ]
  * Translated using Weblate (Bengali)

 -- James Valleroy <jvalleroy@mailbox.org>  Mon, 30 Nov 2020 18:37:52 -0500

freedombox (20.18.1) unstable; urgency=medium

  [ Burak Yavuz ]
  * Translated using Weblate (Turkish)
  * Translated using Weblate (Turkish)

  [ Hetgyl ]
  * Translated using Weblate (French)
  * Translated using Weblate (French)
  * Translated using Weblate (French)
  * Translated using Weblate (French)
  * Translated using Weblate (French)
  * Translated using Weblate (French)
  * Translated using Weblate (French)
  * Translated using Weblate (French)
  * Translated using Weblate (French)
  * Translated using Weblate (French)
  * Translated using Weblate (French)
  * Translated using Weblate (French)

  [ Reg Me ]
  * Translated using Weblate (Dutch)
  * Translated using Weblate (Dutch)

  [ Oğuz Ersen ]
  * Translated using Weblate (Turkish)

  [ Thomas Vincent ]
  * Translated using Weblate (French)
  * Translated using Weblate (French)
  * Translated using Weblate (French)
  * Translated using Weblate (French)
  * Translated using Weblate (French)
  * Translated using Weblate (French)
  * Translated using Weblate (French)
  * Translated using Weblate (French)
  * Translated using Weblate (French)
  * Translated using Weblate (French)
  * Translated using Weblate (French)

  [ Petter Reinholdtsen ]
  * Translated using Weblate (Norwegian Bokmål)

  [ Joseph Nuthalapati ]
  * sso: Fix regression in auth-pubtkt configuration

  [ Dietmar ]
  * Translated using Weblate (German)
  * Translated using Weblate (Italian)

  [ Fioddor Superconcentrado ]
  * Translated using Weblate (Spanish)

  [ Diego Roversi ]
  * Translated using Weblate (Italian)

  [ ikmaak ]
  * Translated using Weblate (Dutch)

  [ Michael Breidenbach ]
  * Translated using Weblate (Swedish)

  [ James Valleroy ]
  * Translated using Weblate (French)
  * doc: Fetch latest manual

 -- James Valleroy <jvalleroy@mailbox.org>  Mon, 23 Nov 2020 18:37:38 -0500

freedombox (20.18) unstable; urgency=medium

  [ Hetgyl ]
  * Translated using Weblate (French)

  [ Reg Me ]
  * Translated using Weblate (Dutch)
  * Translated using Weblate (Dutch)
  * Translated using Weblate (Dutch)
  * Translated using Weblate (Dutch)

  [ Joseph Nuthalapati ]
  * coverage: Omit files under tests/ directories
  * ci: Add --cov-config to the coverage command
  * openvpn: Cleanup easyrsa 2 to 3 upgrade code
  * openvpn: Function to detect ECC/RSA configuration
  * openvpn: ECC: Setup and Migration
  * openvpn: Remove explicit setup step
  * openvpn: Improve migrate_to_ecc template
  * openvpn: Remove opinion on which curve to use
  * openvpn: client configuration for RSA and ECC
  * gitlabci: Update Dockerfile and script

  [ Ralf Barkow ]
  * Translated using Weblate (German)

  [ Fioddor Superconcentrado ]
  * Translated using Weblate (Spanish)

  [ Matthias Dellweg ]
  * Enable dynamicdns module to handle IPv6

  [ Dietmar ]
  * Translated using Weblate (Italian)

  [ James Valleroy ]
  * locale: Update translation strings
  * doc: Fetch latest manual

 -- James Valleroy <jvalleroy@mailbox.org>  Mon, 16 Nov 2020 20:49:24 -0500

freedombox (20.17.1) experimental; urgency=medium

  [ Burak Yavuz ]
  * Translated using Weblate (Turkish)
  * Translated using Weblate (Turkish)

  [ Dietmar ]
  * Translated using Weblate (German)
  * Translated using Weblate (Italian)

  [ Joseph Nuthalapati ]
  * ci: Fix flake8 errors
  * pubtkt: Fix Python format language errors

  [ James Valleroy ]
  * debian: Rename source package to freedombox
  * doc: Fetch latest manual

 -- James Valleroy <jvalleroy@mailbox.org>  Sat, 07 Nov 2020 08:02:53 -0500

plinth (20.17) unstable; urgency=medium

  [ Fioddor Superconcentrado ]
  * package: i18n: Mark progress status strings for translation
  * networks: i18n: Mark string for translation on delete page
  * networks: i18n: Mark various strings for translation
  * notifications: i18n: Mark app names and extra data for translation
  * networks: css: Make button wider in network list
  * Translated using Weblate (Spanish)

  [ Sunil Mohan Adapa ]
  * backups: i18n: Mark form success messages for translation
  * doc: wikiparser: Fix issue with running parser outside doc/ dir
  * upgrades: Disable the option when not able to dist upgrade
  * ci: Split testing stages into smaller stages

  [ Coucouf ]
  * Translated using Weblate (French)
  * Translated using Weblate (French)

  [ Burak Yavuz ]
  * Translated using Weblate (Turkish)
  * Translated using Weblate (Turkish)

  [ Nikita Epifanov ]
  * Translated using Weblate (Russian)

  [ Jens Molgaard ]
  * Translated using Weblate (Danish)

  [ Petter Reinholdtsen ]
  * Translated using Weblate (Norwegian Bokmål)

  [ Praveen Illa ]
  * Translated using Weblate (Telugu)

  [ James Valleroy ]
  * Translated using Weblate (Danish)
  * ci: Run wikiparser doctests
  * wikiparser: Exit with return value 1 on test failure
  * upgrades: Add a setting to enable dist upgrade
  * locale: Update translation strings
  * doc: Fetch latest manual

  [ Michael Breidenbach ]
  * Translated using Weblate (German)
  * Translated using Weblate (Swedish)

  [ marklin0913 ]
  * Added translation using Weblate (Chinese (Traditional))

  [ Joseph Nuthalapati ]
  * mediawiki: Ensure password file is not empty
  * mediawiki: Add action to set domain name

  [ Dietmar ]
  * Translated using Weblate (German)
  * Translated using Weblate (Italian)

  [ Radek Pasiok ]
  * Translated using Weblate (Polish)

  [ Onurb ]
  * apache: setup uwsgi by default

 -- James Valleroy <jvalleroy@mailbox.org>  Mon, 02 Nov 2020 19:45:57 -0500

plinth (20.16) unstable; urgency=medium

  [ Oğuz Ersen ]
  * Translated using Weblate (Turkish)

  [ Burak Yavuz ]
  * Translated using Weblate (Turkish)
  * Translated using Weblate (Turkish)

  [ Nikita Epifanov ]
  * Translated using Weblate (Russian)

  [ Allan Nordhøy ]
  * Translated using Weblate (Norwegian Bokmål)
  * Translated using Weblate (Chinese (Simplified))
  * Translated using Weblate (Slovenian)
  * Translated using Weblate (Greek)
  * Translated using Weblate (Norwegian Bokmål)

  [ Veiko Aasa ]
  * diagnostics: Show low system memory notifications
  * notifications: Show severity level on every notification

  [ Coucouf ]
  * Translated using Weblate (French)

  [ James Valleroy ]
  * app: Add donation links in dropdown menu
  * debian: Add Brazilian Portuguese debconf templates translation
    (Closes: #972449)
    - Thanks to Adriano Rafael Gomes for the translation.
  * locale: Update translation strings
  * doc: Fetch latest manual

  [ Fioddor Superconcentrado ]
  * upgrades: Add status section showing version and upgrade status
  * diagnostics: Lazy format all diagnostic test strings properly
  * Translated using Weblate (Spanish)
  * help: Link to updates page when new version is available
  * updates: Eliminate delay and better status for manual upgrade

  [ Michael Breidenbach ]
  * Translated using Weblate (Swedish)

  [ Sunil Mohan Adapa ]
  * calibre: Add link to donation page
  * app: Make the donation button more prominent
  * calibre: Update group description to reflect 'using' app

 -- James Valleroy <jvalleroy@mailbox.org>  Mon, 19 Oct 2020 20:42:32 -0400

plinth (20.15) unstable; urgency=medium

  [ Coucouf ]
  * Translated using Weblate (French)
  * Translated using Weblate (French)
  * Translated using Weblate (French)
  * Translated using Weblate (French)

  [ Joseph Nuthalapati ]
  * bepasty: Change default permissions to 'read'
  * calibre: Add new e-book library app
  * calibre: Minor changes to app description
  * container: Handle edge cases with container update

  [ Fioddor Superconcentrado ]
  * HACKING: Add extra development requirements
  * CONTRIBUTING: Require flake8 compliance
  * Translated using Weblate (Spanish)
  * HACKING.md: Re-organised contents according to onboarding journey
  * Translated using Weblate (Spanish)

  [ Sunil Mohan Adapa ]
  * module_loader, web_framework: Update console log messages
  * dynamicdns: Drop unnecessary code to set app as enabled
  * pagekite: Don't announce unconfigured kite as a valid domain
  * pagekite: Don't update names module if not installed
  * tor: Don't check if enabled when not installed
  * tests: functional: Simplify calling the login helper
  * doc: Before fetching, drop all old to cleanup deleted pages/images
  * coturn: Don't handle certificates if not installed
  * quassel: Don't handle certificates if not installed
  * quassel: Fix minor typo
  * mumble: Store and use a single domain for TLS certificate setup
  * doc: dev: Link to list of potential apps from tutorial
  * coturn: Don't handle certificates if not installed
  * quassel: Don't handle certificates if not installed
  * users: Deal with admin user already existing during first boot
  * users: cosmetic: Yapf refactoring
  * *: Minor flake8 fixes
  * debian/control: Add sshpass as build dependency

  [ Michael Breidenbach ]
  * Translated using Weblate (Swedish)

  [ ssantos ]
  * Translated using Weblate (Portuguese)

  [ Phil Morrell ]
  * mumble: configure letsencrypt component

  [ Burak Yavuz ]
  * Translated using Weblate (Turkish)

  [ Petter Reinholdtsen ]
  * Translated using Weblate (Norwegian Bokmål)

  [ Veiko Aasa ]
  * ssh: action script: Require user credentials when editing ssh keys
  * users: Require admin credentials when creating or editing a user
  * container: Assign virtual network interface to trusted firewall zone

  [ James Valleroy ]
  * upgrades: Extend function to check for normal dist availability
  * upgrades: Detect and upgrade to next stable release
  * upgrades: Set a flag so interrupted dist-upgrade can be continued
  * upgrades: Check free space before dist-upgrade
  * locale: Update translation strings
  * doc: Fetch latest manual

 -- James Valleroy <jvalleroy@mailbox.org>  Mon, 05 Oct 2020 19:25:41 -0400

plinth (20.14.1) unstable; urgency=high

  [ Burak Yavuz ]
  * Translated using Weblate (Turkish)

  [ Nikita Epifanov ]
  * Translated using Weblate (Russian)

  [ JC Staudt ]
  * minidlna: Fix typo DNLA -> DLNA

  [ Sunil Mohan Adapa ]
  * cockpit: Don't show home page icon to non-admin users
  * module_loader: Load/process all essential modules before others

  [ Petter Reinholdtsen ]
  * Translated using Weblate (Norwegian Bokmål)

  [ Dietmar ]
  * Translated using Weblate (German)

  [ Coucouf ]
  * Translated using Weblate (French)

  [ James Valleroy ]
  * doc: Fetch latest manual

 -- James Valleroy <jvalleroy@mailbox.org>  Wed, 23 Sep 2020 07:37:53 -0400

plinth (20.14) unstable; urgency=high

  [ Fioddor Superconcentrado ]
  * Translated using Weblate (Spanish)
  * Translated using Weblate (Spanish)
  * sudo user needed for container
  * Branch-out
  * Specify machine
  * Fix typo
  * post-processor: Solve 1908 fixing the wiki links fix
  * Translated using Weblate (Spanish)
  * Translated using Weblate (Spanish)
  * jsxc, sharing: Add 'Learn more...' link for help pages
  * wireguard: Add 'Learn more...' link for help page
  * doc: wikiparser: Resolve URLs for locally available pages
  * HACKING.md: Instructions for container-related troubleshooting
  * i18n: Mark strings missed for translation
  * snapshots: Clarify description for disabling yearly snapshots

  [ Doma Gergő ]
  * Translated using Weblate (Hungarian)
  * Translated using Weblate (Hungarian)

  [ Sunil Mohan Adapa ]
  * upgrades: Minor isort fix
  * upgrades: Remove unused context variable
  * security: Don't show report button as part of backports notice
  * upgrades: security: Don't with the technical term 'backports' in UI
  * matrixsynapse: Allow upgrade to version 1.17
  * backups: Make app available by default
  * samba: cosmetic: Minor yapf fixes
  * container: unstable: Handle interface naming for systemd < 245
  * storage: Fix expanding partitions on GPT partition tables
  * matrixsynapse: Rename Riot to Element
  * ejabberd, mumble, wireguard: Update Apple app links
  * menu: Update documentation to clarify that icons can be files
  * frontpage: Fix documentation related to renamed parameter
  * bepasty: Make description a private variable
  * bepasty: Expand app description
  * bepasty: Tighten permissions on the uwsgi socket
  * infinoted, syncthing: Fix minor typo in a comment
  * bepasty: Add diagnostics tests on app URL
  * bepasty: Minor fixes
  * bepasty: tests: functional: Add a password before removing all
  * bepasty: Resize SVG to 512x512 for consistency with other icons
  * bepasty: Add "Snippet" in category/short description
  * bepasty: Update UI strings for permissions
  * bepasty: Require at least one permission on a password
  * bepasty: Simplify configuration file handling
  * js: Don't show running status on buttons pulled to right
  * diagnostics: Prevent showing running status on diagnostics menu item
  * help, networks: Clarify i18n different contexts for "Manual"
  * radicale: Stop service during backup and restore
  * radicale: tests: functional: Add test for backup/restore
  * doc: Recompile when parser script changes
  * doc: wikiparser: Handle processing instructions
  * doc: wikiparser: Fix attachment URLs in regular links
  * doc: wikiparser: When processing single pages, ignore header/footer
  * doc: wikiparser: Generate colspec for tables
  * doc: wikiparser: Handle table of contents macro without parenthesis
  * doc: wikiparser: Handle more paragraph breakers
  * doc: wikiparser: Parse content inside a comment
  * doc: wikiparser: Allow empty lines between list items
  * doc: wikiparser: Fix parsing URLs, simplify plain text parsing
  * doc: wikiparser: Resolve relative URLs
  * doc: wikiparser: Preserve spaces during parsing and generation
  * doc: wikiparser: Handle existing # in links, don't append again
  * doc: wikiparser: Assign text to URLs that don't provide them
  * doc: wikiparser: Handle wiki links starting with a /
  * doc: wikiparser: Allow lists to started with just spaces
  * doc: wikiparser: Strip spaces from attachment's text
  * doc: wikiparser: Place anchors inside paragraphs
  * doc: wikiparser: Sort imagedata properties
  * doc: wikiparser: Retain the text for icons
  * doc: wikiparser: Set icon dimensions to old values (temporarily)
  * doc: wikiparser: Handle empty table cells
  * doc: wikiparser: Fix some flake8 warnings
  * doc: wikiparser: Improve links relative to included files
  * doc: wikiparser: Fix issue with parsing inline code blocks
  * doc: wikiparser: Handle markup inside italic/bold markup
  * doc: wikiparser: Format text inside admonitions properly
  * doc: Drop post processor as it is not needed anymore
  * doc: wikiparser: Incorporate post processing fixes
  * doc: Simplify make file by eliminating targets for intermediates
  * doc: wikiparser: Add note about some incorrect links
  * doc: Update the test script for wikiparser
  * manual: Fetch latest images
  * doc: Fetch latest manual
  * firewall: Use service files for showing port forwarding info
  * firewall: Show port forwarding info in tabular format
  * kvstore: Allow module to be imported before Django init
  * networks: Expose API to get/set network meta info
  * firewall: Show port forwarding info contextually
  * doc: wikiparser: Fix a minor flake8 issue
  * doc: wikiparser: Fix issue with some URL containing dup. lang part
  * doc: wikiparser: Make it easier to run with a #! at the top
  * doc: wikiparser: Reduce build verbosity
  * upgrades: Fix issue with checking if backports is current
  * upgrades: Separate concepts for backports enabled vs. requested
  * upgrades, security: Use consistent terminology 'activate'
  * backports: When upgrading from older version, assumed requested
  * package: Add ability to reinstall a package
  * matrixsynapse: Perform a one time conversion to new config format
  * doc: manual: Fetch latest manual, remove non-existent images/pages
  * doc: wikiparser: Use icons from the icons directory
  * doc: wikiparser: Show icons with full size
  * doc: manual: Replace manual icons to drop CC 2.5 license
  * deluge: Use older icon to drop CC 2.0 license

  [ Joseph Nuthalapati ]
  * searx: Add functional test for app availability
  * container: Add unstable distribution
  * functional-tests: Fix instructions for running functional tests
  * functional-tests: Use latest version of splinter
  * framework: Remove module init() functions
  * wireguard: Remove hardcoded Windows client version
  * functional-tests: splinter 0.14.0 is in PyPI
  * apps: Remove Coquelicot
  * matrix-synapse: Upgrade to 1.19
  * container: Use builds with build-deps included

  [ James Valleroy ]
  * ci: Allow fuse to be installed
  * tests: functional: Strip trailing / from FREEDOMBOX_URL
  * ejabberd: Use new ruamel.yaml API and allow duplicate keys
  * locale: Update translation strings
  * doc: Fetch latest manual
  * debian: Add gbp dch config
  * debian: Fix use of wildcard path in copyright
  * debian: Split copyright paragraph to avoid lintian error
  * radicale: Remove code to handle 1.x
  * doc: Fetch latest manual
  * bepasty: New app for file upload and sharing
  * bepasty: Add public access config form
  * bepasty: Fetch manual page
  * locale: Update translation strings
  * doc: Add moinmoin wiki parser
  * wikiparser: Fix spaces, multi-line, languages, icons
  * doc: Use Makefile to fetch raw wiki files
  * doc: Add icons used in manual
  * manual: Add raw wiki files of included pages
  * manual: Remove checked-in xml files
  * wikiparser: Don't render Admonition with style comment
  * test-wikiparser: Remove fixes.xslt step
  * debian: Add unit tests to autopkgtest
  * apache: Disable mod_status (CVE-2020-25073)
  * debian: Don't show first wizard secret on command line
  * debian: Remove unused vars from postinst
  * matrixsynapse: Use conf.d snippets
  * upgrades: Change backports activation message wording
  * upgrades: Display correct backports info for unstable
  * upgrades: Add first boot step to configure backports
  * upgrades: Use kvstore and then file to determine if backports are enabled
  * debian: Temporarily revert source package rename
  * locale: Update translation strings
  * doc: Fetch latest manual

  [ Veiko Aasa ]
  * samba: Hide common system partitions
  * ikiwiki: Validate a path when deleting wiki or blog
  * ssh: Disallow managing keys for the root user
  * debian: Add newline to end of /var/lib/plinth/firstboot-wizard-secret
  * functional-tests: snapshot: Skip if filesystem doesn't support snapshots
  * container: Randomize btrfs partition UUID
  * gitweb: Fix enable auth webserver component on app init
  * gitweb: Add ability to change default branch

  [ Павел Протасов ]
  * Translated using Weblate (Russian)

  [ Michael Breidenbach ]
  * Translated using Weblate (German)
  * Translated using Weblate (Swedish)
  * Translated using Weblate (German)
  * Translated using Weblate (Swedish)
  * Translated using Weblate (German)
  * Translated using Weblate (Swedish)

  [ ikmaak ]
  * Translated using Weblate (Dutch)
  * Translated using Weblate (Dutch)

  [ Burak Yavuz ]
  * Translated using Weblate (Turkish)
  * Translated using Weblate (Turkish)
  * Translated using Weblate (Turkish)
  * Translated using Weblate (Turkish)

  [ Xosé M ]
  * Translated using Weblate (Galician)

  [ Jens Molgaard ]
  * Translated using Weblate (Danish)

  [ Nikita Epifanov ]
  * Translated using Weblate (Russian)
  * Translated using Weblate (Russian)

  [ Dietmar ]
  * Translated using Weblate (German)

  [ Johannes Keyser ]
  * Translated using Weblate (German)

  [ Diego Roversi ]
  * Translated using Weblate (Italian)

  [ Artem ]
  * Translated using Weblate (Russian)

  [ Ralf Barkow ]
  * Translated using Weblate (German)

  [ Reg Me ]
  * Translated using Weblate (Dutch)
  * Translated using Weblate (Dutch)

  [ Q.-A. Nick ]
  * upgrades, security: Update the messages describing backports

 -- James Valleroy <jvalleroy@mailbox.org>  Tue, 15 Sep 2020 17:03:43 -0400

freedombox (20.13) unstable; urgency=medium

  [ Sunil Mohan Adapa ]
  * Rename source package from plinth to freedombox.

  [ Veiko Aasa ]
  * minidlna: Do not expose statistics over public web

  [ Benjamin Ortiz ]
  * backups: Allow remote repository usernames to start with numbers

  [ James Valleroy ]
  * upgrades: Update apt cache before manual update
  * upgrades: Parameterize backports dist name
  * upgrades: Use current release codename when enabling backports
  * upgrades: Use codename to pin freedombox from backports
  * security: Move backports notice to security page
  * upgrades: Add button to activate backports
  * upgrades: Use only sources file to determine if backports enabled
  * upgrades: Check that backports is for current release
  * upgrades: Rewrite apt prefs file when activating backports
  * upgrades: Enable backports for testing only in development mode
  * upgrades: Show dist of backports to be activated
  * upgrades: Split apt preferences into 2 files
  * upgrades: Refactor use of lsb_release
  * locale: Update translation strings
  * doc: Fetch latest manual

  [ Allan Nordhøy ]
  * Translated using Weblate (Norwegian Bokmål)

  [ Tang Zongxun ]
  * Translated using Weblate (Chinese (Simplified))

  [ Doma Gergő ]
  * Translated using Weblate (Hungarian)

 -- Federico Ceratto <federico@debian.org>  Sat, 18 Jul 2020 12:14:08 +0100

plinth (20.12.1) unstable; urgency=high

  [ nautilusx ]
  * Translated using Weblate (German)

  [ Robert Pollak ]
  * Translated using Weblate (German)

  [ J. Lavoie ]
  * Translated using Weblate (French)

  [ Petter Reinholdtsen ]
  * Translated using Weblate (Norwegian Bokmål)

  [ Sunil Mohan Adapa ]
  * cfg, frontpage: Ignore errors while reading config and shortcuts

  [ Milo Ivir ]
  * Translated using Weblate (German)

 -- James Valleroy <jvalleroy@mailbox.org>  Sun, 05 Jul 2020 15:40:30 -0400

plinth (20.12) unstable; urgency=medium

  [ Oğuz Ersen ]
  * Translated using Weblate (Turkish)

  [ Sunil Mohan Adapa ]
  * Translated using Weblate (Telugu)
  * transmission: tests: functional: Fix to wait properly
  * ttrss: tests: functional: Fix to wait properly
  * tor: tests: functional: Fix to wait properly on progress page
  * users: tests: functional: Leave no-language as final setting
  * mldonkey: tests: functional: Wait for frame to load properly
  * snapshot: tests: functional: Delete all snapshots properly
  * ejabberd: tests: functional: Fixes for no implicit waiting
  * syncthing: tests: functional: Fix to wait properly
  * tests: functional: Remove implicit and explicit wait times
  * tests: functional: Allow parallel installation of apps
  * d/control: Add python3-systemd as a dependency
  * apache: Add ssl-cert package as dependency
  * storage: Use DBus directly for listing disks
  * storage: Fix regression with showing error messages
  * storage: Use UDisks information as primary source
  * storage: Don't show empty progress bar for disks not mounted
  * storage: Remove rule to not automount system disks with no paritions
  * storage: Don't auto-mount loopback devices except in develop mode
  * storage: Allow ejecting any device not in fstab or crypttab
  * storage: Ignore eject failures if filesystems unmounted properly
  * backups: Remove an unnecessary print() statement
  * Translated using Weblate (Telugu)
  * container: Remove sqlite3 file early enough
  * storage: Don't log exception of disk space check fails
  * storage: Use mount info instead of disk info for free space warning
  * notifications: Fix issue with redirection on dismiss
  * views: Drop use of private Django utility
  * cfg: Don't fallback to develop config if main is not found
  * cfg: Drop the default configuration file
  * frontpage: Read custom shortcuts from multiple locations
  * frontpage: Drop empty custom shortcut files
  * cfg: Allow loading multiple configuration files
  * cfg: For develop mode, overlay on top of regular configuration
  * context_processor: tests: Use already available config fixture
  * cfg: Eliminate the need for 'root' directory in configuration
  * cfg: Move /plinth.config to plinth/develop.config
  * cfg: Rename configuration file to freedombox.config
  * d/tests/control: Rename Plinth to FreedomBox in a comment
  * cfg: Read configuration from .d files and multiple locations
  * frontpage: Load shortcuts from .d directories too
  * frontpage: Read from .d files too
  * cfg: Remove redundant data in develop.config
  * cfg: Remove comments in test data
  * cfg: In develop mode, use /var/lib for DB and sessions
  * web_framework: Split initialization into two parts
  * web_framework: Don't create Django secret key when listing depends
  * log: Allow setting the default log level before log configuration
  * main: List dependencies without writing to disk
  * d/rules: vagrant: INSTALL.md: Fix installing dependencies
  * *: Drop files paths in data/var
  * doc: Update manual page with configuration file changes
  * network: test: Fix race condition when deleting connections
  * storage: tests: Ignore cases needing loop devices when not available
  * actions: tests: Fix test failures due order of fixtures
  * tests: Use develop configuration for most tests
  * templates: Disable button and show spinner on submit for all forms
  * backups: Remove custom handling of progress on the restore button
  * js: Simplify auto-refresh page logic
  * jsxc: Remove inline javascript
  * apache: Set CSP and other common security headers
  * apache: Relax CSP to allow web workers for JSXC
  * locale: Update translation strings

  [ ferhad.necef ]
  * Translated using Weblate (Russian)

  [ Thomas Vincent ]
  * Translated using Weblate (French)

  [ Joseph Nuthalapati ]
  * Translated using Weblate (Telugu)

  [ wind ]
  * Translated using Weblate (Russian)

  [ James Valleroy ]
  * upgrades: Combine into single page with manual update
  * upgrades: Skip enable-auto in develop mode
  * debian: Add nscd >= 2 as dependency
  * upgrades: Append unattended-upgrades-dpkg.log for more detail
  * storage: Handle multi-line text in functional test
  * apt: Run `apt-get -f install` before other commands
  * apt: Run `dpkg --configure -a` before other actions
  * upgrades: Skip enabling backports on testing and unstable
  * networks: Remove firewall zone warning
  * networks: Correct wording of internet connection form

  [ Veiko Aasa ]
  * functional-tests: Handle connection error when web server restarts
  * functional-tests: Skip tests if app is not available in distribution
  * functional-tests: Fix page not fully loaded errors when taking backups
  * functional-tests: Remove unnecessary wait when navigating to module

  [ Michael Breidenbach ]
  * Translated using Weblate (German)
  * Translated using Weblate (Swedish)

  [ Fioddor Superconcentrado ]
  * Translated using Weblate (Spanish)

  [ Pavel Borecki ]
  * Translated using Weblate (Czech)

  [ Éfrit ]
  * Translated using Weblate (French)

  [ Jens Molgaard ]
  * Translated using Weblate (Danish)

 -- Sunil Mohan Adapa <sunil@medhas.org>  Mon, 29 Jun 2020 16:39:33 -0700

plinth (20.11) unstable; urgency=medium

  [ Thomas Vincent ]
  * Translated using Weblate (French)

  [ Petter Reinholdtsen ]
  * Translated using Weblate (Norwegian Bokmål)

  [ Michael Breidenbach ]
  * Translated using Weblate (German)
  * Translated using Weblate (Swedish)

  [ Sunil Mohan Adapa ]
  * *: Remove use of Turbolinks library
  * web_framework: Reduce verbosity of DB migration process
  * container: Add script to manage systemd-nspawn containers for dev.
  * container: Fix upgrading of freedombox
  * matrixsynapse: Handle upgrade to versions 1.15.x

  [ James Valleroy ]
  * upgrades: Don't enable backports on Debian derivatives
  * upgrades: Use a custom service for manual update
  * locale: Update translation strings
  * doc: Fetch latest manual
  * debian: Update renamed lintian tag

  [ Ralf Barkow ]
  * Translated using Weblate (German)

  [ aiman an ]
  * Added translation using Weblate (Arabic (Saudi Arabia))
  * Translated using Weblate (Arabic (Saudi Arabia))

  [ WaldiS ]
  * Translated using Weblate (Polish)

  [ Luis A. Arizmendi ]
  * Translated using Weblate (Spanish)

 -- James Valleroy <jvalleroy@mailbox.org>  Mon, 15 Jun 2020 19:55:45 -0400

plinth (20.10) unstable; urgency=high

  [ Joseph Nuthalapati ]
  * backups: Add optional field - Name
  * functional-tests: Use Name attribute in backups
  * functional-tests: Move @backups to Scenario level
  * functional-tests: Leave tor+http test disabled
  * tests: functional: Document running tests in parallel
  * tests: functional: Add pytest-xdist to install.sh

  [ Sunil Mohan Adapa ]
  * openvpn: Use app toggle button and common app view
  * tests: functional: Merge into main source hierarchy
  * storage: Fix failing path validation unit tests
  * tests: functional: cosmetic: flake8 fixes
  * tests: functional: Re-organize step definitions and helper methods
  * coturn: Fix functional test for backup/restore
  * ttrss: Fix functional tests
  * snapshot: Fix functional test to account for non-removable snapshots
  * test: functional: Fix for Apache restart after domain change
  * tor: Fix problems with running a relay
  * mldonkey: Add app to freedombox-share group
  * samba: Add clients information
  * cockpit: Promote for advanced storage/firewalld/networking ops
  * firewall: Mention that internal services are available over VPN
  * firewall: Don't show tun interface in internal zone warning
  * minidlna: Add link to manual page
  * minidlna: Fix i18n for name of the app
  * pagekite: Fix expired certificates causing connection failures

  [ Luis A. Arizmendi ]
  * Translated using Weblate (Spanish)

  [ Etienne ]
  * Translated using Weblate (French)

  [ Artem ]
  * Translated using Weblate (Russian)

  [ fred1m ]
  * ikiwiki: Enable 'attachment' plugin by default

  [ James Valleroy ]
  * utils: Handle removal of axes.get_version()
  * debian: Mark doc packages as Multi-Arch: foreign
  * firewall: Minor spelling fix
  * radicale: Fix link in description to clients
  * users: Avoid error when user's groups cannot be parsed
  * templates: Fix setup state check
  * locale: Update translation strings
  * doc: Fetch latest manual

  [ Allan Nordhøy ]
  * Translated using Weblate (Norwegian Bokmål)
  * Translated using Weblate (Czech)
  * Translated using Weblate (Hungarian)
  * Translated using Weblate (Greek)

 -- James Valleroy <jvalleroy@mailbox.org>  Mon, 01 Jun 2020 20:06:53 -0400

plinth (20.9) unstable; urgency=medium

  [ Petter Reinholdtsen ]
  * Translated using Weblate (Norwegian Bokmål)

  [ James Valleroy ]
  * snapshot: Set as essential module
  * functional_tests: snapshot: Skip delete all when there are no snapshots
  * quassel: Use systemd sandboxing features
  * minidlna: Move sysctl config to /etc/sysctl.d/50-freedombox.conf
  * upgrades: Add needrestart to restart services as needed
  * upgrades: Enable Automatic-Reboot option of unattended-upgrades
  * locale: Update translation strings
  * doc: Fetch latest manual

  [ Michael Breidenbach ]
  * Translated using Weblate (German)
  * Translated using Weblate (Swedish)

  [ Fioddor Superconcentrado ]
  * Folder remained unrenamed. Should have changed along with git links.

  [ Sunil Mohan Adapa ]
  * snapshot: Fix issues with restore and delete
  * performance: Add basic functional tests
  * daemon: Allow using an alias when enabling a daemon
  * bind: Add daemon alias for bind9 -> named
  * daemon: bind: cosmetic: yapf, isort formatting
  * firewall: Reload firewalld so it works with newly installed services
  * glib: Allow scheduling non-repeating tasks in separate threads
  * notification: Expand and clarify restriction on id property
  * storage: Auto-mount disks, notify of failing disks
  * package: Fix error log when checking if package manager is busy
  * power: cosmetic: Fix flake8 warnings
  * first_setup: Fix regression with logo not showing
  * minidlna: cosmetic: isort fixes
  * mediawiki: Stop jobrunner during backup/restore
  * minidlna: Stop daemon during backup/restore
  * mumble: Stop server during backup/restore
  * quassel: Fix stopping server during backup/restore
  * tor: Fix stopping server during backup/restore
  * upgrades: Always schedule a reboot at 02:00 local time
  * upgrades: Add information about service restart and system reboot
  * performance: Launch the Cockpit graphs directly if possible

  [ Joseph Nuthalapati ]
  * samba: Change description to Network File Storage
  * functional-tests: Skip network setup wizard
  * functional-tests: Move Disable tests to the end

  [ fred1m ]
  * performance: Add app for system monitoring

  [ Luis A. Arizmendi ]
  * Translated using Weblate (Spanish)

  [ Artem ]
  * Translated using Weblate (Russian)

 -- James Valleroy <jvalleroy@mailbox.org>  Mon, 18 May 2020 19:42:49 -0400

plinth (20.8) unstable; urgency=medium

  [ Luis A. Arizmendi ]
  * Translated using Weblate (Spanish)
  * Translated using Weblate (Spanish)

  [ Joseph Nuthalapati ]
  * Translated using Weblate (Telugu)
  * Translated using Weblate (Telugu)
  * HACKING: More detailed instructions for VirtualBox
  * HACKING: Correction to macOS package manager name

  [ Nektarios Katakis ]
  * syncthing: add to freedombox-share group

  [ Veiko Aasa ]
  * users: Try-restart service after service is added to the sharing group
  * datetime: Handle timesyncd service runs conditionally
  * minidlna: Add functional tests that enable and disable application
  * minidlna: Make app installable inside unprivileged container

  [ Sunil Mohan Adapa ]
  * web_server: Suppress warnings that static directories don't exist
  * debian: Remove timer to setup repositories properly
  * static: Use SVG logo during first wizard welcome step
  * static: Reduce the size of the background noise image
  * mediawiki: Reuse existing images in functional tests
  * setup.py: Don't install/ship .po files
  * static: Don't ship visual design file and unused images
  * storage: Fix tests by wrestling with auto-mounting of disks
  * HACKING: Minor indentation fix
  * *: Update links to repository and project page
  * ci: Update link to container in Docker registry
  * coturn: New app to manage Coturn TURN/STUN server
  * datetime: Refactor handling systemd-timesyncd not running in VMs
  * datetime: Don't expect synced time in diagnostics inside VMs
  * mediawiki: Partial fix for installing on testing
  * datetime: Disable diagnostics when no tests are available

  [ James Valleroy ]
  * d/copyright: Fix path to visual_design
  * data: Print hostname and IP addresses before console login
  * snapshot: Fix message when not available
  * snapshot: Fix title
  * locale: Update translation strings
  * debian: Use debhelper compat level 13
  * doc: Fetch latest manual

  [ Artem ]
  * Translated using Weblate (Russian)

  [ nautilusx ]
  * Translated using Weblate (German)

  [ Fioddor Superconcentrado ]
  * Directions to install VirtualBox when it's not part of the Debian-based
    distro, like Buster.

  [ Anonymous ]
  * Translated using Weblate (Spanish)

  [ Nathan ]
  * Translated using Weblate (French)

  [ Michael Breidenbach ]
  * Translated using Weblate (Swedish)

  [ fred1m ]
  * mumble: Add Mumla to the list of clients

 -- James Valleroy <jvalleroy@mailbox.org>  Mon, 04 May 2020 20:33:35 -0400

plinth (20.7) unstable; urgency=medium

  [ Coucouf ]
  * Translated using Weblate (French)

  [ vihor ]
  * Translated using Weblate (Serbian)

  [ Localisation Lab ]
  * Translated using Weblate (French)

  [ Joseph Nuthalapati ]
  * Translated using Weblate (Telugu)

  [ Veiko Aasa ]
  * gitweb: Improve error handling when creating repository

  [ James Valleroy ]
  * upgrades: Allow installation of python3-twisted from backports
  * matrixsynapse: Handle upgrade to 1.12.*
  * locale: Update translation strings
  * doc: Fetch latest manual

  [ Fioddor Superconcentrado ]
  * HACKING: Clarify where commands should be run

 -- James Valleroy <jvalleroy@mailbox.org>  Mon, 20 Apr 2020 18:38:52 -0400

plinth (20.6.1) unstable; urgency=medium

  [ James Valleroy ]
  * users: Fix regression where form help_text line was dropped
  * debian: Add firmware-ath9k-htc to Recommends
  * doc: Fetch latest manual

  [ Allan Nordhøy ]
  * gitweb: Use proper ellipsis char when showing clone progress
  * Translated using Weblate (Norwegian Bokmål)
  * Translated using Weblate (German)

  [ Coucouf ]
  * Translated using Weblate (French)
  * Translated using Weblate (French)

  [ Manuela Silva ]
  * Translated using Weblate (Portuguese)

  [ nautilusx ]
  * Translated using Weblate (German)

  [ Jeannette L ]
  * Translated using Weblate (German)
  * Translated using Weblate (French)
  * Translated using Weblate (Italian)

  [ wind ]
  * Translated using Weblate (Russian)

  [ vihor ]
  * Translated using Weblate (Serbian)

 -- James Valleroy <jvalleroy@mailbox.org>  Sat, 11 Apr 2020 09:56:43 -0400

plinth (20.6) unstable; urgency=medium

  [ wind ]
  * Translated using Weblate (Russian)

  [ Thomas Vincent ]
  * Translated using Weblate (French)
  * Translated using Weblate (French)

  [ Alice Kile ]
  * app: Separate app enable/disable form from config form

  [ Sunil Mohan Adapa ]
  * pagekite: Fix functional tests
  * monkeysphere: Making styling more specific to avoid interference
  * networks: Make styling more specific to avoid interference
  * syncthing: Update description to mention 'syncthing' group

  [ Michael Breidenbach ]
  * Translated using Weblate (German)

  [ Coucouf ]
  * Translated using Weblate (French)
  * Translated using Weblate (French)
  * Translated using Weblate (French)
  * Translated using Weblate (French)
  * Translated using Weblate (French)
  * Translated using Weblate (French)
  * Translated using Weblate (French)
  * Translated using Weblate (French)
  * Translated using Weblate (French)

  [ Pavel Borecki ]
  * Translated using Weblate (Czech)

  [ James Valleroy ]
  * radicale: Support upgrade to any 2.x version
  * packages: Mark freedombox package as held during package installs
  * packages: Keep existing hold if already set
  * locale: Update translation strings
  * doc: Fetch latest manual
  * debian: Cleanup overrides for jsxc symlinks

  [ Allan Nordhøy ]
  * Translated using Weblate (German)
  * Translated using Weblate (French)
  * Translated using Weblate (Italian)
  * Translated using Weblate (Hindi)

  [ Joseph Nuthalapati ]
  * users: Add component for managing users and groups
  * yapf: Update conf to add blank line before nested class/def
  * cosmetic: Minor yapf and other fixes
  * app: Fix grammar in developer documentation string
  * ikiwiki: Disable edits. Add moderation of comments
  * Translated using Weblate (Telugu)
  * vagrant: Skip upgrading freedombox dependencies
  * firewalld: Force upgrade anything in [0.7, 0.9)
  * infinoted: Fix permissions of sync directory

  [ vihor ]
  * Added translation using Weblate (Serbian)
  * Translated using Weblate (Serbian)

  [ Luis A. Arizmendi ]
  * Translated using Weblate (Spanish)

 -- James Valleroy <jvalleroy@mailbox.org>  Mon, 06 Apr 2020 20:40:17 -0400

plinth (20.5.1) unstable; urgency=medium

  [ Petter Reinholdtsen ]
  * Translated using Weblate (Norwegian Bokmål)

  [ Allan Nordhøy ]
  * networks: Update label wording in topology form: Choose → Specify
  * Translated using Weblate (Norwegian Bokmål)

  [ Sunil Mohan Adapa ]
  * web_server: Introduce component to handle special static file dirs
  * jsxc: Fix issue with serving static files
  * help: Move custom static file handling into app from central place
  * debian: Update doc-base to include PDF
  * debian: Prepare for multiple binary packages
  * debian: Separate binary packages for each language manual
  * debian: Remove outdated TODO file

  [ Michael Breidenbach ]
  * Translated using Weblate (German)

  [ James Valleroy ]
  * debian: Correct doc package names in Recommends

 -- James Valleroy <jvalleroy@mailbox.org>  Thu, 26 Mar 2020 09:13:13 -0400

plinth (20.5) unstable; urgency=medium

  [ Joseph Nuthalapati ]
  * ci: Use pre-built container image to speed up CI
  * ci: Add maintenance script for updating images
  * ci: Optimize refreshing Docker image for GitLabCI

  [ James Valleroy ]
  * ci: Switch docker image to testing
  * Translated using Weblate (Swedish)
  * locale: Update translation strings
  * doc: Fetch latest manual

  [ Sunil Mohan Adapa ]
  * app: Fix name of the block in templates, used for overriding
  * views: Allow AppViews to set self.intial
  * pagekite: Simplify code for form adding custom service
  * pagekite: Remove unused templates
  * pagekite: Drop ineffective base template
  * pagekite: Minor cleanup
  * pagekite: Merge all the configuration retrieval actions
  * pagekite: Merge set-kite and set-frontend actions
  * pagekite: Use Daemon component to simplify handling daemon actions
  * pagekite: Don't signal new domain on init if app is disabled
  * pagekite: Simplify code notifying domain name changes
  * pagekite: Don't attempt to notify about domain if app is disabled
  * pagekite: Remove app enabled checking from getting configuration
  * pagekite: Fix functional tests by submitting the right form
  * pagekite: Fix styling issues for custom services section
  * pagekite: On enable/disable, add/remove domain from names module
  * pagekite: Fix an error message in custom services form
  * pagekite: Ensure transitioning for from old code
  * matrixsynapse: Handle release of matrix-synapse 1.11
  * setup: Fix regression to force-upgrade caused by Info changes
  * pagekite: Don't allow non-unique custom services
  * toolbar: Factor out the clients buttons into a separate template
  * index: Reintroduce clients button in front page
  * upgrades: Don't ship apt backport preferences file
  * setup.py: Remove files shipped in the past
  * upgrades: Use internal scheduler instead of systemd timer
  * shadowsocks: Change default configuration
  * action_utils: Add utility to call systemd daemon-reload
  * shadowsocks: Fix incorrect setting of state directory
  * shadowsocks: When editing configuration, don't re-enable
  * mediawiki: Don't allow anonymous edits

  [ Fioddor Superconcentrado ]
  * Translated using Weblate (Spanish)
  * Translated using Weblate (Spanish)
  * Translated using Weblate (Spanish)
  * Translated using Weblate (Spanish)
  * Translated using Weblate (Spanish)

  [ Luis A. Arizmendi ]
  * Translated using Weblate (Spanish)
  * Translated using Weblate (Spanish)
  * Translated using Weblate (Spanish)
  * Translated using Weblate (Spanish)

  [ Fred ]
  * Translated using Weblate (French)

  [ Veiko Aasa ]
  * names: Fix Local Network Domain is not shown

  [ Thomas Vincent ]
  * Translated using Weblate (French)

  [ Nektarios Katakis ]
  * shadowshocks: Fix setting configuration on Buster

  [ Michael Breidenbach ]
  * Translated using Weblate (Swedish)

 -- James Valleroy <jvalleroy@mailbox.org>  Mon, 23 Mar 2020 19:42:28 -0400

plinth (20.4) unstable; urgency=medium

  [ Thomas Vincent ]
  * Translated using Weblate (French)
  * Translated using Weblate (French)

  [ Sunil Mohan Adapa ]
  * networks: Fixes for networks wizards
  * avahi: Use generic app view
  * privoxy: Use generic app view
  * infinoted: Move views to a separate views module
  * help: Rename views modules as 'views'
  * networks: Rename views modules as 'views'
  * diagnostics: Rename views modules, move utilities to main module
  * backups: cosmetic: Rename .inc file to .html
  * css: Merge responsive.css into main style file
  * css: cosmetic: Rename plinth.css to main.css
  * views: Don't send app to template context
  * app: Fix showing app name in port forwarding information
  * networks: Rename polkit JS authority rules file
  * firewalld: Add polkit JS authority rules files
  * networks: Show router wizard before Internet connection type wizard
  * networks: Don't show router wizard if not behind a router
  * networks: If topology wizard is skipped, skip router wizard too
  * apache: Handle transition to php 7.4

  [ Joseph Nuthalapati ]
  * Translated using Weblate (Telugu)
  * shadowsocks: Move user settings to state directory

  [ Veiko Aasa ]
  * storage: Directory selection form improvements
  * transmission: Allow one to submit download directory if it is creatable
  * plinth: Increase sqlite busy timeout from default 5s to 30s
  * upgrades: Clean apt cache every week
  * apps: Do not show status block if service is running
  * i2p: New style app page layout
  * quassel: Fix unable to disable application without choosing a domain name

  [ Luis A. Arizmendi ]
  * Translated using Weblate (Spanish)

  [ Nektarios Katakis ]
  * networks: Add form for network topology
  * networks: Add page for network topology form
  * networks: First boot view for network topology wizard
  * networks: First boot step for network topology wizard
  * networks: Save networks topology type to DB
  * networks: Update main networks page Internet connectivity section

  [ Michael Breidenbach ]
  * Translated using Weblate (Swedish)

  [ James Valleroy ]
  * ci: Switch to testing image
  * locale: Update translation strings
  * doc: Fetch latest manual

 -- James Valleroy <jvalleroy@mailbox.org>  Mon, 09 Mar 2020 20:01:44 -0400

plinth (20.3) unstable; urgency=medium

  [ Sunil Mohan Adapa ]
  * web_framework: Separate out Django settings into module
  * doc/dev: Allow all modules to be imported by Sphinx
  * notification: Add developer documentation
  * doc/dev: Update copyright year
  * app: Update style for toggle button
  * app: Drop border shadow for app icon in mobile view
  * app: cosmetic: Minor refactoring of header styling
  * app: Simplify some header styling
  * app: cosmetic: Rename a CSS style class in app header
  * app: cosmetic: Rename header.html to app-header.html
  * app: Show short description as secondary title
  * networks: Fix i18n for wizard forms
  * networks: Minor changes to router/internet configuration forms
  * web_framework: Generate and retain a secret key
  * web_framework: Cleanup expired sessions every week

  [ Nektarios Katakis ]
  * networks: Add form for internet connection type
  * networks: Add network view and url for internet connection help page
  * networks: Link internet connection help page with networks page.
  * networks: All first step wizard form for internet connection type
  * networks: Add first boot step for internet connection type
  * networks: Save to kvstore internet connectivity type
  * networks: Refactor connections list template
  * networks: Show internet connectivity string in main page

  [ Michael Breidenbach ]
  * Translated using Weblate (German)
  * Translated using Weblate (Swedish)

  [ Dietmar ]
  * Translated using Weblate (Italian)

  [ Jaime Marquínez Ferrándiz ]
  * Translated using Weblate (Spanish)

  [ Luis A. Arizmendi ]
  * Translated using Weblate (Spanish)

  [ Joseph Nuthalapati ]
  * shadowsocks: Fix shadowsocks not able to start

  [ James Valleroy ]
  * locale: Update translation strings
  * doc: Fetch latest manual

 -- James Valleroy <jvalleroy@mailbox.org>  Mon, 24 Feb 2020 20:16:12 -0500

plinth (20.2.1) unstable; urgency=high

  [ Veiko Aasa ]
  * apps: remove css filters and glow from app icons
  * config: Depends also on apache module

  [ Dietmar ]
  * Translated using Weblate (German)
  * Translated using Weblate (Italian)
  * Translated using Weblate (Italian)

  [ Petter Reinholdtsen ]
  * Translated using Weblate (Norwegian Bokmål)

  [ Sunil Mohan Adapa ]
  * cards: Remove the transition delay on hover effect
  * system: Implement new style for cards
  * jsxc: Bypass issue with stronghold to get the app working again
  * jsxc: Fix functional test case failure
  * functional_tests: cosmetic: Minor yapf change
  * app: Introduce Info component to store basic app information
  * app: Add info property as shortcut to access basic information
  * app: Refactor all apps to use the Info component
  * app: Document the app_id property for App class
  * doc/dev: Include information on how to edit dev documentation
  * views: Document the AppView class properties
  * monkeysphere: Fix regression with reading Apache configuration
  * Translated using Weblate (Italian)
  * firewall: Use firewalld DBus API for most operations
  * *.py: Use SPDX license identifier
  * *.html: Use SPDX license identifier
  * actions/*: Use SPDX license identifier
  * functional_tests: Use SPDX license identifier
  * *.css: Use SPDX license identifier
  * *: Update misc build related files to use SPDX license identifier
  * doc/dev: Update tutorial to use SPDX license indentifier
  * *: Update remaining misc files to use SPDX license identifier
  * *.js: Use SPDX license identifier
  * help: Fix attribute on download manual button
  * css: Add missing license identifier on some CSS files
  * firewalld: Ignore errors with DBus API when firewalld is not running
  * deluge: Don't use code execution for editing configuration
  * deluge: More reliable initial configuration setup

  [ Joseph Nuthalapati ]
  * l10n: Fix gettext not detecting no-python-format
  * samba: Add link to manual page
  * searx: Update search engines for 0.16.0

  [ Allan Nordhøy ]
  * openvpn: Fix spelling for Tunnelblick
  * Translated using Weblate (Norwegian Bokmål)

  [ Nektarios Katakis ]
  * bind: parse zones files
  * bind: test for parsing zones file with specific format
  * bind: views show served domains in main view
  * bind: create zones directory on setup action

  [ James Valleroy ]
  * bind: Bump version and handle upgrade

  [ Ralf Barkow ]
  * Translated using Weblate (German)

  [ nautilusx ]
  * Translated using Weblate (German)

  [ Doma Gergő ]
  * Translated using Weblate (Hungarian)

  [ Lev Lamberov ]
  * debian: Update Russian translation for debconf (Closes: #951440)

  [ Radek Pasiok ]
  * Translated using Weblate (Polish)

  [ Alice Kile ]
  * gitignore: Add .vscode & segregate editor settings

  [ Thomas Vincent ]
  * Translated using Weblate (French)

 -- James Valleroy <jvalleroy@mailbox.org>  Fri, 21 Feb 2020 22:38:12 -0500

plinth (20.2) unstable; urgency=medium

  [ Veiko Aasa ]
  * networks: Support virtual Ethernet (veth) devices
  * diagnostics: Show firewall service status
  * users: Fix functional test delete user
  * storage: Show disks if FreedomBox is running in an unprivileged container
  * service: Stop service not before but after disabling it
  * users: More precise username validation
  * sso, users: Turn off autocapitalization on the username field
  * users: Add unit tests for views
  * help: Fix anchor hidden under navbar

  [ Joseph Nuthalapati ]
  * tests: Use the latest version of geckodriver
  * vagrant: Add alias for run --develop
  * l10n: Add blocktrans trimmed tag on a block
  * l10n: Add missing trimmed to blocktrans blocks
  * vagrant: Allocate cpus equal to the no. of cores
  * Translated using Weblate (Telugu)
  * searx: Fix installation issue for 0.16.0

  [ Sunil Mohan Adapa ]
  * firewall: Show Run Diagnostics button in app
  * help: Eliminate redundant HTML attribute in template
  * glib: Create a new module to deal with all things glib
  * glib: Introduce method to schedule an operation at regular intervals
  * web_framework: Set the timezone to UTC
  * log: Ability to log SQL queries (disabled by default)
  * tests: Allow adding test templates
  * models: Add model for storing notifications
  * notification: New API for showing better notifications
  * notification: Add tests for notification API
  * views: A view to dismiss notifications
  * notification: Show a drop down from main navbar for notifications
  * storage: Show low disk space warning using notifications API
  * upgrades: Show notification when FreedomBox is updated
  * storage: In develop mode check for low disk space more frequently

  [ Thomas Vincent ]
  * Translated using Weblate (French)

  [ Allan Nordhøy ]
  * Translated using Weblate (Norwegian Bokmål)

  [ Ralf Barkow ]
  * Translated using Weblate (German)

  [ Luis A. Arizmendi ]
  * Translated using Weblate (Spanish)

  [ James Valleroy ]
  * users: Make help text translatable
  * security: Add Sandbox Coverage to report page
  * bind: Add CapabilityBoundingSet and ReadWritePaths to service file
  * matrixsynapse: Enable systemd sandboxing
  * security: Drop PrivateUsers=yes from all service files
  * locale: Update translation strings
  * doc: Fetch latest manual

  [ Michael Breidenbach ]
  * Translated using Weblate (German)
  * Translated using Weblate (Swedish)

 -- James Valleroy <jvalleroy@mailbox.org>  Mon, 10 Feb 2020 19:22:55 -0500

plinth (20.1) unstable; urgency=medium

  [ ikmaak ]
  * Translated using Weblate (Dutch)
  * Translated using Weblate (Dutch)

  [ Allan Nordhøy ]
  * samba: Fix spelling
  * Translated using Weblate (Norwegian Bokmål)
  * Translated using Weblate (German)
  * Translated using Weblate (Spanish)
  * Translated using Weblate (Norwegian Bokmål)
  * Translated using Weblate (Swedish)

  [ Veiko Aasa ]
  * samba: Add unit and functional tests
  * deluge: Allow one to set a download directory
  * deluge: Fix installation failure on slow machine
  * storage: Make external disk mounts accessible by other users
  * gitweb: Add link to the manual page
  * gitweb: Fix functional tests if git user and email is not configured

  [ Sunil Mohan Adapa ]
  * style: Fix incorrect margins for containers in mobile view
  * style: Fix responsiveness for app header
  * network: Fix activating connections that don't have real devices
  * network: Allow setting the auto-connect property on a connection
  * network: Add method to re-activate connections after an update
  * wireguard: Show large buttons in show client/server pages
  * wireguard: Cosmetic fixes by yapf and isort
  * wireguard: Don't error out when wg0 server is not setup
  * wireguard: Add ability to set private key in client addition
  * wireguard: Accept all IPs on server in a client setup
  * wireguard: Update descriptions in form labels
  * wireguard: Only use network manager for connections to servers
  * wireguard: Handle client connections through network manager
  * wireguard: Update descriptions for client vs. server clarity
  * wireguard: Generate private key if needed when editing server
  * wireguard: Add validations in forms
  * wireguard: Ensure tests work without latest network manager
  * wireguard: Implement enabling/disabling app using a stored flag
  * wireguard: Enable/disable connections along with the app
  * wireguard: When a connection is edited, reactivate to apply changes
  * wireguard: Show public key even when connection is not active

  [ Thomas Vincent ]
  * Translated using Weblate (French)

  [ Nektarios Katakis ]
  * Translated using Weblate (Greek)
  * Translated using Weblate (Greek)
  * Translated using Weblate (Greek)
  * networks: form for configuring router
  * networks: create view & url for new form
  * networks: add link to main page for router config form
  * networks: add first boot step for router config helper
  * networks: modify as first boot wizard step
  * networks: save router config to kvstore

  [ James Valleroy ]
  * Translated using Weblate (French)
  * wireguard: Add skeleton for new app
  * wireguard: Implement adding client
  * wireguard: Show list of added clients
  * wireguard: Allow deleting a client
  * wireguard: Add client info view
  * wireguard: Form to add server
  * wireguard: List peers in client section
  * wireguard: Add server information view
  * wireguard: Generate key pair
  * wireguard: Show this box's public key
  * wireguard: Create network manager connection
  * wireguard: Encode public keys for use in URLs
  * wireguard: Refactor actions file
  * wireguard: Add views for editing and deleting clients and servers
  * wireguard: Make setup idempotent
  * wireguard: Write pre-shared key to tempfile
  * wireguard: Use network API to handle connections
  * wireguard: Add icon
  * wireguard: Replace nmcli use with libnm
  * restore: Remove app
  * repro: Remove app
  * networks: Update text for router setup
  * bind: Enable systemd sandbox options for bind9 service
  * functional_tests: Update geckodriver version to v0.26.0
  * locale: Update translation strings
  * doc: Fetch latest manual
  * debian: Rename TODO.Debian to TODO
  * debian: Add Expat license to copyright
  * debian: Update standards version to 4.5.0

  [ Dietmar ]
  * Translated using Weblate (German)

  [ nautilusx ]
  * Translated using Weblate (German)
  * Translated using Weblate (German)

  [ Joseph Nuthalapati ]
  * functional-tests: Login only once per session
  * functional-tests: Africa/Addis_Abada is gone?
  * functional-tests: Add tag @service-discovery
  * functional-tests: Make nav_to_module efficient
  * functional-tests: Avoid unnecessary trips to Home
  * functional-tests: Avoid warnings about markers
  * functional-tests: Minor refactoring
  * functional-tests: Mark backups and security with @system

 -- James Valleroy <jvalleroy@mailbox.org>  Mon, 27 Jan 2020 19:23:04 -0500

plinth (20.0) unstable; urgency=medium

  [ Veiko Aasa ]
  * users: Fix test fixture that disables console login restrictions
  * gitweb: Add tests for views
  * samba: Improve actions script startup time
  * deluge: Manage starting/stoping deluged
  * deluge: Fix set default daemon

  [ Nektarios Katakis ]
  * openvpn: Enable support for communication among all clients
  * Translated using Weblate (Greek)
  * Translated using Weblate (Greek)
  * Translated using Weblate (Greek)
  * Translated using Weblate (Greek)

  [ Sunil Mohan Adapa ]
  * gitweb: Fix flake8 error that is causing pipeline failures
  * storage: Ignore errors resizing partition during initial setup
  * storage: Make partition resizing work with parted 3.3
  * debian: Add powermgmt-base to recommends list
  * openvpn: Enable IPv6 for server and client outside the tunnel
  * networks: Refactor creating a network manager client
  * networks: Remove unused method
  * networks: Fix crashing when accessing network manager D-Bus API

  [ Michael Breidenbach ]
  * Translated using Weblate (German)
  * Translated using Weblate (Swedish)
  * Translated using Weblate (German)
  * Translated using Weblate (German)

  [ Doma Gergő ]
  * Translated using Weblate (Hungarian)

  [ Joseph Nuthalapati ]
  * mediawiki: Use a mobile-friendly skin by default
  * mediawiki: Allow admin to set default skin
  * mediawiki: Fix functional tests depending on skin

  [ James Valleroy ]
  * Translated using Weblate (Greek)
  * Translated using Weblate (Greek)
  * openvpn: Add diagnostic for ipv6 port
  * matrixsynapse: Allow upgrade to 1.8.*
  * security: Add explanation of sandboxing
  * locale: Update translation strings
  * doc: Fetch latest manual

  [ Allan Nordhøy ]
  * Translated using Weblate (Norwegian Bokmål)

  [ Thomas Vincent ]
  * Translated using Weblate (French)

  [ Ralf Barkow ]
  * Translated using Weblate (German)

 -- James Valleroy <jvalleroy@mailbox.org>  Mon, 13 Jan 2020 19:11:44 -0500

plinth (19.24) unstable; urgency=medium

  [ Thomas Vincent ]
  * Translated using Weblate (French)
  * Translated using Weblate (French)

  [ Veiko Aasa ]
  * app: Fix javascript doesn't run on first visit
  * samba: private shares
  * storage: Tests for the directory validation action
  * users: Add tests for the Samba user database

  [ James Valleroy ]
  * samba: Fix spelling in description
  * debian: Update French debconf translation (Closes: #947386)
    - Thanks to Jean-Pierre Giraud for the patch.
  * firewall: Support upgrading firewalld to 0.8
  * mldonkey: Add ProtectKernelLogs
  * deluge: Use systemd sandboxing features
  * infinoted: Use systemd sandboxing features
  * storage: Add systemd sandboxing features to udiskie service
  * upgrades: Add systemd sandboxing features to repository setup service
  * security: List whether each app is sandboxed
  * locale: Update translation strings
  * debian: Update Dutch debconf translation (Closes: #947136)
    - Thanks to Frans Spiesschaert for the patch.
  * doc: Fetch latest manual

  [ Michael Breidenbach ]
  * Translated using Weblate (German)
  * Translated using Weblate (Swedish)

  [ Nektarios Katakis ]
  * Translated using Weblate (Greek)

  [ Doma Gergő ]
  * Translated using Weblate (Hungarian)

  [ Allan Nordhøy ]
  * Translated using Weblate (Norwegian Bokmål)

  [ Kunal Mehta ]
  * mediawiki: Pass --quick when running update.php

  [ Sunil Mohan Adapa ]
  * help: Refactor to move app into __init__.py for consistency
  * app: Introduce API to return a list of all apps
  * app: Introduce API to run diagnostics on an app
  * apache: Implement diagnostic test for web server component
  * daemon: Implement diagnostic test for daemon component
  * daemon: Implement diagnostic test to check if a daemon is running
  * firewall: Implement new diagnostic tests to check port status
  * diagnostics: Use new component based API for all diagnostic tests
  * cosmetic: Yapf and isort fixes
  * daemon: Move diagnosing port listening into daemon module
  * daemon: Move diagnosing using netcat to daemon module
  * apache: Move diagnostics for checking URLs into apache module
  * app: Implement API to check if app/component has diagnostics
  * views: Don't require sending diagnostics module name separately
  * minidlna: Fix showing clients information
  * mediawiki: Fix problem with session cache failing logins

  [ Ralf Barkow ]
  * Translated using Weblate (German)

  [ erlendnagel ]
  * Translated using Weblate (Dutch)

 -- James Valleroy <jvalleroy@mailbox.org>  Mon, 30 Dec 2019 21:17:58 -0500

plinth (19.23) unstable; urgency=medium

  [ Thomas Vincent ]
  * Translated using Weblate (French)
  * Translated using Weblate (French)

  [ Fred ]
  * Translated using Weblate (French)

  [ Alice Kile ]
  * show app icons in apps page
  * use single variable for referencing icon filename
  * fix formatting issues
  * fix formatting and template-related issues
  * properly implement header in app and setup pages
  * implement responsive layout for app page
  * fix toggle button html layout and responsive design css
  * config: fix minor syntax error
  * fix: implement requested changes

  [ James Valleroy ]
  * themes: css whitespace minor fixes
  * samba: Add icon to app page
  * minidlna: Add managed service and Daemon component
  * minidlna: Use single action to set media dir and restart
  * minidlna: Show icon on app page
  * minidlna: Fix webserver config name
  * minidlna: Only show shortcut to users in group
  * mumble: Keep icon_filename in moved view
  * cockpit: Filter out localhost URLs from displayed access list
  * users: Use service action to restart share group service
  * locale: Update translation strings
  * doc: Fetch latest manual

  [ Veiko Aasa ]
  * samba: recursively set open share directory permissions
  * users: Fix functional tests changing the language feature
  * app: Fix app checkbox status change functional tests
  * storage: Directory selection form and validator
  * transmission: New directory selection form

  [ Nektarios Katakis ]
  * feature: minidlna app
  * fix: minidlna.conf file permissions after editing
  * update minidlna svg
  * run sysctl after installation
  * mumble: Add option to set SuperUser password
  * cockpit: extend apps description with access info
  * cockpit: add list of valid urls to access the app.

  [ /rgb ]
  * Translated using Weblate (German)
  * Translated using Weblate (German)

  [ Luis A. Arizmendi ]
  * Translated using Weblate (Spanish)

  [ adaragao ]
  * Translated using Weblate (Portuguese)

  [ Michael Breidenbach ]
  * Translated using Weblate (Swedish)

 -- James Valleroy <jvalleroy@mailbox.org>  Mon, 16 Dec 2019 18:38:46 -0500

plinth (19.22) unstable; urgency=medium

  [ Matt Conroy ]
  * pagekite: Get rid of tabs in the configuration page
  * openvpn: manual link points to incorrect page

  [ Joseph Nuthalapati ]
  * pagekite: Fix functional tests
  * pagekite: Show existing services only if there are any
  * pagekite: Make Custom Services look like it's under Configuration
  * pagekite: Use the new app toggle button
  * openvpn: Add client apps

  [ Thomas Vincent ]
  * Translated using Weblate (French)

  [ Fred ]
  * Translated using Weblate (French)
  * Translated using Weblate (French)

  [ Alice Kile ]
  * backups: fix title not appearing
  * diagnostics: don't run on disabled modules
  * apps: Remove link to webapps in app descriptions
  * Fix error with app toggle input
  * templates: Add toolbar for apps in app.html
  * toolbar: Move diagnostics button into dropdown menu

  [ nautilusx ]
  * Translated using Weblate (German)

  [ Michael Breidenbach ]
  * Translated using Weblate (German)
  * Translated using Weblate (Swedish)

  [ Veiko Aasa ]
  * ssh: fix Avahi SFTP service file
  * diagnostics: fix IPv6 failures
  * matrix-synapse: Update requirement from buster-backports
  * samba: Users can enable a guest share
  * samba: user can select devices for sharing
  * samba: fixes and improvements
  * samba: fixes and improvements
  * app: fix javascript constant redeclaration error
  * samba: Fix javascript constant redeclaration error

  [ James Valleroy ]
  * debian: Update German debconf translation (Closes: #945387)
    - Thanks to Helge Kreutzmann for the patch.
  * samba: Add acl to managed_packages
  * samba: Fix restore command
  * samba: Move urls under apps/
  * functional_tests: Add basic samba tests
  * samba: Use register_group instead of create_group
  * samba: Only show shortcut to users in freedombox-share group
  * samba: Keep create_group in setup
  * diagnostics: Use a distinct class for Run Diagnostics button on this page
  * locale: Update translation strings
  * doc: Fetch latest manual

  [ Sunil Mohan Adapa ]
  * diagnostics: Use app.html instead of simple_app.html
  * firewall: Use app.html instead of simple_app.html
  * letsencrypt: Use app.html instead of simple_app.html
  * monkeysphere: Use app.html instead of simple_app.html
  * names: Use app.html instead of simple_app.html
  * power: Use app.html instead of simple_app.html
  * openvpn: Use app.html instead of simple_app.html
  * tor: Use app.html instead of simple_app.html
  * ikiwiki: Move the create button to manage section
  * gitweb: Move create button into manage section
  * networks: Move actions button into connection section
  * templates: Remove the now unused simple_app.html
  * users: Move create button into users section
  * minetest: Minor cosmetic fix
  * templates: Make internal zone and port forwarding info override-able
  * toolbar: Make diagnostics button looks like other drop down items
  * toolbar: Align extra actions drop down button to the right
  * toolbar: Rewamp toolbar code for simplicity and to fix issues

 -- James Valleroy <jvalleroy@mailbox.org>  Mon, 02 Dec 2019 18:00:45 -0500

plinth (19.21) unstable; urgency=medium

  [ Veiko Aasa ]
  * gitweb: Allow to import from a remote repository
  * gitweb: Do not recursively scan for Git repositories
  * turbolinks: Disable turbolinks on links that don't point to /plinth/...

  [ nautilusx ]
  * Translated using Weblate (German)

  [ Doma Gergő ]
  * Translated using Weblate (Hungarian)

  [ Allan Nordhøy ]
  * Translated using Weblate (Swedish)
  * Translated using Weblate (Norwegian Bokmål)

  [ Birger Schacht ]
  * backups: Show proper error when SSH server is not reachable
  * ssh: Add the error of ssh-keyscan to the verification view
  * tor: Rename "Hidden Service" to "Onion Service"

  [ Joseph Nuthalapati ]
  * ejabberd: Handle case where domain name is not set
  * tahoe: Mark Tahoe-LAFS as an advanced app
  * README: Fix hyperlinks to badges and images
  * doc: dev: Add instructions to setup developer documentation
  * doc: dev: Mention where to find the user manual
  * doc: dev: Reduce toc depth to 2 levels to reduce noise
  * doc: dev: Fix headings
  * doc: dev: Add favicon to developer documentation site
  * app: Avoid showing empty configuration block
  * app: Fix broken functional tests
  * firstboot: reading firstboot-wizard-secret file
  * searx: Set safe_search to Moderate by default
  * clients: Improve code readability

  [ Sunil Mohan Adapa ]
  * backups: i18n for a string on verify ssh host page
  * backups: Simplify SSH fingerprint verification command
  * HACKING: Update with instructions for multiple OSes
  * CONTRIBUTING: Add more instructions on commits and MR changes
  * doc: Fix unavailability of manual images
  * tor: Fix port diagnostics by correcting port data type
  * tor: Expect obfs service to be also available on IPv6
  * tor: Listen on IPv6 for OrPort

  [ Thomas Vincent ]
  * Translated using Weblate (French)

  [ Michael Breidenbach ]
  * Translated using Weblate (Swedish)

  [ James Valleroy ]
  * HACKING: Fix provision with tests command
  * d/po: Run debconf-updatepo
  * locale: Update translation strings

  [ Radek Pasiok ]
  * Translated using Weblate (Polish)
  * Translated using Weblate (Polish)

  [ Alice Kile ]
  * clients: implement launch button feature
  * app: Implement toggle button in app page
  * app: Use single form for app toggle and configuration
  * app: Make the toggle-button responsive

 -- James Valleroy <jvalleroy@mailbox.org>  Mon, 18 Nov 2019 19:35:38 -0500

plinth (19.20) unstable; urgency=medium

  [ Veiko Aasa ]
  * gitweb: Set correct access rights after enabling application
  * gitweb: Add tests for actions script
  * gitweb: Add functional tests
  * gitweb: avoid global environment variables in Apache configuration
  * gitweb: fix links that end with /HEAD
  * gitweb: Validate repository name also in actions script
  * gitweb: do not change working directory inside actions script
  * sharing: Fix wrong links on Apache2 directory index page

  [ Fioddor Superconcentrado ]
  * Translated using Weblate (German)
  * Translated using Weblate (Spanish)
  * d/po/es: New translation file
  * d/po: Fix header comments

  [ Michael Breidenbach ]
  * Translated using Weblate (German)
  * Translated using Weblate (Swedish)
  * Translated using Weblate (Swedish)

  [ Sunil Mohan Adapa ]
  * debian: Remove plinth transitional package
  * cfg: Fix test case failure due to incorrect path assumption
  * gitlab-ci: Fix path for HTML coverage report generation
  * gitweb: Set proper access after restoration of a backup
  * setup: Don't include actions/__pycache__ during installation
  * ssh: Fix flake8 failure by removing unused import
  * config: Use AppView and cleanup custom code
  * storage: Use AppView and cleanup custom code
  * doc: Install using makefile instead of setup.py
  * doc: Fetch and add Spanish manual
  * help: Fix showing manual pages in fallback cases
  * app: Fix a pytest warning in tests
  * setup.py: Set development status classifier to production/stable
  * setup.py: Add more topics to classifiers
  * doc: Add developer documentation using Sphinx
  * actions: Fix issue with docstring causing issues with Sphnix
  * Translated using Weblate (Swedish)

  [ Pavel Borecki ]
  * Translated using Weblate (Czech)

  [ Thomas Vincent ]
  * Translated using Weblate (French)
  * backups: Fix a typo in backups upload form
  * Translated using Weblate (French)

  [ homycal ]
  * Translated using Weblate (French)

  [ Mattias Münster ]
  * Translated using Weblate (Swedish)

  [ Allan Nordhøy ]
  * Translated using Weblate (Norwegian Bokmål)
  * Translated using Weblate (French)
  * Translated using Weblate (French)

  [ Nektarios Katakis ]
  * ssh: Option for disabling password authentication

  [ Joseph Nuthalapati ]
  * infinoted: Add missing manual page link
  * doc: Add directory for development documentation
  * doc: Skip empty lines when piping to wget
  * doc: Fix Unicode issues with the manual
  * doc: Remove language code from title
  * doc: Move build scripts into separate directory
  * doc: Minor cosmetic changes
  * doc: Move English manual to manual/en directory
  * help: Respect language preference when showing user manual
  * snapshot: Sort snapshot list from newest to oldest

  [ Doma Gergő ]
  * Translated using Weblate (Hungarian)

  [ Fred ]
  * Translated using Weblate (French)
  * Translated using Weblate (French)

  [ James Valleroy ]
  * config: Implement get_initial and form_valid
  * functional_tests: Update config form ids
  * coquelicot: Change quotes to ASCII
  * locale: Update translation strings
  * doc: Fetch latest manual

 -- James Valleroy <jvalleroy@mailbox.org>  Mon, 04 Nov 2019 19:15:27 -0500

plinth (19.19) unstable; urgency=medium

  [ Veiko Aasa ]
  * ikiwiki: Allow full Unicode text in wiki/blog title names
  * actions: Check with flake8
  * gitweb: New app for simple git hosting
  * users: reload Apache2 to flush LDAP cache after user operations
  * gitweb: update repository list where necessary
  * gitweb: fix Windows Git client download link in manifest
  * gitweb: add help text for description and owner fields in the form
  * gitweb: enable rename detection

  [ Pavel Borecki ]
  * Translated using Weblate (Czech)

  [ Thomas Vincent ]
  * Translated using Weblate (French)

  [ Birger Schacht ]
  * ssh: Show server fingerprints in SSH page

  [ James Valleroy ]
  * Translated using Weblate (French)
  * gitweb: Fix flake8 error
  * locale: Update translations strings
  * doc: Fetch latest manual

  [ Nevena Mircheva ]
  * Translated using Weblate (Bulgarian)

  [ Sunil Mohan Adapa ]
  * matrixsynapse: Remove unused letsencrypt action
  * ejabberd: Removed unused letsencrypt action
  * gitweb: Minor fixes after review
  * gitweb: Minor visual changes to templates
  * gitweb: Fix issue with elevated access to private repositories
  * frontpage: Show shortcuts that public even if need a group
  * searx, app, translation, language-selection: Fix license header
  * ikiwiki: Remove extra create button when no wiki/blog is present
  * cosmetic: yapf formatting

  [ ikmaak ]
  * Translated using Weblate (Dutch)

  [ Michael Breidenbach ]
  * Translated using Weblate (German)

  [ Allan Nordhøy ]
  * Translated using Weblate (Norwegian Bokmål)

  [ Matthias Dellweg ]
  * quassel: Add let's encrypt component for certficiates

 -- James Valleroy <jvalleroy@mailbox.org>  Mon, 21 Oct 2019 18:49:35 -0400

plinth (19.18) unstable; urgency=medium

  [ Matthias Dellweg ]
  * diagnose: Move negating diagnose result inside try block

  [ Fioddor Superconcentrado ]
  * Translated using Weblate (Spanish)

  [ Luis A. Arizmendi ]
  * Translated using Weblate (Spanish)

  [ Allan Nordhøy ]
  * Translated using Weblate (Norwegian Bokmål)

  [ Dietmar ]
  * Translated using Weblate (German)

  [ Sunil Mohan Adapa ]
  * pagekite: Remove first wizard step for danube edition
  * pagekite: cosmetic: yapf and isort changes
  * debian: Remove python3-requests from depends list
  * users: Make UI close to rest of the apps
  * upgrades: Remove unnecessary subsubmenu
  * ikiwiki: Remove subsubmenu in favor of toolbar
  * networks: Remove subsubmenu in favor of toolbar buttons
  * backups: Remove unnecessary use of subsubmenu template
  * templates: Remove unused invocation of subsubmenu
  * templates: Simplify unnecessary override
  * templates: Provide subsubmenu functionality in app.html
  * dynamicdns: Use app.html instead of app-subsubmenu.html
  * i2p: Use app.html instead of app-subsubmenu.html
  * pagekite: Use app.html instead of app-subsubmenu.html
  * snapshot: Use app.html instead of app-subsubmenu.html
  * templates: Remove unused app-subsubmenu.html
  * deluge: Support deluge 2 by starting it properly
  * minetest: Remove mod-torches no longer available in testing/unstable

  [ James Valleroy ]
  * security: Add past vulnerabilities count
  * security: Move security report to new page
  * locale: Update translation strings
  * doc: Fetch latest manual
  * d/control: Add Rules-Requires-Root: no
  * d/control: Update Standards-Version to 4.4.1

 -- James Valleroy <jvalleroy@mailbox.org>  Mon, 07 Oct 2019 19:06:16 -0400

plinth (19.17) unstable; urgency=medium

  [ Pavel Borecki ]
  * Translated using Weblate (Czech)
  * Translated using Weblate (Czech)

  [ Anxin YI ]
  * Translated using Weblate (Chinese (Simplified))

  [ Joseph Nuthalapati ]
  * firstboot: network connections not used, cleanup
  * firstboot: Add new help menu to firstboot navbar

  [ Sunil Mohan Adapa ]
  * letsencrypt: Update and fix tests involving domain changes
  * tor: Fix test case for getting status
  * firstboot: Hide left menu during first boot as intended

  [ James Valleroy ]
  * locale: Update translation strings
  * doc: Fetch latest manual

 -- James Valleroy <jvalleroy@mailbox.org>  Mon, 23 Sep 2019 18:14:40 -0400

plinth (19.16) unstable; urgency=medium

  [ Joseph Nuthalapati ]
  * help: Add button to submit feedback
  * help: Add button for Support
  * help: Add button for Contribute
  * manual: Move PDF download link to HTML manual page
  * help: Convert help icon in the navbar to dropdown

  [ Sunil Mohan Adapa ]
  * help: Add more text to contribute page for donations
  * action_utils: Introduce utility for setting debconf answers
  * action_utils: Workaround problem with setting debconf answers
  * views: Fix failure in redirecting from language selection page
  * help: Make download as PDF a regular button
  * backups: Add missing slashes at the end of URLs
  * backups: Remove cancel button from add disk location page
  * backups: Fix removing local repository
  * backups: Simplify checking repository capabilities using flags
  * backups: Simplify listing repositories in index page
  * backups: Rename network_storage module to store
  * backups: Introduce method for checking if a repository is usable
  * backups: Minor cosmetic fixes
  * backups: Expose repository path as property
  * backups: Rename remove_repository method to remove
  * backups: Minor change to disk repository name
  * backups: Rename repo_path to borg_path for clarity
  * backups: Make mountpoint property private
  * backups: Use higher level method in views instead of store methods
  * backups: Implement hostname property on SSH repository
  * backups: Clarify two separate uses of name create_repository
  * backups: Separate repository loading from instantiation
  * backups: Minor cosmetic changes
  * backups: Minor simplification in running of action script
  * backups: Improve handling borg errors
  * backups: Minor simplification when adding remote repository
  * backups: Handle errors when adding disk repository
  * backups: Show repository error in archives table
  * backups: Show lock icon for encrypted repositories
  * backups: Show error when password is provided for unencrypted repo
  * backups: Don't show used disk choices when adding disk repo
  * backups: Show error when there are no disks available to add repo
  * backups: Move add repository buttons to the top
  * ejabberd: Fix listen port configuration for ejabberd 19.x
  * cockpit: Prevent restart on freedombox startup
  * ejabberd: Prevent restart on freedombox startup
  * ejabberd: Perform host/domain name operations only when installed
  * module_loader: Cosmetic changes by yapf
  * web_server: Remove log message about serving static directory
  * setup: Better log message when no apps need upgrades
  * module_loader: Remove log message when app is imported
  * actions: Improve log message about action execution

  [ Doma Gergő ]
  * Translated using Weblate (Hungarian)

  [ Swann Martinet ]
  * Translated using Weblate (German)
  * Translated using Weblate (Italian)
  * Translated using Weblate (French)

  [ Allan Nordhøy ]
  * Translated using Weblate (Norwegian Bokmål)

  [ Danny Haidar ]
  * help: Minor updates to the statements on contribute page

  [ Joseph Nuthalpati ]
  * backups: Allow adding backup repositories on multiple disks
  * backups: Refactor class hierarchy in repository.py
  * backups: Save new backup location to plinth database

  [ James Valleroy ]
  * locale: Update translation strings

 -- James Valleroy <jvalleroy@mailbox.org>  Mon, 09 Sep 2019 18:20:03 -0400

plinth (19.15) unstable; urgency=medium

  [ Doma Gergő ]
  * Translated using Weblate (Hungarian)

  [ nautilusx ]
  * Translated using Weblate (German)

  [ Allan Nordhøy ]
  * Translated using Weblate (Norwegian Bokmål)

  [ Joseph Nuthalpati ]
  * functional_tests: Fix site.is_available not handling default paths
  * functional_tests: Fix step definition "When I log out"
  * matrix-synapse: Allow installation of version 1.2 from backports

  [ James Valleroy ]
  * security: Hide vulnerability table by default
  * vagrant: Stop any ongoing unattended-upgrade
  * functional_tests: Use longer password when creating user
  * locale: Update translation strings
  * doc: Fetch latest manual
  * debian: Add lintian-override for package-installs-apt-preferences

  [ Sunil Mohan Adapa ]
  * names: Perform better layout of domain names table on small screens
  * cockpit: Apply domain name changes immediately
  * ejabberd: Prevent processing empty domain name
  * config: Send hostname change signal only after fully processing it
  * letsencrypt: Don't try to obtain certificates for .local domains
  * avahi: Expose .local domain as a proper domain
  * cockpit: Make essential and install by default
  * tt-rss: Force upgrade to 18.12-1.1 and beyond
  * doc: Fetch latest manual
  * README: Add more screenshots, update existing paths
  * matrixsynapse: Fix apache syntax errors introduce by 4b8b2e171c86d75
  * users: yapf cosmetic changes
  * users: Don't delete 'admin' group when running unit tests
  * users: Minor cosmetic refactoring
  * users: Don't fail badly when admin group does not exist
  * users: Minor fix to return value when getting last admin user
  * users: Cosmetic yapf and isort fixes
  * updates: Allow matrix-synapse 1.3 to be installed for buster users
  * javascript: Don't resubmit when refreshing the page
  * vagrant: Fix dpkg command for recovering from broken state
  * functional_tests: Fix create snapshot test failure
  * storage: Fix regression with restoring backups with storage

  [ bn4t ]
  * matrix-synapse: Use recommended reverse proxy configuration

 -- James Valleroy <jvalleroy@mailbox.org>  Mon, 26 Aug 2019 18:55:49 -0400

plinth (19.14) unstable; urgency=medium

  [ James Valleroy ]
  * functional_tests: Fix delete backup path
  * tests: Test add custom shortcuts to frontpage
  * locale: Update translation strings
  * doc: Fetch latest manual
  * debian: Update standards version to 4.4.0
  * debian: Switch to debhelper-compat

  [ Pavel Borecki ]
  * Translated using Weblate (Czech)

  [ Doma Gergő ]
  * Translated using Weblate (Hungarian)

  [ pierre ]
  * Translated using Weblate (French)

  [ ZeroAurora ]
  * Translated using Weblate (Chinese (Simplified))

  [ Sunil Mohan Adapa ]
  * storage: Handle all device paths during eject
  * storage: Fix incorrect i18n when throwing and error
  * storage: yapf changes
  * setup: Clarify success log message when force upgrading
  * Yapf changes
  * firewall: Force upgrade to firewalld 0.7.x
  * frontpage: Fix regression with loading custom shortcuts
  * frontpage: Log a message when loading custom shortcuts
  * upgrades: Set apt configuration to allow release info change
  * tests: Fix flake8 warning about unused imports
  * Minor yapf fixes
  * names: Minor styling fixes
  * names: Don't enumerate services for domains supporting all
  * names: Introduce new API to manage domains
  * names: Declare domain types in various apps
  * names: Make all apps use new api to retrieve domain names
  * names: Use new API in all apps
  * letsencrypt: Revoke certificate only if it exists
  * letsencrypt: Fix problem with automatically obtaining certificates
  * cockpit: Don't error out when removing an unknown domain
  * ejabberd: Ensure that hosts are not duplicated in configuration
  * ejabberd: Use domain added signal for listening to domain changes
  * cockpit: Don't handle the domain changed signal
  * letsencrypt: Remove unused listen to domain change signal
  * config: Remove unused domain change signal
  * api: Fix regression with listing only enabled apps in mobile app

  [ Joseph Nuthalpati ]
  * upgrades: Use reusable collapsible-button style for logs

  [ Mesut Akcan ]
  * Translated using Weblate (Turkish)

  [ Radek Pasiok ]
  * Translated using Weblate (Polish)

  [ Anxin YI ]
  * Translated using Weblate (Chinese (Simplified))

  [ Allan Nordhøy ]
  * Translated using Weblate (Norwegian Bokmål)

 -- James Valleroy <jvalleroy@mailbox.org>  Mon, 12 Aug 2019 19:31:35 -0400

plinth (19.13) unstable; urgency=low

  [ Nikolas Nyby ]
  * Fix a handful of typos in docs and comments
  * Introduce flake8 checking
  * Fix typos in module init docs
  * Add flake8 to gitlib-ci

  [ Petter Reinholdtsen ]
  * Translated using Weblate (Norwegian Bokmål)

  [ Sunil Mohan Adapa ]
  * Minor changes to flake8 related updates
  * diaspora: Fix tests by reverting changes during flake8 clenaup
  * backups: Fix issue with showing index page
  * backups: Fix HTML template indentation, remove inline styling

  [ James Valleroy ]
  * help: Show security notice when backports are in use
  * security: Show vulnerability counts
  * locale: Update translation strings
  * doc: Fetch latest manual
  * Begin uploading to unstable again.
  * security: Fixup refactoring

  [ Joseph Nuthalapati ]
  * backups: Make UI more consistent with other apps
  * backups: Make backup location tables collapsible
  * flake8: Remove unused import

  [ nautilusx ]
  * Translated using Weblate (German)

  [ Anxin YI ]
  * Translated using Weblate (Chinese (Simplified))

 -- James Valleroy <jvalleroy@mailbox.org>  Mon, 29 Jul 2019 19:13:58 -0400

plinth (19.12) experimental; urgency=medium

  [ Miguel A. Bouzada ]
  * Added translation using Weblate (Galician)
  * Translated using Weblate (Galician)

  [ Sunil Mohan Adapa ]
  * dbus: Allow plinth user to own FreedomBox DBus service
  * service: Implement action for systemd try-restart
  * cockpit: Don't handle domains if app is not installed
  * dynamicdns: Send domain added signal properly during init
  * letsencrypt: Force commands to be non-interactive
  * letsencrypt: Remove renewal hooks implementation
  * letsencrypt: Remove old style hooks from all configuration files
  * letsencrypt: Remove deprecated logger.warn
  * letsencrypt: Remove special treatment for domain added from 'config'
  * letsencrypt: Implement DBus service for renewal notifications
  * letsencrypt: Add lineage information in status
  * letsencyrpt: Implement action to copy certificates
  * letsencrypt: Implement action to compare copied certificates
  * letsencrypt: Introduce component for handling certificates
  * letsencrypt: Add permanent hook to receive renewal notifications
  * letsencrypt: Trigger renewal certificate events in component
  * letsencrypt: Trigger events for obtain, revoke and delete
  * letsencrypt: Implement re-obtain separately
  * letsencrypt: Handling certificate renewals when daemon is offline
  * apache: Add let's encrypt certificate component
  * matrixsynapse: Add let's encrypt component for certficiates
  * ejabberd: Add let's encrypt component for managing certificates
  * ejabberd: Backup and restore TLS certificates
  * sso: Use new features of axes, log axes messages
  * Minor yapf and isort changes

  [ Pavel Borecki ]
  * Translated using Weblate (Czech)

  [ Petter Reinholdtsen ]
  * Translated using Weblate (Norwegian Bokmål)

  [ Allan Nordhøy ]
  * Translated using Weblate (Norwegian Bokmål)

  [ Doma Gergő ]
  * Translated using Weblate (Hungarian)

  [ Luis A. Arizmendi ]
  * Translated using Weblate (Spanish)

  [ Joseph Nuthalapati ]
  * backups: Add option to select/deselect all apps for backup or restore
  * backups: Change "select all" to a pure JavaScript implementation
  * Translated using Weblate (Telugu)
  * Translated using Weblate (Chinese (Simplified))
  * sharing: Allow directories to be publicly shared
  * sharing: Add functional test for public shares
  * sharing: Add JavaScript to hide user groups for public shares
  * sharing: Simplify --is-public option
  * sharing: Indicate public shares in listing of shares

  [ Johannes Keyser ]
  * Translated using Weblate (German)

  [ Mesut Akcan ]
  * Translated using Weblate (Turkish)

  [ Elizabeth Sherrock ]
  * Translated using Weblate (Chinese (Simplified))

  [ Anxin YI ]
  * Translated using Weblate (Chinese (Simplified))

  [ Igor ]
  * Translated using Weblate (Russian)

  [ ZeroAurora ]
  * Translated using Weblate (Chinese (Simplified))

  [ James Valleroy ]
  * Translated using Weblate (Chinese (Simplified))
  * locale: Update translation strings
  * doc: Fetch latest manual

 -- James Valleroy <jvalleroy@mailbox.org>  Mon, 22 Jul 2019 19:23:02 -0400

plinth (19.11) experimental; urgency=medium

  [ THANOS SIOURDAKIS ]
  * Added translation using Weblate (Greek)

  [ ZeroAurora ]
  * Translated using Weblate (Chinese (Simplified))

  [ Doma Gergő Mihály ]
  * matrixsynapse: Fix missing translation mark

  [ Doma Gergő ]
  * Translated using Weblate (Hungarian)

  [ Luis A. Arizmendi ]
  * Translated using Weblate (Spanish)

  [ Joseph Nuthalapati ]
  * backups: Improve UX of adding ssh remote
  * backups: Avoid creating duplicate SSH remotes
  * backups: YAPF formatting
  * backups: Text change on index page
  * backups: Make paramiko a dependency of freedombox package
  * debian: Add python3-paramiko to build dependencies
  * backups: Fix issue with repository not being initialized
  * backups: Minor refactoring in forms.py
  * backups: Add test for adding ssh remotes
  * backups: Avoid using `sudo` in tests
  * backups: Skipping tests temporarily
  * backups: tests: Fix issue with usage of fixture 'needs_root'
  * Add SSH hostkey verification
  * backups: ssh remotes: Refactoring
  * backups: Fix functional tests broken due to URL changes
  * Verify SSH hostkey before mounting
  * ui: Create reusable CSS class for collapsible-button
  * backups: Remove unnecessary context manager for paramiko SFTPClient
  * backups: Read file path of known_hosts directly from plinth.config
  * backups: Add regex validation for ssh_repository field

  [ Sunil Mohan Adapa ]
  * backups: Minor fixes to host verification view template
  * backup: Allow SSH directory paths with : in them
  * backups: Cleanup auto-mounting SSH repositories
  * backups: Minor styling changes
  * backups: Handle SSH keys for old stored repositories
  * backups: Require passphrase for encryption in add repository form
  * backups: Fix and refactor adding a new remote repository
  * backups: Remove known_hosts file from config file
  * backups: Fix issue with verifying SSH host keys
  * backups: Don't send passphrase on the command line
  * backups: Git ignore the .ssh folder in data folder
  * setup.py: Don't install directories matching ignore patterns
  * backups: Minor cleanup
  * backups: Un-mount SSH repositories before deleting them

  [ Igor ]
  * Translated using Weblate (Russian)

  [ Andrey Vostrikov ]
  * Translated using Weblate (Russian)

  [ James Valleroy ]
  * locale: Update translation strings
  * doc: Fetch latest manual

 -- James Valleroy <jvalleroy@mailbox.org>  Mon, 08 Jul 2019 18:13:37 -0400

plinth (19.10) experimental; urgency=medium

  [ Sunil Mohan Adapa ]
  * Introduce firewall component for opening/closing ports
  * Introduce webserver component for managing Apache configuration
  * Introduce uwsgi component to manage uWSGI configuration
  * app: Rename get() method to get_component()
  * app: Add unique ID to each app class
  * Introduce daemon component to handle systemd units
  * radicale: Workaround issue with creating log directory
  * app: Set app as enabled only when the daemon is enabled
  * syncthing: Open firewall ports for listening and discovery

  [ James Valleroy ]
  * functional_tests: Add shortcut- prefix to test home page config
  * locale: Update translations strings
  * doc: Fetch latest manual

  [ Mesut Akcan ]
  * Translated using Weblate (Turkish)

  [ ssantos ]
  * Translated using Weblate (German)

  [ Pavel Borecki ]
  * Translated using Weblate (Czech)

  [ Allan Nordhøy ]
  * Translated using Weblate (Norwegian Bokmål)

  [ adaragao ]
  * Translated using Weblate (Portuguese)

  [ Petter Reinholdtsen ]
  * Translated using Weblate (Norwegian Bokmål)

 -- James Valleroy <jvalleroy@mailbox.org>  Mon, 24 Jun 2019 20:06:17 -0400

plinth (19.9) experimental; urgency=medium

  [ Danny Haidar ]
  * Added translation using Weblate (Bulgarian)

  [ Sunil Mohan Adapa ]
  * menu: Remove unused template submenu.html
  * menu: Removed unused templates, methods and properties
  * Introduce component architecture and menu component
  * Turn frontpage shortcut into an app component

  [ James Valleroy ]
  * config: Update migration to use app id
  * searx: Update to use shortcut component
  * config: Add option to show advanced apps
  * monkeysphere: Hide by default
  * locale: Update translation strings
  * doc: Fetch latest manual

  [ Joseph Nuthalapati ]
  * searx: Add option to allow public access to the application
  * searx: Preserve public_access setting
  * searx: Improve functional tests

  [ Mesut Akcan ]
  * Translated using Weblate (Turkish)

  [ Allan Nordhøy ]
  * Translated using Weblate (Norwegian Bokmål)

 -- James Valleroy <jvalleroy@mailbox.org>  Mon, 10 Jun 2019 19:18:52 -0400

plinth (19.8) experimental; urgency=medium

  [ Pavel Borecki ]
  * Translated using Weblate (Czech)

  [ Allan Nordhøy ]
  * Translated using Weblate (Norwegian Bokmål)

  [ Sunil Mohan Adapa ]
  * i2p: Update SVG logo with standard units, size and margins
  * HACKING: Add guidelines for creating new icons
  * icons: Add new SVG icons for all apps
  * icons: Add license information for SVG icons
  * templates: Use SVG icons for apps page and shortcuts
  * icons: Ensure SVG presence for all non-app icons
  * icons: Update copyright information remaining icons
  * doc: Update the correct license for documentation
  * apache: Serve SVG files compressed using gzip

  [ Doma Gergő ]
  * Translated using Weblate (Hungarian)

  [ ssantos ]
  * Translated using Weblate (German)

  [ Mesut Akcan ]
  * Translated using Weblate (Turkish)

  [ ventolinmono ]
  * Translated using Weblate (Spanish)

  [ Petter Reinholdtsen ]
  * Translated using Weblate (Norwegian Bokmål)

  [ James Valleroy ]
  * locate: Update translation strings
  * doc: Fetch latest manual
  * debian: Remove duplicate priority field
  * doc: Remove unused duplicate image

 -- James Valleroy <jvalleroy@mailbox.org>  Mon, 27 May 2019 18:11:25 -0400

plinth (19.7) experimental; urgency=medium

  [ LoveIsGrief ]
  * i2p: Use augeas for editing the router.config
  * i2p: Include default favorites after installation

  [ Sunil Mohan Adapa ]
  * i2p: Update license headers for consistent formatting
  * i2p: Minor flake8 and yapf fixes
  * i2p: Convert router configuration tests to pytest style
  * transmission: Fix issue with promoting menu item
  * tor: Fix issue with promoting/demoting menu item
  * apps: Fix showing apps background twice
  * apps: Style disable app icons according to design
  * apps: Style the title for disabled icons section
  * sharing: Always keep menu item in promoted state
  * apps: Promote/demote menu items for disabled apps too
  * tests: Add commonly used fixtures globally
  * tests: Remove unused test discovery code
  * custom_shortcuts: Fix issue with writing tests as different user
  * backups: Convert tests to pytest style
  * bind: Convert tests to pytest style
  * config: Convert tests to pytest style
  * diaspora: Convert tests to pytest style
  * letsencrypt: Convert tests to pytest style
  * names: Convert tests to pytest style
  * pagekite: Convert tests to pytest style
  * storage: Convert tests to pytest style
  * tor: Convert tests to pytest style
  * users: Convert tests to pytest style
  * actions: Convert tests to pytest style
  * cfg: Convert tests to pytest style
  * clients: Convert tests to pytest style
  * context_processors: Convert tests to pytest style
  * kvstore: Convert tests to pytest style
  * menu: Convert tests to pytest style
  * middleware: Convert tests to pytest style
  * network: Convert tests to pytest style
  * templatetags: Convert tests to pytest style
  * utils: Convert tests to pytest style
  * i2p: Rename test fixtures to avoid a minor warning
  * ejabberd: Include Bosh port 5280 in port forwarding information
  * repro: Show port forwarding information
  * Common template for showing port forwarding information
  * i2p: Show port forwarding information
  * bind: Show port forwarding information
  * ssh: Show port forwarding information

  [ Doma Gergő ]
  * Translated using Weblate (Hungarian)

  [ Allan Nordhøy ]
  * Translated using Weblate (Norwegian Bokmål)

  [ Radek Pasiok ]
  * Translated using Weblate (Polish)

  [ Erik Ušaj ]
  * Added translation using Weblate (Slovenian)
  * Translated using Weblate (Slovenian)

  [ Karel Trachet ]
  * Translated using Weblate (Dutch)

  [ ssantos ]
  * Translated using Weblate (German)
  * Translated using Weblate (Portuguese)

  [ James Valleroy ]
  * apps: Separate enabled and disabled apps
  * apps: Add port forwarding info
  * service: Show port forwarding info when available
  * openvpn: Show port forwarding info
  * minetest: Fix flake8 error
  * matrixsynapse: Show port forwarding info
  * tahoe: Show port forwarding info
  * locate: Update translation strings
  * doc: Fetch latest manual

  [ Joseph Nuthalapati ]
  * Translated using Weblate (Telugu)

 -- James Valleroy <jvalleroy@mailbox.org>  Mon, 13 May 2019 19:47:52 -0400

plinth (19.6) experimental; urgency=medium

  [ Pavel Borecki ]
  * Translated using Weblate (Czech)

  [ CurlingTongs ]
  * Translated using Weblate (German)

  [ nautilusx ]
  * Translated using Weblate (German)

  [ Allan Nordhøy ]
  * Translated using Weblate (Norwegian Bokmål)

  [ Mesut Akcan ]
  * Translated using Weblate (Turkish)

  [ narendrakumar.b ]
  * letsencrypt: Provide link to configure domain if not configured

  [ James Valleroy ]
  * firewall: Get service ports details
  * firewall: Show ports details
  * locale: Update translation strings
  * doc: Fetch latest manual

  [ LoveIsGrief ]
  * i2p: Add helper to modify the tunnel config
  * i2p: Open HTTP(S) and IRC ports on all interfaces on install
  * i2p: Add HTTP(S) and IRC ports to firewall
  * i2p: Enable application

  [ Sunil Mohan Adapa ]
  * i2p: flake8 and yapf fixes
  * i2p: Convert unit tests to pytest style
  * i2p: Update firewalld service descriptions
  * i2p: Disable the daemon before editing configuration
  * i2p: Don't enable proxies on external zone

 -- James Valleroy <jvalleroy@mailbox.org>  Mon, 29 Apr 2019 19:18:01 -0400

plinth (19.5) experimental; urgency=medium

  [ LoveIsGrief ]
  * i2p: Add new application
  * i2p: Disable compression on /i2p/
  * i2p: apache: Catch more I2P locations
  * i2p: django: Add shortcuts to /i2p/... URLs
  * i2p: django: Additional information about /i2p location
  * i2p: todo: Add TODOs for I2P
  * i2p: todo: add more TODOs for I2P
  * i2p: idea: Browse eepsites directly from freedombox
  * i2p: todo: Add torrent tracker to list of favorites
  * i2p: django: Add description for the configuration shortcuts
  * i2p: django: Add i2p homepage to description
  * i2p: setup: Enrich I2P favorites
  * i2p: todo: Tick off a TODO and reword one
  * i2p: todo: Remove IDEA for browsing to .i2p sites in iframe
  * i2p: torrents: Link to the list of trackers
  * i2p: Add functional tests
  * functional_tests: Allow provisioning VM for functional tests
  * functional tests: Fix wheel errors when provisioning VM

  [ Sunil Mohan Adapa ]
  * i2p: Move data files into the app's data folder
  * i2p: Use project logo instead of mascot
  * i2p: Remove TODO in favor of issue tracker
  * apache: Add proxy_html module needed by i2p app
  * i2p: Backup/restore the correct state folder
  * i2p: Minor styling changes
  * i2p: Add diagnostic test for web interface port
  * i2p: Add main web interface to list of clients
  * i2p: Review and cleanup action script
  * i2p: Review and update views
  * i2p: Disable app until further fixes are done

  [ James Valleroy ]
  * functional_tests: Install python3-pytest-django
  * locale: Update translation strings
  * doc: Fetch manual

  [ wind ]
  * Translated using Weblate (Russian)

  [ Joseph Nuthalapati ]
  * storage: Use udisks to list disks and df for disk space utilization

  [ Igor ]
  * Translated using Weblate (Russian)

  [ CurlingTongs ]
  * Translated using Weblate (German)

 -- James Valleroy <jvalleroy@mailbox.org>  Mon, 15 Apr 2019 18:47:17 -0400

plinth (19.4) experimental; urgency=medium

  [ Allan Nordhøy ]
  * Translated using Weblate (Norwegian Bokmål)

  [ Pavel Borecki ]
  * Translated using Weblate (Czech)

  [ nautilusx ]
  * Translated using Weblate (German)

  [ Doma Gergő ]
  * Translated using Weblate (Hungarian)

  [ advocatux ]
  * Translated using Weblate (Spanish)

  [ Joseph Nuthalapati ]
  * clients: Open web app in a new browser tab
  * matrix-synapse: Change client diagnostics url
  * minetest: Fix duplicate domain names being displayed in UI
  * storage: Do not show an eject button on /boot partitions
  * letsencrypt: Call letsencrypt manage_hooks with correct arguments
  * vagrant: Run plinth as user plinth in development environment

  [ Johannes Keyser ]
  * Translated using Weblate (German)

  [ James Valleroy ]
  * dynamicdns: Install module by default
  * locale: Update strings
  * doc: Fetch latest manual

  [ Sunil Mohan Adapa ]
  * storage: Don't check type of the disk for / and /boot
  * storage: Don't log error when checking if partition is expandable

  [ wind ]
  * Translated using Weblate (Russian)

 -- James Valleroy <jvalleroy@mailbox.org>  Mon, 01 Apr 2019 20:31:54 -0400

plinth (19.3) experimental; urgency=medium

  [ Pavel Borecki ]
  * Translated using Weblate (Czech)

  [ Doma Gergő ]
  * Translated using Weblate (Hungarian)

  [ Petter Reinholdtsen ]
  * Translated using Weblate (Norwegian Bokmål)

  [ advocatux ]
  * Translated using Weblate (Spanish)

  [ James Valleroy ]
  * vagrant: Rearrange steps of provision script
  * locale: Update translation strings

  [ Joseph Nuthalapati ]
  * dynamicdns: Break up dynamicdns.py into forms.py and views.py
  * dynamicdns: Move subsubmenu below description
  * firewall: Change "Current Status:" from p to h3
  * names: Add description
  * subsubmenu: Make description a customizable block
  * pagekite: Bring subsubmenu below description. Remove About section.
  * upgrades: Move subsubmenu below description
  * Include clients.html in service-subsubmenu.html
  * ikiwiki: Move subsubmenu below description

  [ Sunil Mohan Adapa ]
  * pagekite: Rename base template file
  * pagekite: Change the template section title
  * dynamicdns: Simplify template inheritance
  * ikiwiki: Consistent styling for delete warning page
  * templates: Minor styling change
  * functional_tests: Reorder tests to disable apps after tests
  * tests: Mark functional tests with functional mark
  * tests: Read functional tests conf file without assuming CWD
  * tests: Fix backups API test cases to work under all conditions
  * README: Provide simple instruction for installing FreedomBox
  * INSTALL.md: Simplify installation instructions
  * HACKING.md: Update instructions on installing dependencies
  * functional_tests: Update todo list by removing implemented tests
  * mediawiki: Fix tests to allow running from any directory
  * tests: Use pytest for running all tests
  * ci: Allow gitlab to parse test coverage results
  * main: Show service version in logs
  * setup: Automatically gather information about files to install
  * setup: Allow apps to have their own data directories
  * setup: Don't include data/ files as package data
  * module_loader: Specially load modules in development mode
  * setup: Move app enabling files to respective apps
  * setup: Move app data files into respective apps
  * setup: Remove unused /var/run directory

  [ Dietmar ]
  * Translated using Weblate (German)
  * Translated using Weblate (French)
  * Translated using Weblate (Italian)

  [ jonathan göhler ]
  * Translated using Weblate (German)

  [ Vincent Ladeuil ]
  * Translated using Weblate (French)

  [ David Maulat ]
  * Translated using Weblate (French)

  [ Allan Nordhøy ]
  * Translated using Weblate (Norwegian Bokmål)

  [ Mesut Akcan ]
  * Translated using Weblate (Turkish)

 -- James Valleroy <jvalleroy@mailbox.org>  Mon, 18 Mar 2019 20:30:44 -0400

plinth (19.2) unstable; urgency=medium

  [ Joseph Nuthalapati ]
  * docs: Fix deprecation warnings in post-processor
  * tor: Fix deprecation warning W605 for '\' character in regex
  * utils: Simplify YAMLFile by removing the post_exit argument
  * config: Consolidate get_domainname() implementation into config
  * config: Move default-app configuration to a dedicated file
  * config: Fix Ikiwiki entries not showing up as default apps
  * config: Migrate default app configuration to new conf file
  * config: Rename Default App to Webserver Home Page
  * config: Add option to use Apache's default home page as home page
  * config: Remove Apache home page configuration from freedombox.conf
  * config: Fix error when setting JSXC as the home page
  * users: Add nscd as a dependency
  * Disable Coquelicot for Buster release
  * matrix-synapse: Fix LDAP login issue
  * config: Revert changes in freedombox.conf to avoid conffile prompt
  * config: Reset home page setting in freedombox.conf during migration
  * openvpn: Migration from easy-rsa 2 to 3 for existing installations
  * openvpn: Increment version number for easy-rsa 3 migration
  * snapshot: Fix failing functional test

  [ Pavel Borecki ]
  * Translated using Weblate (Czech)

  [ danielwine ]
  * Translated using Weblate (Hungarian)

  [ Doma Gergő ]
  * Translated using Weblate (Hungarian)

  [ Allan Nordhøy ]
  * Translated using Weblate (Norwegian Bokmål)

  [ advocatux ]
  * Translated using Weblate (Spanish)

  [ Sunil Mohan Adapa ]
  * tor: Styling changes due to yapf
  * tor: Use fixed 9001 port for relaying
  * utils: Handle exceptions in context management for YAMLFile
  * utils: Fix some flake8 warnings
  * tahoe: Styling changes
  * backups: Fix failing test case
  * web_server: Move shutdown handling to main
  * dbus: Add new module for D-Bus services
  * setup: Abstraction for getting managing packages of a module
  * setup: Filter packages to force upgrade
  * package: Implement identifying packages that need conffile prompts
  * package: Helper method to filter packages that need conffile prompt
  * setup: Trigger force upgrade for app that implement it
  * bind: Handle conffile prompt during upgrade
  * setup: Rush force upgrade in development mode
  * ttrss: Make functional test definitions specific to ttrss
  * cockpit: Pre-enable necessary apache modules
  * radicale, searx: Pre-enable necessary apache modules
  * letsencrypt: Pre-enable necessary apache modules
  * ikiwiki: Pre-enable necessary apache modules
  * sso: Pre-enable necessary apache modules
  * apache: Use cgid module instead of cgi
  * apache: Increment app version number
  * setup: Make additional info available for force upgrading
  * debian/copyright: Minor fixes
  * debian/copyright: Add full text for AGPL-3+
  * debian/copyright: Add license text for public-domain
  * debian/copyright: Add license text for GPL-2 and GPL-3
  * debian/copyright: Add license text for CC-BY-SA-3.0
  * debian/copyright: Update copyright for logos
  * static: Remove unused files
  * LICENSES: Remove files that are same license as rest of the source
  * config: Don't pass configuration file argument to action
  * openvpn: Fix issues with upgrade easy-rsa 2 to 3 migration
  * openvpn: Make frontpage shortcut appear after an upgrade
  * openvpn: Work around firewalld bug 919517
  * setup: Pass better data structure for force upgrade operation
  * utils: Introduce abstraction over distutils comparison of versions
  * firewalld: Implement upgrading from 0.4.x to 0.6.x
  * ttrss: Make setup process reusable
  * ttrss: Implement upgrade from 17.4 to 18.12

  [ Johannes Keyser ]
  * Translated using Weblate (German)

  [ Anjali Datla ]
  * Translated using Weblate (Telugu)

  [ Darkblaze ]
  * Translated using Weblate (Telugu)

  [ Petter Reinholdtsen ]
  * Translated using Weblate (Norwegian Bokmål)

  [ Jag ]
  * vagrant: Use virtualbox linked clones / CoW to reduce startup times

  [ James Valleroy ]
  * Add 2019 to copyright years
  * Fix some paths in LICENSES
  * debian: Add copyright years for debian/*
  * radicale: Add description of web interface
  * ttrss: Add backup support
  * debian: Add copyright info for lato fonts
  * debian: Add copyright info for individual logo files
  * LICENSES: Add reference to debian/copyright
  * debian: Add copyright info for theme images
  * debian/copyright: Move all license texts to end
  * debian/copyright: Remove unnecessary fields for native package
  * debian/copyright: Move some app icons from LICENSES
  * debian/copyright: Fix typo in year
  * debian/copyright: Move more app icons from LICENSES
  * debian/copyright: Include some URLs dropped from LICENSES
  * debian/copyright: Move some more app icons from LICENSES
  * debian/copyright: Fix filename for tahoe-lafs logo
  * security: Migrate access config to new file
  * users: When ssh used in tests, add users to admin group
  * locale: Update translations strings

 -- James Valleroy <jvalleroy@mailbox.org>  Sat, 02 Mar 2019 14:45:55 -0500

plinth (19.1) unstable; urgency=medium

  [ James Valleroy ]
  * radicale: Log errors during upgrade
  * radicale: Bump version to 2
  * radicale: Remove obsolete diagnostics
  * radicale: Fix server URLs in client info
  * locale: Update translation strings
  * doc: Fetch latest manual

  [ Pavel Borecki ]
  * Translated using Weblate (Czech)

  [ Allan Nordhøy ]
  * Translated using Weblate (Norwegian Bokmål)

  [ Petter Reinholdtsen ]
  * Translated using Weblate (Norwegian Bokmål)

  [ advocatux ]
  * Translated using Weblate (Spanish)

  [ Sunil Mohan Adapa ]
  * setup: Add option to handle configuration prompts during install
  * radicale: Simplify upgrading to newer packages
  * matrixsynapse: Remove hard-coded URL
  * matrixsynapse: Fix issues with showing certificate warning
  * letsencrypt: Fix issue with disabling matrixsynapse checkbox
  * matrixsynapse: Don't check for current domain in renew hook
  * matrixsynapse: Fix potential exposure of private key
  * matrixsynapse: Setup certificate after domain selection
  * matrixsynapse: Better checking for valid certificate

  [ Joseph Nuthalapati ]
  * matrixsynapse: Use Let's Encrypt certificates

 -- James Valleroy <jvalleroy@mailbox.org>  Thu, 14 Feb 2019 06:01:19 -0500

plinth (19.0) unstable; urgency=high

  [ J. Carlos Romero ]
  * mldonkey: Add some more clients to the module page
  * mldonkey: Add to the description the three available front-ends

  [ Sunil Mohan Adapa ]
  * monkeysphere: Fix handling of multiple domains and keys
  * monkeysphere: Fix regression with reading new apache domain config
  * apache: Cleanup domain configuration
  * apache: Add support for mod_ssl in addition to mod_gnutls
  * apache: Switch to mod_ssl from mod_gnutls
  * mldonkey: Add systemd service file with security options
  * mldonkey: Enable app
  * action_utils: Fix checking for URL availability
  * upgrades: Fix priority for buster-backports version
  * upgrades: Fix premature adding of buster-backports sources

  [ Pavel Borecki ]
  * Translated using Weblate (Czech)

  [ Johannes Keyser ]
  * Translated using Weblate (German)

  [ advocatux ]
  * Translated using Weblate (Spanish)

  [ James Valleroy ]
  * locale: Update strings for translation
  * Switched to a new version number scheme: YY.N
    - YY is the year of release.
    - N is the release number within that year.

 -- James Valleroy <jvalleroy@mailbox.org>  Sat, 09 Feb 2019 20:38:00 -0500

plinth (0.49.1) unstable; urgency=medium

  [ Sunil Mohan Adapa ]
  * ui: Fix regression with configure button in home page
  * backups: Rename 'Abort' buttons to 'Cancel'
  * backups: Use icon for add repository button
  * backups: Move subsubmenu below description
  * backups: Add title and description to other pages
  * backups: Add link to manual page
  * backups: Fix styling for upload size warning
  * backups: Increase timeout for SSH operations to 30 seconds
  * backups: Minor styling fixes

  [ Pavel Borecki ]
  * Translated using Weblate (Czech)

  [ Petter Reinholdtsen ]
  * Translated using Weblate (Norwegian Bokmål)

  [ advocatux ]
  * Translated using Weblate (Spanish)

  [ Joseph Nuthalapati ]
  * letsencrypt: UI: Fix checkbox disabling

  [ James Valleroy ]
  * datetime: Switch from chrony to systemd-timesyncd
  * locale: Update translation strings
  * doc: Fetch latest manual

 -- James Valleroy <jvalleroy@mailbox.org>  Thu, 07 Feb 2019 21:23:32 -0500

plinth (0.49.0) unstable; urgency=medium

  [ Prachi Srivastava ]
  * networks: remove unused html
  * security: Moves inline javascript to files
  * security: Moves input field focus javascript to django forms
  * help: Use freedombox package instead of plinth for version
  * repro: Disable app due to issues with Debian package

  [ Sunil Mohan Adapa ]
  * ui: Fix regression with card icon style in front page
  * js: Full librejs compatibility
  * js: Remove javascript license link from footer
  * backups: Remove incorrectly set buffer size during download
  * backups: Minor styling fixes
  * backups: Remove dead code
  * backups: Minor styling fixes
  * backups: Minor refactoring
  * backups: Fix incomplete download archives
  * backups: Improve performance of backup download
  * tor: Make a utility method public
  * action_utils: Expose URL checking utility for generic use
  * upgrades: Improve handling of backports
  * datetime: Fix diagnostic test to not ignore first two servers

  [ Pavel Borecki ]
  * Translated using Weblate (Czech)

  [ J. Carlos Romero ]
  * mldonkey: show 'Learn more...' link in package page when installed

  [ James Valleroy ]
  * radicale: Handle migration from 1.x to 2.x
  * shadowsocks: Use resolvable domains in functional tests
  * radicale: Handle data migration for upgrade to 2.x
  * datetime: Switch from ntp to chrony
  * vagrant: Put hold on freedombox package during provision
  * repro: Also disable functional tests
  * monkeysphere: Re-enable functional tests
  * locale: Update translation strings

  [ Allan Nordhøy ]
  * Translated using Weblate (Norwegian Bokmål)

  [ Joseph Nuthalapati ]
  * backports: Add buster-backports to apt sources list
  * debian: Add smoke test with autopkgtests (Closes: #878699)

  [ danielwine ]
  * Translated using Weblate (Hungarian)

  [ Petter Reinholdtsen ]
  * Translated using Weblate (Norwegian Bokmål)

 -- James Valleroy <jvalleroy@mailbox.org>  Tue, 05 Feb 2019 22:55:53 -0500

plinth (0.48.0) unstable; urgency=medium

  [ Doma Gergő ]
  * Translated using Weblate (Hungarian)

  [ Pavel Borecki ]
  * Translated using Weblate (Czech)

  [ Allan Nordhøy ]
  * Translated using Weblate (Norwegian Bokmål)

  [ Sunil Mohan Adapa ]
  * ui: Fix top margin for content containers
  * ui: Rename page specific CSS classes
  * ui: Underline the logo along with 'Home' text when active
  * ui: Style frontpage application info like regular content
  * ui: Fix setting width of card-list at various page sizes
  * ui: Show help nav item text when navbar is collapsed
  * ui: Hide restart/shutdown items when navbar is collapsed
  * ui: Compact pages on extra small screen sizes
  * ui: Re-add background for home, apps and system pages in small sizes
  * fail2ban: Split and update configuration files
  * fail2ban: Pickup new configurations without reboot
  * mldonkey: Update description and minor updates
  * mldonkey: Disable app due to bug during restart
  * backups: Upgrade apps before restoring them
  * backups: Fix showing not-installed apps in create backup page
  * syncthing: Add backup/restore support
  * Serve default favicon for apps that don't provide one
  * radicale: Fix issue with configuration changes not applying
  * openvpn: Add backup/restore support
  * storage: Fix false error message visiting home page
  * storage, backups: Minor styling and yapf fixes
  * service: Fix warning to use collections.abc
  * help: Minor refactoring in get-logs action
  * mldonkey: Add functional test for uploading
  * axes: Minor fixes to configuration for IP blocking
  * infinoted: Wait for up to 5 minutes to kill daemon

  [ Petter Reinholdtsen ]
  * Translated using Weblate (Norwegian Bokmål)

  [ Joseph Nuthalapati ]
  * ci: Export freedombox.deb as build artifact instead of plinth.deb
  * matrix-synapse: Fix startup error caused by bind_address setting
  * matrix-synapse: Use '::' as the IPv6 bind address
  * backups: Automatically install required apps before restore
  * backups: Add a loader to the restore button to indicate progress

  [ Johannes Keyser ]
  * Translated using Weblate (German)

  [ James Valleroy ]
  * django: Remove deprecated AXES_BEHIND_REVERSE_PROXY
  * radicale: Only set hosts for radicale 1.x
  * radicale: Don't change auth type for radicale 2.x
  * radicale: Use rights file by default for radicale 2.x
  * radicale: Add functional tests for setting access rights
  * help: Use journalctl to show status log
  * help: Add action script to read logs from journal
  * help: Add functional test to check status logs page
  * locale: Update translation strings
  * doc: Fetch latest manual from wiki

  [ Prachi Srivastava ]
  * fail2ban: Enable bans for apache auth failures

  [ J. Carlos Romero ]
  * mldonkey: Add new module for the eDonkey network
  * mldonkey: Add backup/restore support

 -- James Valleroy <jvalleroy@mailbox.org>  Mon, 28 Jan 2019 19:22:19 -0500

plinth (0.47.0) unstable; urgency=medium

  [ Joseph Nuthalapati ]
  * ci: Don't install fuse and fuse3 packages in the CI environment
  * snapshot: Fix snapshots filling up the disk
  * snapshot: ui: Remove NUMBER_MIN_AGE setting and add FREE_LIMIT
  * snapshot: Enable TIMELINE_CLEANUP and NUMBER_CLEANUP by default
  * snapshot: Improve description
  * snapshot: Merge the functionality of the migrate command into setup
  * snapshot: Fix failing tests
  * snapshots: Handle installation on non-btrfs filesystems
  * snapshot: Handle "Config in use" error

  [ James Valleroy ]
  * radicale: Add tests for well-known URLs
  * radicale: Don't modify default file for radicale >= 2.1.10
  * radicale: Add support for radicale 2.x
  * setup: Fix spelling error
  * radicale: Switch to uwsgi for radicale 2.x
  * radicale: Create collections folder before starting uwsgi
  * Update translation strings
  * Fetch latest manual
  * debian: Update debhelper compat version to 12

  [ Sunil Mohan Adapa ]
  * radicale: Redirect to well-known URLs according to version
  * syncthing: Use exact matches when enforcing trailing '/'
  * snapshot: Minor styling fixes
  * snapshot: Update descriptions and UI options
  * snapshot: Refactor configuration migration
  * main: Separate out Django setup into a separate module
  * main: Separate out CherryPy code into a separate module
  * Show Gujarati in the list of UI languages
  * cockpit: Add link to manual page
  * cockpit: Update description
  * firewalld: Flush iptables rules before restarting firewall
  * backups: Don't fail tests when borg is not installed
  * backups: yapf fixes
  * django: Use Argon2 password hash
  * setup: Handle showing setup page after app completes installation
  * setup: Minor flake8 fixes
  * setup: Reduce refresh time when application is already installed
  * setup: Don't perform is-package-manager-busy checks when not needed
  * action_utils: Implement utilities for managing uwsgi configurations
  * searx: Use action utils for uwsgi configuration management
  * radicale: Don't keep radicale service running
  * icons: Fixes for switching to fork-awesome
  * Fix i18n for menu strings

  [ Prachi Srivastava ]
  * Replace glyphicons with forkawesome icons

 -- James Valleroy <jvalleroy@mailbox.org>  Mon, 14 Jan 2019 22:08:54 -0500

plinth (0.46.1) unstable; urgency=medium

  [ prolinux ukraine ]
  * Translated using Weblate (Ukrainian)

  [ Joseph Nuthalapati ]
  * clients: Rename DAVdroid to DAVx5

  [ Allan Nordhøy ]
  * Translated using Weblate (Norwegian Bokmål)

  [ Sunil Mohan Adapa ]
  * debian: Replace and break older versions of plinth

  [ James Valleroy ]
  * debian: Fix spelling errors in lintian override comment

 -- James Valleroy <jvalleroy@mailbox.org>  Fri, 04 Jan 2019 23:17:45 -0500

plinth (0.46.0) unstable; urgency=medium

  [ Pavel Borecki ]
  * Translated using Weblate (Czech)

  [ Johannes Keyser ]
  * Translated using Weblate (German)

  [ advocatux ]
  * Translated using Weblate (Spanish)

  [ prolinux ukraine ]
  * Translated using Weblate (Ukrainian)

  [ Sunil Mohan Adapa ]
  * logging: Don't log static file requests
  * logging: Make cherrypy log to the main log
  * logging: Don't log to a log file
  * logging: Log to systemd journal directly
  * logging: Separate logging init logic into a module
  * logging: Implement colors for console messages
  * searx: Update outdated Apache configuration
  * sso: Update outdated Apache configuration
  * letsencrypt: Use macros for configuring sites
  * letsencrypt: Remove outdated Apache configuration
  * logging: Remove references to old log files
  * debian: Alter control file indentation
  * storage: Add parted as dependency module
  * debian: Add dependencies from freedombox-setup
  * sudoers: Allow all admin users to become superusers
  * Move update-motd script from freedombox-setup
  * debian: Break current version of freedombox-setup
  * Move preseed file from freedombox-setup
  * debian: Use description from freedombox.org
  * debian: Ignore debian/debhelper-build-stamp
  * debian: Fix lintian warning about vcs ignore file
  * debian: Don't change ownership recursively in postinst
  * debian: Update short description
  * debian: Rename plinth package to freedombox

  [ James Valleroy ]
  * vagrant: Cleanup for obsolete log files
  * debian: Move Recommends to binary package
  * locale: Run update_translations
  * doc: Fetch latest manual from wiki
  * debian: Standards-Version is now 4.3.0

  [ Petter Reinholdtsen ]
  * Translated using Weblate (Norwegian Bokmål)

 -- James Valleroy <jvalleroy@mailbox.org>  Mon, 31 Dec 2018 16:46:25 -0500

plinth (0.45.0) unstable; urgency=medium

  [ Doma Gergő ]
  * Translated using Weblate (Hungarian)

  [ Pavel Borecki ]
  * Translated using Weblate (Czech)

  [ advocatux ]
  * Translated using Weblate (Spanish)

  [ Joseph Nuthalapati ]
  * udiskie: Finish merging udiskie into storage
  * apache: Switch to php-fpm from mod_php

  [ Allan Nordhøy ]
  * Translated using Weblate (Chinese (Simplified))
  * Translated using Weblate (Italian)
  * Translated using Weblate (Norwegian Bokmål)

  [ Herdir ]
  * Translated using Weblate (French)

  [ Michael Pimmer ]
  * Backups: first UI sceleton for remote / encrypted backups
  * Backups: allow testing the connection of ssh locations
  * Backups, remote repositories: implement init, info and some test
  * Backups, remote repositories: uniform parameter handling
  * Backups, remote repositories: start using sshfs
  * Backups, remote repositories: integrate to backups index page
  * Backups, remote repositories: re-use template for root location
  * Backups, remote repositories: use object-oriented repositories
  * Backups, remote backups: fix unittests
  * Backups, remote repositories: create/delete/restore of remote repos
  * Backups, remote repositories: change network_storage to dict
  * Backups, remote repository: adapt functional tests
  * Backups: remove unittests to backups test directory
  * Backups: remove archive name when creating an archive
  * Backups: support for encrypted repositories
  * Backups: Cleanup and improved error handling
  * Backups: functional tests update; restoring backup bugfix
  * Backups: allow creating archive in unmounted repository
  * Backups: allow using keyfile as credentials for sshfs mounts
  * Backups: notify that credentials of remote backups are stored
  * Backups: unittests for accessing repository with borg directly
  * Backups: bump module version

  [ James Valleroy ]
  * backups: Make validator errors translatable
  * functional_tests: Move backup test into backups feature

  [ ssantos ]
  * Translated using Weblate (German)

 -- James Valleroy <jvalleroy@mailbox.org>  Mon, 17 Dec 2018 19:05:51 -0500

plinth (0.44.0) unstable; urgency=medium

  [ Pavel Borecki ]
  * Translated using Weblate (Czech)

  [ Robert Martinez ]
  * Add gray noise background
  * Add white Card
  * add footer padding

  [ Allan Nordhøy ]
  * Translated using Weblate (Norwegian Bokmål)

  [ James Valleroy ]
  * ejabberd: bosh port moved to 5443
  * apache: Run setup again to reload
  * ejabberd: Change BOSH port from 5280 to 5443
  * Revert "ci: Use python3.6 when installing dependencies"
  * ci: Install jquery packages for coverage
  * functional_tests: Confirm when deleting all snapshots
  * Translated using Weblate (Spanish)
  * Update translation strings

  [ Joseph Nuthalapati ]
  * vagrant: clear logs and plinth database on destroying box
  * minetest: Change list of mods to what's available in Debian
  * Add instructions on how to use "WIP" in merge requests
  * clients: Fix distortion of the client apps buttons
  * snapshots: Fix default snapshot listing
  * firewalld: Use nftables instead of iptables
  * snapshots: Place the subsubmenu below the description

  [ ssantos ]
  * Translated using Weblate (German)
  * Translated using Weblate (Portuguese)

  [ Prachi Srivastava ]
  * Changes delete all to delete selected in snapshot
  * Adds toggle to select all for deletion
  * Changes functional test to select All and delete snapshots
  * Ignores warnings in pytest while running functional test

  [ advocatux ]
  * Translated using Weblate (Spanish)

  [ Petter Reinholdtsen ]
  * Translated using Weblate (Norwegian Bokmål)

 -- James Valleroy <jvalleroy@mailbox.org>  Mon, 03 Dec 2018 19:47:04 -0500

plinth (0.43.0) unstable; urgency=medium

  [ Michael Pimmer ]
  * Backups: export and download archives in one step
  * Backups: uploading and import with temporarily stored file
  * Backups: Restore directly from archive
  * Backups: Don't fail when borg doesn't find files to extract
  * Backups: clean up exporting archives functionality
  * Backups: relative paths for borg extract in action script
  * Backups: fix test
  * Backups: clean up forms, names and templates
  * Functional tests: minor documentation changes
  * Backups: Stream archive downloads/exports
  * Backups: do not hardcode uploaded backup file path
  * Backups: minor cleanups
  * Backups: show free disk space on upload+restore page
  * Backups: functional test to download and restore an archive
  * Backups: minor adaption of upload file size warning
  * Backups: minor fixes of functional tests
  * Functional tests: check that browser waits for redirects to finish
  * Functional tests: fix waiting for redirects
  * Functional tests: assert that module installation succeeded
  * Cherrypy: Do not limit maximum upload size
  * Backups: Make Manifest a dict instead of a list

  [ James Valleroy ]
  * functional_tests: Remove backup export steps
  * functional_tests: Remove remaining backup export steps
  * functional_tests: Add sso tags
  * upgrades: Internationalize string and apply minor formatting

  [ Anthony Stalker ]
  * Translated using Weblate (Czech)

  [ Joseph Nuthalapati ]
  * vagrant: Destroy Plinth development database when box is destroyed
  * sso: Make auth-pubtkt tickets valid for 12 hours
  * openvpn: Migration from easy-rsa 2 to 3
  * openvpn: is-setup checks for non-empty dh.pem file
  * openvpn: Always write the latest server configuration on setup

  [ ssantos ]
  * Translated using Weblate (Portuguese)

  [ Robert Martinez ]
  * Update module terminology improvements
  * Incorporate feedback from MR

 -- James Valleroy <jvalleroy@mailbox.org>  Mon, 19 Nov 2018 17:25:31 -0500

plinth (0.42.0) unstable; urgency=medium

  [ Robert Martinez ]
  * Fix wrong color in mobile menu

  [ James Valleroy ]
  * snapshot: Handle snapper list output change
  * functional_tests: Fix steps with domain parameter

  [ Joseph Nuthalapati ]
  * Translated using Weblate (Telugu)
  * tor: Add functional tests for relays and hidden services
  * tor: Enable backup/restore
  * upgrades: Add functional tests
  * upgrades: Enable backup/restore
  * monkeysphere: Handle importing new OpenSSH format keys
  * monkeysphere: yapf reformatting
  * tests: Change the domain to be an FQDN
  * monkeysphere: Add functional tests for import/publish keys
  * monkeysphere: Enable backup/restore
  * monkeysphere: Skip functional tests until bugs are resolved
  * letsencrypt: Enable backup/restore
  * tahoe: Minor changes to facilitate functional tests
  * tahoe: Add functional tests
  * tahoe: Enable backup/restore
  * tahoe: yapf run
  * udiskie: unmount drive as superuser

  [ buoyantair ]
  * Translated using Weblate (Telugu)

  [ Michael Pimmer ]
  * Actions: use local plinth in development mode
  * Actions: path in development mode: do not preserve PYTHONPATH

  [ ButterflyOfFire ]
  * Translated using Weblate (Indonesian)
  * Translated using Weblate (Italian)

 -- James Valleroy <jvalleroy@mailbox.org>  Mon, 05 Nov 2018 18:41:15 -0800

plinth (0.41.0) unstable; urgency=medium

  [ Allan Nordhøy ]
  * Translated using Weblate (Norwegian Bokmål)

  [ ButterflyOfFire ]
  * Translated using Weblate (French)

  [ James Valleroy ]
  * debian: Add Russian translation of debconf template (Closes: #910848)
    - Thanks to Lev Lamberov for the patch.
  * deluge: Handle prompt to change default password
  * functional_tests: When creating backup, scroll window to top
  * backups: Handle permission error during chown

  [ Joseph Nuthalapati ]
  * vagrant: Increase memory to 2GiB
  * vagrant: Increase number of CPUs to 2
  * datetime: Add functional test for setting time zone
  * datetime: Enable backup/restore
  * tests: More accurately compute waited time
  * deluge: Add functional test for uploading a torrent
  * deluge: Enable backup/restore
  * avahi: Enable backup/restore (no data)
  * backups: Enable backup/restore (no data currently)
  * bind: Add functional tests
  * bind: Enable backup/restore
  * security: Add functional tests for restricted logins
  * security: Enable backup/restore
  * snapshot: Fix issue with setting configuration
  * snapshot: Add functional tests for setting configuration
  * backups: Implement app hooks
  * snapshot: Enable backup/restore
  * deluge: Add missing backups tag in functional tests
  * ssh: Enable backup/restore
  * firewall: Enable backup/restore (no data)
  * diagnostics: Enable backup/restore (no data)
  * names: Enable backup/restore (no data)
  * power: Enable backup/restore (no data)
  * storage: Enable backup/restore (no data)
  * backups: Make plinth the owner of the backup archives
  * backups: Fix issue with showing exports from disks without labels
  * storage: Minor styling with urlencode call in template
  * backups: Don't rely on disk labels during export/restore

  [ Michael Pimmer ]
  * Backups: bugfix for downloading extracted archive files

  [ rafael ]
  * Translated using Weblate (Spanish)

 -- James Valleroy <jvalleroy@mailbox.org>  Mon, 22 Oct 2018 19:48:50 -0400

plinth (0.40.0) unstable; urgency=medium

  [ Allan Nordhøy ]
  * Translated using Weblate (Norwegian Bokmål)

  [ James Valleroy ]
  * ci: Prevent installing fuse
  * upgrades: Don't change origins pattern list
  * upgrades: Keep config file when disabling
  * debian: Add Portuguese translation for debconf messages (Closes: #909745)
    - Thanks to "Traduz" - Portuguese Translation Team for the patch.
  * home: Also display card title above icon
  * functional_tests: Make coquelicot password entry more robust
  * functional_tests: Check ejabberd contact list more robustly

  [ Augusto Borin ]
  * Translated using Weblate (Portuguese)

  [ advocatux ]
  * Translated using Weblate (Spanish)

  [ Pavel Borecki ]
  * Translated using Weblate (Czech)

  [ BO41 ]
  * Translated using Weblate (German)

  [ David Maulat ]
  * Translated using Weblate (French)

  [ Robert Martinez ]
  * Translated using Weblate (German)
  * Add tint effect on card icons under "Apps"
  * Change maximum cards per row
  * Change card text style and position

  [ Joseph Nuthalapati ]
  * Don't disable installation when apt lists are empty
  * backups: Relax schema for backup manifest data
  * backups: Remove empty keys in backup manifest data
  * backups: Rename the backups API module
  * mediawiki: Backup/restore settings also
  * backups: Rename test_backup to test_api
  * backups: List apps that don't require backup too
  * backups: Minor styling fixes
  * cockpit: Add clients and backup manifests
  * mumble: Implement backup/restore
  * privoxy: Enable backup/restore (no data)
  * backups: Allow restoring backups with no files
  * roundcube: Enable backup/restore (no data)
  * searx: Enable backup/restore (no data)
  * jsxc: Enable backup/restore (no data)
  * coquelicot: Enable backup/restore
  * coquelicot: Implement functional tests with uploading file
  * tests: Reduce time for polling in functional tests
  * transmission: Implement upload torrent functional test
  * transmission: Enable backup/restore
  * coquelicot: Fix upload file functional test
  * mediawiki: Run update script for 1.31 upgrade
  * quassel: Enable backup/restore
  * shadowsocks: Enable backup/restore
  * backups: Implement disabling web configuration during backup
  * sharing: Enable backup/restore
  * pagekite: Add functional tests
  * pagekite: Enable backup/restore
  * tests: Add missing backups tag on functional tests
  * vagrant: Get rid of apt warning during provisioning
  * customization: Serve static files from customization directory
  * customization: Create customization path in /var/www
  * customization: Serve custom shortcuts through the REST API
  * customization: Show custom shortcuts on frontpage

  [ Michael Pimmer ]
  * Backup module: Implement downloading archives
  * Backup module: Implemented uploading files
  * Backup module: added some unittests; minor doc updates

  [ Federico Ceratto ]
  * Translated using Weblate (Italian)

  [ Johannes Keyser ]
  * Translated using Weblate (German)

 -- James Valleroy <jvalleroy@mailbox.org>  Tue, 09 Oct 2018 06:01:50 -0400

plinth (0.39.0) unstable; urgency=medium

  [ Joseph Nuthalapati ]
  * Fix typo in the description meta tag
  * backups: Support multiple backups in one day
  * backups: Check if paths exist before passing them to borgbackup
  * backups: Reword the no-apps-installed message
  * backups: Make getting all apps method public
  * backups: Minor styling fixes
  * backups: Minor refactoring in finding exported archive
  * backups: Simplify getting included apps during restoring
  * udiskie: Merge into storage module

  [ Doma Gergő ]
  * Translated using Weblate (Hungarian)

  [ Petter Reinholdtsen ]
  * Translated using Weblate (Norwegian Bokmål)

  [ Allan Nordhøy ]
  * Translated using Weblate (Norwegian Bokmål)

  [ danielwine ]
  * Translated using Weblate (Hungarian)

  [ James Valleroy ]
  * backups: Validate backup manifests
  * backups: Move manifest validation into backups app
  * backups: Fix iteration over loaded modules
  * users: Reset groups before testing register_group
  * backups: List supported and installed apps when creating
  * backups: Implement process manifests for Packet
  * backups: Provide a default backup name
  * backups: Select all apps by default
  * backups: Use paths from selected apps
  * backups: Fix and test service shutdown and restore
  * backups: Patch actions for shutdown services test
  * backups: Disable create archive when no supported apps are installed
  * backups: Dump manifests file and include it in backup
  * backups: Name borg repo folder more clearly
  * backups: Include app versions in manifest file
  * backups: Use valid filename for export
  * backups: Don't display time as separate column
  * backups: Confirm that archive exists before restoring
  * backups: Add apps selection to restore form
  * backups: Use valid filename for manifest
  * backups: When restoring, only list apps included in backup
  * backups: Use backups API for restore
  * backups: Add more basic tests for backups API
  * functional_tests: Test dynamicdns backup and restore
  * ikiwiki: Add sites folder to backup data
  * functional_tests: Test ikiwiki backup and restore
  * functional_tests: Test mediawiki backup and restore
  * functional_tests: Test repro config backup and restore
  * backups: Rename 'Create archive' to 'New backup'
  * functional_tests: More robust checks using eventually
  * backups: Show disabled 'New backup' button when no apps installed
  * backups: Enable module
  * backups: Create folder if needed during setup
  * functional_tests: Only select app under test for new backup
  * functional_tests: Test ejabberd backup and restore
  * functional_tests: Ensure that backups app is installed before test
  * debian: Don't make backup of /etc/security/access.conf (Closes: #909484)
  * Bump Standards-Version to 4.2.1
  * Cleanup udiskie module

 -- James Valleroy <jvalleroy@mailbox.org>  Mon, 24 Sep 2018 19:23:04 -0400

plinth (0.38.0) unstable; urgency=medium

  [ Allan Nordhøy ]
  * Translated using Weblate (Norwegian Bokmål)

  [ Pavel Borecki ]
  * Translated using Weblate (Czech)

  [ Igor ]
  * Translated using Weblate (Russian)

  [ Johannes Keyser ]
  * Translated using Weblate (German)

  [ BO41 ]
  * Translated using Weblate (German)

  [ Doma Gergő ]
  * Translated using Weblate (Hungarian)

  [ Vignan Lavu ]
  * mediawiki: Enable SVG support for MediaWiki

  [ advocatux ]
  * Translated using Weblate (Spanish)

  [ Joseph Nuthalapati ]
  * Install ncurses-term during vagrant file provision
  * docs: Fix MediaWiki manual page download failing
  * manual: Remove footer for manual pages using Python XML module
  * upgrades: Clean up old kernel packages during automatic upgrades
  * turbolinks: Make the progress bar white and thicker

  [ James Valleroy ]
  * debian: Add German translation of debconf messages (Closes: #907787)
    - Thanks to Helge Kreutzmann for the patch.
  * tests: Make coverage package optional

 -- James Valleroy <jvalleroy@mailbox.org>  Mon, 10 Sep 2018 18:12:06 -0400

plinth (0.37.0) unstable; urgency=medium

  [ Pavel Borecki ]
  * Translated using Weblate (Czech)

  [ Allan Nordhøy ]
  * Translated using Weblate (Norwegian Bokmål)

  [ Petter Reinholdtsen ]
  * Translated using Weblate (Norwegian Bokmål)

  [ Igor ]
  * Translated using Weblate (Russian)

  [ advocatux ]
  * Translated using Weblate (Spanish)

  [ Doma Gergő ]
  * Translated using Weblate (Hungarian)

  [ James Valleroy ]
  * backups: Simplify export of backup archive files
  * backups: Add list of exported archives
  * backups: Restore from exported archive
  * vagrant: Clarify post-up message
  * debian: Add Dutch translation of debconf messages (Closes: #906945)
    - Thanks to Frans Spiesschaert for the patch.
  * Bump Standards-Version to 4.2.0

  [ Joseph Nuthalapati ]
  * vagrant: Vagrantfile changes for ease of development
  * install: Use Post/Response/Get pattern for reloads

 -- James Valleroy <jvalleroy@mailbox.org>  Mon, 27 Aug 2018 19:15:08 -0400

plinth (0.36.0) unstable; urgency=medium

  [ Gayathri Das ]
  * Translated using Weblate (Hindi)

  [ James Valleroy ]
  * Fix validation error in Hindi translation
  * Fix validation error in Spanish translation
  * Add backups info to apps
  * ejabberd: Cleanup config file upgrade
  * Add license info for Lato fonts
  * ci: Run test coverage and get report
  * Commit patch for French debconf translation (Closes: #905933)
    - Thanks to jean-pierre giraud for the patch.

  [ Luis A. Arizmendi ]
  * Translated using Weblate (Spanish)

  [ Igor ]
  * Translated using Weblate (Russian)

  [ Hemanth Kumar Veeranki ]
  * Translated using Weblate (Telugu)
  * Remove deprecated settings from already existing config files
  * Add functional test to enable/disable Message Archive Management

  [ Joseph Nuthalapati ]
  * Fix validation error in Spanish translation
  * Translated using Weblate (Hindi)
  * Trim the translation strings in Letsencrypt template where missing
  * backups: Add core API for full/apps backup
  * mediawiki: Fix issue with re-installation
  * mediawiki: Enable Instant Commons
  * mediawiki: Fix images throwing 403s
  * turbolinks: Reload page using JavaScript
  * functional tests: Fix failing test change default app

  [ Johannes Keyser ]
  * Translated using Weblate (German)

  [ Doma Gergő ]
  * Translated using Weblate (Hungarian)

  [ Robert Martinez ]
  * Add woff2 fonts

  [ Prachi Srivastava ]
  * Translated using Weblate (Hindi)

  [ manikanta varma datla ]
  * Disable launch button for web client when not installed

  [ Pavel Borecki ]
  * Translated using Weblate (Czech)

 -- James Valleroy <jvalleroy@mailbox.org>  Mon, 13 Aug 2018 18:24:33 -0400

plinth (0.35.0) unstable; urgency=medium

  [ Igor ]
  * Translated using Weblate (Russian)

  [ Luis A. Arizmendi ]
  * Translated using Weblate (Spanish)

  [ ikmaak ]
  * Translated using Weblate (Dutch)

  [ Bart Notelaers ]
  * Translated using Weblate (Dutch)

  [ Doma Gergő ]
  * Translated using Weblate (Hungarian)

  [ Gayathri Das ]
  * Translated using Weblate (Hindi)

  [ Sciumedanglisc ]
  * Translated using Weblate (Italian)

  [ Praveen Illa ]
  * Translated using Weblate (Telugu)

  [ Jayasuganthi ]
  * mediawiki: Enable short URLs

  [ Joseph Nuthalapati ]
  * mediawiki: Override Debian settings in FreedomBoxSettings.php
  * functional_tests: Fix first test failing on a pristine VM
  * debian: Remove Bdale Garbee from the list of uploaders
  * Add turbolinks
  * turbolinks: Replace style elements in head with blocks in body
  * functional_tests: Use body instead of html for state change check
  * turbolinks: Disable caching on application visits
  * configuration: Option to set a default app for FreedomBox
  * configuration: Use augeas to edit Apache files
  * configuration: Fix parsing error in retrieving default app

  [ వీవెన్ ]
  * Translated using Weblate (Telugu)

  [ Johannes Keyser ]
  * Translated using Weblate (German)
  * text stripped from icons for mediawiki, radicale, tahoe-lafs

  [ Hemanth Kumar Veeranki ]
  * Clarify description for radicale shared calendar/addressbook
  * Remove deprecated `iqdisc` in ejabberd config

  [ Robert Martinez ]
  * Adding link to HACKING.md
  * Fix ejabberd logo #1336

  [ Sunil Mohan Adapa ]
  * udiskie: Move udisks2 methods to separate module
  * storage: Fix parsing issues when mount point has spaces
  * udiskie: Remove the unused ejectable property
  * utils: Remove unused method
  * udiskie: Add eject functionality for a drive
  * udiskie: Also list read-only filesystems
  * udiskie: Remove internal networks warning
  * udiskie: Show special message when no storage device available

  [ James Valleroy ]
  * udiskie: Import glib and udisks only inside methods

  [ Allan Nordhøy ]
  * Translated using Weblate (Norwegian Bokmål)

 -- James Valleroy <jvalleroy@mailbox.org>  Mon, 30 Jul 2018 19:04:51 -0400

plinth (0.34.0) unstable; urgency=medium

  [ Joseph Nuthalapati ]
  * firstboot: Prompt for secret during firstboot welcome
  * firstboot: Add debconf translations for wizard secret dialog
  * l10n: Fix build error due to partially translated string in Hindi
  * ci: Install python3-coverage before running tests
  * backups: Temporarily hide app till implementation is complete

  [ James Valleroy ]
  * postinst: Fix indents and untabify
  * lintian: Add override for no-debconf-config
  * Translated using Weblate (Italian)
  * ci: Use python3.6 when installing dependencies
  * functional_tests: Rename features, organize by app
  * backups: New app to manage borgbackup archives
  * backups: Allow valid filenames as archive names
  * backups: Set LANG=C.UTF-8 when extracting archive
  * backups: Move repository location under /var/lib

  [ ikmaak ]
  * Translated using Weblate (Dutch)

  [ Gayathri Das ]
  * Translated using Weblate (Hindi)

  [ Sciumedanglisc ]
  * Translated using Weblate (Italian)

  [ Bart Notelaers ]
  * Translated using Weblate (Dutch)

  [ Doma Gergő ]
  * Translated using Weblate (Hungarian)

 -- James Valleroy <jvalleroy@mailbox.org>  Mon, 16 Jul 2018 19:16:08 -0400

plinth (0.33.1) unstable; urgency=medium

  [ Doma Gergő ]
  * Translated using Weblate (Hungarian)

  [ Pavel Borecki ]
  * Translated using Weblate (Czech)

  [ advocatux ]
  * Translated using Weblate (Spanish)

  [ Igor ]
  * Translated using Weblate (Russian)

  [ Joseph Nuthalapati ]
  * Change get-group-users to a simpler implementation
  * users: Replace disabled with readonly for admin group checkbox
    (Closes: #902892)

  [ Gayathri Das ]
  * Translated using Weblate (Hindi)

 -- James Valleroy <jvalleroy@mailbox.org>  Wed, 04 Jul 2018 10:32:23 -0400

plinth (0.33.0) unstable; urgency=medium

  [ Doma Gergő ]
  * Translated using Weblate (Hungarian)

  [ Allan Nordhøy ]
  * Translated using Weblate (Norsk bokmål)

  [ advocatux ]
  * Translated using Weblate (Spanish)

  [ Igor ]
  * Translated using Weblate (Русский)

  [ Pavel Borecki ]
  * Translated using Weblate (Čeština)

  [ Gayathri Das ]
  * Translated using Weblate (Hindi)

  [ Joseph Nuthalapati ]
  * Fix mistake in Hindi translation template
  * firewall: Display information that a service is internal only
  * users: Don't show Create User form to non-admin users
  * Translated using Weblate (Hindi)
  * users: Redirect to users list on successful user creation
  * packages: Button to refresh package lists

  [ Hemanth Kumar Veeranki ]
  * Add a way to refine shortcuts
  * Restrict removal of last admin user
  * Use logos instead of icons in the apps page

  [ danielwine ]
  * Translated using Weblate (Hungarian)

  [ Bart Notelaers ]
  * Translated using Weblate (Dutch)

  [ James Valleroy ]
  * users: Update Change Password menu for non-admin users
  * package: Add option to skip recommends
  * udiskie: New module for automatic mounting of removable media

  [ Sciumedanglisc ]
  * Translated using Weblate (Italian)

  [ Sunil Mohan Adapa ]
  * udiskie: Use glib library for dbus interaction

 -- James Valleroy <jvalleroy@mailbox.org>  Mon, 02 Jul 2018 20:15:50 -0400

plinth (0.32.0) unstable; urgency=medium

  [ Allan Nordhøy ]
  * Translated using Weblate (Norsk bokmål)

  [ Pavel Borecki ]
  * Translated using Weblate (Čeština)

  [ advocatux ]
  * Translated using Weblate (Spanish)

  [ Igor ]
  * Translated using Weblate (Русский)

  [ Gayathri Das ]
  * Translated using Weblate (Hindi)

  [ Hemanth Kumar Veeranki ]
  * Hide mediawiki frontpage shortcut when private mode is enabled
  * Translated using Weblate (Telugu)
  * Enable image uploads in mediawiki at startup

  [ Sciumedanglisc ]
  * Translated using Weblate (Italian)

  [ ikmaak ]
  * Translated using Weblate (Dutch)

  [ Michael Pimmer ]
  * Use djangos url reverse mechanism instead of hardcoding urls
  * Add ./run --develop option to use relative config/file paths
  * Add documentation for the './run --develop' option
  * Adapt test and documentation to changes of '--develop' option
  * Adapt .md files to four spaces for correct lists
  * Merge ./run --debug into --develop option
  * Remove unused imports and variables

  [ Sunil Mohan Adapa ]
  * yapf and isort fixes
  * Fix client info table size and flickering
  * Resize all main content
  * Remove unnecessary submenu override in 403.html
  * help: Show cards in the index page
  * snapshot: Remove unnecessary column sizing
  * users: Remove unnecessary column sizing
  * networks: Center align connection information
  * networks: Remove unnecessary column sizing
  * pagekite: Convert a two column page to one column
  * pagekite: Remove unnecessary column sizing
  * letsencrpt: Remove unnecessary column sizing
  * monkeysphere: Remove unnecessary column sizing
  * names: Remove unnecessary column sizing
  * sso: Adjust size of login form
  * storage: Remove unnecessary column sizing
  * tor: Increase the size of the status tables
  * help: Center the FreedomBox logo on about page
  * help: Remove the duplicate index URL and menu item
  * firewall: Resize the info table to full width
  * Increase language selection form to full width
  * first_setup: Remove unnecessary content sizing
  * first_boot: Remove unnecessary content sizing
  * diagnostics: Remove unnecessary content sizing
  * frontpage: Fix card sizing

  [ Johannes Keyser ]
  * Translated using Weblate (German)

  [ Joseph Nuthalapati ]
  * Translated using Weblate (Telugu)
  * mediawiki: Make private mode and public registrations mutually exclusive
  * mediawiki: Image uploads: improve logic and add functional tests
  * first-setup: Automatically expand root partition

  [ kotibannu541 ]
  * Translated using Weblate (Telugu)

  [ Nikhil Sankesa ]
  * Translated using Weblate (Telugu)

  [ Nikhil501 ]
  * Translated using Weblate (Telugu)

  [ Sandeepbasva ]
  * Translated using Weblate (Telugu)

  [ James Valleroy ]
  * mediawiki: Untabify template

  [ Doma Gergő ]
  * Translated using Weblate (Hungarian)

  [ Manish Tripathy ]
  * Apply new card based design

 -- James Valleroy <jvalleroy@mailbox.org>  Mon, 18 Jun 2018 20:36:30 -0400

plinth (0.31.0) unstable; urgency=medium

  [ Pavel Borecki ]
  * Translated using Weblate (Czech)

  [ advocatux ]
  * Translated using Weblate (Spanish)

  [ Igor ]
  * Translated using Weblate (Russian)

  [ Johannes Keyser ]
  * Translated using Weblate (German)

  [ Sciumedanglisc ]
  * Translated using Weblate (Italian)

  [ Gayathri Das ]
  * Translated using Weblate (Hindi)

  [ Robert Pollak ]
  * Translated using Weblate (German)

  [ Hemanth Kumar Veeranki ]
  * Translated using Weblate (Telugu)
  * Added an option to enable/disable private mode in mediawiki

  [ Petter Reinholdtsen ]
  * Translated using Weblate (Norwegian Bokmål)

  [ Allan Nordhøy ]
  * Translated using Weblate (Norwegian Bokmål)

  [ Sunil Mohan Adapa ]
  * searx: Don't depend on libapache2-mod-proxy-uwsgi

  [ Joseph Nuthalapati ]
  * users: Fix user permissions not being saved
  * users: internationalize a string
  * mediawiki: Run update script for 1.30 upgrade
  * shortcuts: Fix urls for ikiwiki shortcuts

  [ James Valleroy ]
  * mediawiki: Handle missing config lines for private mode

 -- James Valleroy <jvalleroy@mailbox.org>  Mon, 04 Jun 2018 18:16:00 -0400

plinth (0.30.0) unstable; urgency=medium

  [ Igor ]
  * Translated using Weblate (Russian)

  [ Sciumedanglisc ]
  * Translated using Weblate (Italian)

  [ Allan Nordhøy ]
  * Translated using Weblate (Norwegian Bokmål)

  [ danielwine ]
  * Translated using Weblate (Hungarian)

  [ Gayathri Das ]
  * Translated using Weblate (Hindi)

  [ Joseph Nuthalapati ]
  * setup: Remove unavailable as a state in setup_helper

 -- James Valleroy <jvalleroy@mailbox.org>  Mon, 21 May 2018 17:15:47 -0400

plinth (0.29.1) unstable; urgency=high

  [ Pavel Borecki ]
  * Translated using Weblate (Czech)

  [ advocatux ]
  * Translated using Weblate (Spanish)

  [ Sunil Mohan Adapa ]
  * security: Fix issue with Plinth locked out from sudo

 -- James Valleroy <jvalleroy@mailbox.org>  Tue, 08 May 2018 05:20:45 -0400

plinth (0.29.0) unstable; urgency=high

  [ Pavel Borecki ]
  * Translated using Weblate (Czech)

  [ advocatux ]
  * Translated using Weblate (Spanish)

  [ Johannes Keyser ]
  * Translated using Weblate (German)

  [ Allan Nordhøy ]
  * Translated using Weblate (Norwegian Bokmål)

  [ Hemanth Kumar Veeranki ]
  * Add an option to enable/disable public registrations in mediawiki

  [ Joseph Nuthalapati ]
  * mediawiki: enable/disable public registrations - refactoring & tests
  * security: Allow console login access to user plinth
  * tt-rss: Skip the check for SELF_URL_PATH

  [ Sciumedanglisc ]
  * Translated using Weblate (Italian)

  [ Sunil Mohan Adapa ]
  * searx: Fix issue with uwsgi crashing

 -- James Valleroy <jvalleroy@mailbox.org>  Mon, 07 May 2018 18:45:02 -0400

plinth (0.28.0) unstable; urgency=medium

  [ Sunil Mohan Adapa ]
  * Add locale for Lithuanian (lt)

  [ Sciumedanglisc ]
  * Translated using Weblate (Italian)

  [ Pavel Borecki ]
  * Translated using Weblate (Czech)

  [ Igor ]
  * Translated using Weblate (Russian)

  [ advocatux ]
  * Translated using Weblate (Spanish)

  [ Johannes Keyser ]
  * Translated using Weblate (German)
  * setup: disable install button for currently unavailable apps

  [ Allan Nordhøy ]
  * Translated using Weblate (Norwegian Bokmål)

  [ Joseph Nuthalapati ]
  * Translated using Weblate (Telugu)

  [ ikmaak ]
  * Translated using Weblate (Dutch)

  [ James Valleroy ]
  * Bump Standards-Version to 4.1.4

 -- James Valleroy <jvalleroy@mailbox.org>  Mon, 23 Apr 2018 21:03:39 -0400

plinth (0.27.0) unstable; urgency=medium

  [ Sciumedanglisc ]
  * Translated using Weblate (Italian)

  [ Pavel Borecki ]
  * Translated using Weblate (Czech)

  [ Igor ]
  * Translated using Weblate (Russian)

  [ advocatux ]
  * Translated using Weblate (Spanish)

  [ ikmaak ]
  * Translated using Weblate (Dutch)
  * Translated using Weblate (German)

  [ Allan Nordhøy ]
  * Translated using Weblate (Norwegian Bokmål)

  [ James Valleroy ]
  * snapshot: Disable python formatting for description
  * debian: Move Lintian source-level overrides to preferred location
  * debian: Bump debhelper compat version to 11
  * debian: Use https for copyright format url
  * debian: Bump standards version to 4.1.3
  * debian: Remove unused lintian override
  * middleware: Skip 'installed' message for essential apps
  * snapshot: Don't increment version
  * snapshot: Clarify form label and help text
  * snapshot: Format code with yapf

  [ Johannes Keyser ]
  * Translated using Weblate (German)

  [ Максим Якимчук ]
  * Translated using Weblate (Ukrainian)

  [ Jonny Birkelund ]
  * Translated using Weblate (Norwegian Bokmål)

  [ Joseph Nuthalapati ]
  * users: Fix admin group appearing twice in permissions
  * apps: Fix app names and short descriptions not being translated
  * snapshots: Move manual page link to the index page
  * snapshots: Fix tests broken by UI changes
  * language: Fix tests broken by recent feature
  * tests: Improve waiting for installation and configuration
  * Fix tests for firstboot, users and groups
  * tests: snapshots: Remove find_by_value usages
  * test: sharing: Fix tests that check text in English
  * tor: Make tests independent of language
  * tests: Recover from server restart during installation
  * tests: Fix tests depending on language being English
  * tests: Fix delete_user fixture
  * UI: Fix progress bar not appearing
  * snapshots: Fix for permissions issue when updating configuration

  [ Shubham Agarwal ]
  * snapper: enable/diable apt snapshots

 -- James Valleroy <jvalleroy@mailbox.org>  Mon, 09 Apr 2018 19:34:05 -0400

plinth (0.26.0) unstable; urgency=high

  [ 关羽 ]
  * Translated using Weblate (Chinese (Simplified))

  [ Igor ]
  * Translated using Weblate (Russian)

  [ Pavel Borecki ]
  * Translated using Weblate (Czech)

  [ Dietmar ]
  * Translated using Weblate (German)

  [ anonymous ]
  * Translated using Weblate (German)

  [ Allan Nordhøy ]
  * Translated using Weblate (Norwegian Bokmål)

  [ Joseph Nuthalapati ]
  * snapshots: Update description
  * searx: Rewrite url from /searx to /searx/
  * manual: Link to manual from each service
  * manual: Fix manual page links for tor and power templates

  [ Petter Reinholdtsen ]
  * Translated using Weblate (Norwegian Bokmål)

  [ Robert Martinez ]
  * Translated using Weblate (German)

  [ Sunil Mohan Adapa ]
  * Workaround security issues in django-axes
  * ssh, avahi, apache: Fix default value for setup arguments
  * ssh: Add comment about regenerating SSH keys
  * apache: Only regenerate snake oil cert when needed
  * apache: Explicitly enable the latest version of PHP module
  * apache: Increase module version number to fix php7.2

  [ danielwine ]
  * Translated using Weblate (Hungarian)

  [ Luis A. Arizmendi ]
  * Translated using Weblate (Spanish)

  [ Sciumedanglisc ]
  * Translated using Weblate (Italian)

  [ Johannes Keyser ]
  * Translated using Weblate (German)

  [ James Valleroy ]
  * Update doc-base for current html manual file

 -- James Valleroy <jvalleroy@mailbox.org>  Mon, 26 Mar 2018 20:18:57 -0400

plinth (0.25.0) unstable; urgency=medium

  [ Pavel Borecki ]
  * Translated using Weblate (Czech)

  [ danielwine ]
  * Translated using Weblate (Hungarian)

  [ Allan Nordhøy ]
  * Translated using Weblate (Norwegian Bokmål)

  [ Luis A. Arizmendi ]
  * Translated using Weblate (Spanish)

  [ Joseph Nuthalapati ]
  * coquelicot: Rename Plinth to FreedomBox in license headers
  * functional-tests: Merge plinth-tester into plinth
  * searx: Add basic functional tests
  * snapshots: Refactoring and indentation changes
  * Translated using Weblate (Telugu)
  * ttrss: update client apps
  * sharing: Update description
  * sharing: CSS styling fixes and text changes

  [ James Valleroy ]
  * infinoted: Always check ownership of cert files in setup

  [ Алексей Докучаев ]
  * Translated using Weblate (Russian)

  [ Igor ]
  * Translated using Weblate (Russian)

  [ Sunil Mohan Adapa ]
  * doc: Fix generation of HTML fragment
  * users: Generalize styling for multi-select widget
  * sharing: Finish implementation
  * sharing: Add functional tests
  * Support Django 2.0

  [ Shubham Agarwal ]
  * snapshots: Add submenu section in UI

  [ Prachi ]
  * sharing: Add app to share disk folders using various protocols

 -- James Valleroy <jvalleroy@mailbox.org>  Mon, 12 Mar 2018 18:40:31 -0400

plinth (0.24.0) unstable; urgency=medium

  [ Joseph Nuthalapati ]
  * Add file-sharing application Coquelicot to FreedomBox
  * Translated using Weblate (Telugu)
  * mediawiki: Allow shortcut to be publicly visible on front page
  * clients: Add and correct Client Apps
  * api: fix icon_url
  * searx: New app for Searx metasearch engine

  [ Pavel Borecki ]
  * Translated using Weblate (Czech)

  [ Allan Nordhøy ]
  * Translated using Weblate (Chinese (Simplified))
  * Translated using Weblate (Norwegian Bokmål)

  [ Sunil Mohan Adapa ]
  * Rename Plinth to FreedomBox in various places
  * debian: Update copyright to FreedomBox Authors
  * setup.py: Update website to freedombox.org
  * Add locale for Hungarian (hu)
  * locale: Update the language selection form
  * config: Remove language selection from config page
  * Don't use async for method parameters
  * searx: Increase the secret key length to 64 bytes

  [ danielwine ]
  * Translated using Weblate (Hungarian)

  [ Sai Kiran Naragam ]
  * locale: Anonymous users can set preferred language
  * locale: Adds preferred language for logged in user

  [ Luis A. Arizmendi ]
  * Translated using Weblate (Spanish)

  [ Johannes Keyser ]
  * Translated using Weblate (German)
  * matrixsynapse: Fix mail attribute for ldap login

 -- James Valleroy <jvalleroy@mailbox.org>  Mon, 26 Feb 2018 18:22:23 +0100

plinth (0.23.0) unstable; urgency=medium

  [ Sunil Mohan Adapa ]
  * Fetch latest manual from wiki
  * Translated using Weblate (Telugu)
  * snapshot: Enable Delete All only with non-default snapshots

  [ Joseph Nuthalapati ]
  * jsxc: consistent url format
  * Translated using Weblate (Telugu)
  * sso: Increase timeout to 60 minutes
  * YAPF formatting for actions/auth_pubtkt
  * transmission: Add .png logo
  * snapshot: Delete All should skip currently active snapshot
  * config: Move the method get_hostname to __init__.py
  * snapshots: Refactoring and text changes
  * snapshots: Increment version to 2

  [ drashti kaushik ]
  * Translated using Weblate (Gujarati)

  [ uday17 ]
  * Translated using Weblate (Telugu)

  [ Sandeepbasva ]
  * Translated using Weblate (Telugu)

  [ kotibannu541 ]
  * Translated using Weblate (Telugu)

  [ Arshadashu ]
  * Translated using Weblate (Telugu)

  [ Nikhil Sankesa ]
  * Translated using Weblate (Telugu)

  [ sandeepgurram ]
  * Translated using Weblate (Telugu)

  [ prudhvi ]
  * Translated using Weblate (Telugu)

  [ chilumula vamshi krishna ]
  * Translated using Weblate (Telugu)

  [ pranava pari ]
  * Translated using Weblate (Telugu)

  [ Nikhil501 ]
  * Translated using Weblate (Telugu)

  [ Michal Čihař ]
  * Translated using Weblate (Telugu)

  [ Johannes Keyser ]
  * Translated using Weblate (German)

  [ anil kukmar soma ]
  * Translated using Weblate (Telugu)

  [ Pavel Borecki ]
  * Translated using Weblate (Czech)

  [ Vikas Singh ]
  * Font: Change Helvetica to Lato
  * theme: Update CSS to use Lato font

  [ Aakanksha Saini ]
  * Snapper: Modify configurations to reduce disk usage

  [ James Valleroy ]
  * Add fonts-lato as dependency
  * Update translation strings
  * Add lintian override for symlink to Lato font file

 -- James Valleroy <jvalleroy@mailbox.org>  Mon, 12 Feb 2018 19:17:31 -0500

plinth (0.22.0) unstable; urgency=medium

  [ Drashti Kaushik ]
  * Translated using Weblate (Gujarati)
  * Translated using Weblate (Hindi)

  [ Igor ]
  * Translated using Weblate (Russian)

  [ Ikmaak ]
  * Translated using Weblate (Dutch)

  [ Joseph Nuthalapati ]
  * Translated using Weblate (Telugu)
  * ci: Replace CircleCI configuration with GitLab CI configuration
  * firstboot: Fix caching issue in collecting first_boot steps
  * HACKING: Commands to run a single test method, class or module
  * first_setup: UX improvements for the first setup page
  * matrix-synapse: Fix YAML format issues.

  [ Pavel Borecki ]
  * Translated using Weblate (Czech)

  [ Sunil Mohan Adapa ]
  * Add locale for Ukrainian (uk)
  * ci: Update badge to use Gitlab CI instead of Circle CI
  * Update Github URLs with Salsa URLs
  * tor: Ensure that is-enabled status is show properly

  [ Vikas Singh ]
  * actions: Allow not printing error when an action fails

 -- Sunil Mohan Adapa <sunil@medhas.org>  Tue, 30 Jan 2018 14:41:25 +0530

plinth (0.21.0) unstable; urgency=medium

  [ Aakanksha Saini ]
  * navigation bar: change label 'Configuration' to 'System'
  * storage: Removed beta warning for expanding partition
  * groups: Consistent listing of groups
  * syncthing: Restrict administration to users in group syncthing

  [ Allan Nordhøy ]
  * Spelling: configuration, log in, wiki

  [ Johannes Keyser ]
  * doc: update HACKING, CONTRIBUTING and INSTALL information
  * help: Show menu on smaller screens also

  [ Joseph Nuthalapati ]
  * Complete some of the pending changing in renaming some files to .md

  [ Shubham Agarwal ]
  * diagnostics: Enable button when enabled but not running

  [ Sunil Mohan Adapa ]
  * openvpn: Upgrade to the new Debian way
  * Add explicit dependency on e2fsprogs (Closes: #887223).

 -- James Valleroy <jvalleroy@mailbox.org>  Mon, 15 Jan 2018 15:07:03 -0500

plinth (0.20.0) unstable; urgency=high

  [ James Valleroy ]
  * bind: Rework getting and changing config
  * bind: Don't use forwarders by default

  [ Johannes Keyser ]
  * ejabberd: Remove redundant button Client Apps
  * ejabberd: Minor description cleanups

  [ Joseph Nuthalpati ]
  * mediawiki: Add wiki application

  [ Sunil Mohan Adapa ]
  * users: Make sure first run actually works
  * bind: Add information about current utility
  * storage: Make tests run on special filesystems

 -- James Valleroy <jvalleroy@mailbox.org>  Mon, 01 Jan 2018 15:04:02 -0500

plinth (0.19.0) unstable; urgency=medium

  [ James Valleroy ]
  * users: Use own copy of ldapscripts config
  * users: Handle upgrade for ldapscripts config
  * vagrant: Avoid debconf prompts while provisioning
  * Bump standards version, no changes needed

  [ John McCann ]
  * ejabberd: Use dynamic reload after enabling/disabling MAM

  [ Joseph Nuthalapati ]
  * Add framework for user groups per application
  * groups: User permissions for access to apps based on LDAP groups
  * Fixes for user groups
  * Fix failing root tests
  * Suppress unnecessary logging in cfg tests
  * users: tests: restore previous value of restricted access
  * snapshots: Button to delete all snapshots
  * snapshots: Minor refactoring
  * manual: Make manual available as a PDF download
  * manual: Download can serve either pdf or pdf.gz file

  [ Sunil Mohan Adapa ]
  * Update yapf configuration for simplicity
  * Update HACKING file about coding standard tools
  * clients: Minor styling fixes
  * clients: Update icons to be 32x32 consistently
  * api: Update for clarity (API breaking change)
  * clients: Cleanup framework
  * clients: Update all manifest due to use updated framework
  * users: Add a note about using separate first setup action
  * help: Don't uncompress the PDF manual

  [ Hanisha P ]
  * minetest: Show domain information for users to connect to minetest
  * Option to enable/disble automatic timeline snapshots

 -- James Valleroy <jvalleroy@mailbox.org>  Mon, 18 Dec 2017 17:16:58 -0500

plinth (0.18.1) unstable; urgency=high

  * Re-upload with higher urgency (to unblock django-axes 3.0.3).

 -- James Valleroy <jvalleroy@mailbox.org>  Mon, 04 Dec 2017 23:10:37 -0500

plinth (0.18.0) unstable; urgency=low

  [ James Valleroy ]
  * Add shadowsocks client with socks5 proxy.

  [ Joseph Nuthalapati ]
  * config: Avoid sending domain_added signal for empty domain.
  * Override monkey-patched LoginView from django-axes 3.0.3.
  * Make Plinth depend on django-axes 3.0.3 or later.
  * sso: Fixes for regressions after adding captcha and axes.
  * sso: Fix conflict between urls of sso and captcha.
  * transmission: Fix sso not being enabled.
  * Add client information for Matrix Synapse and Syncthing.
  * Add icons for desktop applications and Apple App store.

  [ Prachi Srivastava ]
  * avahi: Add service for freedombox discovery.
  * Add fields to the api response.
  * Add client information for modules.

  [ Sunil Mohan Adapa ]
  * shadowsocks: Add more ciphers.
  * service: Add missing restart action.
  * avahi: Update FreedomBox service file.

  [ Hritesh Gurnani ]
  * Reduce OS icons size for clients.

 -- James Valleroy <jvalleroy@mailbox.org>  Mon, 04 Dec 2017 20:14:41 -0500

plinth (0.17.0) unstable; urgency=medium

  [ Joseph Nuthalapati ]
  * transmission: Enable Single Sign On.
  * cockpit: Add short description to frontpage shortcut.

  [ Allan Nordhøy ]
  * fail2ban: Spelling "Fail2ban" and sentence structure.

  [ Ravi Bolla ]
  * config: Refactor config.py into views and form.

  [ James Valleroy ]
  * Removed old changelog.

 -- James Valleroy <jvalleroy@mailbox.org>  Mon, 20 Nov 2017 18:43:17 -0500

plinth (0.16.0) unstable; urgency=medium

  [ Federico Ceratto ]
  * Switched to native package.

 -- James Valleroy <jvalleroy@mailbox.org>  Mon, 06 Nov 2017 20:51:58 -0500

plinth (0.15.3+ds-1) unstable; urgency=high

  [ James Valleroy ]
  * Switch from gir1.2-networkmanager-1.0 to gir1.2-nm-1.0 (Closes: #862758).
    Thanks to Michael Biebl.
  * Bump standards version to 4.1.1.
  * New upstream version 0.15.3 (Closes: #877371).
  * Add patch to skip letsencrypt tests that require root privileges.
  * Cleanup disks module (renamed to storage).
  * Add patch with workaround for login issues.
  * Add myself to uploaders.

  [ Sunil Mohan Adapa ]
  * Break older version of freedombox-setup (<< 0.11~)
  * Bump Django version to 1.11

  [ Joseph Nuthalapati ]
  * Add new dependencies - axes and captcha

 -- James Valleroy <jvalleroy@mailbox.org>  Sat, 21 Oct 2017 14:14:00 -0400

plinth (0.15.2+ds-1) unstable; urgency=medium

  [ James Valleroy ]
  * Cleanup config for removed modules (Closes: #876627).
  * New upstream version 0.15.2 (Closes: #876640).
  * Add python3-configobj depend.

 -- Federico Ceratto <federico@debian.org>  Mon, 25 Sep 2017 15:03:35 +0100

plinth (0.15.1+ds-1) unstable; urgency=medium

  [ James Valleroy ]
  * Sort dependency list for essential modules (Closes: #872541).
  * Bump standards version to 4.0.1.

  [ Federico Ceratto ]
  * New upstream version 0.15.1

 -- Federico Ceratto <federico@debian.org>  Sat, 23 Sep 2017 11:35:41 +0100

plinth (0.14.0+ds-1) unstable; urgency=medium

  [ James Valleroy ]
  * New upstream version 0.14.0.
  * Refresh patches.

 -- Sunil Mohan Adapa <sunil@medhas.org>  Thu, 20 Apr 2017 19:48:03 +0530

plinth (0.13.1+ds-1) unstable; urgency=medium

  [ James Valleroy ]
  * Disable shaarli module, package removed from Debian.
  * New upstream version 0.13.1.
  * Update paths for jsxc symlinks.
  * Remove configuration for obsolete xmpp module.

 -- Federico Ceratto <federico@debian.org>  Sun, 22 Jan 2017 21:48:59 +0000

plinth (0.12.0+ds-1) unstable; urgency=medium

  [ James Valleroy ]
  * Exclude new symlink in upstream source.
  * New upstream version 0.12.0.
  * Remove patches that have been merged upstream.
  * Rearrange copyright file with more general license at the top.
  * Move plinth into web section.
  * Update symlinks for jsxc 3.0.0.

 -- Federico Ceratto <federico@debian.org>  Sat, 10 Dec 2016 18:42:29 +0100

plinth (0.11.0+ds-1) unstable; urgency=medium

  [ James Valleroy ]
  * New upstream version 0.11.0.
  * Replace python3-yaml dependency with python3-ruamel.yaml.
  * Add python3-apt dependency.
  * Add patch to fix permissions and use new setup command (Closes: #837206).
  * Add patch to include xmpp module static files in build.
  * Add links for jsxc static files. Workaround for #838183.
  * Remove symlinks from source package.

  [ Sunil Mohan Adapa ]
  * Automatically add essential packages to depends (Closes: #837332).

 -- Federico Ceratto <federico@debian.org>  Mon, 26 Sep 2016 14:52:36 +0100

plinth (0.10.0-1) unstable; urgency=medium

  [ James Valleroy ]
  * New upstream version 0.10.0.
  * Bump minimum required python3-django to 1.10.

 -- Federico Ceratto <federico@debian.org>  Sun, 21 Aug 2016 13:07:54 +0100

plinth (0.9.4-2) unstable; urgency=medium

  [ James Valleroy ]
  * Add breaks/replaces on freedombox-setup << 0.9.2~ (Closes: #829743).

 -- Federico Ceratto <federico@debian.org>  Sat, 16 Jul 2016 14:55:37 +0100

plinth (0.9.4-1) unstable; urgency=medium

  [ James Valleroy ]
  * New upstream version 0.9.4.
  * Remove init script override. Init script was removed from upstream.
  * Drop packagekit dependency. No longer required by upstream.
  * Drop gir1.2-packagekitglib-1.0 depend and build-depend.

 -- Federico Ceratto <federico@debian.org>  Fri, 24 Jun 2016 22:02:54 +0100

plinth (0.9.2-1) unstable; urgency=medium

  [ James Valleroy ]
  * New upstream version 0.9.2.

  [ Petter Reinholdtsen ]
  * Added d/gbp.conf to enforce the user of pristine-tar.
  * Adjusted d/copyright to make sure license names are unique.  Thanks lintian.
  * Updated Standards-Version from 3.9.6 to 3.9.8.

 -- Petter Reinholdtsen <pere@debian.org>  Wed, 25 May 2016 07:16:08 +0000

plinth (0.9.1-1) unstable; urgency=low

  [ James Valleroy ]
  * New upstream version 0.9.1.
  * Add python3-requests as dependency and build-dep.

 -- Federico Ceratto <federico@debian.org>  Sat, 02 Apr 2016 16:53:42 +0100

plinth (0.8.2-1) unstable; urgency=low

  [ James Valleroy ]
  * New upstream version 0.8.2.

 -- Federico Ceratto <federico@debian.org>  Fri, 26 Feb 2016 19:51:37 +0000

plinth (0.8.1-1) unstable; urgency=low

  [ James Valleroy ]
  * Skip filter-pristine-tar step for new upstream.
  * New upstream version 0.8.1.
  * Add docbook-utils as build dependency.
  * Add packagekit as dependency.

 -- Federico Ceratto <federico@debian.org>  Tue, 16 Feb 2016 18:38:53 +0000

plinth (0.7.2-1) unstable; urgency=low

  [ James Valleroy ]
  * New upstream version 0.7.2.
  * Remove patch to enable javascript-common, fixed upstream.

 -- Federico Ceratto <federico@debian.org>  Fri, 25 Dec 2015 13:47:03 +0000

plinth (0.7.1-1) unstable; urgency=low

  [ James Valleroy ]
  * New upstream version 0.7.1.
  * Remove patch to fix config test, fixed upstream.
  * Refresh patch.
  * Add gettext as build dependency.
  * Disable restore module, node-restore package not available in Debian yet.

  [ Sunil Mohan Adapa ]
  * Remove Django HTMLParser workaround as it is no longer need.
  * Add javascript-common as dependency as we are enabling it during setup.

  * Update package description (Closes: #804753)

 -- Federico Ceratto <federico@debian.org>  Sat, 12 Dec 2015 15:12:48 +0000

plinth (0.6-1) unstable; urgency=low

  [ Nick Daly ]
  * Uploaded new version.

  [ James Valleroy ]
  * New upstream version 0.6.
  * Drop obsolete documentation patch.
  * Add dblatex and xmlto as build dependencies, for manual. Drop pandoc.
  * Add network-manager, ppp, pppoe, and python3-psutil as dependencies.
  * Remove old TODO from docs.
  * Add patch to workaround django 1.7 issue with python 3.5.
  * Add patch to fix failing plinth config test.
  * Add gir1.2-networkmanager-1.0 and python3-psutil also as build-depends.
  * Cleanup installation documenation.

 -- Nick Daly <Nick.M.Daly@gmail.com>  Fri, 16 Oct 2015 22:57:10 -0500

plinth (0.5-1) unstable; urgency=low

  [ Nick Daly ]
  * Package new upstream version 0.5.

  [ James Valleroy ]
  * Add augeas-tools, gir1.2-glib-2.0, gir1.2-networkmanager-1.0, ldapscripts,
    python3-augeas, and python3-django-stronghold as dependencies.
  * Disable "packages" module when upgrading.
  * Remove patches for python-networkmanager (obsolete) and ikiwiki
    (upstreamed).
  * Add patch to skip privileged actions test while building.
  * Add some build-depends needed for tests.

  [ James Valleroy ]
  * New upstream version 0.4.5.
  * Remove patch that has been upstreamed.
  * Add new patch to remove python-networkmanager dependency, because
    python3-networkmanager package is not available in Debian yet. The networks
    module is disabled for now.
  * Enable systemd service file.
  * Add new patch to enable javascript-common apache conf in plinth setup.
  * Add new patch to require ikiwiki module to install some of ikiwiki's
    recommends that are needed for compiling wikis.

  [ Sunil Mohan Adapa ]
  * Add python3-yaml as dependency.
  * Add lintian override for extra apache configuration.
  * Update Debian copyright file.

 -- Nick Daly <Nick.M.Daly@gmail.com>  Sun, 02 Aug 2015 17:14:50 -0500

plinth (0.4.4-1) unstable; urgency=low

  [ Sunil Mohan Adapa ]
  * New upstream version 0.4.4.  Closes: #769328, #755619, #765916,
    #768666, #737456, #741919.
  * Update dependencies as per upstream changes.
  * Require Django 1.7 reflecting upstream changes.
  * Remove patches that have been upstreamed.
  * Update standards version to 3.9.6.
  * Properly remove obsolete module configuration.
  * Remove upstream install documentation.

 -- Bdale Garbee <bdale@gag.com>  Tue, 13 Jan 2015 22:25:07 +1300

plinth (0.4.1-1) unstable; urgency=low

  [ Sunil Mohan Adapa ]
  * New upstream version 0.4.1.
  * Remove install override which is no longer required. Upstream
    does not contain images with executable permissions anymore.
  * Remove patch for changing paths which is no longer necessary.
  * Change upstream URLs to point to github.com/freedombox.
  * Update license information. Remove information about files no
    longer present in upstream.
  * Remove link to configuration file no longer necessary due to
    upstream changes.
  * Remove debian/clean no longer necessary.
  * Build package as Python 3 package. Upstream migrated to Python 3.
  * Fix issue with cleaning the package after build.

 -- Petter Reinholdtsen <pere@debian.org>  Sun, 02 Nov 2014 17:20:26 +0000

plinth (0.3.2.0.git.20140829-1) unstable; urgency=high

  * Updated to new git version from Nick Daly based on commit
    250b0100aab236fcf9dfa65eccf656fe037f9422.
    - Fixes broken web pages (Closes: #754117).
  * Updated patch program-paths.diff to include actions_dir setting,
    and drop now obsolete patch actions-path.diff.

 -- Petter Reinholdtsen <pere@debian.org>  Sat, 30 Aug 2014 08:26:06 +0200

plinth (0.3.2.0.git.20140621-1) unstable; urgency=medium

  * Updated to new git version from Nick Daly based on commit
    af08066cafefb5d10304b7d8b22ed1f18c4df6d0.
    - Drop now obsolete patch drop-firewalld-services.diff.

 -- Petter Reinholdtsen <pere@debian.org>  Sat, 21 Jun 2014 20:39:30 +0200

plinth (0.3.2.0.git.20140614-3) unstable; urgency=medium

  * Add libjs-twitter-bootstrap as binary dependency in addition to
    being a build dependency.

 -- Petter Reinholdtsen <pere@debian.org>  Sun, 15 Jun 2014 23:38:57 +0200

plinth (0.3.2.0.git.20140614-2) unstable; urgency=low

  * Update dependencies, drop python-cheetah and python-simplejson,
    which are no longer used, and add python-bootstrapform needed to
    show the first page.

 -- Petter Reinholdtsen <pere@debian.org>  Sat, 14 Jun 2014 08:51:34 +0200

plinth (0.3.2.0.git.20140614-1) unstable; urgency=low

  * Updated to new git version from Nick Daly based on commit
    a01ef055beab017fcd77ca9da7cab6fe01eeffbe.
  * Add build-depend on libjs-twitter-bootstrap, now needed to
    build documentation.
  * Add new patch drop-firewalld-services.diff to remove firewalld
    service definitions now available in firewalld version 0.3.10-1
    (Closes: #750927).

 -- Petter Reinholdtsen <pere@debian.org>  Sat, 14 Jun 2014 00:30:42 +0200

plinth (0.3.2.0.git.20140504-2) unstable; urgency=low

  * Drop python-contract dependency.  It is not used any more.
  * Add python-django as binary dependency on request from Nick Daly.

 -- Petter Reinholdtsen <pere@debian.org>  Mon, 05 May 2014 13:27:27 +0200

plinth (0.3.2.0.git.20140504-1) unstable; urgency=low

  * Updated to new git version from Nick Daly based on commit
    d7a323512073cea9e4ee5a1cd91870a9f04959a6.
    - Move firewall setup from freedombox-setup to plinth.
  * Add Sunil and Nick as uploaders.

 -- Petter Reinholdtsen <pere@debian.org>  Sun, 04 May 2014 09:53:25 +0200

plinth (0.3.1.git.20140327-1) unstable; urgency=low

  * New upstream version 0.3.1.git.20140327.

 -- Petter Reinholdtsen <pere@debian.org>  Thu, 27 Mar 2014 10:29:36 +0100

plinth (0.3.1.git.20140304-1) unstable; urgency=low

  * Add sudo as a run time dependency, to make sure the privileged
    commands work.
  * Update Standards-Version from 3.9.4 to 3.9.5.  No changes needed.
  * Create plinth user with /var/lib/plinth as home directory, to keep
    lintian happy.

 -- Petter Reinholdtsen <pere@debian.org>  Sat, 08 Mar 2014 22:25:32 +0100

plinth (0.3.0.0.git.20131229-1) unstable; urgency=low

  * Updated to new git version from Nick Daly based on commit
    cb9ca1b86c7b7440e87b6d5b65ab6ccf51f760cf .
    - Remove patch correct-issue-tracker.diff now included upstream.
    - Updated patches actions-path.diff and program-paths.diff to match
      changes done upstream.
  * Updated copyright file with more details using the new upstream
    LICENSES file.

 -- Petter Reinholdtsen <pere@debian.org>  Sun, 29 Dec 2013 16:06:53 +0100

plinth (0.3.0.0.git.20131117-1) unstable; urgency=low

  * Updated to new git version from Nick Daly based on commit
    7f3b1a62c81f760da465497030b68d77139406d7.
    - Add new dependencies libjs-jquery and libjs-modernizr to plinth.
      Patch from James Valleroy.
    - Add new dependencies on python-passlib (>= 1.6.1) and python-bcrypt.
  * Remove now obsolete disable-override-config patch
  * Updated program-paths.diff patch to match new upstream source.
  * Add new patch actions-path.diff to use correct path to actions scripts.
  * Add new patch correct-issue-tracker.diff to use correct URL to current
    upstream github repository.

 -- Petter Reinholdtsen <pere@debian.org>  Sun, 17 Nov 2013 13:07:21 +0100

plinth (0.3.0.0.git.20131101-2) unstable; urgency=low

  * Rewrite config to get plinth starting out of the box.  New patches
    program-paths and disable-override-config.

 -- Petter Reinholdtsen <pere@debian.org>  Sat, 02 Nov 2013 07:54:37 +0100

plinth (0.3.0.0.git.20131101-1) unstable; urgency=low

  * Updated to new git version from Nick Daly based on commit
    b9b4e0a2ec21edc1b1f73cffc905463a96c18f25.
  * Drop patch install-actions-lib made obsolete by latest upstream
    changes.
  * Depend on pandoc-data | pandoc (<= 1.11.1-3) to make sure
    documentation can be built with the latest pandoc package in
    unstable.

 -- Petter Reinholdtsen <pere@debian.org>  Fri, 01 Nov 2013 13:14:41 +0100

plinth (0.3.0.0.git.20131028-1) unstable; urgency=low

  * Updated to new git version from Nick Daly based on commit
    0296a1a99cb1ad0a21729ea37fd53e171ee60614.
    - Drops local copies of javascript libraries also available from
      Debian packages.
  * Add new dependency python-contract needed by new upstream version.
  * Reduce the versioned python-withsqlite dependency from
    0.0.0~git.20130929-1 to 0.0.0~git.20130929, to also accept the
    0.0.0~git.20130929-1~pere.0 version currently available from the
    non-debian repo.
  * New patch install-actions-lib to fix install target (Upstream
    issue #41).

 -- Petter Reinholdtsen <pere@debian.org>  Wed, 30 Oct 2013 22:25:25 +0100

plinth (0.3.0.0.git.20131010-1) unstable; urgency=low

  * Updated to new git version from Nick Daly based on
    commit 5ec749af8e5cb2480556e6926e239972ac890b4c
  * Dropped patch debpathes now merged upstream.
  * Changed depend on python-withsqlite to (>= 0.0.0~git.20130929-1),
    making sure a version with support for more than one table in
    one sqlite file is available.

 -- Petter Reinholdtsen <pere@debian.org>  Thu, 10 Oct 2013 22:51:34 +0200

plinth (0.0.0~git.20130928-1) unstable; urgency=low

  * Updated to new git version from Nick Daly.
  * Drop patches keep-vendor-dir.diff, handle-unknown-users.diff,
    sudo-not-exmachina.diff and app-owncloud.diff now merged upstream.
  * Drop workaround for keep-vendor-dir.diff from rules file.

 -- Petter Reinholdtsen <pere@debian.org>  Sat, 28 Sep 2013 22:55:36 +0200

plinth (0.0.0~git.20130925-2) unstable; urgency=low

  * Depend on python-withsqlite (>= 0.0.0~git.20130915-2) to make sure a
    version with support for the check_same_thread constructor option is
    available.
  * New patch handle-unknown-users.diff to make sure unknown users
    are handled exactly like incorrect passwords when login fail.
  * New patch app-owncloud.diff to add owncloud support to Plinth.
  * Adjusted rules to make sure actions/* scripts are executable.

 -- Petter Reinholdtsen <pere@debian.org>  Fri, 27 Sep 2013 09:06:38 +0200

plinth (0.0.0~git.20130925-1) unstable; urgency=low

  [ Tzafrir Cohen ]
  * Initial release. (Closes: #722093)

  [ Petter Reinholdtsen ]
  * New patch keep-vendor-dir.diff to avoid removing directories that
    should survive the clean Makefile target.
  * Add workaround in rules addressing the problem caused by
    keep-vendor-dir.diff being applied after 'make clean' is executed.
  * New patch sudo-not-exmachina.diff to drop the exmachina dependency,
    and adjust binary dependencies and the debpathes patch to cope with
    this.  Drop dependency on augeas-tools, no longer used with this
    patch.
  * Set priority to optional, as the package do not conflict with anything.

 -- Petter Reinholdtsen <pere@debian.org>  Thu, 26 Sep 2013 09:14:54 +0200<|MERGE_RESOLUTION|>--- conflicted
+++ resolved
@@ -1,11 +1,3 @@
-<<<<<<< HEAD
-freedombox (25.9.2~bpo12+1) bookworm-backports; urgency=medium
-
-  * Rebuild for bookworm-backports.
-  * Set the branch for bookworm-backports.
-
- -- James Valleroy <jvalleroy@mailbox.org>  Mon, 30 Jun 2025 16:11:48 -0400
-=======
 freedombox (25.9.3) unstable; urgency=medium
 
   [ J AK ]
@@ -35,7 +27,13 @@
   * Translated using Weblate (Estonian)
 
  -- James Valleroy <jvalleroy@mailbox.org>  Mon, 21 Jul 2025 19:29:32 -0400
->>>>>>> c639bb0d
+
+freedombox (25.9.2~bpo12+1) bookworm-backports; urgency=medium
+
+  * Rebuild for bookworm-backports.
+  * Set the branch for bookworm-backports.
+
+ -- James Valleroy <jvalleroy@mailbox.org>  Mon, 30 Jun 2025 16:11:48 -0400
 
 freedombox (25.9.2) unstable; urgency=medium
 
