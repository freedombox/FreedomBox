<<<<<<< HEAD
freedombox (21.9~bpo11+1) bullseye-backports; urgency=medium

  * Rebuild for bullseye-backports.

 -- James Valleroy <jvalleroy@mailbox.org>  Tue, 21 Sep 2021 13:05:36 -0400
=======
freedombox (21.10) unstable; urgency=medium

  [ Veiko Aasa ]
  * samba: tests: Convert functional tests to non-BDD python format

  [ James Valleroy ]
  * tests: Show warning when app not available
  * bepasty: Convert functional tests to non-BDD python format
  * bind: Convert functional tests to non-BDD python format
  * config: Convert functional tests to non-BDD python format
  * coturn: Convert functional tests to non-BDD python format
  * datetime: Convert functional tests to non-BDD python format
  * deluge: Convert functional tests to non-BDD python format
  * dynamicdns: Convert functional tests to non-BDD python format
  * ejabberd: Convert functional tests to non-BDD python format
  * help: Convert functional tests to non-BDD python format
  * ikiwiki: Convert functional tests to non-BDD python format
  * mediawiki: Convert functional tests to non-BDD python format
  * mldonkey: Convert functional tests to non-BDD python format
  * monkeysphere: Convert functional tests to non-BDD python format
  * mumble: Convert functional tests to non-BDD python format
  * locale: Update translation strings
  * doc: Fetch latest manual
  * debian: Set Standards-Version to 4.6.0

  [ Sunil Mohan Adapa ]
  * ikiwiki: tests: functional: Use newer splinter API for finding links
  * openvpn: tests: functional: Use newer splinter API for finding links
  * backups: tests: functional: Use newer splinter API for finding links
  * users: tests: functional: Use newer splinter API for finding links
  * mediawiki: tests: functional: Use newer splinter API for finding links
  * dynamicdns: tests: functional: Use newer splinter API for finding links
  * calibre: tests: functional: Use newer splinter API for finding links
  * tests: functional: Use newer splinter API for finding links
  * *: Use Django gettext functions instead of ugettext
  * pyproject: Make isort consistent across execution environments
  * *: Various isort fixes
  * *: Use django.urls.re_path() instead of its alias url()
  * signals: Drop provider args when creating Signal object
  * settings: Set Django auto field type explicitly
  * *: Use allow/denylist instead white/blacklist in comments
  * tests: Introduce fixtures to make it easy to test actions
  * calibre: tests: Use common fixtures for testing actions module
  * sso: tests: Use common fixtures for testing actions module
  * gitweb: tests: Use common fixtures for testing actions module
  * openvpn: tests: Use common fixtures for testing actions module
  * matrixsynapse: tests: Use common fixtures for testing actions module
  * ejabberd: tests: Use common fixtures for testing actions module
  * mediawiki: tests: Use common fixtures for testing actions module
  * views: Update utility for checking URL safety
  * sso: Update usage of OpenSSL crypt signing API

  [ Andrij Mizyk ]
  * Translated using Weblate (Ukrainian)
  * Translated using Weblate (Ukrainian)
  * Translated using Weblate (Ukrainian)
  * Translated using Weblate (Ukrainian)

  [ Dietmar ]
  * Translated using Weblate (German)
  * Translated using Weblate (Italian)

  [ Burak Yavuz ]
  * Translated using Weblate (Turkish)

  [ Michael Breidenbach ]
  * Translated using Weblate (Swedish)

  [ Johannes Keyser ]
  * Translated using Weblate (German)

 -- James Valleroy <jvalleroy@mailbox.org>  Mon, 27 Sep 2021 19:10:05 -0400
>>>>>>> 29441001

freedombox (21.9) unstable; urgency=medium

  [ Fioddor Superconcentrado ]
  * container: Don't fail if there's no fbx network
  * container: freedombox-develop callable from anywhere
  * lintian: Overrides for remove-on-upgrade dpkg conffiles flag

  [ James Valleroy ]
  * debian: Add gbp tag config
  * container: Update stable image for bullseye
  * backups: Add functional test to disable schedule backups
  * avahi: Convert functional tests to non-BDD python format
  * cockpit: Convert functional tests to non-BDD python format
  * i2p: Convert functional tests to non-BDD python format
  * infinoted: Convert functional tests to non-BDD python format
  * minetest: Convert functional tests to non-BDD python format
  * minidlna: Convert functional tests to non-BDD python format
  * performance: Convert functional tests to non-BDD python format
  * matrixsynapse: Convert functional tests to non-BDD python format
  * jsxc: Convert functional tests to non-BDD python format
  * backups: Convert functional tests to non-BDD python format
  * locale: Update translation strings
  * doc: Fetch latest manual

  [ Burak Yavuz ]
  * Translated using Weblate (Turkish)

  [ Michael Breidenbach ]
  * Translated using Weblate (Swedish)

  [ Andrij Mizyk ]
  * Translated using Weblate (Ukrainian)
  * Translated using Weblate (Ukrainian)
  * Translated using Weblate (Ukrainian)
  * Translated using Weblate (Ukrainian)
  * Translated using Weblate (Ukrainian)

  [ Tiago Zaniquelli ]
  * plinth: remove diagnose command

  [ Joseph Nuthalapati ]
  * apache: Drop support for SSLv3, TLSv1 and TLSv1.1
  * mediawiki: Backup and restore uploaded files
  * mediawiki: Bump version number for 1.35 upgrade
  * mediawiki: Enable a subset of default extensions
  * mediawiki: Switch to MediaWiki 2020 logo

  [ ikmaak ]
  * Translated using Weblate (Dutch)
  * Translated using Weblate (Dutch)
  * Translated using Weblate (Dutch)
  * Translated using Weblate (Dutch)
  * Translated using Weblate (Dutch)

  [ Sunil Mohan Adapa ]
  * mediawiki: tests: functional: Fix races after flipping flags
  * d/lintian-overrides: Drop override for a removed tag
  * d/lintian-overrides: Override message for not supporting sysvinit
  * d/lintian-overrides: Add override for manual outside .../doc/
  * d/lintian-overrides: Drop workaround for remove-on-upgrade dpkg flag
  * apache: Drop support for GnuTLS
  * apache: Enable and prioritize HTTP/2 protocol
  * apache: Setup Mozilla recommended configuration
  * container: Fix the update command for new web server
  * tests: Add some missing markers
  * web_framework, tests: Workaround captcha 0.5.6 vs. Django 3.2

  [ fliu ]
  * email: Fix self.critical not callable error
  * email: postconf.get_many_unsafe: batch query
  * email: configure postfix domain names

  [ Seyed mohammad ali Hosseinifard ]
  * Translated using Weblate (Persian)

  [ Veiko Aasa ]
  * gitweb: tests: Fix test failures if initial default branch is not master
  * gitweb: tests: Convert functional tests to non-BDD python format
  * gitweb: tests: functional: Fix test failure if initial default branch is not master

  [ Artem ]
  * Translated using Weblate (Russian)

  [ 109247019824 ]
  * Translated using Weblate (Bulgarian)

  [ 池边树下 ]
  * Translated using Weblate (Chinese (Simplified))

 -- James Valleroy <jvalleroy@mailbox.org>  Sat, 18 Sep 2021 09:47:06 -0400

freedombox (21.8~bpo11+1) bullseye-backports; urgency=medium

  * Rebuild for bullseye-backports.

 -- James Valleroy <jvalleroy@mailbox.org>  Thu, 02 Sep 2021 09:48:30 -0400

freedombox (21.8) unstable; urgency=medium

  [ Andrij Mizyk ]
  * Translated using Weblate (Ukrainian)
  * Translated using Weblate (Ukrainian)
  * Translated using Weblate (Ukrainian)

  [ fliu ]
  * diagnostics: Allow underscores (_) in app names
  * doc/dev: Using mocking instead of importing external modules
  * email: Basic app to manage an email server
  * email: Enable LDAP by calling postconf in a thread-safe way
  * email: Implement `email_server ipc set_sasl` and `set_submission`
  * email: Set up local delivery (no spam filtering)
  * email: Code quality fixes
  * email: Fix enabling SMTPS; check return value
  * email: dovecot: Support user lookup by UID number
  * email: Address some code review comments
  * email: Install rspamd; proxy its web interface
  * email: Parse command arguments with a mutually exclusive group
  * email: mutex: create lock file as plinth user
  * email, plinth.log: Write more information to syslog
  * email: postconf: Handle postconf returning an empty key
  * email: audit: improve the speed of post-installation setup
  * email: Open lock file as plinth user
  * email: Support UID number lookup in Dovecot
  * email: diagnostics: Fix sudo permission problem
  * email: views: Implement tab rendering
  * email: Implement alias management
  * email: aliases: Use bootstrap styles
  * email: Add UI for creating the home directory
  * email: Add templates for TLS and domains
  * email: Implement view for setting up domains
  * email: postfix: Install LDAP map support
  * email: Implement spam sorting with sieve
  * email: apache: X-Robots-Tag header, full URL match
  * email: Implement auto-discovery
  * email: LMTP: remove the recipient's UID number from email headers
  * email: Code cleanup
  * email: Implement outbound mail filtering
  * email: Reload postfix in domain view
  * email: Code cleanup, address reviews
  * email: Local delivery: use full email address
  * email: postfix: dovecot: Set strong security parameters
  * email: setup: Find Let's Encrypt certificates
  * email: Documentation, code cleanup
  * email: setup: Configure Roundcube
  * email: Sender spoofing patch 1/2: domain rewriting
  * email: implemented service alert

  [ Sunil Mohan Adapa ]
  * doc/dev: Drop seemingly irrelevant automodule reference
  * container: Use keyserver.ubuntu.com as the default keyserver
  * d/lintian-overrides: Allow all systemd services paths
  * d/control: Drop wireless-tools as recommends
  * tests: functional: Add a convenience method to logout
  * wordpress: New app to manage a WordPress site/blog

  [ Petter Reinholdtsen ]
  * Translated using Weblate (Norwegian Bokmål)

  [ James Valleroy ]
  * security: Remove display of past vulnerabilities
  * locale: Update translation strings
  * doc: Fetch latest manual

 -- James Valleroy <jvalleroy@mailbox.org>  Mon, 30 Aug 2021 20:01:46 -0400

freedombox (21.7~bpo11+1) bullseye-backports; urgency=medium

  * Rebuild for bullseye-backports.

 -- James Valleroy <jvalleroy@mailbox.org>  Fri, 20 Aug 2021 07:24:09 -0400

freedombox (21.7) unstable; urgency=low

  [ Allan Nordhøy ]
  * Translated using Weblate (Norwegian Bokmål)
  * Translated using Weblate (Norwegian Bokmål)

  [ Jacque Fresco ]
  * Translated using Weblate (Indonesian)

  [ Reza Almanda ]
  * Translated using Weblate (Indonesian)
  * Translated using Weblate (Indonesian)

  [ Besnik Bleta ]
  * Translated using Weblate (Albanian)

  [ 池边树下 ]
  * Translated using Weblate (Chinese (Simplified))

  [ Tiago Zaniquelli ]
  * tests: functional: storage: skip test List disks

  [ Oymate ]
  * Translated using Weblate (Bengali)

  [ whenwesober ]
  * Translated using Weblate (Indonesian)

  [ James Valleroy ]
  * ci: Disable autopkgtest
  * debian: Ensure fuse gets replaced by fuse3 (Closes: #990758)
    - Thanks to Andreas Beckmann <anbe@debian.org> for the patch.
  * action_utils: Separate function to hold freedombox package
  * action_utils: Use flag to indicate freedombox package has been held
    (Closes: #991292)
  * upgrades: Check for held freedombox package in manual update
  * upgrades: Check for held freedombox package daily
  * action_utils: Don't print when unholding freedombox package
  * vagrant: Update box name
  * ttrss: Allow upgrade to version 21
  * Update translation strings
  * doc: Fetch latest manual
  * Upload to unstable

  [ bruh ]
  * Translated using Weblate (Vietnamese)
  * Translated using Weblate (Vietnamese)

  [ Andrij Mizyk ]
  * Translated using Weblate (Ukrainian)
  * Translated using Weblate (Ukrainian)
  * Translated using Weblate (Ukrainian)
  * Translated using Weblate (Ukrainian)
  * Translated using Weblate (Ukrainian)
  * Translated using Weblate (Ukrainian)
  * Translated using Weblate (Ukrainian)
  * Translated using Weblate (Ukrainian)
  * Translated using Weblate (Ukrainian)
  * Translated using Weblate (Ukrainian)

  [ Johannes Keyser ]
  * Translated using Weblate (German)

 -- James Valleroy <jvalleroy@mailbox.org>  Mon, 16 Aug 2021 19:18:59 -0400

freedombox (21.6) experimental; urgency=medium

  [ ikmaak ]
  * Translated using Weblate (Dutch)
  * Translated using Weblate (German)

  [ Burak Yavuz ]
  * Translated using Weblate (Turkish)

  [ Michael Breidenbach ]
  * Translated using Weblate (Swedish)

  [ whenwesober ]
  * Translated using Weblate (Indonesian)
  * Translated using Weblate (Indonesian)

  [ Benedek Nagy ]
  * Translated using Weblate (Hungarian)

  [ James Valleroy ]
  * Translated using Weblate (Indonesian)
  * Translated using Weblate (Indonesian)
  * Translated using Weblate (Indonesian)
  * Translated using Weblate (Indonesian)
  * Translated using Weblate (Chinese (Simplified))
  * locale: Update translation strings
  * doc: Fetch latest manual

  [ Weblate ]
  * Added translation using Weblate (Sinhala)
  * Added translation using Weblate (Vietnamese)

  [ James Pan ]
  * Translated using Weblate (Chinese (Traditional))

  [ HelaBasa ]
  * Translated using Weblate (Sinhala)

  [ Johannes Keyser ]
  * Translated using Weblate (German)

  [ Coucouf ]
  * Translated using Weblate (French)
  * Translated using Weblate (French)

  [ ssantos ]
  * Translated using Weblate (Portuguese)

  [ 池边树下 ]
  * Translated using Weblate (Chinese (Simplified))

  [ Reza Almanda ]
  * Translated using Weblate (Indonesian)
  * Translated using Weblate (Indonesian)
  * Translated using Weblate (Indonesian)

  [ bruh ]
  * Translated using Weblate (Vietnamese)
  * Translated using Weblate (Vietnamese)
  * Translated using Weblate (Vietnamese)
  * Translated using Weblate (Vietnamese)

  [ Arshadashu ]
  * Translated using Weblate (Telugu)

  [ Joseph Nuthalapati ]
  * Translated using Weblate (Telugu)
  * Translated using Weblate (Telugu)
  * Translated using Weblate (Telugu)
  * Translated using Weblate (Telugu)
  * Translated using Weblate (Telugu)
  * Translated using Weblate (Telugu)

  [ uday17 ]
  * Translated using Weblate (Telugu)
  * Translated using Weblate (Telugu)
  * Translated using Weblate (Telugu)

  [ Sandeepbasva ]
  * Translated using Weblate (Telugu)

  [ Aurélien Couderc ]
  * Change backups submit button to fix translation issues

  [ chilumula vamshi krishna ]
  * Translated using Weblate (Telugu)

  [ Jacque Fresco ]
  * Translated using Weblate (Indonesian)
  * Translated using Weblate (Japanese)

 -- James Valleroy <jvalleroy@mailbox.org>  Mon, 31 May 2021 19:00:45 -0400

freedombox (21.5) experimental; urgency=medium

  [ Dietmar ]
  * Translated using Weblate (German)

  [ Karol Werner ]
  * Translated using Weblate (Polish)

  [ Michalis ]
  * Translated using Weblate (Greek)
  * Translated using Weblate (Greek)
  * Translated using Weblate (Greek)
  * Translated using Weblate (Greek)

  [ Fioddor Superconcentrado ]
  * Generating developer documentation.
  * config: Fix tests related to user home directory
  * Translated using Weblate (Spanish)

  [ ikmaak ]
  * Translated using Weblate (Dutch)

  [ Burak Yavuz ]
  * Translated using Weblate (Turkish)
  * Translated using Weblate (Turkish)
  * Translated using Weblate (Turkish)

  [ Veiko Aasa ]
  * deluge, mldonkey, syncthing, transmission: Depend on nslcd.service
  * deluge: Fix daemon user not in freedombox-share group after installation
  * users: Fix unit test failures when LDAP is empty

  [ Sunil Mohan Adapa ]
  * ssh, apache: Make fail2ban use systemd journald backend by default
  * security: Move fail2ban default configuration to this app
  * security: Ensure that fail2ban is not re-enabled on version increment
  * security: Increment app version to reload fail2ban
  * action_utils: Introduce utility for masking services
  * config: Disable rsyslog and syslog forwarding
  * config: Install and configure zram for swap
  * Update copyright year

  [ James Valleroy ]
  * debian: Add coverage to autopkgtest
  * ci: Merge with Salsa CI pipeline
  * config: Convert entered domain name to lower case
  * dynamicdns: Wait after changing domain name in tests
  * dynamicdns: Convert entered domain name to lower case
  * pagekite: Convert entered kite name to lower case
  * config, dynamicdns, pagekite: Remove incorrect use of str
  * letsencrypt: Always return a diagnostics result
  * diagnostics: Use lock to protect results
  * coturn: Validate TURN URIs if provided in form
  * locale: Update translation strings
  * doc: Fetch latest manual

  [ Max Rockatansky ]
  * security: Clarify vulnerability count and provide link to more info

  [ Joseph Nuthalapati ]
  * docs: Improve Developer Documentation index page
  * container: distribution as environment variable
  * ejabberd: STUN/TURN configuration
  * coturn: Mention ejabberd in app description

  [ Michael Breidenbach ]
  * Translated using Weblate (Swedish)
  * Translated using Weblate (Swedish)

  [ nautilusx ]
  * Translated using Weblate (German)

  [ Reza Almanda ]
  * Translated using Weblate (Indonesian)

  [ Aditya Pratap Singh ]
  * container: Work in the absence of systemd in PATH, for eg. in Arch

  [ Kirill Schmidt ]
  * first_boot: Use session to verify first boot welcome step

  [ fliu ]
  * HACKING.md: added some troubleshooting information
  * container script: Must convert env. var. string to a Path object

  [ Johannes Keyser ]
  * Translated using Weblate (German)

  [ whenwesober ]
  * Translated using Weblate (Indonesian)

  [ 池边树下 ]
  * Translated using Weblate (Chinese (Simplified))

  [ Weblate ]
  * Added translation using Weblate (Albanian)

  [ Besnik Bleta ]
  * debian: Add Albanian (sq) locale
  * Translated using Weblate (Albanian)

  [ Carlos Henrique Lima Melara ]
  * doc: Add filename to code snippets in tutorial
  * docs: Add missing imports in tutorial
  * docs: Set the `version` attribute as required instead of optional

 -- James Valleroy <jvalleroy@mailbox.org>  Mon, 19 Apr 2021 20:23:23 -0400

freedombox (21.4) unstable; urgency=medium

  [ Petter Reinholdtsen ]
  * Translated using Weblate (Norwegian Bokmål)

  [ Allan Nordhøy ]
  * Translated using Weblate (Norwegian Bokmål)

  [ ikmaak ]
  * Translated using Weblate (Dutch)

  [ Burak Yavuz ]
  * Translated using Weblate (Turkish)

  [ James Valleroy ]
  * plinth: Disable start rate limiting for service
  * upgrades: Disable searx during dist-upgrade
  * locale: Update translation strings
  * doc: Fetch latest manual

  [ Dietmar ]
  * Translated using Weblate (German)
  * Translated using Weblate (Italian)
  * Translated using Weblate (German)
  * Translated using Weblate (Italian)

  [ Coucouf ]
  * Translated using Weblate (French)

  [ Michael Breidenbach ]
  * Translated using Weblate (Swedish)

  [ Sunil Mohan Adapa ]
  * ui: Fix buttons jumping on click in snapshots page
  * matrix-synapse, coturn: Fix minor pipeline failures

  [ Benedek Nagy ]
  * Translated using Weblate (Hungarian)

  [ Kornelijus Tvarijanavičius ]
  * Translated using Weblate (Lithuanian)

  [ Joseph Nuthalapati ]
  * coturn: Add new component for usage of coturn by other apps
  * coturn: Minor refactor view to use utility to generate URIs
  * coturn: Remove advanced flag, make app visible to all
  * matrix-synapse: Auto configure STUN/TURN using coturn server
  * matrix-synapse: Update description to talk about TURN configuration

 -- James Valleroy <jvalleroy@mailbox.org>  Sun, 28 Feb 2021 20:57:00 -0500

freedombox (21.3) unstable; urgency=medium

  [ Oğuz Ersen ]
  * Translated using Weblate (Turkish)

  [ ikmaak ]
  * Translated using Weblate (Dutch)

  [ Burak Yavuz ]
  * Translated using Weblate (Turkish)

  [ Michael Breidenbach ]
  * Translated using Weblate (Swedish)

  [ Michalis ]
  * Translated using Weblate (Greek)

  [ James Valleroy ]
  * upgrades: Mark string as no-python-format
  * locale: Update translation strings
  * upgrades: Only check free space bytes before dist upgrade
  * upgrades: Add 10 minute delay before apt update
  * upgrades: Disable apt snapshots during dist upgrade
  * locale: Update translation strings
  * doc: Fetch latest manual

  [ John Lines ]
  * gitignore: Ignore files generated during package build
  * zoph: Add new app to organize photos

  [ Sunil Mohan Adapa ]
  * tests: functional: Introduce step def. to check if app is enabled
  * zoph: Make app unavailable in Buster

  [ Aurélien Couderc ]
  * sharing: Improve shares group access description

  [ Fioddor Superconcentrado ]
  * HACKING: Link download page for Geckodriver.
  * Translated using Weblate (Spanish)

 -- James Valleroy <jvalleroy@mailbox.org>  Thu, 11 Feb 2021 17:59:49 -0500

freedombox (21.2) unstable; urgency=medium

  [ Burak Yavuz ]
  * Translated using Weblate (Turkish)
  * Translated using Weblate (Turkish)

  [ Sunil Mohan Adapa ]
  * radicale: Allow older 2.x release to upgrade to 3.x
  * backups: schedule: tests: Fix failures due to long test run
  * minidlna: Minor refactor of media directory handling
  * minidlna: Implement force upgrading from older version
  * jsxc: Fix issues with jQuery >= 3.5.0

  [ Veiko Aasa ]
  * calibre: Fix freedombox.local inaccessible after enabling app
  * mediawiki: Fix app installation process doesn't display status information
  * plinth: Show running spinner when app installation is in progress

  [ James Valleroy ]
  * upgrades: Return reason when checking for dist upgrade
  * upgrades: Get result of start-dist-upgrade
  * upgrades: Move start-dist-upgrade result string to app
  * upgrades: Add notifications for dist upgrade
  * tests: Update functional tests default config
  * roundcube: Allow upgrade to 1.4.*
  * locale: Update translation strings
  * doc: Fetch latest manual

  [ Dietmar ]
  * Translated using Weblate (German)
  * Translated using Weblate (Italian)

  [ ikmaak ]
  * Translated using Weblate (Spanish)
  * Translated using Weblate (Dutch)
  * Translated using Weblate (Swedish)
  * Translated using Weblate (Russian)
  * Translated using Weblate (Hungarian)

  [ Coucouf ]
  * Translated using Weblate (French)
  * Translated using Weblate (French)

  [ Алексей Докучаев ]
  * Translated using Weblate (Russian)

  [ Stanisław Stefan Krukowski ]
  * Translated using Weblate (Polish)

  [ Oymate ]
  * Translated using Weblate (Bengali)

  [ Fioddor Superconcentrado ]
  * Translated using Weblate (Spanish)

  [ Joseph Nuthalapati ]
  * matrix-synapse: python3-psycopg2 from backports
  * upgrades: Increment version for MatrixSynapse 1.26
  * mediawiki: Set default logo to mediawiki.png

  [ nautilusx ]
  * Translated using Weblate (German)

 -- James Valleroy <jvalleroy@mailbox.org>  Sat, 06 Feb 2021 00:33:34 -0500

freedombox (21.1) unstable; urgency=medium

  [ ikmaak ]
  * Translated using Weblate (German)
  * Translated using Weblate (Spanish)
  * Translated using Weblate (Dutch)
  * Translated using Weblate (Polish)
  * Translated using Weblate (Danish)
  * Translated using Weblate (French)
  * Translated using Weblate (Italian)
  * Translated using Weblate (Norwegian Bokmål)
  * Translated using Weblate (Dutch)
  * Translated using Weblate (Portuguese)
  * Translated using Weblate (Swedish)
  * Translated using Weblate (Russian)
  * Translated using Weblate (Chinese (Simplified))
  * Translated using Weblate (Persian)
  * Translated using Weblate (Gujarati)
  * Translated using Weblate (Hindi)
  * Translated using Weblate (Czech)
  * Translated using Weblate (Ukrainian)
  * Translated using Weblate (Hungarian)
  * Translated using Weblate (Lithuanian)
  * Translated using Weblate (Slovenian)
  * Translated using Weblate (Bulgarian)
  * Translated using Weblate (Greek)
  * Translated using Weblate (Galician)
  * Translated using Weblate (Serbian)

  [ Burak Yavuz ]
  * Translated using Weblate (Turkish)

  [ John Doe ]
  * Translated using Weblate (Turkish)
  * Translated using Weblate (Turkish)

  [ Doma Gergő ]
  * Translated using Weblate (Hungarian)

  [ Ouvek Kostiva ]
  * Translated using Weblate (Chinese (Traditional))

  [ James Valleroy ]
  * tahoe: Disable app
  * setup: Enable essential apps that use firewall
  * upgrades: Requires at least 5 GB free space for dist upgrade
  * locale: Update translation strings
  * doc: Fetch latest manual

  [ Veiko Aasa ]
  * syncthing: Create LDAP group name different from system group
  * syncthing: Hide unnecessary security warning
  * sharing: Update functional test to use syncthing-access group
  * plinth: Fix disable daemon when service alias is provided
  * container script: Various improvements

  [ Sunil Mohan Adapa ]
  * ui: js: Make select all checkbox option available more broadly
  * ui: css: New style for select all checkbox
  * backups: tests: Fix a typo in test case name
  * backups: Allow comments to be added to archives during backup
  * backups: Allow storing root repository details
  * backups: repository: Introduce a prepare method
  * backups: repository: Simplify handling of remote repo properties
  * backups: Introduce backup scheduling
  * backups: Add a schedule to each repository
  * backups: Trigger schedules every hour
  * backups: Add UI to edit schedules
  * backups: Add a notification to suggest users to enable schedules
  * backups: Show notification on error during scheduled backups
  * networks: Remove unused import to fix flake8 failure
  * performance: Fix failure to start due to lru_cache in stable

  [ Allan Nordhøy ]
  * Translated using Weblate (Norwegian Bokmål)

  [ Fred LE MEUR ]
  * performance: Fix web client link to Cockpit

  [ Milan ]
  * Translated using Weblate (Czech)

  [ crlambda ]
  * Translated using Weblate (Chinese (Traditional))

  [ Fioddor Superconcentrado ]
  * networks: Separate the delete button and color it differently
  * network: Minor refactoring in a test
  * network: Minor refactoring, new is_primary() function
  * networks: Change connection type to a radio button
  * networks: Use radio buttons for network modes
  * networks: Prevent unintended changes to primary connection.
  * networks: Hide deactivate/remove buttons for primary connections
  * Translated using Weblate (Spanish)

 -- James Valleroy <jvalleroy@mailbox.org>  Mon, 25 Jan 2021 21:08:22 -0500

freedombox (21.0) unstable; urgency=medium

  [ Dietmar ]
  * Translated using Weblate (German)

  [ ikmaak ]
  * Translated using Weblate (German)
  * Translated using Weblate (Dutch)
  * Translated using Weblate (Spanish)
  * Translated using Weblate (French)

  [ Burak Yavuz ]
  * Translated using Weblate (Turkish)

  [ Doma Gergő ]
  * Translated using Weblate (Hungarian)

  [ Veiko Aasa ]
  * functional tests: Make tests compatible with pytest-bdd v4.0
  * ejabberd: functional tests: Wait until the jsxc buddy list is loaded
  * users: Skip action script tests if LDAP is not set up
  * functional-tests: Fix installation errors in install.sh script
  * dev-container: Add subcommand to run tests
  * gitweb: tests: functional: Fix test failures in localized environment
  * dev-container: 'up' command: Show banner also when container is already
    running
  * dev-container: Add command to print container IP address
  * tests: functional: Improve creating users in tests
  * gitweb: Add functional tests for git-access group
  * plinth: Fix daemon is enabled check when service alias is provided

  [ ullli ]
  * mumble: Updated mumla and removed plumble from clients list

  [ Johannes Keyser ]
  * Translated using Weblate (German)

  [ Sunil Mohan Adapa ]
  * apache2: Allow downloads in openvpn and backups with latest browsers
  * backups: Don't open a new window for downloading backups
  * openvpn: Don't show running status on download profile button
  * app: component: Add app_id and app properties
  * app: Add locked flag
  * backups: Add new component for backup and restore
  * backups: Use the backup component in all apps
  * doc: dev: Update documentation for using backup component
  * app: info: Move client validation to info component
  * doc: dev: Update documentation on calling clients validation
  * doc: dev: Update the tutorial to reflect latest API/code
  * radicale: Fix backup and restore of configuration

  [ Michael Breidenbach ]
  * Translated using Weblate (Swedish)

  [ James Valleroy ]
  * users: Avoid test error if ldapsearch is not available
  * upgrades: Ensure freedombox package is upgraded during dist upgrade
  * upgrades: Add service for dist upgrade
  * upgrades: Install python3-systemd for unattended-upgrades
  * upgrades: Don't allow needrestart to restart freedombox-dist-upgrade
  * upgrades: Check before starting dist upgrade process
  * upgrades: Write dist-upgrade service file in /run
  * upgrades: Restart FreedomBox service at end of dist-upgrade
  * upgrades: Use full path to searx action script
  * upgrades: Hold tt-rss during dist upgrade, if available
  * locale: Update translation strings
  * doc: Fetch latest manual

  [ Stanisław Stefan Krukowski ]
  * Translated using Weblate (Polish)

  [ Joseph Nuthalapati ]
  * transmission: Show port forwarding information
  * transmission: Update description

 -- James Valleroy <jvalleroy@mailbox.org>  Mon, 11 Jan 2021 19:57:44 -0500

freedombox (20.21) unstable; urgency=medium

  [ Johannes Keyser ]
  * Translated using Weblate (German)

  [ Fioddor Superconcentrado ]
  * Translated using Weblate (Spanish)
  * Translated using Weblate (Spanish)

  [ Joseph Nuthalapati ]
  * deluge: Sync apache2 config with Transmission
  * deluge: Functional tests for bit-torrent group

  [ Michael Breidenbach ]
  * Translated using Weblate (Swedish)

  [ Veiko Aasa ]
  * apache: Create snake oil certificate if not exists
  * users: Remove timeout when creating Samba user
  * security: Fix access denied for user daemon from cron

  [ n0nie4HP ]
  * Translated using Weblate (Polish)
  * Translated using Weblate (Polish)

  [ spectral ]
  * calibre: Fix manual page name

  [ James Valleroy ]
  * upgrades: Allow grub-pc upgrade without reinstalling grub
  * upgrades: Update searx search engines during dist upgrade
  * locale: Update translation strings
  * doc: Fetch latest manual
  * debian: Bump standards version to 4.5.1

  [ Nikita Epifanov ]
  * Translated using Weblate (Russian)

  [ ikmaak ]
  * Translated using Weblate (Polish)

  [ Doma Gergő ]
  * Translated using Weblate (Hungarian)

 -- James Valleroy <jvalleroy@mailbox.org>  Mon, 28 Dec 2020 21:08:41 -0500

freedombox (20.20.1) unstable; urgency=medium

  [ Reg Me ]
  * Translated using Weblate (Dutch)

  [ ikmaak ]
  * Translated using Weblate (Dutch)
  * Translated using Weblate (German)
  * Translated using Weblate (Dutch)

  [ Burak Yavuz ]
  * Translated using Weblate (Turkish)

  [ Sunil Mohan Adapa ]
  * pagekite: Drop unused subdomain widget
  * pagekite: cosmetic: Minor yapf changes
  * clients: Fix a duplicated HTML ID
  * ui: Adopt a consistent and new table style
  * ui: Make all tables responsive
  * ui: css: Use rem as the primary unit
  * ui: Drop italic style on app name and sections in card listing
  * jsxc: Drop loading text on the login button
  * firewall: New styling for status stable
  * ui: Consistently use the btn-toolbar class for all toolbars
  * help: Make the button normal size in about page
  * users: Drop cancel button show submit as danger in delete page
  * help, power, index: ui: Drop remaining uses of &raquo;
  * ui: index: Don't show too large a help message
  * HACKING: Add suggestion not over-use Bootstrap utility classes
  * ui: Fix form error styling using bootstrap 3 style
  * jslicense.html: Drop minor styling
  * ui: Introduce common styling for two column list group
  * calibre: Use common styling for libraries list
  * pagekite: Use common styling for custom services
  * ikiwiki: Use common styling for wiki/blog list
  * gitweb: Use common styling for repo list
  * users: Use common styling for users list
  * networks: Use common styling for showing network connection
  * networks: Use common styling for Wi-Fi network list
  * networks: Use table for styling network connection list
  * firewall: Split CSS styling into separate file
  * monkeysphere: Split CSS styling into a separate file
  * samba: Split CSS styling into separate file
  * upgrades: Split CSS styling into a separate file
  * backups: Split CSS styling into a separate file
  * storage: Split CSS styling into a separate file
  * sharing: Split CSS styling into a separate file
  * letsencrypt: Split CSS styling into a separate file
  * help: Split CSS styling into a separate file
  * first_setup: Use template variable to refresh page
  * ui: Use common styling to hide logo during firstboot
  * firstboot: Use bootstrap for logo styling
  * pagekite: Eliminate inline styling
  * help: Show version information as an alert
  * ui: Avoid inline styling for setting progress bar width
  * apache2: Disallow all inline styling in sandbox settings
  * ui: Fix warning button colors

  [ achalaramu ]
  * Migrate bootstrap 4 from bootstrap 3

  [ Veiko Aasa ]
  * gitweb: Make functional tests compatible with pytest-bdd v4.0
  * javascript: Fix disabled submit buttons when navigating back to a page

  [ James Valleroy ]
  * tests: Skip initial update
  * help: Update status log test
  * config: Skip homepage test on buildd (Closes: #977527)
  * doc: Fetch latest manual

 -- James Valleroy <jvalleroy@mailbox.org>  Sat, 19 Dec 2020 19:18:42 -0500

freedombox (20.20) unstable; urgency=medium

  [ ikmaak ]
  * Translated using Weblate (Dutch)
  * Translated using Weblate (Dutch)

  [ Burak Yavuz ]
  * Translated using Weblate (Turkish)

  [ ssantos ]
  * Translated using Weblate (Portuguese)

  [ Johannes Keyser ]
  * Translated using Weblate (German)

  [ Thomas Vincent ]
  * Translated using Weblate (French)

  [ Michael Breidenbach ]
  * Translated using Weblate (Swedish)

  [ Fioddor Superconcentrado ]
  * Translated using Weblate (Spanish)
  * config: Add user websites as choices for homepage config
  * config: rename functions (improve readability)

  [ James Valleroy ]
  * config: Mark test_homepage_field as needs_root
  * mumble: Implement force upgrade for 1.3.*
  * upgrades: Hold mumble-server during dist upgrade
  * locale: Update translation strings
  * doc: Fetch latest manual

  [ Veiko Aasa ]
  * apache: Add app name
  * snapshot: Check that / is a btrfs subvolume before setup
  * diagnostics: Improve exception handling in app diagnostics
  * diagnostics: Show app name and fallback to app id if not exist
  * templates: Make toggle button responsive

 -- James Valleroy <jvalleroy@mailbox.org>  Mon, 14 Dec 2020 19:31:00 -0500

freedombox (20.19) unstable; urgency=medium

  [ ikmaak ]
  * Translated using Weblate (Dutch)
  * Translated using Weblate (Dutch)
  * Translated using Weblate (Dutch)
  * Translated using Weblate (German)
  * Translated using Weblate (Dutch)
  * Translated using Weblate (Dutch)

  [ Fioddor Superconcentrado ]
  * networks: Apply translation to a tooltip.
  * bepasty: Apply translation to autogenerated comments.
  * snapshots: Translate snapshot types (field description)
  * Translated using Weblate (Spanish)

  [ Joseph Nuthalapati ]
  * OpenVPN: Create user group "vpn"
  * openvpn: Add functional tests for user group "vpn"
  * openvpn: Deny access to users not in group "vpn"

  [ James Valleroy ]
  * upgrades: Add first boot step to run initial update
  * upgrades: Add progress page for initial update
  * upgrades: Fix flag name in info message
  * upgrades: Hold freedombox package during dist upgrade
  * upgrades: Use apt_hold contextmanager
  * upgrades: Print steps in dist-upgrade
  * upgrades: Fix sources list for dist upgrade from buster
  * sso: Add test to generate ticket
  * locale: Update translation strings
  * doc: Fetch latest manual
  * debian: Add python3-openssl as build dependency for tests

  [ Veiko Aasa ]
  * Samba: UI: Show toggle buttons and share names

  [ Oymate ]
  * Translated using Weblate (Bengali)

 -- James Valleroy <jvalleroy@mailbox.org>  Mon, 30 Nov 2020 18:37:52 -0500

freedombox (20.18.1) unstable; urgency=medium

  [ Burak Yavuz ]
  * Translated using Weblate (Turkish)
  * Translated using Weblate (Turkish)

  [ Hetgyl ]
  * Translated using Weblate (French)
  * Translated using Weblate (French)
  * Translated using Weblate (French)
  * Translated using Weblate (French)
  * Translated using Weblate (French)
  * Translated using Weblate (French)
  * Translated using Weblate (French)
  * Translated using Weblate (French)
  * Translated using Weblate (French)
  * Translated using Weblate (French)
  * Translated using Weblate (French)
  * Translated using Weblate (French)

  [ Reg Me ]
  * Translated using Weblate (Dutch)
  * Translated using Weblate (Dutch)

  [ Oğuz Ersen ]
  * Translated using Weblate (Turkish)

  [ Thomas Vincent ]
  * Translated using Weblate (French)
  * Translated using Weblate (French)
  * Translated using Weblate (French)
  * Translated using Weblate (French)
  * Translated using Weblate (French)
  * Translated using Weblate (French)
  * Translated using Weblate (French)
  * Translated using Weblate (French)
  * Translated using Weblate (French)
  * Translated using Weblate (French)
  * Translated using Weblate (French)

  [ Petter Reinholdtsen ]
  * Translated using Weblate (Norwegian Bokmål)

  [ Joseph Nuthalapati ]
  * sso: Fix regression in auth-pubtkt configuration

  [ Dietmar ]
  * Translated using Weblate (German)
  * Translated using Weblate (Italian)

  [ Fioddor Superconcentrado ]
  * Translated using Weblate (Spanish)

  [ Diego Roversi ]
  * Translated using Weblate (Italian)

  [ ikmaak ]
  * Translated using Weblate (Dutch)

  [ Michael Breidenbach ]
  * Translated using Weblate (Swedish)

  [ James Valleroy ]
  * Translated using Weblate (French)
  * doc: Fetch latest manual

 -- James Valleroy <jvalleroy@mailbox.org>  Mon, 23 Nov 2020 18:37:38 -0500

freedombox (20.18) unstable; urgency=medium

  [ Hetgyl ]
  * Translated using Weblate (French)

  [ Reg Me ]
  * Translated using Weblate (Dutch)
  * Translated using Weblate (Dutch)
  * Translated using Weblate (Dutch)
  * Translated using Weblate (Dutch)

  [ Joseph Nuthalapati ]
  * coverage: Omit files under tests/ directories
  * ci: Add --cov-config to the coverage command
  * openvpn: Cleanup easyrsa 2 to 3 upgrade code
  * openvpn: Function to detect ECC/RSA configuration
  * openvpn: ECC: Setup and Migration
  * openvpn: Remove explicit setup step
  * openvpn: Improve migrate_to_ecc template
  * openvpn: Remove opinion on which curve to use
  * openvpn: client configuration for RSA and ECC
  * gitlabci: Update Dockerfile and script

  [ Ralf Barkow ]
  * Translated using Weblate (German)

  [ Fioddor Superconcentrado ]
  * Translated using Weblate (Spanish)

  [ Matthias Dellweg ]
  * Enable dynamicdns module to handle IPv6

  [ Dietmar ]
  * Translated using Weblate (Italian)

  [ James Valleroy ]
  * locale: Update translation strings
  * doc: Fetch latest manual

 -- James Valleroy <jvalleroy@mailbox.org>  Mon, 16 Nov 2020 20:49:24 -0500

freedombox (20.17.1) experimental; urgency=medium

  [ Burak Yavuz ]
  * Translated using Weblate (Turkish)
  * Translated using Weblate (Turkish)

  [ Dietmar ]
  * Translated using Weblate (German)
  * Translated using Weblate (Italian)

  [ Joseph Nuthalapati ]
  * ci: Fix flake8 errors
  * pubtkt: Fix Python format language errors

  [ James Valleroy ]
  * debian: Rename source package to freedombox
  * doc: Fetch latest manual

 -- James Valleroy <jvalleroy@mailbox.org>  Sat, 07 Nov 2020 08:02:53 -0500

plinth (20.17) unstable; urgency=medium

  [ Fioddor Superconcentrado ]
  * package: i18n: Mark progress status strings for translation
  * networks: i18n: Mark string for translation on delete page
  * networks: i18n: Mark various strings for translation
  * notifications: i18n: Mark app names and extra data for translation
  * networks: css: Make button wider in network list
  * Translated using Weblate (Spanish)

  [ Sunil Mohan Adapa ]
  * backups: i18n: Mark form success messages for translation
  * doc: wikiparser: Fix issue with running parser outside doc/ dir
  * upgrades: Disable the option when not able to dist upgrade
  * ci: Split testing stages into smaller stages

  [ Coucouf ]
  * Translated using Weblate (French)
  * Translated using Weblate (French)

  [ Burak Yavuz ]
  * Translated using Weblate (Turkish)
  * Translated using Weblate (Turkish)

  [ Nikita Epifanov ]
  * Translated using Weblate (Russian)

  [ Jens Molgaard ]
  * Translated using Weblate (Danish)

  [ Petter Reinholdtsen ]
  * Translated using Weblate (Norwegian Bokmål)

  [ Praveen Illa ]
  * Translated using Weblate (Telugu)

  [ James Valleroy ]
  * Translated using Weblate (Danish)
  * ci: Run wikiparser doctests
  * wikiparser: Exit with return value 1 on test failure
  * upgrades: Add a setting to enable dist upgrade
  * locale: Update translation strings
  * doc: Fetch latest manual

  [ Michael Breidenbach ]
  * Translated using Weblate (German)
  * Translated using Weblate (Swedish)

  [ marklin0913 ]
  * Added translation using Weblate (Chinese (Traditional))

  [ Joseph Nuthalapati ]
  * mediawiki: Ensure password file is not empty
  * mediawiki: Add action to set domain name

  [ Dietmar ]
  * Translated using Weblate (German)
  * Translated using Weblate (Italian)

  [ Radek Pasiok ]
  * Translated using Weblate (Polish)

  [ Onurb ]
  * apache: setup uwsgi by default

 -- James Valleroy <jvalleroy@mailbox.org>  Mon, 02 Nov 2020 19:45:57 -0500

plinth (20.16) unstable; urgency=medium

  [ Oğuz Ersen ]
  * Translated using Weblate (Turkish)

  [ Burak Yavuz ]
  * Translated using Weblate (Turkish)
  * Translated using Weblate (Turkish)

  [ Nikita Epifanov ]
  * Translated using Weblate (Russian)

  [ Allan Nordhøy ]
  * Translated using Weblate (Norwegian Bokmål)
  * Translated using Weblate (Chinese (Simplified))
  * Translated using Weblate (Slovenian)
  * Translated using Weblate (Greek)
  * Translated using Weblate (Norwegian Bokmål)

  [ Veiko Aasa ]
  * diagnostics: Show low system memory notifications
  * notifications: Show severity level on every notification

  [ Coucouf ]
  * Translated using Weblate (French)

  [ James Valleroy ]
  * app: Add donation links in dropdown menu
  * debian: Add Brazilian Portuguese debconf templates translation
    (Closes: #972449)
    - Thanks to Adriano Rafael Gomes for the translation.
  * locale: Update translation strings
  * doc: Fetch latest manual

  [ Fioddor Superconcentrado ]
  * upgrades: Add status section showing version and upgrade status
  * diagnostics: Lazy format all diagnostic test strings properly
  * Translated using Weblate (Spanish)
  * help: Link to updates page when new version is available
  * updates: Eliminate delay and better status for manual upgrade

  [ Michael Breidenbach ]
  * Translated using Weblate (Swedish)

  [ Sunil Mohan Adapa ]
  * calibre: Add link to donation page
  * app: Make the donation button more prominent
  * calibre: Update group description to reflect 'using' app

 -- James Valleroy <jvalleroy@mailbox.org>  Mon, 19 Oct 2020 20:42:32 -0400

plinth (20.15) unstable; urgency=medium

  [ Coucouf ]
  * Translated using Weblate (French)
  * Translated using Weblate (French)
  * Translated using Weblate (French)
  * Translated using Weblate (French)

  [ Joseph Nuthalapati ]
  * bepasty: Change default permissions to 'read'
  * calibre: Add new e-book library app
  * calibre: Minor changes to app description
  * container: Handle edge cases with container update

  [ Fioddor Superconcentrado ]
  * HACKING: Add extra development requirements
  * CONTRIBUTING: Require flake8 compliance
  * Translated using Weblate (Spanish)
  * HACKING.md: Re-organised contents according to onboarding journey
  * Translated using Weblate (Spanish)

  [ Sunil Mohan Adapa ]
  * module_loader, web_framework: Update console log messages
  * dynamicdns: Drop unnecessary code to set app as enabled
  * pagekite: Don't announce unconfigured kite as a valid domain
  * pagekite: Don't update names module if not installed
  * tor: Don't check if enabled when not installed
  * tests: functional: Simplify calling the login helper
  * doc: Before fetching, drop all old to cleanup deleted pages/images
  * coturn: Don't handle certificates if not installed
  * quassel: Don't handle certificates if not installed
  * quassel: Fix minor typo
  * mumble: Store and use a single domain for TLS certificate setup
  * doc: dev: Link to list of potential apps from tutorial
  * coturn: Don't handle certificates if not installed
  * quassel: Don't handle certificates if not installed
  * users: Deal with admin user already existing during first boot
  * users: cosmetic: Yapf refactoring
  * *: Minor flake8 fixes
  * debian/control: Add sshpass as build dependency

  [ Michael Breidenbach ]
  * Translated using Weblate (Swedish)

  [ ssantos ]
  * Translated using Weblate (Portuguese)

  [ Phil Morrell ]
  * mumble: configure letsencrypt component

  [ Burak Yavuz ]
  * Translated using Weblate (Turkish)

  [ Petter Reinholdtsen ]
  * Translated using Weblate (Norwegian Bokmål)

  [ Veiko Aasa ]
  * ssh: action script: Require user credentials when editing ssh keys
  * users: Require admin credentials when creating or editing a user
  * container: Assign virtual network interface to trusted firewall zone

  [ James Valleroy ]
  * upgrades: Extend function to check for normal dist availability
  * upgrades: Detect and upgrade to next stable release
  * upgrades: Set a flag so interrupted dist-upgrade can be continued
  * upgrades: Check free space before dist-upgrade
  * locale: Update translation strings
  * doc: Fetch latest manual

 -- James Valleroy <jvalleroy@mailbox.org>  Mon, 05 Oct 2020 19:25:41 -0400

plinth (20.14.1) unstable; urgency=high

  [ Burak Yavuz ]
  * Translated using Weblate (Turkish)

  [ Nikita Epifanov ]
  * Translated using Weblate (Russian)

  [ JC Staudt ]
  * minidlna: Fix typo DNLA -> DLNA

  [ Sunil Mohan Adapa ]
  * cockpit: Don't show home page icon to non-admin users
  * module_loader: Load/process all essential modules before others

  [ Petter Reinholdtsen ]
  * Translated using Weblate (Norwegian Bokmål)

  [ Dietmar ]
  * Translated using Weblate (German)

  [ Coucouf ]
  * Translated using Weblate (French)

  [ James Valleroy ]
  * doc: Fetch latest manual

 -- James Valleroy <jvalleroy@mailbox.org>  Wed, 23 Sep 2020 07:37:53 -0400

plinth (20.14) unstable; urgency=high

  [ Fioddor Superconcentrado ]
  * Translated using Weblate (Spanish)
  * Translated using Weblate (Spanish)
  * sudo user needed for container
  * Branch-out
  * Specify machine
  * Fix typo
  * post-processor: Solve 1908 fixing the wiki links fix
  * Translated using Weblate (Spanish)
  * Translated using Weblate (Spanish)
  * jsxc, sharing: Add 'Learn more...' link for help pages
  * wireguard: Add 'Learn more...' link for help page
  * doc: wikiparser: Resolve URLs for locally available pages
  * HACKING.md: Instructions for container-related troubleshooting
  * i18n: Mark strings missed for translation
  * snapshots: Clarify description for disabling yearly snapshots

  [ Doma Gergő ]
  * Translated using Weblate (Hungarian)
  * Translated using Weblate (Hungarian)

  [ Sunil Mohan Adapa ]
  * upgrades: Minor isort fix
  * upgrades: Remove unused context variable
  * security: Don't show report button as part of backports notice
  * upgrades: security: Don't with the technical term 'backports' in UI
  * matrixsynapse: Allow upgrade to version 1.17
  * backups: Make app available by default
  * samba: cosmetic: Minor yapf fixes
  * container: unstable: Handle interface naming for systemd < 245
  * storage: Fix expanding partitions on GPT partition tables
  * matrixsynapse: Rename Riot to Element
  * ejabberd, mumble, wireguard: Update Apple app links
  * menu: Update documentation to clarify that icons can be files
  * frontpage: Fix documentation related to renamed parameter
  * bepasty: Make description a private variable
  * bepasty: Expand app description
  * bepasty: Tighten permissions on the uwsgi socket
  * infinoted, syncthing: Fix minor typo in a comment
  * bepasty: Add diagnostics tests on app URL
  * bepasty: Minor fixes
  * bepasty: tests: functional: Add a password before removing all
  * bepasty: Resize SVG to 512x512 for consistency with other icons
  * bepasty: Add "Snippet" in category/short description
  * bepasty: Update UI strings for permissions
  * bepasty: Require at least one permission on a password
  * bepasty: Simplify configuration file handling
  * js: Don't show running status on buttons pulled to right
  * diagnostics: Prevent showing running status on diagnostics menu item
  * help, networks: Clarify i18n different contexts for "Manual"
  * radicale: Stop service during backup and restore
  * radicale: tests: functional: Add test for backup/restore
  * doc: Recompile when parser script changes
  * doc: wikiparser: Handle processing instructions
  * doc: wikiparser: Fix attachment URLs in regular links
  * doc: wikiparser: When processing single pages, ignore header/footer
  * doc: wikiparser: Generate colspec for tables
  * doc: wikiparser: Handle table of contents macro without parenthesis
  * doc: wikiparser: Handle more paragraph breakers
  * doc: wikiparser: Parse content inside a comment
  * doc: wikiparser: Allow empty lines between list items
  * doc: wikiparser: Fix parsing URLs, simplify plain text parsing
  * doc: wikiparser: Resolve relative URLs
  * doc: wikiparser: Preserve spaces during parsing and generation
  * doc: wikiparser: Handle existing # in links, don't append again
  * doc: wikiparser: Assign text to URLs that don't provide them
  * doc: wikiparser: Handle wiki links starting with a /
  * doc: wikiparser: Allow lists to started with just spaces
  * doc: wikiparser: Strip spaces from attachment's text
  * doc: wikiparser: Place anchors inside paragraphs
  * doc: wikiparser: Sort imagedata properties
  * doc: wikiparser: Retain the text for icons
  * doc: wikiparser: Set icon dimensions to old values (temporarily)
  * doc: wikiparser: Handle empty table cells
  * doc: wikiparser: Fix some flake8 warnings
  * doc: wikiparser: Improve links relative to included files
  * doc: wikiparser: Fix issue with parsing inline code blocks
  * doc: wikiparser: Handle markup inside italic/bold markup
  * doc: wikiparser: Format text inside admonitions properly
  * doc: Drop post processor as it is not needed anymore
  * doc: wikiparser: Incorporate post processing fixes
  * doc: Simplify make file by eliminating targets for intermediates
  * doc: wikiparser: Add note about some incorrect links
  * doc: Update the test script for wikiparser
  * manual: Fetch latest images
  * doc: Fetch latest manual
  * firewall: Use service files for showing port forwarding info
  * firewall: Show port forwarding info in tabular format
  * kvstore: Allow module to be imported before Django init
  * networks: Expose API to get/set network meta info
  * firewall: Show port forwarding info contextually
  * doc: wikiparser: Fix a minor flake8 issue
  * doc: wikiparser: Fix issue with some URL containing dup. lang part
  * doc: wikiparser: Make it easier to run with a #! at the top
  * doc: wikiparser: Reduce build verbosity
  * upgrades: Fix issue with checking if backports is current
  * upgrades: Separate concepts for backports enabled vs. requested
  * upgrades, security: Use consistent terminology 'activate'
  * backports: When upgrading from older version, assumed requested
  * package: Add ability to reinstall a package
  * matrixsynapse: Perform a one time conversion to new config format
  * doc: manual: Fetch latest manual, remove non-existent images/pages
  * doc: wikiparser: Use icons from the icons directory
  * doc: wikiparser: Show icons with full size
  * doc: manual: Replace manual icons to drop CC 2.5 license
  * deluge: Use older icon to drop CC 2.0 license

  [ Joseph Nuthalapati ]
  * searx: Add functional test for app availability
  * container: Add unstable distribution
  * functional-tests: Fix instructions for running functional tests
  * functional-tests: Use latest version of splinter
  * framework: Remove module init() functions
  * wireguard: Remove hardcoded Windows client version
  * functional-tests: splinter 0.14.0 is in PyPI
  * apps: Remove Coquelicot
  * matrix-synapse: Upgrade to 1.19
  * container: Use builds with build-deps included

  [ James Valleroy ]
  * ci: Allow fuse to be installed
  * tests: functional: Strip trailing / from FREEDOMBOX_URL
  * ejabberd: Use new ruamel.yaml API and allow duplicate keys
  * locale: Update translation strings
  * doc: Fetch latest manual
  * debian: Add gbp dch config
  * debian: Fix use of wildcard path in copyright
  * debian: Split copyright paragraph to avoid lintian error
  * radicale: Remove code to handle 1.x
  * doc: Fetch latest manual
  * bepasty: New app for file upload and sharing
  * bepasty: Add public access config form
  * bepasty: Fetch manual page
  * locale: Update translation strings
  * doc: Add moinmoin wiki parser
  * wikiparser: Fix spaces, multi-line, languages, icons
  * doc: Use Makefile to fetch raw wiki files
  * doc: Add icons used in manual
  * manual: Add raw wiki files of included pages
  * manual: Remove checked-in xml files
  * wikiparser: Don't render Admonition with style comment
  * test-wikiparser: Remove fixes.xslt step
  * debian: Add unit tests to autopkgtest
  * apache: Disable mod_status (CVE-2020-25073)
  * debian: Don't show first wizard secret on command line
  * debian: Remove unused vars from postinst
  * matrixsynapse: Use conf.d snippets
  * upgrades: Change backports activation message wording
  * upgrades: Display correct backports info for unstable
  * upgrades: Add first boot step to configure backports
  * upgrades: Use kvstore and then file to determine if backports are enabled
  * debian: Temporarily revert source package rename
  * locale: Update translation strings
  * doc: Fetch latest manual

  [ Veiko Aasa ]
  * samba: Hide common system partitions
  * ikiwiki: Validate a path when deleting wiki or blog
  * ssh: Disallow managing keys for the root user
  * debian: Add newline to end of /var/lib/plinth/firstboot-wizard-secret
  * functional-tests: snapshot: Skip if filesystem doesn't support snapshots
  * container: Randomize btrfs partition UUID
  * gitweb: Fix enable auth webserver component on app init
  * gitweb: Add ability to change default branch

  [ Павел Протасов ]
  * Translated using Weblate (Russian)

  [ Michael Breidenbach ]
  * Translated using Weblate (German)
  * Translated using Weblate (Swedish)
  * Translated using Weblate (German)
  * Translated using Weblate (Swedish)
  * Translated using Weblate (German)
  * Translated using Weblate (Swedish)

  [ ikmaak ]
  * Translated using Weblate (Dutch)
  * Translated using Weblate (Dutch)

  [ Burak Yavuz ]
  * Translated using Weblate (Turkish)
  * Translated using Weblate (Turkish)
  * Translated using Weblate (Turkish)
  * Translated using Weblate (Turkish)

  [ Xosé M ]
  * Translated using Weblate (Galician)

  [ Jens Molgaard ]
  * Translated using Weblate (Danish)

  [ Nikita Epifanov ]
  * Translated using Weblate (Russian)
  * Translated using Weblate (Russian)

  [ Dietmar ]
  * Translated using Weblate (German)

  [ Johannes Keyser ]
  * Translated using Weblate (German)

  [ Diego Roversi ]
  * Translated using Weblate (Italian)

  [ Artem ]
  * Translated using Weblate (Russian)

  [ Ralf Barkow ]
  * Translated using Weblate (German)

  [ Reg Me ]
  * Translated using Weblate (Dutch)
  * Translated using Weblate (Dutch)

  [ Q.-A. Nick ]
  * upgrades, security: Update the messages describing backports

 -- James Valleroy <jvalleroy@mailbox.org>  Tue, 15 Sep 2020 17:03:43 -0400

freedombox (20.13) unstable; urgency=medium

  [ Sunil Mohan Adapa ]
  * Rename source package from plinth to freedombox.

  [ Veiko Aasa ]
  * minidlna: Do not expose statistics over public web

  [ Benjamin Ortiz ]
  * backups: Allow remote repository usernames to start with numbers

  [ James Valleroy ]
  * upgrades: Update apt cache before manual update
  * upgrades: Parameterize backports dist name
  * upgrades: Use current release codename when enabling backports
  * upgrades: Use codename to pin freedombox from backports
  * security: Move backports notice to security page
  * upgrades: Add button to activate backports
  * upgrades: Use only sources file to determine if backports enabled
  * upgrades: Check that backports is for current release
  * upgrades: Rewrite apt prefs file when activating backports
  * upgrades: Enable backports for testing only in development mode
  * upgrades: Show dist of backports to be activated
  * upgrades: Split apt preferences into 2 files
  * upgrades: Refactor use of lsb_release
  * locale: Update translation strings
  * doc: Fetch latest manual

  [ Allan Nordhøy ]
  * Translated using Weblate (Norwegian Bokmål)

  [ Tang Zongxun ]
  * Translated using Weblate (Chinese (Simplified))

  [ Doma Gergő ]
  * Translated using Weblate (Hungarian)

 -- Federico Ceratto <federico@debian.org>  Sat, 18 Jul 2020 12:14:08 +0100

plinth (20.12.1) unstable; urgency=high

  [ nautilusx ]
  * Translated using Weblate (German)

  [ Robert Pollak ]
  * Translated using Weblate (German)

  [ J. Lavoie ]
  * Translated using Weblate (French)

  [ Petter Reinholdtsen ]
  * Translated using Weblate (Norwegian Bokmål)

  [ Sunil Mohan Adapa ]
  * cfg, frontpage: Ignore errors while reading config and shortcuts

  [ Milo Ivir ]
  * Translated using Weblate (German)

 -- James Valleroy <jvalleroy@mailbox.org>  Sun, 05 Jul 2020 15:40:30 -0400

plinth (20.12) unstable; urgency=medium

  [ Oğuz Ersen ]
  * Translated using Weblate (Turkish)

  [ Sunil Mohan Adapa ]
  * Translated using Weblate (Telugu)
  * transmission: tests: functional: Fix to wait properly
  * ttrss: tests: functional: Fix to wait properly
  * tor: tests: functional: Fix to wait properly on progress page
  * users: tests: functional: Leave no-language as final setting
  * mldonkey: tests: functional: Wait for frame to load properly
  * snapshot: tests: functional: Delete all snapshots properly
  * ejabberd: tests: functional: Fixes for no implicit waiting
  * syncthing: tests: functional: Fix to wait properly
  * tests: functional: Remove implicit and explicit wait times
  * tests: functional: Allow parallel installation of apps
  * d/control: Add python3-systemd as a dependency
  * apache: Add ssl-cert package as dependency
  * storage: Use DBus directly for listing disks
  * storage: Fix regression with showing error messages
  * storage: Use UDisks information as primary source
  * storage: Don't show empty progress bar for disks not mounted
  * storage: Remove rule to not automount system disks with no paritions
  * storage: Don't auto-mount loopback devices except in develop mode
  * storage: Allow ejecting any device not in fstab or crypttab
  * storage: Ignore eject failures if filesystems unmounted properly
  * backups: Remove an unnecessary print() statement
  * Translated using Weblate (Telugu)
  * container: Remove sqlite3 file early enough
  * storage: Don't log exception of disk space check fails
  * storage: Use mount info instead of disk info for free space warning
  * notifications: Fix issue with redirection on dismiss
  * views: Drop use of private Django utility
  * cfg: Don't fallback to develop config if main is not found
  * cfg: Drop the default configuration file
  * frontpage: Read custom shortcuts from multiple locations
  * frontpage: Drop empty custom shortcut files
  * cfg: Allow loading multiple configuration files
  * cfg: For develop mode, overlay on top of regular configuration
  * context_processor: tests: Use already available config fixture
  * cfg: Eliminate the need for 'root' directory in configuration
  * cfg: Move /plinth.config to plinth/develop.config
  * cfg: Rename configuration file to freedombox.config
  * d/tests/control: Rename Plinth to FreedomBox in a comment
  * cfg: Read configuration from .d files and multiple locations
  * frontpage: Load shortcuts from .d directories too
  * frontpage: Read from .d files too
  * cfg: Remove redundant data in develop.config
  * cfg: Remove comments in test data
  * cfg: In develop mode, use /var/lib for DB and sessions
  * web_framework: Split initialization into two parts
  * web_framework: Don't create Django secret key when listing depends
  * log: Allow setting the default log level before log configuration
  * main: List dependencies without writing to disk
  * d/rules: vagrant: INSTALL.md: Fix installing dependencies
  * *: Drop files paths in data/var
  * doc: Update manual page with configuration file changes
  * network: test: Fix race condition when deleting connections
  * storage: tests: Ignore cases needing loop devices when not available
  * actions: tests: Fix test failures due order of fixtures
  * tests: Use develop configuration for most tests
  * templates: Disable button and show spinner on submit for all forms
  * backups: Remove custom handling of progress on the restore button
  * js: Simplify auto-refresh page logic
  * jsxc: Remove inline javascript
  * apache: Set CSP and other common security headers
  * apache: Relax CSP to allow web workers for JSXC
  * locale: Update translation strings

  [ ferhad.necef ]
  * Translated using Weblate (Russian)

  [ Thomas Vincent ]
  * Translated using Weblate (French)

  [ Joseph Nuthalapati ]
  * Translated using Weblate (Telugu)

  [ wind ]
  * Translated using Weblate (Russian)

  [ James Valleroy ]
  * upgrades: Combine into single page with manual update
  * upgrades: Skip enable-auto in develop mode
  * debian: Add nscd >= 2 as dependency
  * upgrades: Append unattended-upgrades-dpkg.log for more detail
  * storage: Handle multi-line text in functional test
  * apt: Run `apt-get -f install` before other commands
  * apt: Run `dpkg --configure -a` before other actions
  * upgrades: Skip enabling backports on testing and unstable
  * networks: Remove firewall zone warning
  * networks: Correct wording of internet connection form

  [ Veiko Aasa ]
  * functional-tests: Handle connection error when web server restarts
  * functional-tests: Skip tests if app is not available in distribution
  * functional-tests: Fix page not fully loaded errors when taking backups
  * functional-tests: Remove unnecessary wait when navigating to module

  [ Michael Breidenbach ]
  * Translated using Weblate (German)
  * Translated using Weblate (Swedish)

  [ Fioddor Superconcentrado ]
  * Translated using Weblate (Spanish)

  [ Pavel Borecki ]
  * Translated using Weblate (Czech)

  [ Éfrit ]
  * Translated using Weblate (French)

  [ Jens Molgaard ]
  * Translated using Weblate (Danish)

 -- Sunil Mohan Adapa <sunil@medhas.org>  Mon, 29 Jun 2020 16:39:33 -0700

plinth (20.11) unstable; urgency=medium

  [ Thomas Vincent ]
  * Translated using Weblate (French)

  [ Petter Reinholdtsen ]
  * Translated using Weblate (Norwegian Bokmål)

  [ Michael Breidenbach ]
  * Translated using Weblate (German)
  * Translated using Weblate (Swedish)

  [ Sunil Mohan Adapa ]
  * *: Remove use of Turbolinks library
  * web_framework: Reduce verbosity of DB migration process
  * container: Add script to manage systemd-nspawn containers for dev.
  * container: Fix upgrading of freedombox
  * matrixsynapse: Handle upgrade to versions 1.15.x

  [ James Valleroy ]
  * upgrades: Don't enable backports on Debian derivatives
  * upgrades: Use a custom service for manual update
  * locale: Update translation strings
  * doc: Fetch latest manual
  * debian: Update renamed lintian tag

  [ Ralf Barkow ]
  * Translated using Weblate (German)

  [ aiman an ]
  * Added translation using Weblate (Arabic (Saudi Arabia))
  * Translated using Weblate (Arabic (Saudi Arabia))

  [ WaldiS ]
  * Translated using Weblate (Polish)

  [ Luis A. Arizmendi ]
  * Translated using Weblate (Spanish)

 -- James Valleroy <jvalleroy@mailbox.org>  Mon, 15 Jun 2020 19:55:45 -0400

plinth (20.10) unstable; urgency=high

  [ Joseph Nuthalapati ]
  * backups: Add optional field - Name
  * functional-tests: Use Name attribute in backups
  * functional-tests: Move @backups to Scenario level
  * functional-tests: Leave tor+http test disabled
  * tests: functional: Document running tests in parallel
  * tests: functional: Add pytest-xdist to install.sh

  [ Sunil Mohan Adapa ]
  * openvpn: Use app toggle button and common app view
  * tests: functional: Merge into main source hierarchy
  * storage: Fix failing path validation unit tests
  * tests: functional: cosmetic: flake8 fixes
  * tests: functional: Re-organize step definitions and helper methods
  * coturn: Fix functional test for backup/restore
  * ttrss: Fix functional tests
  * snapshot: Fix functional test to account for non-removable snapshots
  * test: functional: Fix for Apache restart after domain change
  * tor: Fix problems with running a relay
  * mldonkey: Add app to freedombox-share group
  * samba: Add clients information
  * cockpit: Promote for advanced storage/firewalld/networking ops
  * firewall: Mention that internal services are available over VPN
  * firewall: Don't show tun interface in internal zone warning
  * minidlna: Add link to manual page
  * minidlna: Fix i18n for name of the app
  * pagekite: Fix expired certificates causing connection failures

  [ Luis A. Arizmendi ]
  * Translated using Weblate (Spanish)

  [ Etienne ]
  * Translated using Weblate (French)

  [ Artem ]
  * Translated using Weblate (Russian)

  [ fred1m ]
  * ikiwiki: Enable 'attachment' plugin by default

  [ James Valleroy ]
  * utils: Handle removal of axes.get_version()
  * debian: Mark doc packages as Multi-Arch: foreign
  * firewall: Minor spelling fix
  * radicale: Fix link in description to clients
  * users: Avoid error when user's groups cannot be parsed
  * templates: Fix setup state check
  * locale: Update translation strings
  * doc: Fetch latest manual

  [ Allan Nordhøy ]
  * Translated using Weblate (Norwegian Bokmål)
  * Translated using Weblate (Czech)
  * Translated using Weblate (Hungarian)
  * Translated using Weblate (Greek)

 -- James Valleroy <jvalleroy@mailbox.org>  Mon, 01 Jun 2020 20:06:53 -0400

plinth (20.9) unstable; urgency=medium

  [ Petter Reinholdtsen ]
  * Translated using Weblate (Norwegian Bokmål)

  [ James Valleroy ]
  * snapshot: Set as essential module
  * functional_tests: snapshot: Skip delete all when there are no snapshots
  * quassel: Use systemd sandboxing features
  * minidlna: Move sysctl config to /etc/sysctl.d/50-freedombox.conf
  * upgrades: Add needrestart to restart services as needed
  * upgrades: Enable Automatic-Reboot option of unattended-upgrades
  * locale: Update translation strings
  * doc: Fetch latest manual

  [ Michael Breidenbach ]
  * Translated using Weblate (German)
  * Translated using Weblate (Swedish)

  [ Fioddor Superconcentrado ]
  * Folder remained unrenamed. Should have changed along with git links.

  [ Sunil Mohan Adapa ]
  * snapshot: Fix issues with restore and delete
  * performance: Add basic functional tests
  * daemon: Allow using an alias when enabling a daemon
  * bind: Add daemon alias for bind9 -> named
  * daemon: bind: cosmetic: yapf, isort formatting
  * firewall: Reload firewalld so it works with newly installed services
  * glib: Allow scheduling non-repeating tasks in separate threads
  * notification: Expand and clarify restriction on id property
  * storage: Auto-mount disks, notify of failing disks
  * package: Fix error log when checking if package manager is busy
  * power: cosmetic: Fix flake8 warnings
  * first_setup: Fix regression with logo not showing
  * minidlna: cosmetic: isort fixes
  * mediawiki: Stop jobrunner during backup/restore
  * minidlna: Stop daemon during backup/restore
  * mumble: Stop server during backup/restore
  * quassel: Fix stopping server during backup/restore
  * tor: Fix stopping server during backup/restore
  * upgrades: Always schedule a reboot at 02:00 local time
  * upgrades: Add information about service restart and system reboot
  * performance: Launch the Cockpit graphs directly if possible

  [ Joseph Nuthalapati ]
  * samba: Change description to Network File Storage
  * functional-tests: Skip network setup wizard
  * functional-tests: Move Disable tests to the end

  [ fred1m ]
  * performance: Add app for system monitoring

  [ Luis A. Arizmendi ]
  * Translated using Weblate (Spanish)

  [ Artem ]
  * Translated using Weblate (Russian)

 -- James Valleroy <jvalleroy@mailbox.org>  Mon, 18 May 2020 19:42:49 -0400

plinth (20.8) unstable; urgency=medium

  [ Luis A. Arizmendi ]
  * Translated using Weblate (Spanish)
  * Translated using Weblate (Spanish)

  [ Joseph Nuthalapati ]
  * Translated using Weblate (Telugu)
  * Translated using Weblate (Telugu)
  * HACKING: More detailed instructions for VirtualBox
  * HACKING: Correction to macOS package manager name

  [ Nektarios Katakis ]
  * syncthing: add to freedombox-share group

  [ Veiko Aasa ]
  * users: Try-restart service after service is added to the sharing group
  * datetime: Handle timesyncd service runs conditionally
  * minidlna: Add functional tests that enable and disable application
  * minidlna: Make app installable inside unprivileged container

  [ Sunil Mohan Adapa ]
  * web_server: Suppress warnings that static directories don't exist
  * debian: Remove timer to setup repositories properly
  * static: Use SVG logo during first wizard welcome step
  * static: Reduce the size of the background noise image
  * mediawiki: Reuse existing images in functional tests
  * setup.py: Don't install/ship .po files
  * static: Don't ship visual design file and unused images
  * storage: Fix tests by wrestling with auto-mounting of disks
  * HACKING: Minor indentation fix
  * *: Update links to repository and project page
  * ci: Update link to container in Docker registry
  * coturn: New app to manage Coturn TURN/STUN server
  * datetime: Refactor handling systemd-timesyncd not running in VMs
  * datetime: Don't expect synced time in diagnostics inside VMs
  * mediawiki: Partial fix for installing on testing
  * datetime: Disable diagnostics when no tests are available

  [ James Valleroy ]
  * d/copyright: Fix path to visual_design
  * data: Print hostname and IP addresses before console login
  * snapshot: Fix message when not available
  * snapshot: Fix title
  * locale: Update translation strings
  * debian: Use debhelper compat level 13
  * doc: Fetch latest manual

  [ Artem ]
  * Translated using Weblate (Russian)

  [ nautilusx ]
  * Translated using Weblate (German)

  [ Fioddor Superconcentrado ]
  * Directions to install VirtualBox when it's not part of the Debian-based
    distro, like Buster.

  [ Anonymous ]
  * Translated using Weblate (Spanish)

  [ Nathan ]
  * Translated using Weblate (French)

  [ Michael Breidenbach ]
  * Translated using Weblate (Swedish)

  [ fred1m ]
  * mumble: Add Mumla to the list of clients

 -- James Valleroy <jvalleroy@mailbox.org>  Mon, 04 May 2020 20:33:35 -0400

plinth (20.7) unstable; urgency=medium

  [ Coucouf ]
  * Translated using Weblate (French)

  [ vihor ]
  * Translated using Weblate (Serbian)

  [ Localisation Lab ]
  * Translated using Weblate (French)

  [ Joseph Nuthalapati ]
  * Translated using Weblate (Telugu)

  [ Veiko Aasa ]
  * gitweb: Improve error handling when creating repository

  [ James Valleroy ]
  * upgrades: Allow installation of python3-twisted from backports
  * matrixsynapse: Handle upgrade to 1.12.*
  * locale: Update translation strings
  * doc: Fetch latest manual

  [ Fioddor Superconcentrado ]
  * HACKING: Clarify where commands should be run

 -- James Valleroy <jvalleroy@mailbox.org>  Mon, 20 Apr 2020 18:38:52 -0400

plinth (20.6.1) unstable; urgency=medium

  [ James Valleroy ]
  * users: Fix regression where form help_text line was dropped
  * debian: Add firmware-ath9k-htc to Recommends
  * doc: Fetch latest manual

  [ Allan Nordhøy ]
  * gitweb: Use proper ellipsis char when showing clone progress
  * Translated using Weblate (Norwegian Bokmål)
  * Translated using Weblate (German)

  [ Coucouf ]
  * Translated using Weblate (French)
  * Translated using Weblate (French)

  [ Manuela Silva ]
  * Translated using Weblate (Portuguese)

  [ nautilusx ]
  * Translated using Weblate (German)

  [ Jeannette L ]
  * Translated using Weblate (German)
  * Translated using Weblate (French)
  * Translated using Weblate (Italian)

  [ wind ]
  * Translated using Weblate (Russian)

  [ vihor ]
  * Translated using Weblate (Serbian)

 -- James Valleroy <jvalleroy@mailbox.org>  Sat, 11 Apr 2020 09:56:43 -0400

plinth (20.6) unstable; urgency=medium

  [ wind ]
  * Translated using Weblate (Russian)

  [ Thomas Vincent ]
  * Translated using Weblate (French)
  * Translated using Weblate (French)

  [ Alice Kile ]
  * app: Separate app enable/disable form from config form

  [ Sunil Mohan Adapa ]
  * pagekite: Fix functional tests
  * monkeysphere: Making styling more specific to avoid interference
  * networks: Make styling more specific to avoid interference
  * syncthing: Update description to mention 'syncthing' group

  [ Michael Breidenbach ]
  * Translated using Weblate (German)

  [ Coucouf ]
  * Translated using Weblate (French)
  * Translated using Weblate (French)
  * Translated using Weblate (French)
  * Translated using Weblate (French)
  * Translated using Weblate (French)
  * Translated using Weblate (French)
  * Translated using Weblate (French)
  * Translated using Weblate (French)
  * Translated using Weblate (French)

  [ Pavel Borecki ]
  * Translated using Weblate (Czech)

  [ James Valleroy ]
  * radicale: Support upgrade to any 2.x version
  * packages: Mark freedombox package as held during package installs
  * packages: Keep existing hold if already set
  * locale: Update translation strings
  * doc: Fetch latest manual
  * debian: Cleanup overrides for jsxc symlinks

  [ Allan Nordhøy ]
  * Translated using Weblate (German)
  * Translated using Weblate (French)
  * Translated using Weblate (Italian)
  * Translated using Weblate (Hindi)

  [ Joseph Nuthalapati ]
  * users: Add component for managing users and groups
  * yapf: Update conf to add blank line before nested class/def
  * cosmetic: Minor yapf and other fixes
  * app: Fix grammar in developer documentation string
  * ikiwiki: Disable edits. Add moderation of comments
  * Translated using Weblate (Telugu)
  * vagrant: Skip upgrading freedombox dependencies
  * firewalld: Force upgrade anything in [0.7, 0.9)
  * infinoted: Fix permissions of sync directory

  [ vihor ]
  * Added translation using Weblate (Serbian)
  * Translated using Weblate (Serbian)

  [ Luis A. Arizmendi ]
  * Translated using Weblate (Spanish)

 -- James Valleroy <jvalleroy@mailbox.org>  Mon, 06 Apr 2020 20:40:17 -0400

plinth (20.5.1) unstable; urgency=medium

  [ Petter Reinholdtsen ]
  * Translated using Weblate (Norwegian Bokmål)

  [ Allan Nordhøy ]
  * networks: Update label wording in topology form: Choose → Specify
  * Translated using Weblate (Norwegian Bokmål)

  [ Sunil Mohan Adapa ]
  * web_server: Introduce component to handle special static file dirs
  * jsxc: Fix issue with serving static files
  * help: Move custom static file handling into app from central place
  * debian: Update doc-base to include PDF
  * debian: Prepare for multiple binary packages
  * debian: Separate binary packages for each language manual
  * debian: Remove outdated TODO file

  [ Michael Breidenbach ]
  * Translated using Weblate (German)

  [ James Valleroy ]
  * debian: Correct doc package names in Recommends

 -- James Valleroy <jvalleroy@mailbox.org>  Thu, 26 Mar 2020 09:13:13 -0400

plinth (20.5) unstable; urgency=medium

  [ Joseph Nuthalapati ]
  * ci: Use pre-built container image to speed up CI
  * ci: Add maintenance script for updating images
  * ci: Optimize refreshing Docker image for GitLabCI

  [ James Valleroy ]
  * ci: Switch docker image to testing
  * Translated using Weblate (Swedish)
  * locale: Update translation strings
  * doc: Fetch latest manual

  [ Sunil Mohan Adapa ]
  * app: Fix name of the block in templates, used for overriding
  * views: Allow AppViews to set self.intial
  * pagekite: Simplify code for form adding custom service
  * pagekite: Remove unused templates
  * pagekite: Drop ineffective base template
  * pagekite: Minor cleanup
  * pagekite: Merge all the configuration retrieval actions
  * pagekite: Merge set-kite and set-frontend actions
  * pagekite: Use Daemon component to simplify handling daemon actions
  * pagekite: Don't signal new domain on init if app is disabled
  * pagekite: Simplify code notifying domain name changes
  * pagekite: Don't attempt to notify about domain if app is disabled
  * pagekite: Remove app enabled checking from getting configuration
  * pagekite: Fix functional tests by submitting the right form
  * pagekite: Fix styling issues for custom services section
  * pagekite: On enable/disable, add/remove domain from names module
  * pagekite: Fix an error message in custom services form
  * pagekite: Ensure transitioning for from old code
  * matrixsynapse: Handle release of matrix-synapse 1.11
  * setup: Fix regression to force-upgrade caused by Info changes
  * pagekite: Don't allow non-unique custom services
  * toolbar: Factor out the clients buttons into a separate template
  * index: Reintroduce clients button in front page
  * upgrades: Don't ship apt backport preferences file
  * setup.py: Remove files shipped in the past
  * upgrades: Use internal scheduler instead of systemd timer
  * shadowsocks: Change default configuration
  * action_utils: Add utility to call systemd daemon-reload
  * shadowsocks: Fix incorrect setting of state directory
  * shadowsocks: When editing configuration, don't re-enable
  * mediawiki: Don't allow anonymous edits

  [ Fioddor Superconcentrado ]
  * Translated using Weblate (Spanish)
  * Translated using Weblate (Spanish)
  * Translated using Weblate (Spanish)
  * Translated using Weblate (Spanish)
  * Translated using Weblate (Spanish)

  [ Luis A. Arizmendi ]
  * Translated using Weblate (Spanish)
  * Translated using Weblate (Spanish)
  * Translated using Weblate (Spanish)
  * Translated using Weblate (Spanish)

  [ Fred ]
  * Translated using Weblate (French)

  [ Veiko Aasa ]
  * names: Fix Local Network Domain is not shown

  [ Thomas Vincent ]
  * Translated using Weblate (French)

  [ Nektarios Katakis ]
  * shadowshocks: Fix setting configuration on Buster

  [ Michael Breidenbach ]
  * Translated using Weblate (Swedish)

 -- James Valleroy <jvalleroy@mailbox.org>  Mon, 23 Mar 2020 19:42:28 -0400

plinth (20.4) unstable; urgency=medium

  [ Thomas Vincent ]
  * Translated using Weblate (French)
  * Translated using Weblate (French)

  [ Sunil Mohan Adapa ]
  * networks: Fixes for networks wizards
  * avahi: Use generic app view
  * privoxy: Use generic app view
  * infinoted: Move views to a separate views module
  * help: Rename views modules as 'views'
  * networks: Rename views modules as 'views'
  * diagnostics: Rename views modules, move utilities to main module
  * backups: cosmetic: Rename .inc file to .html
  * css: Merge responsive.css into main style file
  * css: cosmetic: Rename plinth.css to main.css
  * views: Don't send app to template context
  * app: Fix showing app name in port forwarding information
  * networks: Rename polkit JS authority rules file
  * firewalld: Add polkit JS authority rules files
  * networks: Show router wizard before Internet connection type wizard
  * networks: Don't show router wizard if not behind a router
  * networks: If topology wizard is skipped, skip router wizard too
  * apache: Handle transition to php 7.4

  [ Joseph Nuthalapati ]
  * Translated using Weblate (Telugu)
  * shadowsocks: Move user settings to state directory

  [ Veiko Aasa ]
  * storage: Directory selection form improvements
  * transmission: Allow one to submit download directory if it is creatable
  * plinth: Increase sqlite busy timeout from default 5s to 30s
  * upgrades: Clean apt cache every week
  * apps: Do not show status block if service is running
  * i2p: New style app page layout
  * quassel: Fix unable to disable application without choosing a domain name

  [ Luis A. Arizmendi ]
  * Translated using Weblate (Spanish)

  [ Nektarios Katakis ]
  * networks: Add form for network topology
  * networks: Add page for network topology form
  * networks: First boot view for network topology wizard
  * networks: First boot step for network topology wizard
  * networks: Save networks topology type to DB
  * networks: Update main networks page Internet connectivity section

  [ Michael Breidenbach ]
  * Translated using Weblate (Swedish)

  [ James Valleroy ]
  * ci: Switch to testing image
  * locale: Update translation strings
  * doc: Fetch latest manual

 -- James Valleroy <jvalleroy@mailbox.org>  Mon, 09 Mar 2020 20:01:44 -0400

plinth (20.3) unstable; urgency=medium

  [ Sunil Mohan Adapa ]
  * web_framework: Separate out Django settings into module
  * doc/dev: Allow all modules to be imported by Sphinx
  * notification: Add developer documentation
  * doc/dev: Update copyright year
  * app: Update style for toggle button
  * app: Drop border shadow for app icon in mobile view
  * app: cosmetic: Minor refactoring of header styling
  * app: Simplify some header styling
  * app: cosmetic: Rename a CSS style class in app header
  * app: cosmetic: Rename header.html to app-header.html
  * app: Show short description as secondary title
  * networks: Fix i18n for wizard forms
  * networks: Minor changes to router/internet configuration forms
  * web_framework: Generate and retain a secret key
  * web_framework: Cleanup expired sessions every week

  [ Nektarios Katakis ]
  * networks: Add form for internet connection type
  * networks: Add network view and url for internet connection help page
  * networks: Link internet connection help page with networks page.
  * networks: All first step wizard form for internet connection type
  * networks: Add first boot step for internet connection type
  * networks: Save to kvstore internet connectivity type
  * networks: Refactor connections list template
  * networks: Show internet connectivity string in main page

  [ Michael Breidenbach ]
  * Translated using Weblate (German)
  * Translated using Weblate (Swedish)

  [ Dietmar ]
  * Translated using Weblate (Italian)

  [ Jaime Marquínez Ferrándiz ]
  * Translated using Weblate (Spanish)

  [ Luis A. Arizmendi ]
  * Translated using Weblate (Spanish)

  [ Joseph Nuthalapati ]
  * shadowsocks: Fix shadowsocks not able to start

  [ James Valleroy ]
  * locale: Update translation strings
  * doc: Fetch latest manual

 -- James Valleroy <jvalleroy@mailbox.org>  Mon, 24 Feb 2020 20:16:12 -0500

plinth (20.2.1) unstable; urgency=high

  [ Veiko Aasa ]
  * apps: remove css filters and glow from app icons
  * config: Depends also on apache module

  [ Dietmar ]
  * Translated using Weblate (German)
  * Translated using Weblate (Italian)
  * Translated using Weblate (Italian)

  [ Petter Reinholdtsen ]
  * Translated using Weblate (Norwegian Bokmål)

  [ Sunil Mohan Adapa ]
  * cards: Remove the transition delay on hover effect
  * system: Implement new style for cards
  * jsxc: Bypass issue with stronghold to get the app working again
  * jsxc: Fix functional test case failure
  * functional_tests: cosmetic: Minor yapf change
  * app: Introduce Info component to store basic app information
  * app: Add info property as shortcut to access basic information
  * app: Refactor all apps to use the Info component
  * app: Document the app_id property for App class
  * doc/dev: Include information on how to edit dev documentation
  * views: Document the AppView class properties
  * monkeysphere: Fix regression with reading Apache configuration
  * Translated using Weblate (Italian)
  * firewall: Use firewalld DBus API for most operations
  * *.py: Use SPDX license identifier
  * *.html: Use SPDX license identifier
  * actions/*: Use SPDX license identifier
  * functional_tests: Use SPDX license identifier
  * *.css: Use SPDX license identifier
  * *: Update misc build related files to use SPDX license identifier
  * doc/dev: Update tutorial to use SPDX license indentifier
  * *: Update remaining misc files to use SPDX license identifier
  * *.js: Use SPDX license identifier
  * help: Fix attribute on download manual button
  * css: Add missing license identifier on some CSS files
  * firewalld: Ignore errors with DBus API when firewalld is not running
  * deluge: Don't use code execution for editing configuration
  * deluge: More reliable initial configuration setup

  [ Joseph Nuthalapati ]
  * l10n: Fix gettext not detecting no-python-format
  * samba: Add link to manual page
  * searx: Update search engines for 0.16.0

  [ Allan Nordhøy ]
  * openvpn: Fix spelling for Tunnelblick
  * Translated using Weblate (Norwegian Bokmål)

  [ Nektarios Katakis ]
  * bind: parse zones files
  * bind: test for parsing zones file with specific format
  * bind: views show served domains in main view
  * bind: create zones directory on setup action

  [ James Valleroy ]
  * bind: Bump version and handle upgrade

  [ Ralf Barkow ]
  * Translated using Weblate (German)

  [ nautilusx ]
  * Translated using Weblate (German)

  [ Doma Gergő ]
  * Translated using Weblate (Hungarian)

  [ Lev Lamberov ]
  * debian: Update Russian translation for debconf (Closes: #951440)

  [ Radek Pasiok ]
  * Translated using Weblate (Polish)

  [ Alice Kile ]
  * gitignore: Add .vscode & segregate editor settings

  [ Thomas Vincent ]
  * Translated using Weblate (French)

 -- James Valleroy <jvalleroy@mailbox.org>  Fri, 21 Feb 2020 22:38:12 -0500

plinth (20.2) unstable; urgency=medium

  [ Veiko Aasa ]
  * networks: Support virtual Ethernet (veth) devices
  * diagnostics: Show firewall service status
  * users: Fix functional test delete user
  * storage: Show disks if FreedomBox is running in an unprivileged container
  * service: Stop service not before but after disabling it
  * users: More precise username validation
  * sso, users: Turn off autocapitalization on the username field
  * users: Add unit tests for views
  * help: Fix anchor hidden under navbar

  [ Joseph Nuthalapati ]
  * tests: Use the latest version of geckodriver
  * vagrant: Add alias for run --develop
  * l10n: Add blocktrans trimmed tag on a block
  * l10n: Add missing trimmed to blocktrans blocks
  * vagrant: Allocate cpus equal to the no. of cores
  * Translated using Weblate (Telugu)
  * searx: Fix installation issue for 0.16.0

  [ Sunil Mohan Adapa ]
  * firewall: Show Run Diagnostics button in app
  * help: Eliminate redundant HTML attribute in template
  * glib: Create a new module to deal with all things glib
  * glib: Introduce method to schedule an operation at regular intervals
  * web_framework: Set the timezone to UTC
  * log: Ability to log SQL queries (disabled by default)
  * tests: Allow adding test templates
  * models: Add model for storing notifications
  * notification: New API for showing better notifications
  * notification: Add tests for notification API
  * views: A view to dismiss notifications
  * notification: Show a drop down from main navbar for notifications
  * storage: Show low disk space warning using notifications API
  * upgrades: Show notification when FreedomBox is updated
  * storage: In develop mode check for low disk space more frequently

  [ Thomas Vincent ]
  * Translated using Weblate (French)

  [ Allan Nordhøy ]
  * Translated using Weblate (Norwegian Bokmål)

  [ Ralf Barkow ]
  * Translated using Weblate (German)

  [ Luis A. Arizmendi ]
  * Translated using Weblate (Spanish)

  [ James Valleroy ]
  * users: Make help text translatable
  * security: Add Sandbox Coverage to report page
  * bind: Add CapabilityBoundingSet and ReadWritePaths to service file
  * matrixsynapse: Enable systemd sandboxing
  * security: Drop PrivateUsers=yes from all service files
  * locale: Update translation strings
  * doc: Fetch latest manual

  [ Michael Breidenbach ]
  * Translated using Weblate (German)
  * Translated using Weblate (Swedish)

 -- James Valleroy <jvalleroy@mailbox.org>  Mon, 10 Feb 2020 19:22:55 -0500

plinth (20.1) unstable; urgency=medium

  [ ikmaak ]
  * Translated using Weblate (Dutch)
  * Translated using Weblate (Dutch)

  [ Allan Nordhøy ]
  * samba: Fix spelling
  * Translated using Weblate (Norwegian Bokmål)
  * Translated using Weblate (German)
  * Translated using Weblate (Spanish)
  * Translated using Weblate (Norwegian Bokmål)
  * Translated using Weblate (Swedish)

  [ Veiko Aasa ]
  * samba: Add unit and functional tests
  * deluge: Allow one to set a download directory
  * deluge: Fix installation failure on slow machine
  * storage: Make external disk mounts accessible by other users
  * gitweb: Add link to the manual page
  * gitweb: Fix functional tests if git user and email is not configured

  [ Sunil Mohan Adapa ]
  * style: Fix incorrect margins for containers in mobile view
  * style: Fix responsiveness for app header
  * network: Fix activating connections that don't have real devices
  * network: Allow setting the auto-connect property on a connection
  * network: Add method to re-activate connections after an update
  * wireguard: Show large buttons in show client/server pages
  * wireguard: Cosmetic fixes by yapf and isort
  * wireguard: Don't error out when wg0 server is not setup
  * wireguard: Add ability to set private key in client addition
  * wireguard: Accept all IPs on server in a client setup
  * wireguard: Update descriptions in form labels
  * wireguard: Only use network manager for connections to servers
  * wireguard: Handle client connections through network manager
  * wireguard: Update descriptions for client vs. server clarity
  * wireguard: Generate private key if needed when editing server
  * wireguard: Add validations in forms
  * wireguard: Ensure tests work without latest network manager
  * wireguard: Implement enabling/disabling app using a stored flag
  * wireguard: Enable/disable connections along with the app
  * wireguard: When a connection is edited, reactivate to apply changes
  * wireguard: Show public key even when connection is not active

  [ Thomas Vincent ]
  * Translated using Weblate (French)

  [ Nektarios Katakis ]
  * Translated using Weblate (Greek)
  * Translated using Weblate (Greek)
  * Translated using Weblate (Greek)
  * networks: form for configuring router
  * networks: create view & url for new form
  * networks: add link to main page for router config form
  * networks: add first boot step for router config helper
  * networks: modify as first boot wizard step
  * networks: save router config to kvstore

  [ James Valleroy ]
  * Translated using Weblate (French)
  * wireguard: Add skeleton for new app
  * wireguard: Implement adding client
  * wireguard: Show list of added clients
  * wireguard: Allow deleting a client
  * wireguard: Add client info view
  * wireguard: Form to add server
  * wireguard: List peers in client section
  * wireguard: Add server information view
  * wireguard: Generate key pair
  * wireguard: Show this box's public key
  * wireguard: Create network manager connection
  * wireguard: Encode public keys for use in URLs
  * wireguard: Refactor actions file
  * wireguard: Add views for editing and deleting clients and servers
  * wireguard: Make setup idempotent
  * wireguard: Write pre-shared key to tempfile
  * wireguard: Use network API to handle connections
  * wireguard: Add icon
  * wireguard: Replace nmcli use with libnm
  * restore: Remove app
  * repro: Remove app
  * networks: Update text for router setup
  * bind: Enable systemd sandbox options for bind9 service
  * functional_tests: Update geckodriver version to v0.26.0
  * locale: Update translation strings
  * doc: Fetch latest manual
  * debian: Rename TODO.Debian to TODO
  * debian: Add Expat license to copyright
  * debian: Update standards version to 4.5.0

  [ Dietmar ]
  * Translated using Weblate (German)

  [ nautilusx ]
  * Translated using Weblate (German)
  * Translated using Weblate (German)

  [ Joseph Nuthalapati ]
  * functional-tests: Login only once per session
  * functional-tests: Africa/Addis_Abada is gone?
  * functional-tests: Add tag @service-discovery
  * functional-tests: Make nav_to_module efficient
  * functional-tests: Avoid unnecessary trips to Home
  * functional-tests: Avoid warnings about markers
  * functional-tests: Minor refactoring
  * functional-tests: Mark backups and security with @system

 -- James Valleroy <jvalleroy@mailbox.org>  Mon, 27 Jan 2020 19:23:04 -0500

plinth (20.0) unstable; urgency=medium

  [ Veiko Aasa ]
  * users: Fix test fixture that disables console login restrictions
  * gitweb: Add tests for views
  * samba: Improve actions script startup time
  * deluge: Manage starting/stoping deluged
  * deluge: Fix set default daemon

  [ Nektarios Katakis ]
  * openvpn: Enable support for communication among all clients
  * Translated using Weblate (Greek)
  * Translated using Weblate (Greek)
  * Translated using Weblate (Greek)
  * Translated using Weblate (Greek)

  [ Sunil Mohan Adapa ]
  * gitweb: Fix flake8 error that is causing pipeline failures
  * storage: Ignore errors resizing partition during initial setup
  * storage: Make partition resizing work with parted 3.3
  * debian: Add powermgmt-base to recommends list
  * openvpn: Enable IPv6 for server and client outside the tunnel
  * networks: Refactor creating a network manager client
  * networks: Remove unused method
  * networks: Fix crashing when accessing network manager D-Bus API

  [ Michael Breidenbach ]
  * Translated using Weblate (German)
  * Translated using Weblate (Swedish)
  * Translated using Weblate (German)
  * Translated using Weblate (German)

  [ Doma Gergő ]
  * Translated using Weblate (Hungarian)

  [ Joseph Nuthalapati ]
  * mediawiki: Use a mobile-friendly skin by default
  * mediawiki: Allow admin to set default skin
  * mediawiki: Fix functional tests depending on skin

  [ James Valleroy ]
  * Translated using Weblate (Greek)
  * Translated using Weblate (Greek)
  * openvpn: Add diagnostic for ipv6 port
  * matrixsynapse: Allow upgrade to 1.8.*
  * security: Add explanation of sandboxing
  * locale: Update translation strings
  * doc: Fetch latest manual

  [ Allan Nordhøy ]
  * Translated using Weblate (Norwegian Bokmål)

  [ Thomas Vincent ]
  * Translated using Weblate (French)

  [ Ralf Barkow ]
  * Translated using Weblate (German)

 -- James Valleroy <jvalleroy@mailbox.org>  Mon, 13 Jan 2020 19:11:44 -0500

plinth (19.24) unstable; urgency=medium

  [ Thomas Vincent ]
  * Translated using Weblate (French)
  * Translated using Weblate (French)

  [ Veiko Aasa ]
  * app: Fix javascript doesn't run on first visit
  * samba: private shares
  * storage: Tests for the directory validation action
  * users: Add tests for the Samba user database

  [ James Valleroy ]
  * samba: Fix spelling in description
  * debian: Update French debconf translation (Closes: #947386)
    - Thanks to Jean-Pierre Giraud for the patch.
  * firewall: Support upgrading firewalld to 0.8
  * mldonkey: Add ProtectKernelLogs
  * deluge: Use systemd sandboxing features
  * infinoted: Use systemd sandboxing features
  * storage: Add systemd sandboxing features to udiskie service
  * upgrades: Add systemd sandboxing features to repository setup service
  * security: List whether each app is sandboxed
  * locale: Update translation strings
  * debian: Update Dutch debconf translation (Closes: #947136)
    - Thanks to Frans Spiesschaert for the patch.
  * doc: Fetch latest manual

  [ Michael Breidenbach ]
  * Translated using Weblate (German)
  * Translated using Weblate (Swedish)

  [ Nektarios Katakis ]
  * Translated using Weblate (Greek)

  [ Doma Gergő ]
  * Translated using Weblate (Hungarian)

  [ Allan Nordhøy ]
  * Translated using Weblate (Norwegian Bokmål)

  [ Kunal Mehta ]
  * mediawiki: Pass --quick when running update.php

  [ Sunil Mohan Adapa ]
  * help: Refactor to move app into __init__.py for consistency
  * app: Introduce API to return a list of all apps
  * app: Introduce API to run diagnostics on an app
  * apache: Implement diagnostic test for web server component
  * daemon: Implement diagnostic test for daemon component
  * daemon: Implement diagnostic test to check if a daemon is running
  * firewall: Implement new diagnostic tests to check port status
  * diagnostics: Use new component based API for all diagnostic tests
  * cosmetic: Yapf and isort fixes
  * daemon: Move diagnosing port listening into daemon module
  * daemon: Move diagnosing using netcat to daemon module
  * apache: Move diagnostics for checking URLs into apache module
  * app: Implement API to check if app/component has diagnostics
  * views: Don't require sending diagnostics module name separately
  * minidlna: Fix showing clients information
  * mediawiki: Fix problem with session cache failing logins

  [ Ralf Barkow ]
  * Translated using Weblate (German)

  [ erlendnagel ]
  * Translated using Weblate (Dutch)

 -- James Valleroy <jvalleroy@mailbox.org>  Mon, 30 Dec 2019 21:17:58 -0500

plinth (19.23) unstable; urgency=medium

  [ Thomas Vincent ]
  * Translated using Weblate (French)
  * Translated using Weblate (French)

  [ Fred ]
  * Translated using Weblate (French)

  [ Alice Kile ]
  * show app icons in apps page
  * use single variable for referencing icon filename
  * fix formatting issues
  * fix formatting and template-related issues
  * properly implement header in app and setup pages
  * implement responsive layout for app page
  * fix toggle button html layout and responsive design css
  * config: fix minor syntax error
  * fix: implement requested changes

  [ James Valleroy ]
  * themes: css whitespace minor fixes
  * samba: Add icon to app page
  * minidlna: Add managed service and Daemon component
  * minidlna: Use single action to set media dir and restart
  * minidlna: Show icon on app page
  * minidlna: Fix webserver config name
  * minidlna: Only show shortcut to users in group
  * mumble: Keep icon_filename in moved view
  * cockpit: Filter out localhost URLs from displayed access list
  * users: Use service action to restart share group service
  * locale: Update translation strings
  * doc: Fetch latest manual

  [ Veiko Aasa ]
  * samba: recursively set open share directory permissions
  * users: Fix functional tests changing the language feature
  * app: Fix app checkbox status change functional tests
  * storage: Directory selection form and validator
  * transmission: New directory selection form

  [ Nektarios Katakis ]
  * feature: minidlna app
  * fix: minidlna.conf file permissions after editing
  * update minidlna svg
  * run sysctl after installation
  * mumble: Add option to set SuperUser password
  * cockpit: extend apps description with access info
  * cockpit: add list of valid urls to access the app.

  [ /rgb ]
  * Translated using Weblate (German)
  * Translated using Weblate (German)

  [ Luis A. Arizmendi ]
  * Translated using Weblate (Spanish)

  [ adaragao ]
  * Translated using Weblate (Portuguese)

  [ Michael Breidenbach ]
  * Translated using Weblate (Swedish)

 -- James Valleroy <jvalleroy@mailbox.org>  Mon, 16 Dec 2019 18:38:46 -0500

plinth (19.22) unstable; urgency=medium

  [ Matt Conroy ]
  * pagekite: Get rid of tabs in the configuration page
  * openvpn: manual link points to incorrect page

  [ Joseph Nuthalapati ]
  * pagekite: Fix functional tests
  * pagekite: Show existing services only if there are any
  * pagekite: Make Custom Services look like it's under Configuration
  * pagekite: Use the new app toggle button
  * openvpn: Add client apps

  [ Thomas Vincent ]
  * Translated using Weblate (French)

  [ Fred ]
  * Translated using Weblate (French)
  * Translated using Weblate (French)

  [ Alice Kile ]
  * backups: fix title not appearing
  * diagnostics: don't run on disabled modules
  * apps: Remove link to webapps in app descriptions
  * Fix error with app toggle input
  * templates: Add toolbar for apps in app.html
  * toolbar: Move diagnostics button into dropdown menu

  [ nautilusx ]
  * Translated using Weblate (German)

  [ Michael Breidenbach ]
  * Translated using Weblate (German)
  * Translated using Weblate (Swedish)

  [ Veiko Aasa ]
  * ssh: fix Avahi SFTP service file
  * diagnostics: fix IPv6 failures
  * matrix-synapse: Update requirement from buster-backports
  * samba: Users can enable a guest share
  * samba: user can select devices for sharing
  * samba: fixes and improvements
  * samba: fixes and improvements
  * app: fix javascript constant redeclaration error
  * samba: Fix javascript constant redeclaration error

  [ James Valleroy ]
  * debian: Update German debconf translation (Closes: #945387)
    - Thanks to Helge Kreutzmann for the patch.
  * samba: Add acl to managed_packages
  * samba: Fix restore command
  * samba: Move urls under apps/
  * functional_tests: Add basic samba tests
  * samba: Use register_group instead of create_group
  * samba: Only show shortcut to users in freedombox-share group
  * samba: Keep create_group in setup
  * diagnostics: Use a distinct class for Run Diagnostics button on this page
  * locale: Update translation strings
  * doc: Fetch latest manual

  [ Sunil Mohan Adapa ]
  * diagnostics: Use app.html instead of simple_app.html
  * firewall: Use app.html instead of simple_app.html
  * letsencrypt: Use app.html instead of simple_app.html
  * monkeysphere: Use app.html instead of simple_app.html
  * names: Use app.html instead of simple_app.html
  * power: Use app.html instead of simple_app.html
  * openvpn: Use app.html instead of simple_app.html
  * tor: Use app.html instead of simple_app.html
  * ikiwiki: Move the create button to manage section
  * gitweb: Move create button into manage section
  * networks: Move actions button into connection section
  * templates: Remove the now unused simple_app.html
  * users: Move create button into users section
  * minetest: Minor cosmetic fix
  * templates: Make internal zone and port forwarding info override-able
  * toolbar: Make diagnostics button looks like other drop down items
  * toolbar: Align extra actions drop down button to the right
  * toolbar: Rewamp toolbar code for simplicity and to fix issues

 -- James Valleroy <jvalleroy@mailbox.org>  Mon, 02 Dec 2019 18:00:45 -0500

plinth (19.21) unstable; urgency=medium

  [ Veiko Aasa ]
  * gitweb: Allow to import from a remote repository
  * gitweb: Do not recursively scan for Git repositories
  * turbolinks: Disable turbolinks on links that don't point to /plinth/...

  [ nautilusx ]
  * Translated using Weblate (German)

  [ Doma Gergő ]
  * Translated using Weblate (Hungarian)

  [ Allan Nordhøy ]
  * Translated using Weblate (Swedish)
  * Translated using Weblate (Norwegian Bokmål)

  [ Birger Schacht ]
  * backups: Show proper error when SSH server is not reachable
  * ssh: Add the error of ssh-keyscan to the verification view
  * tor: Rename "Hidden Service" to "Onion Service"

  [ Joseph Nuthalapati ]
  * ejabberd: Handle case where domain name is not set
  * tahoe: Mark Tahoe-LAFS as an advanced app
  * README: Fix hyperlinks to badges and images
  * doc: dev: Add instructions to setup developer documentation
  * doc: dev: Mention where to find the user manual
  * doc: dev: Reduce toc depth to 2 levels to reduce noise
  * doc: dev: Fix headings
  * doc: dev: Add favicon to developer documentation site
  * app: Avoid showing empty configuration block
  * app: Fix broken functional tests
  * firstboot: reading firstboot-wizard-secret file
  * searx: Set safe_search to Moderate by default
  * clients: Improve code readability

  [ Sunil Mohan Adapa ]
  * backups: i18n for a string on verify ssh host page
  * backups: Simplify SSH fingerprint verification command
  * HACKING: Update with instructions for multiple OSes
  * CONTRIBUTING: Add more instructions on commits and MR changes
  * doc: Fix unavailability of manual images
  * tor: Fix port diagnostics by correcting port data type
  * tor: Expect obfs service to be also available on IPv6
  * tor: Listen on IPv6 for OrPort

  [ Thomas Vincent ]
  * Translated using Weblate (French)

  [ Michael Breidenbach ]
  * Translated using Weblate (Swedish)

  [ James Valleroy ]
  * HACKING: Fix provision with tests command
  * d/po: Run debconf-updatepo
  * locale: Update translation strings

  [ Radek Pasiok ]
  * Translated using Weblate (Polish)
  * Translated using Weblate (Polish)

  [ Alice Kile ]
  * clients: implement launch button feature
  * app: Implement toggle button in app page
  * app: Use single form for app toggle and configuration
  * app: Make the toggle-button responsive

 -- James Valleroy <jvalleroy@mailbox.org>  Mon, 18 Nov 2019 19:35:38 -0500

plinth (19.20) unstable; urgency=medium

  [ Veiko Aasa ]
  * gitweb: Set correct access rights after enabling application
  * gitweb: Add tests for actions script
  * gitweb: Add functional tests
  * gitweb: avoid global environment variables in Apache configuration
  * gitweb: fix links that end with /HEAD
  * gitweb: Validate repository name also in actions script
  * gitweb: do not change working directory inside actions script
  * sharing: Fix wrong links on Apache2 directory index page

  [ Fioddor Superconcentrado ]
  * Translated using Weblate (German)
  * Translated using Weblate (Spanish)
  * d/po/es: New translation file
  * d/po: Fix header comments

  [ Michael Breidenbach ]
  * Translated using Weblate (German)
  * Translated using Weblate (Swedish)
  * Translated using Weblate (Swedish)

  [ Sunil Mohan Adapa ]
  * debian: Remove plinth transitional package
  * cfg: Fix test case failure due to incorrect path assumption
  * gitlab-ci: Fix path for HTML coverage report generation
  * gitweb: Set proper access after restoration of a backup
  * setup: Don't include actions/__pycache__ during installation
  * ssh: Fix flake8 failure by removing unused import
  * config: Use AppView and cleanup custom code
  * storage: Use AppView and cleanup custom code
  * doc: Install using makefile instead of setup.py
  * doc: Fetch and add Spanish manual
  * help: Fix showing manual pages in fallback cases
  * app: Fix a pytest warning in tests
  * setup.py: Set development status classifier to production/stable
  * setup.py: Add more topics to classifiers
  * doc: Add developer documentation using Sphinx
  * actions: Fix issue with docstring causing issues with Sphnix
  * Translated using Weblate (Swedish)

  [ Pavel Borecki ]
  * Translated using Weblate (Czech)

  [ Thomas Vincent ]
  * Translated using Weblate (French)
  * backups: Fix a typo in backups upload form
  * Translated using Weblate (French)

  [ homycal ]
  * Translated using Weblate (French)

  [ Mattias Münster ]
  * Translated using Weblate (Swedish)

  [ Allan Nordhøy ]
  * Translated using Weblate (Norwegian Bokmål)
  * Translated using Weblate (French)
  * Translated using Weblate (French)

  [ Nektarios Katakis ]
  * ssh: Option for disabling password authentication

  [ Joseph Nuthalapati ]
  * infinoted: Add missing manual page link
  * doc: Add directory for development documentation
  * doc: Skip empty lines when piping to wget
  * doc: Fix Unicode issues with the manual
  * doc: Remove language code from title
  * doc: Move build scripts into separate directory
  * doc: Minor cosmetic changes
  * doc: Move English manual to manual/en directory
  * help: Respect language preference when showing user manual
  * snapshot: Sort snapshot list from newest to oldest

  [ Doma Gergő ]
  * Translated using Weblate (Hungarian)

  [ Fred ]
  * Translated using Weblate (French)
  * Translated using Weblate (French)

  [ James Valleroy ]
  * config: Implement get_initial and form_valid
  * functional_tests: Update config form ids
  * coquelicot: Change quotes to ASCII
  * locale: Update translation strings
  * doc: Fetch latest manual

 -- James Valleroy <jvalleroy@mailbox.org>  Mon, 04 Nov 2019 19:15:27 -0500

plinth (19.19) unstable; urgency=medium

  [ Veiko Aasa ]
  * ikiwiki: Allow full Unicode text in wiki/blog title names
  * actions: Check with flake8
  * gitweb: New app for simple git hosting
  * users: reload Apache2 to flush LDAP cache after user operations
  * gitweb: update repository list where necessary
  * gitweb: fix Windows Git client download link in manifest
  * gitweb: add help text for description and owner fields in the form
  * gitweb: enable rename detection

  [ Pavel Borecki ]
  * Translated using Weblate (Czech)

  [ Thomas Vincent ]
  * Translated using Weblate (French)

  [ Birger Schacht ]
  * ssh: Show server fingerprints in SSH page

  [ James Valleroy ]
  * Translated using Weblate (French)
  * gitweb: Fix flake8 error
  * locale: Update translations strings
  * doc: Fetch latest manual

  [ Nevena Mircheva ]
  * Translated using Weblate (Bulgarian)

  [ Sunil Mohan Adapa ]
  * matrixsynapse: Remove unused letsencrypt action
  * ejabberd: Removed unused letsencrypt action
  * gitweb: Minor fixes after review
  * gitweb: Minor visual changes to templates
  * gitweb: Fix issue with elevated access to private repositories
  * frontpage: Show shortcuts that public even if need a group
  * searx, app, translation, language-selection: Fix license header
  * ikiwiki: Remove extra create button when no wiki/blog is present
  * cosmetic: yapf formatting

  [ ikmaak ]
  * Translated using Weblate (Dutch)

  [ Michael Breidenbach ]
  * Translated using Weblate (German)

  [ Allan Nordhøy ]
  * Translated using Weblate (Norwegian Bokmål)

  [ Matthias Dellweg ]
  * quassel: Add let's encrypt component for certficiates

 -- James Valleroy <jvalleroy@mailbox.org>  Mon, 21 Oct 2019 18:49:35 -0400

plinth (19.18) unstable; urgency=medium

  [ Matthias Dellweg ]
  * diagnose: Move negating diagnose result inside try block

  [ Fioddor Superconcentrado ]
  * Translated using Weblate (Spanish)

  [ Luis A. Arizmendi ]
  * Translated using Weblate (Spanish)

  [ Allan Nordhøy ]
  * Translated using Weblate (Norwegian Bokmål)

  [ Dietmar ]
  * Translated using Weblate (German)

  [ Sunil Mohan Adapa ]
  * pagekite: Remove first wizard step for danube edition
  * pagekite: cosmetic: yapf and isort changes
  * debian: Remove python3-requests from depends list
  * users: Make UI close to rest of the apps
  * upgrades: Remove unnecessary subsubmenu
  * ikiwiki: Remove subsubmenu in favor of toolbar
  * networks: Remove subsubmenu in favor of toolbar buttons
  * backups: Remove unnecessary use of subsubmenu template
  * templates: Remove unused invocation of subsubmenu
  * templates: Simplify unnecessary override
  * templates: Provide subsubmenu functionality in app.html
  * dynamicdns: Use app.html instead of app-subsubmenu.html
  * i2p: Use app.html instead of app-subsubmenu.html
  * pagekite: Use app.html instead of app-subsubmenu.html
  * snapshot: Use app.html instead of app-subsubmenu.html
  * templates: Remove unused app-subsubmenu.html
  * deluge: Support deluge 2 by starting it properly
  * minetest: Remove mod-torches no longer available in testing/unstable

  [ James Valleroy ]
  * security: Add past vulnerabilities count
  * security: Move security report to new page
  * locale: Update translation strings
  * doc: Fetch latest manual
  * d/control: Add Rules-Requires-Root: no
  * d/control: Update Standards-Version to 4.4.1

 -- James Valleroy <jvalleroy@mailbox.org>  Mon, 07 Oct 2019 19:06:16 -0400

plinth (19.17) unstable; urgency=medium

  [ Pavel Borecki ]
  * Translated using Weblate (Czech)
  * Translated using Weblate (Czech)

  [ Anxin YI ]
  * Translated using Weblate (Chinese (Simplified))

  [ Joseph Nuthalapati ]
  * firstboot: network connections not used, cleanup
  * firstboot: Add new help menu to firstboot navbar

  [ Sunil Mohan Adapa ]
  * letsencrypt: Update and fix tests involving domain changes
  * tor: Fix test case for getting status
  * firstboot: Hide left menu during first boot as intended

  [ James Valleroy ]
  * locale: Update translation strings
  * doc: Fetch latest manual

 -- James Valleroy <jvalleroy@mailbox.org>  Mon, 23 Sep 2019 18:14:40 -0400

plinth (19.16) unstable; urgency=medium

  [ Joseph Nuthalapati ]
  * help: Add button to submit feedback
  * help: Add button for Support
  * help: Add button for Contribute
  * manual: Move PDF download link to HTML manual page
  * help: Convert help icon in the navbar to dropdown

  [ Sunil Mohan Adapa ]
  * help: Add more text to contribute page for donations
  * action_utils: Introduce utility for setting debconf answers
  * action_utils: Workaround problem with setting debconf answers
  * views: Fix failure in redirecting from language selection page
  * help: Make download as PDF a regular button
  * backups: Add missing slashes at the end of URLs
  * backups: Remove cancel button from add disk location page
  * backups: Fix removing local repository
  * backups: Simplify checking repository capabilities using flags
  * backups: Simplify listing repositories in index page
  * backups: Rename network_storage module to store
  * backups: Introduce method for checking if a repository is usable
  * backups: Minor cosmetic fixes
  * backups: Expose repository path as property
  * backups: Rename remove_repository method to remove
  * backups: Minor change to disk repository name
  * backups: Rename repo_path to borg_path for clarity
  * backups: Make mountpoint property private
  * backups: Use higher level method in views instead of store methods
  * backups: Implement hostname property on SSH repository
  * backups: Clarify two separate uses of name create_repository
  * backups: Separate repository loading from instantiation
  * backups: Minor cosmetic changes
  * backups: Minor simplification in running of action script
  * backups: Improve handling borg errors
  * backups: Minor simplification when adding remote repository
  * backups: Handle errors when adding disk repository
  * backups: Show repository error in archives table
  * backups: Show lock icon for encrypted repositories
  * backups: Show error when password is provided for unencrypted repo
  * backups: Don't show used disk choices when adding disk repo
  * backups: Show error when there are no disks available to add repo
  * backups: Move add repository buttons to the top
  * ejabberd: Fix listen port configuration for ejabberd 19.x
  * cockpit: Prevent restart on freedombox startup
  * ejabberd: Prevent restart on freedombox startup
  * ejabberd: Perform host/domain name operations only when installed
  * module_loader: Cosmetic changes by yapf
  * web_server: Remove log message about serving static directory
  * setup: Better log message when no apps need upgrades
  * module_loader: Remove log message when app is imported
  * actions: Improve log message about action execution

  [ Doma Gergő ]
  * Translated using Weblate (Hungarian)

  [ Swann Martinet ]
  * Translated using Weblate (German)
  * Translated using Weblate (Italian)
  * Translated using Weblate (French)

  [ Allan Nordhøy ]
  * Translated using Weblate (Norwegian Bokmål)

  [ Danny Haidar ]
  * help: Minor updates to the statements on contribute page

  [ Joseph Nuthalpati ]
  * backups: Allow adding backup repositories on multiple disks
  * backups: Refactor class hierarchy in repository.py
  * backups: Save new backup location to plinth database

  [ James Valleroy ]
  * locale: Update translation strings

 -- James Valleroy <jvalleroy@mailbox.org>  Mon, 09 Sep 2019 18:20:03 -0400

plinth (19.15) unstable; urgency=medium

  [ Doma Gergő ]
  * Translated using Weblate (Hungarian)

  [ nautilusx ]
  * Translated using Weblate (German)

  [ Allan Nordhøy ]
  * Translated using Weblate (Norwegian Bokmål)

  [ Joseph Nuthalpati ]
  * functional_tests: Fix site.is_available not handling default paths
  * functional_tests: Fix step definition "When I log out"
  * matrix-synapse: Allow installation of version 1.2 from backports

  [ James Valleroy ]
  * security: Hide vulnerability table by default
  * vagrant: Stop any ongoing unattended-upgrade
  * functional_tests: Use longer password when creating user
  * locale: Update translation strings
  * doc: Fetch latest manual
  * debian: Add lintian-override for package-installs-apt-preferences

  [ Sunil Mohan Adapa ]
  * names: Perform better layout of domain names table on small screens
  * cockpit: Apply domain name changes immediately
  * ejabberd: Prevent processing empty domain name
  * config: Send hostname change signal only after fully processing it
  * letsencrypt: Don't try to obtain certificates for .local domains
  * avahi: Expose .local domain as a proper domain
  * cockpit: Make essential and install by default
  * tt-rss: Force upgrade to 18.12-1.1 and beyond
  * doc: Fetch latest manual
  * README: Add more screenshots, update existing paths
  * matrixsynapse: Fix apache syntax errors introduce by 4b8b2e171c86d75
  * users: yapf cosmetic changes
  * users: Don't delete 'admin' group when running unit tests
  * users: Minor cosmetic refactoring
  * users: Don't fail badly when admin group does not exist
  * users: Minor fix to return value when getting last admin user
  * users: Cosmetic yapf and isort fixes
  * updates: Allow matrix-synapse 1.3 to be installed for buster users
  * javascript: Don't resubmit when refreshing the page
  * vagrant: Fix dpkg command for recovering from broken state
  * functional_tests: Fix create snapshot test failure
  * storage: Fix regression with restoring backups with storage

  [ bn4t ]
  * matrix-synapse: Use recommended reverse proxy configuration

 -- James Valleroy <jvalleroy@mailbox.org>  Mon, 26 Aug 2019 18:55:49 -0400

plinth (19.14) unstable; urgency=medium

  [ James Valleroy ]
  * functional_tests: Fix delete backup path
  * tests: Test add custom shortcuts to frontpage
  * locale: Update translation strings
  * doc: Fetch latest manual
  * debian: Update standards version to 4.4.0
  * debian: Switch to debhelper-compat

  [ Pavel Borecki ]
  * Translated using Weblate (Czech)

  [ Doma Gergő ]
  * Translated using Weblate (Hungarian)

  [ pierre ]
  * Translated using Weblate (French)

  [ ZeroAurora ]
  * Translated using Weblate (Chinese (Simplified))

  [ Sunil Mohan Adapa ]
  * storage: Handle all device paths during eject
  * storage: Fix incorrect i18n when throwing and error
  * storage: yapf changes
  * setup: Clarify success log message when force upgrading
  * Yapf changes
  * firewall: Force upgrade to firewalld 0.7.x
  * frontpage: Fix regression with loading custom shortcuts
  * frontpage: Log a message when loading custom shortcuts
  * upgrades: Set apt configuration to allow release info change
  * tests: Fix flake8 warning about unused imports
  * Minor yapf fixes
  * names: Minor styling fixes
  * names: Don't enumerate services for domains supporting all
  * names: Introduce new API to manage domains
  * names: Declare domain types in various apps
  * names: Make all apps use new api to retrieve domain names
  * names: Use new API in all apps
  * letsencrypt: Revoke certificate only if it exists
  * letsencrypt: Fix problem with automatically obtaining certificates
  * cockpit: Don't error out when removing an unknown domain
  * ejabberd: Ensure that hosts are not duplicated in configuration
  * ejabberd: Use domain added signal for listening to domain changes
  * cockpit: Don't handle the domain changed signal
  * letsencrypt: Remove unused listen to domain change signal
  * config: Remove unused domain change signal
  * api: Fix regression with listing only enabled apps in mobile app

  [ Joseph Nuthalpati ]
  * upgrades: Use reusable collapsible-button style for logs

  [ Mesut Akcan ]
  * Translated using Weblate (Turkish)

  [ Radek Pasiok ]
  * Translated using Weblate (Polish)

  [ Anxin YI ]
  * Translated using Weblate (Chinese (Simplified))

  [ Allan Nordhøy ]
  * Translated using Weblate (Norwegian Bokmål)

 -- James Valleroy <jvalleroy@mailbox.org>  Mon, 12 Aug 2019 19:31:35 -0400

plinth (19.13) unstable; urgency=low

  [ Nikolas Nyby ]
  * Fix a handful of typos in docs and comments
  * Introduce flake8 checking
  * Fix typos in module init docs
  * Add flake8 to gitlib-ci

  [ Petter Reinholdtsen ]
  * Translated using Weblate (Norwegian Bokmål)

  [ Sunil Mohan Adapa ]
  * Minor changes to flake8 related updates
  * diaspora: Fix tests by reverting changes during flake8 clenaup
  * backups: Fix issue with showing index page
  * backups: Fix HTML template indentation, remove inline styling

  [ James Valleroy ]
  * help: Show security notice when backports are in use
  * security: Show vulnerability counts
  * locale: Update translation strings
  * doc: Fetch latest manual
  * Begin uploading to unstable again.
  * security: Fixup refactoring

  [ Joseph Nuthalapati ]
  * backups: Make UI more consistent with other apps
  * backups: Make backup location tables collapsible
  * flake8: Remove unused import

  [ nautilusx ]
  * Translated using Weblate (German)

  [ Anxin YI ]
  * Translated using Weblate (Chinese (Simplified))

 -- James Valleroy <jvalleroy@mailbox.org>  Mon, 29 Jul 2019 19:13:58 -0400

plinth (19.12) experimental; urgency=medium

  [ Miguel A. Bouzada ]
  * Added translation using Weblate (Galician)
  * Translated using Weblate (Galician)

  [ Sunil Mohan Adapa ]
  * dbus: Allow plinth user to own FreedomBox DBus service
  * service: Implement action for systemd try-restart
  * cockpit: Don't handle domains if app is not installed
  * dynamicdns: Send domain added signal properly during init
  * letsencrypt: Force commands to be non-interactive
  * letsencrypt: Remove renewal hooks implementation
  * letsencrypt: Remove old style hooks from all configuration files
  * letsencrypt: Remove deprecated logger.warn
  * letsencrypt: Remove special treatment for domain added from 'config'
  * letsencrypt: Implement DBus service for renewal notifications
  * letsencrypt: Add lineage information in status
  * letsencyrpt: Implement action to copy certificates
  * letsencrypt: Implement action to compare copied certificates
  * letsencrypt: Introduce component for handling certificates
  * letsencrypt: Add permanent hook to receive renewal notifications
  * letsencrypt: Trigger renewal certificate events in component
  * letsencrypt: Trigger events for obtain, revoke and delete
  * letsencrypt: Implement re-obtain separately
  * letsencrypt: Handling certificate renewals when daemon is offline
  * apache: Add let's encrypt certificate component
  * matrixsynapse: Add let's encrypt component for certficiates
  * ejabberd: Add let's encrypt component for managing certificates
  * ejabberd: Backup and restore TLS certificates
  * sso: Use new features of axes, log axes messages
  * Minor yapf and isort changes

  [ Pavel Borecki ]
  * Translated using Weblate (Czech)

  [ Petter Reinholdtsen ]
  * Translated using Weblate (Norwegian Bokmål)

  [ Allan Nordhøy ]
  * Translated using Weblate (Norwegian Bokmål)

  [ Doma Gergő ]
  * Translated using Weblate (Hungarian)

  [ Luis A. Arizmendi ]
  * Translated using Weblate (Spanish)

  [ Joseph Nuthalapati ]
  * backups: Add option to select/deselect all apps for backup or restore
  * backups: Change "select all" to a pure JavaScript implementation
  * Translated using Weblate (Telugu)
  * Translated using Weblate (Chinese (Simplified))
  * sharing: Allow directories to be publicly shared
  * sharing: Add functional test for public shares
  * sharing: Add JavaScript to hide user groups for public shares
  * sharing: Simplify --is-public option
  * sharing: Indicate public shares in listing of shares

  [ Johannes Keyser ]
  * Translated using Weblate (German)

  [ Mesut Akcan ]
  * Translated using Weblate (Turkish)

  [ Elizabeth Sherrock ]
  * Translated using Weblate (Chinese (Simplified))

  [ Anxin YI ]
  * Translated using Weblate (Chinese (Simplified))

  [ Igor ]
  * Translated using Weblate (Russian)

  [ ZeroAurora ]
  * Translated using Weblate (Chinese (Simplified))

  [ James Valleroy ]
  * Translated using Weblate (Chinese (Simplified))
  * locale: Update translation strings
  * doc: Fetch latest manual

 -- James Valleroy <jvalleroy@mailbox.org>  Mon, 22 Jul 2019 19:23:02 -0400

plinth (19.11) experimental; urgency=medium

  [ THANOS SIOURDAKIS ]
  * Added translation using Weblate (Greek)

  [ ZeroAurora ]
  * Translated using Weblate (Chinese (Simplified))

  [ Doma Gergő Mihály ]
  * matrixsynapse: Fix missing translation mark

  [ Doma Gergő ]
  * Translated using Weblate (Hungarian)

  [ Luis A. Arizmendi ]
  * Translated using Weblate (Spanish)

  [ Joseph Nuthalapati ]
  * backups: Improve UX of adding ssh remote
  * backups: Avoid creating duplicate SSH remotes
  * backups: YAPF formatting
  * backups: Text change on index page
  * backups: Make paramiko a dependency of freedombox package
  * debian: Add python3-paramiko to build dependencies
  * backups: Fix issue with repository not being initialized
  * backups: Minor refactoring in forms.py
  * backups: Add test for adding ssh remotes
  * backups: Avoid using `sudo` in tests
  * backups: Skipping tests temporarily
  * backups: tests: Fix issue with usage of fixture 'needs_root'
  * Add SSH hostkey verification
  * backups: ssh remotes: Refactoring
  * backups: Fix functional tests broken due to URL changes
  * Verify SSH hostkey before mounting
  * ui: Create reusable CSS class for collapsible-button
  * backups: Remove unnecessary context manager for paramiko SFTPClient
  * backups: Read file path of known_hosts directly from plinth.config
  * backups: Add regex validation for ssh_repository field

  [ Sunil Mohan Adapa ]
  * backups: Minor fixes to host verification view template
  * backup: Allow SSH directory paths with : in them
  * backups: Cleanup auto-mounting SSH repositories
  * backups: Minor styling changes
  * backups: Handle SSH keys for old stored repositories
  * backups: Require passphrase for encryption in add repository form
  * backups: Fix and refactor adding a new remote repository
  * backups: Remove known_hosts file from config file
  * backups: Fix issue with verifying SSH host keys
  * backups: Don't send passphrase on the command line
  * backups: Git ignore the .ssh folder in data folder
  * setup.py: Don't install directories matching ignore patterns
  * backups: Minor cleanup
  * backups: Un-mount SSH repositories before deleting them

  [ Igor ]
  * Translated using Weblate (Russian)

  [ Andrey Vostrikov ]
  * Translated using Weblate (Russian)

  [ James Valleroy ]
  * locale: Update translation strings
  * doc: Fetch latest manual

 -- James Valleroy <jvalleroy@mailbox.org>  Mon, 08 Jul 2019 18:13:37 -0400

plinth (19.10) experimental; urgency=medium

  [ Sunil Mohan Adapa ]
  * Introduce firewall component for opening/closing ports
  * Introduce webserver component for managing Apache configuration
  * Introduce uwsgi component to manage uWSGI configuration
  * app: Rename get() method to get_component()
  * app: Add unique ID to each app class
  * Introduce daemon component to handle systemd units
  * radicale: Workaround issue with creating log directory
  * app: Set app as enabled only when the daemon is enabled
  * syncthing: Open firewall ports for listening and discovery

  [ James Valleroy ]
  * functional_tests: Add shortcut- prefix to test home page config
  * locale: Update translations strings
  * doc: Fetch latest manual

  [ Mesut Akcan ]
  * Translated using Weblate (Turkish)

  [ ssantos ]
  * Translated using Weblate (German)

  [ Pavel Borecki ]
  * Translated using Weblate (Czech)

  [ Allan Nordhøy ]
  * Translated using Weblate (Norwegian Bokmål)

  [ adaragao ]
  * Translated using Weblate (Portuguese)

  [ Petter Reinholdtsen ]
  * Translated using Weblate (Norwegian Bokmål)

 -- James Valleroy <jvalleroy@mailbox.org>  Mon, 24 Jun 2019 20:06:17 -0400

plinth (19.9) experimental; urgency=medium

  [ Danny Haidar ]
  * Added translation using Weblate (Bulgarian)

  [ Sunil Mohan Adapa ]
  * menu: Remove unused template submenu.html
  * menu: Removed unused templates, methods and properties
  * Introduce component architecture and menu component
  * Turn frontpage shortcut into an app component

  [ James Valleroy ]
  * config: Update migration to use app id
  * searx: Update to use shortcut component
  * config: Add option to show advanced apps
  * monkeysphere: Hide by default
  * locale: Update translation strings
  * doc: Fetch latest manual

  [ Joseph Nuthalapati ]
  * searx: Add option to allow public access to the application
  * searx: Preserve public_access setting
  * searx: Improve functional tests

  [ Mesut Akcan ]
  * Translated using Weblate (Turkish)

  [ Allan Nordhøy ]
  * Translated using Weblate (Norwegian Bokmål)

 -- James Valleroy <jvalleroy@mailbox.org>  Mon, 10 Jun 2019 19:18:52 -0400

plinth (19.8) experimental; urgency=medium

  [ Pavel Borecki ]
  * Translated using Weblate (Czech)

  [ Allan Nordhøy ]
  * Translated using Weblate (Norwegian Bokmål)

  [ Sunil Mohan Adapa ]
  * i2p: Update SVG logo with standard units, size and margins
  * HACKING: Add guidelines for creating new icons
  * icons: Add new SVG icons for all apps
  * icons: Add license information for SVG icons
  * templates: Use SVG icons for apps page and shortcuts
  * icons: Ensure SVG presence for all non-app icons
  * icons: Update copyright information remaining icons
  * doc: Update the correct license for documentation
  * apache: Serve SVG files compressed using gzip

  [ Doma Gergő ]
  * Translated using Weblate (Hungarian)

  [ ssantos ]
  * Translated using Weblate (German)

  [ Mesut Akcan ]
  * Translated using Weblate (Turkish)

  [ ventolinmono ]
  * Translated using Weblate (Spanish)

  [ Petter Reinholdtsen ]
  * Translated using Weblate (Norwegian Bokmål)

  [ James Valleroy ]
  * locate: Update translation strings
  * doc: Fetch latest manual
  * debian: Remove duplicate priority field
  * doc: Remove unused duplicate image

 -- James Valleroy <jvalleroy@mailbox.org>  Mon, 27 May 2019 18:11:25 -0400

plinth (19.7) experimental; urgency=medium

  [ LoveIsGrief ]
  * i2p: Use augeas for editing the router.config
  * i2p: Include default favorites after installation

  [ Sunil Mohan Adapa ]
  * i2p: Update license headers for consistent formatting
  * i2p: Minor flake8 and yapf fixes
  * i2p: Convert router configuration tests to pytest style
  * transmission: Fix issue with promoting menu item
  * tor: Fix issue with promoting/demoting menu item
  * apps: Fix showing apps background twice
  * apps: Style disable app icons according to design
  * apps: Style the title for disabled icons section
  * sharing: Always keep menu item in promoted state
  * apps: Promote/demote menu items for disabled apps too
  * tests: Add commonly used fixtures globally
  * tests: Remove unused test discovery code
  * custom_shortcuts: Fix issue with writing tests as different user
  * backups: Convert tests to pytest style
  * bind: Convert tests to pytest style
  * config: Convert tests to pytest style
  * diaspora: Convert tests to pytest style
  * letsencrypt: Convert tests to pytest style
  * names: Convert tests to pytest style
  * pagekite: Convert tests to pytest style
  * storage: Convert tests to pytest style
  * tor: Convert tests to pytest style
  * users: Convert tests to pytest style
  * actions: Convert tests to pytest style
  * cfg: Convert tests to pytest style
  * clients: Convert tests to pytest style
  * context_processors: Convert tests to pytest style
  * kvstore: Convert tests to pytest style
  * menu: Convert tests to pytest style
  * middleware: Convert tests to pytest style
  * network: Convert tests to pytest style
  * templatetags: Convert tests to pytest style
  * utils: Convert tests to pytest style
  * i2p: Rename test fixtures to avoid a minor warning
  * ejabberd: Include Bosh port 5280 in port forwarding information
  * repro: Show port forwarding information
  * Common template for showing port forwarding information
  * i2p: Show port forwarding information
  * bind: Show port forwarding information
  * ssh: Show port forwarding information

  [ Doma Gergő ]
  * Translated using Weblate (Hungarian)

  [ Allan Nordhøy ]
  * Translated using Weblate (Norwegian Bokmål)

  [ Radek Pasiok ]
  * Translated using Weblate (Polish)

  [ Erik Ušaj ]
  * Added translation using Weblate (Slovenian)
  * Translated using Weblate (Slovenian)

  [ Karel Trachet ]
  * Translated using Weblate (Dutch)

  [ ssantos ]
  * Translated using Weblate (German)
  * Translated using Weblate (Portuguese)

  [ James Valleroy ]
  * apps: Separate enabled and disabled apps
  * apps: Add port forwarding info
  * service: Show port forwarding info when available
  * openvpn: Show port forwarding info
  * minetest: Fix flake8 error
  * matrixsynapse: Show port forwarding info
  * tahoe: Show port forwarding info
  * locate: Update translation strings
  * doc: Fetch latest manual

  [ Joseph Nuthalapati ]
  * Translated using Weblate (Telugu)

 -- James Valleroy <jvalleroy@mailbox.org>  Mon, 13 May 2019 19:47:52 -0400

plinth (19.6) experimental; urgency=medium

  [ Pavel Borecki ]
  * Translated using Weblate (Czech)

  [ CurlingTongs ]
  * Translated using Weblate (German)

  [ nautilusx ]
  * Translated using Weblate (German)

  [ Allan Nordhøy ]
  * Translated using Weblate (Norwegian Bokmål)

  [ Mesut Akcan ]
  * Translated using Weblate (Turkish)

  [ narendrakumar.b ]
  * letsencrypt: Provide link to configure domain if not configured

  [ James Valleroy ]
  * firewall: Get service ports details
  * firewall: Show ports details
  * locale: Update translation strings
  * doc: Fetch latest manual

  [ LoveIsGrief ]
  * i2p: Add helper to modify the tunnel config
  * i2p: Open HTTP(S) and IRC ports on all interfaces on install
  * i2p: Add HTTP(S) and IRC ports to firewall
  * i2p: Enable application

  [ Sunil Mohan Adapa ]
  * i2p: flake8 and yapf fixes
  * i2p: Convert unit tests to pytest style
  * i2p: Update firewalld service descriptions
  * i2p: Disable the daemon before editing configuration
  * i2p: Don't enable proxies on external zone

 -- James Valleroy <jvalleroy@mailbox.org>  Mon, 29 Apr 2019 19:18:01 -0400

plinth (19.5) experimental; urgency=medium

  [ LoveIsGrief ]
  * i2p: Add new application
  * i2p: Disable compression on /i2p/
  * i2p: apache: Catch more I2P locations
  * i2p: django: Add shortcuts to /i2p/... URLs
  * i2p: django: Additional information about /i2p location
  * i2p: todo: Add TODOs for I2P
  * i2p: todo: add more TODOs for I2P
  * i2p: idea: Browse eepsites directly from freedombox
  * i2p: todo: Add torrent tracker to list of favorites
  * i2p: django: Add description for the configuration shortcuts
  * i2p: django: Add i2p homepage to description
  * i2p: setup: Enrich I2P favorites
  * i2p: todo: Tick off a TODO and reword one
  * i2p: todo: Remove IDEA for browsing to .i2p sites in iframe
  * i2p: torrents: Link to the list of trackers
  * i2p: Add functional tests
  * functional_tests: Allow provisioning VM for functional tests
  * functional tests: Fix wheel errors when provisioning VM

  [ Sunil Mohan Adapa ]
  * i2p: Move data files into the app's data folder
  * i2p: Use project logo instead of mascot
  * i2p: Remove TODO in favor of issue tracker
  * apache: Add proxy_html module needed by i2p app
  * i2p: Backup/restore the correct state folder
  * i2p: Minor styling changes
  * i2p: Add diagnostic test for web interface port
  * i2p: Add main web interface to list of clients
  * i2p: Review and cleanup action script
  * i2p: Review and update views
  * i2p: Disable app until further fixes are done

  [ James Valleroy ]
  * functional_tests: Install python3-pytest-django
  * locale: Update translation strings
  * doc: Fetch manual

  [ wind ]
  * Translated using Weblate (Russian)

  [ Joseph Nuthalapati ]
  * storage: Use udisks to list disks and df for disk space utilization

  [ Igor ]
  * Translated using Weblate (Russian)

  [ CurlingTongs ]
  * Translated using Weblate (German)

 -- James Valleroy <jvalleroy@mailbox.org>  Mon, 15 Apr 2019 18:47:17 -0400

plinth (19.4) experimental; urgency=medium

  [ Allan Nordhøy ]
  * Translated using Weblate (Norwegian Bokmål)

  [ Pavel Borecki ]
  * Translated using Weblate (Czech)

  [ nautilusx ]
  * Translated using Weblate (German)

  [ Doma Gergő ]
  * Translated using Weblate (Hungarian)

  [ advocatux ]
  * Translated using Weblate (Spanish)

  [ Joseph Nuthalapati ]
  * clients: Open web app in a new browser tab
  * matrix-synapse: Change client diagnostics url
  * minetest: Fix duplicate domain names being displayed in UI
  * storage: Do not show an eject button on /boot partitions
  * letsencrypt: Call letsencrypt manage_hooks with correct arguments
  * vagrant: Run plinth as user plinth in development environment

  [ Johannes Keyser ]
  * Translated using Weblate (German)

  [ James Valleroy ]
  * dynamicdns: Install module by default
  * locale: Update strings
  * doc: Fetch latest manual

  [ Sunil Mohan Adapa ]
  * storage: Don't check type of the disk for / and /boot
  * storage: Don't log error when checking if partition is expandable

  [ wind ]
  * Translated using Weblate (Russian)

 -- James Valleroy <jvalleroy@mailbox.org>  Mon, 01 Apr 2019 20:31:54 -0400

plinth (19.3) experimental; urgency=medium

  [ Pavel Borecki ]
  * Translated using Weblate (Czech)

  [ Doma Gergő ]
  * Translated using Weblate (Hungarian)

  [ Petter Reinholdtsen ]
  * Translated using Weblate (Norwegian Bokmål)

  [ advocatux ]
  * Translated using Weblate (Spanish)

  [ James Valleroy ]
  * vagrant: Rearrange steps of provision script
  * locale: Update translation strings

  [ Joseph Nuthalapati ]
  * dynamicdns: Break up dynamicdns.py into forms.py and views.py
  * dynamicdns: Move subsubmenu below description
  * firewall: Change "Current Status:" from p to h3
  * names: Add description
  * subsubmenu: Make description a customizable block
  * pagekite: Bring subsubmenu below description. Remove About section.
  * upgrades: Move subsubmenu below description
  * Include clients.html in service-subsubmenu.html
  * ikiwiki: Move subsubmenu below description

  [ Sunil Mohan Adapa ]
  * pagekite: Rename base template file
  * pagekite: Change the template section title
  * dynamicdns: Simplify template inheritance
  * ikiwiki: Consistent styling for delete warning page
  * templates: Minor styling change
  * functional_tests: Reorder tests to disable apps after tests
  * tests: Mark functional tests with functional mark
  * tests: Read functional tests conf file without assuming CWD
  * tests: Fix backups API test cases to work under all conditions
  * README: Provide simple instruction for installing FreedomBox
  * INSTALL.md: Simplify installation instructions
  * HACKING.md: Update instructions on installing dependencies
  * functional_tests: Update todo list by removing implemented tests
  * mediawiki: Fix tests to allow running from any directory
  * tests: Use pytest for running all tests
  * ci: Allow gitlab to parse test coverage results
  * main: Show service version in logs
  * setup: Automatically gather information about files to install
  * setup: Allow apps to have their own data directories
  * setup: Don't include data/ files as package data
  * module_loader: Specially load modules in development mode
  * setup: Move app enabling files to respective apps
  * setup: Move app data files into respective apps
  * setup: Remove unused /var/run directory

  [ Dietmar ]
  * Translated using Weblate (German)
  * Translated using Weblate (French)
  * Translated using Weblate (Italian)

  [ jonathan göhler ]
  * Translated using Weblate (German)

  [ Vincent Ladeuil ]
  * Translated using Weblate (French)

  [ David Maulat ]
  * Translated using Weblate (French)

  [ Allan Nordhøy ]
  * Translated using Weblate (Norwegian Bokmål)

  [ Mesut Akcan ]
  * Translated using Weblate (Turkish)

 -- James Valleroy <jvalleroy@mailbox.org>  Mon, 18 Mar 2019 20:30:44 -0400

plinth (19.2) unstable; urgency=medium

  [ Joseph Nuthalapati ]
  * docs: Fix deprecation warnings in post-processor
  * tor: Fix deprecation warning W605 for '\' character in regex
  * utils: Simplify YAMLFile by removing the post_exit argument
  * config: Consolidate get_domainname() implementation into config
  * config: Move default-app configuration to a dedicated file
  * config: Fix Ikiwiki entries not showing up as default apps
  * config: Migrate default app configuration to new conf file
  * config: Rename Default App to Webserver Home Page
  * config: Add option to use Apache's default home page as home page
  * config: Remove Apache home page configuration from freedombox.conf
  * config: Fix error when setting JSXC as the home page
  * users: Add nscd as a dependency
  * Disable Coquelicot for Buster release
  * matrix-synapse: Fix LDAP login issue
  * config: Revert changes in freedombox.conf to avoid conffile prompt
  * config: Reset home page setting in freedombox.conf during migration
  * openvpn: Migration from easy-rsa 2 to 3 for existing installations
  * openvpn: Increment version number for easy-rsa 3 migration
  * snapshot: Fix failing functional test

  [ Pavel Borecki ]
  * Translated using Weblate (Czech)

  [ danielwine ]
  * Translated using Weblate (Hungarian)

  [ Doma Gergő ]
  * Translated using Weblate (Hungarian)

  [ Allan Nordhøy ]
  * Translated using Weblate (Norwegian Bokmål)

  [ advocatux ]
  * Translated using Weblate (Spanish)

  [ Sunil Mohan Adapa ]
  * tor: Styling changes due to yapf
  * tor: Use fixed 9001 port for relaying
  * utils: Handle exceptions in context management for YAMLFile
  * utils: Fix some flake8 warnings
  * tahoe: Styling changes
  * backups: Fix failing test case
  * web_server: Move shutdown handling to main
  * dbus: Add new module for D-Bus services
  * setup: Abstraction for getting managing packages of a module
  * setup: Filter packages to force upgrade
  * package: Implement identifying packages that need conffile prompts
  * package: Helper method to filter packages that need conffile prompt
  * setup: Trigger force upgrade for app that implement it
  * bind: Handle conffile prompt during upgrade
  * setup: Rush force upgrade in development mode
  * ttrss: Make functional test definitions specific to ttrss
  * cockpit: Pre-enable necessary apache modules
  * radicale, searx: Pre-enable necessary apache modules
  * letsencrypt: Pre-enable necessary apache modules
  * ikiwiki: Pre-enable necessary apache modules
  * sso: Pre-enable necessary apache modules
  * apache: Use cgid module instead of cgi
  * apache: Increment app version number
  * setup: Make additional info available for force upgrading
  * debian/copyright: Minor fixes
  * debian/copyright: Add full text for AGPL-3+
  * debian/copyright: Add license text for public-domain
  * debian/copyright: Add license text for GPL-2 and GPL-3
  * debian/copyright: Add license text for CC-BY-SA-3.0
  * debian/copyright: Update copyright for logos
  * static: Remove unused files
  * LICENSES: Remove files that are same license as rest of the source
  * config: Don't pass configuration file argument to action
  * openvpn: Fix issues with upgrade easy-rsa 2 to 3 migration
  * openvpn: Make frontpage shortcut appear after an upgrade
  * openvpn: Work around firewalld bug 919517
  * setup: Pass better data structure for force upgrade operation
  * utils: Introduce abstraction over distutils comparison of versions
  * firewalld: Implement upgrading from 0.4.x to 0.6.x
  * ttrss: Make setup process reusable
  * ttrss: Implement upgrade from 17.4 to 18.12

  [ Johannes Keyser ]
  * Translated using Weblate (German)

  [ Anjali Datla ]
  * Translated using Weblate (Telugu)

  [ Darkblaze ]
  * Translated using Weblate (Telugu)

  [ Petter Reinholdtsen ]
  * Translated using Weblate (Norwegian Bokmål)

  [ Jag ]
  * vagrant: Use virtualbox linked clones / CoW to reduce startup times

  [ James Valleroy ]
  * Add 2019 to copyright years
  * Fix some paths in LICENSES
  * debian: Add copyright years for debian/*
  * radicale: Add description of web interface
  * ttrss: Add backup support
  * debian: Add copyright info for lato fonts
  * debian: Add copyright info for individual logo files
  * LICENSES: Add reference to debian/copyright
  * debian: Add copyright info for theme images
  * debian/copyright: Move all license texts to end
  * debian/copyright: Remove unnecessary fields for native package
  * debian/copyright: Move some app icons from LICENSES
  * debian/copyright: Fix typo in year
  * debian/copyright: Move more app icons from LICENSES
  * debian/copyright: Include some URLs dropped from LICENSES
  * debian/copyright: Move some more app icons from LICENSES
  * debian/copyright: Fix filename for tahoe-lafs logo
  * security: Migrate access config to new file
  * users: When ssh used in tests, add users to admin group
  * locale: Update translations strings

 -- James Valleroy <jvalleroy@mailbox.org>  Sat, 02 Mar 2019 14:45:55 -0500

plinth (19.1) unstable; urgency=medium

  [ James Valleroy ]
  * radicale: Log errors during upgrade
  * radicale: Bump version to 2
  * radicale: Remove obsolete diagnostics
  * radicale: Fix server URLs in client info
  * locale: Update translation strings
  * doc: Fetch latest manual

  [ Pavel Borecki ]
  * Translated using Weblate (Czech)

  [ Allan Nordhøy ]
  * Translated using Weblate (Norwegian Bokmål)

  [ Petter Reinholdtsen ]
  * Translated using Weblate (Norwegian Bokmål)

  [ advocatux ]
  * Translated using Weblate (Spanish)

  [ Sunil Mohan Adapa ]
  * setup: Add option to handle configuration prompts during install
  * radicale: Simplify upgrading to newer packages
  * matrixsynapse: Remove hard-coded URL
  * matrixsynapse: Fix issues with showing certificate warning
  * letsencrypt: Fix issue with disabling matrixsynapse checkbox
  * matrixsynapse: Don't check for current domain in renew hook
  * matrixsynapse: Fix potential exposure of private key
  * matrixsynapse: Setup certificate after domain selection
  * matrixsynapse: Better checking for valid certificate

  [ Joseph Nuthalapati ]
  * matrixsynapse: Use Let's Encrypt certificates

 -- James Valleroy <jvalleroy@mailbox.org>  Thu, 14 Feb 2019 06:01:19 -0500

plinth (19.0) unstable; urgency=high

  [ J. Carlos Romero ]
  * mldonkey: Add some more clients to the module page
  * mldonkey: Add to the description the three available front-ends

  [ Sunil Mohan Adapa ]
  * monkeysphere: Fix handling of multiple domains and keys
  * monkeysphere: Fix regression with reading new apache domain config
  * apache: Cleanup domain configuration
  * apache: Add support for mod_ssl in addition to mod_gnutls
  * apache: Switch to mod_ssl from mod_gnutls
  * mldonkey: Add systemd service file with security options
  * mldonkey: Enable app
  * action_utils: Fix checking for URL availability
  * upgrades: Fix priority for buster-backports version
  * upgrades: Fix premature adding of buster-backports sources

  [ Pavel Borecki ]
  * Translated using Weblate (Czech)

  [ Johannes Keyser ]
  * Translated using Weblate (German)

  [ advocatux ]
  * Translated using Weblate (Spanish)

  [ James Valleroy ]
  * locale: Update strings for translation
  * Switched to a new version number scheme: YY.N
    - YY is the year of release.
    - N is the release number within that year.

 -- James Valleroy <jvalleroy@mailbox.org>  Sat, 09 Feb 2019 20:38:00 -0500

plinth (0.49.1) unstable; urgency=medium

  [ Sunil Mohan Adapa ]
  * ui: Fix regression with configure button in home page
  * backups: Rename 'Abort' buttons to 'Cancel'
  * backups: Use icon for add repository button
  * backups: Move subsubmenu below description
  * backups: Add title and description to other pages
  * backups: Add link to manual page
  * backups: Fix styling for upload size warning
  * backups: Increase timeout for SSH operations to 30 seconds
  * backups: Minor styling fixes

  [ Pavel Borecki ]
  * Translated using Weblate (Czech)

  [ Petter Reinholdtsen ]
  * Translated using Weblate (Norwegian Bokmål)

  [ advocatux ]
  * Translated using Weblate (Spanish)

  [ Joseph Nuthalapati ]
  * letsencrypt: UI: Fix checkbox disabling

  [ James Valleroy ]
  * datetime: Switch from chrony to systemd-timesyncd
  * locale: Update translation strings
  * doc: Fetch latest manual

 -- James Valleroy <jvalleroy@mailbox.org>  Thu, 07 Feb 2019 21:23:32 -0500

plinth (0.49.0) unstable; urgency=medium

  [ Prachi Srivastava ]
  * networks: remove unused html
  * security: Moves inline javascript to files
  * security: Moves input field focus javascript to django forms
  * help: Use freedombox package instead of plinth for version
  * repro: Disable app due to issues with Debian package

  [ Sunil Mohan Adapa ]
  * ui: Fix regression with card icon style in front page
  * js: Full librejs compatibility
  * js: Remove javascript license link from footer
  * backups: Remove incorrectly set buffer size during download
  * backups: Minor styling fixes
  * backups: Remove dead code
  * backups: Minor styling fixes
  * backups: Minor refactoring
  * backups: Fix incomplete download archives
  * backups: Improve performance of backup download
  * tor: Make a utility method public
  * action_utils: Expose URL checking utility for generic use
  * upgrades: Improve handling of backports
  * datetime: Fix diagnostic test to not ignore first two servers

  [ Pavel Borecki ]
  * Translated using Weblate (Czech)

  [ J. Carlos Romero ]
  * mldonkey: show 'Learn more...' link in package page when installed

  [ James Valleroy ]
  * radicale: Handle migration from 1.x to 2.x
  * shadowsocks: Use resolvable domains in functional tests
  * radicale: Handle data migration for upgrade to 2.x
  * datetime: Switch from ntp to chrony
  * vagrant: Put hold on freedombox package during provision
  * repro: Also disable functional tests
  * monkeysphere: Re-enable functional tests
  * locale: Update translation strings

  [ Allan Nordhøy ]
  * Translated using Weblate (Norwegian Bokmål)

  [ Joseph Nuthalapati ]
  * backports: Add buster-backports to apt sources list
  * debian: Add smoke test with autopkgtests (Closes: #878699)

  [ danielwine ]
  * Translated using Weblate (Hungarian)

  [ Petter Reinholdtsen ]
  * Translated using Weblate (Norwegian Bokmål)

 -- James Valleroy <jvalleroy@mailbox.org>  Tue, 05 Feb 2019 22:55:53 -0500

plinth (0.48.0) unstable; urgency=medium

  [ Doma Gergő ]
  * Translated using Weblate (Hungarian)

  [ Pavel Borecki ]
  * Translated using Weblate (Czech)

  [ Allan Nordhøy ]
  * Translated using Weblate (Norwegian Bokmål)

  [ Sunil Mohan Adapa ]
  * ui: Fix top margin for content containers
  * ui: Rename page specific CSS classes
  * ui: Underline the logo along with 'Home' text when active
  * ui: Style frontpage application info like regular content
  * ui: Fix setting width of card-list at various page sizes
  * ui: Show help nav item text when navbar is collapsed
  * ui: Hide restart/shutdown items when navbar is collapsed
  * ui: Compact pages on extra small screen sizes
  * ui: Re-add background for home, apps and system pages in small sizes
  * fail2ban: Split and update configuration files
  * fail2ban: Pickup new configurations without reboot
  * mldonkey: Update description and minor updates
  * mldonkey: Disable app due to bug during restart
  * backups: Upgrade apps before restoring them
  * backups: Fix showing not-installed apps in create backup page
  * syncthing: Add backup/restore support
  * Serve default favicon for apps that don't provide one
  * radicale: Fix issue with configuration changes not applying
  * openvpn: Add backup/restore support
  * storage: Fix false error message visiting home page
  * storage, backups: Minor styling and yapf fixes
  * service: Fix warning to use collections.abc
  * help: Minor refactoring in get-logs action
  * mldonkey: Add functional test for uploading
  * axes: Minor fixes to configuration for IP blocking
  * infinoted: Wait for up to 5 minutes to kill daemon

  [ Petter Reinholdtsen ]
  * Translated using Weblate (Norwegian Bokmål)

  [ Joseph Nuthalapati ]
  * ci: Export freedombox.deb as build artifact instead of plinth.deb
  * matrix-synapse: Fix startup error caused by bind_address setting
  * matrix-synapse: Use '::' as the IPv6 bind address
  * backups: Automatically install required apps before restore
  * backups: Add a loader to the restore button to indicate progress

  [ Johannes Keyser ]
  * Translated using Weblate (German)

  [ James Valleroy ]
  * django: Remove deprecated AXES_BEHIND_REVERSE_PROXY
  * radicale: Only set hosts for radicale 1.x
  * radicale: Don't change auth type for radicale 2.x
  * radicale: Use rights file by default for radicale 2.x
  * radicale: Add functional tests for setting access rights
  * help: Use journalctl to show status log
  * help: Add action script to read logs from journal
  * help: Add functional test to check status logs page
  * locale: Update translation strings
  * doc: Fetch latest manual from wiki

  [ Prachi Srivastava ]
  * fail2ban: Enable bans for apache auth failures

  [ J. Carlos Romero ]
  * mldonkey: Add new module for the eDonkey network
  * mldonkey: Add backup/restore support

 -- James Valleroy <jvalleroy@mailbox.org>  Mon, 28 Jan 2019 19:22:19 -0500

plinth (0.47.0) unstable; urgency=medium

  [ Joseph Nuthalapati ]
  * ci: Don't install fuse and fuse3 packages in the CI environment
  * snapshot: Fix snapshots filling up the disk
  * snapshot: ui: Remove NUMBER_MIN_AGE setting and add FREE_LIMIT
  * snapshot: Enable TIMELINE_CLEANUP and NUMBER_CLEANUP by default
  * snapshot: Improve description
  * snapshot: Merge the functionality of the migrate command into setup
  * snapshot: Fix failing tests
  * snapshots: Handle installation on non-btrfs filesystems
  * snapshot: Handle "Config in use" error

  [ James Valleroy ]
  * radicale: Add tests for well-known URLs
  * radicale: Don't modify default file for radicale >= 2.1.10
  * radicale: Add support for radicale 2.x
  * setup: Fix spelling error
  * radicale: Switch to uwsgi for radicale 2.x
  * radicale: Create collections folder before starting uwsgi
  * Update translation strings
  * Fetch latest manual
  * debian: Update debhelper compat version to 12

  [ Sunil Mohan Adapa ]
  * radicale: Redirect to well-known URLs according to version
  * syncthing: Use exact matches when enforcing trailing '/'
  * snapshot: Minor styling fixes
  * snapshot: Update descriptions and UI options
  * snapshot: Refactor configuration migration
  * main: Separate out Django setup into a separate module
  * main: Separate out CherryPy code into a separate module
  * Show Gujarati in the list of UI languages
  * cockpit: Add link to manual page
  * cockpit: Update description
  * firewalld: Flush iptables rules before restarting firewall
  * backups: Don't fail tests when borg is not installed
  * backups: yapf fixes
  * django: Use Argon2 password hash
  * setup: Handle showing setup page after app completes installation
  * setup: Minor flake8 fixes
  * setup: Reduce refresh time when application is already installed
  * setup: Don't perform is-package-manager-busy checks when not needed
  * action_utils: Implement utilities for managing uwsgi configurations
  * searx: Use action utils for uwsgi configuration management
  * radicale: Don't keep radicale service running
  * icons: Fixes for switching to fork-awesome
  * Fix i18n for menu strings

  [ Prachi Srivastava ]
  * Replace glyphicons with forkawesome icons

 -- James Valleroy <jvalleroy@mailbox.org>  Mon, 14 Jan 2019 22:08:54 -0500

plinth (0.46.1) unstable; urgency=medium

  [ prolinux ukraine ]
  * Translated using Weblate (Ukrainian)

  [ Joseph Nuthalapati ]
  * clients: Rename DAVdroid to DAVx5

  [ Allan Nordhøy ]
  * Translated using Weblate (Norwegian Bokmål)

  [ Sunil Mohan Adapa ]
  * debian: Replace and break older versions of plinth

  [ James Valleroy ]
  * debian: Fix spelling errors in lintian override comment

 -- James Valleroy <jvalleroy@mailbox.org>  Fri, 04 Jan 2019 23:17:45 -0500

plinth (0.46.0) unstable; urgency=medium

  [ Pavel Borecki ]
  * Translated using Weblate (Czech)

  [ Johannes Keyser ]
  * Translated using Weblate (German)

  [ advocatux ]
  * Translated using Weblate (Spanish)

  [ prolinux ukraine ]
  * Translated using Weblate (Ukrainian)

  [ Sunil Mohan Adapa ]
  * logging: Don't log static file requests
  * logging: Make cherrypy log to the main log
  * logging: Don't log to a log file
  * logging: Log to systemd journal directly
  * logging: Separate logging init logic into a module
  * logging: Implement colors for console messages
  * searx: Update outdated Apache configuration
  * sso: Update outdated Apache configuration
  * letsencrypt: Use macros for configuring sites
  * letsencrypt: Remove outdated Apache configuration
  * logging: Remove references to old log files
  * debian: Alter control file indentation
  * storage: Add parted as dependency module
  * debian: Add dependencies from freedombox-setup
  * sudoers: Allow all admin users to become superusers
  * Move update-motd script from freedombox-setup
  * debian: Break current version of freedombox-setup
  * Move preseed file from freedombox-setup
  * debian: Use description from freedombox.org
  * debian: Ignore debian/debhelper-build-stamp
  * debian: Fix lintian warning about vcs ignore file
  * debian: Don't change ownership recursively in postinst
  * debian: Update short description
  * debian: Rename plinth package to freedombox

  [ James Valleroy ]
  * vagrant: Cleanup for obsolete log files
  * debian: Move Recommends to binary package
  * locale: Run update_translations
  * doc: Fetch latest manual from wiki
  * debian: Standards-Version is now 4.3.0

  [ Petter Reinholdtsen ]
  * Translated using Weblate (Norwegian Bokmål)

 -- James Valleroy <jvalleroy@mailbox.org>  Mon, 31 Dec 2018 16:46:25 -0500

plinth (0.45.0) unstable; urgency=medium

  [ Doma Gergő ]
  * Translated using Weblate (Hungarian)

  [ Pavel Borecki ]
  * Translated using Weblate (Czech)

  [ advocatux ]
  * Translated using Weblate (Spanish)

  [ Joseph Nuthalapati ]
  * udiskie: Finish merging udiskie into storage
  * apache: Switch to php-fpm from mod_php

  [ Allan Nordhøy ]
  * Translated using Weblate (Chinese (Simplified))
  * Translated using Weblate (Italian)
  * Translated using Weblate (Norwegian Bokmål)

  [ Herdir ]
  * Translated using Weblate (French)

  [ Michael Pimmer ]
  * Backups: first UI sceleton for remote / encrypted backups
  * Backups: allow testing the connection of ssh locations
  * Backups, remote repositories: implement init, info and some test
  * Backups, remote repositories: uniform parameter handling
  * Backups, remote repositories: start using sshfs
  * Backups, remote repositories: integrate to backups index page
  * Backups, remote repositories: re-use template for root location
  * Backups, remote repositories: use object-oriented repositories
  * Backups, remote backups: fix unittests
  * Backups, remote repositories: create/delete/restore of remote repos
  * Backups, remote repositories: change network_storage to dict
  * Backups, remote repository: adapt functional tests
  * Backups: remove unittests to backups test directory
  * Backups: remove archive name when creating an archive
  * Backups: support for encrypted repositories
  * Backups: Cleanup and improved error handling
  * Backups: functional tests update; restoring backup bugfix
  * Backups: allow creating archive in unmounted repository
  * Backups: allow using keyfile as credentials for sshfs mounts
  * Backups: notify that credentials of remote backups are stored
  * Backups: unittests for accessing repository with borg directly
  * Backups: bump module version

  [ James Valleroy ]
  * backups: Make validator errors translatable
  * functional_tests: Move backup test into backups feature

  [ ssantos ]
  * Translated using Weblate (German)

 -- James Valleroy <jvalleroy@mailbox.org>  Mon, 17 Dec 2018 19:05:51 -0500

plinth (0.44.0) unstable; urgency=medium

  [ Pavel Borecki ]
  * Translated using Weblate (Czech)

  [ Robert Martinez ]
  * Add gray noise background
  * Add white Card
  * add footer padding

  [ Allan Nordhøy ]
  * Translated using Weblate (Norwegian Bokmål)

  [ James Valleroy ]
  * ejabberd: bosh port moved to 5443
  * apache: Run setup again to reload
  * ejabberd: Change BOSH port from 5280 to 5443
  * Revert "ci: Use python3.6 when installing dependencies"
  * ci: Install jquery packages for coverage
  * functional_tests: Confirm when deleting all snapshots
  * Translated using Weblate (Spanish)
  * Update translation strings

  [ Joseph Nuthalapati ]
  * vagrant: clear logs and plinth database on destroying box
  * minetest: Change list of mods to what's available in Debian
  * Add instructions on how to use "WIP" in merge requests
  * clients: Fix distortion of the client apps buttons
  * snapshots: Fix default snapshot listing
  * firewalld: Use nftables instead of iptables
  * snapshots: Place the subsubmenu below the description

  [ ssantos ]
  * Translated using Weblate (German)
  * Translated using Weblate (Portuguese)

  [ Prachi Srivastava ]
  * Changes delete all to delete selected in snapshot
  * Adds toggle to select all for deletion
  * Changes functional test to select All and delete snapshots
  * Ignores warnings in pytest while running functional test

  [ advocatux ]
  * Translated using Weblate (Spanish)

  [ Petter Reinholdtsen ]
  * Translated using Weblate (Norwegian Bokmål)

 -- James Valleroy <jvalleroy@mailbox.org>  Mon, 03 Dec 2018 19:47:04 -0500

plinth (0.43.0) unstable; urgency=medium

  [ Michael Pimmer ]
  * Backups: export and download archives in one step
  * Backups: uploading and import with temporarily stored file
  * Backups: Restore directly from archive
  * Backups: Don't fail when borg doesn't find files to extract
  * Backups: clean up exporting archives functionality
  * Backups: relative paths for borg extract in action script
  * Backups: fix test
  * Backups: clean up forms, names and templates
  * Functional tests: minor documentation changes
  * Backups: Stream archive downloads/exports
  * Backups: do not hardcode uploaded backup file path
  * Backups: minor cleanups
  * Backups: show free disk space on upload+restore page
  * Backups: functional test to download and restore an archive
  * Backups: minor adaption of upload file size warning
  * Backups: minor fixes of functional tests
  * Functional tests: check that browser waits for redirects to finish
  * Functional tests: fix waiting for redirects
  * Functional tests: assert that module installation succeeded
  * Cherrypy: Do not limit maximum upload size
  * Backups: Make Manifest a dict instead of a list

  [ James Valleroy ]
  * functional_tests: Remove backup export steps
  * functional_tests: Remove remaining backup export steps
  * functional_tests: Add sso tags
  * upgrades: Internationalize string and apply minor formatting

  [ Anthony Stalker ]
  * Translated using Weblate (Czech)

  [ Joseph Nuthalapati ]
  * vagrant: Destroy Plinth development database when box is destroyed
  * sso: Make auth-pubtkt tickets valid for 12 hours
  * openvpn: Migration from easy-rsa 2 to 3
  * openvpn: is-setup checks for non-empty dh.pem file
  * openvpn: Always write the latest server configuration on setup

  [ ssantos ]
  * Translated using Weblate (Portuguese)

  [ Robert Martinez ]
  * Update module terminology improvements
  * Incorporate feedback from MR

 -- James Valleroy <jvalleroy@mailbox.org>  Mon, 19 Nov 2018 17:25:31 -0500

plinth (0.42.0) unstable; urgency=medium

  [ Robert Martinez ]
  * Fix wrong color in mobile menu

  [ James Valleroy ]
  * snapshot: Handle snapper list output change
  * functional_tests: Fix steps with domain parameter

  [ Joseph Nuthalapati ]
  * Translated using Weblate (Telugu)
  * tor: Add functional tests for relays and hidden services
  * tor: Enable backup/restore
  * upgrades: Add functional tests
  * upgrades: Enable backup/restore
  * monkeysphere: Handle importing new OpenSSH format keys
  * monkeysphere: yapf reformatting
  * tests: Change the domain to be an FQDN
  * monkeysphere: Add functional tests for import/publish keys
  * monkeysphere: Enable backup/restore
  * monkeysphere: Skip functional tests until bugs are resolved
  * letsencrypt: Enable backup/restore
  * tahoe: Minor changes to facilitate functional tests
  * tahoe: Add functional tests
  * tahoe: Enable backup/restore
  * tahoe: yapf run
  * udiskie: unmount drive as superuser

  [ buoyantair ]
  * Translated using Weblate (Telugu)

  [ Michael Pimmer ]
  * Actions: use local plinth in development mode
  * Actions: path in development mode: do not preserve PYTHONPATH

  [ ButterflyOfFire ]
  * Translated using Weblate (Indonesian)
  * Translated using Weblate (Italian)

 -- James Valleroy <jvalleroy@mailbox.org>  Mon, 05 Nov 2018 18:41:15 -0800

plinth (0.41.0) unstable; urgency=medium

  [ Allan Nordhøy ]
  * Translated using Weblate (Norwegian Bokmål)

  [ ButterflyOfFire ]
  * Translated using Weblate (French)

  [ James Valleroy ]
  * debian: Add Russian translation of debconf template (Closes: #910848)
    - Thanks to Lev Lamberov for the patch.
  * deluge: Handle prompt to change default password
  * functional_tests: When creating backup, scroll window to top
  * backups: Handle permission error during chown

  [ Joseph Nuthalapati ]
  * vagrant: Increase memory to 2GiB
  * vagrant: Increase number of CPUs to 2
  * datetime: Add functional test for setting time zone
  * datetime: Enable backup/restore
  * tests: More accurately compute waited time
  * deluge: Add functional test for uploading a torrent
  * deluge: Enable backup/restore
  * avahi: Enable backup/restore (no data)
  * backups: Enable backup/restore (no data currently)
  * bind: Add functional tests
  * bind: Enable backup/restore
  * security: Add functional tests for restricted logins
  * security: Enable backup/restore
  * snapshot: Fix issue with setting configuration
  * snapshot: Add functional tests for setting configuration
  * backups: Implement app hooks
  * snapshot: Enable backup/restore
  * deluge: Add missing backups tag in functional tests
  * ssh: Enable backup/restore
  * firewall: Enable backup/restore (no data)
  * diagnostics: Enable backup/restore (no data)
  * names: Enable backup/restore (no data)
  * power: Enable backup/restore (no data)
  * storage: Enable backup/restore (no data)
  * backups: Make plinth the owner of the backup archives
  * backups: Fix issue with showing exports from disks without labels
  * storage: Minor styling with urlencode call in template
  * backups: Don't rely on disk labels during export/restore

  [ Michael Pimmer ]
  * Backups: bugfix for downloading extracted archive files

  [ rafael ]
  * Translated using Weblate (Spanish)

 -- James Valleroy <jvalleroy@mailbox.org>  Mon, 22 Oct 2018 19:48:50 -0400

plinth (0.40.0) unstable; urgency=medium

  [ Allan Nordhøy ]
  * Translated using Weblate (Norwegian Bokmål)

  [ James Valleroy ]
  * ci: Prevent installing fuse
  * upgrades: Don't change origins pattern list
  * upgrades: Keep config file when disabling
  * debian: Add Portuguese translation for debconf messages (Closes: #909745)
    - Thanks to "Traduz" - Portuguese Translation Team for the patch.
  * home: Also display card title above icon
  * functional_tests: Make coquelicot password entry more robust
  * functional_tests: Check ejabberd contact list more robustly

  [ Augusto Borin ]
  * Translated using Weblate (Portuguese)

  [ advocatux ]
  * Translated using Weblate (Spanish)

  [ Pavel Borecki ]
  * Translated using Weblate (Czech)

  [ BO41 ]
  * Translated using Weblate (German)

  [ David Maulat ]
  * Translated using Weblate (French)

  [ Robert Martinez ]
  * Translated using Weblate (German)
  * Add tint effect on card icons under "Apps"
  * Change maximum cards per row
  * Change card text style and position

  [ Joseph Nuthalapati ]
  * Don't disable installation when apt lists are empty
  * backups: Relax schema for backup manifest data
  * backups: Remove empty keys in backup manifest data
  * backups: Rename the backups API module
  * mediawiki: Backup/restore settings also
  * backups: Rename test_backup to test_api
  * backups: List apps that don't require backup too
  * backups: Minor styling fixes
  * cockpit: Add clients and backup manifests
  * mumble: Implement backup/restore
  * privoxy: Enable backup/restore (no data)
  * backups: Allow restoring backups with no files
  * roundcube: Enable backup/restore (no data)
  * searx: Enable backup/restore (no data)
  * jsxc: Enable backup/restore (no data)
  * coquelicot: Enable backup/restore
  * coquelicot: Implement functional tests with uploading file
  * tests: Reduce time for polling in functional tests
  * transmission: Implement upload torrent functional test
  * transmission: Enable backup/restore
  * coquelicot: Fix upload file functional test
  * mediawiki: Run update script for 1.31 upgrade
  * quassel: Enable backup/restore
  * shadowsocks: Enable backup/restore
  * backups: Implement disabling web configuration during backup
  * sharing: Enable backup/restore
  * pagekite: Add functional tests
  * pagekite: Enable backup/restore
  * tests: Add missing backups tag on functional tests
  * vagrant: Get rid of apt warning during provisioning
  * customization: Serve static files from customization directory
  * customization: Create customization path in /var/www
  * customization: Serve custom shortcuts through the REST API
  * customization: Show custom shortcuts on frontpage

  [ Michael Pimmer ]
  * Backup module: Implement downloading archives
  * Backup module: Implemented uploading files
  * Backup module: added some unittests; minor doc updates

  [ Federico Ceratto ]
  * Translated using Weblate (Italian)

  [ Johannes Keyser ]
  * Translated using Weblate (German)

 -- James Valleroy <jvalleroy@mailbox.org>  Tue, 09 Oct 2018 06:01:50 -0400

plinth (0.39.0) unstable; urgency=medium

  [ Joseph Nuthalapati ]
  * Fix typo in the description meta tag
  * backups: Support multiple backups in one day
  * backups: Check if paths exist before passing them to borgbackup
  * backups: Reword the no-apps-installed message
  * backups: Make getting all apps method public
  * backups: Minor styling fixes
  * backups: Minor refactoring in finding exported archive
  * backups: Simplify getting included apps during restoring
  * udiskie: Merge into storage module

  [ Doma Gergő ]
  * Translated using Weblate (Hungarian)

  [ Petter Reinholdtsen ]
  * Translated using Weblate (Norwegian Bokmål)

  [ Allan Nordhøy ]
  * Translated using Weblate (Norwegian Bokmål)

  [ danielwine ]
  * Translated using Weblate (Hungarian)

  [ James Valleroy ]
  * backups: Validate backup manifests
  * backups: Move manifest validation into backups app
  * backups: Fix iteration over loaded modules
  * users: Reset groups before testing register_group
  * backups: List supported and installed apps when creating
  * backups: Implement process manifests for Packet
  * backups: Provide a default backup name
  * backups: Select all apps by default
  * backups: Use paths from selected apps
  * backups: Fix and test service shutdown and restore
  * backups: Patch actions for shutdown services test
  * backups: Disable create archive when no supported apps are installed
  * backups: Dump manifests file and include it in backup
  * backups: Name borg repo folder more clearly
  * backups: Include app versions in manifest file
  * backups: Use valid filename for export
  * backups: Don't display time as separate column
  * backups: Confirm that archive exists before restoring
  * backups: Add apps selection to restore form
  * backups: Use valid filename for manifest
  * backups: When restoring, only list apps included in backup
  * backups: Use backups API for restore
  * backups: Add more basic tests for backups API
  * functional_tests: Test dynamicdns backup and restore
  * ikiwiki: Add sites folder to backup data
  * functional_tests: Test ikiwiki backup and restore
  * functional_tests: Test mediawiki backup and restore
  * functional_tests: Test repro config backup and restore
  * backups: Rename 'Create archive' to 'New backup'
  * functional_tests: More robust checks using eventually
  * backups: Show disabled 'New backup' button when no apps installed
  * backups: Enable module
  * backups: Create folder if needed during setup
  * functional_tests: Only select app under test for new backup
  * functional_tests: Test ejabberd backup and restore
  * functional_tests: Ensure that backups app is installed before test
  * debian: Don't make backup of /etc/security/access.conf (Closes: #909484)
  * Bump Standards-Version to 4.2.1
  * Cleanup udiskie module

 -- James Valleroy <jvalleroy@mailbox.org>  Mon, 24 Sep 2018 19:23:04 -0400

plinth (0.38.0) unstable; urgency=medium

  [ Allan Nordhøy ]
  * Translated using Weblate (Norwegian Bokmål)

  [ Pavel Borecki ]
  * Translated using Weblate (Czech)

  [ Igor ]
  * Translated using Weblate (Russian)

  [ Johannes Keyser ]
  * Translated using Weblate (German)

  [ BO41 ]
  * Translated using Weblate (German)

  [ Doma Gergő ]
  * Translated using Weblate (Hungarian)

  [ Vignan Lavu ]
  * mediawiki: Enable SVG support for MediaWiki

  [ advocatux ]
  * Translated using Weblate (Spanish)

  [ Joseph Nuthalapati ]
  * Install ncurses-term during vagrant file provision
  * docs: Fix MediaWiki manual page download failing
  * manual: Remove footer for manual pages using Python XML module
  * upgrades: Clean up old kernel packages during automatic upgrades
  * turbolinks: Make the progress bar white and thicker

  [ James Valleroy ]
  * debian: Add German translation of debconf messages (Closes: #907787)
    - Thanks to Helge Kreutzmann for the patch.
  * tests: Make coverage package optional

 -- James Valleroy <jvalleroy@mailbox.org>  Mon, 10 Sep 2018 18:12:06 -0400

plinth (0.37.0) unstable; urgency=medium

  [ Pavel Borecki ]
  * Translated using Weblate (Czech)

  [ Allan Nordhøy ]
  * Translated using Weblate (Norwegian Bokmål)

  [ Petter Reinholdtsen ]
  * Translated using Weblate (Norwegian Bokmål)

  [ Igor ]
  * Translated using Weblate (Russian)

  [ advocatux ]
  * Translated using Weblate (Spanish)

  [ Doma Gergő ]
  * Translated using Weblate (Hungarian)

  [ James Valleroy ]
  * backups: Simplify export of backup archive files
  * backups: Add list of exported archives
  * backups: Restore from exported archive
  * vagrant: Clarify post-up message
  * debian: Add Dutch translation of debconf messages (Closes: #906945)
    - Thanks to Frans Spiesschaert for the patch.
  * Bump Standards-Version to 4.2.0

  [ Joseph Nuthalapati ]
  * vagrant: Vagrantfile changes for ease of development
  * install: Use Post/Response/Get pattern for reloads

 -- James Valleroy <jvalleroy@mailbox.org>  Mon, 27 Aug 2018 19:15:08 -0400

plinth (0.36.0) unstable; urgency=medium

  [ Gayathri Das ]
  * Translated using Weblate (Hindi)

  [ James Valleroy ]
  * Fix validation error in Hindi translation
  * Fix validation error in Spanish translation
  * Add backups info to apps
  * ejabberd: Cleanup config file upgrade
  * Add license info for Lato fonts
  * ci: Run test coverage and get report
  * Commit patch for French debconf translation (Closes: #905933)
    - Thanks to jean-pierre giraud for the patch.

  [ Luis A. Arizmendi ]
  * Translated using Weblate (Spanish)

  [ Igor ]
  * Translated using Weblate (Russian)

  [ Hemanth Kumar Veeranki ]
  * Translated using Weblate (Telugu)
  * Remove deprecated settings from already existing config files
  * Add functional test to enable/disable Message Archive Management

  [ Joseph Nuthalapati ]
  * Fix validation error in Spanish translation
  * Translated using Weblate (Hindi)
  * Trim the translation strings in Letsencrypt template where missing
  * backups: Add core API for full/apps backup
  * mediawiki: Fix issue with re-installation
  * mediawiki: Enable Instant Commons
  * mediawiki: Fix images throwing 403s
  * turbolinks: Reload page using JavaScript
  * functional tests: Fix failing test change default app

  [ Johannes Keyser ]
  * Translated using Weblate (German)

  [ Doma Gergő ]
  * Translated using Weblate (Hungarian)

  [ Robert Martinez ]
  * Add woff2 fonts

  [ Prachi Srivastava ]
  * Translated using Weblate (Hindi)

  [ manikanta varma datla ]
  * Disable launch button for web client when not installed

  [ Pavel Borecki ]
  * Translated using Weblate (Czech)

 -- James Valleroy <jvalleroy@mailbox.org>  Mon, 13 Aug 2018 18:24:33 -0400

plinth (0.35.0) unstable; urgency=medium

  [ Igor ]
  * Translated using Weblate (Russian)

  [ Luis A. Arizmendi ]
  * Translated using Weblate (Spanish)

  [ ikmaak ]
  * Translated using Weblate (Dutch)

  [ Bart Notelaers ]
  * Translated using Weblate (Dutch)

  [ Doma Gergő ]
  * Translated using Weblate (Hungarian)

  [ Gayathri Das ]
  * Translated using Weblate (Hindi)

  [ Sciumedanglisc ]
  * Translated using Weblate (Italian)

  [ Praveen Illa ]
  * Translated using Weblate (Telugu)

  [ Jayasuganthi ]
  * mediawiki: Enable short URLs

  [ Joseph Nuthalapati ]
  * mediawiki: Override Debian settings in FreedomBoxSettings.php
  * functional_tests: Fix first test failing on a pristine VM
  * debian: Remove Bdale Garbee from the list of uploaders
  * Add turbolinks
  * turbolinks: Replace style elements in head with blocks in body
  * functional_tests: Use body instead of html for state change check
  * turbolinks: Disable caching on application visits
  * configuration: Option to set a default app for FreedomBox
  * configuration: Use augeas to edit Apache files
  * configuration: Fix parsing error in retrieving default app

  [ వీవెన్ ]
  * Translated using Weblate (Telugu)

  [ Johannes Keyser ]
  * Translated using Weblate (German)
  * text stripped from icons for mediawiki, radicale, tahoe-lafs

  [ Hemanth Kumar Veeranki ]
  * Clarify description for radicale shared calendar/addressbook
  * Remove deprecated `iqdisc` in ejabberd config

  [ Robert Martinez ]
  * Adding link to HACKING.md
  * Fix ejabberd logo #1336

  [ Sunil Mohan Adapa ]
  * udiskie: Move udisks2 methods to separate module
  * storage: Fix parsing issues when mount point has spaces
  * udiskie: Remove the unused ejectable property
  * utils: Remove unused method
  * udiskie: Add eject functionality for a drive
  * udiskie: Also list read-only filesystems
  * udiskie: Remove internal networks warning
  * udiskie: Show special message when no storage device available

  [ James Valleroy ]
  * udiskie: Import glib and udisks only inside methods

  [ Allan Nordhøy ]
  * Translated using Weblate (Norwegian Bokmål)

 -- James Valleroy <jvalleroy@mailbox.org>  Mon, 30 Jul 2018 19:04:51 -0400

plinth (0.34.0) unstable; urgency=medium

  [ Joseph Nuthalapati ]
  * firstboot: Prompt for secret during firstboot welcome
  * firstboot: Add debconf translations for wizard secret dialog
  * l10n: Fix build error due to partially translated string in Hindi
  * ci: Install python3-coverage before running tests
  * backups: Temporarily hide app till implementation is complete

  [ James Valleroy ]
  * postinst: Fix indents and untabify
  * lintian: Add override for no-debconf-config
  * Translated using Weblate (Italian)
  * ci: Use python3.6 when installing dependencies
  * functional_tests: Rename features, organize by app
  * backups: New app to manage borgbackup archives
  * backups: Allow valid filenames as archive names
  * backups: Set LANG=C.UTF-8 when extracting archive
  * backups: Move repository location under /var/lib

  [ ikmaak ]
  * Translated using Weblate (Dutch)

  [ Gayathri Das ]
  * Translated using Weblate (Hindi)

  [ Sciumedanglisc ]
  * Translated using Weblate (Italian)

  [ Bart Notelaers ]
  * Translated using Weblate (Dutch)

  [ Doma Gergő ]
  * Translated using Weblate (Hungarian)

 -- James Valleroy <jvalleroy@mailbox.org>  Mon, 16 Jul 2018 19:16:08 -0400

plinth (0.33.1) unstable; urgency=medium

  [ Doma Gergő ]
  * Translated using Weblate (Hungarian)

  [ Pavel Borecki ]
  * Translated using Weblate (Czech)

  [ advocatux ]
  * Translated using Weblate (Spanish)

  [ Igor ]
  * Translated using Weblate (Russian)

  [ Joseph Nuthalapati ]
  * Change get-group-users to a simpler implementation
  * users: Replace disabled with readonly for admin group checkbox
    (Closes: #902892)

  [ Gayathri Das ]
  * Translated using Weblate (Hindi)

 -- James Valleroy <jvalleroy@mailbox.org>  Wed, 04 Jul 2018 10:32:23 -0400

plinth (0.33.0) unstable; urgency=medium

  [ Doma Gergő ]
  * Translated using Weblate (Hungarian)

  [ Allan Nordhøy ]
  * Translated using Weblate (Norsk bokmål)

  [ advocatux ]
  * Translated using Weblate (Spanish)

  [ Igor ]
  * Translated using Weblate (Русский)

  [ Pavel Borecki ]
  * Translated using Weblate (Čeština)

  [ Gayathri Das ]
  * Translated using Weblate (Hindi)

  [ Joseph Nuthalapati ]
  * Fix mistake in Hindi translation template
  * firewall: Display information that a service is internal only
  * users: Don't show Create User form to non-admin users
  * Translated using Weblate (Hindi)
  * users: Redirect to users list on successful user creation
  * packages: Button to refresh package lists

  [ Hemanth Kumar Veeranki ]
  * Add a way to refine shortcuts
  * Restrict removal of last admin user
  * Use logos instead of icons in the apps page

  [ danielwine ]
  * Translated using Weblate (Hungarian)

  [ Bart Notelaers ]
  * Translated using Weblate (Dutch)

  [ James Valleroy ]
  * users: Update Change Password menu for non-admin users
  * package: Add option to skip recommends
  * udiskie: New module for automatic mounting of removable media

  [ Sciumedanglisc ]
  * Translated using Weblate (Italian)

  [ Sunil Mohan Adapa ]
  * udiskie: Use glib library for dbus interaction

 -- James Valleroy <jvalleroy@mailbox.org>  Mon, 02 Jul 2018 20:15:50 -0400

plinth (0.32.0) unstable; urgency=medium

  [ Allan Nordhøy ]
  * Translated using Weblate (Norsk bokmål)

  [ Pavel Borecki ]
  * Translated using Weblate (Čeština)

  [ advocatux ]
  * Translated using Weblate (Spanish)

  [ Igor ]
  * Translated using Weblate (Русский)

  [ Gayathri Das ]
  * Translated using Weblate (Hindi)

  [ Hemanth Kumar Veeranki ]
  * Hide mediawiki frontpage shortcut when private mode is enabled
  * Translated using Weblate (Telugu)
  * Enable image uploads in mediawiki at startup

  [ Sciumedanglisc ]
  * Translated using Weblate (Italian)

  [ ikmaak ]
  * Translated using Weblate (Dutch)

  [ Michael Pimmer ]
  * Use djangos url reverse mechanism instead of hardcoding urls
  * Add ./run --develop option to use relative config/file paths
  * Add documentation for the './run --develop' option
  * Adapt test and documentation to changes of '--develop' option
  * Adapt .md files to four spaces for correct lists
  * Merge ./run --debug into --develop option
  * Remove unused imports and variables

  [ Sunil Mohan Adapa ]
  * yapf and isort fixes
  * Fix client info table size and flickering
  * Resize all main content
  * Remove unnecessary submenu override in 403.html
  * help: Show cards in the index page
  * snapshot: Remove unnecessary column sizing
  * users: Remove unnecessary column sizing
  * networks: Center align connection information
  * networks: Remove unnecessary column sizing
  * pagekite: Convert a two column page to one column
  * pagekite: Remove unnecessary column sizing
  * letsencrpt: Remove unnecessary column sizing
  * monkeysphere: Remove unnecessary column sizing
  * names: Remove unnecessary column sizing
  * sso: Adjust size of login form
  * storage: Remove unnecessary column sizing
  * tor: Increase the size of the status tables
  * help: Center the FreedomBox logo on about page
  * help: Remove the duplicate index URL and menu item
  * firewall: Resize the info table to full width
  * Increase language selection form to full width
  * first_setup: Remove unnecessary content sizing
  * first_boot: Remove unnecessary content sizing
  * diagnostics: Remove unnecessary content sizing
  * frontpage: Fix card sizing

  [ Johannes Keyser ]
  * Translated using Weblate (German)

  [ Joseph Nuthalapati ]
  * Translated using Weblate (Telugu)
  * mediawiki: Make private mode and public registrations mutually exclusive
  * mediawiki: Image uploads: improve logic and add functional tests
  * first-setup: Automatically expand root partition

  [ kotibannu541 ]
  * Translated using Weblate (Telugu)

  [ Nikhil Sankesa ]
  * Translated using Weblate (Telugu)

  [ Nikhil501 ]
  * Translated using Weblate (Telugu)

  [ Sandeepbasva ]
  * Translated using Weblate (Telugu)

  [ James Valleroy ]
  * mediawiki: Untabify template

  [ Doma Gergő ]
  * Translated using Weblate (Hungarian)

  [ Manish Tripathy ]
  * Apply new card based design

 -- James Valleroy <jvalleroy@mailbox.org>  Mon, 18 Jun 2018 20:36:30 -0400

plinth (0.31.0) unstable; urgency=medium

  [ Pavel Borecki ]
  * Translated using Weblate (Czech)

  [ advocatux ]
  * Translated using Weblate (Spanish)

  [ Igor ]
  * Translated using Weblate (Russian)

  [ Johannes Keyser ]
  * Translated using Weblate (German)

  [ Sciumedanglisc ]
  * Translated using Weblate (Italian)

  [ Gayathri Das ]
  * Translated using Weblate (Hindi)

  [ Robert Pollak ]
  * Translated using Weblate (German)

  [ Hemanth Kumar Veeranki ]
  * Translated using Weblate (Telugu)
  * Added an option to enable/disable private mode in mediawiki

  [ Petter Reinholdtsen ]
  * Translated using Weblate (Norwegian Bokmål)

  [ Allan Nordhøy ]
  * Translated using Weblate (Norwegian Bokmål)

  [ Sunil Mohan Adapa ]
  * searx: Don't depend on libapache2-mod-proxy-uwsgi

  [ Joseph Nuthalapati ]
  * users: Fix user permissions not being saved
  * users: internationalize a string
  * mediawiki: Run update script for 1.30 upgrade
  * shortcuts: Fix urls for ikiwiki shortcuts

  [ James Valleroy ]
  * mediawiki: Handle missing config lines for private mode

 -- James Valleroy <jvalleroy@mailbox.org>  Mon, 04 Jun 2018 18:16:00 -0400

plinth (0.30.0) unstable; urgency=medium

  [ Igor ]
  * Translated using Weblate (Russian)

  [ Sciumedanglisc ]
  * Translated using Weblate (Italian)

  [ Allan Nordhøy ]
  * Translated using Weblate (Norwegian Bokmål)

  [ danielwine ]
  * Translated using Weblate (Hungarian)

  [ Gayathri Das ]
  * Translated using Weblate (Hindi)

  [ Joseph Nuthalapati ]
  * setup: Remove unavailable as a state in setup_helper

 -- James Valleroy <jvalleroy@mailbox.org>  Mon, 21 May 2018 17:15:47 -0400

plinth (0.29.1) unstable; urgency=high

  [ Pavel Borecki ]
  * Translated using Weblate (Czech)

  [ advocatux ]
  * Translated using Weblate (Spanish)

  [ Sunil Mohan Adapa ]
  * security: Fix issue with Plinth locked out from sudo

 -- James Valleroy <jvalleroy@mailbox.org>  Tue, 08 May 2018 05:20:45 -0400

plinth (0.29.0) unstable; urgency=high

  [ Pavel Borecki ]
  * Translated using Weblate (Czech)

  [ advocatux ]
  * Translated using Weblate (Spanish)

  [ Johannes Keyser ]
  * Translated using Weblate (German)

  [ Allan Nordhøy ]
  * Translated using Weblate (Norwegian Bokmål)

  [ Hemanth Kumar Veeranki ]
  * Add an option to enable/disable public registrations in mediawiki

  [ Joseph Nuthalapati ]
  * mediawiki: enable/disable public registrations - refactoring & tests
  * security: Allow console login access to user plinth
  * tt-rss: Skip the check for SELF_URL_PATH

  [ Sciumedanglisc ]
  * Translated using Weblate (Italian)

  [ Sunil Mohan Adapa ]
  * searx: Fix issue with uwsgi crashing

 -- James Valleroy <jvalleroy@mailbox.org>  Mon, 07 May 2018 18:45:02 -0400

plinth (0.28.0) unstable; urgency=medium

  [ Sunil Mohan Adapa ]
  * Add locale for Lithuanian (lt)

  [ Sciumedanglisc ]
  * Translated using Weblate (Italian)

  [ Pavel Borecki ]
  * Translated using Weblate (Czech)

  [ Igor ]
  * Translated using Weblate (Russian)

  [ advocatux ]
  * Translated using Weblate (Spanish)

  [ Johannes Keyser ]
  * Translated using Weblate (German)
  * setup: disable install button for currently unavailable apps

  [ Allan Nordhøy ]
  * Translated using Weblate (Norwegian Bokmål)

  [ Joseph Nuthalapati ]
  * Translated using Weblate (Telugu)

  [ ikmaak ]
  * Translated using Weblate (Dutch)

  [ James Valleroy ]
  * Bump Standards-Version to 4.1.4

 -- James Valleroy <jvalleroy@mailbox.org>  Mon, 23 Apr 2018 21:03:39 -0400

plinth (0.27.0) unstable; urgency=medium

  [ Sciumedanglisc ]
  * Translated using Weblate (Italian)

  [ Pavel Borecki ]
  * Translated using Weblate (Czech)

  [ Igor ]
  * Translated using Weblate (Russian)

  [ advocatux ]
  * Translated using Weblate (Spanish)

  [ ikmaak ]
  * Translated using Weblate (Dutch)
  * Translated using Weblate (German)

  [ Allan Nordhøy ]
  * Translated using Weblate (Norwegian Bokmål)

  [ James Valleroy ]
  * snapshot: Disable python formatting for description
  * debian: Move Lintian source-level overrides to preferred location
  * debian: Bump debhelper compat version to 11
  * debian: Use https for copyright format url
  * debian: Bump standards version to 4.1.3
  * debian: Remove unused lintian override
  * middleware: Skip 'installed' message for essential apps
  * snapshot: Don't increment version
  * snapshot: Clarify form label and help text
  * snapshot: Format code with yapf

  [ Johannes Keyser ]
  * Translated using Weblate (German)

  [ Максим Якимчук ]
  * Translated using Weblate (Ukrainian)

  [ Jonny Birkelund ]
  * Translated using Weblate (Norwegian Bokmål)

  [ Joseph Nuthalapati ]
  * users: Fix admin group appearing twice in permissions
  * apps: Fix app names and short descriptions not being translated
  * snapshots: Move manual page link to the index page
  * snapshots: Fix tests broken by UI changes
  * language: Fix tests broken by recent feature
  * tests: Improve waiting for installation and configuration
  * Fix tests for firstboot, users and groups
  * tests: snapshots: Remove find_by_value usages
  * test: sharing: Fix tests that check text in English
  * tor: Make tests independent of language
  * tests: Recover from server restart during installation
  * tests: Fix tests depending on language being English
  * tests: Fix delete_user fixture
  * UI: Fix progress bar not appearing
  * snapshots: Fix for permissions issue when updating configuration

  [ Shubham Agarwal ]
  * snapper: enable/diable apt snapshots

 -- James Valleroy <jvalleroy@mailbox.org>  Mon, 09 Apr 2018 19:34:05 -0400

plinth (0.26.0) unstable; urgency=high

  [ 关羽 ]
  * Translated using Weblate (Chinese (Simplified))

  [ Igor ]
  * Translated using Weblate (Russian)

  [ Pavel Borecki ]
  * Translated using Weblate (Czech)

  [ Dietmar ]
  * Translated using Weblate (German)

  [ anonymous ]
  * Translated using Weblate (German)

  [ Allan Nordhøy ]
  * Translated using Weblate (Norwegian Bokmål)

  [ Joseph Nuthalapati ]
  * snapshots: Update description
  * searx: Rewrite url from /searx to /searx/
  * manual: Link to manual from each service
  * manual: Fix manual page links for tor and power templates

  [ Petter Reinholdtsen ]
  * Translated using Weblate (Norwegian Bokmål)

  [ Robert Martinez ]
  * Translated using Weblate (German)

  [ Sunil Mohan Adapa ]
  * Workaround security issues in django-axes
  * ssh, avahi, apache: Fix default value for setup arguments
  * ssh: Add comment about regenerating SSH keys
  * apache: Only regenerate snake oil cert when needed
  * apache: Explicitly enable the latest version of PHP module
  * apache: Increase module version number to fix php7.2

  [ danielwine ]
  * Translated using Weblate (Hungarian)

  [ Luis A. Arizmendi ]
  * Translated using Weblate (Spanish)

  [ Sciumedanglisc ]
  * Translated using Weblate (Italian)

  [ Johannes Keyser ]
  * Translated using Weblate (German)

  [ James Valleroy ]
  * Update doc-base for current html manual file

 -- James Valleroy <jvalleroy@mailbox.org>  Mon, 26 Mar 2018 20:18:57 -0400

plinth (0.25.0) unstable; urgency=medium

  [ Pavel Borecki ]
  * Translated using Weblate (Czech)

  [ danielwine ]
  * Translated using Weblate (Hungarian)

  [ Allan Nordhøy ]
  * Translated using Weblate (Norwegian Bokmål)

  [ Luis A. Arizmendi ]
  * Translated using Weblate (Spanish)

  [ Joseph Nuthalapati ]
  * coquelicot: Rename Plinth to FreedomBox in license headers
  * functional-tests: Merge plinth-tester into plinth
  * searx: Add basic functional tests
  * snapshots: Refactoring and indentation changes
  * Translated using Weblate (Telugu)
  * ttrss: update client apps
  * sharing: Update description
  * sharing: CSS styling fixes and text changes

  [ James Valleroy ]
  * infinoted: Always check ownership of cert files in setup

  [ Алексей Докучаев ]
  * Translated using Weblate (Russian)

  [ Igor ]
  * Translated using Weblate (Russian)

  [ Sunil Mohan Adapa ]
  * doc: Fix generation of HTML fragment
  * users: Generalize styling for multi-select widget
  * sharing: Finish implementation
  * sharing: Add functional tests
  * Support Django 2.0

  [ Shubham Agarwal ]
  * snapshots: Add submenu section in UI

  [ Prachi ]
  * sharing: Add app to share disk folders using various protocols

 -- James Valleroy <jvalleroy@mailbox.org>  Mon, 12 Mar 2018 18:40:31 -0400

plinth (0.24.0) unstable; urgency=medium

  [ Joseph Nuthalapati ]
  * Add file-sharing application Coquelicot to FreedomBox
  * Translated using Weblate (Telugu)
  * mediawiki: Allow shortcut to be publicly visible on front page
  * clients: Add and correct Client Apps
  * api: fix icon_url
  * searx: New app for Searx metasearch engine

  [ Pavel Borecki ]
  * Translated using Weblate (Czech)

  [ Allan Nordhøy ]
  * Translated using Weblate (Chinese (Simplified))
  * Translated using Weblate (Norwegian Bokmål)

  [ Sunil Mohan Adapa ]
  * Rename Plinth to FreedomBox in various places
  * debian: Update copyright to FreedomBox Authors
  * setup.py: Update website to freedombox.org
  * Add locale for Hungarian (hu)
  * locale: Update the language selection form
  * config: Remove language selection from config page
  * Don't use async for method parameters
  * searx: Increase the secret key length to 64 bytes

  [ danielwine ]
  * Translated using Weblate (Hungarian)

  [ Sai Kiran Naragam ]
  * locale: Anonymous users can set preferred language
  * locale: Adds preferred language for logged in user

  [ Luis A. Arizmendi ]
  * Translated using Weblate (Spanish)

  [ Johannes Keyser ]
  * Translated using Weblate (German)
  * matrixsynapse: Fix mail attribute for ldap login

 -- James Valleroy <jvalleroy@mailbox.org>  Mon, 26 Feb 2018 18:22:23 +0100

plinth (0.23.0) unstable; urgency=medium

  [ Sunil Mohan Adapa ]
  * Fetch latest manual from wiki
  * Translated using Weblate (Telugu)
  * snapshot: Enable Delete All only with non-default snapshots

  [ Joseph Nuthalapati ]
  * jsxc: consistent url format
  * Translated using Weblate (Telugu)
  * sso: Increase timeout to 60 minutes
  * YAPF formatting for actions/auth_pubtkt
  * transmission: Add .png logo
  * snapshot: Delete All should skip currently active snapshot
  * config: Move the method get_hostname to __init__.py
  * snapshots: Refactoring and text changes
  * snapshots: Increment version to 2

  [ drashti kaushik ]
  * Translated using Weblate (Gujarati)

  [ uday17 ]
  * Translated using Weblate (Telugu)

  [ Sandeepbasva ]
  * Translated using Weblate (Telugu)

  [ kotibannu541 ]
  * Translated using Weblate (Telugu)

  [ Arshadashu ]
  * Translated using Weblate (Telugu)

  [ Nikhil Sankesa ]
  * Translated using Weblate (Telugu)

  [ sandeepgurram ]
  * Translated using Weblate (Telugu)

  [ prudhvi ]
  * Translated using Weblate (Telugu)

  [ chilumula vamshi krishna ]
  * Translated using Weblate (Telugu)

  [ pranava pari ]
  * Translated using Weblate (Telugu)

  [ Nikhil501 ]
  * Translated using Weblate (Telugu)

  [ Michal Čihař ]
  * Translated using Weblate (Telugu)

  [ Johannes Keyser ]
  * Translated using Weblate (German)

  [ anil kukmar soma ]
  * Translated using Weblate (Telugu)

  [ Pavel Borecki ]
  * Translated using Weblate (Czech)

  [ Vikas Singh ]
  * Font: Change Helvetica to Lato
  * theme: Update CSS to use Lato font

  [ Aakanksha Saini ]
  * Snapper: Modify configurations to reduce disk usage

  [ James Valleroy ]
  * Add fonts-lato as dependency
  * Update translation strings
  * Add lintian override for symlink to Lato font file

 -- James Valleroy <jvalleroy@mailbox.org>  Mon, 12 Feb 2018 19:17:31 -0500

plinth (0.22.0) unstable; urgency=medium

  [ Drashti Kaushik ]
  * Translated using Weblate (Gujarati)
  * Translated using Weblate (Hindi)

  [ Igor ]
  * Translated using Weblate (Russian)

  [ Ikmaak ]
  * Translated using Weblate (Dutch)

  [ Joseph Nuthalapati ]
  * Translated using Weblate (Telugu)
  * ci: Replace CircleCI configuration with GitLab CI configuration
  * firstboot: Fix caching issue in collecting first_boot steps
  * HACKING: Commands to run a single test method, class or module
  * first_setup: UX improvements for the first setup page
  * matrix-synapse: Fix YAML format issues.

  [ Pavel Borecki ]
  * Translated using Weblate (Czech)

  [ Sunil Mohan Adapa ]
  * Add locale for Ukrainian (uk)
  * ci: Update badge to use Gitlab CI instead of Circle CI
  * Update Github URLs with Salsa URLs
  * tor: Ensure that is-enabled status is show properly

  [ Vikas Singh ]
  * actions: Allow not printing error when an action fails

 -- Sunil Mohan Adapa <sunil@medhas.org>  Tue, 30 Jan 2018 14:41:25 +0530

plinth (0.21.0) unstable; urgency=medium

  [ Aakanksha Saini ]
  * navigation bar: change label 'Configuration' to 'System'
  * storage: Removed beta warning for expanding partition
  * groups: Consistent listing of groups
  * syncthing: Restrict administration to users in group syncthing

  [ Allan Nordhøy ]
  * Spelling: configuration, log in, wiki

  [ Johannes Keyser ]
  * doc: update HACKING, CONTRIBUTING and INSTALL information
  * help: Show menu on smaller screens also

  [ Joseph Nuthalapati ]
  * Complete some of the pending changing in renaming some files to .md

  [ Shubham Agarwal ]
  * diagnostics: Enable button when enabled but not running

  [ Sunil Mohan Adapa ]
  * openvpn: Upgrade to the new Debian way
  * Add explicit dependency on e2fsprogs (Closes: #887223).

 -- James Valleroy <jvalleroy@mailbox.org>  Mon, 15 Jan 2018 15:07:03 -0500

plinth (0.20.0) unstable; urgency=high

  [ James Valleroy ]
  * bind: Rework getting and changing config
  * bind: Don't use forwarders by default

  [ Johannes Keyser ]
  * ejabberd: Remove redundant button Client Apps
  * ejabberd: Minor description cleanups

  [ Joseph Nuthalpati ]
  * mediawiki: Add wiki application

  [ Sunil Mohan Adapa ]
  * users: Make sure first run actually works
  * bind: Add information about current utility
  * storage: Make tests run on special filesystems

 -- James Valleroy <jvalleroy@mailbox.org>  Mon, 01 Jan 2018 15:04:02 -0500

plinth (0.19.0) unstable; urgency=medium

  [ James Valleroy ]
  * users: Use own copy of ldapscripts config
  * users: Handle upgrade for ldapscripts config
  * vagrant: Avoid debconf prompts while provisioning
  * Bump standards version, no changes needed

  [ John McCann ]
  * ejabberd: Use dynamic reload after enabling/disabling MAM

  [ Joseph Nuthalapati ]
  * Add framework for user groups per application
  * groups: User permissions for access to apps based on LDAP groups
  * Fixes for user groups
  * Fix failing root tests
  * Suppress unnecessary logging in cfg tests
  * users: tests: restore previous value of restricted access
  * snapshots: Button to delete all snapshots
  * snapshots: Minor refactoring
  * manual: Make manual available as a PDF download
  * manual: Download can serve either pdf or pdf.gz file

  [ Sunil Mohan Adapa ]
  * Update yapf configuration for simplicity
  * Update HACKING file about coding standard tools
  * clients: Minor styling fixes
  * clients: Update icons to be 32x32 consistently
  * api: Update for clarity (API breaking change)
  * clients: Cleanup framework
  * clients: Update all manifest due to use updated framework
  * users: Add a note about using separate first setup action
  * help: Don't uncompress the PDF manual

  [ Hanisha P ]
  * minetest: Show domain information for users to connect to minetest
  * Option to enable/disble automatic timeline snapshots

 -- James Valleroy <jvalleroy@mailbox.org>  Mon, 18 Dec 2017 17:16:58 -0500

plinth (0.18.1) unstable; urgency=high

  * Re-upload with higher urgency (to unblock django-axes 3.0.3).

 -- James Valleroy <jvalleroy@mailbox.org>  Mon, 04 Dec 2017 23:10:37 -0500

plinth (0.18.0) unstable; urgency=low

  [ James Valleroy ]
  * Add shadowsocks client with socks5 proxy.

  [ Joseph Nuthalapati ]
  * config: Avoid sending domain_added signal for empty domain.
  * Override monkey-patched LoginView from django-axes 3.0.3.
  * Make Plinth depend on django-axes 3.0.3 or later.
  * sso: Fixes for regressions after adding captcha and axes.
  * sso: Fix conflict between urls of sso and captcha.
  * transmission: Fix sso not being enabled.
  * Add client information for Matrix Synapse and Syncthing.
  * Add icons for desktop applications and Apple App store.

  [ Prachi Srivastava ]
  * avahi: Add service for freedombox discovery.
  * Add fields to the api response.
  * Add client information for modules.

  [ Sunil Mohan Adapa ]
  * shadowsocks: Add more ciphers.
  * service: Add missing restart action.
  * avahi: Update FreedomBox service file.

  [ Hritesh Gurnani ]
  * Reduce OS icons size for clients.

 -- James Valleroy <jvalleroy@mailbox.org>  Mon, 04 Dec 2017 20:14:41 -0500

plinth (0.17.0) unstable; urgency=medium

  [ Joseph Nuthalapati ]
  * transmission: Enable Single Sign On.
  * cockpit: Add short description to frontpage shortcut.

  [ Allan Nordhøy ]
  * fail2ban: Spelling "Fail2ban" and sentence structure.

  [ Ravi Bolla ]
  * config: Refactor config.py into views and form.

  [ James Valleroy ]
  * Removed old changelog.

 -- James Valleroy <jvalleroy@mailbox.org>  Mon, 20 Nov 2017 18:43:17 -0500

plinth (0.16.0) unstable; urgency=medium

  [ Federico Ceratto ]
  * Switched to native package.

 -- James Valleroy <jvalleroy@mailbox.org>  Mon, 06 Nov 2017 20:51:58 -0500

plinth (0.15.3+ds-1) unstable; urgency=high

  [ James Valleroy ]
  * Switch from gir1.2-networkmanager-1.0 to gir1.2-nm-1.0 (Closes: #862758).
    Thanks to Michael Biebl.
  * Bump standards version to 4.1.1.
  * New upstream version 0.15.3 (Closes: #877371).
  * Add patch to skip letsencrypt tests that require root privileges.
  * Cleanup disks module (renamed to storage).
  * Add patch with workaround for login issues.
  * Add myself to uploaders.

  [ Sunil Mohan Adapa ]
  * Break older version of freedombox-setup (<< 0.11~)
  * Bump Django version to 1.11

  [ Joseph Nuthalapati ]
  * Add new dependencies - axes and captcha

 -- James Valleroy <jvalleroy@mailbox.org>  Sat, 21 Oct 2017 14:14:00 -0400

plinth (0.15.2+ds-1) unstable; urgency=medium

  [ James Valleroy ]
  * Cleanup config for removed modules (Closes: #876627).
  * New upstream version 0.15.2 (Closes: #876640).
  * Add python3-configobj depend.

 -- Federico Ceratto <federico@debian.org>  Mon, 25 Sep 2017 15:03:35 +0100

plinth (0.15.1+ds-1) unstable; urgency=medium

  [ James Valleroy ]
  * Sort dependency list for essential modules (Closes: #872541).
  * Bump standards version to 4.0.1.

  [ Federico Ceratto ]
  * New upstream version 0.15.1

 -- Federico Ceratto <federico@debian.org>  Sat, 23 Sep 2017 11:35:41 +0100

plinth (0.14.0+ds-1) unstable; urgency=medium

  [ James Valleroy ]
  * New upstream version 0.14.0.
  * Refresh patches.

 -- Sunil Mohan Adapa <sunil@medhas.org>  Thu, 20 Apr 2017 19:48:03 +0530

plinth (0.13.1+ds-1) unstable; urgency=medium

  [ James Valleroy ]
  * Disable shaarli module, package removed from Debian.
  * New upstream version 0.13.1.
  * Update paths for jsxc symlinks.
  * Remove configuration for obsolete xmpp module.

 -- Federico Ceratto <federico@debian.org>  Sun, 22 Jan 2017 21:48:59 +0000

plinth (0.12.0+ds-1) unstable; urgency=medium

  [ James Valleroy ]
  * Exclude new symlink in upstream source.
  * New upstream version 0.12.0.
  * Remove patches that have been merged upstream.
  * Rearrange copyright file with more general license at the top.
  * Move plinth into web section.
  * Update symlinks for jsxc 3.0.0.

 -- Federico Ceratto <federico@debian.org>  Sat, 10 Dec 2016 18:42:29 +0100

plinth (0.11.0+ds-1) unstable; urgency=medium

  [ James Valleroy ]
  * New upstream version 0.11.0.
  * Replace python3-yaml dependency with python3-ruamel.yaml.
  * Add python3-apt dependency.
  * Add patch to fix permissions and use new setup command (Closes: #837206).
  * Add patch to include xmpp module static files in build.
  * Add links for jsxc static files. Workaround for #838183.
  * Remove symlinks from source package.

  [ Sunil Mohan Adapa ]
  * Automatically add essential packages to depends (Closes: #837332).

 -- Federico Ceratto <federico@debian.org>  Mon, 26 Sep 2016 14:52:36 +0100

plinth (0.10.0-1) unstable; urgency=medium

  [ James Valleroy ]
  * New upstream version 0.10.0.
  * Bump minimum required python3-django to 1.10.

 -- Federico Ceratto <federico@debian.org>  Sun, 21 Aug 2016 13:07:54 +0100

plinth (0.9.4-2) unstable; urgency=medium

  [ James Valleroy ]
  * Add breaks/replaces on freedombox-setup << 0.9.2~ (Closes: #829743).

 -- Federico Ceratto <federico@debian.org>  Sat, 16 Jul 2016 14:55:37 +0100

plinth (0.9.4-1) unstable; urgency=medium

  [ James Valleroy ]
  * New upstream version 0.9.4.
  * Remove init script override. Init script was removed from upstream.
  * Drop packagekit dependency. No longer required by upstream.
  * Drop gir1.2-packagekitglib-1.0 depend and build-depend.

 -- Federico Ceratto <federico@debian.org>  Fri, 24 Jun 2016 22:02:54 +0100

plinth (0.9.2-1) unstable; urgency=medium

  [ James Valleroy ]
  * New upstream version 0.9.2.

  [ Petter Reinholdtsen ]
  * Added d/gbp.conf to enforce the user of pristine-tar.
  * Adjusted d/copyright to make sure license names are unique.  Thanks lintian.
  * Updated Standards-Version from 3.9.6 to 3.9.8.

 -- Petter Reinholdtsen <pere@debian.org>  Wed, 25 May 2016 07:16:08 +0000

plinth (0.9.1-1) unstable; urgency=low

  [ James Valleroy ]
  * New upstream version 0.9.1.
  * Add python3-requests as dependency and build-dep.

 -- Federico Ceratto <federico@debian.org>  Sat, 02 Apr 2016 16:53:42 +0100

plinth (0.8.2-1) unstable; urgency=low

  [ James Valleroy ]
  * New upstream version 0.8.2.

 -- Federico Ceratto <federico@debian.org>  Fri, 26 Feb 2016 19:51:37 +0000

plinth (0.8.1-1) unstable; urgency=low

  [ James Valleroy ]
  * Skip filter-pristine-tar step for new upstream.
  * New upstream version 0.8.1.
  * Add docbook-utils as build dependency.
  * Add packagekit as dependency.

 -- Federico Ceratto <federico@debian.org>  Tue, 16 Feb 2016 18:38:53 +0000

plinth (0.7.2-1) unstable; urgency=low

  [ James Valleroy ]
  * New upstream version 0.7.2.
  * Remove patch to enable javascript-common, fixed upstream.

 -- Federico Ceratto <federico@debian.org>  Fri, 25 Dec 2015 13:47:03 +0000

plinth (0.7.1-1) unstable; urgency=low

  [ James Valleroy ]
  * New upstream version 0.7.1.
  * Remove patch to fix config test, fixed upstream.
  * Refresh patch.
  * Add gettext as build dependency.
  * Disable restore module, node-restore package not available in Debian yet.

  [ Sunil Mohan Adapa ]
  * Remove Django HTMLParser workaround as it is no longer need.
  * Add javascript-common as dependency as we are enabling it during setup.

  * Update package description (Closes: #804753)

 -- Federico Ceratto <federico@debian.org>  Sat, 12 Dec 2015 15:12:48 +0000

plinth (0.6-1) unstable; urgency=low

  [ Nick Daly ]
  * Uploaded new version.

  [ James Valleroy ]
  * New upstream version 0.6.
  * Drop obsolete documentation patch.
  * Add dblatex and xmlto as build dependencies, for manual. Drop pandoc.
  * Add network-manager, ppp, pppoe, and python3-psutil as dependencies.
  * Remove old TODO from docs.
  * Add patch to workaround django 1.7 issue with python 3.5.
  * Add patch to fix failing plinth config test.
  * Add gir1.2-networkmanager-1.0 and python3-psutil also as build-depends.
  * Cleanup installation documenation.

 -- Nick Daly <Nick.M.Daly@gmail.com>  Fri, 16 Oct 2015 22:57:10 -0500

plinth (0.5-1) unstable; urgency=low

  [ Nick Daly ]
  * Package new upstream version 0.5.

  [ James Valleroy ]
  * Add augeas-tools, gir1.2-glib-2.0, gir1.2-networkmanager-1.0, ldapscripts,
    python3-augeas, and python3-django-stronghold as dependencies.
  * Disable "packages" module when upgrading.
  * Remove patches for python-networkmanager (obsolete) and ikiwiki
    (upstreamed).
  * Add patch to skip privileged actions test while building.
  * Add some build-depends needed for tests.

  [ James Valleroy ]
  * New upstream version 0.4.5.
  * Remove patch that has been upstreamed.
  * Add new patch to remove python-networkmanager dependency, because
    python3-networkmanager package is not available in Debian yet. The networks
    module is disabled for now.
  * Enable systemd service file.
  * Add new patch to enable javascript-common apache conf in plinth setup.
  * Add new patch to require ikiwiki module to install some of ikiwiki's
    recommends that are needed for compiling wikis.

  [ Sunil Mohan Adapa ]
  * Add python3-yaml as dependency.
  * Add lintian override for extra apache configuration.
  * Update Debian copyright file.

 -- Nick Daly <Nick.M.Daly@gmail.com>  Sun, 02 Aug 2015 17:14:50 -0500

plinth (0.4.4-1) unstable; urgency=low

  [ Sunil Mohan Adapa ]
  * New upstream version 0.4.4.  Closes: #769328, #755619, #765916,
    #768666, #737456, #741919.
  * Update dependencies as per upstream changes.
  * Require Django 1.7 reflecting upstream changes.
  * Remove patches that have been upstreamed.
  * Update standards version to 3.9.6.
  * Properly remove obsolete module configuration.
  * Remove upstream install documentation.

 -- Bdale Garbee <bdale@gag.com>  Tue, 13 Jan 2015 22:25:07 +1300

plinth (0.4.1-1) unstable; urgency=low

  [ Sunil Mohan Adapa ]
  * New upstream version 0.4.1.
  * Remove install override which is no longer required. Upstream
    does not contain images with executable permissions anymore.
  * Remove patch for changing paths which is no longer necessary.
  * Change upstream URLs to point to github.com/freedombox.
  * Update license information. Remove information about files no
    longer present in upstream.
  * Remove link to configuration file no longer necessary due to
    upstream changes.
  * Remove debian/clean no longer necessary.
  * Build package as Python 3 package. Upstream migrated to Python 3.
  * Fix issue with cleaning the package after build.

 -- Petter Reinholdtsen <pere@debian.org>  Sun, 02 Nov 2014 17:20:26 +0000

plinth (0.3.2.0.git.20140829-1) unstable; urgency=high

  * Updated to new git version from Nick Daly based on commit
    250b0100aab236fcf9dfa65eccf656fe037f9422.
    - Fixes broken web pages (Closes: #754117).
  * Updated patch program-paths.diff to include actions_dir setting,
    and drop now obsolete patch actions-path.diff.

 -- Petter Reinholdtsen <pere@debian.org>  Sat, 30 Aug 2014 08:26:06 +0200

plinth (0.3.2.0.git.20140621-1) unstable; urgency=medium

  * Updated to new git version from Nick Daly based on commit
    af08066cafefb5d10304b7d8b22ed1f18c4df6d0.
    - Drop now obsolete patch drop-firewalld-services.diff.

 -- Petter Reinholdtsen <pere@debian.org>  Sat, 21 Jun 2014 20:39:30 +0200

plinth (0.3.2.0.git.20140614-3) unstable; urgency=medium

  * Add libjs-twitter-bootstrap as binary dependency in addition to
    being a build dependency.

 -- Petter Reinholdtsen <pere@debian.org>  Sun, 15 Jun 2014 23:38:57 +0200

plinth (0.3.2.0.git.20140614-2) unstable; urgency=low

  * Update dependencies, drop python-cheetah and python-simplejson,
    which are no longer used, and add python-bootstrapform needed to
    show the first page.

 -- Petter Reinholdtsen <pere@debian.org>  Sat, 14 Jun 2014 08:51:34 +0200

plinth (0.3.2.0.git.20140614-1) unstable; urgency=low

  * Updated to new git version from Nick Daly based on commit
    a01ef055beab017fcd77ca9da7cab6fe01eeffbe.
  * Add build-depend on libjs-twitter-bootstrap, now needed to
    build documentation.
  * Add new patch drop-firewalld-services.diff to remove firewalld
    service definitions now available in firewalld version 0.3.10-1
    (Closes: #750927).

 -- Petter Reinholdtsen <pere@debian.org>  Sat, 14 Jun 2014 00:30:42 +0200

plinth (0.3.2.0.git.20140504-2) unstable; urgency=low

  * Drop python-contract dependency.  It is not used any more.
  * Add python-django as binary dependency on request from Nick Daly.

 -- Petter Reinholdtsen <pere@debian.org>  Mon, 05 May 2014 13:27:27 +0200

plinth (0.3.2.0.git.20140504-1) unstable; urgency=low

  * Updated to new git version from Nick Daly based on commit
    d7a323512073cea9e4ee5a1cd91870a9f04959a6.
    - Move firewall setup from freedombox-setup to plinth.
  * Add Sunil and Nick as uploaders.

 -- Petter Reinholdtsen <pere@debian.org>  Sun, 04 May 2014 09:53:25 +0200

plinth (0.3.1.git.20140327-1) unstable; urgency=low

  * New upstream version 0.3.1.git.20140327.

 -- Petter Reinholdtsen <pere@debian.org>  Thu, 27 Mar 2014 10:29:36 +0100

plinth (0.3.1.git.20140304-1) unstable; urgency=low

  * Add sudo as a run time dependency, to make sure the privileged
    commands work.
  * Update Standards-Version from 3.9.4 to 3.9.5.  No changes needed.
  * Create plinth user with /var/lib/plinth as home directory, to keep
    lintian happy.

 -- Petter Reinholdtsen <pere@debian.org>  Sat, 08 Mar 2014 22:25:32 +0100

plinth (0.3.0.0.git.20131229-1) unstable; urgency=low

  * Updated to new git version from Nick Daly based on commit
    cb9ca1b86c7b7440e87b6d5b65ab6ccf51f760cf .
    - Remove patch correct-issue-tracker.diff now included upstream.
    - Updated patches actions-path.diff and program-paths.diff to match
      changes done upstream.
  * Updated copyright file with more details using the new upstream
    LICENSES file.

 -- Petter Reinholdtsen <pere@debian.org>  Sun, 29 Dec 2013 16:06:53 +0100

plinth (0.3.0.0.git.20131117-1) unstable; urgency=low

  * Updated to new git version from Nick Daly based on commit
    7f3b1a62c81f760da465497030b68d77139406d7.
    - Add new dependencies libjs-jquery and libjs-modernizr to plinth.
      Patch from James Valleroy.
    - Add new dependencies on python-passlib (>= 1.6.1) and python-bcrypt.
  * Remove now obsolete disable-override-config patch
  * Updated program-paths.diff patch to match new upstream source.
  * Add new patch actions-path.diff to use correct path to actions scripts.
  * Add new patch correct-issue-tracker.diff to use correct URL to current
    upstream github repository.

 -- Petter Reinholdtsen <pere@debian.org>  Sun, 17 Nov 2013 13:07:21 +0100

plinth (0.3.0.0.git.20131101-2) unstable; urgency=low

  * Rewrite config to get plinth starting out of the box.  New patches
    program-paths and disable-override-config.

 -- Petter Reinholdtsen <pere@debian.org>  Sat, 02 Nov 2013 07:54:37 +0100

plinth (0.3.0.0.git.20131101-1) unstable; urgency=low

  * Updated to new git version from Nick Daly based on commit
    b9b4e0a2ec21edc1b1f73cffc905463a96c18f25.
  * Drop patch install-actions-lib made obsolete by latest upstream
    changes.
  * Depend on pandoc-data | pandoc (<= 1.11.1-3) to make sure
    documentation can be built with the latest pandoc package in
    unstable.

 -- Petter Reinholdtsen <pere@debian.org>  Fri, 01 Nov 2013 13:14:41 +0100

plinth (0.3.0.0.git.20131028-1) unstable; urgency=low

  * Updated to new git version from Nick Daly based on commit
    0296a1a99cb1ad0a21729ea37fd53e171ee60614.
    - Drops local copies of javascript libraries also available from
      Debian packages.
  * Add new dependency python-contract needed by new upstream version.
  * Reduce the versioned python-withsqlite dependency from
    0.0.0~git.20130929-1 to 0.0.0~git.20130929, to also accept the
    0.0.0~git.20130929-1~pere.0 version currently available from the
    non-debian repo.
  * New patch install-actions-lib to fix install target (Upstream
    issue #41).

 -- Petter Reinholdtsen <pere@debian.org>  Wed, 30 Oct 2013 22:25:25 +0100

plinth (0.3.0.0.git.20131010-1) unstable; urgency=low

  * Updated to new git version from Nick Daly based on
    commit 5ec749af8e5cb2480556e6926e239972ac890b4c
  * Dropped patch debpathes now merged upstream.
  * Changed depend on python-withsqlite to (>= 0.0.0~git.20130929-1),
    making sure a version with support for more than one table in
    one sqlite file is available.

 -- Petter Reinholdtsen <pere@debian.org>  Thu, 10 Oct 2013 22:51:34 +0200

plinth (0.0.0~git.20130928-1) unstable; urgency=low

  * Updated to new git version from Nick Daly.
  * Drop patches keep-vendor-dir.diff, handle-unknown-users.diff,
    sudo-not-exmachina.diff and app-owncloud.diff now merged upstream.
  * Drop workaround for keep-vendor-dir.diff from rules file.

 -- Petter Reinholdtsen <pere@debian.org>  Sat, 28 Sep 2013 22:55:36 +0200

plinth (0.0.0~git.20130925-2) unstable; urgency=low

  * Depend on python-withsqlite (>= 0.0.0~git.20130915-2) to make sure a
    version with support for the check_same_thread constructor option is
    available.
  * New patch handle-unknown-users.diff to make sure unknown users
    are handled exactly like incorrect passwords when login fail.
  * New patch app-owncloud.diff to add owncloud support to Plinth.
  * Adjusted rules to make sure actions/* scripts are executable.

 -- Petter Reinholdtsen <pere@debian.org>  Fri, 27 Sep 2013 09:06:38 +0200

plinth (0.0.0~git.20130925-1) unstable; urgency=low

  [ Tzafrir Cohen ]
  * Initial release. (Closes: #722093)

  [ Petter Reinholdtsen ]
  * New patch keep-vendor-dir.diff to avoid removing directories that
    should survive the clean Makefile target.
  * Add workaround in rules addressing the problem caused by
    keep-vendor-dir.diff being applied after 'make clean' is executed.
  * New patch sudo-not-exmachina.diff to drop the exmachina dependency,
    and adjust binary dependencies and the debpathes patch to cope with
    this.  Drop dependency on augeas-tools, no longer used with this
    patch.
  * Set priority to optional, as the package do not conflict with anything.

 -- Petter Reinholdtsen <pere@debian.org>  Thu, 26 Sep 2013 09:14:54 +0200<|MERGE_RESOLUTION|>--- conflicted
+++ resolved
@@ -1,10 +1,3 @@
-<<<<<<< HEAD
-freedombox (21.9~bpo11+1) bullseye-backports; urgency=medium
-
-  * Rebuild for bullseye-backports.
-
- -- James Valleroy <jvalleroy@mailbox.org>  Tue, 21 Sep 2021 13:05:36 -0400
-=======
 freedombox (21.10) unstable; urgency=medium
 
   [ Veiko Aasa ]
@@ -77,7 +70,12 @@
   * Translated using Weblate (German)
 
  -- James Valleroy <jvalleroy@mailbox.org>  Mon, 27 Sep 2021 19:10:05 -0400
->>>>>>> 29441001
+
+freedombox (21.9~bpo11+1) bullseye-backports; urgency=medium
+
+  * Rebuild for bullseye-backports.
+
+ -- James Valleroy <jvalleroy@mailbox.org>  Tue, 21 Sep 2021 13:05:36 -0400
 
 freedombox (21.9) unstable; urgency=medium
 
