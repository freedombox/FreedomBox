--- conflicted
+++ resolved
@@ -1,10 +1,3 @@
-<<<<<<< HEAD
-freedombox (21.4.2~bpo10+1) buster-backports; urgency=medium
-
-  * Rebuild for buster-backports.
-
- -- James Valleroy <jvalleroy@mailbox.org>  Sun, 04 Apr 2021 07:12:37 -0400
-=======
 freedombox (21.4.3) unstable; urgency=medium
 
   [ Andreas Beckmann ]
@@ -12,7 +5,12 @@
     fuse gets replaced by fuse3 on upgrades from buster.  (Closes: #990758)
 
  -- James Valleroy <jvalleroy@mailbox.org>  Wed, 07 Jul 2021 10:32:34 -0400
->>>>>>> 3c975660
+
+freedombox (21.4.2~bpo10+1) buster-backports; urgency=medium
+
+  * Rebuild for buster-backports.
+
+ -- James Valleroy <jvalleroy@mailbox.org>  Sun, 04 Apr 2021 07:12:37 -0400
 
 freedombox (21.4.2) unstable; urgency=high
 
