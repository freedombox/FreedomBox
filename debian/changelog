--- conflicted
+++ resolved
@@ -1,10 +1,3 @@
-<<<<<<< HEAD
-freedombox (22.20~bpo11+1) bullseye-backports; urgency=medium
-
-  * Rebuild for bullseye-backports.
-
- -- James Valleroy <jvalleroy@mailbox.org>  Thu, 15 Sep 2022 19:56:50 -0400
-=======
 freedombox (22.21.1) unstable; urgency=medium
 
   [ Andrij Mizyk ]
@@ -81,7 +74,12 @@
   * Translated using Weblate (Swedish)
 
  -- James Valleroy <jvalleroy@mailbox.org>  Mon, 26 Sep 2022 20:47:48 -0400
->>>>>>> aa476197
+
+freedombox (22.20~bpo11+1) bullseye-backports; urgency=medium
+
+  * Rebuild for bullseye-backports.
+
+ -- James Valleroy <jvalleroy@mailbox.org>  Thu, 15 Sep 2022 19:56:50 -0400
 
 freedombox (22.20) unstable; urgency=medium
 
