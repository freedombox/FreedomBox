<<<<<<< HEAD
freedombox (24.4~bpo12+1) bookworm-backports; urgency=medium

  * Rebuild for bookworm-backports.

 -- James Valleroy <jvalleroy@mailbox.org>  Sun, 18 Feb 2024 11:00:29 -0500
=======
freedombox (24.5) unstable; urgency=medium

  [ Sunil Mohan Adapa ]
  * container: Fix issue with missing make command on stable image
  * setup: Minor refactoring of force upgrader class instantiation
  * setup: Ensure that force upgrade won't run when app is not installed
  * setup: Ensure that apt is updated before checking force upgrade
  * firewalld: Implement force upgrading to any 2.x versions
  * backups: tests: Don't use pytest marks on fixtures
  * tor: tests: Fix issue with pytest 8.x versions
  * tor: tests: Convert to pytest style tests from class based tests
  * pyproject.toml: Exclude the build directory from mypy checks
  * gitweb, users: Minor fixes for newer pycodestyle
  * daemon: Add new component for daemons shared across apps
  * wordpress: Add shared daemon component for mariadb/mysql
  * zoph: Add shared daemon component for mariadb/mysql

  [ James Valleroy ]
  * setup: Try force upgrade before running app setup
  * tests: Patch apps_init for enable/disable daemon test
  * doc: Fetch latest manual

  [ Olaf Schaf ]
  * Translated using Weblate (German)

 -- James Valleroy <jvalleroy@mailbox.org>  Mon, 26 Feb 2024 20:58:45 -0500
>>>>>>> c217fdb5

freedombox (24.4) unstable; urgency=medium

  [ Johannes Keyser ]
  * Translated using Weblate (German)

  [ Burak Yavuz ]
  * Translated using Weblate (Turkish)

  [ 大王叫我来巡山 ]
  * Translated using Weblate (Chinese (Simplified))

  [ bittin1ddc447d824349b2 ]
  * Translated using Weblate (Swedish)

  [ Ihor Hordiichuk ]
  * Translated using Weblate (Ukrainian)

  [ gallegonovato ]
  * Translated using Weblate (Spanish)

  [ Faraaz M.d ]
  * Translated using Weblate (Telugu)
  * Translated using Weblate (Telugu)
  * Translated using Weblate (Telugu)

  [ Kesava Manikanta ]
  * Translated using Weblate (Telugu)
  * Translated using Weblate (Telugu)

  [ SAI MANIKANTA ]
  * Translated using Weblate (Telugu)
  * Translated using Weblate (Telugu)

  [ Soumika Devarakonda ]
  * Translated using Weblate (Telugu)
  * Translated using Weblate (Telugu)

  [ Sarath Chandra ]
  * Translated using Weblate (Telugu)
  * Translated using Weblate (Telugu)

  [ Latheesh kumar ]
  * Translated using Weblate (Telugu)
  * Translated using Weblate (Telugu)

  [ Vijay Gopu ]
  * Translated using Weblate (Telugu)
  * Translated using Weblate (Telugu)
  * Translated using Weblate (Telugu)
  * Translated using Weblate (Telugu)
  * Translated using Weblate (Telugu)

  [ Mahi Reddy ]
  * Translated using Weblate (Telugu)
  * Translated using Weblate (Telugu)
  * Translated using Weblate (Telugu)
  * Translated using Weblate (Telugu)
  * Translated using Weblate (Telugu)

  [ Nistchal sri ]
  * Translated using Weblate (Telugu)
  * Translated using Weblate (Telugu)
  * Translated using Weblate (Telugu)
  * Translated using Weblate (Telugu)
  * Translated using Weblate (Telugu)

  [ Likhil Chowdary ]
  * Translated using Weblate (Telugu)
  * Translated using Weblate (Telugu)

  [ Sri Harsha ]
  * Translated using Weblate (Telugu)
  * Translated using Weblate (Telugu)
  * Translated using Weblate (Telugu)
  * Translated using Weblate (Telugu)

  [ Muntha Veera ]
  * Translated using Weblate (Telugu)
  * Translated using Weblate (Telugu)

  [ Aswith Varma ]
  * Translated using Weblate (Telugu)
  * Translated using Weblate (Telugu)
  * Translated using Weblate (Telugu)
  * Translated using Weblate (Telugu)

  [ visruth vardhan thokala ]
  * Translated using Weblate (Telugu)

  [ Bhavishya nitha ]
  * Translated using Weblate (Telugu)
  * Translated using Weblate (Telugu)
  * Translated using Weblate (Telugu)

  [ ABHI RAM POTNURU ]
  * Translated using Weblate (Telugu)

  [ VINAY K.V.N.S ]
  * Translated using Weblate (Telugu)
  * Translated using Weblate (Telugu)

  [ M Jagadeesh ]
  * Translated using Weblate (Telugu)

  [ Sreehitha Velivela ]
  * Translated using Weblate (Telugu)

  [ James Valleroy ]
  * Translated using Weblate (Telugu)
  * debian: Remove lintian override for init script
  * locale: Update translation strings
  * doc: Fetch latest manual

  [ Dietmar ]
  * Translated using Weblate (German)

  [ Sunil Mohan Adapa ]
  * Translated using Weblate (Telugu)
  * d/copyright: Update copyright year
  * help: tests: Run tests using doc in current dir instead of /usr
  * actions: Drop legacy placeholders for unused actions
  * doc: Install man1 page using Makefile
  * pyproject.toml: Move project meta data from setup.py
  * *: Introduce make file based build, eliminate setup.py
  * doc: dev: Update all references to setup.py
  * Makefile: Move most of the provision process into build system
  * Makefile: Move various tests into build system

  [ Besnik Bleta ]
  * Translated using Weblate (Albanian)
  * Translated using Weblate (Albanian)

 -- James Valleroy <jvalleroy@mailbox.org>  Mon, 12 Feb 2024 21:24:20 -0500

freedombox (24.3~bpo12+1) bookworm-backports; urgency=medium

  * Rebuild for bookworm-backports.

 -- James Valleroy <jvalleroy@mailbox.org>  Sun, 04 Feb 2024 08:11:08 -0500

freedombox (24.3) unstable; urgency=medium

  [ James Valleroy ]
  * diagnostics: Add parameters to DiagnosticCheck
  * diagnostics: Add method to translate checks
  * diagnostics: Translate descriptions only in view
  * diagnostics: Store results of full run in database
  * diagnostics: Add option to toggle daily run
  * locale: Update translation strings
  * doc: Fetch latest manual

  [ Sunil Mohan Adapa ]
  * diagnostics: Simplify getting translated description in results
  * diagnostics: Safely access results when showing notification
  * diagnostics: Fix a potential iteration of None value in error cases
  * glib: Change API for repeating an in-thread scheduled task

  [ Benedek Nagy ]
  * zoph: Fix failing PHP configuration requirements

 -- James Valleroy <jvalleroy@mailbox.org>  Mon, 29 Jan 2024 20:48:12 -0500

freedombox (24.2~bpo12+1) bookworm-backports; urgency=medium

  * Rebuild for bookworm-backports.

 -- James Valleroy <jvalleroy@mailbox.org>  Thu, 18 Jan 2024 06:46:59 -0500

freedombox (24.2) unstable; urgency=medium

  [ gallegonovato ]
  * Translated using Weblate (Spanish)

  [ Burak Yavuz ]
  * Translated using Weblate (Turkish)

  [ bittin1ddc447d824349b2 ]
  * Translated using Weblate (Swedish)

  [ John Doe ]
  * Translated using Weblate (French)

  [ Eric ]
  * Translated using Weblate (Chinese (Simplified))

  [ Сергій ]
  * Translated using Weblate (Ukrainian)

  [ James Valleroy ]
  * doc: Fetch latest manual

 -- James Valleroy <jvalleroy@mailbox.org>  Mon, 15 Jan 2024 21:30:58 -0500

freedombox (24.1~bpo12+1) bookworm-backports; urgency=medium

  * Rebuild for bookworm-backports.

 -- James Valleroy <jvalleroy@mailbox.org>  Fri, 05 Jan 2024 07:39:10 -0500

freedombox (24.1) unstable; urgency=medium

  [ ikmaak ]
  * Translated using Weblate (Dutch)

  [ kopatych ]
  * Added translation using Weblate (Belarusian)

  [ James Valleroy ]
  * tests: operation: Fix mock has_calls assertion (Closes: #1058421)
  * locale: Update translation strings
  * doc: Fetch latest manual

  [ rsquared ]
  * storage: Show notification when rootfs is read-only

 -- James Valleroy <jvalleroy@mailbox.org>  Mon, 01 Jan 2024 21:00:25 -0500

freedombox (23.21~bpo12+1) bookworm-backports; urgency=medium

  * Rebuild for bookworm-backports.

 -- James Valleroy <jvalleroy@mailbox.org>  Sat, 02 Dec 2023 10:09:28 -0500

freedombox (23.21) unstable; urgency=medium

  [ gallegonovato ]
  * Translated using Weblate (Spanish)

  [ Burak Yavuz ]
  * Translated using Weblate (Turkish)

  [ bittin1ddc447d824349b2 ]
  * Translated using Weblate (Swedish)

  [ Ihor Hordiichuk ]
  * Translated using Weblate (Ukrainian)

  [ Eric ]
  * Translated using Weblate (Chinese (Simplified))

  [ Jiří Podhorecký ]
  * Translated using Weblate (Czech)
  * Translated using Weblate (Czech)

  [ James Valleroy ]
  * doc: Fetch latest manual

 -- James Valleroy <jvalleroy@mailbox.org>  Mon, 20 Nov 2023 21:08:03 -0500

freedombox (23.20~bpo12+1) bookworm-backports; urgency=medium

  * Rebuild for bookworm-backports.

 -- James Valleroy <jvalleroy@mailbox.org>  Fri, 10 Nov 2023 06:19:09 -0500

freedombox (23.20) unstable; urgency=medium

  [ gallegonovato ]
  * Translated using Weblate (Spanish)

  [ Burak Yavuz ]
  * Translated using Weblate (Turkish)
  * Translated using Weblate (Turkish)

  [ Ettore Atalan ]
  * Translated using Weblate (German)

  [ James Valleroy ]
  * app: Update diagnose() docstring
  * diagnostics: Add shortcut to re-run setup for app
  * locale: Update translation strings
  * doc: Fetch latest manual

  [ Sunil Mohan Adapa ]
  * datetime: Fix diagnostic test for checking NTP server sync
  * apache: tests: Update to use DiagnosticCheck class
  * backups: Don't leave services stopped if backup fails
  * operation: Fix issue with re-running setup when it fails first time
  * coturn: Fix incorrectly passing transport argument to STUN URIs
  * matrixsynapse: Update old STUN URIs to remove 'transport' parameter
  * ejabberd: Update old STUN URIs to remove 'transport' parameter
  * email: Increase the size of the message to 100MiB

  [ Ihor Hordiichuk ]
  * Translated using Weblate (Ukrainian)

  [ Besnik Bleta ]
  * Translated using Weblate (Albanian)

  [ Joseph Nuthalapati ]
  * tests: functional: Run tests on two app servers

 -- James Valleroy <jvalleroy@mailbox.org>  Mon, 06 Nov 2023 21:03:50 -0500

freedombox (23.19~bpo12+1) bookworm-backports; urgency=medium

  * Rebuild for bookworm-backports.

 -- James Valleroy <jvalleroy@mailbox.org>  Thu, 26 Oct 2023 20:01:12 -0400

freedombox (23.19) unstable; urgency=medium

  [ gallegonovato ]
  * Translated using Weblate (Spanish)

  [ ikmaak ]
  * Translated using Weblate (Dutch)

  [ Burak Yavuz ]
  * Translated using Weblate (Turkish)

  [ Dietmar ]
  * Translated using Weblate (German)

  [ Ihor Hordiichuk ]
  * Translated using Weblate (Ukrainian)

  [ Jiří Podhorecký ]
  * Translated using Weblate (Czech)

  [ Sunil Mohan Adapa ]
  * email: Fix issue with install caused by missing drop-in config file
  * operation: Add unique ID for each operation
  * diagnostics: Refactor check IDs, tests and background checks
  * diagnostics: Refactor background diagnostics task
  * upgrades: Allow matrix-synapse to be installed from bookworm
  * matrix-synapse: Update warning on how to change domain name
  * kiwix: Fix various issues after review
  * Translated using Weblate (Telugu)
  * Translated using Weblate (Telugu)
  * kiwix: Drop unnecessary file in /etc/plinth/modules-enabled
  * glib: Refactor schedule debugging in a central place
  * glib: Add a jitter to the interval by default when scheduling tasks
  * db: Serialize most of the database queries using locks

  [ Benedek Nagy ]
  * backup: Fix bug in adding existing unencrypted backup location

  [ James Valleroy ]
  * diagnostics: Run daily check and notify on failures
  * diagnostics: Add DiagnosticCheck dataclass
  * locale: Update translation strings
  * doc: Fetch latest manual

  [ Sripath Roy Koganti ]
  * Translated using Weblate (Telugu)

  [ bittin1ddc447d824349b2 ]
  * Translated using Weblate (Swedish)

  [ Nikitha1960 ]
  * Translated using Weblate (Telugu)
  * Translated using Weblate (Telugu)
  * Translated using Weblate (Telugu)
  * Translated using Weblate (Telugu)

  [ Sanjanaa2703 ]
  * Translated using Weblate (Telugu)
  * Translated using Weblate (Telugu)
  * Translated using Weblate (Telugu)
  * Translated using Weblate (Telugu)

  [ Joseph Nuthalapati ]
  * kiwix: Add app for Kiwix offline Wikipedia reader
  * Translated using Weblate (Telugu)
  * kiwix: Do not require login to access the app
  * Translated using Weblate (Telugu)

  [ Ajay ]
  * Translated using Weblate (Telugu)
  * Translated using Weblate (Arabic)
  * Translated using Weblate (Arabic)
  * Translated using Weblate (Arabic)

  [ Nellore Mohan ]
  * Translated using Weblate (Telugu)
  * Translated using Weblate (Telugu)

  [ L.sandeep Kumar Reddy ]
  * Translated using Weblate (Telugu)

  [ KOMALA gunji ]
  * Translated using Weblate (Telugu)

  [ Harshitha Chandra ]
  * Translated using Weblate (Telugu)

  [ Vayaluru koushik ]
  * Translated using Weblate (Telugu)
  * Translated using Weblate (Telugu)
  * Translated using Weblate (Telugu)

  [ Siddhartha vadlapalli ]
  * Translated using Weblate (Telugu)
  * Translated using Weblate (Telugu)

  [ M.venkateswarlu ]
  * Translated using Weblate (Telugu)
  * Translated using Weblate (Telugu)
  * Translated using Weblate (Telugu)
  * Translated using Weblate (Telugu)

  [ Kumarkalva manaswini ]
  * Translated using Weblate (Telugu)

  [ Dega chakradhar ]
  * Translated using Weblate (Telugu)

  [ Avisa sudheer ]
  * Translated using Weblate (Telugu)

  [ Santha Sumanth ]
  * Translated using Weblate (Telugu)
  * Translated using Weblate (Telugu)

  [ Sarvepalli sathwika ]
  * Translated using Weblate (Telugu)

  [ V.Sunil ]
  * Translated using Weblate (Telugu)

  [ Nikhil kumar chowdary ]
  * Translated using Weblate (Telugu)

  [ O SIDDHARDHA ]
  * Translated using Weblate (Telugu)

  [ Sk juber ]
  * Translated using Weblate (Telugu)

  [ G Praharsha ]
  * Translated using Weblate (Telugu)

  [ Thop Siva ]
  * Translated using Weblate (Telugu)
  * Translated using Weblate (Telugu)

  [ anudeep kumar ]
  * Translated using Weblate (Telugu)
  * Translated using Weblate (Telugu)

  [ Harshitha Chainur ]
  * Translated using Weblate (Telugu)

  [ Shaik ]
  * Translated using Weblate (Arabic)
  * Translated using Weblate (Hindi)

  [ Anvitha Pachwa ]
  * Translated using Weblate (Telugu)

  [ SHAIK.FAMILABANU ]
  * Translated using Weblate (Telugu)

  [ Lohitha _Durga ]
  * Translated using Weblate (Telugu)

  [ B.Nandhini ]
  * Translated using Weblate (Telugu)

  [ Cheshma Golla ]
  * Translated using Weblate (Telugu)

 -- James Valleroy <jvalleroy@mailbox.org>  Mon, 23 Oct 2023 20:35:46 -0400

freedombox (23.18~bpo12+1) bookworm-backports; urgency=medium

  * Rebuild for bookworm-backports.

 -- James Valleroy <jvalleroy@mailbox.org>  Thu, 28 Sep 2023 19:21:50 -0400

freedombox (23.18) unstable; urgency=medium

  [ 109247019824 ]
  * Translated using Weblate (Bulgarian)
  * Translated using Weblate (Bulgarian)

  [ Brian Ó Donnell ]
  * middleware: Add new middleware to handle common errors like DB busy

  [ James Valleroy ]
  * middleware: tests: Add tests for common error middleware
  * locale: Update translations strings
  * doc: Fetch latest manual

  [ rsquared ]
  * ikiwiki: Disable discussion pages by default for new wiki/blog

  [ Sunil Mohan Adapa ]
  * wordpress: Use absolute path in service file
  * upgrades: Fix detecting apt over tor during upgrade
  * gitlab-ci: Perform backports tests on bookworm instead of bullseye
  * *: Fix all typing hint related errors
  * gitlab-ci: Make passing mypy checks mandatory
  * *: Utilize newer 3.10 syntax for type hints
  * *: Add some additional type annotations
  * pyproject: Add configuration for mypy to ignore some libraries

 -- James Valleroy <jvalleroy@mailbox.org>  Mon, 25 Sep 2023 20:47:20 -0400

freedombox (23.17~bpo12+1) bookworm-backports; urgency=medium

  * Rebuild for bookworm-backports.

 -- James Valleroy <jvalleroy@mailbox.org>  Fri, 15 Sep 2023 07:06:56 -0400

freedombox (23.17) unstable; urgency=medium

  [ gallegonovato ]
  * Translated using Weblate (Spanish)

  [ Burak Yavuz ]
  * Translated using Weblate (Turkish)

  [ Jiří Podhorecký ]
  * Translated using Weblate (Czech)

  [ Ihor Hordiichuk ]
  * Translated using Weblate (Ukrainian)

  [ ikmaak ]
  * Translated using Weblate (Dutch)

  [ bittin1ddc447d824349b2 ]
  * Translated using Weblate (Swedish)

 -- James Valleroy <jvalleroy@mailbox.org>  Mon, 11 Sep 2023 20:46:43 -0400

freedombox (23.16~bpo12+1) bookworm-backports; urgency=medium

  * Rebuild for bookworm-backports.

 -- James Valleroy <jvalleroy@mailbox.org>  Thu, 31 Aug 2023 06:50:08 -0400

freedombox (23.16) unstable; urgency=medium

  [ Petter Reinholdtsen ]
  * Translated using Weblate (Norwegian Bokmål)

  [ Jiří Podhorecký ]
  * Translated using Weblate (Czech)

  [ Joseph Nuthalapati ]
  * l10n: Fix error in Czech translation string

  [ Sunil Mohan Adapa ]
  * django: Remove use of X-XSS-Protection header
  * backups: Remove use of length_is template function
  * users, networks: Use the autofocus HTML attribute sparingly
  * sso: Use POST method for logout
  * sso: Switch to django-axes >= 5.0
  * networks, samba: tests: functional: Fix setting firewall zone
  * openvpn: Fix app not installing Debian testing
  * openvpn: Correctly set expiry of server/client certs to 10 years
  * openvpn: Minor refactoring in setting up easy-rsa
  * openvpn: Use config file instead of env vars for easy-rsa
  * openvpn: Ensure that re-running setup works as expected
  * openpvn: Renew server/client certificates

  [ Michael Breidenbach ]
  * Translated using Weblate (Swedish)

  [ James Valleroy ]
  * locale: Update translation strings
  * doc: Fetch latest manual

 -- James Valleroy <jvalleroy@mailbox.org>  Mon, 28 Aug 2023 20:47:10 -0400

freedombox (23.15~bpo12+1) bookworm-backports; urgency=medium

  * Rebuild for bookworm-backports.

 -- James Valleroy <jvalleroy@mailbox.org>  Fri, 18 Aug 2023 06:38:26 -0400

freedombox (23.15) unstable; urgency=medium

  [ ikmaak ]
  * Translated using Weblate (Dutch)

  [ Burak Yavuz ]
  * Translated using Weblate (Turkish)

  [ Ihor Hordiichuk ]
  * Translated using Weblate (Ukrainian)

  [ Ettore Atalan ]
  * Translated using Weblate (German)

  [ gallegonovato ]
  * Translated using Weblate (Spanish)

  [ James Valleroy ]
  * debian: Add Swedish translation for debconf (Closes: #1041735)
  * doc: Fetch latest manual

 -- James Valleroy <jvalleroy@mailbox.org>  Mon, 14 Aug 2023 21:08:16 -0400

freedombox (23.14~bpo12+1) bookworm-backports; urgency=medium

  * Rebuild for bookworm-backports.

 -- James Valleroy <jvalleroy@mailbox.org>  Thu, 03 Aug 2023 06:11:41 -0400

freedombox (23.14) unstable; urgency=medium

  [ James Valleroy ]
  * users: Add diagnostics check for nslcd config
  * users: Add diagnostic checks for nsswitch config
  * firewall: Add diagnostic for default zone
  * firewall: Add diagnostic check for backend
  * firewall: Add diagnostic check for passthroughs
  * torproxy: Add separate app for Tor Proxy
  * HACKING: Add instructions for container on Raspberry Pi
  * ci: Add mypy static type check
  * upgrades: Use codename= in apt preferences
  * upgrades: Use n= for unattended-upgrades origin pattern
  * container: Update for bookworm images
  * locale: Update translation strings
  * doc: Fetch latest manual

  [ ikmaak ]
  * Translated using Weblate (Dutch)

  [ Sunil Mohan Adapa ]
  * torproxy: Rename icon from tor to torproxy
  * torproxy: Remove unnecessary load tags in template file
  * torproxy: Add shortcut to home page for logged in users
  * tor: Minor refactor to remove code the check for need to restart
  * tor, torproxy: Update description for info on services provided
  * tor: tests: Make functional test check for running service
  * torproxy: Drop irrelavant 'ExitPolicy' configuration directive
  * kvstore: Optionally, don't throw exception when deleting key
  * tor, torproxy: Export settings from old to new app
  * bepasty: Don't enable app when setup is rerun
  * bind: Don't enable app when setup is rerun
  * deluge: Don't enable app when setup is rerun
  * ejabberd: Don't enable app when setup is rerun
  * gitweb: Don't enable app when setup is rerun
  * ikiwiki: Don't enable app when setup is rerun
  * infinoted: Don't enable app when setup is rerun
  * janus: Don't enable app when setup is rerun
  * jsxc: Don't enable app when setup is rerun
  * mediawiki: Don't enable app when setup is rerun
  * minetest: Don't enable app when setup is rerun
  * openvpn: Don't enable app when setup is rerun
  * performance: Don't enable app when setup is rerun
  * privoxy: Don't enable app when setup is rerun
  * quassel: Don't enable app when setup is rerun
  * radicale: Don't enable app when setup is rerun
  * rssbridge: Don't enable app when setup is rerun
  * shaarli: Don't enable app when setup is rerun
  * sharing: Don't enable app when setup is rerun
  * ttrss: Don't enable app when setup is rerun
  * wireguard: Don't enable app when setup is rerun
  * zoph: Don't enable app when setup is rerun
  * app: Implement advanced option to rerun app setup

  [ fliu ]
  * container: Add support for retrieving GPG keys using wget

 -- James Valleroy <jvalleroy@mailbox.org>  Mon, 31 Jul 2023 20:39:40 -0400

freedombox (23.13~bpo12+1) bookworm-backports; urgency=medium

  * Rebuild for bookworm-backports.

 -- James Valleroy <jvalleroy@mailbox.org>  Fri, 21 Jul 2023 09:56:10 -0400

freedombox (23.13) unstable; urgency=medium

  [ gallegonovato ]
  * Translated using Weblate (Spanish)

  [ Burak Yavuz ]
  * Translated using Weblate (Turkish)

  [ Ihor Hordiichuk ]
  * Translated using Weblate (Ukrainian)

  [ Ettore Atalan ]
  * Translated using Weblate (German)

  [ Joseph Nuthalapati ]
  * HACKING: Instructions for macOS on Apple Silicon
  * container: Add support for ARM64 containers

  [ James Valleroy ]
  * doc: Fetch latest manual

 -- James Valleroy <jvalleroy@mailbox.org>  Mon, 17 Jul 2023 22:02:21 -0400

freedombox (23.12~bpo12+1) bookworm-backports; urgency=medium

  * Rebuild for bookworm-backports.

 -- James Valleroy <jvalleroy@mailbox.org>  Tue, 11 Jul 2023 07:28:43 -0400

freedombox (23.12) unstable; urgency=medium

  [ gallegonovato ]
  * Translated using Weblate (Spanish)

  [ Burak Yavuz ]
  * Translated using Weblate (Turkish)

  [ Jiří Podhorecký ]
  * Translated using Weblate (Czech)
  * Translated using Weblate (Czech)

  [ Ihor Hordiichuk ]
  * Translated using Weblate (Ukrainian)

  [ Sunil Mohan Adapa ]
  * gitweb: Fix issue with service startup when gitweb is not enabled
  * packages: Purge packages on uninstall
  * searx: Fix typo in method name
  * samba: Remove additional configuration files on uninstall
  * mediawiki: Utilize purging of packages and don't remove explicitly
  * shaarli: Utilize purging of packages and don't remove explicitly
  * deluge: Utilize purging of packages and don't remove explicitly
  * uninstall: Remove experimental warning
  * roundcube: Clarify description for local mail only option
  * mediawiki: Increment version to run update.php automatically

  [ ikmaak ]
  * Translated using Weblate (Dutch)

  [ James Valleroy ]
  * locale: Update translation strings
  * doc: Fetch latest manual

 -- James Valleroy <jvalleroy@mailbox.org>  Mon, 19 Jun 2023 20:44:30 -0400

freedombox (23.11) experimental; urgency=medium

  [ James Valleroy ]
  * shadowsocksserver: Add separate app for Shadowsocks server
  * shadowsocksserver: Use shared manual page with Client
  * debian: Remove drop-in configs from version <23.11
  * locale: Update translation strings
  * doc: Fetch latest manual

  [ Sunil Mohan Adapa ]
  * *: Fix icons not present in the generated .deb
  * config: Add new component for managing drop-in /etc/ config files
  * debian/install: Add new place in /usr to keep drop-in config files
  * gitweb: Use drop-in config component for /etc files
  * deluge: Use drop-in config comonents for /etc files
  * email: Use drop-in config component for /etc files
  * i2p: Use drop-in config component for /etc files
  * ikiwiki: Use drop-in config component for /etc files
  * janus: Use drop-in config component for /etc files
  * letsencrypt: Use drop-in config component for /etc files
  * matrixsynapse: Use drop-in config component for /etc files
  * mediawiki: Use drop-in config component for /etc files
  * minidlna: Use drop-in config component for /etc files
  * networks: Use drop-in config component for /etc files
  * pagekite: Drop the config file for forcing use of Debian certs
  * privacy: Use drop-in config component for /etc files
  * radicale: Use drop-in config component for /etc files
  * roundcube: Use drop-in config component for /etc files
  * rssbridge: Use drop-in config component for /etc files
  * searx: Use drop-in config component for /etc files
  * security: Use drop-in config component for /etc files
  * sharing: Use drop-in config component for /etc files
  * ssh: Use drop-in config component for /etc files
  * sso: Use drop-in config component for /etc files
  * syncthing: Use drop-in config component for /etc files
  * transmission: Use drop-in config component for /etc files
  * ttrss: Use drop-in config component for /etc files
  * upgrades: Use drop-in config component for /etc files
  * users: Use drop-in config component for /etc files
  * wordpress: Use drop-in config component for /etc files
  * apache: Use drop-in config component for /etc files
  * bepasty: Use drop-in config component for /etc files
  * calibre: Use drop-in config component for /etc files
  * cockpit: Use drop-in config component for /etc files
  * ejabberd: Use drop-in config component for /etc files
  * apache: Fix failure during app update

 -- James Valleroy <jvalleroy@mailbox.org>  Mon, 05 Jun 2023 22:07:02 -0400

freedombox (23.10) experimental; urgency=medium

  [ gallegonovato ]
  * Translated using Weblate (Spanish)

  [ ikmaak ]
  * Translated using Weblate (Dutch)
  * Translated using Weblate (Dutch)

  [ Burak Yavuz ]
  * Translated using Weblate (Turkish)

  [ Ihor Hordiichuk ]
  * Translated using Weblate (Ukrainian)

  [ Sunil Mohan Adapa ]
  * *: Move modules-enabled files to /usr/share
  * doc/dev: Set language code explicitly in Sphinx configuration

  [ James Valleroy ]
  * gitweb: Disable gpg signing in tests

  [ Frederico Gomes ]
  * Translated using Weblate (Portuguese)
  * Translated using Weblate (Portuguese)

 -- James Valleroy <jvalleroy@mailbox.org>  Mon, 22 May 2023 21:14:24 -0400

freedombox (23.9) experimental; urgency=medium

  [ nbenedek ]
  * ttrss: Allow apps to use /tt-rss URL instead of separate one

  [ James Valleroy ]
  * debian: Update copyright years
  * debian: Follows policy v4.6.2
  * tor: Only diagnose relay ports if feature enabled
  * tor: Check if Hidden service is version 3
  * tor: Rename Hidden service to Onion service
  * help: Add information on obtaining source code
  * locale: Update translation strings
  * doc: Fetch latest manual

  [ Sunil Mohan Adapa ]
  * mediawiki: Make a utility method public
  * mediawiki: Make retrieving list of supported languages robust
  * mediawiki: Simplify retrieving the default language
  * ttrss: Update list of clients
  * ttrss: Don't show app in enabled list of apps if install fails
  * apache: Reload apache using component if config changes
  * transmission: Allow remote UIs to connect
  * transmission: Add Tremotesf to list of client apps
  * ttrss: Use the apache component to restart apache on config change
  * storage: Handle mount error properly
  * uninstall: Fix issue with uninstall of apps that have no backup
  * service: Remove reference to managed_services in a message
  * zoph: Don't fail at showing app view during uninstall
  * theme: Move icons to app folders
  * minidlna: Resize icon and export to PNG also
  * doc/dev: Update copyright year

  [ Nobuhiro Iwamatsu ]
  * Translated using Weblate (Japanese)

 -- James Valleroy <jvalleroy@mailbox.org>  Mon, 08 May 2023 20:39:20 -0400

freedombox (23.8) experimental; urgency=medium

  [ James Valleroy ]
  * Revert "locale: Update translation strings"
  * HACKING: Force pip to install packages to system environment
  * ci: Force pip install for functional tests
  * datetime: Use unique component ID for related daemon
  * upgrades: Check apt result during dist-upgrade
  * doc: Fetch latest manual

  [ Sunil Mohan Adapa ]
  * tests: Don't error during collection if selenium is not installed
  * tests: functional: Make install script work for Bullseye
  * datetime: Re-implement backup/restore for timezone
  * coturn: Prevent package removal when roundcube is uninstalled
  * tests: functional: Remove handling for custom enable/disable buttons
  * tests: functional: Update detecting page changes
  * gitweb: Simplify handling shortcut for front page
  * searx: Simplify handling shortcut for front page

  [ nbenedek ]
  * calibre: Remove libraries during uninstallation
  * mediawiki: Fix broken view on Bullseye due to language selection
  * bepasty: Completely uninstall app
  * coturn: Completely uninstall app
  * deluge: Completely uninstall app
  * gitweb: Completely uninstall app, remove repositories
  * ikiwiki: Completely uninstall app
  * matrixsynapse: Completely uninstall app
  * roundcube: Completely uninstall app
  * rssbridge: Completely uninstall app
  * searx: Completely uninstall app
  * shaarli: Completely uninstall app
  * shadowsocks: Completely uninstall app
  * sharing: Completely uninstall app
  * syncthing: Completely uninstall app
  * wordpress: Completely uninstall app
  * mediawiki: Completely uninstall app
  * syncthing: Remove unused pathlib import so job code-quality can pass
  * tor: Completely uninstall app
  * ttrss: Completely uninstall app
  * infinoted: Completely uninstall app
  * openvpn: Completely uninstall app
  * samba: Completely uninstall app

  [ 109247019824 ]
  * Translated using Weblate (Bulgarian)
  * Translated using Weblate (Bulgarian)
  * Translated using Weblate (Bulgarian)

  [ Coucouf ]
  * Translated using Weblate (French)

  [ Veiko Aasa ]
  * gitweb: Disable snapshot feature
  * gitweb: Make globally configured features overridable per-repository

  [ Ihor Hordiichuk ]
  * Translated using Weblate (Ukrainian)

 -- James Valleroy <jvalleroy@mailbox.org>  Mon, 24 Apr 2023 21:46:50 -0400

freedombox (23.7) experimental; urgency=medium

  [ 109247019824 ]
  * Translated using Weblate (Bulgarian)
  * Translated using Weblate (Bulgarian)

  [ Veiko Aasa ]
  * container: Force pip to install packages to system environment
  * tests: functional: Fix setting first ethernet connection as internal

  [ Sunil Mohan Adapa ]
  * container: Fix resizing disk image containing multiple partitions
  * container: Increase wait time to accommodate slower architectures
  * matrixsynapse: Add token based registration verification

  [ nbenedek ]
  * mediawiki: Allow setting site language code

  [ James Valleroy ]
  * locale: Update translation strings
  * doc: Fetch latest manual

 -- James Valleroy <jvalleroy@mailbox.org>  Mon, 27 Mar 2023 20:51:28 -0400

freedombox (23.6) unstable; urgency=medium

  [ Sunil Mohan Adapa ]
  * ci: Force pip to install packages to system environment
  * /etc/issue: Update message to reflect that all users can login
  * datetime: Use timedatectl to read current timezone

  [ nbenedek ]
  * samba: make sure shares are not accessible from the internet
  * ttrss: fix failing backup

  [ James Valleroy ]
  * locale: Update translation strings
  * doc: Fetch latest manual

 -- James Valleroy <jvalleroy@mailbox.org>  Mon, 13 Mar 2023 21:52:56 -0400

freedombox (23.5) unstable; urgency=medium

  [ Dietmar ]
  * Translated using Weblate (German)

  [ ikmaak ]
  * Translated using Weblate (German)
  * Translated using Weblate (Dutch)

  [ gallegonovato ]
  * Translated using Weblate (Spanish)

  [ Burak Yavuz ]
  * Translated using Weblate (Turkish)

  [ Ihor Hordiichuk ]
  * Translated using Weblate (Ukrainian)

  [ 109247019824 ]
  * Translated using Weblate (Bulgarian)

  [ James Valleroy ]
  * mediawiki: Fix app view error
  * locale: Update translation strings
  * doc: Fetch latest manual

  [ Jiří Podhorecký ]
  * Translated using Weblate (Czech)

  [ Besnik Bleta ]
  * Translated using Weblate (Albanian)

  [ Veiko Aasa ]
  * samba: tests: Fix enable share view test

  [ Michael Breidenbach ]
  * Translated using Weblate (Swedish)

 -- James Valleroy <jvalleroy@mailbox.org>  Mon, 27 Feb 2023 20:33:22 -0500

freedombox (23.4) unstable; urgency=medium

  [ James Valleroy ]
  * matrixsynapse: Add python3-psycopg2 to packages
  * searx: Add libjs-bootstrap to packages
  * ikiwiki: Re-run setup for each site after restore
  * matrixsynapse: Use yaml.safe_load
  * dynamicdns: Skip uninstall test
  * uninstall: Fix spelling in warning message
  * locale: Update translation strings
  * doc: Fetch latest manual

  [ nbenedek ]
  * email: Redirect to the app page if roundcube isn't installed

  [ Sunil Mohan Adapa ]
  * ejabberd: Fix making call connections when using TURN
  * snapshot: Fix issue with snapshot rollbacks
  * snapshot: Fix mounting /.snapshots subvolume and use automounting
  * config: Drop RuntimeMaxUse=5% for journal logging
  * templates: Show better title for 404 page
  * backups: Allow selecting a single app from URL when creating backup
  * app: Add backup and restore menu items to toolbar menu
  * vagrant: Mount source in /freedombox instead of /vagrant
  * vagrant: Switch to /freedombox before running service with alias
  * vagrant: Drop unnecessary script that deletes sqlite file
  * vagrant: Hide the vagrant-script directory
  * matrixsnapse: Minor refactor in getting/setting public registrations
  * matrixsynapse: Disable verification to fix public registrations
  * ejabberd: Add Monal and Siskin for iOS and remove ChatSecure

  [ Juan ]
  * Translated using Weblate (Spanish)

  [ 109247019824 ]
  * Translated using Weblate (Bulgarian)

 -- James Valleroy <jvalleroy@mailbox.org>  Mon, 13 Feb 2023 21:06:24 -0500

freedombox (23.3) unstable; urgency=medium

  [ 109247019824 ]
  * Translated using Weblate (Bulgarian)

  [ James Valleroy ]
  * tor: Remove workaround for old Augeas bug
  * upgrades: Add augeas lens for Deb822 apt sources
  * tor: Also use Aptsources822 augeas lens
  * firewalld: Allow upgrade to version 2*
  * locale: Update translation strings
  * doc: Fetch latest manual

  [ Sunil Mohan Adapa ]
  * config: Fix showing the value of the default home page
  * tests: functional: Fix submitting forms with notifications present
  * views: Use dedicated view when showing an app with operations
  * gitweb: tests: Skip tests using git when git is not installed
  * email: Revert workaround for error on finishing uninstall

 -- James Valleroy <jvalleroy@mailbox.org>  Mon, 30 Jan 2023 20:36:37 -0500

freedombox (23.2) unstable; urgency=medium

  [ Besnik Bleta ]
  * Translated using Weblate (Albanian)

  [ James Valleroy ]
  * upgrades: Stop quassel during dist upgrade
  * ssh: Add sudo to allowed groups
  * doc: Fetch latest manual

  [ Sunil Mohan Adapa ]
  * ssh: Update existing setups to add sudo group to allowed SSH groups

  [ 109247019824 ]
  * Translated using Weblate (Bulgarian)

 -- James Valleroy <jvalleroy@mailbox.org>  Mon, 16 Jan 2023 20:33:02 -0500

freedombox (23.1) unstable; urgency=medium

  [ gallegonovato ]
  * Translated using Weblate (Spanish)
  * Translated using Weblate (Galician)
  * Translated using Weblate (Spanish)

  [ James Valleroy ]
  * janus: Allow upgrade to 1.1
  * locale: Update translation strings
  * doc: Fetch latest manual

  [ Veiko Aasa ]
  * gitweb: Run git commands as a web user

  [ Sunil Mohan Adapa ]
  * operation: tests: Fix warning when test helpers start with 'Test'
  * package: Don't uninstall packages that are in use by other apps
  * email: Workaround an issue with error on finishing uninstall
  * zoph: Add explicit dependency on default-mysql-server

  [ nbenedek ]
  * tor: Add onion location to apache

 -- James Valleroy <jvalleroy@mailbox.org>  Tue, 03 Jan 2023 11:54:58 -0500

freedombox (22.27) unstable; urgency=medium

  [ ikmaak ]
  * Translated using Weblate (Dutch)

  [ Burak Yavuz ]
  * Translated using Weblate (Turkish)

  [ Eric ]
  * Translated using Weblate (Chinese (Simplified))

  [ Ihor Hordiichuk ]
  * Translated using Weblate (Ukrainian)

  [ 109247019824 ]
  * Translated using Weblate (Bulgarian)

  [ Johannes Keyser ]
  * Translated using Weblate (German)

  [ Jiří Podhorecký ]
  * Translated using Weblate (Czech)

  [ Joseph Nuthalapati ]
  * container: Drop free tag from image URLs
  * tests: functional: Set timeout to 3 hours

  [ Sunil Mohan Adapa ]
  * users: tests: Fix privileged tests
  * minidlna: Fix incorrect marking for firewall local protection
  * snapshot: Fix showing unsupported message on non-btrfs filesystems
  * d/control: Don't recommend libpam-tmpdir
  * package, email: Move conflicting package removal to framework
  * zoph, wordpress: Add conflicts on libpam-tmpdir

  [ James Valleroy ]
  * upgrades: dist-upgrade: Don't change apt security line
  * wordpress: Redirect Webfinger queries
  * locale: Update translation strings
  * doc: Fetch latest manual

 -- James Valleroy <jvalleroy@mailbox.org>  Mon, 19 Dec 2022 20:59:17 -0500

freedombox (22.26) unstable; urgency=medium

  [ Sunil Mohan Adapa ]
  * i2p: Remove donation URL that is no longer available
  * searx: Ensure that socket is only reachable by Apache and root
  * firewall: Create a mechanism for protecting local services
  * firewall: Introduce component for local service protection
  * calibre: Add protection to local service using firewall
  * deluge: Add protection to local service using firewall
  * transmission: Add protection to local service using firewall
  * syncthing: Add protection to local service using firewall
  * minidlna: Add protection to local service using firewall
  * i2p: Add protection to local service using firewall
  * email: Add protection to local service using firewall
  * ssh: Restrict logins to groups root, admin and freedombox-ssh
  * ssh: Add checkbox to remove login group restrictions
  * security: Remove restricted access setting and configuration

  [ James Valleroy ]
  * ejabberd: Enable mod_http_upload
  * locale: Update translation strings
  * doc: Fetch latest manual

 -- James Valleroy <jvalleroy@mailbox.org>  Mon, 05 Dec 2022 21:37:21 -0500

freedombox (22.25.1) unstable; urgency=medium

  * Re-upload to unstable.

 -- Sunil Mohan Adapa <sunil@medhas.org>  Fri, 02 Dec 2022 08:21:34 -0800

freedombox (22.25) unstable; urgency=medium

  [ nbenedek ]
  * email: dovecot: Add fail2ban jail

  [ Sunil Mohan Adapa ]
  * email: Fix creation of aliases for security@ and usenet@

  [ James Valleroy ]
  * doc: Fetch latest manual

 -- Sunil Mohan Adapa <sunil@medhas.org>  Mon, 28 Nov 2022 15:41:46 -0800

freedombox (22.24) unstable; urgency=medium

  [ Johannes Keyser ]
  * Translated using Weblate (German)

  [ Coucouf ]
  * Translated using Weblate (French)

  [ 109247019824 ]
  * Translated using Weblate (Bulgarian)

  [ James Valleroy ]
  * storage: Drop skip_recommends
  * minetest: Handle upgrade from 5.3.0 to 5.6.1
  * upgrades: Update list of holds during dist upgrade
  * locale: Update translation strings
  * doc: Fetch latest manual

  [ Sunil Mohan Adapa ]
  * debian/lintian-overrides: Fix mismatch patterns and new messages
  * upgrades: Add documentation link to upgrades service file

  [ Petter Reinholdtsen ]
  * Translated using Weblate (Norwegian Bokmål)

 -- James Valleroy <jvalleroy@mailbox.org>  Mon, 07 Nov 2022 20:57:48 -0500

freedombox (22.23) unstable; urgency=medium

  [ Michael Breidenbach ]
  * Translated using Weblate (Swedish)

  [ 109247019824 ]
  * Translated using Weblate (Bulgarian)
  * Translated using Weblate (Bulgarian)

  [ James Valleroy ]
  * upgrades: Allow FreedomBox vendor when adding backports
  * upgrades: Skip unattended-upgrade in dist-upgrade
  * locale: Update translation strings
  * doc: Fetch latest manual

  [ Benedek Nagy ]
  * Translated using Weblate (Hungarian)

  [ tunebes ]
  * storage: Handle file systems on non-physical devices

  [ Sunil Mohan Adapa ]
  * Translated using Weblate (Hungarian)
  * upgrades: Fix a minor flake8 pipeline failure
  * letsencrypt: Fix regression with comparing certificate

  [ nbenedek ]
  * rssbridge: add option to allow public access

 -- James Valleroy <jvalleroy@mailbox.org>  Mon, 24 Oct 2022 20:37:54 -0400

freedombox (22.22.1) unstable; urgency=medium

  [ Sunil Mohan Adapa ]
  * privacy: Remove unused import, fix pipeline

  [ James Valleroy ]
  * debian: tests: Fix PYTHONPATH
  * doc: Fetch latest manual

  [ ikmaak ]
  * Translated using Weblate (Dutch)

  [ Burak Yavuz ]
  * Translated using Weblate (Turkish)

  [ Eric ]
  * Translated using Weblate (Chinese (Simplified))

  [ Tymofii Lytvynenko ]
  * Translated using Weblate (Ukrainian)
  * Translated using Weblate (Ukrainian)

  [ 109247019824 ]
  * Translated using Weblate (Bulgarian)

  [ Jiří Podhorecký ]
  * Translated using Weblate (Czech)

 -- James Valleroy <jvalleroy@mailbox.org>  Sun, 16 Oct 2022 10:55:59 -0400

freedombox (22.22) unstable; urgency=medium

  [ Michael Breidenbach ]
  * Translated using Weblate (Swedish)

  [ Tymofii Lytvynenko ]
  * Translated using Weblate (Ukrainian)
  * Translated using Weblate (Ukrainian)
  * Translated using Weblate (Ukrainian)

  [ Jiří Podhorecký ]
  * Translated using Weblate (Czech)

  [ Sunil Mohan Adapa ]
  * templates: Update HTML meta tags for better description and app-name
  * doc: dev: Minor example code refactor
  * actions: Allow nested and top-level actions
  * actions: Use separate IPC for communicating results
  * actions: Implement getting raw output from the process
  * actions: Allow actions to be called by other users
  * config: Drop ability to set hostname on systems without systemd
  * dynamicdns: Check action script with flake8
  * tests: Add fixture to help in testing privileged actions
  * apache: Use privileged decorator for actions
  * bepasty: Use privileged decorator for actions
  * bind: Use privileged decorator for actions
  * calibre: Use privileged decorator for actions
  * config: Minor update to privileged method signature
  * config: Use privileged decorator for actions
  * config: Use privileged decorator for set-hostname action
  * config: Use privileged decorator for set domainname action
  * config: Minor refactor
  * coturn: Use privileged decorator for actions
  * datetime: Use privileged decorator for actions
  * deluge: Use privileged decorator for actions
  * dynamicdns: Use privileged decorator for actions
  * ejabberd: Use privileged decorator for actions
  * email: Use privileged decorator for actions
  * firewall: Use privileged decorator, drop showing running status
  * gitweb: Use privileged decorator for actions
  * help: Use privileged decorator for actions
  * i2p: Use privileged decorator for actions
  * ikiwiki: Use privileged decorator for actions
  * infinoted: Use privileged decorator for actions
  * letsencrypt: Use privileged decorator for actions
  * matrixsynapse: Use privileged decorator for actions
  * mediawiki: Use privileged decorator for actions
  * minetest: Use privileged decorator for actions
  * minidlna: Use privileged decorator for actions
  * minidlna: Use the exposed URL for diagnostic test
  * networks: Use privileged decorator for actions
  * openvpn: Use privileged decorator for actions
  * openvpn: Drop RSA to ECC migration code and two-step setup
  * pagekite: Use privileged decorator for actions
  * power: Use privileged decorator for actions
  * quassel: Use privileged decorator for actions
  * radicale: Use privileged decorator for actions
  * roundcube: Minor update to comment in privileged actions
  * searx: Use privileged decorator for actions
  * searx: Show status of public access irrespective of enabled state
  * security: Use privileged decorator for actions
  * shadowsocks: Use privileged decorator for actions
  * sharing: Use privileged decorator for actions
  * snapshot: Use privileged decorator for actions
  * ssh: Use privileged decorator for actions
  * sso: Use privileged decorator for actions
  * syncthing: Use privileged decorator for actions
  * tor: Use privileged decorator for actions
  * transmission: Minor update to privileged method signature
  * ttrss: Use privileged decorator for actions
  * upgrades: Use privileged decorator for actions
  * wireguard: Us privileged decorator for actions
  * wordpress: Use privileged decorator for actions
  * zoph: Use privileged decorator for actions
  * backups: Use privileged decorator for sshfs actions
  * samba: Use privileged decorator for actions
  * storage: Use privileged decorator for actions
  * users: Use privileged decorator for actions
  * *: Use privileged decorator for service actions
  * backups: Use privileged decorator for backup actions
  * *: Use privileged decorator for package actions
  * actions: Drop unused superuser_run and related methods
  * action_utils: Drop unused progress requests from apt-get
  * bind: Drop enabling DNSSEC (deprecated) as it is always enabled
  * config: Drop legacy migration of Apache homepage settings
  * action_utils: Drop support for non-systemd environments
  * apache: Fix logs still going into /var/log files
  * wordpress: Update fail2ban filter
  * fail2ban: Make fail2ban log to journald
  * privacy: Set vendor as FreedomBox for dpkg and popularity-contest

  [ Petter Reinholdtsen ]
  * Translated using Weblate (Norwegian Bokmål)

  [ Besnik Bleta ]
  * Translated using Weblate (Albanian)
  * Translated using Weblate (Albanian)

  [ nbenedek ]
  * matrix: Add fail2ban jail
  * privacy: Add new system app for popularity-contest

  [ Nikita Epifanov ]
  * Translated using Weblate (Russian)

  [ James Valleroy ]
  * locale: Update translation strings
  * doc: Fetch latest manual

 -- James Valleroy <jvalleroy@mailbox.org>  Mon, 10 Oct 2022 21:38:11 -0400

freedombox (22.21.1) unstable; urgency=medium

  [ Andrij Mizyk ]
  * Translated using Weblate (Ukrainian)
  * Translated using Weblate (Ukrainian)

  [ Sunil Mohan Adapa ]
  * notification: Don't fail when formatting message strings

  [ 109247019824 ]
  * Translated using Weblate (Bulgarian)

 -- James Valleroy <jvalleroy@mailbox.org>  Sat, 01 Oct 2022 10:07:08 -0400

freedombox (22.21) unstable; urgency=medium

  [ ikmaak ]
  * Translated using Weblate (Danish)
  * Translated using Weblate (German)
  * Translated using Weblate (Spanish)
  * Translated using Weblate (French)
  * Translated using Weblate (Italian)
  * Translated using Weblate (Norwegian Bokmål)
  * Translated using Weblate (Dutch)
  * Translated using Weblate (Portuguese)
  * Translated using Weblate (Swedish)
  * Translated using Weblate (Russian)
  * Translated using Weblate (Polish)
  * Translated using Weblate (Persian)
  * Translated using Weblate (Indonesian)
  * Translated using Weblate (Czech)
  * Translated using Weblate (Ukrainian)
  * Translated using Weblate (Hungarian)
  * Translated using Weblate (Lithuanian)
  * Translated using Weblate (Slovenian)
  * Translated using Weblate (Bulgarian)
  * Translated using Weblate (Greek)
  * Translated using Weblate (Serbian)
  * Translated using Weblate (Albanian)
  * Translated using Weblate (Latvian)

  [ Oğuz Ersen ]
  * Translated using Weblate (Turkish)

  [ Andrij Mizyk ]
  * Translated using Weblate (Ukrainian)
  * Translated using Weblate (Ukrainian)
  * Translated using Weblate (Ukrainian)

  [ 109247019824 ]
  * Translated using Weblate (Bulgarian)
  * Translated using Weblate (Bulgarian)

  [ Besnik Bleta ]
  * Translated using Weblate (Albanian)

  [ James Valleroy ]
  * janus: Enable systemd sandboxing
  * janus: Allow AF_UNIX and AF_NETLINK
  * locale: Update translation strings
  * doc: Fetch latest manual
  * setup.py: Move distutils import after setuptools import

  [ nbenedek ]
  * wordpress: disable readme.html, xmlrpc.php, wp-cron.php
  * wordpress: Add fail2ban filter and jail
  * mediawiki: Add powered by freedombox logo

  [ Sunil Mohan Adapa ]
  * wordpress: Reload apache after app update
  * d/install: mediawiki: Install the new powered by file

  [ Michael Breidenbach ]
  * Translated using Weblate (Swedish)

 -- James Valleroy <jvalleroy@mailbox.org>  Mon, 26 Sep 2022 20:47:48 -0400

freedombox (22.20) unstable; urgency=medium

  [ atilluF ]
  * Translated using Weblate (Italian)

  [ Burak Yavuz ]
  * Translated using Weblate (Turkish)

  [ Eric ]
  * Translated using Weblate (Chinese (Simplified))

  [ Jiří Podhorecký ]
  * Translated using Weblate (Czech)

  [ Veiko Aasa ]
  * tests: functional: Assert app is not installed after uninstallation
  * samba: Ignore mounted files when listing mounts
  * samba: Update client apps information

  [ Sunil Mohan Adapa ]
  * ejabberd: tests: functional: Ensure jsxc is installed
  * zoph: tests: functional: Simplify finding the form to submit
  * shaarli: tests: functional: Specify setup form submission button
  * ikiwiki: tests: functional: Find forms more accurately
  * gitweb: Use generic form template for create/edit repository
  * gitweb: tests: functional: Find forms more accurately
  * gitweb: Fix issue with page not refreshing during uninstall
  * calibre: tests: functional: Find forms more specifically
  * bepasty: Use generic form template for add password view
  * bepasty: tests: functional: Minor refactor for form submission
  * first_boot: tests: functional: Find form more specifically
  * sharing: tests: functional: Find forms more accurately
  * sso: tests: functional: Find forms more accurately
  * backups: Use generic form template for create and schedule views
  * backups: tests: functional: Find forms more accurately
  * templates: form: Specify a form class for use with functional tests
  * snapshot: tests: functional: Minor refactoring for form submission
  * wordpress: tests: functional: Find forms more specifically
  * users: tests: functional: Find forms more accurately
  * tests: functional: Force specifying form to submit more accurately
  * tests: functional: Wait for installation to complete fully

  [ James Valleroy ]
  * debian: Add Italian debconf translation (Closes: #1019157)
  * version: Compare Debian package version numbers
  * firewall: Allow upgrade from any version to 1.2.*
  * locale: Update translation strings
  * doc: Fetch latest manual

  [ Coucouf ]
  * Translated using Weblate (French)
  * Translated using Weblate (French)

  [ nbenedek ]
  * matrixsynapse: Allow matrix-synapse >= 1.65 to install successfully
  * d/maintscript: remove tahoe and mldonkey apache conf files

 -- James Valleroy <jvalleroy@mailbox.org>  Mon, 12 Sep 2022 21:07:14 -0400

freedombox (22.19) unstable; urgency=medium

  [ James Valleroy ]
  * debian: Update Spanish translation template (Closes: #1017452)
  * avahi: Don't disable after tests
  * ejabberd: Set hostname for test that relies on it
  * upgrades: Add button to test dist-upgrade in development mode
  * Translated using Weblate (French)
  * janus: Convert action to privileged
  * janus: Handle upgrades to 1.0.*
  * upgrades: Hold janus during dist-upgrade
  * locale: Update translation strings
  * doc: Fetch latest manual

  [ Joseph Nuthalapati ]
  * tests: Make functional.is_available check faster

  [ nautilusx ]
  * Translated using Weblate (German)

  [ Maxime Leroy ]
  * Translated using Weblate (French)

  [ Burak Yavuz ]
  * Translated using Weblate (Turkish)

  [ Eric ]
  * Translated using Weblate (Chinese (Simplified))

  [ Andrij Mizyk ]
  * Translated using Weblate (Ukrainian)

  [ 109247019824 ]
  * Translated using Weblate (Bulgarian)

  [ Fioddor Superconcentrado ]
  * Translated using Weblate (Spanish)

  [ Jiří Podhorecký ]
  * Translated using Weblate (Czech)

  [ nbenedek ]
  * ttrss: add donation url
  * d/control: Break ufw as we use firewalld

  [ Veiko Aasa ]
  * container: Display help message when no args are passed
  * container: Show default values in command help

  [ Hugel ]
  * Translated using Weblate (Chinese (Simplified))

  [ Sunil Mohan Adapa ]
  * operation: Factor out template code into a separate file
  * operation: Show operations on app page in addition to setup page
  * package: Implement low-level methods for uninstalling
  * forms: Implement form for uninstallation
  * setup: Drop check for already running operation
  * app: Add API to uninstall an app
  * package: Implement uninstall in Package component
  * setup: Implement operation to uninstall an app
  * views: Implement a view to uninstall an app
  * app: Add a menu item to trigger uninstallation
  * tests: functional: Add install/uninstall test for all apps
  * backups: Use AppView for the main app page
  * diagnostics: Use AppView for app page
  * names: Use AppView for app page
  * networks: Use AppView for app page
  * power: Use AppView for app page
  * security: Use AppView for app page
  * snapshot: Use AppView for app page
  * letsencrypt: Use AppView for app page
  * tor: Use AppView and Operation for app page
  * jsxc: Allow disabling the app

 -- James Valleroy <jvalleroy@mailbox.org>  Mon, 29 Aug 2022 22:33:54 -0400

freedombox (22.18) unstable; urgency=medium

  [ Maxime Leroy ]
  * Translated using Weblate (French)

  [ ikmaak ]
  * Translated using Weblate (Dutch)

  [ Burak Yavuz ]
  * Translated using Weblate (Turkish)

  [ Jiří Podhorecký ]
  * Translated using Weblate (Czech)
  * Translated using Weblate (Czech)

  [ 109247019824 ]
  * Translated using Weblate (Bulgarian)

  [ nautilusx ]
  * Translated using Weblate (German)

  [ Andrij Mizyk ]
  * Translated using Weblate (Ukrainian)

  [ James Valleroy ]
  * networks: Remove DNSSEC diagnostics
  * locale: Update translation strings
  * doc: Fetch latest manual

  [ Cosmin Humeniuc ]
  * container: Add IdentitiesOnly option to SSH

  [ Veiko Aasa ]
  * container: Ignore flake8 error 'line too long' in bash script text
  * storage: Fix enumerating partitions without mount points

  [ Sunil Mohan Adapa ]
  * coturn: Fix link to ejabberd in description
  * notification: Pass full context when rendering body template
  * package: Run installation operation using app_id instead of module
  * operation: Add module to manage threaded operations
  * *: Make setup method part of App class for all apps
  * *: Add setup method on all apps that don't have it
  * *: Make force upgrading part of app rather than a module
  * app: Drop optimization that skips setup process
  * setup: Fix issue with immediate refresh after installation
  * *: Drop module level app property
  * setup: Drop setup_helper and use the new Operation API
  * setup: Allow starting installation when package manager is busy
  * backups: tests: Mark need for Django database during API tests
  * matrixsynapse: Fix showing the status messages
  * ejabberd: Fix showing the status messages
  * ssh: tests: functional: Keep service enabled after tests
  * sharing: tests: functional: Fix a flaky test by waiting
  * sharing: Add installing and enable/disable like other apps
  * wireguard: Fix module.app usage that is no longer available
  * doc: dev: Document previously undocumented components

 -- James Valleroy <jvalleroy@mailbox.org>  Mon, 15 Aug 2022 20:54:46 -0400

freedombox (22.17) unstable; urgency=medium

  [ ikmaak ]
  * Translated using Weblate (German)
  * Translated using Weblate (Dutch)

  [ Burak Yavuz ]
  * Translated using Weblate (Turkish)

  [ Eric ]
  * Translated using Weblate (Chinese (Simplified))

  [ Maxime Leroy ]
  * Translated using Weblate (French)

  [ nbenedek ]
  * wordpress: Don't install php-ssh2

  [ James Valleroy ]
  * help: Add "How can I help?" section to Contribute page
  * locale: Update translation strings
  * doc: Fetch latest manual

  [ Sunil Mohan Adapa ]
  * help: Update test for contribute view
  * help: tests: Fix about page test by mocking version calls

 -- James Valleroy <jvalleroy@mailbox.org>  Mon, 01 Aug 2022 21:01:41 -0400

freedombox (22.16) unstable; urgency=medium

  [ Eric ]
  * Translated using Weblate (Chinese (Simplified))

  [ Andrij Mizyk ]
  * Translated using Weblate (Ukrainian)

  [ 109247019824 ]
  * Translated using Weblate (Bulgarian)
  * Translated using Weblate (Bulgarian)
  * Translated using Weblate (Bulgarian)
  * Translated using Weblate (Bulgarian)

  [ Maxime Leroy ]
  * Translated using Weblate (French)
  * Translated using Weblate (French)

  [ Nikita Epifanov ]
  * Translated using Weblate (Russian)
  * Translated using Weblate (Russian)

  [ Sunil Mohan Adapa ]
  * cockpit: Depend on apache and setup after it
  * privoxy: Use privileged decorator for actions
  * cockpit: Reconfigure to allow any origin
  * cockpit: Use decorator for privileged actions
  * rssbridge: Whitelist all bridges by default
  * rssbridge: Add functional tests
  * apache: Merge old configuration files into a better location
  * apache: Also configure to serve on /freedombox
  * apache: Redirect all logs to systemd journal
  * config: Add option to set logging mode: none/volatile/persistent
  * config: Set volatile logging by default
  * roundcube: Configure to log to journald
  * roundcube: Use privileged to simplify actions

  [ nbenedek ]
  * privoxy: Restrict to private IPs, prevent access over the internet
  * rssbridge: New app to generate RSS feeds for websites
  * roundcube: Add fail2ban jail

  [ Veiko Aasa ]
  * gitweb: Switch default branch name to main for new repositories

  [ James Valleroy ]
  * janus: Change short description to "Video Room"
  * rssbridge: Fix flake8 errors
  * debian: Update copyright year
  * debian: Follows policy version 4.6.1
  * locale: Update translation strings
  * doc: Fetch latest manual

 -- James Valleroy <jvalleroy@mailbox.org>  Mon, 18 Jul 2022 20:50:09 -0400

freedombox (22.15) unstable; urgency=medium

  [ nbenedek ]
  * mediawiki: Remove Buster specific code not needed in Bullseye
  * mediawiki: Remove wgLogo as it is not needed in Bullseye
  * mediawiki: Add regex validator to the domain field
  * users: create home directories for newly created users

  [ Nikita Epifanov ]
  * Translated using Weblate (Russian)

  [ 109247019824 ]
  * Translated using Weblate (Bulgarian)

  [ Joseph Nuthalapati ]
  * tests: functional: Simplify GitLabCI configuration
  * ci: Use compatible versions of Selenium and Splinter

  [ Artem ]
  * Translated using Weblate (Ukrainian)

  [ Guillermo Lopez Alejos ]
  * backups: Add options to keep sshfs shares responsive
  * backups: Unmount repositories before and after backup

  [ James Valleroy ]
  * upgrades: Re-add workaround for grub
  * upgrades: Hold packages one at a time
  * datetime: Fix typo from pylint fix
  * locale: Update translation strings
  * doc: Fetch latest manual

  [ Sunil Mohan Adapa ]
  * *: pylint: Explicitly specify encoding when open a file
  * *: pylint: Suppress unused argument warnings
  * *: pylint: Don't inherit from 'object'
  * *: pylint: Avoid calling super() with arguments
  * *: pylint: Drop unnecessary 'pass' statements
  * pyproject.toml: Ignore some refactoring messages with pylint
  * static: js: css: Make multiple select fields work with Django 4.0
  * views: Add a comment about change in Django 4.0

  [ Andrij Mizyk ]
  * Translated using Weblate (Ukrainian)

 -- James Valleroy <jvalleroy@mailbox.org>  Mon, 04 Jul 2022 21:30:09 -0400

freedombox (22.14.1) unstable; urgency=medium

  [ ikmaak ]
  * Translated using Weblate (German)
  * Translated using Weblate (Dutch)

  [ Burak Yavuz ]
  * Translated using Weblate (Turkish)

  [ Eric ]
  * Translated using Weblate (Chinese (Simplified))

  [ 109247019824 ]
  * Translated using Weblate (Bulgarian)

  [ Sunil Mohan Adapa ]
  * matrixsynapse: Allow new dependency to be installed from backports
  * mumble: Use privileged decorator for superuser actions
  * actions: Note that privileged actions can't output to stdout
  * mumble: Backup/restore the configuration file
  * mumble: Don't set the root channel name unless it is changed
  * mumble: tests: Add functional tests for setting the passwords

  [ Jiří Podhorecký ]
  * Translated using Weblate (Czech)

  [ James Valleroy ]
  * doc: Fetch latest manual

 -- James Valleroy <jvalleroy@mailbox.org>  Mon, 27 Jun 2022 07:13:07 -0400

freedombox (22.14) unstable; urgency=medium

  [ ikmaak ]
  * Translated using Weblate (German)
  * Translated using Weblate (Dutch)

  [ Burak Yavuz ]
  * Translated using Weblate (Turkish)

  [ Eric ]
  * Translated using Weblate (Chinese (Simplified))

  [ Jiří Podhorecký ]
  * Translated using Weblate (Czech)

  [ 109247019824 ]
  * Translated using Weblate (Bulgarian)
  * Translated using Weblate (Bulgarian)

  [ Nikita Epifanov ]
  * Translated using Weblate (Russian)

  [ Coucouf ]
  * Translated using Weblate (French)

  [ schiriki ]
  * Add char field to set a password that is required to join the server

  [ nbenedek ]
  * janus: improve description about coturn
  * mediawiki: Add option to change the site name

  [ Sunil Mohan Adapa ]
  * translation: Don't use session for storing lang pref in Django 4.0
  * users: Fix deleting user LDAP entry with Django 4.0
  * ejabberd: Make localhost disabled option in domain selection
  * actions: Add a decorator for marking superuser actions
  * doc: dev: Use and recommend new privileged actions
  * transmission: Simplify actions using the privileged decorator
  * ejabberd: Revert changes to always keep localhost (aa5b1cea126d37)

  [ James Valleroy ]
  * tests: Add a dummy parameter for middlewares
  * ejabberd: Automatically use coturn
  * ejabberd: Add multi-select form for domains
  * locale: Update translation strings
  * doc: Fetch latest manual

 -- James Valleroy <jvalleroy@mailbox.org>  Mon, 20 Jun 2022 20:52:22 -0400

freedombox (22.13) unstable; urgency=medium

  [ D āvis ]
  * Added translation using Weblate (Latvian)

  [ ikmaak ]
  * Translated using Weblate (German)
  * Translated using Weblate (Dutch)

  [ Burak Yavuz ]
  * Translated using Weblate (Turkish)

  [ Eric ]
  * Translated using Weblate (Chinese (Simplified))

  [ 109247019824 ]
  * Translated using Weblate (Bulgarian)
  * Translated using Weblate (Bulgarian)

  [ Benedek Nagy ]
  * transmission: Add redirects to avoid 409 conflict

  [ Joseph Nuthalapati ]
  * tests: functional: Integrate into Salsa CI
  * tests: functional: Add jobs for bullseye-backports

  [ Michael Breidenbach ]
  * Translated using Weblate (Swedish)

  [ Jiří Podhorecký ]
  * Translated using Weblate (Czech)

  [ Sunil Mohan Adapa ]
  * wordpress: Allow installing/updating plugins and themes
  * wordpress: tests: Fix writing title for new post in newer versions
  * email: Add description about ISP and domain limitations
  * email: Make app available for all users (even without advanced flag)

  [ Kolja Gorter ]
  * Add function to change root chanel name of mumble server

  [ Nikita Epifanov ]
  * Translated using Weblate (Russian)

  [ James Valleroy ]
  * wordpress: tests: Continue past language selection screen
  * janus: Add new app for lightweight WebRTC server
  * locale: Update translation strings
  * doc: Fetch latest manual

 -- James Valleroy <jvalleroy@mailbox.org>  Mon, 06 Jun 2022 21:59:34 -0400

freedombox (22.12) unstable; urgency=medium

  [ Benedek Nagy ]
  * mediawiki: Add stricter sandbox rules for jobrunner service
  * mediawiki: Serve hidden service over http for .onion domains
  * tt-rss: Fix description about user access
  * ssh, bind: Show 'Learn More...' links

  [ ikmaak ]
  * Translated using Weblate (German)
  * Translated using Weblate (Dutch)

  [ John Doe ]
  * Translated using Weblate (French)

  [ Burak Yavuz ]
  * Translated using Weblate (Turkish)

  [ Eric ]
  * Translated using Weblate (Chinese (Simplified))

  [ 109247019824 ]
  * Translated using Weblate (Bulgarian)

  [ Asle Næss ]
  * Translated using Weblate (Norwegian Bokmål)
  * Translated using Weblate (Norwegian Bokmål)

  [ Petter Reinholdtsen ]
  * Translated using Weblate (Norwegian Bokmål)

  [ Sunil Mohan Adapa ]
  * apache: Allow URL diagnostics to work with redirects
  * mediawiki: Fix URL diagnostics with redirects involved
  * frontpage: Reuse app header template for showing app description
  * frontpage: Allow showing links to manual pages
  * *: Show Learn More... links in frontpage with description
  * firewall: Show service name in port forwarding info table
  * tor: Show port forwarding information in consistent way

  [ Jiří Podhorecký ]
  * Translated using Weblate (Czech)

  [ James Valleroy ]
  * locale: Update translation strings
  * doc: Fetch latest manual

 -- James Valleroy <jvalleroy@mailbox.org>  Mon, 23 May 2022 20:48:11 -0400

freedombox (22.11) unstable; urgency=medium

  [ Veiko Aasa ]
  * samba: Fix functional tests when user is not logged in at start

  [ Nikita Epifanov ]
  * Translated using Weblate (Russian)

  [ Benedek Nagy ]
  * transmission: Improve description
  * mediawiki: Check if admin password is at least 10 characters long

  [ Petter Reinholdtsen ]
  * Translated using Weblate (Norwegian Bokmål)

  [ Joseph Nuthalapati ]
  * tests: functional: Get rid of dependency on xvfb
  * HACKING: Improve documentation on how to run tests

  [ Sunil Mohan Adapa ]
  * container: Show executed commands when setting up/running tests
  * email: Fix userdb lookups with LDAP
  * mediawiki: Handle password rejection from MediaWiki
  * matrixsynapse: Allow new dependencies to be installed from backports

  [ Andrij Mizyk ]
  * Translated using Weblate (Ukrainian)

  [ 109247019824 ]
  * Translated using Weblate (Bulgarian)
  * Translated using Weblate (Bulgarian)

  [ Coucouf ]
  * Translated using Weblate (French)

  [ ikmaak ]
  * Translated using Weblate (Danish)
  * Translated using Weblate (Polish)
  * Translated using Weblate (Ukrainian)
  * Translated using Weblate (Hungarian)

  [ James Valleroy ]
  * locale: Update translation strings
  * doc: Fetch latest manual

 -- James Valleroy <jvalleroy@mailbox.org>  Mon, 09 May 2022 22:36:05 -0400

freedombox (22.10) unstable; urgency=medium

  [ Nikita Epifanov ]
  * Translated using Weblate (Russian)

  [ Burak Yavuz ]
  * Translated using Weblate (Turkish)

  [ Luna Jernberg ]
  * Translated using Weblate (Swedish)

  [ Jiří Podhorecký ]
  * Translated using Weblate (Czech)

  [ 109247019824 ]
  * Translated using Weblate (Bulgarian)

  [ Giannis ]
  * Translated using Weblate (Greek)

  [ Benedek Nagy ]
  * sharing: put file path between quotation marks

  [ Sunil Mohan Adapa ]
  * sharing: Allow double quotes in path strings

  [ ikmaak ]
  * Translated using Weblate (German)
  * Translated using Weblate (Dutch)

  [ James Valleroy ]
  * doc: Fetch latest manual

 -- James Valleroy <jvalleroy@mailbox.org>  Mon, 25 Apr 2022 20:47:52 -0400

freedombox (22.9) unstable; urgency=medium

  [ abidin toumi ]
  * Added translation using Weblate (Arabic)
  * Translated using Weblate (Arabic)

  [ ikmaak ]
  * Translated using Weblate (German)
  * Translated using Weblate (Dutch)

  [ Oğuz Ersen ]
  * Translated using Weblate (Turkish)

  [ Jiří Podhorecký ]
  * Translated using Weblate (Czech)

  [ Benedek Nagy ]
  * Translated using Weblate (Hungarian)
  * plinth: Add forum to footer

  [ 109247019824 ]
  * Translated using Weblate (Bulgarian)

  [ Coucouf ]
  * Translated using Weblate (French)

  [ Paul Lettich ]
  * Translated using Weblate (German)

  [ James Valleroy ]
  * package: Add package expressions
  * package: Use package expressions in Packages component
  * package: Fail diagnostic when not able to resolve
  * minetest: Allow alternate name for 3d armor mod
  * package: Fix comment and type annotations
  * upgrades: Use python3-typing-extensions from bullseye-backports
  * upgrades: Split Explanation line
  * locale: Update translation strings
  * doc: Fetch latest manual

  [ Sunil Mohan Adapa ]
  * package: Update package expression API and fix regressions

  [ Aurélien Couderc ]
  * Fix description of the validation rule for calibre library names so it
    actually matches the pattern

 -- James Valleroy <jvalleroy@mailbox.org>  Mon, 11 Apr 2022 20:29:12 -0400

freedombox (22.8) unstable; urgency=medium

  [ Coucouf ]
  * Translated using Weblate (French)

  [ Павел Протасов ]
  * Translated using Weblate (Russian)

  [ Nikita Epifanov ]
  * Translated using Weblate (Russian)

  [ Benedek Nagy ]
  * ikiwiki: add packages that are necessary for apt-get install
  * calibre: explain correct name format for new library

  [ Ma Yong ]
  * Translated using Weblate (Chinese (Simplified))
  * Translated using Weblate (Chinese (Simplified))

  [ Eric ]
  * Translated using Weblate (Chinese (Simplified))

  [ James Valleroy ]
  * upgrades: Allow backports from src:freedombox
  * locale: Update translation strings
  * doc: Fetch latest manual

  [ Jim Gregory ]
  * network: Fix showing wifi connection

 -- James Valleroy <jvalleroy@mailbox.org>  Mon, 28 Mar 2022 20:30:00 -0400

freedombox (22.7) unstable; urgency=medium

  [ Nathaniel Ramos Alexander ]
  * Translated using Weblate (Spanish)

  [ Benedek Nagy ]
  * Translated using Weblate (Hungarian)

  [ ButterflyOfFire ]
  * Translated using Weblate (French)

  [ James Valleroy ]
  * doc: Fetch latest manual

 -- James Valleroy <jvalleroy@mailbox.org>  Mon, 14 Mar 2022 20:30:20 -0400

freedombox (22.6.1) unstable; urgency=medium

  [ Johannes Keyser ]
  * Translated using Weblate (German)

  [ ikmaak ]
  * Translated using Weblate (Dutch)
  * Translated using Weblate (Dutch)

  [ Burak Yavuz ]
  * Translated using Weblate (Turkish)

  [ Eric ]
  * Translated using Weblate (Chinese (Simplified))

  [ Jiří Podhorecký ]
  * Translated using Weblate (Czech)

  [ 109247019824 ]
  * Translated using Weblate (Bulgarian)

 -- James Valleroy <jvalleroy@mailbox.org>  Sun, 06 Mar 2022 06:25:27 -0500

freedombox (22.6) unstable; urgency=medium

  [ ikmaak ]
  * Translated using Weblate (German)
  * Translated using Weblate (Dutch)

  [ Burak Yavuz ]
  * Translated using Weblate (Turkish)

  [ Nikita Epifanov ]
  * Translated using Weblate (Russian)

  [ Eric ]
  * Translated using Weblate (Chinese (Simplified))

  [ Andrij Mizyk ]
  * Translated using Weblate (Ukrainian)

  [ Michael Breidenbach ]
  * Translated using Weblate (Swedish)

  [ Jiří Podhorecký ]
  * Translated using Weblate (Czech)

  [ Sripath Roy Koganti ]
  * Translated using Weblate (Telugu)

  [ Hemchand Pidikiti ]
  * Translated using Weblate (Telugu)

  [ Revolutioners ]
  * Translated using Weblate (Telugu)

  [ Anusha.chennamsetti ]
  * Translated using Weblate (Telugu)

  [ Rohith ]
  * Translated using Weblate (Telugu)

  [ B Rohit ]
  * Translated using Weblate (Telugu)

  [ Sk Abdulaziz ]
  * Translated using Weblate (Telugu)

  [ Prudhvi varma ]
  * Translated using Weblate (Telugu)

  [ Lavanya Duddukuri ]
  * Translated using Weblate (Telugu)

  [ Revathi Pathiwada ]
  * Translated using Weblate (Telugu)

  [ Rushi Puttigumpala ]
  * Translated using Weblate (Telugu)

  [ Kotagiri Hardik Sai ]
  * Translated using Weblate (Telugu)

  [ Andhavarapu vamsi ]
  * Translated using Weblate (Telugu)

  [ VANTIPALLI HARINI DEVI ]
  * Translated using Weblate (Telugu)

  [ Mupparthi Rema Sharanya ]
  * Translated using Weblate (Telugu)

  [ Nishmitha Undavalli ]
  * Translated using Weblate (Telugu)

  [ l. Mamatha sahithi ]
  * Translated using Weblate (Telugu)

  [ N SIRI HARSHITHA ]
  * Translated using Weblate (Telugu)

  [ Sainadh Pragada ]
  * Translated using Weblate (Telugu)

  [ Kesava Manikanta ]
  * Translated using Weblate (Telugu)

  [ Padilam Sairam ]
  * Translated using Weblate (Telugu)

  [ Benedek Nagy ]
  * minidlna: add iOS VLC client
  * samba: add iOS VLC client
  * Translated using Weblate (Hungarian)

  [ James Valleroy ]
  * Translated using Weblate (Telugu)
  * locale: Update translation strings
  * doc: Fetch latest manual

  [ 109247019824 ]
  * Translated using Weblate (Bulgarian)

  [ Sunil Mohan Adapa ]
  * email_server: List all listening ports of the daemons
  * email_server: Update donation URL to rspamd donation URL
  * email_server: Update short description
  * email_server: Add front page shortcut, update name and description
  * email: Rename app from email_server to email
  * email: Drop X-Robots-Tag on the auto-configuration URL
  * email: Backup/restore aliases and mailboxes
  * email: rspamd: Simplify installing configuration
  * email: Tweak client auto-configuration file
  * email: Drop unused Apache include freedombox-robots.conf
  * email: Simplify modifying headers proxied to rspamd web UI
  * email: Depend on and run redis server
  * email: Open firewall port for managesieve protocol
  * email: Narrowly match just rspamd's spam header
  * email: Add more special-use IMAP folders, set autoexpunge to 60days
  * email: Simplify setting milter configuration and running sievec
  * email: Drop special handling for reserved TLDs
  * email: Drop special handling for outbound filtering
  * email: Remove override for local addresses
  * email: Setup rspamd configuration to include FreedomBox config
  * email: Add basic functional tests
  * email: Add backup/restore component
  * email: Simplify setting up postfix
  * email: Drop unused diagnosis module
  * email: Minor indentation and docstring changes
  * email: Set an icon from Tango project
  * email: dkim: Implement setting up DKIM signing keys
  * email: dns: Show table for desired DNS entries
  * email: Enable as an advanced app
  * email: aliases: Drop ability to enable/disable aliases
  * email: Add shortcut for non-admin users to manage their aliases
  * email: Drop mentions of clamav as it is too memory intensive
  * email: Rename audit module to privileged
  * email: Drop use of mutex for postfix configuration operations
  * email: Simplify and rename postfix configuration module
  * email: Drop unused utility method for logging
  * email: Name module ldap to postfix
  * email: Drop postfix and dovecot LDAP packages
  * email: Drop atomic writing to a file
  * email: Update module docstrings
  * email: Use the term 'setup' rather than 'repair' for consistency
  * email: Don't start disabled daemons when setup is re-run
  * email: Implement adding common aliases for first admin user
  * email: Add various documentation links for future readability
  * email: postfix: Fix priority for authentication directives
  * email: aliases: Minor refactoring to form validation
  * email: clients: Make Thunderbird URLs language independent
  * email: Allow re-running setup
  * email: postfix: use inline map for TLS SNI maps
  * email: rspamd: Log to journald via syslog
  * email: Revert to LDAP auth as pam does not allow non-admin users
  * email: Fix issue with certs not being available
  * dynamicdns: Fix adding null domain into configuration

 -- James Valleroy <jvalleroy@mailbox.org>  Wed, 02 Mar 2022 08:44:45 -0500

freedombox (22.5) unstable; urgency=medium

  [ ikmaak ]
  * Translated using Weblate (German)
  * Translated using Weblate (Dutch)

  [ Burak Yavuz ]
  * Translated using Weblate (Turkish)

  [ Eric ]
  * Translated using Weblate (Chinese (Simplified))

  [ Joseph Nuthalapati ]
  * tests: functional: Add plugin for HTML reports

  [ Besnik Bleta ]
  * Translated using Weblate (Albanian)
  * Translated using Weblate (Albanian)
  * Translated using Weblate (Albanian)

  [ Jaime Marquínez Ferrándiz ]
  * Translated using Weblate (Spanish)

  [ Michael Breidenbach ]
  * Translated using Weblate (Swedish)

  [ Nikita Epifanov ]
  * Translated using Weblate (Russian)

  [ Jiří Podhorecký ]
  * Translated using Weblate (Czech)

  [ Andrij Mizyk ]
  * Translated using Weblate (Ukrainian)

  [ Benedek Nagy ]
  * Translated using Weblate (Hungarian)
  * Translated using Weblate (Hungarian)
  * tt-rss: Restrict access to `feed-reader` group in "/tt-rss-app"

  [ James Valleroy ]
  * dynamicdns: Replace ez-ipupdate
  * locale: Update translation strings
  * doc: Fetch latest manual

  [ Sunil Mohan Adapa ]
  * dynamicdns: Drop about page and merge into description
  * dynamicdns: Drop tabs and use single page
  * dynamicdns: Drop NAT detection as it is no longer used
  * app: Add component to store enabled state of an app in kvstore
  * backups: Implement backup/restore of key/value settings
  * dynamicdns: Rewrite configuration handling and update using URL
  * users: Fix typo in description
  * minetest: Reduce the number of configuration update messages

  [ 109247019824 ]
  * Translated using Weblate (Bulgarian)
  * Translated using Weblate (Bulgarian)

 -- James Valleroy <jvalleroy@mailbox.org>  Mon, 14 Feb 2022 20:41:06 -0500

freedombox (22.4) unstable; urgency=medium

  [ ikmaak ]
  * Translated using Weblate (German)
  * Translated using Weblate (Dutch)

  [ Benedek Nagy ]
  * shaarli: Add android app to description
  * apache: Don't redirect to HTTPS for .onion domains
  * matrixsynapse: Add FluffyChat to client list
  * power: Add a link to power app in the system menu
  * Translated using Weblate (Hungarian)

  [ Sunil Mohan Adapa ]
  * mldonkey: Drop app not available in Debian Bullseye and Bookworm
  * tests: functional: Implement a workaround for issue with screenshots
  * wordpress: tests: functional: Add missing marks on tests
  * tests: functional: Set default screenshots dir as ./screenshots
  * doc: Fail when downloading images from Debian wiki fails
  * cockpit: Explicitly redirect to HTTPS as needed for WebSockets
  * apache: Don't set HSTS for .onion domain
  * wireguard: tests: Add functional tests
  * snapshots: Clarify that snapshots are take during updates too
  * coturn: Use wildcard listening address to fix startup issues
  * sso, users: Redirect to home page after logout
  * users: Clarify help message for authorization password
  * HACKING: Stop using setup.py as a way to run tests
  * email_server: Drop some unused code
  * roundcube: Add setting for local connection only
  * email_server: Drop showing diagnostics/repair and roundcube config

  [ James Valleroy ]
  * .gitignore: Add screenshots/
  * shaarli: Add backup component
  * shaarli: Add functional test
  * shaarli: Test adding a bookmark
  * locale: Update translation strings
  * doc: Fetch latest manual

  [ Coucouf ]
  * Translated using Weblate (French)

  [ 109247019824 ]
  * Translated using Weblate (Bulgarian)

  [ Michael Breidenbach ]
  * Translated using Weblate (Swedish)

  [ Nikita Epifanov ]
  * Translated using Weblate (Russian)

  [ Andrij Mizyk ]
  * Translated using Weblate (Ukrainian)

 -- James Valleroy <jvalleroy@mailbox.org>  Mon, 31 Jan 2022 20:04:57 -0500

freedombox (22.3) unstable; urgency=medium

  [ nautilusx ]
  * Translated using Weblate (German)

  [ ikmaak ]
  * Translated using Weblate (Dutch)

  [ Burak Yavuz ]
  * Translated using Weblate (Turkish)

  [ Eric ]
  * Translated using Weblate (Chinese (Simplified))

  [ Benedek Nagy ]
  * tt-rss: Allow published articles to be publicly available
  * Translated using Weblate (Hungarian)

  [ Jiří Podhorecký ]
  * Translated using Weblate (Czech)

  [ Sunil Mohan Adapa ]
  * container: Avoid a warning that interactive mode is intended
  * sso: Add missing captcha/rate limiting on SSO login
  * sso: Adjust URL to CAPTCHA page needed by Django security fix
  * upgrades: Allow matrix's new dependency to be installed
  * tests: functional: Fix setting domain name with active notifications
  * help: tests: Fix functional test to check for status logs

  [ James Valleroy ]
  * doc: Fetch latest manual

 -- James Valleroy <jvalleroy@mailbox.org>  Mon, 17 Jan 2022 20:17:22 -0500

freedombox (22.2) unstable; urgency=medium

  [ Dietmar ]
  * Translated using Weblate (German)
  * Translated using Weblate (Italian)

  [ ikmaak ]
  * Translated using Weblate (Dutch)

  [ Burak Yavuz ]
  * Translated using Weblate (Turkish)

  [ Eric ]
  * Translated using Weblate (Chinese (Simplified))

  [ Benedek Nagy ]
  * Translated using Weblate (Hungarian)
  * Translated using Weblate (Hungarian)
  * wireguard: Fix spelling
  * transmission: Fix capitalization
  * openvpn: Add link to IOS app
  * mumble: Change description to include iOS client app
  * radicale: Update Thunderbird URLs
  * i2p: Fix grammar in description
  * backups: Correct spelling of encryption protocols
  * networks: Fix reference to an option

  [ Jiří Podhorecký ]
  * Translated using Weblate (Czech)

  [ Johannes Keyser ]
  * Translated using Weblate (German)

  [ Michael Breidenbach ]
  * Translated using Weblate (Swedish)

  [ Sunil Mohan Adapa ]
  * help: Fix failing setup when manual directory is not available
  * debian, setup.py: Add dependency on python3-tomli
  * ikiwiki: Initialize shortcuts during post-init setup

  [ James Valleroy ]
  * locale: Update translation strings

 -- James Valleroy <jvalleroy@mailbox.org>  Tue, 11 Jan 2022 20:09:59 -0500

freedombox (22.1) unstable; urgency=medium

  [ ikmaak ]
  * Translated using Weblate (Dutch)
  * Translated using Weblate (Dutch)

  [ Benedek Nagy ]
  * Translated using Weblate (Hungarian)

  [ pesder ]
  * Translated using Weblate (Chinese (Traditional))

  [ James Valleroy ]
  * Translated using Weblate (Hungarian)
  * Translated using Weblate (Hungarian)
  * backups: Capitalize 'SSH' in template
  * config, upgrades: Specify submit button for tests
  * locale: Update translation strings
  * doc: Fetch latest manual

  [ Sunil Mohan Adapa ]
  * upgrades: Relabel from 'Update' to 'Software Update'
  * datetime: Explicitly list systemd-timesyncd as a dependency
  * storage: Skip tests if not enough disk space is available
  * package: Add diagnostic to check if a package is the latest version

  [ Petter Reinholdtsen ]
  * Translated using Weblate (Norwegian Bokmål)

  [ Michael Breidenbach ]
  * Translated using Weblate (Swedish)

  [ Jiří Podhorecký ]
  * Translated using Weblate (Czech)

  [ Fioddor Superconcentrado ]
  * Translated using Weblate (Spanish)

 -- James Valleroy <jvalleroy@mailbox.org>  Mon, 03 Jan 2022 19:51:35 -0500

freedombox (21.16) unstable; urgency=medium

  [ Burak Yavuz ]
  * Translated using Weblate (Turkish)

  [ Johannes Keyser ]
  * Translated using Weblate (German)

  [ Joseph Nuthalapati ]
  * tests: Fix app name in pytest.skip statement
  * cockpit: Make 'name' optional in Signal handlers
  * ejabberd: Make name option in Signal handlers
  * tests: functional: Skip MLDonkey app
  * monkeysphere: Drop app as it is not being used
  * diaspora: Drop app that was never finished.
  * tahoe-lafs: Drop app as it is not being used

  [ Sunil Mohan Adapa ]
  * roundcube: Allow upgrades using configuration file prompts
  * letsencrypt: Handle cert setup when an app wants all domains
  * email_server: Include postfix package in packages list
  * email_server: Fix issue with handling domain removal
  * email_server: Re-implement TLS configuration
  * email_server: Adjust TLS configuration parameters
  * email_server: Rename dovecot TLS configuration file for consistency
  * datetime: Fix checking when timesyncd will run on a system

  [ Coucouf ]
  * Translated using Weblate (French)

  [ Eric ]
  * Translated using Weblate (Chinese (Simplified))
  * Translated using Weblate (Chinese (Simplified))

  [ Jiří Podhorecký ]
  * Translated using Weblate (Czech)
  * Translated using Weblate (Czech)

  [ pesder ]
  * Translated using Weblate (Chinese (Traditional))
  * Translated using Weblate (Chinese (Traditional))

  [ Michael Breidenbach ]
  * Translated using Weblate (Swedish)

  [ James Valleroy ]
  * upgrades: Refactor dist upgrade process
  * upgrades: Cleanup dist upgrade steps specific to bullseye release
  * upgrades: Add type annotations to action
  * pyproject: Add domain marker
  * locale: Update translation strings
  * doc: Fetch latest manual

 -- James Valleroy <jvalleroy@mailbox.org>  Mon, 20 Dec 2021 20:58:00 -0500

freedombox (21.15) unstable; urgency=medium

  [ trendspotter ]
  * Translated using Weblate (Czech)

  [ James Valleroy ]
  * shaarli: Enable app
  * tests: Add 'domain' mark for apps that add/remove domains
  * locale: Update translation strings
  * doc: Fetch latest manual

  [ Petter Reinholdtsen ]
  * Translated using Weblate (Norwegian Bokmål)

  [ Sunil Mohan Adapa ]
  * dynamicdns: Update URLs to the new dynamic DNS server
  * firewall: Allow configuration upgrade to version 1.0.x
  * *: Drop unused manual_page at module level
  * app: Introduce API to setup an app
  * package: Add parameter to specify skipping package recommendations
  * package: Implement installing packages in the component
  * actions: Get list of packages from Packages components
  * security: Get the list of packages from Packages component
  * *: Drop use of managed_packages and rely on Packages component
  * doc/dev: Update documentation to not refer to managed_packages
  * actions/service: Drop unused list action
  * bind: Drop alias handling unnecessary in >= Bullseye
  * security: Drop use of managed_services in security report
  * daemon: Add new component to hold information about related daemons
  * actions/service: Drop use of managed_services for Daemon component
  * *: Drop use of managed_services, rely on Daemon component
  * doc/dev: Remove mention of managed_services
  * actions/letsencrypt: Drop use of managed_paths and use LE component
  * *: Drop use of unnecessary managed_paths
  * doc/dev: Drop discussion on managed_paths
  * package: Introduce component API for package conflicts
  * *: Drop module level package_conflicts and use component API
  * packages: Move checking for unavailable packages to component
  * app: Introduce API for managing setup state of the app
  * doc/dev: Remove outdated reference to init() at module level
  * *: Use the App's state management API
  * setup: Drop unused API for app's state management
  * *: Drop use of module level is_essential flag
  * *: Drop use of module level version
  * middleware, views: Reduce use of setup_helper
  * web_server: Drop use of loaded_modules and use App.list
  * first_boot: Drop use of loaded_modules and use App.list
  * security: Drop use of loaded_modules and use App.list
  * main: List apps instead of modules
  * setup: Run setup on apps instead of modules
  * setup: List dependencies for apps instead of modules
  * setup: Use apps instead of modules to determine running first setup
  * setup: Work on apps instead of modules for force upgrade
  * module_loader, app: Move app init to app module
  * *: Drop module level depends declaration
  * doc/dev: Drop reference to module level depends declaration
  * forms: Fix regression with TLS domain form in quassel and tt-rss
  * email_server: Simplify domain configuration form
  * email_server: Merge domain configuration with app view
  * letsencrypt: On domain removal, don't revoke certificate, keep it

  [ Johannes Keyser ]
  * Translated using Weblate (German)

 -- James Valleroy <jvalleroy@mailbox.org>  Mon, 06 Dec 2021 18:51:28 -0500

freedombox (21.14.1) unstable; urgency=high

  [ Sunil Mohan Adapa ]
  * config: Add packages component to a re-add zram-tools dependency

 -- James Valleroy <jvalleroy@mailbox.org>  Wed, 24 Nov 2021 10:36:25 -0500

freedombox (21.14) unstable; urgency=high

  [ Burak Yavuz ]
  * Translated using Weblate (Turkish)

  [ Michael Breidenbach ]
  * Translated using Weblate (Swedish)

  [ Sunil Mohan Adapa ]
  * app: Introduce separate method for post initialization operations
  * module_loader: Split app initialization into separate steps
  * avahi: Split app initialization
  * backups: Split app initialization
  * cockpit: Split app initialization
  * diagnostics: Split app initialization
  * dynamicdns: Split app initialization
  * email_server: Don't get domain name during initialization
  * config: Split app configuration
  * letencrypt: Split app initialization
  * names: Split app initialization
  * pagekite: Split app initialization
  * storage: Split app initialization
  * tor: Split app initialziation
  * upgrades: Split app initialziation
  * ejabberd: Split app initialziation
  * gitweb: Split app initialization
  * frontpage: Avoid URL reverse during Shortcut component construction
  * menu: Avoid reversing URL during Menu component construction
  * main: Drop initializing Django when listing dependencies (Closes: #999484)

  [ Andrij Mizyk ]
  * Translated using Weblate (Ukrainian)

  [ Joseph Nuthalapati ]
  * names: Create a generic TLS domain selection form
  * tt-rss: Allow selection of a domain name

  [ James Valleroy ]
  * debian: Fail build if no module dependencies found
  * datetime: Avoid error when systemctl is not available
  * locale: Update translation strings
  * doc: Fetch latest manual

 -- James Valleroy <jvalleroy@mailbox.org>  Mon, 22 Nov 2021 18:45:33 -0500

freedombox (21.13) unstable; urgency=medium

  [ Burak Yavuz ]
  * Translated using Weblate (Turkish)

  [ Andrij Mizyk ]
  * Translated using Weblate (Ukrainian)

  [ Michael Breidenbach ]
  * Translated using Weblate (Swedish)
  * Translated using Weblate (Swedish)

  [ Joseph Nuthalapati ]
  * utils: Fix ruamel.yaml deprecation warnings
  * components: Introduce new component - Packages
  * setup: Use packages from Packages component
  * components: Add docstrings & tutorial for Packages

  [ Sunil Mohan Adapa ]
  * email_server: Refactor the home directory page
  * email_server: Add button for setting up home directory
  * email_server: Turn home view into a simple page rather than a tab
  * email_server: Add button for managing aliases
  * email_server: Remove aliases view from tabs list
  * email_server: Add heading for manage aliases page
  * email_server: Reduce the size of headings for aliases/homedir pages
  * email_server: aliases: Add method for checking of an alias is taken
  * email_server: aliases: Using Django forms instead of custom forms
  * email_server: aliases: Drop validation already done by form
  * email_server: aliases: Move sanitizing to form
  * email_server: aliases: Drop unnecessary sanitizing
  * email_server: aliases: Drop unused sanitizing method
  * email_server: aliases: Drop unused regex
  * email_server: yapf formatting
  * email_server: aliases: Drop hash DB and use sqlite3 directly
  * email_server: aliases: Minor refactoring
  * email_server: aliases: Minor refactoring to DB schema
  * email_server: aliases: Minor refactor to list view
  * email_server: aliases: Fix showing empty alias list message
  * email_server: aliases: Refactor for simpler organization
  * email_server: tls: Drop unimplemented TLS forms/view
  * email_server: rspamd: Turn spam management link to a button
  * email_server: domains: Add button for domain management form
  * email_server: Remove tabs from the interface
  * email_server: homedir: Fix styling to not show everything as header
  * email_server: Minor refactor of license statement in templates
  * email_server: domains: Use Django forms and views
  * email_server: domains: Add validation to form
  * email_server: action: Refactor for simplicity
  * email_server: yapf formatting
  * log, email_server: Don't use syslog instead of journald
  * email_server: action: Add argument type checking for extra safety
  * email_server: Don't use user IDs when performing lookups
  * email_server: Lookup LDAP local recipients via PAM
  * email_server: dovecot: Authenticate using PAM instead of LDAP
  * email_server: dovecot: Don't deliver mail to home directory
  * email_server: Setup /var/mail, drop home setup view
  * email_server: Use rollback journal for aliases sqlite DB
  * security: Properly handle sandbox analysis of timer units

  [ Johannes Keyser ]
  * Translated using Weblate (German)

  [ James Valleroy ]
  * tests: Use background fixture for each test
  * bepasty: Use BaseAppTests for functional tests
  * bind: Use BaseAppTests for functional tests
  * calibre: Use BaseAppTests for functional tests
  * deluge: Use BaseAppTests for functional tests
  * ejabberd: Use BaseAppTests for functional tests
  * gitweb: Use BaseAppTests for functional tests
  * ikiwiki: Use BaseAppTests for functional tests
  * mediawiki: Use BaseAppTests for functional tests
  * mldonkey: Use BaseAppTests for functional tests
  * openvpn: Use BaseAppTests for functional tests
  * pagekite: Use BaseAppTests for functional tests
  * radicale: Use BaseAppTests for functional tests
  * samba: Use BaseAppTests for functional tests
  * shadowsocks, syncthing: Use BaseAppTests for functional tests
  * transmission: Use BaseAppTests for functional tests
  * tahoe: Use BaseAppTests for functional tests
  * tor: Use BaseAppTests for functional tests
  * tests: functional: Add diagnostics delay parameter
  * avahi: Use systemd sandboxing
  * samba: Use systemd sandboxing for smbd/nmbd
  * debian: Add python3-openssl to autopkgtest depends
  * locale: Update translation strings
  * doc: Fetch latest manual

 -- James Valleroy <jvalleroy@mailbox.org>  Mon, 08 Nov 2021 21:34:27 -0500

freedombox (21.12) unstable; urgency=medium

  [ Burak Yavuz ]
  * Translated using Weblate (Turkish)

  [ Andrij Mizyk ]
  * Translated using Weblate (Ukrainian)

  [ nautilusx ]
  * Translated using Weblate (German)
  * Translated using Weblate (German)

  [ Sunil Mohan Adapa ]
  * middleware: Don't show setup view to non-admin users
  * email_server: yapf formatting
  * email_server: Add a name for aliases view
  * email_server: Add heading for manage aliases page
  * email_server: Don't let the My Mail page to blank page
  * email_server: clients: Launch roundcube directly instead of app page
  * email_server: Move roundcube link from My Mail to description
  * storage: tests: Refactor disk tests for readability
  * storage: Pass optional mount point to partition expansion
  * storage: tests: Fix tests for expanding disk partitions
  * storage: tests: Convert class based tests to simple tests

  [ James Valleroy ]
  * tests: Add BaseAppTests class for common functional tests
  * tests: Add run diagnostics test to BaseAppTests
  * infinoted: Use BaseAppTests for functional tests
  * mumble: Use BaseAppTests for functional tests
  * roundcube: Use BaseAppTests for functional tests
  * avahi: Use BaseAppTests for functional tests
  * cockpit: Use BaseAppTests for functional tests
  * coturn: Use BaseAppTests for functional tests
  * i2p: Use BaseAppTests for functional tests
  * matrixsynapse: Use BaseAppTests for functional tests
  * minetest: Use BaseAppTests for functional tests
  * minidlna: Use BaseAppTests for functional tests
  * performance: Add backup support (no data)
  * performance: Use BaseAppTests for functional tests
  * privoxy: Use BaseAppTests for functional tests
  * quassel: Use BaseAppTests for functional tests
  * ssh: Use BaseAppTests for functional tests
  * zoph: Use BaseAppTests for functional tests
  * locale: Update translation strings
  * doc: Fetch latest manual

  [ 109247019824 ]
  * Translated using Weblate (Bulgarian)

  [ Coucouf ]
  * Translated using Weblate (French)

  [ trendspotter ]
  * Translated using Weblate (Czech)

 -- James Valleroy <jvalleroy@mailbox.org>  Mon, 25 Oct 2021 19:19:33 -0400

freedombox (21.11) unstable; urgency=medium

  [ Fioddor Superconcentrado ]
  * test: help: Add help view tests
  * test: Add tests for action utilities
  * tests: Improve handling of tests skipped by default
  * package: Add functions for removing packages
  * setup: Show and remove conflicts before installation
  * email: Manage known installation conflicts

  [ 109247019824 ]
  * Translated using Weblate (Bulgarian)

  [ Andrij Mizyk ]
  * Translated using Weblate (Ukrainian)

  [ James Valleroy ]
  * openvpn: Convert functional tests to non-BDD python format
  * pagekite: Convert functional tests to non-BDD python format
  * privoxy: Convert functional tests to non-BDD python format
  * tests: Add backups mark for openvpn, pagekite, privoxy
  * quassel: Convert functional tests to non-BDD python format
  * radicale: Convert functional tests to non-BDD python format
  * roundcube: Convert functional tests to non-BDD python format
  * searx: Convert functional tests to non-BDD python format
  * security: Convert functional tests to non-BDD python format
  * shadowsocks: Convert functional tests to non-BDD python format
  * sharing: Convert functional tests to non-BDD python format
  * snapshot: Convert functional tests to non-BDD python format
  * ssh: Convert functional tests to non-BDD python format
  * sso: Convert functional tests to non-BDD python format
  * storage: Convert functional tests to non-BDD python format
  * syncthing: Convert functional tests to non-BDD python format
  * tahoe: Convert functional tests to non-BDD python format
  * tor: Convert functional tests to non-BDD python format
  * transmission: Convert functional tests to non-BDD python format
  * ttrss: Convert functional tests to non-BDD python format
  * upgrades: Convert functional tests to non-BDD python format
  * zoph: Convert functional tests to non-BDD python format
  * users: Convert functional tests to non-BDD python format
  * tests: Add some missed marks for functional tests
  * tests: Drop step definitions
  * conftest: Skip functional tests if splinter not importable
  * locale: Update translation strings
  * doc: Fetch latest manual

  [ Sunil Mohan Adapa ]
  * d/control: Allow building with python interpreter of any arch
  * user: Accommodate Django 3.1 change for model choice iteration
  * settings: Choose password hashing complexity suitable for SBCs
  * pyproject.toml: Merge contents of pytest.ini
  * pyproject.toml: Merge contents of .converagerc
  * d/rules: Don't use setup.py to invoke tests, invoke directly instead
  * users: Help set language cookie when user profile is edited
  * sso, translation: Help set language cookie when user logins in
  * translation: Always set language cookie when switching language
  * *: Move all systemd service files from /lib to /usr
  * wordpress: Run service only if when installed and configured
  * calibre: Run service only if when installed
  * d/rules: Don't install and enable other systemd service files
  * storage: tests: functional: Fix tests always getting skipped
  * package: Remove unused import to fix pipeline
  * tests: Drop installation of pytest-bdd
  * performance: Cleanup code meant for cockpit version < 235
  * *: Always pass check= argument to subprocess.run()
  * ttrss: Fix daemon not running sometimes on startup
  * ttrss: Add systemd security hardening to daemon

  [ Joseph Nuthalapati ]
  * ttrss: tests: functional: Make subscription faster

 -- James Valleroy <jvalleroy@mailbox.org>  Mon, 11 Oct 2021 18:55:20 -0400

freedombox (21.10) unstable; urgency=medium

  [ Veiko Aasa ]
  * samba: tests: Convert functional tests to non-BDD python format

  [ James Valleroy ]
  * tests: Show warning when app not available
  * bepasty: Convert functional tests to non-BDD python format
  * bind: Convert functional tests to non-BDD python format
  * config: Convert functional tests to non-BDD python format
  * coturn: Convert functional tests to non-BDD python format
  * datetime: Convert functional tests to non-BDD python format
  * deluge: Convert functional tests to non-BDD python format
  * dynamicdns: Convert functional tests to non-BDD python format
  * ejabberd: Convert functional tests to non-BDD python format
  * help: Convert functional tests to non-BDD python format
  * ikiwiki: Convert functional tests to non-BDD python format
  * mediawiki: Convert functional tests to non-BDD python format
  * mldonkey: Convert functional tests to non-BDD python format
  * monkeysphere: Convert functional tests to non-BDD python format
  * mumble: Convert functional tests to non-BDD python format
  * locale: Update translation strings
  * doc: Fetch latest manual
  * debian: Set Standards-Version to 4.6.0

  [ Sunil Mohan Adapa ]
  * ikiwiki: tests: functional: Use newer splinter API for finding links
  * openvpn: tests: functional: Use newer splinter API for finding links
  * backups: tests: functional: Use newer splinter API for finding links
  * users: tests: functional: Use newer splinter API for finding links
  * mediawiki: tests: functional: Use newer splinter API for finding links
  * dynamicdns: tests: functional: Use newer splinter API for finding links
  * calibre: tests: functional: Use newer splinter API for finding links
  * tests: functional: Use newer splinter API for finding links
  * *: Use Django gettext functions instead of ugettext
  * pyproject: Make isort consistent across execution environments
  * *: Various isort fixes
  * *: Use django.urls.re_path() instead of its alias url()
  * signals: Drop provider args when creating Signal object
  * settings: Set Django auto field type explicitly
  * *: Use allow/denylist instead white/blacklist in comments
  * tests: Introduce fixtures to make it easy to test actions
  * calibre: tests: Use common fixtures for testing actions module
  * sso: tests: Use common fixtures for testing actions module
  * gitweb: tests: Use common fixtures for testing actions module
  * openvpn: tests: Use common fixtures for testing actions module
  * matrixsynapse: tests: Use common fixtures for testing actions module
  * ejabberd: tests: Use common fixtures for testing actions module
  * mediawiki: tests: Use common fixtures for testing actions module
  * views: Update utility for checking URL safety
  * sso: Update usage of OpenSSL crypt signing API

  [ Andrij Mizyk ]
  * Translated using Weblate (Ukrainian)
  * Translated using Weblate (Ukrainian)
  * Translated using Weblate (Ukrainian)
  * Translated using Weblate (Ukrainian)

  [ Dietmar ]
  * Translated using Weblate (German)
  * Translated using Weblate (Italian)

  [ Burak Yavuz ]
  * Translated using Weblate (Turkish)

  [ Michael Breidenbach ]
  * Translated using Weblate (Swedish)

  [ Johannes Keyser ]
  * Translated using Weblate (German)

 -- James Valleroy <jvalleroy@mailbox.org>  Mon, 27 Sep 2021 19:10:05 -0400

freedombox (21.9) unstable; urgency=medium

  [ Fioddor Superconcentrado ]
  * container: Don't fail if there's no fbx network
  * container: freedombox-develop callable from anywhere
  * lintian: Overrides for remove-on-upgrade dpkg conffiles flag

  [ James Valleroy ]
  * debian: Add gbp tag config
  * container: Update stable image for bullseye
  * backups: Add functional test to disable schedule backups
  * avahi: Convert functional tests to non-BDD python format
  * cockpit: Convert functional tests to non-BDD python format
  * i2p: Convert functional tests to non-BDD python format
  * infinoted: Convert functional tests to non-BDD python format
  * minetest: Convert functional tests to non-BDD python format
  * minidlna: Convert functional tests to non-BDD python format
  * performance: Convert functional tests to non-BDD python format
  * matrixsynapse: Convert functional tests to non-BDD python format
  * jsxc: Convert functional tests to non-BDD python format
  * backups: Convert functional tests to non-BDD python format
  * locale: Update translation strings
  * doc: Fetch latest manual

  [ Burak Yavuz ]
  * Translated using Weblate (Turkish)

  [ Michael Breidenbach ]
  * Translated using Weblate (Swedish)

  [ Andrij Mizyk ]
  * Translated using Weblate (Ukrainian)
  * Translated using Weblate (Ukrainian)
  * Translated using Weblate (Ukrainian)
  * Translated using Weblate (Ukrainian)
  * Translated using Weblate (Ukrainian)

  [ Tiago Zaniquelli ]
  * plinth: remove diagnose command

  [ Joseph Nuthalapati ]
  * apache: Drop support for SSLv3, TLSv1 and TLSv1.1
  * mediawiki: Backup and restore uploaded files
  * mediawiki: Bump version number for 1.35 upgrade
  * mediawiki: Enable a subset of default extensions
  * mediawiki: Switch to MediaWiki 2020 logo

  [ ikmaak ]
  * Translated using Weblate (Dutch)
  * Translated using Weblate (Dutch)
  * Translated using Weblate (Dutch)
  * Translated using Weblate (Dutch)
  * Translated using Weblate (Dutch)

  [ Sunil Mohan Adapa ]
  * mediawiki: tests: functional: Fix races after flipping flags
  * d/lintian-overrides: Drop override for a removed tag
  * d/lintian-overrides: Override message for not supporting sysvinit
  * d/lintian-overrides: Add override for manual outside .../doc/
  * d/lintian-overrides: Drop workaround for remove-on-upgrade dpkg flag
  * apache: Drop support for GnuTLS
  * apache: Enable and prioritize HTTP/2 protocol
  * apache: Setup Mozilla recommended configuration
  * container: Fix the update command for new web server
  * tests: Add some missing markers
  * web_framework, tests: Workaround captcha 0.5.6 vs. Django 3.2

  [ fliu ]
  * email: Fix self.critical not callable error
  * email: postconf.get_many_unsafe: batch query
  * email: configure postfix domain names

  [ Seyed mohammad ali Hosseinifard ]
  * Translated using Weblate (Persian)

  [ Veiko Aasa ]
  * gitweb: tests: Fix test failures if initial default branch is not master
  * gitweb: tests: Convert functional tests to non-BDD python format
  * gitweb: tests: functional: Fix test failure if initial default branch is not master

  [ Artem ]
  * Translated using Weblate (Russian)

  [ 109247019824 ]
  * Translated using Weblate (Bulgarian)

  [ 池边树下 ]
  * Translated using Weblate (Chinese (Simplified))

 -- James Valleroy <jvalleroy@mailbox.org>  Sat, 18 Sep 2021 09:47:06 -0400

freedombox (21.8) unstable; urgency=medium

  [ Andrij Mizyk ]
  * Translated using Weblate (Ukrainian)
  * Translated using Weblate (Ukrainian)
  * Translated using Weblate (Ukrainian)

  [ fliu ]
  * diagnostics: Allow underscores (_) in app names
  * doc/dev: Using mocking instead of importing external modules
  * email: Basic app to manage an email server
  * email: Enable LDAP by calling postconf in a thread-safe way
  * email: Implement `email_server ipc set_sasl` and `set_submission`
  * email: Set up local delivery (no spam filtering)
  * email: Code quality fixes
  * email: Fix enabling SMTPS; check return value
  * email: dovecot: Support user lookup by UID number
  * email: Address some code review comments
  * email: Install rspamd; proxy its web interface
  * email: Parse command arguments with a mutually exclusive group
  * email: mutex: create lock file as plinth user
  * email, plinth.log: Write more information to syslog
  * email: postconf: Handle postconf returning an empty key
  * email: audit: improve the speed of post-installation setup
  * email: Open lock file as plinth user
  * email: Support UID number lookup in Dovecot
  * email: diagnostics: Fix sudo permission problem
  * email: views: Implement tab rendering
  * email: Implement alias management
  * email: aliases: Use bootstrap styles
  * email: Add UI for creating the home directory
  * email: Add templates for TLS and domains
  * email: Implement view for setting up domains
  * email: postfix: Install LDAP map support
  * email: Implement spam sorting with sieve
  * email: apache: X-Robots-Tag header, full URL match
  * email: Implement auto-discovery
  * email: LMTP: remove the recipient's UID number from email headers
  * email: Code cleanup
  * email: Implement outbound mail filtering
  * email: Reload postfix in domain view
  * email: Code cleanup, address reviews
  * email: Local delivery: use full email address
  * email: postfix: dovecot: Set strong security parameters
  * email: setup: Find Let's Encrypt certificates
  * email: Documentation, code cleanup
  * email: setup: Configure Roundcube
  * email: Sender spoofing patch 1/2: domain rewriting
  * email: implemented service alert

  [ Sunil Mohan Adapa ]
  * doc/dev: Drop seemingly irrelevant automodule reference
  * container: Use keyserver.ubuntu.com as the default keyserver
  * d/lintian-overrides: Allow all systemd services paths
  * d/control: Drop wireless-tools as recommends
  * tests: functional: Add a convenience method to logout
  * wordpress: New app to manage a WordPress site/blog

  [ Petter Reinholdtsen ]
  * Translated using Weblate (Norwegian Bokmål)

  [ James Valleroy ]
  * security: Remove display of past vulnerabilities
  * locale: Update translation strings
  * doc: Fetch latest manual

 -- James Valleroy <jvalleroy@mailbox.org>  Mon, 30 Aug 2021 20:01:46 -0400

freedombox (21.7) unstable; urgency=low

  [ Allan Nordhøy ]
  * Translated using Weblate (Norwegian Bokmål)
  * Translated using Weblate (Norwegian Bokmål)

  [ Jacque Fresco ]
  * Translated using Weblate (Indonesian)

  [ Reza Almanda ]
  * Translated using Weblate (Indonesian)
  * Translated using Weblate (Indonesian)

  [ Besnik Bleta ]
  * Translated using Weblate (Albanian)

  [ 池边树下 ]
  * Translated using Weblate (Chinese (Simplified))

  [ Tiago Zaniquelli ]
  * tests: functional: storage: skip test List disks

  [ Oymate ]
  * Translated using Weblate (Bengali)

  [ whenwesober ]
  * Translated using Weblate (Indonesian)

  [ James Valleroy ]
  * ci: Disable autopkgtest
  * debian: Ensure fuse gets replaced by fuse3 (Closes: #990758)
    - Thanks to Andreas Beckmann <anbe@debian.org> for the patch.
  * action_utils: Separate function to hold freedombox package
  * action_utils: Use flag to indicate freedombox package has been held
    (Closes: #991292)
  * upgrades: Check for held freedombox package in manual update
  * upgrades: Check for held freedombox package daily
  * action_utils: Don't print when unholding freedombox package
  * vagrant: Update box name
  * ttrss: Allow upgrade to version 21
  * Update translation strings
  * doc: Fetch latest manual
  * Upload to unstable

  [ bruh ]
  * Translated using Weblate (Vietnamese)
  * Translated using Weblate (Vietnamese)

  [ Andrij Mizyk ]
  * Translated using Weblate (Ukrainian)
  * Translated using Weblate (Ukrainian)
  * Translated using Weblate (Ukrainian)
  * Translated using Weblate (Ukrainian)
  * Translated using Weblate (Ukrainian)
  * Translated using Weblate (Ukrainian)
  * Translated using Weblate (Ukrainian)
  * Translated using Weblate (Ukrainian)
  * Translated using Weblate (Ukrainian)
  * Translated using Weblate (Ukrainian)

  [ Johannes Keyser ]
  * Translated using Weblate (German)

 -- James Valleroy <jvalleroy@mailbox.org>  Mon, 16 Aug 2021 19:18:59 -0400

freedombox (21.6) experimental; urgency=medium

  [ ikmaak ]
  * Translated using Weblate (Dutch)
  * Translated using Weblate (German)

  [ Burak Yavuz ]
  * Translated using Weblate (Turkish)

  [ Michael Breidenbach ]
  * Translated using Weblate (Swedish)

  [ whenwesober ]
  * Translated using Weblate (Indonesian)
  * Translated using Weblate (Indonesian)

  [ Benedek Nagy ]
  * Translated using Weblate (Hungarian)

  [ James Valleroy ]
  * Translated using Weblate (Indonesian)
  * Translated using Weblate (Indonesian)
  * Translated using Weblate (Indonesian)
  * Translated using Weblate (Indonesian)
  * Translated using Weblate (Chinese (Simplified))
  * locale: Update translation strings
  * doc: Fetch latest manual

  [ Weblate ]
  * Added translation using Weblate (Sinhala)
  * Added translation using Weblate (Vietnamese)

  [ James Pan ]
  * Translated using Weblate (Chinese (Traditional))

  [ HelaBasa ]
  * Translated using Weblate (Sinhala)

  [ Johannes Keyser ]
  * Translated using Weblate (German)

  [ Coucouf ]
  * Translated using Weblate (French)
  * Translated using Weblate (French)

  [ ssantos ]
  * Translated using Weblate (Portuguese)

  [ 池边树下 ]
  * Translated using Weblate (Chinese (Simplified))

  [ Reza Almanda ]
  * Translated using Weblate (Indonesian)
  * Translated using Weblate (Indonesian)
  * Translated using Weblate (Indonesian)

  [ bruh ]
  * Translated using Weblate (Vietnamese)
  * Translated using Weblate (Vietnamese)
  * Translated using Weblate (Vietnamese)
  * Translated using Weblate (Vietnamese)

  [ Arshadashu ]
  * Translated using Weblate (Telugu)

  [ Joseph Nuthalapati ]
  * Translated using Weblate (Telugu)
  * Translated using Weblate (Telugu)
  * Translated using Weblate (Telugu)
  * Translated using Weblate (Telugu)
  * Translated using Weblate (Telugu)
  * Translated using Weblate (Telugu)

  [ uday17 ]
  * Translated using Weblate (Telugu)
  * Translated using Weblate (Telugu)
  * Translated using Weblate (Telugu)

  [ Sandeepbasva ]
  * Translated using Weblate (Telugu)

  [ Aurélien Couderc ]
  * Change backups submit button to fix translation issues

  [ chilumula vamshi krishna ]
  * Translated using Weblate (Telugu)

  [ Jacque Fresco ]
  * Translated using Weblate (Indonesian)
  * Translated using Weblate (Japanese)

 -- James Valleroy <jvalleroy@mailbox.org>  Mon, 31 May 2021 19:00:45 -0400

freedombox (21.5) experimental; urgency=medium

  [ Dietmar ]
  * Translated using Weblate (German)

  [ Karol Werner ]
  * Translated using Weblate (Polish)

  [ Michalis ]
  * Translated using Weblate (Greek)
  * Translated using Weblate (Greek)
  * Translated using Weblate (Greek)
  * Translated using Weblate (Greek)

  [ Fioddor Superconcentrado ]
  * Generating developer documentation.
  * config: Fix tests related to user home directory
  * Translated using Weblate (Spanish)

  [ ikmaak ]
  * Translated using Weblate (Dutch)

  [ Burak Yavuz ]
  * Translated using Weblate (Turkish)
  * Translated using Weblate (Turkish)
  * Translated using Weblate (Turkish)

  [ Veiko Aasa ]
  * deluge, mldonkey, syncthing, transmission: Depend on nslcd.service
  * deluge: Fix daemon user not in freedombox-share group after installation
  * users: Fix unit test failures when LDAP is empty

  [ Sunil Mohan Adapa ]
  * ssh, apache: Make fail2ban use systemd journald backend by default
  * security: Move fail2ban default configuration to this app
  * security: Ensure that fail2ban is not re-enabled on version increment
  * security: Increment app version to reload fail2ban
  * action_utils: Introduce utility for masking services
  * config: Disable rsyslog and syslog forwarding
  * config: Install and configure zram for swap
  * Update copyright year

  [ James Valleroy ]
  * debian: Add coverage to autopkgtest
  * ci: Merge with Salsa CI pipeline
  * config: Convert entered domain name to lower case
  * dynamicdns: Wait after changing domain name in tests
  * dynamicdns: Convert entered domain name to lower case
  * pagekite: Convert entered kite name to lower case
  * config, dynamicdns, pagekite: Remove incorrect use of str
  * letsencrypt: Always return a diagnostics result
  * diagnostics: Use lock to protect results
  * coturn: Validate TURN URIs if provided in form
  * locale: Update translation strings
  * doc: Fetch latest manual

  [ Max Rockatansky ]
  * security: Clarify vulnerability count and provide link to more info

  [ Joseph Nuthalapati ]
  * docs: Improve Developer Documentation index page
  * container: distribution as environment variable
  * ejabberd: STUN/TURN configuration
  * coturn: Mention ejabberd in app description

  [ Michael Breidenbach ]
  * Translated using Weblate (Swedish)
  * Translated using Weblate (Swedish)

  [ nautilusx ]
  * Translated using Weblate (German)

  [ Reza Almanda ]
  * Translated using Weblate (Indonesian)

  [ Aditya Pratap Singh ]
  * container: Work in the absence of systemd in PATH, for eg. in Arch

  [ Kirill Schmidt ]
  * first_boot: Use session to verify first boot welcome step

  [ fliu ]
  * HACKING.md: added some troubleshooting information
  * container script: Must convert env. var. string to a Path object

  [ Johannes Keyser ]
  * Translated using Weblate (German)

  [ whenwesober ]
  * Translated using Weblate (Indonesian)

  [ 池边树下 ]
  * Translated using Weblate (Chinese (Simplified))

  [ Weblate ]
  * Added translation using Weblate (Albanian)

  [ Besnik Bleta ]
  * debian: Add Albanian (sq) locale
  * Translated using Weblate (Albanian)

  [ Carlos Henrique Lima Melara ]
  * doc: Add filename to code snippets in tutorial
  * docs: Add missing imports in tutorial
  * docs: Set the `version` attribute as required instead of optional

 -- James Valleroy <jvalleroy@mailbox.org>  Mon, 19 Apr 2021 20:23:23 -0400

freedombox (21.4) unstable; urgency=medium

  [ Petter Reinholdtsen ]
  * Translated using Weblate (Norwegian Bokmål)

  [ Allan Nordhøy ]
  * Translated using Weblate (Norwegian Bokmål)

  [ ikmaak ]
  * Translated using Weblate (Dutch)

  [ Burak Yavuz ]
  * Translated using Weblate (Turkish)

  [ James Valleroy ]
  * plinth: Disable start rate limiting for service
  * upgrades: Disable searx during dist-upgrade
  * locale: Update translation strings
  * doc: Fetch latest manual

  [ Dietmar ]
  * Translated using Weblate (German)
  * Translated using Weblate (Italian)
  * Translated using Weblate (German)
  * Translated using Weblate (Italian)

  [ Coucouf ]
  * Translated using Weblate (French)

  [ Michael Breidenbach ]
  * Translated using Weblate (Swedish)

  [ Sunil Mohan Adapa ]
  * ui: Fix buttons jumping on click in snapshots page
  * matrix-synapse, coturn: Fix minor pipeline failures

  [ Benedek Nagy ]
  * Translated using Weblate (Hungarian)

  [ Kornelijus Tvarijanavičius ]
  * Translated using Weblate (Lithuanian)

  [ Joseph Nuthalapati ]
  * coturn: Add new component for usage of coturn by other apps
  * coturn: Minor refactor view to use utility to generate URIs
  * coturn: Remove advanced flag, make app visible to all
  * matrix-synapse: Auto configure STUN/TURN using coturn server
  * matrix-synapse: Update description to talk about TURN configuration

 -- James Valleroy <jvalleroy@mailbox.org>  Sun, 28 Feb 2021 20:57:00 -0500

freedombox (21.3) unstable; urgency=medium

  [ Oğuz Ersen ]
  * Translated using Weblate (Turkish)

  [ ikmaak ]
  * Translated using Weblate (Dutch)

  [ Burak Yavuz ]
  * Translated using Weblate (Turkish)

  [ Michael Breidenbach ]
  * Translated using Weblate (Swedish)

  [ Michalis ]
  * Translated using Weblate (Greek)

  [ James Valleroy ]
  * upgrades: Mark string as no-python-format
  * locale: Update translation strings
  * upgrades: Only check free space bytes before dist upgrade
  * upgrades: Add 10 minute delay before apt update
  * upgrades: Disable apt snapshots during dist upgrade
  * locale: Update translation strings
  * doc: Fetch latest manual

  [ John Lines ]
  * gitignore: Ignore files generated during package build
  * zoph: Add new app to organize photos

  [ Sunil Mohan Adapa ]
  * tests: functional: Introduce step def. to check if app is enabled
  * zoph: Make app unavailable in Buster

  [ Aurélien Couderc ]
  * sharing: Improve shares group access description

  [ Fioddor Superconcentrado ]
  * HACKING: Link download page for Geckodriver.
  * Translated using Weblate (Spanish)

 -- James Valleroy <jvalleroy@mailbox.org>  Thu, 11 Feb 2021 17:59:49 -0500

freedombox (21.2) unstable; urgency=medium

  [ Burak Yavuz ]
  * Translated using Weblate (Turkish)
  * Translated using Weblate (Turkish)

  [ Sunil Mohan Adapa ]
  * radicale: Allow older 2.x release to upgrade to 3.x
  * backups: schedule: tests: Fix failures due to long test run
  * minidlna: Minor refactor of media directory handling
  * minidlna: Implement force upgrading from older version
  * jsxc: Fix issues with jQuery >= 3.5.0

  [ Veiko Aasa ]
  * calibre: Fix freedombox.local inaccessible after enabling app
  * mediawiki: Fix app installation process doesn't display status information
  * plinth: Show running spinner when app installation is in progress

  [ James Valleroy ]
  * upgrades: Return reason when checking for dist upgrade
  * upgrades: Get result of start-dist-upgrade
  * upgrades: Move start-dist-upgrade result string to app
  * upgrades: Add notifications for dist upgrade
  * tests: Update functional tests default config
  * roundcube: Allow upgrade to 1.4.*
  * locale: Update translation strings
  * doc: Fetch latest manual

  [ Dietmar ]
  * Translated using Weblate (German)
  * Translated using Weblate (Italian)

  [ ikmaak ]
  * Translated using Weblate (Spanish)
  * Translated using Weblate (Dutch)
  * Translated using Weblate (Swedish)
  * Translated using Weblate (Russian)
  * Translated using Weblate (Hungarian)

  [ Coucouf ]
  * Translated using Weblate (French)
  * Translated using Weblate (French)

  [ Алексей Докучаев ]
  * Translated using Weblate (Russian)

  [ Stanisław Stefan Krukowski ]
  * Translated using Weblate (Polish)

  [ Oymate ]
  * Translated using Weblate (Bengali)

  [ Fioddor Superconcentrado ]
  * Translated using Weblate (Spanish)

  [ Joseph Nuthalapati ]
  * matrix-synapse: python3-psycopg2 from backports
  * upgrades: Increment version for MatrixSynapse 1.26
  * mediawiki: Set default logo to mediawiki.png

  [ nautilusx ]
  * Translated using Weblate (German)

 -- James Valleroy <jvalleroy@mailbox.org>  Sat, 06 Feb 2021 00:33:34 -0500

freedombox (21.1) unstable; urgency=medium

  [ ikmaak ]
  * Translated using Weblate (German)
  * Translated using Weblate (Spanish)
  * Translated using Weblate (Dutch)
  * Translated using Weblate (Polish)
  * Translated using Weblate (Danish)
  * Translated using Weblate (French)
  * Translated using Weblate (Italian)
  * Translated using Weblate (Norwegian Bokmål)
  * Translated using Weblate (Dutch)
  * Translated using Weblate (Portuguese)
  * Translated using Weblate (Swedish)
  * Translated using Weblate (Russian)
  * Translated using Weblate (Chinese (Simplified))
  * Translated using Weblate (Persian)
  * Translated using Weblate (Gujarati)
  * Translated using Weblate (Hindi)
  * Translated using Weblate (Czech)
  * Translated using Weblate (Ukrainian)
  * Translated using Weblate (Hungarian)
  * Translated using Weblate (Lithuanian)
  * Translated using Weblate (Slovenian)
  * Translated using Weblate (Bulgarian)
  * Translated using Weblate (Greek)
  * Translated using Weblate (Galician)
  * Translated using Weblate (Serbian)

  [ Burak Yavuz ]
  * Translated using Weblate (Turkish)

  [ John Doe ]
  * Translated using Weblate (Turkish)
  * Translated using Weblate (Turkish)

  [ Doma Gergő ]
  * Translated using Weblate (Hungarian)

  [ Ouvek Kostiva ]
  * Translated using Weblate (Chinese (Traditional))

  [ James Valleroy ]
  * tahoe: Disable app
  * setup: Enable essential apps that use firewall
  * upgrades: Requires at least 5 GB free space for dist upgrade
  * locale: Update translation strings
  * doc: Fetch latest manual

  [ Veiko Aasa ]
  * syncthing: Create LDAP group name different from system group
  * syncthing: Hide unnecessary security warning
  * sharing: Update functional test to use syncthing-access group
  * plinth: Fix disable daemon when service alias is provided
  * container script: Various improvements

  [ Sunil Mohan Adapa ]
  * ui: js: Make select all checkbox option available more broadly
  * ui: css: New style for select all checkbox
  * backups: tests: Fix a typo in test case name
  * backups: Allow comments to be added to archives during backup
  * backups: Allow storing root repository details
  * backups: repository: Introduce a prepare method
  * backups: repository: Simplify handling of remote repo properties
  * backups: Introduce backup scheduling
  * backups: Add a schedule to each repository
  * backups: Trigger schedules every hour
  * backups: Add UI to edit schedules
  * backups: Add a notification to suggest users to enable schedules
  * backups: Show notification on error during scheduled backups
  * networks: Remove unused import to fix flake8 failure
  * performance: Fix failure to start due to lru_cache in stable

  [ Allan Nordhøy ]
  * Translated using Weblate (Norwegian Bokmål)

  [ Fred LE MEUR ]
  * performance: Fix web client link to Cockpit

  [ Milan ]
  * Translated using Weblate (Czech)

  [ crlambda ]
  * Translated using Weblate (Chinese (Traditional))

  [ Fioddor Superconcentrado ]
  * networks: Separate the delete button and color it differently
  * network: Minor refactoring in a test
  * network: Minor refactoring, new is_primary() function
  * networks: Change connection type to a radio button
  * networks: Use radio buttons for network modes
  * networks: Prevent unintended changes to primary connection.
  * networks: Hide deactivate/remove buttons for primary connections
  * Translated using Weblate (Spanish)

 -- James Valleroy <jvalleroy@mailbox.org>  Mon, 25 Jan 2021 21:08:22 -0500

freedombox (21.0) unstable; urgency=medium

  [ Dietmar ]
  * Translated using Weblate (German)

  [ ikmaak ]
  * Translated using Weblate (German)
  * Translated using Weblate (Dutch)
  * Translated using Weblate (Spanish)
  * Translated using Weblate (French)

  [ Burak Yavuz ]
  * Translated using Weblate (Turkish)

  [ Doma Gergő ]
  * Translated using Weblate (Hungarian)

  [ Veiko Aasa ]
  * functional tests: Make tests compatible with pytest-bdd v4.0
  * ejabberd: functional tests: Wait until the jsxc buddy list is loaded
  * users: Skip action script tests if LDAP is not set up
  * functional-tests: Fix installation errors in install.sh script
  * dev-container: Add subcommand to run tests
  * gitweb: tests: functional: Fix test failures in localized environment
  * dev-container: 'up' command: Show banner also when container is already
    running
  * dev-container: Add command to print container IP address
  * tests: functional: Improve creating users in tests
  * gitweb: Add functional tests for git-access group
  * plinth: Fix daemon is enabled check when service alias is provided

  [ ullli ]
  * mumble: Updated mumla and removed plumble from clients list

  [ Johannes Keyser ]
  * Translated using Weblate (German)

  [ Sunil Mohan Adapa ]
  * apache2: Allow downloads in openvpn and backups with latest browsers
  * backups: Don't open a new window for downloading backups
  * openvpn: Don't show running status on download profile button
  * app: component: Add app_id and app properties
  * app: Add locked flag
  * backups: Add new component for backup and restore
  * backups: Use the backup component in all apps
  * doc: dev: Update documentation for using backup component
  * app: info: Move client validation to info component
  * doc: dev: Update documentation on calling clients validation
  * doc: dev: Update the tutorial to reflect latest API/code
  * radicale: Fix backup and restore of configuration

  [ Michael Breidenbach ]
  * Translated using Weblate (Swedish)

  [ James Valleroy ]
  * users: Avoid test error if ldapsearch is not available
  * upgrades: Ensure freedombox package is upgraded during dist upgrade
  * upgrades: Add service for dist upgrade
  * upgrades: Install python3-systemd for unattended-upgrades
  * upgrades: Don't allow needrestart to restart freedombox-dist-upgrade
  * upgrades: Check before starting dist upgrade process
  * upgrades: Write dist-upgrade service file in /run
  * upgrades: Restart FreedomBox service at end of dist-upgrade
  * upgrades: Use full path to searx action script
  * upgrades: Hold tt-rss during dist upgrade, if available
  * locale: Update translation strings
  * doc: Fetch latest manual

  [ Stanisław Stefan Krukowski ]
  * Translated using Weblate (Polish)

  [ Joseph Nuthalapati ]
  * transmission: Show port forwarding information
  * transmission: Update description

 -- James Valleroy <jvalleroy@mailbox.org>  Mon, 11 Jan 2021 19:57:44 -0500

freedombox (20.21) unstable; urgency=medium

  [ Johannes Keyser ]
  * Translated using Weblate (German)

  [ Fioddor Superconcentrado ]
  * Translated using Weblate (Spanish)
  * Translated using Weblate (Spanish)

  [ Joseph Nuthalapati ]
  * deluge: Sync apache2 config with Transmission
  * deluge: Functional tests for bit-torrent group

  [ Michael Breidenbach ]
  * Translated using Weblate (Swedish)

  [ Veiko Aasa ]
  * apache: Create snake oil certificate if not exists
  * users: Remove timeout when creating Samba user
  * security: Fix access denied for user daemon from cron

  [ n0nie4HP ]
  * Translated using Weblate (Polish)
  * Translated using Weblate (Polish)

  [ spectral ]
  * calibre: Fix manual page name

  [ James Valleroy ]
  * upgrades: Allow grub-pc upgrade without reinstalling grub
  * upgrades: Update searx search engines during dist upgrade
  * locale: Update translation strings
  * doc: Fetch latest manual
  * debian: Bump standards version to 4.5.1

  [ Nikita Epifanov ]
  * Translated using Weblate (Russian)

  [ ikmaak ]
  * Translated using Weblate (Polish)

  [ Doma Gergő ]
  * Translated using Weblate (Hungarian)

 -- James Valleroy <jvalleroy@mailbox.org>  Mon, 28 Dec 2020 21:08:41 -0500

freedombox (20.20.1) unstable; urgency=medium

  [ Reg Me ]
  * Translated using Weblate (Dutch)

  [ ikmaak ]
  * Translated using Weblate (Dutch)
  * Translated using Weblate (German)
  * Translated using Weblate (Dutch)

  [ Burak Yavuz ]
  * Translated using Weblate (Turkish)

  [ Sunil Mohan Adapa ]
  * pagekite: Drop unused subdomain widget
  * pagekite: cosmetic: Minor yapf changes
  * clients: Fix a duplicated HTML ID
  * ui: Adopt a consistent and new table style
  * ui: Make all tables responsive
  * ui: css: Use rem as the primary unit
  * ui: Drop italic style on app name and sections in card listing
  * jsxc: Drop loading text on the login button
  * firewall: New styling for status stable
  * ui: Consistently use the btn-toolbar class for all toolbars
  * help: Make the button normal size in about page
  * users: Drop cancel button show submit as danger in delete page
  * help, power, index: ui: Drop remaining uses of &raquo;
  * ui: index: Don't show too large a help message
  * HACKING: Add suggestion not over-use Bootstrap utility classes
  * ui: Fix form error styling using bootstrap 3 style
  * jslicense.html: Drop minor styling
  * ui: Introduce common styling for two column list group
  * calibre: Use common styling for libraries list
  * pagekite: Use common styling for custom services
  * ikiwiki: Use common styling for wiki/blog list
  * gitweb: Use common styling for repo list
  * users: Use common styling for users list
  * networks: Use common styling for showing network connection
  * networks: Use common styling for Wi-Fi network list
  * networks: Use table for styling network connection list
  * firewall: Split CSS styling into separate file
  * monkeysphere: Split CSS styling into a separate file
  * samba: Split CSS styling into separate file
  * upgrades: Split CSS styling into a separate file
  * backups: Split CSS styling into a separate file
  * storage: Split CSS styling into a separate file
  * sharing: Split CSS styling into a separate file
  * letsencrypt: Split CSS styling into a separate file
  * help: Split CSS styling into a separate file
  * first_setup: Use template variable to refresh page
  * ui: Use common styling to hide logo during firstboot
  * firstboot: Use bootstrap for logo styling
  * pagekite: Eliminate inline styling
  * help: Show version information as an alert
  * ui: Avoid inline styling for setting progress bar width
  * apache2: Disallow all inline styling in sandbox settings
  * ui: Fix warning button colors

  [ achalaramu ]
  * Migrate bootstrap 4 from bootstrap 3

  [ Veiko Aasa ]
  * gitweb: Make functional tests compatible with pytest-bdd v4.0
  * javascript: Fix disabled submit buttons when navigating back to a page

  [ James Valleroy ]
  * tests: Skip initial update
  * help: Update status log test
  * config: Skip homepage test on buildd (Closes: #977527)
  * doc: Fetch latest manual

 -- James Valleroy <jvalleroy@mailbox.org>  Sat, 19 Dec 2020 19:18:42 -0500

freedombox (20.20) unstable; urgency=medium

  [ ikmaak ]
  * Translated using Weblate (Dutch)
  * Translated using Weblate (Dutch)

  [ Burak Yavuz ]
  * Translated using Weblate (Turkish)

  [ ssantos ]
  * Translated using Weblate (Portuguese)

  [ Johannes Keyser ]
  * Translated using Weblate (German)

  [ Thomas Vincent ]
  * Translated using Weblate (French)

  [ Michael Breidenbach ]
  * Translated using Weblate (Swedish)

  [ Fioddor Superconcentrado ]
  * Translated using Weblate (Spanish)
  * config: Add user websites as choices for homepage config
  * config: rename functions (improve readability)

  [ James Valleroy ]
  * config: Mark test_homepage_field as needs_root
  * mumble: Implement force upgrade for 1.3.*
  * upgrades: Hold mumble-server during dist upgrade
  * locale: Update translation strings
  * doc: Fetch latest manual

  [ Veiko Aasa ]
  * apache: Add app name
  * snapshot: Check that / is a btrfs subvolume before setup
  * diagnostics: Improve exception handling in app diagnostics
  * diagnostics: Show app name and fallback to app id if not exist
  * templates: Make toggle button responsive

 -- James Valleroy <jvalleroy@mailbox.org>  Mon, 14 Dec 2020 19:31:00 -0500

freedombox (20.19) unstable; urgency=medium

  [ ikmaak ]
  * Translated using Weblate (Dutch)
  * Translated using Weblate (Dutch)
  * Translated using Weblate (Dutch)
  * Translated using Weblate (German)
  * Translated using Weblate (Dutch)
  * Translated using Weblate (Dutch)

  [ Fioddor Superconcentrado ]
  * networks: Apply translation to a tooltip.
  * bepasty: Apply translation to autogenerated comments.
  * snapshots: Translate snapshot types (field description)
  * Translated using Weblate (Spanish)

  [ Joseph Nuthalapati ]
  * OpenVPN: Create user group "vpn"
  * openvpn: Add functional tests for user group "vpn"
  * openvpn: Deny access to users not in group "vpn"

  [ James Valleroy ]
  * upgrades: Add first boot step to run initial update
  * upgrades: Add progress page for initial update
  * upgrades: Fix flag name in info message
  * upgrades: Hold freedombox package during dist upgrade
  * upgrades: Use apt_hold contextmanager
  * upgrades: Print steps in dist-upgrade
  * upgrades: Fix sources list for dist upgrade from buster
  * sso: Add test to generate ticket
  * locale: Update translation strings
  * doc: Fetch latest manual
  * debian: Add python3-openssl as build dependency for tests

  [ Veiko Aasa ]
  * Samba: UI: Show toggle buttons and share names

  [ Oymate ]
  * Translated using Weblate (Bengali)

 -- James Valleroy <jvalleroy@mailbox.org>  Mon, 30 Nov 2020 18:37:52 -0500

freedombox (20.18.1) unstable; urgency=medium

  [ Burak Yavuz ]
  * Translated using Weblate (Turkish)
  * Translated using Weblate (Turkish)

  [ Hetgyl ]
  * Translated using Weblate (French)
  * Translated using Weblate (French)
  * Translated using Weblate (French)
  * Translated using Weblate (French)
  * Translated using Weblate (French)
  * Translated using Weblate (French)
  * Translated using Weblate (French)
  * Translated using Weblate (French)
  * Translated using Weblate (French)
  * Translated using Weblate (French)
  * Translated using Weblate (French)
  * Translated using Weblate (French)

  [ Reg Me ]
  * Translated using Weblate (Dutch)
  * Translated using Weblate (Dutch)

  [ Oğuz Ersen ]
  * Translated using Weblate (Turkish)

  [ Thomas Vincent ]
  * Translated using Weblate (French)
  * Translated using Weblate (French)
  * Translated using Weblate (French)
  * Translated using Weblate (French)
  * Translated using Weblate (French)
  * Translated using Weblate (French)
  * Translated using Weblate (French)
  * Translated using Weblate (French)
  * Translated using Weblate (French)
  * Translated using Weblate (French)
  * Translated using Weblate (French)

  [ Petter Reinholdtsen ]
  * Translated using Weblate (Norwegian Bokmål)

  [ Joseph Nuthalapati ]
  * sso: Fix regression in auth-pubtkt configuration

  [ Dietmar ]
  * Translated using Weblate (German)
  * Translated using Weblate (Italian)

  [ Fioddor Superconcentrado ]
  * Translated using Weblate (Spanish)

  [ Diego Roversi ]
  * Translated using Weblate (Italian)

  [ ikmaak ]
  * Translated using Weblate (Dutch)

  [ Michael Breidenbach ]
  * Translated using Weblate (Swedish)

  [ James Valleroy ]
  * Translated using Weblate (French)
  * doc: Fetch latest manual

 -- James Valleroy <jvalleroy@mailbox.org>  Mon, 23 Nov 2020 18:37:38 -0500

freedombox (20.18) unstable; urgency=medium

  [ Hetgyl ]
  * Translated using Weblate (French)

  [ Reg Me ]
  * Translated using Weblate (Dutch)
  * Translated using Weblate (Dutch)
  * Translated using Weblate (Dutch)
  * Translated using Weblate (Dutch)

  [ Joseph Nuthalapati ]
  * coverage: Omit files under tests/ directories
  * ci: Add --cov-config to the coverage command
  * openvpn: Cleanup easyrsa 2 to 3 upgrade code
  * openvpn: Function to detect ECC/RSA configuration
  * openvpn: ECC: Setup and Migration
  * openvpn: Remove explicit setup step
  * openvpn: Improve migrate_to_ecc template
  * openvpn: Remove opinion on which curve to use
  * openvpn: client configuration for RSA and ECC
  * gitlabci: Update Dockerfile and script

  [ Ralf Barkow ]
  * Translated using Weblate (German)

  [ Fioddor Superconcentrado ]
  * Translated using Weblate (Spanish)

  [ Matthias Dellweg ]
  * Enable dynamicdns module to handle IPv6

  [ Dietmar ]
  * Translated using Weblate (Italian)

  [ James Valleroy ]
  * locale: Update translation strings
  * doc: Fetch latest manual

 -- James Valleroy <jvalleroy@mailbox.org>  Mon, 16 Nov 2020 20:49:24 -0500

freedombox (20.17.1) experimental; urgency=medium

  [ Burak Yavuz ]
  * Translated using Weblate (Turkish)
  * Translated using Weblate (Turkish)

  [ Dietmar ]
  * Translated using Weblate (German)
  * Translated using Weblate (Italian)

  [ Joseph Nuthalapati ]
  * ci: Fix flake8 errors
  * pubtkt: Fix Python format language errors

  [ James Valleroy ]
  * debian: Rename source package to freedombox
  * doc: Fetch latest manual

 -- James Valleroy <jvalleroy@mailbox.org>  Sat, 07 Nov 2020 08:02:53 -0500

plinth (20.17) unstable; urgency=medium

  [ Fioddor Superconcentrado ]
  * package: i18n: Mark progress status strings for translation
  * networks: i18n: Mark string for translation on delete page
  * networks: i18n: Mark various strings for translation
  * notifications: i18n: Mark app names and extra data for translation
  * networks: css: Make button wider in network list
  * Translated using Weblate (Spanish)

  [ Sunil Mohan Adapa ]
  * backups: i18n: Mark form success messages for translation
  * doc: wikiparser: Fix issue with running parser outside doc/ dir
  * upgrades: Disable the option when not able to dist upgrade
  * ci: Split testing stages into smaller stages

  [ Coucouf ]
  * Translated using Weblate (French)
  * Translated using Weblate (French)

  [ Burak Yavuz ]
  * Translated using Weblate (Turkish)
  * Translated using Weblate (Turkish)

  [ Nikita Epifanov ]
  * Translated using Weblate (Russian)

  [ Jens Molgaard ]
  * Translated using Weblate (Danish)

  [ Petter Reinholdtsen ]
  * Translated using Weblate (Norwegian Bokmål)

  [ Praveen Illa ]
  * Translated using Weblate (Telugu)

  [ James Valleroy ]
  * Translated using Weblate (Danish)
  * ci: Run wikiparser doctests
  * wikiparser: Exit with return value 1 on test failure
  * upgrades: Add a setting to enable dist upgrade
  * locale: Update translation strings
  * doc: Fetch latest manual

  [ Michael Breidenbach ]
  * Translated using Weblate (German)
  * Translated using Weblate (Swedish)

  [ marklin0913 ]
  * Added translation using Weblate (Chinese (Traditional))

  [ Joseph Nuthalapati ]
  * mediawiki: Ensure password file is not empty
  * mediawiki: Add action to set domain name

  [ Dietmar ]
  * Translated using Weblate (German)
  * Translated using Weblate (Italian)

  [ Radek Pasiok ]
  * Translated using Weblate (Polish)

  [ Onurb ]
  * apache: setup uwsgi by default

 -- James Valleroy <jvalleroy@mailbox.org>  Mon, 02 Nov 2020 19:45:57 -0500

plinth (20.16) unstable; urgency=medium

  [ Oğuz Ersen ]
  * Translated using Weblate (Turkish)

  [ Burak Yavuz ]
  * Translated using Weblate (Turkish)
  * Translated using Weblate (Turkish)

  [ Nikita Epifanov ]
  * Translated using Weblate (Russian)

  [ Allan Nordhøy ]
  * Translated using Weblate (Norwegian Bokmål)
  * Translated using Weblate (Chinese (Simplified))
  * Translated using Weblate (Slovenian)
  * Translated using Weblate (Greek)
  * Translated using Weblate (Norwegian Bokmål)

  [ Veiko Aasa ]
  * diagnostics: Show low system memory notifications
  * notifications: Show severity level on every notification

  [ Coucouf ]
  * Translated using Weblate (French)

  [ James Valleroy ]
  * app: Add donation links in dropdown menu
  * debian: Add Brazilian Portuguese debconf templates translation
    (Closes: #972449)
    - Thanks to Adriano Rafael Gomes for the translation.
  * locale: Update translation strings
  * doc: Fetch latest manual

  [ Fioddor Superconcentrado ]
  * upgrades: Add status section showing version and upgrade status
  * diagnostics: Lazy format all diagnostic test strings properly
  * Translated using Weblate (Spanish)
  * help: Link to updates page when new version is available
  * updates: Eliminate delay and better status for manual upgrade

  [ Michael Breidenbach ]
  * Translated using Weblate (Swedish)

  [ Sunil Mohan Adapa ]
  * calibre: Add link to donation page
  * app: Make the donation button more prominent
  * calibre: Update group description to reflect 'using' app

 -- James Valleroy <jvalleroy@mailbox.org>  Mon, 19 Oct 2020 20:42:32 -0400

plinth (20.15) unstable; urgency=medium

  [ Coucouf ]
  * Translated using Weblate (French)
  * Translated using Weblate (French)
  * Translated using Weblate (French)
  * Translated using Weblate (French)

  [ Joseph Nuthalapati ]
  * bepasty: Change default permissions to 'read'
  * calibre: Add new e-book library app
  * calibre: Minor changes to app description
  * container: Handle edge cases with container update

  [ Fioddor Superconcentrado ]
  * HACKING: Add extra development requirements
  * CONTRIBUTING: Require flake8 compliance
  * Translated using Weblate (Spanish)
  * HACKING.md: Re-organised contents according to onboarding journey
  * Translated using Weblate (Spanish)

  [ Sunil Mohan Adapa ]
  * module_loader, web_framework: Update console log messages
  * dynamicdns: Drop unnecessary code to set app as enabled
  * pagekite: Don't announce unconfigured kite as a valid domain
  * pagekite: Don't update names module if not installed
  * tor: Don't check if enabled when not installed
  * tests: functional: Simplify calling the login helper
  * doc: Before fetching, drop all old to cleanup deleted pages/images
  * coturn: Don't handle certificates if not installed
  * quassel: Don't handle certificates if not installed
  * quassel: Fix minor typo
  * mumble: Store and use a single domain for TLS certificate setup
  * doc: dev: Link to list of potential apps from tutorial
  * coturn: Don't handle certificates if not installed
  * quassel: Don't handle certificates if not installed
  * users: Deal with admin user already existing during first boot
  * users: cosmetic: Yapf refactoring
  * *: Minor flake8 fixes
  * debian/control: Add sshpass as build dependency

  [ Michael Breidenbach ]
  * Translated using Weblate (Swedish)

  [ ssantos ]
  * Translated using Weblate (Portuguese)

  [ Phil Morrell ]
  * mumble: configure letsencrypt component

  [ Burak Yavuz ]
  * Translated using Weblate (Turkish)

  [ Petter Reinholdtsen ]
  * Translated using Weblate (Norwegian Bokmål)

  [ Veiko Aasa ]
  * ssh: action script: Require user credentials when editing ssh keys
  * users: Require admin credentials when creating or editing a user
  * container: Assign virtual network interface to trusted firewall zone

  [ James Valleroy ]
  * upgrades: Extend function to check for normal dist availability
  * upgrades: Detect and upgrade to next stable release
  * upgrades: Set a flag so interrupted dist-upgrade can be continued
  * upgrades: Check free space before dist-upgrade
  * locale: Update translation strings
  * doc: Fetch latest manual

 -- James Valleroy <jvalleroy@mailbox.org>  Mon, 05 Oct 2020 19:25:41 -0400

plinth (20.14.1) unstable; urgency=high

  [ Burak Yavuz ]
  * Translated using Weblate (Turkish)

  [ Nikita Epifanov ]
  * Translated using Weblate (Russian)

  [ JC Staudt ]
  * minidlna: Fix typo DNLA -> DLNA

  [ Sunil Mohan Adapa ]
  * cockpit: Don't show home page icon to non-admin users
  * module_loader: Load/process all essential modules before others

  [ Petter Reinholdtsen ]
  * Translated using Weblate (Norwegian Bokmål)

  [ Dietmar ]
  * Translated using Weblate (German)

  [ Coucouf ]
  * Translated using Weblate (French)

  [ James Valleroy ]
  * doc: Fetch latest manual

 -- James Valleroy <jvalleroy@mailbox.org>  Wed, 23 Sep 2020 07:37:53 -0400

plinth (20.14) unstable; urgency=high

  [ Fioddor Superconcentrado ]
  * Translated using Weblate (Spanish)
  * Translated using Weblate (Spanish)
  * sudo user needed for container
  * Branch-out
  * Specify machine
  * Fix typo
  * post-processor: Solve 1908 fixing the wiki links fix
  * Translated using Weblate (Spanish)
  * Translated using Weblate (Spanish)
  * jsxc, sharing: Add 'Learn more...' link for help pages
  * wireguard: Add 'Learn more...' link for help page
  * doc: wikiparser: Resolve URLs for locally available pages
  * HACKING.md: Instructions for container-related troubleshooting
  * i18n: Mark strings missed for translation
  * snapshots: Clarify description for disabling yearly snapshots

  [ Doma Gergő ]
  * Translated using Weblate (Hungarian)
  * Translated using Weblate (Hungarian)

  [ Sunil Mohan Adapa ]
  * upgrades: Minor isort fix
  * upgrades: Remove unused context variable
  * security: Don't show report button as part of backports notice
  * upgrades: security: Don't with the technical term 'backports' in UI
  * matrixsynapse: Allow upgrade to version 1.17
  * backups: Make app available by default
  * samba: cosmetic: Minor yapf fixes
  * container: unstable: Handle interface naming for systemd < 245
  * storage: Fix expanding partitions on GPT partition tables
  * matrixsynapse: Rename Riot to Element
  * ejabberd, mumble, wireguard: Update Apple app links
  * menu: Update documentation to clarify that icons can be files
  * frontpage: Fix documentation related to renamed parameter
  * bepasty: Make description a private variable
  * bepasty: Expand app description
  * bepasty: Tighten permissions on the uwsgi socket
  * infinoted, syncthing: Fix minor typo in a comment
  * bepasty: Add diagnostics tests on app URL
  * bepasty: Minor fixes
  * bepasty: tests: functional: Add a password before removing all
  * bepasty: Resize SVG to 512x512 for consistency with other icons
  * bepasty: Add "Snippet" in category/short description
  * bepasty: Update UI strings for permissions
  * bepasty: Require at least one permission on a password
  * bepasty: Simplify configuration file handling
  * js: Don't show running status on buttons pulled to right
  * diagnostics: Prevent showing running status on diagnostics menu item
  * help, networks: Clarify i18n different contexts for "Manual"
  * radicale: Stop service during backup and restore
  * radicale: tests: functional: Add test for backup/restore
  * doc: Recompile when parser script changes
  * doc: wikiparser: Handle processing instructions
  * doc: wikiparser: Fix attachment URLs in regular links
  * doc: wikiparser: When processing single pages, ignore header/footer
  * doc: wikiparser: Generate colspec for tables
  * doc: wikiparser: Handle table of contents macro without parenthesis
  * doc: wikiparser: Handle more paragraph breakers
  * doc: wikiparser: Parse content inside a comment
  * doc: wikiparser: Allow empty lines between list items
  * doc: wikiparser: Fix parsing URLs, simplify plain text parsing
  * doc: wikiparser: Resolve relative URLs
  * doc: wikiparser: Preserve spaces during parsing and generation
  * doc: wikiparser: Handle existing # in links, don't append again
  * doc: wikiparser: Assign text to URLs that don't provide them
  * doc: wikiparser: Handle wiki links starting with a /
  * doc: wikiparser: Allow lists to started with just spaces
  * doc: wikiparser: Strip spaces from attachment's text
  * doc: wikiparser: Place anchors inside paragraphs
  * doc: wikiparser: Sort imagedata properties
  * doc: wikiparser: Retain the text for icons
  * doc: wikiparser: Set icon dimensions to old values (temporarily)
  * doc: wikiparser: Handle empty table cells
  * doc: wikiparser: Fix some flake8 warnings
  * doc: wikiparser: Improve links relative to included files
  * doc: wikiparser: Fix issue with parsing inline code blocks
  * doc: wikiparser: Handle markup inside italic/bold markup
  * doc: wikiparser: Format text inside admonitions properly
  * doc: Drop post processor as it is not needed anymore
  * doc: wikiparser: Incorporate post processing fixes
  * doc: Simplify make file by eliminating targets for intermediates
  * doc: wikiparser: Add note about some incorrect links
  * doc: Update the test script for wikiparser
  * manual: Fetch latest images
  * doc: Fetch latest manual
  * firewall: Use service files for showing port forwarding info
  * firewall: Show port forwarding info in tabular format
  * kvstore: Allow module to be imported before Django init
  * networks: Expose API to get/set network meta info
  * firewall: Show port forwarding info contextually
  * doc: wikiparser: Fix a minor flake8 issue
  * doc: wikiparser: Fix issue with some URL containing dup. lang part
  * doc: wikiparser: Make it easier to run with a #! at the top
  * doc: wikiparser: Reduce build verbosity
  * upgrades: Fix issue with checking if backports is current
  * upgrades: Separate concepts for backports enabled vs. requested
  * upgrades, security: Use consistent terminology 'activate'
  * backports: When upgrading from older version, assumed requested
  * package: Add ability to reinstall a package
  * matrixsynapse: Perform a one time conversion to new config format
  * doc: manual: Fetch latest manual, remove non-existent images/pages
  * doc: wikiparser: Use icons from the icons directory
  * doc: wikiparser: Show icons with full size
  * doc: manual: Replace manual icons to drop CC 2.5 license
  * deluge: Use older icon to drop CC 2.0 license

  [ Joseph Nuthalapati ]
  * searx: Add functional test for app availability
  * container: Add unstable distribution
  * functional-tests: Fix instructions for running functional tests
  * functional-tests: Use latest version of splinter
  * framework: Remove module init() functions
  * wireguard: Remove hardcoded Windows client version
  * functional-tests: splinter 0.14.0 is in PyPI
  * apps: Remove Coquelicot
  * matrix-synapse: Upgrade to 1.19
  * container: Use builds with build-deps included

  [ James Valleroy ]
  * ci: Allow fuse to be installed
  * tests: functional: Strip trailing / from FREEDOMBOX_URL
  * ejabberd: Use new ruamel.yaml API and allow duplicate keys
  * locale: Update translation strings
  * doc: Fetch latest manual
  * debian: Add gbp dch config
  * debian: Fix use of wildcard path in copyright
  * debian: Split copyright paragraph to avoid lintian error
  * radicale: Remove code to handle 1.x
  * doc: Fetch latest manual
  * bepasty: New app for file upload and sharing
  * bepasty: Add public access config form
  * bepasty: Fetch manual page
  * locale: Update translation strings
  * doc: Add moinmoin wiki parser
  * wikiparser: Fix spaces, multi-line, languages, icons
  * doc: Use Makefile to fetch raw wiki files
  * doc: Add icons used in manual
  * manual: Add raw wiki files of included pages
  * manual: Remove checked-in xml files
  * wikiparser: Don't render Admonition with style comment
  * test-wikiparser: Remove fixes.xslt step
  * debian: Add unit tests to autopkgtest
  * apache: Disable mod_status (CVE-2020-25073)
  * debian: Don't show first wizard secret on command line
  * debian: Remove unused vars from postinst
  * matrixsynapse: Use conf.d snippets
  * upgrades: Change backports activation message wording
  * upgrades: Display correct backports info for unstable
  * upgrades: Add first boot step to configure backports
  * upgrades: Use kvstore and then file to determine if backports are enabled
  * debian: Temporarily revert source package rename
  * locale: Update translation strings
  * doc: Fetch latest manual

  [ Veiko Aasa ]
  * samba: Hide common system partitions
  * ikiwiki: Validate a path when deleting wiki or blog
  * ssh: Disallow managing keys for the root user
  * debian: Add newline to end of /var/lib/plinth/firstboot-wizard-secret
  * functional-tests: snapshot: Skip if filesystem doesn't support snapshots
  * container: Randomize btrfs partition UUID
  * gitweb: Fix enable auth webserver component on app init
  * gitweb: Add ability to change default branch

  [ Павел Протасов ]
  * Translated using Weblate (Russian)

  [ Michael Breidenbach ]
  * Translated using Weblate (German)
  * Translated using Weblate (Swedish)
  * Translated using Weblate (German)
  * Translated using Weblate (Swedish)
  * Translated using Weblate (German)
  * Translated using Weblate (Swedish)

  [ ikmaak ]
  * Translated using Weblate (Dutch)
  * Translated using Weblate (Dutch)

  [ Burak Yavuz ]
  * Translated using Weblate (Turkish)
  * Translated using Weblate (Turkish)
  * Translated using Weblate (Turkish)
  * Translated using Weblate (Turkish)

  [ Xosé M ]
  * Translated using Weblate (Galician)

  [ Jens Molgaard ]
  * Translated using Weblate (Danish)

  [ Nikita Epifanov ]
  * Translated using Weblate (Russian)
  * Translated using Weblate (Russian)

  [ Dietmar ]
  * Translated using Weblate (German)

  [ Johannes Keyser ]
  * Translated using Weblate (German)

  [ Diego Roversi ]
  * Translated using Weblate (Italian)

  [ Artem ]
  * Translated using Weblate (Russian)

  [ Ralf Barkow ]
  * Translated using Weblate (German)

  [ Reg Me ]
  * Translated using Weblate (Dutch)
  * Translated using Weblate (Dutch)

  [ Q.-A. Nick ]
  * upgrades, security: Update the messages describing backports

 -- James Valleroy <jvalleroy@mailbox.org>  Tue, 15 Sep 2020 17:03:43 -0400

freedombox (20.13) unstable; urgency=medium

  [ Sunil Mohan Adapa ]
  * Rename source package from plinth to freedombox.

  [ Veiko Aasa ]
  * minidlna: Do not expose statistics over public web

  [ Benjamin Ortiz ]
  * backups: Allow remote repository usernames to start with numbers

  [ James Valleroy ]
  * upgrades: Update apt cache before manual update
  * upgrades: Parameterize backports dist name
  * upgrades: Use current release codename when enabling backports
  * upgrades: Use codename to pin freedombox from backports
  * security: Move backports notice to security page
  * upgrades: Add button to activate backports
  * upgrades: Use only sources file to determine if backports enabled
  * upgrades: Check that backports is for current release
  * upgrades: Rewrite apt prefs file when activating backports
  * upgrades: Enable backports for testing only in development mode
  * upgrades: Show dist of backports to be activated
  * upgrades: Split apt preferences into 2 files
  * upgrades: Refactor use of lsb_release
  * locale: Update translation strings
  * doc: Fetch latest manual

  [ Allan Nordhøy ]
  * Translated using Weblate (Norwegian Bokmål)

  [ Tang Zongxun ]
  * Translated using Weblate (Chinese (Simplified))

  [ Doma Gergő ]
  * Translated using Weblate (Hungarian)

 -- Federico Ceratto <federico@debian.org>  Sat, 18 Jul 2020 12:14:08 +0100

plinth (20.12.1) unstable; urgency=high

  [ nautilusx ]
  * Translated using Weblate (German)

  [ Robert Pollak ]
  * Translated using Weblate (German)

  [ J. Lavoie ]
  * Translated using Weblate (French)

  [ Petter Reinholdtsen ]
  * Translated using Weblate (Norwegian Bokmål)

  [ Sunil Mohan Adapa ]
  * cfg, frontpage: Ignore errors while reading config and shortcuts

  [ Milo Ivir ]
  * Translated using Weblate (German)

 -- James Valleroy <jvalleroy@mailbox.org>  Sun, 05 Jul 2020 15:40:30 -0400

plinth (20.12) unstable; urgency=medium

  [ Oğuz Ersen ]
  * Translated using Weblate (Turkish)

  [ Sunil Mohan Adapa ]
  * Translated using Weblate (Telugu)
  * transmission: tests: functional: Fix to wait properly
  * ttrss: tests: functional: Fix to wait properly
  * tor: tests: functional: Fix to wait properly on progress page
  * users: tests: functional: Leave no-language as final setting
  * mldonkey: tests: functional: Wait for frame to load properly
  * snapshot: tests: functional: Delete all snapshots properly
  * ejabberd: tests: functional: Fixes for no implicit waiting
  * syncthing: tests: functional: Fix to wait properly
  * tests: functional: Remove implicit and explicit wait times
  * tests: functional: Allow parallel installation of apps
  * d/control: Add python3-systemd as a dependency
  * apache: Add ssl-cert package as dependency
  * storage: Use DBus directly for listing disks
  * storage: Fix regression with showing error messages
  * storage: Use UDisks information as primary source
  * storage: Don't show empty progress bar for disks not mounted
  * storage: Remove rule to not automount system disks with no paritions
  * storage: Don't auto-mount loopback devices except in develop mode
  * storage: Allow ejecting any device not in fstab or crypttab
  * storage: Ignore eject failures if filesystems unmounted properly
  * backups: Remove an unnecessary print() statement
  * Translated using Weblate (Telugu)
  * container: Remove sqlite3 file early enough
  * storage: Don't log exception of disk space check fails
  * storage: Use mount info instead of disk info for free space warning
  * notifications: Fix issue with redirection on dismiss
  * views: Drop use of private Django utility
  * cfg: Don't fallback to develop config if main is not found
  * cfg: Drop the default configuration file
  * frontpage: Read custom shortcuts from multiple locations
  * frontpage: Drop empty custom shortcut files
  * cfg: Allow loading multiple configuration files
  * cfg: For develop mode, overlay on top of regular configuration
  * context_processor: tests: Use already available config fixture
  * cfg: Eliminate the need for 'root' directory in configuration
  * cfg: Move /plinth.config to plinth/develop.config
  * cfg: Rename configuration file to freedombox.config
  * d/tests/control: Rename Plinth to FreedomBox in a comment
  * cfg: Read configuration from .d files and multiple locations
  * frontpage: Load shortcuts from .d directories too
  * frontpage: Read from .d files too
  * cfg: Remove redundant data in develop.config
  * cfg: Remove comments in test data
  * cfg: In develop mode, use /var/lib for DB and sessions
  * web_framework: Split initialization into two parts
  * web_framework: Don't create Django secret key when listing depends
  * log: Allow setting the default log level before log configuration
  * main: List dependencies without writing to disk
  * d/rules: vagrant: INSTALL.md: Fix installing dependencies
  * *: Drop files paths in data/var
  * doc: Update manual page with configuration file changes
  * network: test: Fix race condition when deleting connections
  * storage: tests: Ignore cases needing loop devices when not available
  * actions: tests: Fix test failures due order of fixtures
  * tests: Use develop configuration for most tests
  * templates: Disable button and show spinner on submit for all forms
  * backups: Remove custom handling of progress on the restore button
  * js: Simplify auto-refresh page logic
  * jsxc: Remove inline javascript
  * apache: Set CSP and other common security headers
  * apache: Relax CSP to allow web workers for JSXC
  * locale: Update translation strings

  [ ferhad.necef ]
  * Translated using Weblate (Russian)

  [ Thomas Vincent ]
  * Translated using Weblate (French)

  [ Joseph Nuthalapati ]
  * Translated using Weblate (Telugu)

  [ wind ]
  * Translated using Weblate (Russian)

  [ James Valleroy ]
  * upgrades: Combine into single page with manual update
  * upgrades: Skip enable-auto in develop mode
  * debian: Add nscd >= 2 as dependency
  * upgrades: Append unattended-upgrades-dpkg.log for more detail
  * storage: Handle multi-line text in functional test
  * apt: Run `apt-get -f install` before other commands
  * apt: Run `dpkg --configure -a` before other actions
  * upgrades: Skip enabling backports on testing and unstable
  * networks: Remove firewall zone warning
  * networks: Correct wording of internet connection form

  [ Veiko Aasa ]
  * functional-tests: Handle connection error when web server restarts
  * functional-tests: Skip tests if app is not available in distribution
  * functional-tests: Fix page not fully loaded errors when taking backups
  * functional-tests: Remove unnecessary wait when navigating to module

  [ Michael Breidenbach ]
  * Translated using Weblate (German)
  * Translated using Weblate (Swedish)

  [ Fioddor Superconcentrado ]
  * Translated using Weblate (Spanish)

  [ Pavel Borecki ]
  * Translated using Weblate (Czech)

  [ Éfrit ]
  * Translated using Weblate (French)

  [ Jens Molgaard ]
  * Translated using Weblate (Danish)

 -- Sunil Mohan Adapa <sunil@medhas.org>  Mon, 29 Jun 2020 16:39:33 -0700

plinth (20.11) unstable; urgency=medium

  [ Thomas Vincent ]
  * Translated using Weblate (French)

  [ Petter Reinholdtsen ]
  * Translated using Weblate (Norwegian Bokmål)

  [ Michael Breidenbach ]
  * Translated using Weblate (German)
  * Translated using Weblate (Swedish)

  [ Sunil Mohan Adapa ]
  * *: Remove use of Turbolinks library
  * web_framework: Reduce verbosity of DB migration process
  * container: Add script to manage systemd-nspawn containers for dev.
  * container: Fix upgrading of freedombox
  * matrixsynapse: Handle upgrade to versions 1.15.x

  [ James Valleroy ]
  * upgrades: Don't enable backports on Debian derivatives
  * upgrades: Use a custom service for manual update
  * locale: Update translation strings
  * doc: Fetch latest manual
  * debian: Update renamed lintian tag

  [ Ralf Barkow ]
  * Translated using Weblate (German)

  [ aiman an ]
  * Added translation using Weblate (Arabic (Saudi Arabia))
  * Translated using Weblate (Arabic (Saudi Arabia))

  [ WaldiS ]
  * Translated using Weblate (Polish)

  [ Luis A. Arizmendi ]
  * Translated using Weblate (Spanish)

 -- James Valleroy <jvalleroy@mailbox.org>  Mon, 15 Jun 2020 19:55:45 -0400

plinth (20.10) unstable; urgency=high

  [ Joseph Nuthalapati ]
  * backups: Add optional field - Name
  * functional-tests: Use Name attribute in backups
  * functional-tests: Move @backups to Scenario level
  * functional-tests: Leave tor+http test disabled
  * tests: functional: Document running tests in parallel
  * tests: functional: Add pytest-xdist to install.sh

  [ Sunil Mohan Adapa ]
  * openvpn: Use app toggle button and common app view
  * tests: functional: Merge into main source hierarchy
  * storage: Fix failing path validation unit tests
  * tests: functional: cosmetic: flake8 fixes
  * tests: functional: Re-organize step definitions and helper methods
  * coturn: Fix functional test for backup/restore
  * ttrss: Fix functional tests
  * snapshot: Fix functional test to account for non-removable snapshots
  * test: functional: Fix for Apache restart after domain change
  * tor: Fix problems with running a relay
  * mldonkey: Add app to freedombox-share group
  * samba: Add clients information
  * cockpit: Promote for advanced storage/firewalld/networking ops
  * firewall: Mention that internal services are available over VPN
  * firewall: Don't show tun interface in internal zone warning
  * minidlna: Add link to manual page
  * minidlna: Fix i18n for name of the app
  * pagekite: Fix expired certificates causing connection failures

  [ Luis A. Arizmendi ]
  * Translated using Weblate (Spanish)

  [ Etienne ]
  * Translated using Weblate (French)

  [ Artem ]
  * Translated using Weblate (Russian)

  [ fred1m ]
  * ikiwiki: Enable 'attachment' plugin by default

  [ James Valleroy ]
  * utils: Handle removal of axes.get_version()
  * debian: Mark doc packages as Multi-Arch: foreign
  * firewall: Minor spelling fix
  * radicale: Fix link in description to clients
  * users: Avoid error when user's groups cannot be parsed
  * templates: Fix setup state check
  * locale: Update translation strings
  * doc: Fetch latest manual

  [ Allan Nordhøy ]
  * Translated using Weblate (Norwegian Bokmål)
  * Translated using Weblate (Czech)
  * Translated using Weblate (Hungarian)
  * Translated using Weblate (Greek)

 -- James Valleroy <jvalleroy@mailbox.org>  Mon, 01 Jun 2020 20:06:53 -0400

plinth (20.9) unstable; urgency=medium

  [ Petter Reinholdtsen ]
  * Translated using Weblate (Norwegian Bokmål)

  [ James Valleroy ]
  * snapshot: Set as essential module
  * functional_tests: snapshot: Skip delete all when there are no snapshots
  * quassel: Use systemd sandboxing features
  * minidlna: Move sysctl config to /etc/sysctl.d/50-freedombox.conf
  * upgrades: Add needrestart to restart services as needed
  * upgrades: Enable Automatic-Reboot option of unattended-upgrades
  * locale: Update translation strings
  * doc: Fetch latest manual

  [ Michael Breidenbach ]
  * Translated using Weblate (German)
  * Translated using Weblate (Swedish)

  [ Fioddor Superconcentrado ]
  * Folder remained unrenamed. Should have changed along with git links.

  [ Sunil Mohan Adapa ]
  * snapshot: Fix issues with restore and delete
  * performance: Add basic functional tests
  * daemon: Allow using an alias when enabling a daemon
  * bind: Add daemon alias for bind9 -> named
  * daemon: bind: cosmetic: yapf, isort formatting
  * firewall: Reload firewalld so it works with newly installed services
  * glib: Allow scheduling non-repeating tasks in separate threads
  * notification: Expand and clarify restriction on id property
  * storage: Auto-mount disks, notify of failing disks
  * package: Fix error log when checking if package manager is busy
  * power: cosmetic: Fix flake8 warnings
  * first_setup: Fix regression with logo not showing
  * minidlna: cosmetic: isort fixes
  * mediawiki: Stop jobrunner during backup/restore
  * minidlna: Stop daemon during backup/restore
  * mumble: Stop server during backup/restore
  * quassel: Fix stopping server during backup/restore
  * tor: Fix stopping server during backup/restore
  * upgrades: Always schedule a reboot at 02:00 local time
  * upgrades: Add information about service restart and system reboot
  * performance: Launch the Cockpit graphs directly if possible

  [ Joseph Nuthalapati ]
  * samba: Change description to Network File Storage
  * functional-tests: Skip network setup wizard
  * functional-tests: Move Disable tests to the end

  [ fred1m ]
  * performance: Add app for system monitoring

  [ Luis A. Arizmendi ]
  * Translated using Weblate (Spanish)

  [ Artem ]
  * Translated using Weblate (Russian)

 -- James Valleroy <jvalleroy@mailbox.org>  Mon, 18 May 2020 19:42:49 -0400

plinth (20.8) unstable; urgency=medium

  [ Luis A. Arizmendi ]
  * Translated using Weblate (Spanish)
  * Translated using Weblate (Spanish)

  [ Joseph Nuthalapati ]
  * Translated using Weblate (Telugu)
  * Translated using Weblate (Telugu)
  * HACKING: More detailed instructions for VirtualBox
  * HACKING: Correction to macOS package manager name

  [ Nektarios Katakis ]
  * syncthing: add to freedombox-share group

  [ Veiko Aasa ]
  * users: Try-restart service after service is added to the sharing group
  * datetime: Handle timesyncd service runs conditionally
  * minidlna: Add functional tests that enable and disable application
  * minidlna: Make app installable inside unprivileged container

  [ Sunil Mohan Adapa ]
  * web_server: Suppress warnings that static directories don't exist
  * debian: Remove timer to setup repositories properly
  * static: Use SVG logo during first wizard welcome step
  * static: Reduce the size of the background noise image
  * mediawiki: Reuse existing images in functional tests
  * setup.py: Don't install/ship .po files
  * static: Don't ship visual design file and unused images
  * storage: Fix tests by wrestling with auto-mounting of disks
  * HACKING: Minor indentation fix
  * *: Update links to repository and project page
  * ci: Update link to container in Docker registry
  * coturn: New app to manage Coturn TURN/STUN server
  * datetime: Refactor handling systemd-timesyncd not running in VMs
  * datetime: Don't expect synced time in diagnostics inside VMs
  * mediawiki: Partial fix for installing on testing
  * datetime: Disable diagnostics when no tests are available

  [ James Valleroy ]
  * d/copyright: Fix path to visual_design
  * data: Print hostname and IP addresses before console login
  * snapshot: Fix message when not available
  * snapshot: Fix title
  * locale: Update translation strings
  * debian: Use debhelper compat level 13
  * doc: Fetch latest manual

  [ Artem ]
  * Translated using Weblate (Russian)

  [ nautilusx ]
  * Translated using Weblate (German)

  [ Fioddor Superconcentrado ]
  * Directions to install VirtualBox when it's not part of the Debian-based
    distro, like Buster.

  [ Anonymous ]
  * Translated using Weblate (Spanish)

  [ Nathan ]
  * Translated using Weblate (French)

  [ Michael Breidenbach ]
  * Translated using Weblate (Swedish)

  [ fred1m ]
  * mumble: Add Mumla to the list of clients

 -- James Valleroy <jvalleroy@mailbox.org>  Mon, 04 May 2020 20:33:35 -0400

plinth (20.7) unstable; urgency=medium

  [ Coucouf ]
  * Translated using Weblate (French)

  [ vihor ]
  * Translated using Weblate (Serbian)

  [ Localisation Lab ]
  * Translated using Weblate (French)

  [ Joseph Nuthalapati ]
  * Translated using Weblate (Telugu)

  [ Veiko Aasa ]
  * gitweb: Improve error handling when creating repository

  [ James Valleroy ]
  * upgrades: Allow installation of python3-twisted from backports
  * matrixsynapse: Handle upgrade to 1.12.*
  * locale: Update translation strings
  * doc: Fetch latest manual

  [ Fioddor Superconcentrado ]
  * HACKING: Clarify where commands should be run

 -- James Valleroy <jvalleroy@mailbox.org>  Mon, 20 Apr 2020 18:38:52 -0400

plinth (20.6.1) unstable; urgency=medium

  [ James Valleroy ]
  * users: Fix regression where form help_text line was dropped
  * debian: Add firmware-ath9k-htc to Recommends
  * doc: Fetch latest manual

  [ Allan Nordhøy ]
  * gitweb: Use proper ellipsis char when showing clone progress
  * Translated using Weblate (Norwegian Bokmål)
  * Translated using Weblate (German)

  [ Coucouf ]
  * Translated using Weblate (French)
  * Translated using Weblate (French)

  [ Manuela Silva ]
  * Translated using Weblate (Portuguese)

  [ nautilusx ]
  * Translated using Weblate (German)

  [ Jeannette L ]
  * Translated using Weblate (German)
  * Translated using Weblate (French)
  * Translated using Weblate (Italian)

  [ wind ]
  * Translated using Weblate (Russian)

  [ vihor ]
  * Translated using Weblate (Serbian)

 -- James Valleroy <jvalleroy@mailbox.org>  Sat, 11 Apr 2020 09:56:43 -0400

plinth (20.6) unstable; urgency=medium

  [ wind ]
  * Translated using Weblate (Russian)

  [ Thomas Vincent ]
  * Translated using Weblate (French)
  * Translated using Weblate (French)

  [ Alice Kile ]
  * app: Separate app enable/disable form from config form

  [ Sunil Mohan Adapa ]
  * pagekite: Fix functional tests
  * monkeysphere: Making styling more specific to avoid interference
  * networks: Make styling more specific to avoid interference
  * syncthing: Update description to mention 'syncthing' group

  [ Michael Breidenbach ]
  * Translated using Weblate (German)

  [ Coucouf ]
  * Translated using Weblate (French)
  * Translated using Weblate (French)
  * Translated using Weblate (French)
  * Translated using Weblate (French)
  * Translated using Weblate (French)
  * Translated using Weblate (French)
  * Translated using Weblate (French)
  * Translated using Weblate (French)
  * Translated using Weblate (French)

  [ Pavel Borecki ]
  * Translated using Weblate (Czech)

  [ James Valleroy ]
  * radicale: Support upgrade to any 2.x version
  * packages: Mark freedombox package as held during package installs
  * packages: Keep existing hold if already set
  * locale: Update translation strings
  * doc: Fetch latest manual
  * debian: Cleanup overrides for jsxc symlinks

  [ Allan Nordhøy ]
  * Translated using Weblate (German)
  * Translated using Weblate (French)
  * Translated using Weblate (Italian)
  * Translated using Weblate (Hindi)

  [ Joseph Nuthalapati ]
  * users: Add component for managing users and groups
  * yapf: Update conf to add blank line before nested class/def
  * cosmetic: Minor yapf and other fixes
  * app: Fix grammar in developer documentation string
  * ikiwiki: Disable edits. Add moderation of comments
  * Translated using Weblate (Telugu)
  * vagrant: Skip upgrading freedombox dependencies
  * firewalld: Force upgrade anything in [0.7, 0.9)
  * infinoted: Fix permissions of sync directory

  [ vihor ]
  * Added translation using Weblate (Serbian)
  * Translated using Weblate (Serbian)

  [ Luis A. Arizmendi ]
  * Translated using Weblate (Spanish)

 -- James Valleroy <jvalleroy@mailbox.org>  Mon, 06 Apr 2020 20:40:17 -0400

plinth (20.5.1) unstable; urgency=medium

  [ Petter Reinholdtsen ]
  * Translated using Weblate (Norwegian Bokmål)

  [ Allan Nordhøy ]
  * networks: Update label wording in topology form: Choose → Specify
  * Translated using Weblate (Norwegian Bokmål)

  [ Sunil Mohan Adapa ]
  * web_server: Introduce component to handle special static file dirs
  * jsxc: Fix issue with serving static files
  * help: Move custom static file handling into app from central place
  * debian: Update doc-base to include PDF
  * debian: Prepare for multiple binary packages
  * debian: Separate binary packages for each language manual
  * debian: Remove outdated TODO file

  [ Michael Breidenbach ]
  * Translated using Weblate (German)

  [ James Valleroy ]
  * debian: Correct doc package names in Recommends

 -- James Valleroy <jvalleroy@mailbox.org>  Thu, 26 Mar 2020 09:13:13 -0400

plinth (20.5) unstable; urgency=medium

  [ Joseph Nuthalapati ]
  * ci: Use pre-built container image to speed up CI
  * ci: Add maintenance script for updating images
  * ci: Optimize refreshing Docker image for GitLabCI

  [ James Valleroy ]
  * ci: Switch docker image to testing
  * Translated using Weblate (Swedish)
  * locale: Update translation strings
  * doc: Fetch latest manual

  [ Sunil Mohan Adapa ]
  * app: Fix name of the block in templates, used for overriding
  * views: Allow AppViews to set self.intial
  * pagekite: Simplify code for form adding custom service
  * pagekite: Remove unused templates
  * pagekite: Drop ineffective base template
  * pagekite: Minor cleanup
  * pagekite: Merge all the configuration retrieval actions
  * pagekite: Merge set-kite and set-frontend actions
  * pagekite: Use Daemon component to simplify handling daemon actions
  * pagekite: Don't signal new domain on init if app is disabled
  * pagekite: Simplify code notifying domain name changes
  * pagekite: Don't attempt to notify about domain if app is disabled
  * pagekite: Remove app enabled checking from getting configuration
  * pagekite: Fix functional tests by submitting the right form
  * pagekite: Fix styling issues for custom services section
  * pagekite: On enable/disable, add/remove domain from names module
  * pagekite: Fix an error message in custom services form
  * pagekite: Ensure transitioning for from old code
  * matrixsynapse: Handle release of matrix-synapse 1.11
  * setup: Fix regression to force-upgrade caused by Info changes
  * pagekite: Don't allow non-unique custom services
  * toolbar: Factor out the clients buttons into a separate template
  * index: Reintroduce clients button in front page
  * upgrades: Don't ship apt backport preferences file
  * setup.py: Remove files shipped in the past
  * upgrades: Use internal scheduler instead of systemd timer
  * shadowsocks: Change default configuration
  * action_utils: Add utility to call systemd daemon-reload
  * shadowsocks: Fix incorrect setting of state directory
  * shadowsocks: When editing configuration, don't re-enable
  * mediawiki: Don't allow anonymous edits

  [ Fioddor Superconcentrado ]
  * Translated using Weblate (Spanish)
  * Translated using Weblate (Spanish)
  * Translated using Weblate (Spanish)
  * Translated using Weblate (Spanish)
  * Translated using Weblate (Spanish)

  [ Luis A. Arizmendi ]
  * Translated using Weblate (Spanish)
  * Translated using Weblate (Spanish)
  * Translated using Weblate (Spanish)
  * Translated using Weblate (Spanish)

  [ Fred ]
  * Translated using Weblate (French)

  [ Veiko Aasa ]
  * names: Fix Local Network Domain is not shown

  [ Thomas Vincent ]
  * Translated using Weblate (French)

  [ Nektarios Katakis ]
  * shadowshocks: Fix setting configuration on Buster

  [ Michael Breidenbach ]
  * Translated using Weblate (Swedish)

 -- James Valleroy <jvalleroy@mailbox.org>  Mon, 23 Mar 2020 19:42:28 -0400

plinth (20.4) unstable; urgency=medium

  [ Thomas Vincent ]
  * Translated using Weblate (French)
  * Translated using Weblate (French)

  [ Sunil Mohan Adapa ]
  * networks: Fixes for networks wizards
  * avahi: Use generic app view
  * privoxy: Use generic app view
  * infinoted: Move views to a separate views module
  * help: Rename views modules as 'views'
  * networks: Rename views modules as 'views'
  * diagnostics: Rename views modules, move utilities to main module
  * backups: cosmetic: Rename .inc file to .html
  * css: Merge responsive.css into main style file
  * css: cosmetic: Rename plinth.css to main.css
  * views: Don't send app to template context
  * app: Fix showing app name in port forwarding information
  * networks: Rename polkit JS authority rules file
  * firewalld: Add polkit JS authority rules files
  * networks: Show router wizard before Internet connection type wizard
  * networks: Don't show router wizard if not behind a router
  * networks: If topology wizard is skipped, skip router wizard too
  * apache: Handle transition to php 7.4

  [ Joseph Nuthalapati ]
  * Translated using Weblate (Telugu)
  * shadowsocks: Move user settings to state directory

  [ Veiko Aasa ]
  * storage: Directory selection form improvements
  * transmission: Allow one to submit download directory if it is creatable
  * plinth: Increase sqlite busy timeout from default 5s to 30s
  * upgrades: Clean apt cache every week
  * apps: Do not show status block if service is running
  * i2p: New style app page layout
  * quassel: Fix unable to disable application without choosing a domain name

  [ Luis A. Arizmendi ]
  * Translated using Weblate (Spanish)

  [ Nektarios Katakis ]
  * networks: Add form for network topology
  * networks: Add page for network topology form
  * networks: First boot view for network topology wizard
  * networks: First boot step for network topology wizard
  * networks: Save networks topology type to DB
  * networks: Update main networks page Internet connectivity section

  [ Michael Breidenbach ]
  * Translated using Weblate (Swedish)

  [ James Valleroy ]
  * ci: Switch to testing image
  * locale: Update translation strings
  * doc: Fetch latest manual

 -- James Valleroy <jvalleroy@mailbox.org>  Mon, 09 Mar 2020 20:01:44 -0400

plinth (20.3) unstable; urgency=medium

  [ Sunil Mohan Adapa ]
  * web_framework: Separate out Django settings into module
  * doc/dev: Allow all modules to be imported by Sphinx
  * notification: Add developer documentation
  * doc/dev: Update copyright year
  * app: Update style for toggle button
  * app: Drop border shadow for app icon in mobile view
  * app: cosmetic: Minor refactoring of header styling
  * app: Simplify some header styling
  * app: cosmetic: Rename a CSS style class in app header
  * app: cosmetic: Rename header.html to app-header.html
  * app: Show short description as secondary title
  * networks: Fix i18n for wizard forms
  * networks: Minor changes to router/internet configuration forms
  * web_framework: Generate and retain a secret key
  * web_framework: Cleanup expired sessions every week

  [ Nektarios Katakis ]
  * networks: Add form for internet connection type
  * networks: Add network view and url for internet connection help page
  * networks: Link internet connection help page with networks page.
  * networks: All first step wizard form for internet connection type
  * networks: Add first boot step for internet connection type
  * networks: Save to kvstore internet connectivity type
  * networks: Refactor connections list template
  * networks: Show internet connectivity string in main page

  [ Michael Breidenbach ]
  * Translated using Weblate (German)
  * Translated using Weblate (Swedish)

  [ Dietmar ]
  * Translated using Weblate (Italian)

  [ Jaime Marquínez Ferrándiz ]
  * Translated using Weblate (Spanish)

  [ Luis A. Arizmendi ]
  * Translated using Weblate (Spanish)

  [ Joseph Nuthalapati ]
  * shadowsocks: Fix shadowsocks not able to start

  [ James Valleroy ]
  * locale: Update translation strings
  * doc: Fetch latest manual

 -- James Valleroy <jvalleroy@mailbox.org>  Mon, 24 Feb 2020 20:16:12 -0500

plinth (20.2.1) unstable; urgency=high

  [ Veiko Aasa ]
  * apps: remove css filters and glow from app icons
  * config: Depends also on apache module

  [ Dietmar ]
  * Translated using Weblate (German)
  * Translated using Weblate (Italian)
  * Translated using Weblate (Italian)

  [ Petter Reinholdtsen ]
  * Translated using Weblate (Norwegian Bokmål)

  [ Sunil Mohan Adapa ]
  * cards: Remove the transition delay on hover effect
  * system: Implement new style for cards
  * jsxc: Bypass issue with stronghold to get the app working again
  * jsxc: Fix functional test case failure
  * functional_tests: cosmetic: Minor yapf change
  * app: Introduce Info component to store basic app information
  * app: Add info property as shortcut to access basic information
  * app: Refactor all apps to use the Info component
  * app: Document the app_id property for App class
  * doc/dev: Include information on how to edit dev documentation
  * views: Document the AppView class properties
  * monkeysphere: Fix regression with reading Apache configuration
  * Translated using Weblate (Italian)
  * firewall: Use firewalld DBus API for most operations
  * *.py: Use SPDX license identifier
  * *.html: Use SPDX license identifier
  * actions/*: Use SPDX license identifier
  * functional_tests: Use SPDX license identifier
  * *.css: Use SPDX license identifier
  * *: Update misc build related files to use SPDX license identifier
  * doc/dev: Update tutorial to use SPDX license indentifier
  * *: Update remaining misc files to use SPDX license identifier
  * *.js: Use SPDX license identifier
  * help: Fix attribute on download manual button
  * css: Add missing license identifier on some CSS files
  * firewalld: Ignore errors with DBus API when firewalld is not running
  * deluge: Don't use code execution for editing configuration
  * deluge: More reliable initial configuration setup

  [ Joseph Nuthalapati ]
  * l10n: Fix gettext not detecting no-python-format
  * samba: Add link to manual page
  * searx: Update search engines for 0.16.0

  [ Allan Nordhøy ]
  * openvpn: Fix spelling for Tunnelblick
  * Translated using Weblate (Norwegian Bokmål)

  [ Nektarios Katakis ]
  * bind: parse zones files
  * bind: test for parsing zones file with specific format
  * bind: views show served domains in main view
  * bind: create zones directory on setup action

  [ James Valleroy ]
  * bind: Bump version and handle upgrade

  [ Ralf Barkow ]
  * Translated using Weblate (German)

  [ nautilusx ]
  * Translated using Weblate (German)

  [ Doma Gergő ]
  * Translated using Weblate (Hungarian)

  [ Lev Lamberov ]
  * debian: Update Russian translation for debconf (Closes: #951440)

  [ Radek Pasiok ]
  * Translated using Weblate (Polish)

  [ Alice Kile ]
  * gitignore: Add .vscode & segregate editor settings

  [ Thomas Vincent ]
  * Translated using Weblate (French)

 -- James Valleroy <jvalleroy@mailbox.org>  Fri, 21 Feb 2020 22:38:12 -0500

plinth (20.2) unstable; urgency=medium

  [ Veiko Aasa ]
  * networks: Support virtual Ethernet (veth) devices
  * diagnostics: Show firewall service status
  * users: Fix functional test delete user
  * storage: Show disks if FreedomBox is running in an unprivileged container
  * service: Stop service not before but after disabling it
  * users: More precise username validation
  * sso, users: Turn off autocapitalization on the username field
  * users: Add unit tests for views
  * help: Fix anchor hidden under navbar

  [ Joseph Nuthalapati ]
  * tests: Use the latest version of geckodriver
  * vagrant: Add alias for run --develop
  * l10n: Add blocktrans trimmed tag on a block
  * l10n: Add missing trimmed to blocktrans blocks
  * vagrant: Allocate cpus equal to the no. of cores
  * Translated using Weblate (Telugu)
  * searx: Fix installation issue for 0.16.0

  [ Sunil Mohan Adapa ]
  * firewall: Show Run Diagnostics button in app
  * help: Eliminate redundant HTML attribute in template
  * glib: Create a new module to deal with all things glib
  * glib: Introduce method to schedule an operation at regular intervals
  * web_framework: Set the timezone to UTC
  * log: Ability to log SQL queries (disabled by default)
  * tests: Allow adding test templates
  * models: Add model for storing notifications
  * notification: New API for showing better notifications
  * notification: Add tests for notification API
  * views: A view to dismiss notifications
  * notification: Show a drop down from main navbar for notifications
  * storage: Show low disk space warning using notifications API
  * upgrades: Show notification when FreedomBox is updated
  * storage: In develop mode check for low disk space more frequently

  [ Thomas Vincent ]
  * Translated using Weblate (French)

  [ Allan Nordhøy ]
  * Translated using Weblate (Norwegian Bokmål)

  [ Ralf Barkow ]
  * Translated using Weblate (German)

  [ Luis A. Arizmendi ]
  * Translated using Weblate (Spanish)

  [ James Valleroy ]
  * users: Make help text translatable
  * security: Add Sandbox Coverage to report page
  * bind: Add CapabilityBoundingSet and ReadWritePaths to service file
  * matrixsynapse: Enable systemd sandboxing
  * security: Drop PrivateUsers=yes from all service files
  * locale: Update translation strings
  * doc: Fetch latest manual

  [ Michael Breidenbach ]
  * Translated using Weblate (German)
  * Translated using Weblate (Swedish)

 -- James Valleroy <jvalleroy@mailbox.org>  Mon, 10 Feb 2020 19:22:55 -0500

plinth (20.1) unstable; urgency=medium

  [ ikmaak ]
  * Translated using Weblate (Dutch)
  * Translated using Weblate (Dutch)

  [ Allan Nordhøy ]
  * samba: Fix spelling
  * Translated using Weblate (Norwegian Bokmål)
  * Translated using Weblate (German)
  * Translated using Weblate (Spanish)
  * Translated using Weblate (Norwegian Bokmål)
  * Translated using Weblate (Swedish)

  [ Veiko Aasa ]
  * samba: Add unit and functional tests
  * deluge: Allow one to set a download directory
  * deluge: Fix installation failure on slow machine
  * storage: Make external disk mounts accessible by other users
  * gitweb: Add link to the manual page
  * gitweb: Fix functional tests if git user and email is not configured

  [ Sunil Mohan Adapa ]
  * style: Fix incorrect margins for containers in mobile view
  * style: Fix responsiveness for app header
  * network: Fix activating connections that don't have real devices
  * network: Allow setting the auto-connect property on a connection
  * network: Add method to re-activate connections after an update
  * wireguard: Show large buttons in show client/server pages
  * wireguard: Cosmetic fixes by yapf and isort
  * wireguard: Don't error out when wg0 server is not setup
  * wireguard: Add ability to set private key in client addition
  * wireguard: Accept all IPs on server in a client setup
  * wireguard: Update descriptions in form labels
  * wireguard: Only use network manager for connections to servers
  * wireguard: Handle client connections through network manager
  * wireguard: Update descriptions for client vs. server clarity
  * wireguard: Generate private key if needed when editing server
  * wireguard: Add validations in forms
  * wireguard: Ensure tests work without latest network manager
  * wireguard: Implement enabling/disabling app using a stored flag
  * wireguard: Enable/disable connections along with the app
  * wireguard: When a connection is edited, reactivate to apply changes
  * wireguard: Show public key even when connection is not active

  [ Thomas Vincent ]
  * Translated using Weblate (French)

  [ Nektarios Katakis ]
  * Translated using Weblate (Greek)
  * Translated using Weblate (Greek)
  * Translated using Weblate (Greek)
  * networks: form for configuring router
  * networks: create view & url for new form
  * networks: add link to main page for router config form
  * networks: add first boot step for router config helper
  * networks: modify as first boot wizard step
  * networks: save router config to kvstore

  [ James Valleroy ]
  * Translated using Weblate (French)
  * wireguard: Add skeleton for new app
  * wireguard: Implement adding client
  * wireguard: Show list of added clients
  * wireguard: Allow deleting a client
  * wireguard: Add client info view
  * wireguard: Form to add server
  * wireguard: List peers in client section
  * wireguard: Add server information view
  * wireguard: Generate key pair
  * wireguard: Show this box's public key
  * wireguard: Create network manager connection
  * wireguard: Encode public keys for use in URLs
  * wireguard: Refactor actions file
  * wireguard: Add views for editing and deleting clients and servers
  * wireguard: Make setup idempotent
  * wireguard: Write pre-shared key to tempfile
  * wireguard: Use network API to handle connections
  * wireguard: Add icon
  * wireguard: Replace nmcli use with libnm
  * restore: Remove app
  * repro: Remove app
  * networks: Update text for router setup
  * bind: Enable systemd sandbox options for bind9 service
  * functional_tests: Update geckodriver version to v0.26.0
  * locale: Update translation strings
  * doc: Fetch latest manual
  * debian: Rename TODO.Debian to TODO
  * debian: Add Expat license to copyright
  * debian: Update standards version to 4.5.0

  [ Dietmar ]
  * Translated using Weblate (German)

  [ nautilusx ]
  * Translated using Weblate (German)
  * Translated using Weblate (German)

  [ Joseph Nuthalapati ]
  * functional-tests: Login only once per session
  * functional-tests: Africa/Addis_Abada is gone?
  * functional-tests: Add tag @service-discovery
  * functional-tests: Make nav_to_module efficient
  * functional-tests: Avoid unnecessary trips to Home
  * functional-tests: Avoid warnings about markers
  * functional-tests: Minor refactoring
  * functional-tests: Mark backups and security with @system

 -- James Valleroy <jvalleroy@mailbox.org>  Mon, 27 Jan 2020 19:23:04 -0500

plinth (20.0) unstable; urgency=medium

  [ Veiko Aasa ]
  * users: Fix test fixture that disables console login restrictions
  * gitweb: Add tests for views
  * samba: Improve actions script startup time
  * deluge: Manage starting/stoping deluged
  * deluge: Fix set default daemon

  [ Nektarios Katakis ]
  * openvpn: Enable support for communication among all clients
  * Translated using Weblate (Greek)
  * Translated using Weblate (Greek)
  * Translated using Weblate (Greek)
  * Translated using Weblate (Greek)

  [ Sunil Mohan Adapa ]
  * gitweb: Fix flake8 error that is causing pipeline failures
  * storage: Ignore errors resizing partition during initial setup
  * storage: Make partition resizing work with parted 3.3
  * debian: Add powermgmt-base to recommends list
  * openvpn: Enable IPv6 for server and client outside the tunnel
  * networks: Refactor creating a network manager client
  * networks: Remove unused method
  * networks: Fix crashing when accessing network manager D-Bus API

  [ Michael Breidenbach ]
  * Translated using Weblate (German)
  * Translated using Weblate (Swedish)
  * Translated using Weblate (German)
  * Translated using Weblate (German)

  [ Doma Gergő ]
  * Translated using Weblate (Hungarian)

  [ Joseph Nuthalapati ]
  * mediawiki: Use a mobile-friendly skin by default
  * mediawiki: Allow admin to set default skin
  * mediawiki: Fix functional tests depending on skin

  [ James Valleroy ]
  * Translated using Weblate (Greek)
  * Translated using Weblate (Greek)
  * openvpn: Add diagnostic for ipv6 port
  * matrixsynapse: Allow upgrade to 1.8.*
  * security: Add explanation of sandboxing
  * locale: Update translation strings
  * doc: Fetch latest manual

  [ Allan Nordhøy ]
  * Translated using Weblate (Norwegian Bokmål)

  [ Thomas Vincent ]
  * Translated using Weblate (French)

  [ Ralf Barkow ]
  * Translated using Weblate (German)

 -- James Valleroy <jvalleroy@mailbox.org>  Mon, 13 Jan 2020 19:11:44 -0500

plinth (19.24) unstable; urgency=medium

  [ Thomas Vincent ]
  * Translated using Weblate (French)
  * Translated using Weblate (French)

  [ Veiko Aasa ]
  * app: Fix javascript doesn't run on first visit
  * samba: private shares
  * storage: Tests for the directory validation action
  * users: Add tests for the Samba user database

  [ James Valleroy ]
  * samba: Fix spelling in description
  * debian: Update French debconf translation (Closes: #947386)
    - Thanks to Jean-Pierre Giraud for the patch.
  * firewall: Support upgrading firewalld to 0.8
  * mldonkey: Add ProtectKernelLogs
  * deluge: Use systemd sandboxing features
  * infinoted: Use systemd sandboxing features
  * storage: Add systemd sandboxing features to udiskie service
  * upgrades: Add systemd sandboxing features to repository setup service
  * security: List whether each app is sandboxed
  * locale: Update translation strings
  * debian: Update Dutch debconf translation (Closes: #947136)
    - Thanks to Frans Spiesschaert for the patch.
  * doc: Fetch latest manual

  [ Michael Breidenbach ]
  * Translated using Weblate (German)
  * Translated using Weblate (Swedish)

  [ Nektarios Katakis ]
  * Translated using Weblate (Greek)

  [ Doma Gergő ]
  * Translated using Weblate (Hungarian)

  [ Allan Nordhøy ]
  * Translated using Weblate (Norwegian Bokmål)

  [ Kunal Mehta ]
  * mediawiki: Pass --quick when running update.php

  [ Sunil Mohan Adapa ]
  * help: Refactor to move app into __init__.py for consistency
  * app: Introduce API to return a list of all apps
  * app: Introduce API to run diagnostics on an app
  * apache: Implement diagnostic test for web server component
  * daemon: Implement diagnostic test for daemon component
  * daemon: Implement diagnostic test to check if a daemon is running
  * firewall: Implement new diagnostic tests to check port status
  * diagnostics: Use new component based API for all diagnostic tests
  * cosmetic: Yapf and isort fixes
  * daemon: Move diagnosing port listening into daemon module
  * daemon: Move diagnosing using netcat to daemon module
  * apache: Move diagnostics for checking URLs into apache module
  * app: Implement API to check if app/component has diagnostics
  * views: Don't require sending diagnostics module name separately
  * minidlna: Fix showing clients information
  * mediawiki: Fix problem with session cache failing logins

  [ Ralf Barkow ]
  * Translated using Weblate (German)

  [ erlendnagel ]
  * Translated using Weblate (Dutch)

 -- James Valleroy <jvalleroy@mailbox.org>  Mon, 30 Dec 2019 21:17:58 -0500

plinth (19.23) unstable; urgency=medium

  [ Thomas Vincent ]
  * Translated using Weblate (French)
  * Translated using Weblate (French)

  [ Fred ]
  * Translated using Weblate (French)

  [ Alice Kile ]
  * show app icons in apps page
  * use single variable for referencing icon filename
  * fix formatting issues
  * fix formatting and template-related issues
  * properly implement header in app and setup pages
  * implement responsive layout for app page
  * fix toggle button html layout and responsive design css
  * config: fix minor syntax error
  * fix: implement requested changes

  [ James Valleroy ]
  * themes: css whitespace minor fixes
  * samba: Add icon to app page
  * minidlna: Add managed service and Daemon component
  * minidlna: Use single action to set media dir and restart
  * minidlna: Show icon on app page
  * minidlna: Fix webserver config name
  * minidlna: Only show shortcut to users in group
  * mumble: Keep icon_filename in moved view
  * cockpit: Filter out localhost URLs from displayed access list
  * users: Use service action to restart share group service
  * locale: Update translation strings
  * doc: Fetch latest manual

  [ Veiko Aasa ]
  * samba: recursively set open share directory permissions
  * users: Fix functional tests changing the language feature
  * app: Fix app checkbox status change functional tests
  * storage: Directory selection form and validator
  * transmission: New directory selection form

  [ Nektarios Katakis ]
  * feature: minidlna app
  * fix: minidlna.conf file permissions after editing
  * update minidlna svg
  * run sysctl after installation
  * mumble: Add option to set SuperUser password
  * cockpit: extend apps description with access info
  * cockpit: add list of valid urls to access the app.

  [ /rgb ]
  * Translated using Weblate (German)
  * Translated using Weblate (German)

  [ Luis A. Arizmendi ]
  * Translated using Weblate (Spanish)

  [ adaragao ]
  * Translated using Weblate (Portuguese)

  [ Michael Breidenbach ]
  * Translated using Weblate (Swedish)

 -- James Valleroy <jvalleroy@mailbox.org>  Mon, 16 Dec 2019 18:38:46 -0500

plinth (19.22) unstable; urgency=medium

  [ Matt Conroy ]
  * pagekite: Get rid of tabs in the configuration page
  * openvpn: manual link points to incorrect page

  [ Joseph Nuthalapati ]
  * pagekite: Fix functional tests
  * pagekite: Show existing services only if there are any
  * pagekite: Make Custom Services look like it's under Configuration
  * pagekite: Use the new app toggle button
  * openvpn: Add client apps

  [ Thomas Vincent ]
  * Translated using Weblate (French)

  [ Fred ]
  * Translated using Weblate (French)
  * Translated using Weblate (French)

  [ Alice Kile ]
  * backups: fix title not appearing
  * diagnostics: don't run on disabled modules
  * apps: Remove link to webapps in app descriptions
  * Fix error with app toggle input
  * templates: Add toolbar for apps in app.html
  * toolbar: Move diagnostics button into dropdown menu

  [ nautilusx ]
  * Translated using Weblate (German)

  [ Michael Breidenbach ]
  * Translated using Weblate (German)
  * Translated using Weblate (Swedish)

  [ Veiko Aasa ]
  * ssh: fix Avahi SFTP service file
  * diagnostics: fix IPv6 failures
  * matrix-synapse: Update requirement from buster-backports
  * samba: Users can enable a guest share
  * samba: user can select devices for sharing
  * samba: fixes and improvements
  * samba: fixes and improvements
  * app: fix javascript constant redeclaration error
  * samba: Fix javascript constant redeclaration error

  [ James Valleroy ]
  * debian: Update German debconf translation (Closes: #945387)
    - Thanks to Helge Kreutzmann for the patch.
  * samba: Add acl to managed_packages
  * samba: Fix restore command
  * samba: Move urls under apps/
  * functional_tests: Add basic samba tests
  * samba: Use register_group instead of create_group
  * samba: Only show shortcut to users in freedombox-share group
  * samba: Keep create_group in setup
  * diagnostics: Use a distinct class for Run Diagnostics button on this page
  * locale: Update translation strings
  * doc: Fetch latest manual

  [ Sunil Mohan Adapa ]
  * diagnostics: Use app.html instead of simple_app.html
  * firewall: Use app.html instead of simple_app.html
  * letsencrypt: Use app.html instead of simple_app.html
  * monkeysphere: Use app.html instead of simple_app.html
  * names: Use app.html instead of simple_app.html
  * power: Use app.html instead of simple_app.html
  * openvpn: Use app.html instead of simple_app.html
  * tor: Use app.html instead of simple_app.html
  * ikiwiki: Move the create button to manage section
  * gitweb: Move create button into manage section
  * networks: Move actions button into connection section
  * templates: Remove the now unused simple_app.html
  * users: Move create button into users section
  * minetest: Minor cosmetic fix
  * templates: Make internal zone and port forwarding info override-able
  * toolbar: Make diagnostics button looks like other drop down items
  * toolbar: Align extra actions drop down button to the right
  * toolbar: Rewamp toolbar code for simplicity and to fix issues

 -- James Valleroy <jvalleroy@mailbox.org>  Mon, 02 Dec 2019 18:00:45 -0500

plinth (19.21) unstable; urgency=medium

  [ Veiko Aasa ]
  * gitweb: Allow to import from a remote repository
  * gitweb: Do not recursively scan for Git repositories
  * turbolinks: Disable turbolinks on links that don't point to /plinth/...

  [ nautilusx ]
  * Translated using Weblate (German)

  [ Doma Gergő ]
  * Translated using Weblate (Hungarian)

  [ Allan Nordhøy ]
  * Translated using Weblate (Swedish)
  * Translated using Weblate (Norwegian Bokmål)

  [ Birger Schacht ]
  * backups: Show proper error when SSH server is not reachable
  * ssh: Add the error of ssh-keyscan to the verification view
  * tor: Rename "Hidden Service" to "Onion Service"

  [ Joseph Nuthalapati ]
  * ejabberd: Handle case where domain name is not set
  * tahoe: Mark Tahoe-LAFS as an advanced app
  * README: Fix hyperlinks to badges and images
  * doc: dev: Add instructions to setup developer documentation
  * doc: dev: Mention where to find the user manual
  * doc: dev: Reduce toc depth to 2 levels to reduce noise
  * doc: dev: Fix headings
  * doc: dev: Add favicon to developer documentation site
  * app: Avoid showing empty configuration block
  * app: Fix broken functional tests
  * firstboot: reading firstboot-wizard-secret file
  * searx: Set safe_search to Moderate by default
  * clients: Improve code readability

  [ Sunil Mohan Adapa ]
  * backups: i18n for a string on verify ssh host page
  * backups: Simplify SSH fingerprint verification command
  * HACKING: Update with instructions for multiple OSes
  * CONTRIBUTING: Add more instructions on commits and MR changes
  * doc: Fix unavailability of manual images
  * tor: Fix port diagnostics by correcting port data type
  * tor: Expect obfs service to be also available on IPv6
  * tor: Listen on IPv6 for OrPort

  [ Thomas Vincent ]
  * Translated using Weblate (French)

  [ Michael Breidenbach ]
  * Translated using Weblate (Swedish)

  [ James Valleroy ]
  * HACKING: Fix provision with tests command
  * d/po: Run debconf-updatepo
  * locale: Update translation strings

  [ Radek Pasiok ]
  * Translated using Weblate (Polish)
  * Translated using Weblate (Polish)

  [ Alice Kile ]
  * clients: implement launch button feature
  * app: Implement toggle button in app page
  * app: Use single form for app toggle and configuration
  * app: Make the toggle-button responsive

 -- James Valleroy <jvalleroy@mailbox.org>  Mon, 18 Nov 2019 19:35:38 -0500

plinth (19.20) unstable; urgency=medium

  [ Veiko Aasa ]
  * gitweb: Set correct access rights after enabling application
  * gitweb: Add tests for actions script
  * gitweb: Add functional tests
  * gitweb: avoid global environment variables in Apache configuration
  * gitweb: fix links that end with /HEAD
  * gitweb: Validate repository name also in actions script
  * gitweb: do not change working directory inside actions script
  * sharing: Fix wrong links on Apache2 directory index page

  [ Fioddor Superconcentrado ]
  * Translated using Weblate (German)
  * Translated using Weblate (Spanish)
  * d/po/es: New translation file
  * d/po: Fix header comments

  [ Michael Breidenbach ]
  * Translated using Weblate (German)
  * Translated using Weblate (Swedish)
  * Translated using Weblate (Swedish)

  [ Sunil Mohan Adapa ]
  * debian: Remove plinth transitional package
  * cfg: Fix test case failure due to incorrect path assumption
  * gitlab-ci: Fix path for HTML coverage report generation
  * gitweb: Set proper access after restoration of a backup
  * setup: Don't include actions/__pycache__ during installation
  * ssh: Fix flake8 failure by removing unused import
  * config: Use AppView and cleanup custom code
  * storage: Use AppView and cleanup custom code
  * doc: Install using makefile instead of setup.py
  * doc: Fetch and add Spanish manual
  * help: Fix showing manual pages in fallback cases
  * app: Fix a pytest warning in tests
  * setup.py: Set development status classifier to production/stable
  * setup.py: Add more topics to classifiers
  * doc: Add developer documentation using Sphinx
  * actions: Fix issue with docstring causing issues with Sphnix
  * Translated using Weblate (Swedish)

  [ Pavel Borecki ]
  * Translated using Weblate (Czech)

  [ Thomas Vincent ]
  * Translated using Weblate (French)
  * backups: Fix a typo in backups upload form
  * Translated using Weblate (French)

  [ homycal ]
  * Translated using Weblate (French)

  [ Mattias Münster ]
  * Translated using Weblate (Swedish)

  [ Allan Nordhøy ]
  * Translated using Weblate (Norwegian Bokmål)
  * Translated using Weblate (French)
  * Translated using Weblate (French)

  [ Nektarios Katakis ]
  * ssh: Option for disabling password authentication

  [ Joseph Nuthalapati ]
  * infinoted: Add missing manual page link
  * doc: Add directory for development documentation
  * doc: Skip empty lines when piping to wget
  * doc: Fix Unicode issues with the manual
  * doc: Remove language code from title
  * doc: Move build scripts into separate directory
  * doc: Minor cosmetic changes
  * doc: Move English manual to manual/en directory
  * help: Respect language preference when showing user manual
  * snapshot: Sort snapshot list from newest to oldest

  [ Doma Gergő ]
  * Translated using Weblate (Hungarian)

  [ Fred ]
  * Translated using Weblate (French)
  * Translated using Weblate (French)

  [ James Valleroy ]
  * config: Implement get_initial and form_valid
  * functional_tests: Update config form ids
  * coquelicot: Change quotes to ASCII
  * locale: Update translation strings
  * doc: Fetch latest manual

 -- James Valleroy <jvalleroy@mailbox.org>  Mon, 04 Nov 2019 19:15:27 -0500

plinth (19.19) unstable; urgency=medium

  [ Veiko Aasa ]
  * ikiwiki: Allow full Unicode text in wiki/blog title names
  * actions: Check with flake8
  * gitweb: New app for simple git hosting
  * users: reload Apache2 to flush LDAP cache after user operations
  * gitweb: update repository list where necessary
  * gitweb: fix Windows Git client download link in manifest
  * gitweb: add help text for description and owner fields in the form
  * gitweb: enable rename detection

  [ Pavel Borecki ]
  * Translated using Weblate (Czech)

  [ Thomas Vincent ]
  * Translated using Weblate (French)

  [ Birger Schacht ]
  * ssh: Show server fingerprints in SSH page

  [ James Valleroy ]
  * Translated using Weblate (French)
  * gitweb: Fix flake8 error
  * locale: Update translations strings
  * doc: Fetch latest manual

  [ Nevena Mircheva ]
  * Translated using Weblate (Bulgarian)

  [ Sunil Mohan Adapa ]
  * matrixsynapse: Remove unused letsencrypt action
  * ejabberd: Removed unused letsencrypt action
  * gitweb: Minor fixes after review
  * gitweb: Minor visual changes to templates
  * gitweb: Fix issue with elevated access to private repositories
  * frontpage: Show shortcuts that public even if need a group
  * searx, app, translation, language-selection: Fix license header
  * ikiwiki: Remove extra create button when no wiki/blog is present
  * cosmetic: yapf formatting

  [ ikmaak ]
  * Translated using Weblate (Dutch)

  [ Michael Breidenbach ]
  * Translated using Weblate (German)

  [ Allan Nordhøy ]
  * Translated using Weblate (Norwegian Bokmål)

  [ Matthias Dellweg ]
  * quassel: Add let's encrypt component for certficiates

 -- James Valleroy <jvalleroy@mailbox.org>  Mon, 21 Oct 2019 18:49:35 -0400

plinth (19.18) unstable; urgency=medium

  [ Matthias Dellweg ]
  * diagnose: Move negating diagnose result inside try block

  [ Fioddor Superconcentrado ]
  * Translated using Weblate (Spanish)

  [ Luis A. Arizmendi ]
  * Translated using Weblate (Spanish)

  [ Allan Nordhøy ]
  * Translated using Weblate (Norwegian Bokmål)

  [ Dietmar ]
  * Translated using Weblate (German)

  [ Sunil Mohan Adapa ]
  * pagekite: Remove first wizard step for danube edition
  * pagekite: cosmetic: yapf and isort changes
  * debian: Remove python3-requests from depends list
  * users: Make UI close to rest of the apps
  * upgrades: Remove unnecessary subsubmenu
  * ikiwiki: Remove subsubmenu in favor of toolbar
  * networks: Remove subsubmenu in favor of toolbar buttons
  * backups: Remove unnecessary use of subsubmenu template
  * templates: Remove unused invocation of subsubmenu
  * templates: Simplify unnecessary override
  * templates: Provide subsubmenu functionality in app.html
  * dynamicdns: Use app.html instead of app-subsubmenu.html
  * i2p: Use app.html instead of app-subsubmenu.html
  * pagekite: Use app.html instead of app-subsubmenu.html
  * snapshot: Use app.html instead of app-subsubmenu.html
  * templates: Remove unused app-subsubmenu.html
  * deluge: Support deluge 2 by starting it properly
  * minetest: Remove mod-torches no longer available in testing/unstable

  [ James Valleroy ]
  * security: Add past vulnerabilities count
  * security: Move security report to new page
  * locale: Update translation strings
  * doc: Fetch latest manual
  * d/control: Add Rules-Requires-Root: no
  * d/control: Update Standards-Version to 4.4.1

 -- James Valleroy <jvalleroy@mailbox.org>  Mon, 07 Oct 2019 19:06:16 -0400

plinth (19.17) unstable; urgency=medium

  [ Pavel Borecki ]
  * Translated using Weblate (Czech)
  * Translated using Weblate (Czech)

  [ Anxin YI ]
  * Translated using Weblate (Chinese (Simplified))

  [ Joseph Nuthalapati ]
  * firstboot: network connections not used, cleanup
  * firstboot: Add new help menu to firstboot navbar

  [ Sunil Mohan Adapa ]
  * letsencrypt: Update and fix tests involving domain changes
  * tor: Fix test case for getting status
  * firstboot: Hide left menu during first boot as intended

  [ James Valleroy ]
  * locale: Update translation strings
  * doc: Fetch latest manual

 -- James Valleroy <jvalleroy@mailbox.org>  Mon, 23 Sep 2019 18:14:40 -0400

plinth (19.16) unstable; urgency=medium

  [ Joseph Nuthalapati ]
  * help: Add button to submit feedback
  * help: Add button for Support
  * help: Add button for Contribute
  * manual: Move PDF download link to HTML manual page
  * help: Convert help icon in the navbar to dropdown

  [ Sunil Mohan Adapa ]
  * help: Add more text to contribute page for donations
  * action_utils: Introduce utility for setting debconf answers
  * action_utils: Workaround problem with setting debconf answers
  * views: Fix failure in redirecting from language selection page
  * help: Make download as PDF a regular button
  * backups: Add missing slashes at the end of URLs
  * backups: Remove cancel button from add disk location page
  * backups: Fix removing local repository
  * backups: Simplify checking repository capabilities using flags
  * backups: Simplify listing repositories in index page
  * backups: Rename network_storage module to store
  * backups: Introduce method for checking if a repository is usable
  * backups: Minor cosmetic fixes
  * backups: Expose repository path as property
  * backups: Rename remove_repository method to remove
  * backups: Minor change to disk repository name
  * backups: Rename repo_path to borg_path for clarity
  * backups: Make mountpoint property private
  * backups: Use higher level method in views instead of store methods
  * backups: Implement hostname property on SSH repository
  * backups: Clarify two separate uses of name create_repository
  * backups: Separate repository loading from instantiation
  * backups: Minor cosmetic changes
  * backups: Minor simplification in running of action script
  * backups: Improve handling borg errors
  * backups: Minor simplification when adding remote repository
  * backups: Handle errors when adding disk repository
  * backups: Show repository error in archives table
  * backups: Show lock icon for encrypted repositories
  * backups: Show error when password is provided for unencrypted repo
  * backups: Don't show used disk choices when adding disk repo
  * backups: Show error when there are no disks available to add repo
  * backups: Move add repository buttons to the top
  * ejabberd: Fix listen port configuration for ejabberd 19.x
  * cockpit: Prevent restart on freedombox startup
  * ejabberd: Prevent restart on freedombox startup
  * ejabberd: Perform host/domain name operations only when installed
  * module_loader: Cosmetic changes by yapf
  * web_server: Remove log message about serving static directory
  * setup: Better log message when no apps need upgrades
  * module_loader: Remove log message when app is imported
  * actions: Improve log message about action execution

  [ Doma Gergő ]
  * Translated using Weblate (Hungarian)

  [ Swann Martinet ]
  * Translated using Weblate (German)
  * Translated using Weblate (Italian)
  * Translated using Weblate (French)

  [ Allan Nordhøy ]
  * Translated using Weblate (Norwegian Bokmål)

  [ Danny Haidar ]
  * help: Minor updates to the statements on contribute page

  [ Joseph Nuthalpati ]
  * backups: Allow adding backup repositories on multiple disks
  * backups: Refactor class hierarchy in repository.py
  * backups: Save new backup location to plinth database

  [ James Valleroy ]
  * locale: Update translation strings

 -- James Valleroy <jvalleroy@mailbox.org>  Mon, 09 Sep 2019 18:20:03 -0400

plinth (19.15) unstable; urgency=medium

  [ Doma Gergő ]
  * Translated using Weblate (Hungarian)

  [ nautilusx ]
  * Translated using Weblate (German)

  [ Allan Nordhøy ]
  * Translated using Weblate (Norwegian Bokmål)

  [ Joseph Nuthalpati ]
  * functional_tests: Fix site.is_available not handling default paths
  * functional_tests: Fix step definition "When I log out"
  * matrix-synapse: Allow installation of version 1.2 from backports

  [ James Valleroy ]
  * security: Hide vulnerability table by default
  * vagrant: Stop any ongoing unattended-upgrade
  * functional_tests: Use longer password when creating user
  * locale: Update translation strings
  * doc: Fetch latest manual
  * debian: Add lintian-override for package-installs-apt-preferences

  [ Sunil Mohan Adapa ]
  * names: Perform better layout of domain names table on small screens
  * cockpit: Apply domain name changes immediately
  * ejabberd: Prevent processing empty domain name
  * config: Send hostname change signal only after fully processing it
  * letsencrypt: Don't try to obtain certificates for .local domains
  * avahi: Expose .local domain as a proper domain
  * cockpit: Make essential and install by default
  * tt-rss: Force upgrade to 18.12-1.1 and beyond
  * doc: Fetch latest manual
  * README: Add more screenshots, update existing paths
  * matrixsynapse: Fix apache syntax errors introduce by 4b8b2e171c86d75
  * users: yapf cosmetic changes
  * users: Don't delete 'admin' group when running unit tests
  * users: Minor cosmetic refactoring
  * users: Don't fail badly when admin group does not exist
  * users: Minor fix to return value when getting last admin user
  * users: Cosmetic yapf and isort fixes
  * updates: Allow matrix-synapse 1.3 to be installed for buster users
  * javascript: Don't resubmit when refreshing the page
  * vagrant: Fix dpkg command for recovering from broken state
  * functional_tests: Fix create snapshot test failure
  * storage: Fix regression with restoring backups with storage

  [ bn4t ]
  * matrix-synapse: Use recommended reverse proxy configuration

 -- James Valleroy <jvalleroy@mailbox.org>  Mon, 26 Aug 2019 18:55:49 -0400

plinth (19.14) unstable; urgency=medium

  [ James Valleroy ]
  * functional_tests: Fix delete backup path
  * tests: Test add custom shortcuts to frontpage
  * locale: Update translation strings
  * doc: Fetch latest manual
  * debian: Update standards version to 4.4.0
  * debian: Switch to debhelper-compat

  [ Pavel Borecki ]
  * Translated using Weblate (Czech)

  [ Doma Gergő ]
  * Translated using Weblate (Hungarian)

  [ pierre ]
  * Translated using Weblate (French)

  [ ZeroAurora ]
  * Translated using Weblate (Chinese (Simplified))

  [ Sunil Mohan Adapa ]
  * storage: Handle all device paths during eject
  * storage: Fix incorrect i18n when throwing and error
  * storage: yapf changes
  * setup: Clarify success log message when force upgrading
  * Yapf changes
  * firewall: Force upgrade to firewalld 0.7.x
  * frontpage: Fix regression with loading custom shortcuts
  * frontpage: Log a message when loading custom shortcuts
  * upgrades: Set apt configuration to allow release info change
  * tests: Fix flake8 warning about unused imports
  * Minor yapf fixes
  * names: Minor styling fixes
  * names: Don't enumerate services for domains supporting all
  * names: Introduce new API to manage domains
  * names: Declare domain types in various apps
  * names: Make all apps use new api to retrieve domain names
  * names: Use new API in all apps
  * letsencrypt: Revoke certificate only if it exists
  * letsencrypt: Fix problem with automatically obtaining certificates
  * cockpit: Don't error out when removing an unknown domain
  * ejabberd: Ensure that hosts are not duplicated in configuration
  * ejabberd: Use domain added signal for listening to domain changes
  * cockpit: Don't handle the domain changed signal
  * letsencrypt: Remove unused listen to domain change signal
  * config: Remove unused domain change signal
  * api: Fix regression with listing only enabled apps in mobile app

  [ Joseph Nuthalpati ]
  * upgrades: Use reusable collapsible-button style for logs

  [ Mesut Akcan ]
  * Translated using Weblate (Turkish)

  [ Radek Pasiok ]
  * Translated using Weblate (Polish)

  [ Anxin YI ]
  * Translated using Weblate (Chinese (Simplified))

  [ Allan Nordhøy ]
  * Translated using Weblate (Norwegian Bokmål)

 -- James Valleroy <jvalleroy@mailbox.org>  Mon, 12 Aug 2019 19:31:35 -0400

plinth (19.13) unstable; urgency=low

  [ Nikolas Nyby ]
  * Fix a handful of typos in docs and comments
  * Introduce flake8 checking
  * Fix typos in module init docs
  * Add flake8 to gitlib-ci

  [ Petter Reinholdtsen ]
  * Translated using Weblate (Norwegian Bokmål)

  [ Sunil Mohan Adapa ]
  * Minor changes to flake8 related updates
  * diaspora: Fix tests by reverting changes during flake8 clenaup
  * backups: Fix issue with showing index page
  * backups: Fix HTML template indentation, remove inline styling

  [ James Valleroy ]
  * help: Show security notice when backports are in use
  * security: Show vulnerability counts
  * locale: Update translation strings
  * doc: Fetch latest manual
  * Begin uploading to unstable again.
  * security: Fixup refactoring

  [ Joseph Nuthalapati ]
  * backups: Make UI more consistent with other apps
  * backups: Make backup location tables collapsible
  * flake8: Remove unused import

  [ nautilusx ]
  * Translated using Weblate (German)

  [ Anxin YI ]
  * Translated using Weblate (Chinese (Simplified))

 -- James Valleroy <jvalleroy@mailbox.org>  Mon, 29 Jul 2019 19:13:58 -0400

plinth (19.12) experimental; urgency=medium

  [ Miguel A. Bouzada ]
  * Added translation using Weblate (Galician)
  * Translated using Weblate (Galician)

  [ Sunil Mohan Adapa ]
  * dbus: Allow plinth user to own FreedomBox DBus service
  * service: Implement action for systemd try-restart
  * cockpit: Don't handle domains if app is not installed
  * dynamicdns: Send domain added signal properly during init
  * letsencrypt: Force commands to be non-interactive
  * letsencrypt: Remove renewal hooks implementation
  * letsencrypt: Remove old style hooks from all configuration files
  * letsencrypt: Remove deprecated logger.warn
  * letsencrypt: Remove special treatment for domain added from 'config'
  * letsencrypt: Implement DBus service for renewal notifications
  * letsencrypt: Add lineage information in status
  * letsencyrpt: Implement action to copy certificates
  * letsencrypt: Implement action to compare copied certificates
  * letsencrypt: Introduce component for handling certificates
  * letsencrypt: Add permanent hook to receive renewal notifications
  * letsencrypt: Trigger renewal certificate events in component
  * letsencrypt: Trigger events for obtain, revoke and delete
  * letsencrypt: Implement re-obtain separately
  * letsencrypt: Handling certificate renewals when daemon is offline
  * apache: Add let's encrypt certificate component
  * matrixsynapse: Add let's encrypt component for certficiates
  * ejabberd: Add let's encrypt component for managing certificates
  * ejabberd: Backup and restore TLS certificates
  * sso: Use new features of axes, log axes messages
  * Minor yapf and isort changes

  [ Pavel Borecki ]
  * Translated using Weblate (Czech)

  [ Petter Reinholdtsen ]
  * Translated using Weblate (Norwegian Bokmål)

  [ Allan Nordhøy ]
  * Translated using Weblate (Norwegian Bokmål)

  [ Doma Gergő ]
  * Translated using Weblate (Hungarian)

  [ Luis A. Arizmendi ]
  * Translated using Weblate (Spanish)

  [ Joseph Nuthalapati ]
  * backups: Add option to select/deselect all apps for backup or restore
  * backups: Change "select all" to a pure JavaScript implementation
  * Translated using Weblate (Telugu)
  * Translated using Weblate (Chinese (Simplified))
  * sharing: Allow directories to be publicly shared
  * sharing: Add functional test for public shares
  * sharing: Add JavaScript to hide user groups for public shares
  * sharing: Simplify --is-public option
  * sharing: Indicate public shares in listing of shares

  [ Johannes Keyser ]
  * Translated using Weblate (German)

  [ Mesut Akcan ]
  * Translated using Weblate (Turkish)

  [ Elizabeth Sherrock ]
  * Translated using Weblate (Chinese (Simplified))

  [ Anxin YI ]
  * Translated using Weblate (Chinese (Simplified))

  [ Igor ]
  * Translated using Weblate (Russian)

  [ ZeroAurora ]
  * Translated using Weblate (Chinese (Simplified))

  [ James Valleroy ]
  * Translated using Weblate (Chinese (Simplified))
  * locale: Update translation strings
  * doc: Fetch latest manual

 -- James Valleroy <jvalleroy@mailbox.org>  Mon, 22 Jul 2019 19:23:02 -0400

plinth (19.11) experimental; urgency=medium

  [ THANOS SIOURDAKIS ]
  * Added translation using Weblate (Greek)

  [ ZeroAurora ]
  * Translated using Weblate (Chinese (Simplified))

  [ Doma Gergő Mihály ]
  * matrixsynapse: Fix missing translation mark

  [ Doma Gergő ]
  * Translated using Weblate (Hungarian)

  [ Luis A. Arizmendi ]
  * Translated using Weblate (Spanish)

  [ Joseph Nuthalapati ]
  * backups: Improve UX of adding ssh remote
  * backups: Avoid creating duplicate SSH remotes
  * backups: YAPF formatting
  * backups: Text change on index page
  * backups: Make paramiko a dependency of freedombox package
  * debian: Add python3-paramiko to build dependencies
  * backups: Fix issue with repository not being initialized
  * backups: Minor refactoring in forms.py
  * backups: Add test for adding ssh remotes
  * backups: Avoid using `sudo` in tests
  * backups: Skipping tests temporarily
  * backups: tests: Fix issue with usage of fixture 'needs_root'
  * Add SSH hostkey verification
  * backups: ssh remotes: Refactoring
  * backups: Fix functional tests broken due to URL changes
  * Verify SSH hostkey before mounting
  * ui: Create reusable CSS class for collapsible-button
  * backups: Remove unnecessary context manager for paramiko SFTPClient
  * backups: Read file path of known_hosts directly from plinth.config
  * backups: Add regex validation for ssh_repository field

  [ Sunil Mohan Adapa ]
  * backups: Minor fixes to host verification view template
  * backup: Allow SSH directory paths with : in them
  * backups: Cleanup auto-mounting SSH repositories
  * backups: Minor styling changes
  * backups: Handle SSH keys for old stored repositories
  * backups: Require passphrase for encryption in add repository form
  * backups: Fix and refactor adding a new remote repository
  * backups: Remove known_hosts file from config file
  * backups: Fix issue with verifying SSH host keys
  * backups: Don't send passphrase on the command line
  * backups: Git ignore the .ssh folder in data folder
  * setup.py: Don't install directories matching ignore patterns
  * backups: Minor cleanup
  * backups: Un-mount SSH repositories before deleting them

  [ Igor ]
  * Translated using Weblate (Russian)

  [ Andrey Vostrikov ]
  * Translated using Weblate (Russian)

  [ James Valleroy ]
  * locale: Update translation strings
  * doc: Fetch latest manual

 -- James Valleroy <jvalleroy@mailbox.org>  Mon, 08 Jul 2019 18:13:37 -0400

plinth (19.10) experimental; urgency=medium

  [ Sunil Mohan Adapa ]
  * Introduce firewall component for opening/closing ports
  * Introduce webserver component for managing Apache configuration
  * Introduce uwsgi component to manage uWSGI configuration
  * app: Rename get() method to get_component()
  * app: Add unique ID to each app class
  * Introduce daemon component to handle systemd units
  * radicale: Workaround issue with creating log directory
  * app: Set app as enabled only when the daemon is enabled
  * syncthing: Open firewall ports for listening and discovery

  [ James Valleroy ]
  * functional_tests: Add shortcut- prefix to test home page config
  * locale: Update translations strings
  * doc: Fetch latest manual

  [ Mesut Akcan ]
  * Translated using Weblate (Turkish)

  [ ssantos ]
  * Translated using Weblate (German)

  [ Pavel Borecki ]
  * Translated using Weblate (Czech)

  [ Allan Nordhøy ]
  * Translated using Weblate (Norwegian Bokmål)

  [ adaragao ]
  * Translated using Weblate (Portuguese)

  [ Petter Reinholdtsen ]
  * Translated using Weblate (Norwegian Bokmål)

 -- James Valleroy <jvalleroy@mailbox.org>  Mon, 24 Jun 2019 20:06:17 -0400

plinth (19.9) experimental; urgency=medium

  [ Danny Haidar ]
  * Added translation using Weblate (Bulgarian)

  [ Sunil Mohan Adapa ]
  * menu: Remove unused template submenu.html
  * menu: Removed unused templates, methods and properties
  * Introduce component architecture and menu component
  * Turn frontpage shortcut into an app component

  [ James Valleroy ]
  * config: Update migration to use app id
  * searx: Update to use shortcut component
  * config: Add option to show advanced apps
  * monkeysphere: Hide by default
  * locale: Update translation strings
  * doc: Fetch latest manual

  [ Joseph Nuthalapati ]
  * searx: Add option to allow public access to the application
  * searx: Preserve public_access setting
  * searx: Improve functional tests

  [ Mesut Akcan ]
  * Translated using Weblate (Turkish)

  [ Allan Nordhøy ]
  * Translated using Weblate (Norwegian Bokmål)

 -- James Valleroy <jvalleroy@mailbox.org>  Mon, 10 Jun 2019 19:18:52 -0400

plinth (19.8) experimental; urgency=medium

  [ Pavel Borecki ]
  * Translated using Weblate (Czech)

  [ Allan Nordhøy ]
  * Translated using Weblate (Norwegian Bokmål)

  [ Sunil Mohan Adapa ]
  * i2p: Update SVG logo with standard units, size and margins
  * HACKING: Add guidelines for creating new icons
  * icons: Add new SVG icons for all apps
  * icons: Add license information for SVG icons
  * templates: Use SVG icons for apps page and shortcuts
  * icons: Ensure SVG presence for all non-app icons
  * icons: Update copyright information remaining icons
  * doc: Update the correct license for documentation
  * apache: Serve SVG files compressed using gzip

  [ Doma Gergő ]
  * Translated using Weblate (Hungarian)

  [ ssantos ]
  * Translated using Weblate (German)

  [ Mesut Akcan ]
  * Translated using Weblate (Turkish)

  [ ventolinmono ]
  * Translated using Weblate (Spanish)

  [ Petter Reinholdtsen ]
  * Translated using Weblate (Norwegian Bokmål)

  [ James Valleroy ]
  * locate: Update translation strings
  * doc: Fetch latest manual
  * debian: Remove duplicate priority field
  * doc: Remove unused duplicate image

 -- James Valleroy <jvalleroy@mailbox.org>  Mon, 27 May 2019 18:11:25 -0400

plinth (19.7) experimental; urgency=medium

  [ LoveIsGrief ]
  * i2p: Use augeas for editing the router.config
  * i2p: Include default favorites after installation

  [ Sunil Mohan Adapa ]
  * i2p: Update license headers for consistent formatting
  * i2p: Minor flake8 and yapf fixes
  * i2p: Convert router configuration tests to pytest style
  * transmission: Fix issue with promoting menu item
  * tor: Fix issue with promoting/demoting menu item
  * apps: Fix showing apps background twice
  * apps: Style disable app icons according to design
  * apps: Style the title for disabled icons section
  * sharing: Always keep menu item in promoted state
  * apps: Promote/demote menu items for disabled apps too
  * tests: Add commonly used fixtures globally
  * tests: Remove unused test discovery code
  * custom_shortcuts: Fix issue with writing tests as different user
  * backups: Convert tests to pytest style
  * bind: Convert tests to pytest style
  * config: Convert tests to pytest style
  * diaspora: Convert tests to pytest style
  * letsencrypt: Convert tests to pytest style
  * names: Convert tests to pytest style
  * pagekite: Convert tests to pytest style
  * storage: Convert tests to pytest style
  * tor: Convert tests to pytest style
  * users: Convert tests to pytest style
  * actions: Convert tests to pytest style
  * cfg: Convert tests to pytest style
  * clients: Convert tests to pytest style
  * context_processors: Convert tests to pytest style
  * kvstore: Convert tests to pytest style
  * menu: Convert tests to pytest style
  * middleware: Convert tests to pytest style
  * network: Convert tests to pytest style
  * templatetags: Convert tests to pytest style
  * utils: Convert tests to pytest style
  * i2p: Rename test fixtures to avoid a minor warning
  * ejabberd: Include Bosh port 5280 in port forwarding information
  * repro: Show port forwarding information
  * Common template for showing port forwarding information
  * i2p: Show port forwarding information
  * bind: Show port forwarding information
  * ssh: Show port forwarding information

  [ Doma Gergő ]
  * Translated using Weblate (Hungarian)

  [ Allan Nordhøy ]
  * Translated using Weblate (Norwegian Bokmål)

  [ Radek Pasiok ]
  * Translated using Weblate (Polish)

  [ Erik Ušaj ]
  * Added translation using Weblate (Slovenian)
  * Translated using Weblate (Slovenian)

  [ Karel Trachet ]
  * Translated using Weblate (Dutch)

  [ ssantos ]
  * Translated using Weblate (German)
  * Translated using Weblate (Portuguese)

  [ James Valleroy ]
  * apps: Separate enabled and disabled apps
  * apps: Add port forwarding info
  * service: Show port forwarding info when available
  * openvpn: Show port forwarding info
  * minetest: Fix flake8 error
  * matrixsynapse: Show port forwarding info
  * tahoe: Show port forwarding info
  * locate: Update translation strings
  * doc: Fetch latest manual

  [ Joseph Nuthalapati ]
  * Translated using Weblate (Telugu)

 -- James Valleroy <jvalleroy@mailbox.org>  Mon, 13 May 2019 19:47:52 -0400

plinth (19.6) experimental; urgency=medium

  [ Pavel Borecki ]
  * Translated using Weblate (Czech)

  [ CurlingTongs ]
  * Translated using Weblate (German)

  [ nautilusx ]
  * Translated using Weblate (German)

  [ Allan Nordhøy ]
  * Translated using Weblate (Norwegian Bokmål)

  [ Mesut Akcan ]
  * Translated using Weblate (Turkish)

  [ narendrakumar.b ]
  * letsencrypt: Provide link to configure domain if not configured

  [ James Valleroy ]
  * firewall: Get service ports details
  * firewall: Show ports details
  * locale: Update translation strings
  * doc: Fetch latest manual

  [ LoveIsGrief ]
  * i2p: Add helper to modify the tunnel config
  * i2p: Open HTTP(S) and IRC ports on all interfaces on install
  * i2p: Add HTTP(S) and IRC ports to firewall
  * i2p: Enable application

  [ Sunil Mohan Adapa ]
  * i2p: flake8 and yapf fixes
  * i2p: Convert unit tests to pytest style
  * i2p: Update firewalld service descriptions
  * i2p: Disable the daemon before editing configuration
  * i2p: Don't enable proxies on external zone

 -- James Valleroy <jvalleroy@mailbox.org>  Mon, 29 Apr 2019 19:18:01 -0400

plinth (19.5) experimental; urgency=medium

  [ LoveIsGrief ]
  * i2p: Add new application
  * i2p: Disable compression on /i2p/
  * i2p: apache: Catch more I2P locations
  * i2p: django: Add shortcuts to /i2p/... URLs
  * i2p: django: Additional information about /i2p location
  * i2p: todo: Add TODOs for I2P
  * i2p: todo: add more TODOs for I2P
  * i2p: idea: Browse eepsites directly from freedombox
  * i2p: todo: Add torrent tracker to list of favorites
  * i2p: django: Add description for the configuration shortcuts
  * i2p: django: Add i2p homepage to description
  * i2p: setup: Enrich I2P favorites
  * i2p: todo: Tick off a TODO and reword one
  * i2p: todo: Remove IDEA for browsing to .i2p sites in iframe
  * i2p: torrents: Link to the list of trackers
  * i2p: Add functional tests
  * functional_tests: Allow provisioning VM for functional tests
  * functional tests: Fix wheel errors when provisioning VM

  [ Sunil Mohan Adapa ]
  * i2p: Move data files into the app's data folder
  * i2p: Use project logo instead of mascot
  * i2p: Remove TODO in favor of issue tracker
  * apache: Add proxy_html module needed by i2p app
  * i2p: Backup/restore the correct state folder
  * i2p: Minor styling changes
  * i2p: Add diagnostic test for web interface port
  * i2p: Add main web interface to list of clients
  * i2p: Review and cleanup action script
  * i2p: Review and update views
  * i2p: Disable app until further fixes are done

  [ James Valleroy ]
  * functional_tests: Install python3-pytest-django
  * locale: Update translation strings
  * doc: Fetch manual

  [ wind ]
  * Translated using Weblate (Russian)

  [ Joseph Nuthalapati ]
  * storage: Use udisks to list disks and df for disk space utilization

  [ Igor ]
  * Translated using Weblate (Russian)

  [ CurlingTongs ]
  * Translated using Weblate (German)

 -- James Valleroy <jvalleroy@mailbox.org>  Mon, 15 Apr 2019 18:47:17 -0400

plinth (19.4) experimental; urgency=medium

  [ Allan Nordhøy ]
  * Translated using Weblate (Norwegian Bokmål)

  [ Pavel Borecki ]
  * Translated using Weblate (Czech)

  [ nautilusx ]
  * Translated using Weblate (German)

  [ Doma Gergő ]
  * Translated using Weblate (Hungarian)

  [ advocatux ]
  * Translated using Weblate (Spanish)

  [ Joseph Nuthalapati ]
  * clients: Open web app in a new browser tab
  * matrix-synapse: Change client diagnostics url
  * minetest: Fix duplicate domain names being displayed in UI
  * storage: Do not show an eject button on /boot partitions
  * letsencrypt: Call letsencrypt manage_hooks with correct arguments
  * vagrant: Run plinth as user plinth in development environment

  [ Johannes Keyser ]
  * Translated using Weblate (German)

  [ James Valleroy ]
  * dynamicdns: Install module by default
  * locale: Update strings
  * doc: Fetch latest manual

  [ Sunil Mohan Adapa ]
  * storage: Don't check type of the disk for / and /boot
  * storage: Don't log error when checking if partition is expandable

  [ wind ]
  * Translated using Weblate (Russian)

 -- James Valleroy <jvalleroy@mailbox.org>  Mon, 01 Apr 2019 20:31:54 -0400

plinth (19.3) experimental; urgency=medium

  [ Pavel Borecki ]
  * Translated using Weblate (Czech)

  [ Doma Gergő ]
  * Translated using Weblate (Hungarian)

  [ Petter Reinholdtsen ]
  * Translated using Weblate (Norwegian Bokmål)

  [ advocatux ]
  * Translated using Weblate (Spanish)

  [ James Valleroy ]
  * vagrant: Rearrange steps of provision script
  * locale: Update translation strings

  [ Joseph Nuthalapati ]
  * dynamicdns: Break up dynamicdns.py into forms.py and views.py
  * dynamicdns: Move subsubmenu below description
  * firewall: Change "Current Status:" from p to h3
  * names: Add description
  * subsubmenu: Make description a customizable block
  * pagekite: Bring subsubmenu below description. Remove About section.
  * upgrades: Move subsubmenu below description
  * Include clients.html in service-subsubmenu.html
  * ikiwiki: Move subsubmenu below description

  [ Sunil Mohan Adapa ]
  * pagekite: Rename base template file
  * pagekite: Change the template section title
  * dynamicdns: Simplify template inheritance
  * ikiwiki: Consistent styling for delete warning page
  * templates: Minor styling change
  * functional_tests: Reorder tests to disable apps after tests
  * tests: Mark functional tests with functional mark
  * tests: Read functional tests conf file without assuming CWD
  * tests: Fix backups API test cases to work under all conditions
  * README: Provide simple instruction for installing FreedomBox
  * INSTALL.md: Simplify installation instructions
  * HACKING.md: Update instructions on installing dependencies
  * functional_tests: Update todo list by removing implemented tests
  * mediawiki: Fix tests to allow running from any directory
  * tests: Use pytest for running all tests
  * ci: Allow gitlab to parse test coverage results
  * main: Show service version in logs
  * setup: Automatically gather information about files to install
  * setup: Allow apps to have their own data directories
  * setup: Don't include data/ files as package data
  * module_loader: Specially load modules in development mode
  * setup: Move app enabling files to respective apps
  * setup: Move app data files into respective apps
  * setup: Remove unused /var/run directory

  [ Dietmar ]
  * Translated using Weblate (German)
  * Translated using Weblate (French)
  * Translated using Weblate (Italian)

  [ jonathan göhler ]
  * Translated using Weblate (German)

  [ Vincent Ladeuil ]
  * Translated using Weblate (French)

  [ David Maulat ]
  * Translated using Weblate (French)

  [ Allan Nordhøy ]
  * Translated using Weblate (Norwegian Bokmål)

  [ Mesut Akcan ]
  * Translated using Weblate (Turkish)

 -- James Valleroy <jvalleroy@mailbox.org>  Mon, 18 Mar 2019 20:30:44 -0400

plinth (19.2) unstable; urgency=medium

  [ Joseph Nuthalapati ]
  * docs: Fix deprecation warnings in post-processor
  * tor: Fix deprecation warning W605 for '\' character in regex
  * utils: Simplify YAMLFile by removing the post_exit argument
  * config: Consolidate get_domainname() implementation into config
  * config: Move default-app configuration to a dedicated file
  * config: Fix Ikiwiki entries not showing up as default apps
  * config: Migrate default app configuration to new conf file
  * config: Rename Default App to Webserver Home Page
  * config: Add option to use Apache's default home page as home page
  * config: Remove Apache home page configuration from freedombox.conf
  * config: Fix error when setting JSXC as the home page
  * users: Add nscd as a dependency
  * Disable Coquelicot for Buster release
  * matrix-synapse: Fix LDAP login issue
  * config: Revert changes in freedombox.conf to avoid conffile prompt
  * config: Reset home page setting in freedombox.conf during migration
  * openvpn: Migration from easy-rsa 2 to 3 for existing installations
  * openvpn: Increment version number for easy-rsa 3 migration
  * snapshot: Fix failing functional test

  [ Pavel Borecki ]
  * Translated using Weblate (Czech)

  [ danielwine ]
  * Translated using Weblate (Hungarian)

  [ Doma Gergő ]
  * Translated using Weblate (Hungarian)

  [ Allan Nordhøy ]
  * Translated using Weblate (Norwegian Bokmål)

  [ advocatux ]
  * Translated using Weblate (Spanish)

  [ Sunil Mohan Adapa ]
  * tor: Styling changes due to yapf
  * tor: Use fixed 9001 port for relaying
  * utils: Handle exceptions in context management for YAMLFile
  * utils: Fix some flake8 warnings
  * tahoe: Styling changes
  * backups: Fix failing test case
  * web_server: Move shutdown handling to main
  * dbus: Add new module for D-Bus services
  * setup: Abstraction for getting managing packages of a module
  * setup: Filter packages to force upgrade
  * package: Implement identifying packages that need conffile prompts
  * package: Helper method to filter packages that need conffile prompt
  * setup: Trigger force upgrade for app that implement it
  * bind: Handle conffile prompt during upgrade
  * setup: Rush force upgrade in development mode
  * ttrss: Make functional test definitions specific to ttrss
  * cockpit: Pre-enable necessary apache modules
  * radicale, searx: Pre-enable necessary apache modules
  * letsencrypt: Pre-enable necessary apache modules
  * ikiwiki: Pre-enable necessary apache modules
  * sso: Pre-enable necessary apache modules
  * apache: Use cgid module instead of cgi
  * apache: Increment app version number
  * setup: Make additional info available for force upgrading
  * debian/copyright: Minor fixes
  * debian/copyright: Add full text for AGPL-3+
  * debian/copyright: Add license text for public-domain
  * debian/copyright: Add license text for GPL-2 and GPL-3
  * debian/copyright: Add license text for CC-BY-SA-3.0
  * debian/copyright: Update copyright for logos
  * static: Remove unused files
  * LICENSES: Remove files that are same license as rest of the source
  * config: Don't pass configuration file argument to action
  * openvpn: Fix issues with upgrade easy-rsa 2 to 3 migration
  * openvpn: Make frontpage shortcut appear after an upgrade
  * openvpn: Work around firewalld bug 919517
  * setup: Pass better data structure for force upgrade operation
  * utils: Introduce abstraction over distutils comparison of versions
  * firewalld: Implement upgrading from 0.4.x to 0.6.x
  * ttrss: Make setup process reusable
  * ttrss: Implement upgrade from 17.4 to 18.12

  [ Johannes Keyser ]
  * Translated using Weblate (German)

  [ Anjali Datla ]
  * Translated using Weblate (Telugu)

  [ Darkblaze ]
  * Translated using Weblate (Telugu)

  [ Petter Reinholdtsen ]
  * Translated using Weblate (Norwegian Bokmål)

  [ Jag ]
  * vagrant: Use virtualbox linked clones / CoW to reduce startup times

  [ James Valleroy ]
  * Add 2019 to copyright years
  * Fix some paths in LICENSES
  * debian: Add copyright years for debian/*
  * radicale: Add description of web interface
  * ttrss: Add backup support
  * debian: Add copyright info for lato fonts
  * debian: Add copyright info for individual logo files
  * LICENSES: Add reference to debian/copyright
  * debian: Add copyright info for theme images
  * debian/copyright: Move all license texts to end
  * debian/copyright: Remove unnecessary fields for native package
  * debian/copyright: Move some app icons from LICENSES
  * debian/copyright: Fix typo in year
  * debian/copyright: Move more app icons from LICENSES
  * debian/copyright: Include some URLs dropped from LICENSES
  * debian/copyright: Move some more app icons from LICENSES
  * debian/copyright: Fix filename for tahoe-lafs logo
  * security: Migrate access config to new file
  * users: When ssh used in tests, add users to admin group
  * locale: Update translations strings

 -- James Valleroy <jvalleroy@mailbox.org>  Sat, 02 Mar 2019 14:45:55 -0500

plinth (19.1) unstable; urgency=medium

  [ James Valleroy ]
  * radicale: Log errors during upgrade
  * radicale: Bump version to 2
  * radicale: Remove obsolete diagnostics
  * radicale: Fix server URLs in client info
  * locale: Update translation strings
  * doc: Fetch latest manual

  [ Pavel Borecki ]
  * Translated using Weblate (Czech)

  [ Allan Nordhøy ]
  * Translated using Weblate (Norwegian Bokmål)

  [ Petter Reinholdtsen ]
  * Translated using Weblate (Norwegian Bokmål)

  [ advocatux ]
  * Translated using Weblate (Spanish)

  [ Sunil Mohan Adapa ]
  * setup: Add option to handle configuration prompts during install
  * radicale: Simplify upgrading to newer packages
  * matrixsynapse: Remove hard-coded URL
  * matrixsynapse: Fix issues with showing certificate warning
  * letsencrypt: Fix issue with disabling matrixsynapse checkbox
  * matrixsynapse: Don't check for current domain in renew hook
  * matrixsynapse: Fix potential exposure of private key
  * matrixsynapse: Setup certificate after domain selection
  * matrixsynapse: Better checking for valid certificate

  [ Joseph Nuthalapati ]
  * matrixsynapse: Use Let's Encrypt certificates

 -- James Valleroy <jvalleroy@mailbox.org>  Thu, 14 Feb 2019 06:01:19 -0500

plinth (19.0) unstable; urgency=high

  [ J. Carlos Romero ]
  * mldonkey: Add some more clients to the module page
  * mldonkey: Add to the description the three available front-ends

  [ Sunil Mohan Adapa ]
  * monkeysphere: Fix handling of multiple domains and keys
  * monkeysphere: Fix regression with reading new apache domain config
  * apache: Cleanup domain configuration
  * apache: Add support for mod_ssl in addition to mod_gnutls
  * apache: Switch to mod_ssl from mod_gnutls
  * mldonkey: Add systemd service file with security options
  * mldonkey: Enable app
  * action_utils: Fix checking for URL availability
  * upgrades: Fix priority for buster-backports version
  * upgrades: Fix premature adding of buster-backports sources

  [ Pavel Borecki ]
  * Translated using Weblate (Czech)

  [ Johannes Keyser ]
  * Translated using Weblate (German)

  [ advocatux ]
  * Translated using Weblate (Spanish)

  [ James Valleroy ]
  * locale: Update strings for translation
  * Switched to a new version number scheme: YY.N
    - YY is the year of release.
    - N is the release number within that year.

 -- James Valleroy <jvalleroy@mailbox.org>  Sat, 09 Feb 2019 20:38:00 -0500

plinth (0.49.1) unstable; urgency=medium

  [ Sunil Mohan Adapa ]
  * ui: Fix regression with configure button in home page
  * backups: Rename 'Abort' buttons to 'Cancel'
  * backups: Use icon for add repository button
  * backups: Move subsubmenu below description
  * backups: Add title and description to other pages
  * backups: Add link to manual page
  * backups: Fix styling for upload size warning
  * backups: Increase timeout for SSH operations to 30 seconds
  * backups: Minor styling fixes

  [ Pavel Borecki ]
  * Translated using Weblate (Czech)

  [ Petter Reinholdtsen ]
  * Translated using Weblate (Norwegian Bokmål)

  [ advocatux ]
  * Translated using Weblate (Spanish)

  [ Joseph Nuthalapati ]
  * letsencrypt: UI: Fix checkbox disabling

  [ James Valleroy ]
  * datetime: Switch from chrony to systemd-timesyncd
  * locale: Update translation strings
  * doc: Fetch latest manual

 -- James Valleroy <jvalleroy@mailbox.org>  Thu, 07 Feb 2019 21:23:32 -0500

plinth (0.49.0) unstable; urgency=medium

  [ Prachi Srivastava ]
  * networks: remove unused html
  * security: Moves inline javascript to files
  * security: Moves input field focus javascript to django forms
  * help: Use freedombox package instead of plinth for version
  * repro: Disable app due to issues with Debian package

  [ Sunil Mohan Adapa ]
  * ui: Fix regression with card icon style in front page
  * js: Full librejs compatibility
  * js: Remove javascript license link from footer
  * backups: Remove incorrectly set buffer size during download
  * backups: Minor styling fixes
  * backups: Remove dead code
  * backups: Minor styling fixes
  * backups: Minor refactoring
  * backups: Fix incomplete download archives
  * backups: Improve performance of backup download
  * tor: Make a utility method public
  * action_utils: Expose URL checking utility for generic use
  * upgrades: Improve handling of backports
  * datetime: Fix diagnostic test to not ignore first two servers

  [ Pavel Borecki ]
  * Translated using Weblate (Czech)

  [ J. Carlos Romero ]
  * mldonkey: show 'Learn more...' link in package page when installed

  [ James Valleroy ]
  * radicale: Handle migration from 1.x to 2.x
  * shadowsocks: Use resolvable domains in functional tests
  * radicale: Handle data migration for upgrade to 2.x
  * datetime: Switch from ntp to chrony
  * vagrant: Put hold on freedombox package during provision
  * repro: Also disable functional tests
  * monkeysphere: Re-enable functional tests
  * locale: Update translation strings

  [ Allan Nordhøy ]
  * Translated using Weblate (Norwegian Bokmål)

  [ Joseph Nuthalapati ]
  * backports: Add buster-backports to apt sources list
  * debian: Add smoke test with autopkgtests (Closes: #878699)

  [ danielwine ]
  * Translated using Weblate (Hungarian)

  [ Petter Reinholdtsen ]
  * Translated using Weblate (Norwegian Bokmål)

 -- James Valleroy <jvalleroy@mailbox.org>  Tue, 05 Feb 2019 22:55:53 -0500

plinth (0.48.0) unstable; urgency=medium

  [ Doma Gergő ]
  * Translated using Weblate (Hungarian)

  [ Pavel Borecki ]
  * Translated using Weblate (Czech)

  [ Allan Nordhøy ]
  * Translated using Weblate (Norwegian Bokmål)

  [ Sunil Mohan Adapa ]
  * ui: Fix top margin for content containers
  * ui: Rename page specific CSS classes
  * ui: Underline the logo along with 'Home' text when active
  * ui: Style frontpage application info like regular content
  * ui: Fix setting width of card-list at various page sizes
  * ui: Show help nav item text when navbar is collapsed
  * ui: Hide restart/shutdown items when navbar is collapsed
  * ui: Compact pages on extra small screen sizes
  * ui: Re-add background for home, apps and system pages in small sizes
  * fail2ban: Split and update configuration files
  * fail2ban: Pickup new configurations without reboot
  * mldonkey: Update description and minor updates
  * mldonkey: Disable app due to bug during restart
  * backups: Upgrade apps before restoring them
  * backups: Fix showing not-installed apps in create backup page
  * syncthing: Add backup/restore support
  * Serve default favicon for apps that don't provide one
  * radicale: Fix issue with configuration changes not applying
  * openvpn: Add backup/restore support
  * storage: Fix false error message visiting home page
  * storage, backups: Minor styling and yapf fixes
  * service: Fix warning to use collections.abc
  * help: Minor refactoring in get-logs action
  * mldonkey: Add functional test for uploading
  * axes: Minor fixes to configuration for IP blocking
  * infinoted: Wait for up to 5 minutes to kill daemon

  [ Petter Reinholdtsen ]
  * Translated using Weblate (Norwegian Bokmål)

  [ Joseph Nuthalapati ]
  * ci: Export freedombox.deb as build artifact instead of plinth.deb
  * matrix-synapse: Fix startup error caused by bind_address setting
  * matrix-synapse: Use '::' as the IPv6 bind address
  * backups: Automatically install required apps before restore
  * backups: Add a loader to the restore button to indicate progress

  [ Johannes Keyser ]
  * Translated using Weblate (German)

  [ James Valleroy ]
  * django: Remove deprecated AXES_BEHIND_REVERSE_PROXY
  * radicale: Only set hosts for radicale 1.x
  * radicale: Don't change auth type for radicale 2.x
  * radicale: Use rights file by default for radicale 2.x
  * radicale: Add functional tests for setting access rights
  * help: Use journalctl to show status log
  * help: Add action script to read logs from journal
  * help: Add functional test to check status logs page
  * locale: Update translation strings
  * doc: Fetch latest manual from wiki

  [ Prachi Srivastava ]
  * fail2ban: Enable bans for apache auth failures

  [ J. Carlos Romero ]
  * mldonkey: Add new module for the eDonkey network
  * mldonkey: Add backup/restore support

 -- James Valleroy <jvalleroy@mailbox.org>  Mon, 28 Jan 2019 19:22:19 -0500

plinth (0.47.0) unstable; urgency=medium

  [ Joseph Nuthalapati ]
  * ci: Don't install fuse and fuse3 packages in the CI environment
  * snapshot: Fix snapshots filling up the disk
  * snapshot: ui: Remove NUMBER_MIN_AGE setting and add FREE_LIMIT
  * snapshot: Enable TIMELINE_CLEANUP and NUMBER_CLEANUP by default
  * snapshot: Improve description
  * snapshot: Merge the functionality of the migrate command into setup
  * snapshot: Fix failing tests
  * snapshots: Handle installation on non-btrfs filesystems
  * snapshot: Handle "Config in use" error

  [ James Valleroy ]
  * radicale: Add tests for well-known URLs
  * radicale: Don't modify default file for radicale >= 2.1.10
  * radicale: Add support for radicale 2.x
  * setup: Fix spelling error
  * radicale: Switch to uwsgi for radicale 2.x
  * radicale: Create collections folder before starting uwsgi
  * Update translation strings
  * Fetch latest manual
  * debian: Update debhelper compat version to 12

  [ Sunil Mohan Adapa ]
  * radicale: Redirect to well-known URLs according to version
  * syncthing: Use exact matches when enforcing trailing '/'
  * snapshot: Minor styling fixes
  * snapshot: Update descriptions and UI options
  * snapshot: Refactor configuration migration
  * main: Separate out Django setup into a separate module
  * main: Separate out CherryPy code into a separate module
  * Show Gujarati in the list of UI languages
  * cockpit: Add link to manual page
  * cockpit: Update description
  * firewalld: Flush iptables rules before restarting firewall
  * backups: Don't fail tests when borg is not installed
  * backups: yapf fixes
  * django: Use Argon2 password hash
  * setup: Handle showing setup page after app completes installation
  * setup: Minor flake8 fixes
  * setup: Reduce refresh time when application is already installed
  * setup: Don't perform is-package-manager-busy checks when not needed
  * action_utils: Implement utilities for managing uwsgi configurations
  * searx: Use action utils for uwsgi configuration management
  * radicale: Don't keep radicale service running
  * icons: Fixes for switching to fork-awesome
  * Fix i18n for menu strings

  [ Prachi Srivastava ]
  * Replace glyphicons with forkawesome icons

 -- James Valleroy <jvalleroy@mailbox.org>  Mon, 14 Jan 2019 22:08:54 -0500

plinth (0.46.1) unstable; urgency=medium

  [ prolinux ukraine ]
  * Translated using Weblate (Ukrainian)

  [ Joseph Nuthalapati ]
  * clients: Rename DAVdroid to DAVx5

  [ Allan Nordhøy ]
  * Translated using Weblate (Norwegian Bokmål)

  [ Sunil Mohan Adapa ]
  * debian: Replace and break older versions of plinth

  [ James Valleroy ]
  * debian: Fix spelling errors in lintian override comment

 -- James Valleroy <jvalleroy@mailbox.org>  Fri, 04 Jan 2019 23:17:45 -0500

plinth (0.46.0) unstable; urgency=medium

  [ Pavel Borecki ]
  * Translated using Weblate (Czech)

  [ Johannes Keyser ]
  * Translated using Weblate (German)

  [ advocatux ]
  * Translated using Weblate (Spanish)

  [ prolinux ukraine ]
  * Translated using Weblate (Ukrainian)

  [ Sunil Mohan Adapa ]
  * logging: Don't log static file requests
  * logging: Make cherrypy log to the main log
  * logging: Don't log to a log file
  * logging: Log to systemd journal directly
  * logging: Separate logging init logic into a module
  * logging: Implement colors for console messages
  * searx: Update outdated Apache configuration
  * sso: Update outdated Apache configuration
  * letsencrypt: Use macros for configuring sites
  * letsencrypt: Remove outdated Apache configuration
  * logging: Remove references to old log files
  * debian: Alter control file indentation
  * storage: Add parted as dependency module
  * debian: Add dependencies from freedombox-setup
  * sudoers: Allow all admin users to become superusers
  * Move update-motd script from freedombox-setup
  * debian: Break current version of freedombox-setup
  * Move preseed file from freedombox-setup
  * debian: Use description from freedombox.org
  * debian: Ignore debian/debhelper-build-stamp
  * debian: Fix lintian warning about vcs ignore file
  * debian: Don't change ownership recursively in postinst
  * debian: Update short description
  * debian: Rename plinth package to freedombox

  [ James Valleroy ]
  * vagrant: Cleanup for obsolete log files
  * debian: Move Recommends to binary package
  * locale: Run update_translations
  * doc: Fetch latest manual from wiki
  * debian: Standards-Version is now 4.3.0

  [ Petter Reinholdtsen ]
  * Translated using Weblate (Norwegian Bokmål)

 -- James Valleroy <jvalleroy@mailbox.org>  Mon, 31 Dec 2018 16:46:25 -0500

plinth (0.45.0) unstable; urgency=medium

  [ Doma Gergő ]
  * Translated using Weblate (Hungarian)

  [ Pavel Borecki ]
  * Translated using Weblate (Czech)

  [ advocatux ]
  * Translated using Weblate (Spanish)

  [ Joseph Nuthalapati ]
  * udiskie: Finish merging udiskie into storage
  * apache: Switch to php-fpm from mod_php

  [ Allan Nordhøy ]
  * Translated using Weblate (Chinese (Simplified))
  * Translated using Weblate (Italian)
  * Translated using Weblate (Norwegian Bokmål)

  [ Herdir ]
  * Translated using Weblate (French)

  [ Michael Pimmer ]
  * Backups: first UI sceleton for remote / encrypted backups
  * Backups: allow testing the connection of ssh locations
  * Backups, remote repositories: implement init, info and some test
  * Backups, remote repositories: uniform parameter handling
  * Backups, remote repositories: start using sshfs
  * Backups, remote repositories: integrate to backups index page
  * Backups, remote repositories: re-use template for root location
  * Backups, remote repositories: use object-oriented repositories
  * Backups, remote backups: fix unittests
  * Backups, remote repositories: create/delete/restore of remote repos
  * Backups, remote repositories: change network_storage to dict
  * Backups, remote repository: adapt functional tests
  * Backups: remove unittests to backups test directory
  * Backups: remove archive name when creating an archive
  * Backups: support for encrypted repositories
  * Backups: Cleanup and improved error handling
  * Backups: functional tests update; restoring backup bugfix
  * Backups: allow creating archive in unmounted repository
  * Backups: allow using keyfile as credentials for sshfs mounts
  * Backups: notify that credentials of remote backups are stored
  * Backups: unittests for accessing repository with borg directly
  * Backups: bump module version

  [ James Valleroy ]
  * backups: Make validator errors translatable
  * functional_tests: Move backup test into backups feature

  [ ssantos ]
  * Translated using Weblate (German)

 -- James Valleroy <jvalleroy@mailbox.org>  Mon, 17 Dec 2018 19:05:51 -0500

plinth (0.44.0) unstable; urgency=medium

  [ Pavel Borecki ]
  * Translated using Weblate (Czech)

  [ Robert Martinez ]
  * Add gray noise background
  * Add white Card
  * add footer padding

  [ Allan Nordhøy ]
  * Translated using Weblate (Norwegian Bokmål)

  [ James Valleroy ]
  * ejabberd: bosh port moved to 5443
  * apache: Run setup again to reload
  * ejabberd: Change BOSH port from 5280 to 5443
  * Revert "ci: Use python3.6 when installing dependencies"
  * ci: Install jquery packages for coverage
  * functional_tests: Confirm when deleting all snapshots
  * Translated using Weblate (Spanish)
  * Update translation strings

  [ Joseph Nuthalapati ]
  * vagrant: clear logs and plinth database on destroying box
  * minetest: Change list of mods to what's available in Debian
  * Add instructions on how to use "WIP" in merge requests
  * clients: Fix distortion of the client apps buttons
  * snapshots: Fix default snapshot listing
  * firewalld: Use nftables instead of iptables
  * snapshots: Place the subsubmenu below the description

  [ ssantos ]
  * Translated using Weblate (German)
  * Translated using Weblate (Portuguese)

  [ Prachi Srivastava ]
  * Changes delete all to delete selected in snapshot
  * Adds toggle to select all for deletion
  * Changes functional test to select All and delete snapshots
  * Ignores warnings in pytest while running functional test

  [ advocatux ]
  * Translated using Weblate (Spanish)

  [ Petter Reinholdtsen ]
  * Translated using Weblate (Norwegian Bokmål)

 -- James Valleroy <jvalleroy@mailbox.org>  Mon, 03 Dec 2018 19:47:04 -0500

plinth (0.43.0) unstable; urgency=medium

  [ Michael Pimmer ]
  * Backups: export and download archives in one step
  * Backups: uploading and import with temporarily stored file
  * Backups: Restore directly from archive
  * Backups: Don't fail when borg doesn't find files to extract
  * Backups: clean up exporting archives functionality
  * Backups: relative paths for borg extract in action script
  * Backups: fix test
  * Backups: clean up forms, names and templates
  * Functional tests: minor documentation changes
  * Backups: Stream archive downloads/exports
  * Backups: do not hardcode uploaded backup file path
  * Backups: minor cleanups
  * Backups: show free disk space on upload+restore page
  * Backups: functional test to download and restore an archive
  * Backups: minor adaption of upload file size warning
  * Backups: minor fixes of functional tests
  * Functional tests: check that browser waits for redirects to finish
  * Functional tests: fix waiting for redirects
  * Functional tests: assert that module installation succeeded
  * Cherrypy: Do not limit maximum upload size
  * Backups: Make Manifest a dict instead of a list

  [ James Valleroy ]
  * functional_tests: Remove backup export steps
  * functional_tests: Remove remaining backup export steps
  * functional_tests: Add sso tags
  * upgrades: Internationalize string and apply minor formatting

  [ Anthony Stalker ]
  * Translated using Weblate (Czech)

  [ Joseph Nuthalapati ]
  * vagrant: Destroy Plinth development database when box is destroyed
  * sso: Make auth-pubtkt tickets valid for 12 hours
  * openvpn: Migration from easy-rsa 2 to 3
  * openvpn: is-setup checks for non-empty dh.pem file
  * openvpn: Always write the latest server configuration on setup

  [ ssantos ]
  * Translated using Weblate (Portuguese)

  [ Robert Martinez ]
  * Update module terminology improvements
  * Incorporate feedback from MR

 -- James Valleroy <jvalleroy@mailbox.org>  Mon, 19 Nov 2018 17:25:31 -0500

plinth (0.42.0) unstable; urgency=medium

  [ Robert Martinez ]
  * Fix wrong color in mobile menu

  [ James Valleroy ]
  * snapshot: Handle snapper list output change
  * functional_tests: Fix steps with domain parameter

  [ Joseph Nuthalapati ]
  * Translated using Weblate (Telugu)
  * tor: Add functional tests for relays and hidden services
  * tor: Enable backup/restore
  * upgrades: Add functional tests
  * upgrades: Enable backup/restore
  * monkeysphere: Handle importing new OpenSSH format keys
  * monkeysphere: yapf reformatting
  * tests: Change the domain to be an FQDN
  * monkeysphere: Add functional tests for import/publish keys
  * monkeysphere: Enable backup/restore
  * monkeysphere: Skip functional tests until bugs are resolved
  * letsencrypt: Enable backup/restore
  * tahoe: Minor changes to facilitate functional tests
  * tahoe: Add functional tests
  * tahoe: Enable backup/restore
  * tahoe: yapf run
  * udiskie: unmount drive as superuser

  [ buoyantair ]
  * Translated using Weblate (Telugu)

  [ Michael Pimmer ]
  * Actions: use local plinth in development mode
  * Actions: path in development mode: do not preserve PYTHONPATH

  [ ButterflyOfFire ]
  * Translated using Weblate (Indonesian)
  * Translated using Weblate (Italian)

 -- James Valleroy <jvalleroy@mailbox.org>  Mon, 05 Nov 2018 18:41:15 -0800

plinth (0.41.0) unstable; urgency=medium

  [ Allan Nordhøy ]
  * Translated using Weblate (Norwegian Bokmål)

  [ ButterflyOfFire ]
  * Translated using Weblate (French)

  [ James Valleroy ]
  * debian: Add Russian translation of debconf template (Closes: #910848)
    - Thanks to Lev Lamberov for the patch.
  * deluge: Handle prompt to change default password
  * functional_tests: When creating backup, scroll window to top
  * backups: Handle permission error during chown

  [ Joseph Nuthalapati ]
  * vagrant: Increase memory to 2GiB
  * vagrant: Increase number of CPUs to 2
  * datetime: Add functional test for setting time zone
  * datetime: Enable backup/restore
  * tests: More accurately compute waited time
  * deluge: Add functional test for uploading a torrent
  * deluge: Enable backup/restore
  * avahi: Enable backup/restore (no data)
  * backups: Enable backup/restore (no data currently)
  * bind: Add functional tests
  * bind: Enable backup/restore
  * security: Add functional tests for restricted logins
  * security: Enable backup/restore
  * snapshot: Fix issue with setting configuration
  * snapshot: Add functional tests for setting configuration
  * backups: Implement app hooks
  * snapshot: Enable backup/restore
  * deluge: Add missing backups tag in functional tests
  * ssh: Enable backup/restore
  * firewall: Enable backup/restore (no data)
  * diagnostics: Enable backup/restore (no data)
  * names: Enable backup/restore (no data)
  * power: Enable backup/restore (no data)
  * storage: Enable backup/restore (no data)
  * backups: Make plinth the owner of the backup archives
  * backups: Fix issue with showing exports from disks without labels
  * storage: Minor styling with urlencode call in template
  * backups: Don't rely on disk labels during export/restore

  [ Michael Pimmer ]
  * Backups: bugfix for downloading extracted archive files

  [ rafael ]
  * Translated using Weblate (Spanish)

 -- James Valleroy <jvalleroy@mailbox.org>  Mon, 22 Oct 2018 19:48:50 -0400

plinth (0.40.0) unstable; urgency=medium

  [ Allan Nordhøy ]
  * Translated using Weblate (Norwegian Bokmål)

  [ James Valleroy ]
  * ci: Prevent installing fuse
  * upgrades: Don't change origins pattern list
  * upgrades: Keep config file when disabling
  * debian: Add Portuguese translation for debconf messages (Closes: #909745)
    - Thanks to "Traduz" - Portuguese Translation Team for the patch.
  * home: Also display card title above icon
  * functional_tests: Make coquelicot password entry more robust
  * functional_tests: Check ejabberd contact list more robustly

  [ Augusto Borin ]
  * Translated using Weblate (Portuguese)

  [ advocatux ]
  * Translated using Weblate (Spanish)

  [ Pavel Borecki ]
  * Translated using Weblate (Czech)

  [ BO41 ]
  * Translated using Weblate (German)

  [ David Maulat ]
  * Translated using Weblate (French)

  [ Robert Martinez ]
  * Translated using Weblate (German)
  * Add tint effect on card icons under "Apps"
  * Change maximum cards per row
  * Change card text style and position

  [ Joseph Nuthalapati ]
  * Don't disable installation when apt lists are empty
  * backups: Relax schema for backup manifest data
  * backups: Remove empty keys in backup manifest data
  * backups: Rename the backups API module
  * mediawiki: Backup/restore settings also
  * backups: Rename test_backup to test_api
  * backups: List apps that don't require backup too
  * backups: Minor styling fixes
  * cockpit: Add clients and backup manifests
  * mumble: Implement backup/restore
  * privoxy: Enable backup/restore (no data)
  * backups: Allow restoring backups with no files
  * roundcube: Enable backup/restore (no data)
  * searx: Enable backup/restore (no data)
  * jsxc: Enable backup/restore (no data)
  * coquelicot: Enable backup/restore
  * coquelicot: Implement functional tests with uploading file
  * tests: Reduce time for polling in functional tests
  * transmission: Implement upload torrent functional test
  * transmission: Enable backup/restore
  * coquelicot: Fix upload file functional test
  * mediawiki: Run update script for 1.31 upgrade
  * quassel: Enable backup/restore
  * shadowsocks: Enable backup/restore
  * backups: Implement disabling web configuration during backup
  * sharing: Enable backup/restore
  * pagekite: Add functional tests
  * pagekite: Enable backup/restore
  * tests: Add missing backups tag on functional tests
  * vagrant: Get rid of apt warning during provisioning
  * customization: Serve static files from customization directory
  * customization: Create customization path in /var/www
  * customization: Serve custom shortcuts through the REST API
  * customization: Show custom shortcuts on frontpage

  [ Michael Pimmer ]
  * Backup module: Implement downloading archives
  * Backup module: Implemented uploading files
  * Backup module: added some unittests; minor doc updates

  [ Federico Ceratto ]
  * Translated using Weblate (Italian)

  [ Johannes Keyser ]
  * Translated using Weblate (German)

 -- James Valleroy <jvalleroy@mailbox.org>  Tue, 09 Oct 2018 06:01:50 -0400

plinth (0.39.0) unstable; urgency=medium

  [ Joseph Nuthalapati ]
  * Fix typo in the description meta tag
  * backups: Support multiple backups in one day
  * backups: Check if paths exist before passing them to borgbackup
  * backups: Reword the no-apps-installed message
  * backups: Make getting all apps method public
  * backups: Minor styling fixes
  * backups: Minor refactoring in finding exported archive
  * backups: Simplify getting included apps during restoring
  * udiskie: Merge into storage module

  [ Doma Gergő ]
  * Translated using Weblate (Hungarian)

  [ Petter Reinholdtsen ]
  * Translated using Weblate (Norwegian Bokmål)

  [ Allan Nordhøy ]
  * Translated using Weblate (Norwegian Bokmål)

  [ danielwine ]
  * Translated using Weblate (Hungarian)

  [ James Valleroy ]
  * backups: Validate backup manifests
  * backups: Move manifest validation into backups app
  * backups: Fix iteration over loaded modules
  * users: Reset groups before testing register_group
  * backups: List supported and installed apps when creating
  * backups: Implement process manifests for Packet
  * backups: Provide a default backup name
  * backups: Select all apps by default
  * backups: Use paths from selected apps
  * backups: Fix and test service shutdown and restore
  * backups: Patch actions for shutdown services test
  * backups: Disable create archive when no supported apps are installed
  * backups: Dump manifests file and include it in backup
  * backups: Name borg repo folder more clearly
  * backups: Include app versions in manifest file
  * backups: Use valid filename for export
  * backups: Don't display time as separate column
  * backups: Confirm that archive exists before restoring
  * backups: Add apps selection to restore form
  * backups: Use valid filename for manifest
  * backups: When restoring, only list apps included in backup
  * backups: Use backups API for restore
  * backups: Add more basic tests for backups API
  * functional_tests: Test dynamicdns backup and restore
  * ikiwiki: Add sites folder to backup data
  * functional_tests: Test ikiwiki backup and restore
  * functional_tests: Test mediawiki backup and restore
  * functional_tests: Test repro config backup and restore
  * backups: Rename 'Create archive' to 'New backup'
  * functional_tests: More robust checks using eventually
  * backups: Show disabled 'New backup' button when no apps installed
  * backups: Enable module
  * backups: Create folder if needed during setup
  * functional_tests: Only select app under test for new backup
  * functional_tests: Test ejabberd backup and restore
  * functional_tests: Ensure that backups app is installed before test
  * debian: Don't make backup of /etc/security/access.conf (Closes: #909484)
  * Bump Standards-Version to 4.2.1
  * Cleanup udiskie module

 -- James Valleroy <jvalleroy@mailbox.org>  Mon, 24 Sep 2018 19:23:04 -0400

plinth (0.38.0) unstable; urgency=medium

  [ Allan Nordhøy ]
  * Translated using Weblate (Norwegian Bokmål)

  [ Pavel Borecki ]
  * Translated using Weblate (Czech)

  [ Igor ]
  * Translated using Weblate (Russian)

  [ Johannes Keyser ]
  * Translated using Weblate (German)

  [ BO41 ]
  * Translated using Weblate (German)

  [ Doma Gergő ]
  * Translated using Weblate (Hungarian)

  [ Vignan Lavu ]
  * mediawiki: Enable SVG support for MediaWiki

  [ advocatux ]
  * Translated using Weblate (Spanish)

  [ Joseph Nuthalapati ]
  * Install ncurses-term during vagrant file provision
  * docs: Fix MediaWiki manual page download failing
  * manual: Remove footer for manual pages using Python XML module
  * upgrades: Clean up old kernel packages during automatic upgrades
  * turbolinks: Make the progress bar white and thicker

  [ James Valleroy ]
  * debian: Add German translation of debconf messages (Closes: #907787)
    - Thanks to Helge Kreutzmann for the patch.
  * tests: Make coverage package optional

 -- James Valleroy <jvalleroy@mailbox.org>  Mon, 10 Sep 2018 18:12:06 -0400

plinth (0.37.0) unstable; urgency=medium

  [ Pavel Borecki ]
  * Translated using Weblate (Czech)

  [ Allan Nordhøy ]
  * Translated using Weblate (Norwegian Bokmål)

  [ Petter Reinholdtsen ]
  * Translated using Weblate (Norwegian Bokmål)

  [ Igor ]
  * Translated using Weblate (Russian)

  [ advocatux ]
  * Translated using Weblate (Spanish)

  [ Doma Gergő ]
  * Translated using Weblate (Hungarian)

  [ James Valleroy ]
  * backups: Simplify export of backup archive files
  * backups: Add list of exported archives
  * backups: Restore from exported archive
  * vagrant: Clarify post-up message
  * debian: Add Dutch translation of debconf messages (Closes: #906945)
    - Thanks to Frans Spiesschaert for the patch.
  * Bump Standards-Version to 4.2.0

  [ Joseph Nuthalapati ]
  * vagrant: Vagrantfile changes for ease of development
  * install: Use Post/Response/Get pattern for reloads

 -- James Valleroy <jvalleroy@mailbox.org>  Mon, 27 Aug 2018 19:15:08 -0400

plinth (0.36.0) unstable; urgency=medium

  [ Gayathri Das ]
  * Translated using Weblate (Hindi)

  [ James Valleroy ]
  * Fix validation error in Hindi translation
  * Fix validation error in Spanish translation
  * Add backups info to apps
  * ejabberd: Cleanup config file upgrade
  * Add license info for Lato fonts
  * ci: Run test coverage and get report
  * Commit patch for French debconf translation (Closes: #905933)
    - Thanks to jean-pierre giraud for the patch.

  [ Luis A. Arizmendi ]
  * Translated using Weblate (Spanish)

  [ Igor ]
  * Translated using Weblate (Russian)

  [ Hemanth Kumar Veeranki ]
  * Translated using Weblate (Telugu)
  * Remove deprecated settings from already existing config files
  * Add functional test to enable/disable Message Archive Management

  [ Joseph Nuthalapati ]
  * Fix validation error in Spanish translation
  * Translated using Weblate (Hindi)
  * Trim the translation strings in Letsencrypt template where missing
  * backups: Add core API for full/apps backup
  * mediawiki: Fix issue with re-installation
  * mediawiki: Enable Instant Commons
  * mediawiki: Fix images throwing 403s
  * turbolinks: Reload page using JavaScript
  * functional tests: Fix failing test change default app

  [ Johannes Keyser ]
  * Translated using Weblate (German)

  [ Doma Gergő ]
  * Translated using Weblate (Hungarian)

  [ Robert Martinez ]
  * Add woff2 fonts

  [ Prachi Srivastava ]
  * Translated using Weblate (Hindi)

  [ manikanta varma datla ]
  * Disable launch button for web client when not installed

  [ Pavel Borecki ]
  * Translated using Weblate (Czech)

 -- James Valleroy <jvalleroy@mailbox.org>  Mon, 13 Aug 2018 18:24:33 -0400

plinth (0.35.0) unstable; urgency=medium

  [ Igor ]
  * Translated using Weblate (Russian)

  [ Luis A. Arizmendi ]
  * Translated using Weblate (Spanish)

  [ ikmaak ]
  * Translated using Weblate (Dutch)

  [ Bart Notelaers ]
  * Translated using Weblate (Dutch)

  [ Doma Gergő ]
  * Translated using Weblate (Hungarian)

  [ Gayathri Das ]
  * Translated using Weblate (Hindi)

  [ Sciumedanglisc ]
  * Translated using Weblate (Italian)

  [ Praveen Illa ]
  * Translated using Weblate (Telugu)

  [ Jayasuganthi ]
  * mediawiki: Enable short URLs

  [ Joseph Nuthalapati ]
  * mediawiki: Override Debian settings in FreedomBoxSettings.php
  * functional_tests: Fix first test failing on a pristine VM
  * debian: Remove Bdale Garbee from the list of uploaders
  * Add turbolinks
  * turbolinks: Replace style elements in head with blocks in body
  * functional_tests: Use body instead of html for state change check
  * turbolinks: Disable caching on application visits
  * configuration: Option to set a default app for FreedomBox
  * configuration: Use augeas to edit Apache files
  * configuration: Fix parsing error in retrieving default app

  [ వీవెన్ ]
  * Translated using Weblate (Telugu)

  [ Johannes Keyser ]
  * Translated using Weblate (German)
  * text stripped from icons for mediawiki, radicale, tahoe-lafs

  [ Hemanth Kumar Veeranki ]
  * Clarify description for radicale shared calendar/addressbook
  * Remove deprecated `iqdisc` in ejabberd config

  [ Robert Martinez ]
  * Adding link to HACKING.md
  * Fix ejabberd logo #1336

  [ Sunil Mohan Adapa ]
  * udiskie: Move udisks2 methods to separate module
  * storage: Fix parsing issues when mount point has spaces
  * udiskie: Remove the unused ejectable property
  * utils: Remove unused method
  * udiskie: Add eject functionality for a drive
  * udiskie: Also list read-only filesystems
  * udiskie: Remove internal networks warning
  * udiskie: Show special message when no storage device available

  [ James Valleroy ]
  * udiskie: Import glib and udisks only inside methods

  [ Allan Nordhøy ]
  * Translated using Weblate (Norwegian Bokmål)

 -- James Valleroy <jvalleroy@mailbox.org>  Mon, 30 Jul 2018 19:04:51 -0400

plinth (0.34.0) unstable; urgency=medium

  [ Joseph Nuthalapati ]
  * firstboot: Prompt for secret during firstboot welcome
  * firstboot: Add debconf translations for wizard secret dialog
  * l10n: Fix build error due to partially translated string in Hindi
  * ci: Install python3-coverage before running tests
  * backups: Temporarily hide app till implementation is complete

  [ James Valleroy ]
  * postinst: Fix indents and untabify
  * lintian: Add override for no-debconf-config
  * Translated using Weblate (Italian)
  * ci: Use python3.6 when installing dependencies
  * functional_tests: Rename features, organize by app
  * backups: New app to manage borgbackup archives
  * backups: Allow valid filenames as archive names
  * backups: Set LANG=C.UTF-8 when extracting archive
  * backups: Move repository location under /var/lib

  [ ikmaak ]
  * Translated using Weblate (Dutch)

  [ Gayathri Das ]
  * Translated using Weblate (Hindi)

  [ Sciumedanglisc ]
  * Translated using Weblate (Italian)

  [ Bart Notelaers ]
  * Translated using Weblate (Dutch)

  [ Doma Gergő ]
  * Translated using Weblate (Hungarian)

 -- James Valleroy <jvalleroy@mailbox.org>  Mon, 16 Jul 2018 19:16:08 -0400

plinth (0.33.1) unstable; urgency=medium

  [ Doma Gergő ]
  * Translated using Weblate (Hungarian)

  [ Pavel Borecki ]
  * Translated using Weblate (Czech)

  [ advocatux ]
  * Translated using Weblate (Spanish)

  [ Igor ]
  * Translated using Weblate (Russian)

  [ Joseph Nuthalapati ]
  * Change get-group-users to a simpler implementation
  * users: Replace disabled with readonly for admin group checkbox
    (Closes: #902892)

  [ Gayathri Das ]
  * Translated using Weblate (Hindi)

 -- James Valleroy <jvalleroy@mailbox.org>  Wed, 04 Jul 2018 10:32:23 -0400

plinth (0.33.0) unstable; urgency=medium

  [ Doma Gergő ]
  * Translated using Weblate (Hungarian)

  [ Allan Nordhøy ]
  * Translated using Weblate (Norsk bokmål)

  [ advocatux ]
  * Translated using Weblate (Spanish)

  [ Igor ]
  * Translated using Weblate (Русский)

  [ Pavel Borecki ]
  * Translated using Weblate (Čeština)

  [ Gayathri Das ]
  * Translated using Weblate (Hindi)

  [ Joseph Nuthalapati ]
  * Fix mistake in Hindi translation template
  * firewall: Display information that a service is internal only
  * users: Don't show Create User form to non-admin users
  * Translated using Weblate (Hindi)
  * users: Redirect to users list on successful user creation
  * packages: Button to refresh package lists

  [ Hemanth Kumar Veeranki ]
  * Add a way to refine shortcuts
  * Restrict removal of last admin user
  * Use logos instead of icons in the apps page

  [ danielwine ]
  * Translated using Weblate (Hungarian)

  [ Bart Notelaers ]
  * Translated using Weblate (Dutch)

  [ James Valleroy ]
  * users: Update Change Password menu for non-admin users
  * package: Add option to skip recommends
  * udiskie: New module for automatic mounting of removable media

  [ Sciumedanglisc ]
  * Translated using Weblate (Italian)

  [ Sunil Mohan Adapa ]
  * udiskie: Use glib library for dbus interaction

 -- James Valleroy <jvalleroy@mailbox.org>  Mon, 02 Jul 2018 20:15:50 -0400

plinth (0.32.0) unstable; urgency=medium

  [ Allan Nordhøy ]
  * Translated using Weblate (Norsk bokmål)

  [ Pavel Borecki ]
  * Translated using Weblate (Čeština)

  [ advocatux ]
  * Translated using Weblate (Spanish)

  [ Igor ]
  * Translated using Weblate (Русский)

  [ Gayathri Das ]
  * Translated using Weblate (Hindi)

  [ Hemanth Kumar Veeranki ]
  * Hide mediawiki frontpage shortcut when private mode is enabled
  * Translated using Weblate (Telugu)
  * Enable image uploads in mediawiki at startup

  [ Sciumedanglisc ]
  * Translated using Weblate (Italian)

  [ ikmaak ]
  * Translated using Weblate (Dutch)

  [ Michael Pimmer ]
  * Use djangos url reverse mechanism instead of hardcoding urls
  * Add ./run --develop option to use relative config/file paths
  * Add documentation for the './run --develop' option
  * Adapt test and documentation to changes of '--develop' option
  * Adapt .md files to four spaces for correct lists
  * Merge ./run --debug into --develop option
  * Remove unused imports and variables

  [ Sunil Mohan Adapa ]
  * yapf and isort fixes
  * Fix client info table size and flickering
  * Resize all main content
  * Remove unnecessary submenu override in 403.html
  * help: Show cards in the index page
  * snapshot: Remove unnecessary column sizing
  * users: Remove unnecessary column sizing
  * networks: Center align connection information
  * networks: Remove unnecessary column sizing
  * pagekite: Convert a two column page to one column
  * pagekite: Remove unnecessary column sizing
  * letsencrpt: Remove unnecessary column sizing
  * monkeysphere: Remove unnecessary column sizing
  * names: Remove unnecessary column sizing
  * sso: Adjust size of login form
  * storage: Remove unnecessary column sizing
  * tor: Increase the size of the status tables
  * help: Center the FreedomBox logo on about page
  * help: Remove the duplicate index URL and menu item
  * firewall: Resize the info table to full width
  * Increase language selection form to full width
  * first_setup: Remove unnecessary content sizing
  * first_boot: Remove unnecessary content sizing
  * diagnostics: Remove unnecessary content sizing
  * frontpage: Fix card sizing

  [ Johannes Keyser ]
  * Translated using Weblate (German)

  [ Joseph Nuthalapati ]
  * Translated using Weblate (Telugu)
  * mediawiki: Make private mode and public registrations mutually exclusive
  * mediawiki: Image uploads: improve logic and add functional tests
  * first-setup: Automatically expand root partition

  [ kotibannu541 ]
  * Translated using Weblate (Telugu)

  [ Nikhil Sankesa ]
  * Translated using Weblate (Telugu)

  [ Nikhil501 ]
  * Translated using Weblate (Telugu)

  [ Sandeepbasva ]
  * Translated using Weblate (Telugu)

  [ James Valleroy ]
  * mediawiki: Untabify template

  [ Doma Gergő ]
  * Translated using Weblate (Hungarian)

  [ Manish Tripathy ]
  * Apply new card based design

 -- James Valleroy <jvalleroy@mailbox.org>  Mon, 18 Jun 2018 20:36:30 -0400

plinth (0.31.0) unstable; urgency=medium

  [ Pavel Borecki ]
  * Translated using Weblate (Czech)

  [ advocatux ]
  * Translated using Weblate (Spanish)

  [ Igor ]
  * Translated using Weblate (Russian)

  [ Johannes Keyser ]
  * Translated using Weblate (German)

  [ Sciumedanglisc ]
  * Translated using Weblate (Italian)

  [ Gayathri Das ]
  * Translated using Weblate (Hindi)

  [ Robert Pollak ]
  * Translated using Weblate (German)

  [ Hemanth Kumar Veeranki ]
  * Translated using Weblate (Telugu)
  * Added an option to enable/disable private mode in mediawiki

  [ Petter Reinholdtsen ]
  * Translated using Weblate (Norwegian Bokmål)

  [ Allan Nordhøy ]
  * Translated using Weblate (Norwegian Bokmål)

  [ Sunil Mohan Adapa ]
  * searx: Don't depend on libapache2-mod-proxy-uwsgi

  [ Joseph Nuthalapati ]
  * users: Fix user permissions not being saved
  * users: internationalize a string
  * mediawiki: Run update script for 1.30 upgrade
  * shortcuts: Fix urls for ikiwiki shortcuts

  [ James Valleroy ]
  * mediawiki: Handle missing config lines for private mode

 -- James Valleroy <jvalleroy@mailbox.org>  Mon, 04 Jun 2018 18:16:00 -0400

plinth (0.30.0) unstable; urgency=medium

  [ Igor ]
  * Translated using Weblate (Russian)

  [ Sciumedanglisc ]
  * Translated using Weblate (Italian)

  [ Allan Nordhøy ]
  * Translated using Weblate (Norwegian Bokmål)

  [ danielwine ]
  * Translated using Weblate (Hungarian)

  [ Gayathri Das ]
  * Translated using Weblate (Hindi)

  [ Joseph Nuthalapati ]
  * setup: Remove unavailable as a state in setup_helper

 -- James Valleroy <jvalleroy@mailbox.org>  Mon, 21 May 2018 17:15:47 -0400

plinth (0.29.1) unstable; urgency=high

  [ Pavel Borecki ]
  * Translated using Weblate (Czech)

  [ advocatux ]
  * Translated using Weblate (Spanish)

  [ Sunil Mohan Adapa ]
  * security: Fix issue with Plinth locked out from sudo

 -- James Valleroy <jvalleroy@mailbox.org>  Tue, 08 May 2018 05:20:45 -0400

plinth (0.29.0) unstable; urgency=high

  [ Pavel Borecki ]
  * Translated using Weblate (Czech)

  [ advocatux ]
  * Translated using Weblate (Spanish)

  [ Johannes Keyser ]
  * Translated using Weblate (German)

  [ Allan Nordhøy ]
  * Translated using Weblate (Norwegian Bokmål)

  [ Hemanth Kumar Veeranki ]
  * Add an option to enable/disable public registrations in mediawiki

  [ Joseph Nuthalapati ]
  * mediawiki: enable/disable public registrations - refactoring & tests
  * security: Allow console login access to user plinth
  * tt-rss: Skip the check for SELF_URL_PATH

  [ Sciumedanglisc ]
  * Translated using Weblate (Italian)

  [ Sunil Mohan Adapa ]
  * searx: Fix issue with uwsgi crashing

 -- James Valleroy <jvalleroy@mailbox.org>  Mon, 07 May 2018 18:45:02 -0400

plinth (0.28.0) unstable; urgency=medium

  [ Sunil Mohan Adapa ]
  * Add locale for Lithuanian (lt)

  [ Sciumedanglisc ]
  * Translated using Weblate (Italian)

  [ Pavel Borecki ]
  * Translated using Weblate (Czech)

  [ Igor ]
  * Translated using Weblate (Russian)

  [ advocatux ]
  * Translated using Weblate (Spanish)

  [ Johannes Keyser ]
  * Translated using Weblate (German)
  * setup: disable install button for currently unavailable apps

  [ Allan Nordhøy ]
  * Translated using Weblate (Norwegian Bokmål)

  [ Joseph Nuthalapati ]
  * Translated using Weblate (Telugu)

  [ ikmaak ]
  * Translated using Weblate (Dutch)

  [ James Valleroy ]
  * Bump Standards-Version to 4.1.4

 -- James Valleroy <jvalleroy@mailbox.org>  Mon, 23 Apr 2018 21:03:39 -0400

plinth (0.27.0) unstable; urgency=medium

  [ Sciumedanglisc ]
  * Translated using Weblate (Italian)

  [ Pavel Borecki ]
  * Translated using Weblate (Czech)

  [ Igor ]
  * Translated using Weblate (Russian)

  [ advocatux ]
  * Translated using Weblate (Spanish)

  [ ikmaak ]
  * Translated using Weblate (Dutch)
  * Translated using Weblate (German)

  [ Allan Nordhøy ]
  * Translated using Weblate (Norwegian Bokmål)

  [ James Valleroy ]
  * snapshot: Disable python formatting for description
  * debian: Move Lintian source-level overrides to preferred location
  * debian: Bump debhelper compat version to 11
  * debian: Use https for copyright format url
  * debian: Bump standards version to 4.1.3
  * debian: Remove unused lintian override
  * middleware: Skip 'installed' message for essential apps
  * snapshot: Don't increment version
  * snapshot: Clarify form label and help text
  * snapshot: Format code with yapf

  [ Johannes Keyser ]
  * Translated using Weblate (German)

  [ Максим Якимчук ]
  * Translated using Weblate (Ukrainian)

  [ Jonny Birkelund ]
  * Translated using Weblate (Norwegian Bokmål)

  [ Joseph Nuthalapati ]
  * users: Fix admin group appearing twice in permissions
  * apps: Fix app names and short descriptions not being translated
  * snapshots: Move manual page link to the index page
  * snapshots: Fix tests broken by UI changes
  * language: Fix tests broken by recent feature
  * tests: Improve waiting for installation and configuration
  * Fix tests for firstboot, users and groups
  * tests: snapshots: Remove find_by_value usages
  * test: sharing: Fix tests that check text in English
  * tor: Make tests independent of language
  * tests: Recover from server restart during installation
  * tests: Fix tests depending on language being English
  * tests: Fix delete_user fixture
  * UI: Fix progress bar not appearing
  * snapshots: Fix for permissions issue when updating configuration

  [ Shubham Agarwal ]
  * snapper: enable/diable apt snapshots

 -- James Valleroy <jvalleroy@mailbox.org>  Mon, 09 Apr 2018 19:34:05 -0400

plinth (0.26.0) unstable; urgency=high

  [ 关羽 ]
  * Translated using Weblate (Chinese (Simplified))

  [ Igor ]
  * Translated using Weblate (Russian)

  [ Pavel Borecki ]
  * Translated using Weblate (Czech)

  [ Dietmar ]
  * Translated using Weblate (German)

  [ anonymous ]
  * Translated using Weblate (German)

  [ Allan Nordhøy ]
  * Translated using Weblate (Norwegian Bokmål)

  [ Joseph Nuthalapati ]
  * snapshots: Update description
  * searx: Rewrite url from /searx to /searx/
  * manual: Link to manual from each service
  * manual: Fix manual page links for tor and power templates

  [ Petter Reinholdtsen ]
  * Translated using Weblate (Norwegian Bokmål)

  [ Robert Martinez ]
  * Translated using Weblate (German)

  [ Sunil Mohan Adapa ]
  * Workaround security issues in django-axes
  * ssh, avahi, apache: Fix default value for setup arguments
  * ssh: Add comment about regenerating SSH keys
  * apache: Only regenerate snake oil cert when needed
  * apache: Explicitly enable the latest version of PHP module
  * apache: Increase module version number to fix php7.2

  [ danielwine ]
  * Translated using Weblate (Hungarian)

  [ Luis A. Arizmendi ]
  * Translated using Weblate (Spanish)

  [ Sciumedanglisc ]
  * Translated using Weblate (Italian)

  [ Johannes Keyser ]
  * Translated using Weblate (German)

  [ James Valleroy ]
  * Update doc-base for current html manual file

 -- James Valleroy <jvalleroy@mailbox.org>  Mon, 26 Mar 2018 20:18:57 -0400

plinth (0.25.0) unstable; urgency=medium

  [ Pavel Borecki ]
  * Translated using Weblate (Czech)

  [ danielwine ]
  * Translated using Weblate (Hungarian)

  [ Allan Nordhøy ]
  * Translated using Weblate (Norwegian Bokmål)

  [ Luis A. Arizmendi ]
  * Translated using Weblate (Spanish)

  [ Joseph Nuthalapati ]
  * coquelicot: Rename Plinth to FreedomBox in license headers
  * functional-tests: Merge plinth-tester into plinth
  * searx: Add basic functional tests
  * snapshots: Refactoring and indentation changes
  * Translated using Weblate (Telugu)
  * ttrss: update client apps
  * sharing: Update description
  * sharing: CSS styling fixes and text changes

  [ James Valleroy ]
  * infinoted: Always check ownership of cert files in setup

  [ Алексей Докучаев ]
  * Translated using Weblate (Russian)

  [ Igor ]
  * Translated using Weblate (Russian)

  [ Sunil Mohan Adapa ]
  * doc: Fix generation of HTML fragment
  * users: Generalize styling for multi-select widget
  * sharing: Finish implementation
  * sharing: Add functional tests
  * Support Django 2.0

  [ Shubham Agarwal ]
  * snapshots: Add submenu section in UI

  [ Prachi ]
  * sharing: Add app to share disk folders using various protocols

 -- James Valleroy <jvalleroy@mailbox.org>  Mon, 12 Mar 2018 18:40:31 -0400

plinth (0.24.0) unstable; urgency=medium

  [ Joseph Nuthalapati ]
  * Add file-sharing application Coquelicot to FreedomBox
  * Translated using Weblate (Telugu)
  * mediawiki: Allow shortcut to be publicly visible on front page
  * clients: Add and correct Client Apps
  * api: fix icon_url
  * searx: New app for Searx metasearch engine

  [ Pavel Borecki ]
  * Translated using Weblate (Czech)

  [ Allan Nordhøy ]
  * Translated using Weblate (Chinese (Simplified))
  * Translated using Weblate (Norwegian Bokmål)

  [ Sunil Mohan Adapa ]
  * Rename Plinth to FreedomBox in various places
  * debian: Update copyright to FreedomBox Authors
  * setup.py: Update website to freedombox.org
  * Add locale for Hungarian (hu)
  * locale: Update the language selection form
  * config: Remove language selection from config page
  * Don't use async for method parameters
  * searx: Increase the secret key length to 64 bytes

  [ danielwine ]
  * Translated using Weblate (Hungarian)

  [ Sai Kiran Naragam ]
  * locale: Anonymous users can set preferred language
  * locale: Adds preferred language for logged in user

  [ Luis A. Arizmendi ]
  * Translated using Weblate (Spanish)

  [ Johannes Keyser ]
  * Translated using Weblate (German)
  * matrixsynapse: Fix mail attribute for ldap login

 -- James Valleroy <jvalleroy@mailbox.org>  Mon, 26 Feb 2018 18:22:23 +0100

plinth (0.23.0) unstable; urgency=medium

  [ Sunil Mohan Adapa ]
  * Fetch latest manual from wiki
  * Translated using Weblate (Telugu)
  * snapshot: Enable Delete All only with non-default snapshots

  [ Joseph Nuthalapati ]
  * jsxc: consistent url format
  * Translated using Weblate (Telugu)
  * sso: Increase timeout to 60 minutes
  * YAPF formatting for actions/auth_pubtkt
  * transmission: Add .png logo
  * snapshot: Delete All should skip currently active snapshot
  * config: Move the method get_hostname to __init__.py
  * snapshots: Refactoring and text changes
  * snapshots: Increment version to 2

  [ drashti kaushik ]
  * Translated using Weblate (Gujarati)

  [ uday17 ]
  * Translated using Weblate (Telugu)

  [ Sandeepbasva ]
  * Translated using Weblate (Telugu)

  [ kotibannu541 ]
  * Translated using Weblate (Telugu)

  [ Arshadashu ]
  * Translated using Weblate (Telugu)

  [ Nikhil Sankesa ]
  * Translated using Weblate (Telugu)

  [ sandeepgurram ]
  * Translated using Weblate (Telugu)

  [ prudhvi ]
  * Translated using Weblate (Telugu)

  [ chilumula vamshi krishna ]
  * Translated using Weblate (Telugu)

  [ pranava pari ]
  * Translated using Weblate (Telugu)

  [ Nikhil501 ]
  * Translated using Weblate (Telugu)

  [ Michal Čihař ]
  * Translated using Weblate (Telugu)

  [ Johannes Keyser ]
  * Translated using Weblate (German)

  [ anil kukmar soma ]
  * Translated using Weblate (Telugu)

  [ Pavel Borecki ]
  * Translated using Weblate (Czech)

  [ Vikas Singh ]
  * Font: Change Helvetica to Lato
  * theme: Update CSS to use Lato font

  [ Aakanksha Saini ]
  * Snapper: Modify configurations to reduce disk usage

  [ James Valleroy ]
  * Add fonts-lato as dependency
  * Update translation strings
  * Add lintian override for symlink to Lato font file

 -- James Valleroy <jvalleroy@mailbox.org>  Mon, 12 Feb 2018 19:17:31 -0500

plinth (0.22.0) unstable; urgency=medium

  [ Drashti Kaushik ]
  * Translated using Weblate (Gujarati)
  * Translated using Weblate (Hindi)

  [ Igor ]
  * Translated using Weblate (Russian)

  [ Ikmaak ]
  * Translated using Weblate (Dutch)

  [ Joseph Nuthalapati ]
  * Translated using Weblate (Telugu)
  * ci: Replace CircleCI configuration with GitLab CI configuration
  * firstboot: Fix caching issue in collecting first_boot steps
  * HACKING: Commands to run a single test method, class or module
  * first_setup: UX improvements for the first setup page
  * matrix-synapse: Fix YAML format issues.

  [ Pavel Borecki ]
  * Translated using Weblate (Czech)

  [ Sunil Mohan Adapa ]
  * Add locale for Ukrainian (uk)
  * ci: Update badge to use Gitlab CI instead of Circle CI
  * Update Github URLs with Salsa URLs
  * tor: Ensure that is-enabled status is show properly

  [ Vikas Singh ]
  * actions: Allow not printing error when an action fails

 -- Sunil Mohan Adapa <sunil@medhas.org>  Tue, 30 Jan 2018 14:41:25 +0530

plinth (0.21.0) unstable; urgency=medium

  [ Aakanksha Saini ]
  * navigation bar: change label 'Configuration' to 'System'
  * storage: Removed beta warning for expanding partition
  * groups: Consistent listing of groups
  * syncthing: Restrict administration to users in group syncthing

  [ Allan Nordhøy ]
  * Spelling: configuration, log in, wiki

  [ Johannes Keyser ]
  * doc: update HACKING, CONTRIBUTING and INSTALL information
  * help: Show menu on smaller screens also

  [ Joseph Nuthalapati ]
  * Complete some of the pending changing in renaming some files to .md

  [ Shubham Agarwal ]
  * diagnostics: Enable button when enabled but not running

  [ Sunil Mohan Adapa ]
  * openvpn: Upgrade to the new Debian way
  * Add explicit dependency on e2fsprogs (Closes: #887223).

 -- James Valleroy <jvalleroy@mailbox.org>  Mon, 15 Jan 2018 15:07:03 -0500

plinth (0.20.0) unstable; urgency=high

  [ James Valleroy ]
  * bind: Rework getting and changing config
  * bind: Don't use forwarders by default

  [ Johannes Keyser ]
  * ejabberd: Remove redundant button Client Apps
  * ejabberd: Minor description cleanups

  [ Joseph Nuthalpati ]
  * mediawiki: Add wiki application

  [ Sunil Mohan Adapa ]
  * users: Make sure first run actually works
  * bind: Add information about current utility
  * storage: Make tests run on special filesystems

 -- James Valleroy <jvalleroy@mailbox.org>  Mon, 01 Jan 2018 15:04:02 -0500

plinth (0.19.0) unstable; urgency=medium

  [ James Valleroy ]
  * users: Use own copy of ldapscripts config
  * users: Handle upgrade for ldapscripts config
  * vagrant: Avoid debconf prompts while provisioning
  * Bump standards version, no changes needed

  [ John McCann ]
  * ejabberd: Use dynamic reload after enabling/disabling MAM

  [ Joseph Nuthalapati ]
  * Add framework for user groups per application
  * groups: User permissions for access to apps based on LDAP groups
  * Fixes for user groups
  * Fix failing root tests
  * Suppress unnecessary logging in cfg tests
  * users: tests: restore previous value of restricted access
  * snapshots: Button to delete all snapshots
  * snapshots: Minor refactoring
  * manual: Make manual available as a PDF download
  * manual: Download can serve either pdf or pdf.gz file

  [ Sunil Mohan Adapa ]
  * Update yapf configuration for simplicity
  * Update HACKING file about coding standard tools
  * clients: Minor styling fixes
  * clients: Update icons to be 32x32 consistently
  * api: Update for clarity (API breaking change)
  * clients: Cleanup framework
  * clients: Update all manifest due to use updated framework
  * users: Add a note about using separate first setup action
  * help: Don't uncompress the PDF manual

  [ Hanisha P ]
  * minetest: Show domain information for users to connect to minetest
  * Option to enable/disble automatic timeline snapshots

 -- James Valleroy <jvalleroy@mailbox.org>  Mon, 18 Dec 2017 17:16:58 -0500

plinth (0.18.1) unstable; urgency=high

  * Re-upload with higher urgency (to unblock django-axes 3.0.3).

 -- James Valleroy <jvalleroy@mailbox.org>  Mon, 04 Dec 2017 23:10:37 -0500

plinth (0.18.0) unstable; urgency=low

  [ James Valleroy ]
  * Add shadowsocks client with socks5 proxy.

  [ Joseph Nuthalapati ]
  * config: Avoid sending domain_added signal for empty domain.
  * Override monkey-patched LoginView from django-axes 3.0.3.
  * Make Plinth depend on django-axes 3.0.3 or later.
  * sso: Fixes for regressions after adding captcha and axes.
  * sso: Fix conflict between urls of sso and captcha.
  * transmission: Fix sso not being enabled.
  * Add client information for Matrix Synapse and Syncthing.
  * Add icons for desktop applications and Apple App store.

  [ Prachi Srivastava ]
  * avahi: Add service for freedombox discovery.
  * Add fields to the api response.
  * Add client information for modules.

  [ Sunil Mohan Adapa ]
  * shadowsocks: Add more ciphers.
  * service: Add missing restart action.
  * avahi: Update FreedomBox service file.

  [ Hritesh Gurnani ]
  * Reduce OS icons size for clients.

 -- James Valleroy <jvalleroy@mailbox.org>  Mon, 04 Dec 2017 20:14:41 -0500

plinth (0.17.0) unstable; urgency=medium

  [ Joseph Nuthalapati ]
  * transmission: Enable Single Sign On.
  * cockpit: Add short description to frontpage shortcut.

  [ Allan Nordhøy ]
  * fail2ban: Spelling "Fail2ban" and sentence structure.

  [ Ravi Bolla ]
  * config: Refactor config.py into views and form.

  [ James Valleroy ]
  * Removed old changelog.

 -- James Valleroy <jvalleroy@mailbox.org>  Mon, 20 Nov 2017 18:43:17 -0500

plinth (0.16.0) unstable; urgency=medium

  [ Federico Ceratto ]
  * Switched to native package.

 -- James Valleroy <jvalleroy@mailbox.org>  Mon, 06 Nov 2017 20:51:58 -0500

plinth (0.15.3+ds-1) unstable; urgency=high

  [ James Valleroy ]
  * Switch from gir1.2-networkmanager-1.0 to gir1.2-nm-1.0 (Closes: #862758).
    Thanks to Michael Biebl.
  * Bump standards version to 4.1.1.
  * New upstream version 0.15.3 (Closes: #877371).
  * Add patch to skip letsencrypt tests that require root privileges.
  * Cleanup disks module (renamed to storage).
  * Add patch with workaround for login issues.
  * Add myself to uploaders.

  [ Sunil Mohan Adapa ]
  * Break older version of freedombox-setup (<< 0.11~)
  * Bump Django version to 1.11

  [ Joseph Nuthalapati ]
  * Add new dependencies - axes and captcha

 -- James Valleroy <jvalleroy@mailbox.org>  Sat, 21 Oct 2017 14:14:00 -0400

plinth (0.15.2+ds-1) unstable; urgency=medium

  [ James Valleroy ]
  * Cleanup config for removed modules (Closes: #876627).
  * New upstream version 0.15.2 (Closes: #876640).
  * Add python3-configobj depend.

 -- Federico Ceratto <federico@debian.org>  Mon, 25 Sep 2017 15:03:35 +0100

plinth (0.15.1+ds-1) unstable; urgency=medium

  [ James Valleroy ]
  * Sort dependency list for essential modules (Closes: #872541).
  * Bump standards version to 4.0.1.

  [ Federico Ceratto ]
  * New upstream version 0.15.1

 -- Federico Ceratto <federico@debian.org>  Sat, 23 Sep 2017 11:35:41 +0100

plinth (0.14.0+ds-1) unstable; urgency=medium

  [ James Valleroy ]
  * New upstream version 0.14.0.
  * Refresh patches.

 -- Sunil Mohan Adapa <sunil@medhas.org>  Thu, 20 Apr 2017 19:48:03 +0530

plinth (0.13.1+ds-1) unstable; urgency=medium

  [ James Valleroy ]
  * Disable shaarli module, package removed from Debian.
  * New upstream version 0.13.1.
  * Update paths for jsxc symlinks.
  * Remove configuration for obsolete xmpp module.

 -- Federico Ceratto <federico@debian.org>  Sun, 22 Jan 2017 21:48:59 +0000

plinth (0.12.0+ds-1) unstable; urgency=medium

  [ James Valleroy ]
  * Exclude new symlink in upstream source.
  * New upstream version 0.12.0.
  * Remove patches that have been merged upstream.
  * Rearrange copyright file with more general license at the top.
  * Move plinth into web section.
  * Update symlinks for jsxc 3.0.0.

 -- Federico Ceratto <federico@debian.org>  Sat, 10 Dec 2016 18:42:29 +0100

plinth (0.11.0+ds-1) unstable; urgency=medium

  [ James Valleroy ]
  * New upstream version 0.11.0.
  * Replace python3-yaml dependency with python3-ruamel.yaml.
  * Add python3-apt dependency.
  * Add patch to fix permissions and use new setup command (Closes: #837206).
  * Add patch to include xmpp module static files in build.
  * Add links for jsxc static files. Workaround for #838183.
  * Remove symlinks from source package.

  [ Sunil Mohan Adapa ]
  * Automatically add essential packages to depends (Closes: #837332).

 -- Federico Ceratto <federico@debian.org>  Mon, 26 Sep 2016 14:52:36 +0100

plinth (0.10.0-1) unstable; urgency=medium

  [ James Valleroy ]
  * New upstream version 0.10.0.
  * Bump minimum required python3-django to 1.10.

 -- Federico Ceratto <federico@debian.org>  Sun, 21 Aug 2016 13:07:54 +0100

plinth (0.9.4-2) unstable; urgency=medium

  [ James Valleroy ]
  * Add breaks/replaces on freedombox-setup << 0.9.2~ (Closes: #829743).

 -- Federico Ceratto <federico@debian.org>  Sat, 16 Jul 2016 14:55:37 +0100

plinth (0.9.4-1) unstable; urgency=medium

  [ James Valleroy ]
  * New upstream version 0.9.4.
  * Remove init script override. Init script was removed from upstream.
  * Drop packagekit dependency. No longer required by upstream.
  * Drop gir1.2-packagekitglib-1.0 depend and build-depend.

 -- Federico Ceratto <federico@debian.org>  Fri, 24 Jun 2016 22:02:54 +0100

plinth (0.9.2-1) unstable; urgency=medium

  [ James Valleroy ]
  * New upstream version 0.9.2.

  [ Petter Reinholdtsen ]
  * Added d/gbp.conf to enforce the user of pristine-tar.
  * Adjusted d/copyright to make sure license names are unique.  Thanks lintian.
  * Updated Standards-Version from 3.9.6 to 3.9.8.

 -- Petter Reinholdtsen <pere@debian.org>  Wed, 25 May 2016 07:16:08 +0000

plinth (0.9.1-1) unstable; urgency=low

  [ James Valleroy ]
  * New upstream version 0.9.1.
  * Add python3-requests as dependency and build-dep.

 -- Federico Ceratto <federico@debian.org>  Sat, 02 Apr 2016 16:53:42 +0100

plinth (0.8.2-1) unstable; urgency=low

  [ James Valleroy ]
  * New upstream version 0.8.2.

 -- Federico Ceratto <federico@debian.org>  Fri, 26 Feb 2016 19:51:37 +0000

plinth (0.8.1-1) unstable; urgency=low

  [ James Valleroy ]
  * Skip filter-pristine-tar step for new upstream.
  * New upstream version 0.8.1.
  * Add docbook-utils as build dependency.
  * Add packagekit as dependency.

 -- Federico Ceratto <federico@debian.org>  Tue, 16 Feb 2016 18:38:53 +0000

plinth (0.7.2-1) unstable; urgency=low

  [ James Valleroy ]
  * New upstream version 0.7.2.
  * Remove patch to enable javascript-common, fixed upstream.

 -- Federico Ceratto <federico@debian.org>  Fri, 25 Dec 2015 13:47:03 +0000

plinth (0.7.1-1) unstable; urgency=low

  [ James Valleroy ]
  * New upstream version 0.7.1.
  * Remove patch to fix config test, fixed upstream.
  * Refresh patch.
  * Add gettext as build dependency.
  * Disable restore module, node-restore package not available in Debian yet.

  [ Sunil Mohan Adapa ]
  * Remove Django HTMLParser workaround as it is no longer need.
  * Add javascript-common as dependency as we are enabling it during setup.

  * Update package description (Closes: #804753)

 -- Federico Ceratto <federico@debian.org>  Sat, 12 Dec 2015 15:12:48 +0000

plinth (0.6-1) unstable; urgency=low

  [ Nick Daly ]
  * Uploaded new version.

  [ James Valleroy ]
  * New upstream version 0.6.
  * Drop obsolete documentation patch.
  * Add dblatex and xmlto as build dependencies, for manual. Drop pandoc.
  * Add network-manager, ppp, pppoe, and python3-psutil as dependencies.
  * Remove old TODO from docs.
  * Add patch to workaround django 1.7 issue with python 3.5.
  * Add patch to fix failing plinth config test.
  * Add gir1.2-networkmanager-1.0 and python3-psutil also as build-depends.
  * Cleanup installation documenation.

 -- Nick Daly <Nick.M.Daly@gmail.com>  Fri, 16 Oct 2015 22:57:10 -0500

plinth (0.5-1) unstable; urgency=low

  [ Nick Daly ]
  * Package new upstream version 0.5.

  [ James Valleroy ]
  * Add augeas-tools, gir1.2-glib-2.0, gir1.2-networkmanager-1.0, ldapscripts,
    python3-augeas, and python3-django-stronghold as dependencies.
  * Disable "packages" module when upgrading.
  * Remove patches for python-networkmanager (obsolete) and ikiwiki
    (upstreamed).
  * Add patch to skip privileged actions test while building.
  * Add some build-depends needed for tests.

  [ James Valleroy ]
  * New upstream version 0.4.5.
  * Remove patch that has been upstreamed.
  * Add new patch to remove python-networkmanager dependency, because
    python3-networkmanager package is not available in Debian yet. The networks
    module is disabled for now.
  * Enable systemd service file.
  * Add new patch to enable javascript-common apache conf in plinth setup.
  * Add new patch to require ikiwiki module to install some of ikiwiki's
    recommends that are needed for compiling wikis.

  [ Sunil Mohan Adapa ]
  * Add python3-yaml as dependency.
  * Add lintian override for extra apache configuration.
  * Update Debian copyright file.

 -- Nick Daly <Nick.M.Daly@gmail.com>  Sun, 02 Aug 2015 17:14:50 -0500

plinth (0.4.4-1) unstable; urgency=low

  [ Sunil Mohan Adapa ]
  * New upstream version 0.4.4.  Closes: #769328, #755619, #765916,
    #768666, #737456, #741919.
  * Update dependencies as per upstream changes.
  * Require Django 1.7 reflecting upstream changes.
  * Remove patches that have been upstreamed.
  * Update standards version to 3.9.6.
  * Properly remove obsolete module configuration.
  * Remove upstream install documentation.

 -- Bdale Garbee <bdale@gag.com>  Tue, 13 Jan 2015 22:25:07 +1300

plinth (0.4.1-1) unstable; urgency=low

  [ Sunil Mohan Adapa ]
  * New upstream version 0.4.1.
  * Remove install override which is no longer required. Upstream
    does not contain images with executable permissions anymore.
  * Remove patch for changing paths which is no longer necessary.
  * Change upstream URLs to point to github.com/freedombox.
  * Update license information. Remove information about files no
    longer present in upstream.
  * Remove link to configuration file no longer necessary due to
    upstream changes.
  * Remove debian/clean no longer necessary.
  * Build package as Python 3 package. Upstream migrated to Python 3.
  * Fix issue with cleaning the package after build.

 -- Petter Reinholdtsen <pere@debian.org>  Sun, 02 Nov 2014 17:20:26 +0000

plinth (0.3.2.0.git.20140829-1) unstable; urgency=high

  * Updated to new git version from Nick Daly based on commit
    250b0100aab236fcf9dfa65eccf656fe037f9422.
    - Fixes broken web pages (Closes: #754117).
  * Updated patch program-paths.diff to include actions_dir setting,
    and drop now obsolete patch actions-path.diff.

 -- Petter Reinholdtsen <pere@debian.org>  Sat, 30 Aug 2014 08:26:06 +0200

plinth (0.3.2.0.git.20140621-1) unstable; urgency=medium

  * Updated to new git version from Nick Daly based on commit
    af08066cafefb5d10304b7d8b22ed1f18c4df6d0.
    - Drop now obsolete patch drop-firewalld-services.diff.

 -- Petter Reinholdtsen <pere@debian.org>  Sat, 21 Jun 2014 20:39:30 +0200

plinth (0.3.2.0.git.20140614-3) unstable; urgency=medium

  * Add libjs-twitter-bootstrap as binary dependency in addition to
    being a build dependency.

 -- Petter Reinholdtsen <pere@debian.org>  Sun, 15 Jun 2014 23:38:57 +0200

plinth (0.3.2.0.git.20140614-2) unstable; urgency=low

  * Update dependencies, drop python-cheetah and python-simplejson,
    which are no longer used, and add python-bootstrapform needed to
    show the first page.

 -- Petter Reinholdtsen <pere@debian.org>  Sat, 14 Jun 2014 08:51:34 +0200

plinth (0.3.2.0.git.20140614-1) unstable; urgency=low

  * Updated to new git version from Nick Daly based on commit
    a01ef055beab017fcd77ca9da7cab6fe01eeffbe.
  * Add build-depend on libjs-twitter-bootstrap, now needed to
    build documentation.
  * Add new patch drop-firewalld-services.diff to remove firewalld
    service definitions now available in firewalld version 0.3.10-1
    (Closes: #750927).

 -- Petter Reinholdtsen <pere@debian.org>  Sat, 14 Jun 2014 00:30:42 +0200

plinth (0.3.2.0.git.20140504-2) unstable; urgency=low

  * Drop python-contract dependency.  It is not used any more.
  * Add python-django as binary dependency on request from Nick Daly.

 -- Petter Reinholdtsen <pere@debian.org>  Mon, 05 May 2014 13:27:27 +0200

plinth (0.3.2.0.git.20140504-1) unstable; urgency=low

  * Updated to new git version from Nick Daly based on commit
    d7a323512073cea9e4ee5a1cd91870a9f04959a6.
    - Move firewall setup from freedombox-setup to plinth.
  * Add Sunil and Nick as uploaders.

 -- Petter Reinholdtsen <pere@debian.org>  Sun, 04 May 2014 09:53:25 +0200

plinth (0.3.1.git.20140327-1) unstable; urgency=low

  * New upstream version 0.3.1.git.20140327.

 -- Petter Reinholdtsen <pere@debian.org>  Thu, 27 Mar 2014 10:29:36 +0100

plinth (0.3.1.git.20140304-1) unstable; urgency=low

  * Add sudo as a run time dependency, to make sure the privileged
    commands work.
  * Update Standards-Version from 3.9.4 to 3.9.5.  No changes needed.
  * Create plinth user with /var/lib/plinth as home directory, to keep
    lintian happy.

 -- Petter Reinholdtsen <pere@debian.org>  Sat, 08 Mar 2014 22:25:32 +0100

plinth (0.3.0.0.git.20131229-1) unstable; urgency=low

  * Updated to new git version from Nick Daly based on commit
    cb9ca1b86c7b7440e87b6d5b65ab6ccf51f760cf .
    - Remove patch correct-issue-tracker.diff now included upstream.
    - Updated patches actions-path.diff and program-paths.diff to match
      changes done upstream.
  * Updated copyright file with more details using the new upstream
    LICENSES file.

 -- Petter Reinholdtsen <pere@debian.org>  Sun, 29 Dec 2013 16:06:53 +0100

plinth (0.3.0.0.git.20131117-1) unstable; urgency=low

  * Updated to new git version from Nick Daly based on commit
    7f3b1a62c81f760da465497030b68d77139406d7.
    - Add new dependencies libjs-jquery and libjs-modernizr to plinth.
      Patch from James Valleroy.
    - Add new dependencies on python-passlib (>= 1.6.1) and python-bcrypt.
  * Remove now obsolete disable-override-config patch
  * Updated program-paths.diff patch to match new upstream source.
  * Add new patch actions-path.diff to use correct path to actions scripts.
  * Add new patch correct-issue-tracker.diff to use correct URL to current
    upstream github repository.

 -- Petter Reinholdtsen <pere@debian.org>  Sun, 17 Nov 2013 13:07:21 +0100

plinth (0.3.0.0.git.20131101-2) unstable; urgency=low

  * Rewrite config to get plinth starting out of the box.  New patches
    program-paths and disable-override-config.

 -- Petter Reinholdtsen <pere@debian.org>  Sat, 02 Nov 2013 07:54:37 +0100

plinth (0.3.0.0.git.20131101-1) unstable; urgency=low

  * Updated to new git version from Nick Daly based on commit
    b9b4e0a2ec21edc1b1f73cffc905463a96c18f25.
  * Drop patch install-actions-lib made obsolete by latest upstream
    changes.
  * Depend on pandoc-data | pandoc (<= 1.11.1-3) to make sure
    documentation can be built with the latest pandoc package in
    unstable.

 -- Petter Reinholdtsen <pere@debian.org>  Fri, 01 Nov 2013 13:14:41 +0100

plinth (0.3.0.0.git.20131028-1) unstable; urgency=low

  * Updated to new git version from Nick Daly based on commit
    0296a1a99cb1ad0a21729ea37fd53e171ee60614.
    - Drops local copies of javascript libraries also available from
      Debian packages.
  * Add new dependency python-contract needed by new upstream version.
  * Reduce the versioned python-withsqlite dependency from
    0.0.0~git.20130929-1 to 0.0.0~git.20130929, to also accept the
    0.0.0~git.20130929-1~pere.0 version currently available from the
    non-debian repo.
  * New patch install-actions-lib to fix install target (Upstream
    issue #41).

 -- Petter Reinholdtsen <pere@debian.org>  Wed, 30 Oct 2013 22:25:25 +0100

plinth (0.3.0.0.git.20131010-1) unstable; urgency=low

  * Updated to new git version from Nick Daly based on
    commit 5ec749af8e5cb2480556e6926e239972ac890b4c
  * Dropped patch debpathes now merged upstream.
  * Changed depend on python-withsqlite to (>= 0.0.0~git.20130929-1),
    making sure a version with support for more than one table in
    one sqlite file is available.

 -- Petter Reinholdtsen <pere@debian.org>  Thu, 10 Oct 2013 22:51:34 +0200

plinth (0.0.0~git.20130928-1) unstable; urgency=low

  * Updated to new git version from Nick Daly.
  * Drop patches keep-vendor-dir.diff, handle-unknown-users.diff,
    sudo-not-exmachina.diff and app-owncloud.diff now merged upstream.
  * Drop workaround for keep-vendor-dir.diff from rules file.

 -- Petter Reinholdtsen <pere@debian.org>  Sat, 28 Sep 2013 22:55:36 +0200

plinth (0.0.0~git.20130925-2) unstable; urgency=low

  * Depend on python-withsqlite (>= 0.0.0~git.20130915-2) to make sure a
    version with support for the check_same_thread constructor option is
    available.
  * New patch handle-unknown-users.diff to make sure unknown users
    are handled exactly like incorrect passwords when login fail.
  * New patch app-owncloud.diff to add owncloud support to Plinth.
  * Adjusted rules to make sure actions/* scripts are executable.

 -- Petter Reinholdtsen <pere@debian.org>  Fri, 27 Sep 2013 09:06:38 +0200

plinth (0.0.0~git.20130925-1) unstable; urgency=low

  [ Tzafrir Cohen ]
  * Initial release. (Closes: #722093)

  [ Petter Reinholdtsen ]
  * New patch keep-vendor-dir.diff to avoid removing directories that
    should survive the clean Makefile target.
  * Add workaround in rules addressing the problem caused by
    keep-vendor-dir.diff being applied after 'make clean' is executed.
  * New patch sudo-not-exmachina.diff to drop the exmachina dependency,
    and adjust binary dependencies and the debpathes patch to cope with
    this.  Drop dependency on augeas-tools, no longer used with this
    patch.
  * Set priority to optional, as the package do not conflict with anything.

 -- Petter Reinholdtsen <pere@debian.org>  Thu, 26 Sep 2013 09:14:54 +0200<|MERGE_RESOLUTION|>--- conflicted
+++ resolved
@@ -1,10 +1,3 @@
-<<<<<<< HEAD
-freedombox (24.4~bpo12+1) bookworm-backports; urgency=medium
-
-  * Rebuild for bookworm-backports.
-
- -- James Valleroy <jvalleroy@mailbox.org>  Sun, 18 Feb 2024 11:00:29 -0500
-=======
 freedombox (24.5) unstable; urgency=medium
 
   [ Sunil Mohan Adapa ]
@@ -31,7 +24,12 @@
   * Translated using Weblate (German)
 
  -- James Valleroy <jvalleroy@mailbox.org>  Mon, 26 Feb 2024 20:58:45 -0500
->>>>>>> c217fdb5
+
+freedombox (24.4~bpo12+1) bookworm-backports; urgency=medium
+
+  * Rebuild for bookworm-backports.
+
+ -- James Valleroy <jvalleroy@mailbox.org>  Sun, 18 Feb 2024 11:00:29 -0500
 
 freedombox (24.4) unstable; urgency=medium
 
