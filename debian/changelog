<<<<<<< HEAD
freedombox (21.12~bpo11+1) bullseye-backports; urgency=medium

  * Rebuild for bullseye-backports.

 -- James Valleroy <jvalleroy@mailbox.org>  Thu, 28 Oct 2021 07:50:57 -0400
=======
freedombox (21.13) unstable; urgency=medium

  [ Burak Yavuz ]
  * Translated using Weblate (Turkish)

  [ Andrij Mizyk ]
  * Translated using Weblate (Ukrainian)

  [ Michael Breidenbach ]
  * Translated using Weblate (Swedish)
  * Translated using Weblate (Swedish)

  [ Joseph Nuthalapati ]
  * utils: Fix ruamel.yaml deprecation warnings
  * components: Introduce new component - Packages
  * setup: Use packages from Packages component
  * components: Add docstrings & tutorial for Packages

  [ Sunil Mohan Adapa ]
  * email_server: Refactor the home directory page
  * email_server: Add button for setting up home directory
  * email_server: Turn home view into a simple page rather than a tab
  * email_server: Add button for managing aliases
  * email_server: Remove aliases view from tabs list
  * email_server: Add heading for manage aliases page
  * email_server: Reduce the size of headings for aliases/homedir pages
  * email_server: aliases: Add method for checking of an alias is taken
  * email_server: aliases: Using Django forms instead of custom forms
  * email_server: aliases: Drop validation already done by form
  * email_server: aliases: Move sanitizing to form
  * email_server: aliases: Drop unnecessary sanitizing
  * email_server: aliases: Drop unused sanitizing method
  * email_server: aliases: Drop unused regex
  * email_server: yapf formatting
  * email_server: aliases: Drop hash DB and use sqlite3 directly
  * email_server: aliases: Minor refactoring
  * email_server: aliases: Minor refactoring to DB schema
  * email_server: aliases: Minor refactor to list view
  * email_server: aliases: Fix showing empty alias list message
  * email_server: aliases: Refactor for simpler organization
  * email_server: tls: Drop unimplemented TLS forms/view
  * email_server: rspamd: Turn spam management link to a button
  * email_server: domains: Add button for domain management form
  * email_server: Remove tabs from the interface
  * email_server: homedir: Fix styling to not show everything as header
  * email_server: Minor refactor of license statement in templates
  * email_server: domains: Use Django forms and views
  * email_server: domains: Add validation to form
  * email_server: action: Refactor for simplicity
  * email_server: yapf formatting
  * log, email_server: Don't use syslog instead of journald
  * email_server: action: Add argument type checking for extra safety
  * email_server: Don't use user IDs when performing lookups
  * email_server: Lookup LDAP local recipients via PAM
  * email_server: dovecot: Authenticate using PAM instead of LDAP
  * email_server: dovecot: Don't deliver mail to home directory
  * email_server: Setup /var/mail, drop home setup view
  * email_server: Use rollback journal for aliases sqlite DB
  * security: Properly handle sandbox analysis of timer units

  [ Johannes Keyser ]
  * Translated using Weblate (German)

  [ James Valleroy ]
  * tests: Use background fixture for each test
  * bepasty: Use BaseAppTests for functional tests
  * bind: Use BaseAppTests for functional tests
  * calibre: Use BaseAppTests for functional tests
  * deluge: Use BaseAppTests for functional tests
  * ejabberd: Use BaseAppTests for functional tests
  * gitweb: Use BaseAppTests for functional tests
  * ikiwiki: Use BaseAppTests for functional tests
  * mediawiki: Use BaseAppTests for functional tests
  * mldonkey: Use BaseAppTests for functional tests
  * openvpn: Use BaseAppTests for functional tests
  * pagekite: Use BaseAppTests for functional tests
  * radicale: Use BaseAppTests for functional tests
  * samba: Use BaseAppTests for functional tests
  * shadowsocks, syncthing: Use BaseAppTests for functional tests
  * transmission: Use BaseAppTests for functional tests
  * tahoe: Use BaseAppTests for functional tests
  * tor: Use BaseAppTests for functional tests
  * tests: functional: Add diagnostics delay parameter
  * avahi: Use systemd sandboxing
  * samba: Use systemd sandboxing for smbd/nmbd
  * debian: Add python3-openssl to autopkgtest depends
  * locale: Update translation strings
  * doc: Fetch latest manual

 -- James Valleroy <jvalleroy@mailbox.org>  Mon, 08 Nov 2021 21:34:27 -0500
>>>>>>> 898a854d

freedombox (21.12) unstable; urgency=medium

  [ Burak Yavuz ]
  * Translated using Weblate (Turkish)

  [ Andrij Mizyk ]
  * Translated using Weblate (Ukrainian)

  [ nautilusx ]
  * Translated using Weblate (German)
  * Translated using Weblate (German)

  [ Sunil Mohan Adapa ]
  * middleware: Don't show setup view to non-admin users
  * email_server: yapf formatting
  * email_server: Add a name for aliases view
  * email_server: Add heading for manage aliases page
  * email_server: Don't let the My Mail page to blank page
  * email_server: clients: Launch roundcube directly instead of app page
  * email_server: Move roundcube link from My Mail to description
  * storage: tests: Refactor disk tests for readability
  * storage: Pass optional mount point to partition expansion
  * storage: tests: Fix tests for expanding disk partitions
  * storage: tests: Convert class based tests to simple tests

  [ James Valleroy ]
  * tests: Add BaseAppTests class for common functional tests
  * tests: Add run diagnostics test to BaseAppTests
  * infinoted: Use BaseAppTests for functional tests
  * mumble: Use BaseAppTests for functional tests
  * roundcube: Use BaseAppTests for functional tests
  * avahi: Use BaseAppTests for functional tests
  * cockpit: Use BaseAppTests for functional tests
  * coturn: Use BaseAppTests for functional tests
  * i2p: Use BaseAppTests for functional tests
  * matrixsynapse: Use BaseAppTests for functional tests
  * minetest: Use BaseAppTests for functional tests
  * minidlna: Use BaseAppTests for functional tests
  * performance: Add backup support (no data)
  * performance: Use BaseAppTests for functional tests
  * privoxy: Use BaseAppTests for functional tests
  * quassel: Use BaseAppTests for functional tests
  * ssh: Use BaseAppTests for functional tests
  * zoph: Use BaseAppTests for functional tests
  * locale: Update translation strings
  * doc: Fetch latest manual

  [ 109247019824 ]
  * Translated using Weblate (Bulgarian)

  [ Coucouf ]
  * Translated using Weblate (French)

  [ trendspotter ]
  * Translated using Weblate (Czech)

 -- James Valleroy <jvalleroy@mailbox.org>  Mon, 25 Oct 2021 19:19:33 -0400

freedombox (21.11~bpo11+1) bullseye-backports; urgency=medium

  * Rebuild for bullseye-backports.

 -- James Valleroy <jvalleroy@mailbox.org>  Fri, 15 Oct 2021 07:00:25 -0400

freedombox (21.11) unstable; urgency=medium

  [ Fioddor Superconcentrado ]
  * test: help: Add help view tests
  * test: Add tests for action utilities
  * tests: Improve handling of tests skipped by default
  * package: Add functions for removing packages
  * setup: Show and remove conflicts before installation
  * email: Manage known installation conflicts

  [ 109247019824 ]
  * Translated using Weblate (Bulgarian)

  [ Andrij Mizyk ]
  * Translated using Weblate (Ukrainian)

  [ James Valleroy ]
  * openvpn: Convert functional tests to non-BDD python format
  * pagekite: Convert functional tests to non-BDD python format
  * privoxy: Convert functional tests to non-BDD python format
  * tests: Add backups mark for openvpn, pagekite, privoxy
  * quassel: Convert functional tests to non-BDD python format
  * radicale: Convert functional tests to non-BDD python format
  * roundcube: Convert functional tests to non-BDD python format
  * searx: Convert functional tests to non-BDD python format
  * security: Convert functional tests to non-BDD python format
  * shadowsocks: Convert functional tests to non-BDD python format
  * sharing: Convert functional tests to non-BDD python format
  * snapshot: Convert functional tests to non-BDD python format
  * ssh: Convert functional tests to non-BDD python format
  * sso: Convert functional tests to non-BDD python format
  * storage: Convert functional tests to non-BDD python format
  * syncthing: Convert functional tests to non-BDD python format
  * tahoe: Convert functional tests to non-BDD python format
  * tor: Convert functional tests to non-BDD python format
  * transmission: Convert functional tests to non-BDD python format
  * ttrss: Convert functional tests to non-BDD python format
  * upgrades: Convert functional tests to non-BDD python format
  * zoph: Convert functional tests to non-BDD python format
  * users: Convert functional tests to non-BDD python format
  * tests: Add some missed marks for functional tests
  * tests: Drop step definitions
  * conftest: Skip functional tests if splinter not importable
  * locale: Update translation strings
  * doc: Fetch latest manual

  [ Sunil Mohan Adapa ]
  * d/control: Allow building with python interpreter of any arch
  * user: Accommodate Django 3.1 change for model choice iteration
  * settings: Choose password hashing complexity suitable for SBCs
  * pyproject.toml: Merge contents of pytest.ini
  * pyproject.toml: Merge contents of .converagerc
  * d/rules: Don't use setup.py to invoke tests, invoke directly instead
  * users: Help set language cookie when user profile is edited
  * sso, translation: Help set language cookie when user logins in
  * translation: Always set language cookie when switching language
  * *: Move all systemd service files from /lib to /usr
  * wordpress: Run service only if when installed and configured
  * calibre: Run service only if when installed
  * d/rules: Don't install and enable other systemd service files
  * storage: tests: functional: Fix tests always getting skipped
  * package: Remove unused import to fix pipeline
  * tests: Drop installation of pytest-bdd
  * performance: Cleanup code meant for cockpit version < 235
  * *: Always pass check= argument to subprocess.run()
  * ttrss: Fix daemon not running sometimes on startup
  * ttrss: Add systemd security hardening to daemon

  [ Joseph Nuthalapati ]
  * ttrss: tests: functional: Make subscription faster

 -- James Valleroy <jvalleroy@mailbox.org>  Mon, 11 Oct 2021 18:55:20 -0400

freedombox (21.10~bpo11+1) bullseye-backports; urgency=medium

  * Rebuild for bullseye-backports.

 -- James Valleroy <jvalleroy@mailbox.org>  Thu, 30 Sep 2021 12:56:43 -0400

freedombox (21.10) unstable; urgency=medium

  [ Veiko Aasa ]
  * samba: tests: Convert functional tests to non-BDD python format

  [ James Valleroy ]
  * tests: Show warning when app not available
  * bepasty: Convert functional tests to non-BDD python format
  * bind: Convert functional tests to non-BDD python format
  * config: Convert functional tests to non-BDD python format
  * coturn: Convert functional tests to non-BDD python format
  * datetime: Convert functional tests to non-BDD python format
  * deluge: Convert functional tests to non-BDD python format
  * dynamicdns: Convert functional tests to non-BDD python format
  * ejabberd: Convert functional tests to non-BDD python format
  * help: Convert functional tests to non-BDD python format
  * ikiwiki: Convert functional tests to non-BDD python format
  * mediawiki: Convert functional tests to non-BDD python format
  * mldonkey: Convert functional tests to non-BDD python format
  * monkeysphere: Convert functional tests to non-BDD python format
  * mumble: Convert functional tests to non-BDD python format
  * locale: Update translation strings
  * doc: Fetch latest manual
  * debian: Set Standards-Version to 4.6.0

  [ Sunil Mohan Adapa ]
  * ikiwiki: tests: functional: Use newer splinter API for finding links
  * openvpn: tests: functional: Use newer splinter API for finding links
  * backups: tests: functional: Use newer splinter API for finding links
  * users: tests: functional: Use newer splinter API for finding links
  * mediawiki: tests: functional: Use newer splinter API for finding links
  * dynamicdns: tests: functional: Use newer splinter API for finding links
  * calibre: tests: functional: Use newer splinter API for finding links
  * tests: functional: Use newer splinter API for finding links
  * *: Use Django gettext functions instead of ugettext
  * pyproject: Make isort consistent across execution environments
  * *: Various isort fixes
  * *: Use django.urls.re_path() instead of its alias url()
  * signals: Drop provider args when creating Signal object
  * settings: Set Django auto field type explicitly
  * *: Use allow/denylist instead white/blacklist in comments
  * tests: Introduce fixtures to make it easy to test actions
  * calibre: tests: Use common fixtures for testing actions module
  * sso: tests: Use common fixtures for testing actions module
  * gitweb: tests: Use common fixtures for testing actions module
  * openvpn: tests: Use common fixtures for testing actions module
  * matrixsynapse: tests: Use common fixtures for testing actions module
  * ejabberd: tests: Use common fixtures for testing actions module
  * mediawiki: tests: Use common fixtures for testing actions module
  * views: Update utility for checking URL safety
  * sso: Update usage of OpenSSL crypt signing API

  [ Andrij Mizyk ]
  * Translated using Weblate (Ukrainian)
  * Translated using Weblate (Ukrainian)
  * Translated using Weblate (Ukrainian)
  * Translated using Weblate (Ukrainian)

  [ Dietmar ]
  * Translated using Weblate (German)
  * Translated using Weblate (Italian)

  [ Burak Yavuz ]
  * Translated using Weblate (Turkish)

  [ Michael Breidenbach ]
  * Translated using Weblate (Swedish)

  [ Johannes Keyser ]
  * Translated using Weblate (German)

 -- James Valleroy <jvalleroy@mailbox.org>  Mon, 27 Sep 2021 19:10:05 -0400

freedombox (21.9~bpo11+1) bullseye-backports; urgency=medium

  * Rebuild for bullseye-backports.

 -- James Valleroy <jvalleroy@mailbox.org>  Tue, 21 Sep 2021 13:05:36 -0400

freedombox (21.9) unstable; urgency=medium

  [ Fioddor Superconcentrado ]
  * container: Don't fail if there's no fbx network
  * container: freedombox-develop callable from anywhere
  * lintian: Overrides for remove-on-upgrade dpkg conffiles flag

  [ James Valleroy ]
  * debian: Add gbp tag config
  * container: Update stable image for bullseye
  * backups: Add functional test to disable schedule backups
  * avahi: Convert functional tests to non-BDD python format
  * cockpit: Convert functional tests to non-BDD python format
  * i2p: Convert functional tests to non-BDD python format
  * infinoted: Convert functional tests to non-BDD python format
  * minetest: Convert functional tests to non-BDD python format
  * minidlna: Convert functional tests to non-BDD python format
  * performance: Convert functional tests to non-BDD python format
  * matrixsynapse: Convert functional tests to non-BDD python format
  * jsxc: Convert functional tests to non-BDD python format
  * backups: Convert functional tests to non-BDD python format
  * locale: Update translation strings
  * doc: Fetch latest manual

  [ Burak Yavuz ]
  * Translated using Weblate (Turkish)

  [ Michael Breidenbach ]
  * Translated using Weblate (Swedish)

  [ Andrij Mizyk ]
  * Translated using Weblate (Ukrainian)
  * Translated using Weblate (Ukrainian)
  * Translated using Weblate (Ukrainian)
  * Translated using Weblate (Ukrainian)
  * Translated using Weblate (Ukrainian)

  [ Tiago Zaniquelli ]
  * plinth: remove diagnose command

  [ Joseph Nuthalapati ]
  * apache: Drop support for SSLv3, TLSv1 and TLSv1.1
  * mediawiki: Backup and restore uploaded files
  * mediawiki: Bump version number for 1.35 upgrade
  * mediawiki: Enable a subset of default extensions
  * mediawiki: Switch to MediaWiki 2020 logo

  [ ikmaak ]
  * Translated using Weblate (Dutch)
  * Translated using Weblate (Dutch)
  * Translated using Weblate (Dutch)
  * Translated using Weblate (Dutch)
  * Translated using Weblate (Dutch)

  [ Sunil Mohan Adapa ]
  * mediawiki: tests: functional: Fix races after flipping flags
  * d/lintian-overrides: Drop override for a removed tag
  * d/lintian-overrides: Override message for not supporting sysvinit
  * d/lintian-overrides: Add override for manual outside .../doc/
  * d/lintian-overrides: Drop workaround for remove-on-upgrade dpkg flag
  * apache: Drop support for GnuTLS
  * apache: Enable and prioritize HTTP/2 protocol
  * apache: Setup Mozilla recommended configuration
  * container: Fix the update command for new web server
  * tests: Add some missing markers
  * web_framework, tests: Workaround captcha 0.5.6 vs. Django 3.2

  [ fliu ]
  * email: Fix self.critical not callable error
  * email: postconf.get_many_unsafe: batch query
  * email: configure postfix domain names

  [ Seyed mohammad ali Hosseinifard ]
  * Translated using Weblate (Persian)

  [ Veiko Aasa ]
  * gitweb: tests: Fix test failures if initial default branch is not master
  * gitweb: tests: Convert functional tests to non-BDD python format
  * gitweb: tests: functional: Fix test failure if initial default branch is not master

  [ Artem ]
  * Translated using Weblate (Russian)

  [ 109247019824 ]
  * Translated using Weblate (Bulgarian)

  [ 池边树下 ]
  * Translated using Weblate (Chinese (Simplified))

 -- James Valleroy <jvalleroy@mailbox.org>  Sat, 18 Sep 2021 09:47:06 -0400

freedombox (21.8~bpo11+1) bullseye-backports; urgency=medium

  * Rebuild for bullseye-backports.

 -- James Valleroy <jvalleroy@mailbox.org>  Thu, 02 Sep 2021 09:48:30 -0400

freedombox (21.8) unstable; urgency=medium

  [ Andrij Mizyk ]
  * Translated using Weblate (Ukrainian)
  * Translated using Weblate (Ukrainian)
  * Translated using Weblate (Ukrainian)

  [ fliu ]
  * diagnostics: Allow underscores (_) in app names
  * doc/dev: Using mocking instead of importing external modules
  * email: Basic app to manage an email server
  * email: Enable LDAP by calling postconf in a thread-safe way
  * email: Implement `email_server ipc set_sasl` and `set_submission`
  * email: Set up local delivery (no spam filtering)
  * email: Code quality fixes
  * email: Fix enabling SMTPS; check return value
  * email: dovecot: Support user lookup by UID number
  * email: Address some code review comments
  * email: Install rspamd; proxy its web interface
  * email: Parse command arguments with a mutually exclusive group
  * email: mutex: create lock file as plinth user
  * email, plinth.log: Write more information to syslog
  * email: postconf: Handle postconf returning an empty key
  * email: audit: improve the speed of post-installation setup
  * email: Open lock file as plinth user
  * email: Support UID number lookup in Dovecot
  * email: diagnostics: Fix sudo permission problem
  * email: views: Implement tab rendering
  * email: Implement alias management
  * email: aliases: Use bootstrap styles
  * email: Add UI for creating the home directory
  * email: Add templates for TLS and domains
  * email: Implement view for setting up domains
  * email: postfix: Install LDAP map support
  * email: Implement spam sorting with sieve
  * email: apache: X-Robots-Tag header, full URL match
  * email: Implement auto-discovery
  * email: LMTP: remove the recipient's UID number from email headers
  * email: Code cleanup
  * email: Implement outbound mail filtering
  * email: Reload postfix in domain view
  * email: Code cleanup, address reviews
  * email: Local delivery: use full email address
  * email: postfix: dovecot: Set strong security parameters
  * email: setup: Find Let's Encrypt certificates
  * email: Documentation, code cleanup
  * email: setup: Configure Roundcube
  * email: Sender spoofing patch 1/2: domain rewriting
  * email: implemented service alert

  [ Sunil Mohan Adapa ]
  * doc/dev: Drop seemingly irrelevant automodule reference
  * container: Use keyserver.ubuntu.com as the default keyserver
  * d/lintian-overrides: Allow all systemd services paths
  * d/control: Drop wireless-tools as recommends
  * tests: functional: Add a convenience method to logout
  * wordpress: New app to manage a WordPress site/blog

  [ Petter Reinholdtsen ]
  * Translated using Weblate (Norwegian Bokmål)

  [ James Valleroy ]
  * security: Remove display of past vulnerabilities
  * locale: Update translation strings
  * doc: Fetch latest manual

 -- James Valleroy <jvalleroy@mailbox.org>  Mon, 30 Aug 2021 20:01:46 -0400

freedombox (21.7~bpo11+1) bullseye-backports; urgency=medium

  * Rebuild for bullseye-backports.

 -- James Valleroy <jvalleroy@mailbox.org>  Fri, 20 Aug 2021 07:24:09 -0400

freedombox (21.7) unstable; urgency=low

  [ Allan Nordhøy ]
  * Translated using Weblate (Norwegian Bokmål)
  * Translated using Weblate (Norwegian Bokmål)

  [ Jacque Fresco ]
  * Translated using Weblate (Indonesian)

  [ Reza Almanda ]
  * Translated using Weblate (Indonesian)
  * Translated using Weblate (Indonesian)

  [ Besnik Bleta ]
  * Translated using Weblate (Albanian)

  [ 池边树下 ]
  * Translated using Weblate (Chinese (Simplified))

  [ Tiago Zaniquelli ]
  * tests: functional: storage: skip test List disks

  [ Oymate ]
  * Translated using Weblate (Bengali)

  [ whenwesober ]
  * Translated using Weblate (Indonesian)

  [ James Valleroy ]
  * ci: Disable autopkgtest
  * debian: Ensure fuse gets replaced by fuse3 (Closes: #990758)
    - Thanks to Andreas Beckmann <anbe@debian.org> for the patch.
  * action_utils: Separate function to hold freedombox package
  * action_utils: Use flag to indicate freedombox package has been held
    (Closes: #991292)
  * upgrades: Check for held freedombox package in manual update
  * upgrades: Check for held freedombox package daily
  * action_utils: Don't print when unholding freedombox package
  * vagrant: Update box name
  * ttrss: Allow upgrade to version 21
  * Update translation strings
  * doc: Fetch latest manual
  * Upload to unstable

  [ bruh ]
  * Translated using Weblate (Vietnamese)
  * Translated using Weblate (Vietnamese)

  [ Andrij Mizyk ]
  * Translated using Weblate (Ukrainian)
  * Translated using Weblate (Ukrainian)
  * Translated using Weblate (Ukrainian)
  * Translated using Weblate (Ukrainian)
  * Translated using Weblate (Ukrainian)
  * Translated using Weblate (Ukrainian)
  * Translated using Weblate (Ukrainian)
  * Translated using Weblate (Ukrainian)
  * Translated using Weblate (Ukrainian)
  * Translated using Weblate (Ukrainian)

  [ Johannes Keyser ]
  * Translated using Weblate (German)

 -- James Valleroy <jvalleroy@mailbox.org>  Mon, 16 Aug 2021 19:18:59 -0400

freedombox (21.6) experimental; urgency=medium

  [ ikmaak ]
  * Translated using Weblate (Dutch)
  * Translated using Weblate (German)

  [ Burak Yavuz ]
  * Translated using Weblate (Turkish)

  [ Michael Breidenbach ]
  * Translated using Weblate (Swedish)

  [ whenwesober ]
  * Translated using Weblate (Indonesian)
  * Translated using Weblate (Indonesian)

  [ Benedek Nagy ]
  * Translated using Weblate (Hungarian)

  [ James Valleroy ]
  * Translated using Weblate (Indonesian)
  * Translated using Weblate (Indonesian)
  * Translated using Weblate (Indonesian)
  * Translated using Weblate (Indonesian)
  * Translated using Weblate (Chinese (Simplified))
  * locale: Update translation strings
  * doc: Fetch latest manual

  [ Weblate ]
  * Added translation using Weblate (Sinhala)
  * Added translation using Weblate (Vietnamese)

  [ James Pan ]
  * Translated using Weblate (Chinese (Traditional))

  [ HelaBasa ]
  * Translated using Weblate (Sinhala)

  [ Johannes Keyser ]
  * Translated using Weblate (German)

  [ Coucouf ]
  * Translated using Weblate (French)
  * Translated using Weblate (French)

  [ ssantos ]
  * Translated using Weblate (Portuguese)

  [ 池边树下 ]
  * Translated using Weblate (Chinese (Simplified))

  [ Reza Almanda ]
  * Translated using Weblate (Indonesian)
  * Translated using Weblate (Indonesian)
  * Translated using Weblate (Indonesian)

  [ bruh ]
  * Translated using Weblate (Vietnamese)
  * Translated using Weblate (Vietnamese)
  * Translated using Weblate (Vietnamese)
  * Translated using Weblate (Vietnamese)

  [ Arshadashu ]
  * Translated using Weblate (Telugu)

  [ Joseph Nuthalapati ]
  * Translated using Weblate (Telugu)
  * Translated using Weblate (Telugu)
  * Translated using Weblate (Telugu)
  * Translated using Weblate (Telugu)
  * Translated using Weblate (Telugu)
  * Translated using Weblate (Telugu)

  [ uday17 ]
  * Translated using Weblate (Telugu)
  * Translated using Weblate (Telugu)
  * Translated using Weblate (Telugu)

  [ Sandeepbasva ]
  * Translated using Weblate (Telugu)

  [ Aurélien Couderc ]
  * Change backups submit button to fix translation issues

  [ chilumula vamshi krishna ]
  * Translated using Weblate (Telugu)

  [ Jacque Fresco ]
  * Translated using Weblate (Indonesian)
  * Translated using Weblate (Japanese)

 -- James Valleroy <jvalleroy@mailbox.org>  Mon, 31 May 2021 19:00:45 -0400

freedombox (21.5) experimental; urgency=medium

  [ Dietmar ]
  * Translated using Weblate (German)

  [ Karol Werner ]
  * Translated using Weblate (Polish)

  [ Michalis ]
  * Translated using Weblate (Greek)
  * Translated using Weblate (Greek)
  * Translated using Weblate (Greek)
  * Translated using Weblate (Greek)

  [ Fioddor Superconcentrado ]
  * Generating developer documentation.
  * config: Fix tests related to user home directory
  * Translated using Weblate (Spanish)

  [ ikmaak ]
  * Translated using Weblate (Dutch)

  [ Burak Yavuz ]
  * Translated using Weblate (Turkish)
  * Translated using Weblate (Turkish)
  * Translated using Weblate (Turkish)

  [ Veiko Aasa ]
  * deluge, mldonkey, syncthing, transmission: Depend on nslcd.service
  * deluge: Fix daemon user not in freedombox-share group after installation
  * users: Fix unit test failures when LDAP is empty

  [ Sunil Mohan Adapa ]
  * ssh, apache: Make fail2ban use systemd journald backend by default
  * security: Move fail2ban default configuration to this app
  * security: Ensure that fail2ban is not re-enabled on version increment
  * security: Increment app version to reload fail2ban
  * action_utils: Introduce utility for masking services
  * config: Disable rsyslog and syslog forwarding
  * config: Install and configure zram for swap
  * Update copyright year

  [ James Valleroy ]
  * debian: Add coverage to autopkgtest
  * ci: Merge with Salsa CI pipeline
  * config: Convert entered domain name to lower case
  * dynamicdns: Wait after changing domain name in tests
  * dynamicdns: Convert entered domain name to lower case
  * pagekite: Convert entered kite name to lower case
  * config, dynamicdns, pagekite: Remove incorrect use of str
  * letsencrypt: Always return a diagnostics result
  * diagnostics: Use lock to protect results
  * coturn: Validate TURN URIs if provided in form
  * locale: Update translation strings
  * doc: Fetch latest manual

  [ Max Rockatansky ]
  * security: Clarify vulnerability count and provide link to more info

  [ Joseph Nuthalapati ]
  * docs: Improve Developer Documentation index page
  * container: distribution as environment variable
  * ejabberd: STUN/TURN configuration
  * coturn: Mention ejabberd in app description

  [ Michael Breidenbach ]
  * Translated using Weblate (Swedish)
  * Translated using Weblate (Swedish)

  [ nautilusx ]
  * Translated using Weblate (German)

  [ Reza Almanda ]
  * Translated using Weblate (Indonesian)

  [ Aditya Pratap Singh ]
  * container: Work in the absence of systemd in PATH, for eg. in Arch

  [ Kirill Schmidt ]
  * first_boot: Use session to verify first boot welcome step

  [ fliu ]
  * HACKING.md: added some troubleshooting information
  * container script: Must convert env. var. string to a Path object

  [ Johannes Keyser ]
  * Translated using Weblate (German)

  [ whenwesober ]
  * Translated using Weblate (Indonesian)

  [ 池边树下 ]
  * Translated using Weblate (Chinese (Simplified))

  [ Weblate ]
  * Added translation using Weblate (Albanian)

  [ Besnik Bleta ]
  * debian: Add Albanian (sq) locale
  * Translated using Weblate (Albanian)

  [ Carlos Henrique Lima Melara ]
  * doc: Add filename to code snippets in tutorial
  * docs: Add missing imports in tutorial
  * docs: Set the `version` attribute as required instead of optional

 -- James Valleroy <jvalleroy@mailbox.org>  Mon, 19 Apr 2021 20:23:23 -0400

freedombox (21.4) unstable; urgency=medium

  [ Petter Reinholdtsen ]
  * Translated using Weblate (Norwegian Bokmål)

  [ Allan Nordhøy ]
  * Translated using Weblate (Norwegian Bokmål)

  [ ikmaak ]
  * Translated using Weblate (Dutch)

  [ Burak Yavuz ]
  * Translated using Weblate (Turkish)

  [ James Valleroy ]
  * plinth: Disable start rate limiting for service
  * upgrades: Disable searx during dist-upgrade
  * locale: Update translation strings
  * doc: Fetch latest manual

  [ Dietmar ]
  * Translated using Weblate (German)
  * Translated using Weblate (Italian)
  * Translated using Weblate (German)
  * Translated using Weblate (Italian)

  [ Coucouf ]
  * Translated using Weblate (French)

  [ Michael Breidenbach ]
  * Translated using Weblate (Swedish)

  [ Sunil Mohan Adapa ]
  * ui: Fix buttons jumping on click in snapshots page
  * matrix-synapse, coturn: Fix minor pipeline failures

  [ Benedek Nagy ]
  * Translated using Weblate (Hungarian)

  [ Kornelijus Tvarijanavičius ]
  * Translated using Weblate (Lithuanian)

  [ Joseph Nuthalapati ]
  * coturn: Add new component for usage of coturn by other apps
  * coturn: Minor refactor view to use utility to generate URIs
  * coturn: Remove advanced flag, make app visible to all
  * matrix-synapse: Auto configure STUN/TURN using coturn server
  * matrix-synapse: Update description to talk about TURN configuration

 -- James Valleroy <jvalleroy@mailbox.org>  Sun, 28 Feb 2021 20:57:00 -0500

freedombox (21.3) unstable; urgency=medium

  [ Oğuz Ersen ]
  * Translated using Weblate (Turkish)

  [ ikmaak ]
  * Translated using Weblate (Dutch)

  [ Burak Yavuz ]
  * Translated using Weblate (Turkish)

  [ Michael Breidenbach ]
  * Translated using Weblate (Swedish)

  [ Michalis ]
  * Translated using Weblate (Greek)

  [ James Valleroy ]
  * upgrades: Mark string as no-python-format
  * locale: Update translation strings
  * upgrades: Only check free space bytes before dist upgrade
  * upgrades: Add 10 minute delay before apt update
  * upgrades: Disable apt snapshots during dist upgrade
  * locale: Update translation strings
  * doc: Fetch latest manual

  [ John Lines ]
  * gitignore: Ignore files generated during package build
  * zoph: Add new app to organize photos

  [ Sunil Mohan Adapa ]
  * tests: functional: Introduce step def. to check if app is enabled
  * zoph: Make app unavailable in Buster

  [ Aurélien Couderc ]
  * sharing: Improve shares group access description

  [ Fioddor Superconcentrado ]
  * HACKING: Link download page for Geckodriver.
  * Translated using Weblate (Spanish)

 -- James Valleroy <jvalleroy@mailbox.org>  Thu, 11 Feb 2021 17:59:49 -0500

freedombox (21.2) unstable; urgency=medium

  [ Burak Yavuz ]
  * Translated using Weblate (Turkish)
  * Translated using Weblate (Turkish)

  [ Sunil Mohan Adapa ]
  * radicale: Allow older 2.x release to upgrade to 3.x
  * backups: schedule: tests: Fix failures due to long test run
  * minidlna: Minor refactor of media directory handling
  * minidlna: Implement force upgrading from older version
  * jsxc: Fix issues with jQuery >= 3.5.0

  [ Veiko Aasa ]
  * calibre: Fix freedombox.local inaccessible after enabling app
  * mediawiki: Fix app installation process doesn't display status information
  * plinth: Show running spinner when app installation is in progress

  [ James Valleroy ]
  * upgrades: Return reason when checking for dist upgrade
  * upgrades: Get result of start-dist-upgrade
  * upgrades: Move start-dist-upgrade result string to app
  * upgrades: Add notifications for dist upgrade
  * tests: Update functional tests default config
  * roundcube: Allow upgrade to 1.4.*
  * locale: Update translation strings
  * doc: Fetch latest manual

  [ Dietmar ]
  * Translated using Weblate (German)
  * Translated using Weblate (Italian)

  [ ikmaak ]
  * Translated using Weblate (Spanish)
  * Translated using Weblate (Dutch)
  * Translated using Weblate (Swedish)
  * Translated using Weblate (Russian)
  * Translated using Weblate (Hungarian)

  [ Coucouf ]
  * Translated using Weblate (French)
  * Translated using Weblate (French)

  [ Алексей Докучаев ]
  * Translated using Weblate (Russian)

  [ Stanisław Stefan Krukowski ]
  * Translated using Weblate (Polish)

  [ Oymate ]
  * Translated using Weblate (Bengali)

  [ Fioddor Superconcentrado ]
  * Translated using Weblate (Spanish)

  [ Joseph Nuthalapati ]
  * matrix-synapse: python3-psycopg2 from backports
  * upgrades: Increment version for MatrixSynapse 1.26
  * mediawiki: Set default logo to mediawiki.png

  [ nautilusx ]
  * Translated using Weblate (German)

 -- James Valleroy <jvalleroy@mailbox.org>  Sat, 06 Feb 2021 00:33:34 -0500

freedombox (21.1) unstable; urgency=medium

  [ ikmaak ]
  * Translated using Weblate (German)
  * Translated using Weblate (Spanish)
  * Translated using Weblate (Dutch)
  * Translated using Weblate (Polish)
  * Translated using Weblate (Danish)
  * Translated using Weblate (French)
  * Translated using Weblate (Italian)
  * Translated using Weblate (Norwegian Bokmål)
  * Translated using Weblate (Dutch)
  * Translated using Weblate (Portuguese)
  * Translated using Weblate (Swedish)
  * Translated using Weblate (Russian)
  * Translated using Weblate (Chinese (Simplified))
  * Translated using Weblate (Persian)
  * Translated using Weblate (Gujarati)
  * Translated using Weblate (Hindi)
  * Translated using Weblate (Czech)
  * Translated using Weblate (Ukrainian)
  * Translated using Weblate (Hungarian)
  * Translated using Weblate (Lithuanian)
  * Translated using Weblate (Slovenian)
  * Translated using Weblate (Bulgarian)
  * Translated using Weblate (Greek)
  * Translated using Weblate (Galician)
  * Translated using Weblate (Serbian)

  [ Burak Yavuz ]
  * Translated using Weblate (Turkish)

  [ John Doe ]
  * Translated using Weblate (Turkish)
  * Translated using Weblate (Turkish)

  [ Doma Gergő ]
  * Translated using Weblate (Hungarian)

  [ Ouvek Kostiva ]
  * Translated using Weblate (Chinese (Traditional))

  [ James Valleroy ]
  * tahoe: Disable app
  * setup: Enable essential apps that use firewall
  * upgrades: Requires at least 5 GB free space for dist upgrade
  * locale: Update translation strings
  * doc: Fetch latest manual

  [ Veiko Aasa ]
  * syncthing: Create LDAP group name different from system group
  * syncthing: Hide unnecessary security warning
  * sharing: Update functional test to use syncthing-access group
  * plinth: Fix disable daemon when service alias is provided
  * container script: Various improvements

  [ Sunil Mohan Adapa ]
  * ui: js: Make select all checkbox option available more broadly
  * ui: css: New style for select all checkbox
  * backups: tests: Fix a typo in test case name
  * backups: Allow comments to be added to archives during backup
  * backups: Allow storing root repository details
  * backups: repository: Introduce a prepare method
  * backups: repository: Simplify handling of remote repo properties
  * backups: Introduce backup scheduling
  * backups: Add a schedule to each repository
  * backups: Trigger schedules every hour
  * backups: Add UI to edit schedules
  * backups: Add a notification to suggest users to enable schedules
  * backups: Show notification on error during scheduled backups
  * networks: Remove unused import to fix flake8 failure
  * performance: Fix failure to start due to lru_cache in stable

  [ Allan Nordhøy ]
  * Translated using Weblate (Norwegian Bokmål)

  [ Fred LE MEUR ]
  * performance: Fix web client link to Cockpit

  [ Milan ]
  * Translated using Weblate (Czech)

  [ crlambda ]
  * Translated using Weblate (Chinese (Traditional))

  [ Fioddor Superconcentrado ]
  * networks: Separate the delete button and color it differently
  * network: Minor refactoring in a test
  * network: Minor refactoring, new is_primary() function
  * networks: Change connection type to a radio button
  * networks: Use radio buttons for network modes
  * networks: Prevent unintended changes to primary connection.
  * networks: Hide deactivate/remove buttons for primary connections
  * Translated using Weblate (Spanish)

 -- James Valleroy <jvalleroy@mailbox.org>  Mon, 25 Jan 2021 21:08:22 -0500

freedombox (21.0) unstable; urgency=medium

  [ Dietmar ]
  * Translated using Weblate (German)

  [ ikmaak ]
  * Translated using Weblate (German)
  * Translated using Weblate (Dutch)
  * Translated using Weblate (Spanish)
  * Translated using Weblate (French)

  [ Burak Yavuz ]
  * Translated using Weblate (Turkish)

  [ Doma Gergő ]
  * Translated using Weblate (Hungarian)

  [ Veiko Aasa ]
  * functional tests: Make tests compatible with pytest-bdd v4.0
  * ejabberd: functional tests: Wait until the jsxc buddy list is loaded
  * users: Skip action script tests if LDAP is not set up
  * functional-tests: Fix installation errors in install.sh script
  * dev-container: Add subcommand to run tests
  * gitweb: tests: functional: Fix test failures in localized environment
  * dev-container: 'up' command: Show banner also when container is already
    running
  * dev-container: Add command to print container IP address
  * tests: functional: Improve creating users in tests
  * gitweb: Add functional tests for git-access group
  * plinth: Fix daemon is enabled check when service alias is provided

  [ ullli ]
  * mumble: Updated mumla and removed plumble from clients list

  [ Johannes Keyser ]
  * Translated using Weblate (German)

  [ Sunil Mohan Adapa ]
  * apache2: Allow downloads in openvpn and backups with latest browsers
  * backups: Don't open a new window for downloading backups
  * openvpn: Don't show running status on download profile button
  * app: component: Add app_id and app properties
  * app: Add locked flag
  * backups: Add new component for backup and restore
  * backups: Use the backup component in all apps
  * doc: dev: Update documentation for using backup component
  * app: info: Move client validation to info component
  * doc: dev: Update documentation on calling clients validation
  * doc: dev: Update the tutorial to reflect latest API/code
  * radicale: Fix backup and restore of configuration

  [ Michael Breidenbach ]
  * Translated using Weblate (Swedish)

  [ James Valleroy ]
  * users: Avoid test error if ldapsearch is not available
  * upgrades: Ensure freedombox package is upgraded during dist upgrade
  * upgrades: Add service for dist upgrade
  * upgrades: Install python3-systemd for unattended-upgrades
  * upgrades: Don't allow needrestart to restart freedombox-dist-upgrade
  * upgrades: Check before starting dist upgrade process
  * upgrades: Write dist-upgrade service file in /run
  * upgrades: Restart FreedomBox service at end of dist-upgrade
  * upgrades: Use full path to searx action script
  * upgrades: Hold tt-rss during dist upgrade, if available
  * locale: Update translation strings
  * doc: Fetch latest manual

  [ Stanisław Stefan Krukowski ]
  * Translated using Weblate (Polish)

  [ Joseph Nuthalapati ]
  * transmission: Show port forwarding information
  * transmission: Update description

 -- James Valleroy <jvalleroy@mailbox.org>  Mon, 11 Jan 2021 19:57:44 -0500

freedombox (20.21) unstable; urgency=medium

  [ Johannes Keyser ]
  * Translated using Weblate (German)

  [ Fioddor Superconcentrado ]
  * Translated using Weblate (Spanish)
  * Translated using Weblate (Spanish)

  [ Joseph Nuthalapati ]
  * deluge: Sync apache2 config with Transmission
  * deluge: Functional tests for bit-torrent group

  [ Michael Breidenbach ]
  * Translated using Weblate (Swedish)

  [ Veiko Aasa ]
  * apache: Create snake oil certificate if not exists
  * users: Remove timeout when creating Samba user
  * security: Fix access denied for user daemon from cron

  [ n0nie4HP ]
  * Translated using Weblate (Polish)
  * Translated using Weblate (Polish)

  [ spectral ]
  * calibre: Fix manual page name

  [ James Valleroy ]
  * upgrades: Allow grub-pc upgrade without reinstalling grub
  * upgrades: Update searx search engines during dist upgrade
  * locale: Update translation strings
  * doc: Fetch latest manual
  * debian: Bump standards version to 4.5.1

  [ Nikita Epifanov ]
  * Translated using Weblate (Russian)

  [ ikmaak ]
  * Translated using Weblate (Polish)

  [ Doma Gergő ]
  * Translated using Weblate (Hungarian)

 -- James Valleroy <jvalleroy@mailbox.org>  Mon, 28 Dec 2020 21:08:41 -0500

freedombox (20.20.1) unstable; urgency=medium

  [ Reg Me ]
  * Translated using Weblate (Dutch)

  [ ikmaak ]
  * Translated using Weblate (Dutch)
  * Translated using Weblate (German)
  * Translated using Weblate (Dutch)

  [ Burak Yavuz ]
  * Translated using Weblate (Turkish)

  [ Sunil Mohan Adapa ]
  * pagekite: Drop unused subdomain widget
  * pagekite: cosmetic: Minor yapf changes
  * clients: Fix a duplicated HTML ID
  * ui: Adopt a consistent and new table style
  * ui: Make all tables responsive
  * ui: css: Use rem as the primary unit
  * ui: Drop italic style on app name and sections in card listing
  * jsxc: Drop loading text on the login button
  * firewall: New styling for status stable
  * ui: Consistently use the btn-toolbar class for all toolbars
  * help: Make the button normal size in about page
  * users: Drop cancel button show submit as danger in delete page
  * help, power, index: ui: Drop remaining uses of &raquo;
  * ui: index: Don't show too large a help message
  * HACKING: Add suggestion not over-use Bootstrap utility classes
  * ui: Fix form error styling using bootstrap 3 style
  * jslicense.html: Drop minor styling
  * ui: Introduce common styling for two column list group
  * calibre: Use common styling for libraries list
  * pagekite: Use common styling for custom services
  * ikiwiki: Use common styling for wiki/blog list
  * gitweb: Use common styling for repo list
  * users: Use common styling for users list
  * networks: Use common styling for showing network connection
  * networks: Use common styling for Wi-Fi network list
  * networks: Use table for styling network connection list
  * firewall: Split CSS styling into separate file
  * monkeysphere: Split CSS styling into a separate file
  * samba: Split CSS styling into separate file
  * upgrades: Split CSS styling into a separate file
  * backups: Split CSS styling into a separate file
  * storage: Split CSS styling into a separate file
  * sharing: Split CSS styling into a separate file
  * letsencrypt: Split CSS styling into a separate file
  * help: Split CSS styling into a separate file
  * first_setup: Use template variable to refresh page
  * ui: Use common styling to hide logo during firstboot
  * firstboot: Use bootstrap for logo styling
  * pagekite: Eliminate inline styling
  * help: Show version information as an alert
  * ui: Avoid inline styling for setting progress bar width
  * apache2: Disallow all inline styling in sandbox settings
  * ui: Fix warning button colors

  [ achalaramu ]
  * Migrate bootstrap 4 from bootstrap 3

  [ Veiko Aasa ]
  * gitweb: Make functional tests compatible with pytest-bdd v4.0
  * javascript: Fix disabled submit buttons when navigating back to a page

  [ James Valleroy ]
  * tests: Skip initial update
  * help: Update status log test
  * config: Skip homepage test on buildd (Closes: #977527)
  * doc: Fetch latest manual

 -- James Valleroy <jvalleroy@mailbox.org>  Sat, 19 Dec 2020 19:18:42 -0500

freedombox (20.20) unstable; urgency=medium

  [ ikmaak ]
  * Translated using Weblate (Dutch)
  * Translated using Weblate (Dutch)

  [ Burak Yavuz ]
  * Translated using Weblate (Turkish)

  [ ssantos ]
  * Translated using Weblate (Portuguese)

  [ Johannes Keyser ]
  * Translated using Weblate (German)

  [ Thomas Vincent ]
  * Translated using Weblate (French)

  [ Michael Breidenbach ]
  * Translated using Weblate (Swedish)

  [ Fioddor Superconcentrado ]
  * Translated using Weblate (Spanish)
  * config: Add user websites as choices for homepage config
  * config: rename functions (improve readability)

  [ James Valleroy ]
  * config: Mark test_homepage_field as needs_root
  * mumble: Implement force upgrade for 1.3.*
  * upgrades: Hold mumble-server during dist upgrade
  * locale: Update translation strings
  * doc: Fetch latest manual

  [ Veiko Aasa ]
  * apache: Add app name
  * snapshot: Check that / is a btrfs subvolume before setup
  * diagnostics: Improve exception handling in app diagnostics
  * diagnostics: Show app name and fallback to app id if not exist
  * templates: Make toggle button responsive

 -- James Valleroy <jvalleroy@mailbox.org>  Mon, 14 Dec 2020 19:31:00 -0500

freedombox (20.19) unstable; urgency=medium

  [ ikmaak ]
  * Translated using Weblate (Dutch)
  * Translated using Weblate (Dutch)
  * Translated using Weblate (Dutch)
  * Translated using Weblate (German)
  * Translated using Weblate (Dutch)
  * Translated using Weblate (Dutch)

  [ Fioddor Superconcentrado ]
  * networks: Apply translation to a tooltip.
  * bepasty: Apply translation to autogenerated comments.
  * snapshots: Translate snapshot types (field description)
  * Translated using Weblate (Spanish)

  [ Joseph Nuthalapati ]
  * OpenVPN: Create user group "vpn"
  * openvpn: Add functional tests for user group "vpn"
  * openvpn: Deny access to users not in group "vpn"

  [ James Valleroy ]
  * upgrades: Add first boot step to run initial update
  * upgrades: Add progress page for initial update
  * upgrades: Fix flag name in info message
  * upgrades: Hold freedombox package during dist upgrade
  * upgrades: Use apt_hold contextmanager
  * upgrades: Print steps in dist-upgrade
  * upgrades: Fix sources list for dist upgrade from buster
  * sso: Add test to generate ticket
  * locale: Update translation strings
  * doc: Fetch latest manual
  * debian: Add python3-openssl as build dependency for tests

  [ Veiko Aasa ]
  * Samba: UI: Show toggle buttons and share names

  [ Oymate ]
  * Translated using Weblate (Bengali)

 -- James Valleroy <jvalleroy@mailbox.org>  Mon, 30 Nov 2020 18:37:52 -0500

freedombox (20.18.1) unstable; urgency=medium

  [ Burak Yavuz ]
  * Translated using Weblate (Turkish)
  * Translated using Weblate (Turkish)

  [ Hetgyl ]
  * Translated using Weblate (French)
  * Translated using Weblate (French)
  * Translated using Weblate (French)
  * Translated using Weblate (French)
  * Translated using Weblate (French)
  * Translated using Weblate (French)
  * Translated using Weblate (French)
  * Translated using Weblate (French)
  * Translated using Weblate (French)
  * Translated using Weblate (French)
  * Translated using Weblate (French)
  * Translated using Weblate (French)

  [ Reg Me ]
  * Translated using Weblate (Dutch)
  * Translated using Weblate (Dutch)

  [ Oğuz Ersen ]
  * Translated using Weblate (Turkish)

  [ Thomas Vincent ]
  * Translated using Weblate (French)
  * Translated using Weblate (French)
  * Translated using Weblate (French)
  * Translated using Weblate (French)
  * Translated using Weblate (French)
  * Translated using Weblate (French)
  * Translated using Weblate (French)
  * Translated using Weblate (French)
  * Translated using Weblate (French)
  * Translated using Weblate (French)
  * Translated using Weblate (French)

  [ Petter Reinholdtsen ]
  * Translated using Weblate (Norwegian Bokmål)

  [ Joseph Nuthalapati ]
  * sso: Fix regression in auth-pubtkt configuration

  [ Dietmar ]
  * Translated using Weblate (German)
  * Translated using Weblate (Italian)

  [ Fioddor Superconcentrado ]
  * Translated using Weblate (Spanish)

  [ Diego Roversi ]
  * Translated using Weblate (Italian)

  [ ikmaak ]
  * Translated using Weblate (Dutch)

  [ Michael Breidenbach ]
  * Translated using Weblate (Swedish)

  [ James Valleroy ]
  * Translated using Weblate (French)
  * doc: Fetch latest manual

 -- James Valleroy <jvalleroy@mailbox.org>  Mon, 23 Nov 2020 18:37:38 -0500

freedombox (20.18) unstable; urgency=medium

  [ Hetgyl ]
  * Translated using Weblate (French)

  [ Reg Me ]
  * Translated using Weblate (Dutch)
  * Translated using Weblate (Dutch)
  * Translated using Weblate (Dutch)
  * Translated using Weblate (Dutch)

  [ Joseph Nuthalapati ]
  * coverage: Omit files under tests/ directories
  * ci: Add --cov-config to the coverage command
  * openvpn: Cleanup easyrsa 2 to 3 upgrade code
  * openvpn: Function to detect ECC/RSA configuration
  * openvpn: ECC: Setup and Migration
  * openvpn: Remove explicit setup step
  * openvpn: Improve migrate_to_ecc template
  * openvpn: Remove opinion on which curve to use
  * openvpn: client configuration for RSA and ECC
  * gitlabci: Update Dockerfile and script

  [ Ralf Barkow ]
  * Translated using Weblate (German)

  [ Fioddor Superconcentrado ]
  * Translated using Weblate (Spanish)

  [ Matthias Dellweg ]
  * Enable dynamicdns module to handle IPv6

  [ Dietmar ]
  * Translated using Weblate (Italian)

  [ James Valleroy ]
  * locale: Update translation strings
  * doc: Fetch latest manual

 -- James Valleroy <jvalleroy@mailbox.org>  Mon, 16 Nov 2020 20:49:24 -0500

freedombox (20.17.1) experimental; urgency=medium

  [ Burak Yavuz ]
  * Translated using Weblate (Turkish)
  * Translated using Weblate (Turkish)

  [ Dietmar ]
  * Translated using Weblate (German)
  * Translated using Weblate (Italian)

  [ Joseph Nuthalapati ]
  * ci: Fix flake8 errors
  * pubtkt: Fix Python format language errors

  [ James Valleroy ]
  * debian: Rename source package to freedombox
  * doc: Fetch latest manual

 -- James Valleroy <jvalleroy@mailbox.org>  Sat, 07 Nov 2020 08:02:53 -0500

plinth (20.17) unstable; urgency=medium

  [ Fioddor Superconcentrado ]
  * package: i18n: Mark progress status strings for translation
  * networks: i18n: Mark string for translation on delete page
  * networks: i18n: Mark various strings for translation
  * notifications: i18n: Mark app names and extra data for translation
  * networks: css: Make button wider in network list
  * Translated using Weblate (Spanish)

  [ Sunil Mohan Adapa ]
  * backups: i18n: Mark form success messages for translation
  * doc: wikiparser: Fix issue with running parser outside doc/ dir
  * upgrades: Disable the option when not able to dist upgrade
  * ci: Split testing stages into smaller stages

  [ Coucouf ]
  * Translated using Weblate (French)
  * Translated using Weblate (French)

  [ Burak Yavuz ]
  * Translated using Weblate (Turkish)
  * Translated using Weblate (Turkish)

  [ Nikita Epifanov ]
  * Translated using Weblate (Russian)

  [ Jens Molgaard ]
  * Translated using Weblate (Danish)

  [ Petter Reinholdtsen ]
  * Translated using Weblate (Norwegian Bokmål)

  [ Praveen Illa ]
  * Translated using Weblate (Telugu)

  [ James Valleroy ]
  * Translated using Weblate (Danish)
  * ci: Run wikiparser doctests
  * wikiparser: Exit with return value 1 on test failure
  * upgrades: Add a setting to enable dist upgrade
  * locale: Update translation strings
  * doc: Fetch latest manual

  [ Michael Breidenbach ]
  * Translated using Weblate (German)
  * Translated using Weblate (Swedish)

  [ marklin0913 ]
  * Added translation using Weblate (Chinese (Traditional))

  [ Joseph Nuthalapati ]
  * mediawiki: Ensure password file is not empty
  * mediawiki: Add action to set domain name

  [ Dietmar ]
  * Translated using Weblate (German)
  * Translated using Weblate (Italian)

  [ Radek Pasiok ]
  * Translated using Weblate (Polish)

  [ Onurb ]
  * apache: setup uwsgi by default

 -- James Valleroy <jvalleroy@mailbox.org>  Mon, 02 Nov 2020 19:45:57 -0500

plinth (20.16) unstable; urgency=medium

  [ Oğuz Ersen ]
  * Translated using Weblate (Turkish)

  [ Burak Yavuz ]
  * Translated using Weblate (Turkish)
  * Translated using Weblate (Turkish)

  [ Nikita Epifanov ]
  * Translated using Weblate (Russian)

  [ Allan Nordhøy ]
  * Translated using Weblate (Norwegian Bokmål)
  * Translated using Weblate (Chinese (Simplified))
  * Translated using Weblate (Slovenian)
  * Translated using Weblate (Greek)
  * Translated using Weblate (Norwegian Bokmål)

  [ Veiko Aasa ]
  * diagnostics: Show low system memory notifications
  * notifications: Show severity level on every notification

  [ Coucouf ]
  * Translated using Weblate (French)

  [ James Valleroy ]
  * app: Add donation links in dropdown menu
  * debian: Add Brazilian Portuguese debconf templates translation
    (Closes: #972449)
    - Thanks to Adriano Rafael Gomes for the translation.
  * locale: Update translation strings
  * doc: Fetch latest manual

  [ Fioddor Superconcentrado ]
  * upgrades: Add status section showing version and upgrade status
  * diagnostics: Lazy format all diagnostic test strings properly
  * Translated using Weblate (Spanish)
  * help: Link to updates page when new version is available
  * updates: Eliminate delay and better status for manual upgrade

  [ Michael Breidenbach ]
  * Translated using Weblate (Swedish)

  [ Sunil Mohan Adapa ]
  * calibre: Add link to donation page
  * app: Make the donation button more prominent
  * calibre: Update group description to reflect 'using' app

 -- James Valleroy <jvalleroy@mailbox.org>  Mon, 19 Oct 2020 20:42:32 -0400

plinth (20.15) unstable; urgency=medium

  [ Coucouf ]
  * Translated using Weblate (French)
  * Translated using Weblate (French)
  * Translated using Weblate (French)
  * Translated using Weblate (French)

  [ Joseph Nuthalapati ]
  * bepasty: Change default permissions to 'read'
  * calibre: Add new e-book library app
  * calibre: Minor changes to app description
  * container: Handle edge cases with container update

  [ Fioddor Superconcentrado ]
  * HACKING: Add extra development requirements
  * CONTRIBUTING: Require flake8 compliance
  * Translated using Weblate (Spanish)
  * HACKING.md: Re-organised contents according to onboarding journey
  * Translated using Weblate (Spanish)

  [ Sunil Mohan Adapa ]
  * module_loader, web_framework: Update console log messages
  * dynamicdns: Drop unnecessary code to set app as enabled
  * pagekite: Don't announce unconfigured kite as a valid domain
  * pagekite: Don't update names module if not installed
  * tor: Don't check if enabled when not installed
  * tests: functional: Simplify calling the login helper
  * doc: Before fetching, drop all old to cleanup deleted pages/images
  * coturn: Don't handle certificates if not installed
  * quassel: Don't handle certificates if not installed
  * quassel: Fix minor typo
  * mumble: Store and use a single domain for TLS certificate setup
  * doc: dev: Link to list of potential apps from tutorial
  * coturn: Don't handle certificates if not installed
  * quassel: Don't handle certificates if not installed
  * users: Deal with admin user already existing during first boot
  * users: cosmetic: Yapf refactoring
  * *: Minor flake8 fixes
  * debian/control: Add sshpass as build dependency

  [ Michael Breidenbach ]
  * Translated using Weblate (Swedish)

  [ ssantos ]
  * Translated using Weblate (Portuguese)

  [ Phil Morrell ]
  * mumble: configure letsencrypt component

  [ Burak Yavuz ]
  * Translated using Weblate (Turkish)

  [ Petter Reinholdtsen ]
  * Translated using Weblate (Norwegian Bokmål)

  [ Veiko Aasa ]
  * ssh: action script: Require user credentials when editing ssh keys
  * users: Require admin credentials when creating or editing a user
  * container: Assign virtual network interface to trusted firewall zone

  [ James Valleroy ]
  * upgrades: Extend function to check for normal dist availability
  * upgrades: Detect and upgrade to next stable release
  * upgrades: Set a flag so interrupted dist-upgrade can be continued
  * upgrades: Check free space before dist-upgrade
  * locale: Update translation strings
  * doc: Fetch latest manual

 -- James Valleroy <jvalleroy@mailbox.org>  Mon, 05 Oct 2020 19:25:41 -0400

plinth (20.14.1) unstable; urgency=high

  [ Burak Yavuz ]
  * Translated using Weblate (Turkish)

  [ Nikita Epifanov ]
  * Translated using Weblate (Russian)

  [ JC Staudt ]
  * minidlna: Fix typo DNLA -> DLNA

  [ Sunil Mohan Adapa ]
  * cockpit: Don't show home page icon to non-admin users
  * module_loader: Load/process all essential modules before others

  [ Petter Reinholdtsen ]
  * Translated using Weblate (Norwegian Bokmål)

  [ Dietmar ]
  * Translated using Weblate (German)

  [ Coucouf ]
  * Translated using Weblate (French)

  [ James Valleroy ]
  * doc: Fetch latest manual

 -- James Valleroy <jvalleroy@mailbox.org>  Wed, 23 Sep 2020 07:37:53 -0400

plinth (20.14) unstable; urgency=high

  [ Fioddor Superconcentrado ]
  * Translated using Weblate (Spanish)
  * Translated using Weblate (Spanish)
  * sudo user needed for container
  * Branch-out
  * Specify machine
  * Fix typo
  * post-processor: Solve 1908 fixing the wiki links fix
  * Translated using Weblate (Spanish)
  * Translated using Weblate (Spanish)
  * jsxc, sharing: Add 'Learn more...' link for help pages
  * wireguard: Add 'Learn more...' link for help page
  * doc: wikiparser: Resolve URLs for locally available pages
  * HACKING.md: Instructions for container-related troubleshooting
  * i18n: Mark strings missed for translation
  * snapshots: Clarify description for disabling yearly snapshots

  [ Doma Gergő ]
  * Translated using Weblate (Hungarian)
  * Translated using Weblate (Hungarian)

  [ Sunil Mohan Adapa ]
  * upgrades: Minor isort fix
  * upgrades: Remove unused context variable
  * security: Don't show report button as part of backports notice
  * upgrades: security: Don't with the technical term 'backports' in UI
  * matrixsynapse: Allow upgrade to version 1.17
  * backups: Make app available by default
  * samba: cosmetic: Minor yapf fixes
  * container: unstable: Handle interface naming for systemd < 245
  * storage: Fix expanding partitions on GPT partition tables
  * matrixsynapse: Rename Riot to Element
  * ejabberd, mumble, wireguard: Update Apple app links
  * menu: Update documentation to clarify that icons can be files
  * frontpage: Fix documentation related to renamed parameter
  * bepasty: Make description a private variable
  * bepasty: Expand app description
  * bepasty: Tighten permissions on the uwsgi socket
  * infinoted, syncthing: Fix minor typo in a comment
  * bepasty: Add diagnostics tests on app URL
  * bepasty: Minor fixes
  * bepasty: tests: functional: Add a password before removing all
  * bepasty: Resize SVG to 512x512 for consistency with other icons
  * bepasty: Add "Snippet" in category/short description
  * bepasty: Update UI strings for permissions
  * bepasty: Require at least one permission on a password
  * bepasty: Simplify configuration file handling
  * js: Don't show running status on buttons pulled to right
  * diagnostics: Prevent showing running status on diagnostics menu item
  * help, networks: Clarify i18n different contexts for "Manual"
  * radicale: Stop service during backup and restore
  * radicale: tests: functional: Add test for backup/restore
  * doc: Recompile when parser script changes
  * doc: wikiparser: Handle processing instructions
  * doc: wikiparser: Fix attachment URLs in regular links
  * doc: wikiparser: When processing single pages, ignore header/footer
  * doc: wikiparser: Generate colspec for tables
  * doc: wikiparser: Handle table of contents macro without parenthesis
  * doc: wikiparser: Handle more paragraph breakers
  * doc: wikiparser: Parse content inside a comment
  * doc: wikiparser: Allow empty lines between list items
  * doc: wikiparser: Fix parsing URLs, simplify plain text parsing
  * doc: wikiparser: Resolve relative URLs
  * doc: wikiparser: Preserve spaces during parsing and generation
  * doc: wikiparser: Handle existing # in links, don't append again
  * doc: wikiparser: Assign text to URLs that don't provide them
  * doc: wikiparser: Handle wiki links starting with a /
  * doc: wikiparser: Allow lists to started with just spaces
  * doc: wikiparser: Strip spaces from attachment's text
  * doc: wikiparser: Place anchors inside paragraphs
  * doc: wikiparser: Sort imagedata properties
  * doc: wikiparser: Retain the text for icons
  * doc: wikiparser: Set icon dimensions to old values (temporarily)
  * doc: wikiparser: Handle empty table cells
  * doc: wikiparser: Fix some flake8 warnings
  * doc: wikiparser: Improve links relative to included files
  * doc: wikiparser: Fix issue with parsing inline code blocks
  * doc: wikiparser: Handle markup inside italic/bold markup
  * doc: wikiparser: Format text inside admonitions properly
  * doc: Drop post processor as it is not needed anymore
  * doc: wikiparser: Incorporate post processing fixes
  * doc: Simplify make file by eliminating targets for intermediates
  * doc: wikiparser: Add note about some incorrect links
  * doc: Update the test script for wikiparser
  * manual: Fetch latest images
  * doc: Fetch latest manual
  * firewall: Use service files for showing port forwarding info
  * firewall: Show port forwarding info in tabular format
  * kvstore: Allow module to be imported before Django init
  * networks: Expose API to get/set network meta info
  * firewall: Show port forwarding info contextually
  * doc: wikiparser: Fix a minor flake8 issue
  * doc: wikiparser: Fix issue with some URL containing dup. lang part
  * doc: wikiparser: Make it easier to run with a #! at the top
  * doc: wikiparser: Reduce build verbosity
  * upgrades: Fix issue with checking if backports is current
  * upgrades: Separate concepts for backports enabled vs. requested
  * upgrades, security: Use consistent terminology 'activate'
  * backports: When upgrading from older version, assumed requested
  * package: Add ability to reinstall a package
  * matrixsynapse: Perform a one time conversion to new config format
  * doc: manual: Fetch latest manual, remove non-existent images/pages
  * doc: wikiparser: Use icons from the icons directory
  * doc: wikiparser: Show icons with full size
  * doc: manual: Replace manual icons to drop CC 2.5 license
  * deluge: Use older icon to drop CC 2.0 license

  [ Joseph Nuthalapati ]
  * searx: Add functional test for app availability
  * container: Add unstable distribution
  * functional-tests: Fix instructions for running functional tests
  * functional-tests: Use latest version of splinter
  * framework: Remove module init() functions
  * wireguard: Remove hardcoded Windows client version
  * functional-tests: splinter 0.14.0 is in PyPI
  * apps: Remove Coquelicot
  * matrix-synapse: Upgrade to 1.19
  * container: Use builds with build-deps included

  [ James Valleroy ]
  * ci: Allow fuse to be installed
  * tests: functional: Strip trailing / from FREEDOMBOX_URL
  * ejabberd: Use new ruamel.yaml API and allow duplicate keys
  * locale: Update translation strings
  * doc: Fetch latest manual
  * debian: Add gbp dch config
  * debian: Fix use of wildcard path in copyright
  * debian: Split copyright paragraph to avoid lintian error
  * radicale: Remove code to handle 1.x
  * doc: Fetch latest manual
  * bepasty: New app for file upload and sharing
  * bepasty: Add public access config form
  * bepasty: Fetch manual page
  * locale: Update translation strings
  * doc: Add moinmoin wiki parser
  * wikiparser: Fix spaces, multi-line, languages, icons
  * doc: Use Makefile to fetch raw wiki files
  * doc: Add icons used in manual
  * manual: Add raw wiki files of included pages
  * manual: Remove checked-in xml files
  * wikiparser: Don't render Admonition with style comment
  * test-wikiparser: Remove fixes.xslt step
  * debian: Add unit tests to autopkgtest
  * apache: Disable mod_status (CVE-2020-25073)
  * debian: Don't show first wizard secret on command line
  * debian: Remove unused vars from postinst
  * matrixsynapse: Use conf.d snippets
  * upgrades: Change backports activation message wording
  * upgrades: Display correct backports info for unstable
  * upgrades: Add first boot step to configure backports
  * upgrades: Use kvstore and then file to determine if backports are enabled
  * debian: Temporarily revert source package rename
  * locale: Update translation strings
  * doc: Fetch latest manual

  [ Veiko Aasa ]
  * samba: Hide common system partitions
  * ikiwiki: Validate a path when deleting wiki or blog
  * ssh: Disallow managing keys for the root user
  * debian: Add newline to end of /var/lib/plinth/firstboot-wizard-secret
  * functional-tests: snapshot: Skip if filesystem doesn't support snapshots
  * container: Randomize btrfs partition UUID
  * gitweb: Fix enable auth webserver component on app init
  * gitweb: Add ability to change default branch

  [ Павел Протасов ]
  * Translated using Weblate (Russian)

  [ Michael Breidenbach ]
  * Translated using Weblate (German)
  * Translated using Weblate (Swedish)
  * Translated using Weblate (German)
  * Translated using Weblate (Swedish)
  * Translated using Weblate (German)
  * Translated using Weblate (Swedish)

  [ ikmaak ]
  * Translated using Weblate (Dutch)
  * Translated using Weblate (Dutch)

  [ Burak Yavuz ]
  * Translated using Weblate (Turkish)
  * Translated using Weblate (Turkish)
  * Translated using Weblate (Turkish)
  * Translated using Weblate (Turkish)

  [ Xosé M ]
  * Translated using Weblate (Galician)

  [ Jens Molgaard ]
  * Translated using Weblate (Danish)

  [ Nikita Epifanov ]
  * Translated using Weblate (Russian)
  * Translated using Weblate (Russian)

  [ Dietmar ]
  * Translated using Weblate (German)

  [ Johannes Keyser ]
  * Translated using Weblate (German)

  [ Diego Roversi ]
  * Translated using Weblate (Italian)

  [ Artem ]
  * Translated using Weblate (Russian)

  [ Ralf Barkow ]
  * Translated using Weblate (German)

  [ Reg Me ]
  * Translated using Weblate (Dutch)
  * Translated using Weblate (Dutch)

  [ Q.-A. Nick ]
  * upgrades, security: Update the messages describing backports

 -- James Valleroy <jvalleroy@mailbox.org>  Tue, 15 Sep 2020 17:03:43 -0400

freedombox (20.13) unstable; urgency=medium

  [ Sunil Mohan Adapa ]
  * Rename source package from plinth to freedombox.

  [ Veiko Aasa ]
  * minidlna: Do not expose statistics over public web

  [ Benjamin Ortiz ]
  * backups: Allow remote repository usernames to start with numbers

  [ James Valleroy ]
  * upgrades: Update apt cache before manual update
  * upgrades: Parameterize backports dist name
  * upgrades: Use current release codename when enabling backports
  * upgrades: Use codename to pin freedombox from backports
  * security: Move backports notice to security page
  * upgrades: Add button to activate backports
  * upgrades: Use only sources file to determine if backports enabled
  * upgrades: Check that backports is for current release
  * upgrades: Rewrite apt prefs file when activating backports
  * upgrades: Enable backports for testing only in development mode
  * upgrades: Show dist of backports to be activated
  * upgrades: Split apt preferences into 2 files
  * upgrades: Refactor use of lsb_release
  * locale: Update translation strings
  * doc: Fetch latest manual

  [ Allan Nordhøy ]
  * Translated using Weblate (Norwegian Bokmål)

  [ Tang Zongxun ]
  * Translated using Weblate (Chinese (Simplified))

  [ Doma Gergő ]
  * Translated using Weblate (Hungarian)

 -- Federico Ceratto <federico@debian.org>  Sat, 18 Jul 2020 12:14:08 +0100

plinth (20.12.1) unstable; urgency=high

  [ nautilusx ]
  * Translated using Weblate (German)

  [ Robert Pollak ]
  * Translated using Weblate (German)

  [ J. Lavoie ]
  * Translated using Weblate (French)

  [ Petter Reinholdtsen ]
  * Translated using Weblate (Norwegian Bokmål)

  [ Sunil Mohan Adapa ]
  * cfg, frontpage: Ignore errors while reading config and shortcuts

  [ Milo Ivir ]
  * Translated using Weblate (German)

 -- James Valleroy <jvalleroy@mailbox.org>  Sun, 05 Jul 2020 15:40:30 -0400

plinth (20.12) unstable; urgency=medium

  [ Oğuz Ersen ]
  * Translated using Weblate (Turkish)

  [ Sunil Mohan Adapa ]
  * Translated using Weblate (Telugu)
  * transmission: tests: functional: Fix to wait properly
  * ttrss: tests: functional: Fix to wait properly
  * tor: tests: functional: Fix to wait properly on progress page
  * users: tests: functional: Leave no-language as final setting
  * mldonkey: tests: functional: Wait for frame to load properly
  * snapshot: tests: functional: Delete all snapshots properly
  * ejabberd: tests: functional: Fixes for no implicit waiting
  * syncthing: tests: functional: Fix to wait properly
  * tests: functional: Remove implicit and explicit wait times
  * tests: functional: Allow parallel installation of apps
  * d/control: Add python3-systemd as a dependency
  * apache: Add ssl-cert package as dependency
  * storage: Use DBus directly for listing disks
  * storage: Fix regression with showing error messages
  * storage: Use UDisks information as primary source
  * storage: Don't show empty progress bar for disks not mounted
  * storage: Remove rule to not automount system disks with no paritions
  * storage: Don't auto-mount loopback devices except in develop mode
  * storage: Allow ejecting any device not in fstab or crypttab
  * storage: Ignore eject failures if filesystems unmounted properly
  * backups: Remove an unnecessary print() statement
  * Translated using Weblate (Telugu)
  * container: Remove sqlite3 file early enough
  * storage: Don't log exception of disk space check fails
  * storage: Use mount info instead of disk info for free space warning
  * notifications: Fix issue with redirection on dismiss
  * views: Drop use of private Django utility
  * cfg: Don't fallback to develop config if main is not found
  * cfg: Drop the default configuration file
  * frontpage: Read custom shortcuts from multiple locations
  * frontpage: Drop empty custom shortcut files
  * cfg: Allow loading multiple configuration files
  * cfg: For develop mode, overlay on top of regular configuration
  * context_processor: tests: Use already available config fixture
  * cfg: Eliminate the need for 'root' directory in configuration
  * cfg: Move /plinth.config to plinth/develop.config
  * cfg: Rename configuration file to freedombox.config
  * d/tests/control: Rename Plinth to FreedomBox in a comment
  * cfg: Read configuration from .d files and multiple locations
  * frontpage: Load shortcuts from .d directories too
  * frontpage: Read from .d files too
  * cfg: Remove redundant data in develop.config
  * cfg: Remove comments in test data
  * cfg: In develop mode, use /var/lib for DB and sessions
  * web_framework: Split initialization into two parts
  * web_framework: Don't create Django secret key when listing depends
  * log: Allow setting the default log level before log configuration
  * main: List dependencies without writing to disk
  * d/rules: vagrant: INSTALL.md: Fix installing dependencies
  * *: Drop files paths in data/var
  * doc: Update manual page with configuration file changes
  * network: test: Fix race condition when deleting connections
  * storage: tests: Ignore cases needing loop devices when not available
  * actions: tests: Fix test failures due order of fixtures
  * tests: Use develop configuration for most tests
  * templates: Disable button and show spinner on submit for all forms
  * backups: Remove custom handling of progress on the restore button
  * js: Simplify auto-refresh page logic
  * jsxc: Remove inline javascript
  * apache: Set CSP and other common security headers
  * apache: Relax CSP to allow web workers for JSXC
  * locale: Update translation strings

  [ ferhad.necef ]
  * Translated using Weblate (Russian)

  [ Thomas Vincent ]
  * Translated using Weblate (French)

  [ Joseph Nuthalapati ]
  * Translated using Weblate (Telugu)

  [ wind ]
  * Translated using Weblate (Russian)

  [ James Valleroy ]
  * upgrades: Combine into single page with manual update
  * upgrades: Skip enable-auto in develop mode
  * debian: Add nscd >= 2 as dependency
  * upgrades: Append unattended-upgrades-dpkg.log for more detail
  * storage: Handle multi-line text in functional test
  * apt: Run `apt-get -f install` before other commands
  * apt: Run `dpkg --configure -a` before other actions
  * upgrades: Skip enabling backports on testing and unstable
  * networks: Remove firewall zone warning
  * networks: Correct wording of internet connection form

  [ Veiko Aasa ]
  * functional-tests: Handle connection error when web server restarts
  * functional-tests: Skip tests if app is not available in distribution
  * functional-tests: Fix page not fully loaded errors when taking backups
  * functional-tests: Remove unnecessary wait when navigating to module

  [ Michael Breidenbach ]
  * Translated using Weblate (German)
  * Translated using Weblate (Swedish)

  [ Fioddor Superconcentrado ]
  * Translated using Weblate (Spanish)

  [ Pavel Borecki ]
  * Translated using Weblate (Czech)

  [ Éfrit ]
  * Translated using Weblate (French)

  [ Jens Molgaard ]
  * Translated using Weblate (Danish)

 -- Sunil Mohan Adapa <sunil@medhas.org>  Mon, 29 Jun 2020 16:39:33 -0700

plinth (20.11) unstable; urgency=medium

  [ Thomas Vincent ]
  * Translated using Weblate (French)

  [ Petter Reinholdtsen ]
  * Translated using Weblate (Norwegian Bokmål)

  [ Michael Breidenbach ]
  * Translated using Weblate (German)
  * Translated using Weblate (Swedish)

  [ Sunil Mohan Adapa ]
  * *: Remove use of Turbolinks library
  * web_framework: Reduce verbosity of DB migration process
  * container: Add script to manage systemd-nspawn containers for dev.
  * container: Fix upgrading of freedombox
  * matrixsynapse: Handle upgrade to versions 1.15.x

  [ James Valleroy ]
  * upgrades: Don't enable backports on Debian derivatives
  * upgrades: Use a custom service for manual update
  * locale: Update translation strings
  * doc: Fetch latest manual
  * debian: Update renamed lintian tag

  [ Ralf Barkow ]
  * Translated using Weblate (German)

  [ aiman an ]
  * Added translation using Weblate (Arabic (Saudi Arabia))
  * Translated using Weblate (Arabic (Saudi Arabia))

  [ WaldiS ]
  * Translated using Weblate (Polish)

  [ Luis A. Arizmendi ]
  * Translated using Weblate (Spanish)

 -- James Valleroy <jvalleroy@mailbox.org>  Mon, 15 Jun 2020 19:55:45 -0400

plinth (20.10) unstable; urgency=high

  [ Joseph Nuthalapati ]
  * backups: Add optional field - Name
  * functional-tests: Use Name attribute in backups
  * functional-tests: Move @backups to Scenario level
  * functional-tests: Leave tor+http test disabled
  * tests: functional: Document running tests in parallel
  * tests: functional: Add pytest-xdist to install.sh

  [ Sunil Mohan Adapa ]
  * openvpn: Use app toggle button and common app view
  * tests: functional: Merge into main source hierarchy
  * storage: Fix failing path validation unit tests
  * tests: functional: cosmetic: flake8 fixes
  * tests: functional: Re-organize step definitions and helper methods
  * coturn: Fix functional test for backup/restore
  * ttrss: Fix functional tests
  * snapshot: Fix functional test to account for non-removable snapshots
  * test: functional: Fix for Apache restart after domain change
  * tor: Fix problems with running a relay
  * mldonkey: Add app to freedombox-share group
  * samba: Add clients information
  * cockpit: Promote for advanced storage/firewalld/networking ops
  * firewall: Mention that internal services are available over VPN
  * firewall: Don't show tun interface in internal zone warning
  * minidlna: Add link to manual page
  * minidlna: Fix i18n for name of the app
  * pagekite: Fix expired certificates causing connection failures

  [ Luis A. Arizmendi ]
  * Translated using Weblate (Spanish)

  [ Etienne ]
  * Translated using Weblate (French)

  [ Artem ]
  * Translated using Weblate (Russian)

  [ fred1m ]
  * ikiwiki: Enable 'attachment' plugin by default

  [ James Valleroy ]
  * utils: Handle removal of axes.get_version()
  * debian: Mark doc packages as Multi-Arch: foreign
  * firewall: Minor spelling fix
  * radicale: Fix link in description to clients
  * users: Avoid error when user's groups cannot be parsed
  * templates: Fix setup state check
  * locale: Update translation strings
  * doc: Fetch latest manual

  [ Allan Nordhøy ]
  * Translated using Weblate (Norwegian Bokmål)
  * Translated using Weblate (Czech)
  * Translated using Weblate (Hungarian)
  * Translated using Weblate (Greek)

 -- James Valleroy <jvalleroy@mailbox.org>  Mon, 01 Jun 2020 20:06:53 -0400

plinth (20.9) unstable; urgency=medium

  [ Petter Reinholdtsen ]
  * Translated using Weblate (Norwegian Bokmål)

  [ James Valleroy ]
  * snapshot: Set as essential module
  * functional_tests: snapshot: Skip delete all when there are no snapshots
  * quassel: Use systemd sandboxing features
  * minidlna: Move sysctl config to /etc/sysctl.d/50-freedombox.conf
  * upgrades: Add needrestart to restart services as needed
  * upgrades: Enable Automatic-Reboot option of unattended-upgrades
  * locale: Update translation strings
  * doc: Fetch latest manual

  [ Michael Breidenbach ]
  * Translated using Weblate (German)
  * Translated using Weblate (Swedish)

  [ Fioddor Superconcentrado ]
  * Folder remained unrenamed. Should have changed along with git links.

  [ Sunil Mohan Adapa ]
  * snapshot: Fix issues with restore and delete
  * performance: Add basic functional tests
  * daemon: Allow using an alias when enabling a daemon
  * bind: Add daemon alias for bind9 -> named
  * daemon: bind: cosmetic: yapf, isort formatting
  * firewall: Reload firewalld so it works with newly installed services
  * glib: Allow scheduling non-repeating tasks in separate threads
  * notification: Expand and clarify restriction on id property
  * storage: Auto-mount disks, notify of failing disks
  * package: Fix error log when checking if package manager is busy
  * power: cosmetic: Fix flake8 warnings
  * first_setup: Fix regression with logo not showing
  * minidlna: cosmetic: isort fixes
  * mediawiki: Stop jobrunner during backup/restore
  * minidlna: Stop daemon during backup/restore
  * mumble: Stop server during backup/restore
  * quassel: Fix stopping server during backup/restore
  * tor: Fix stopping server during backup/restore
  * upgrades: Always schedule a reboot at 02:00 local time
  * upgrades: Add information about service restart and system reboot
  * performance: Launch the Cockpit graphs directly if possible

  [ Joseph Nuthalapati ]
  * samba: Change description to Network File Storage
  * functional-tests: Skip network setup wizard
  * functional-tests: Move Disable tests to the end

  [ fred1m ]
  * performance: Add app for system monitoring

  [ Luis A. Arizmendi ]
  * Translated using Weblate (Spanish)

  [ Artem ]
  * Translated using Weblate (Russian)

 -- James Valleroy <jvalleroy@mailbox.org>  Mon, 18 May 2020 19:42:49 -0400

plinth (20.8) unstable; urgency=medium

  [ Luis A. Arizmendi ]
  * Translated using Weblate (Spanish)
  * Translated using Weblate (Spanish)

  [ Joseph Nuthalapati ]
  * Translated using Weblate (Telugu)
  * Translated using Weblate (Telugu)
  * HACKING: More detailed instructions for VirtualBox
  * HACKING: Correction to macOS package manager name

  [ Nektarios Katakis ]
  * syncthing: add to freedombox-share group

  [ Veiko Aasa ]
  * users: Try-restart service after service is added to the sharing group
  * datetime: Handle timesyncd service runs conditionally
  * minidlna: Add functional tests that enable and disable application
  * minidlna: Make app installable inside unprivileged container

  [ Sunil Mohan Adapa ]
  * web_server: Suppress warnings that static directories don't exist
  * debian: Remove timer to setup repositories properly
  * static: Use SVG logo during first wizard welcome step
  * static: Reduce the size of the background noise image
  * mediawiki: Reuse existing images in functional tests
  * setup.py: Don't install/ship .po files
  * static: Don't ship visual design file and unused images
  * storage: Fix tests by wrestling with auto-mounting of disks
  * HACKING: Minor indentation fix
  * *: Update links to repository and project page
  * ci: Update link to container in Docker registry
  * coturn: New app to manage Coturn TURN/STUN server
  * datetime: Refactor handling systemd-timesyncd not running in VMs
  * datetime: Don't expect synced time in diagnostics inside VMs
  * mediawiki: Partial fix for installing on testing
  * datetime: Disable diagnostics when no tests are available

  [ James Valleroy ]
  * d/copyright: Fix path to visual_design
  * data: Print hostname and IP addresses before console login
  * snapshot: Fix message when not available
  * snapshot: Fix title
  * locale: Update translation strings
  * debian: Use debhelper compat level 13
  * doc: Fetch latest manual

  [ Artem ]
  * Translated using Weblate (Russian)

  [ nautilusx ]
  * Translated using Weblate (German)

  [ Fioddor Superconcentrado ]
  * Directions to install VirtualBox when it's not part of the Debian-based
    distro, like Buster.

  [ Anonymous ]
  * Translated using Weblate (Spanish)

  [ Nathan ]
  * Translated using Weblate (French)

  [ Michael Breidenbach ]
  * Translated using Weblate (Swedish)

  [ fred1m ]
  * mumble: Add Mumla to the list of clients

 -- James Valleroy <jvalleroy@mailbox.org>  Mon, 04 May 2020 20:33:35 -0400

plinth (20.7) unstable; urgency=medium

  [ Coucouf ]
  * Translated using Weblate (French)

  [ vihor ]
  * Translated using Weblate (Serbian)

  [ Localisation Lab ]
  * Translated using Weblate (French)

  [ Joseph Nuthalapati ]
  * Translated using Weblate (Telugu)

  [ Veiko Aasa ]
  * gitweb: Improve error handling when creating repository

  [ James Valleroy ]
  * upgrades: Allow installation of python3-twisted from backports
  * matrixsynapse: Handle upgrade to 1.12.*
  * locale: Update translation strings
  * doc: Fetch latest manual

  [ Fioddor Superconcentrado ]
  * HACKING: Clarify where commands should be run

 -- James Valleroy <jvalleroy@mailbox.org>  Mon, 20 Apr 2020 18:38:52 -0400

plinth (20.6.1) unstable; urgency=medium

  [ James Valleroy ]
  * users: Fix regression where form help_text line was dropped
  * debian: Add firmware-ath9k-htc to Recommends
  * doc: Fetch latest manual

  [ Allan Nordhøy ]
  * gitweb: Use proper ellipsis char when showing clone progress
  * Translated using Weblate (Norwegian Bokmål)
  * Translated using Weblate (German)

  [ Coucouf ]
  * Translated using Weblate (French)
  * Translated using Weblate (French)

  [ Manuela Silva ]
  * Translated using Weblate (Portuguese)

  [ nautilusx ]
  * Translated using Weblate (German)

  [ Jeannette L ]
  * Translated using Weblate (German)
  * Translated using Weblate (French)
  * Translated using Weblate (Italian)

  [ wind ]
  * Translated using Weblate (Russian)

  [ vihor ]
  * Translated using Weblate (Serbian)

 -- James Valleroy <jvalleroy@mailbox.org>  Sat, 11 Apr 2020 09:56:43 -0400

plinth (20.6) unstable; urgency=medium

  [ wind ]
  * Translated using Weblate (Russian)

  [ Thomas Vincent ]
  * Translated using Weblate (French)
  * Translated using Weblate (French)

  [ Alice Kile ]
  * app: Separate app enable/disable form from config form

  [ Sunil Mohan Adapa ]
  * pagekite: Fix functional tests
  * monkeysphere: Making styling more specific to avoid interference
  * networks: Make styling more specific to avoid interference
  * syncthing: Update description to mention 'syncthing' group

  [ Michael Breidenbach ]
  * Translated using Weblate (German)

  [ Coucouf ]
  * Translated using Weblate (French)
  * Translated using Weblate (French)
  * Translated using Weblate (French)
  * Translated using Weblate (French)
  * Translated using Weblate (French)
  * Translated using Weblate (French)
  * Translated using Weblate (French)
  * Translated using Weblate (French)
  * Translated using Weblate (French)

  [ Pavel Borecki ]
  * Translated using Weblate (Czech)

  [ James Valleroy ]
  * radicale: Support upgrade to any 2.x version
  * packages: Mark freedombox package as held during package installs
  * packages: Keep existing hold if already set
  * locale: Update translation strings
  * doc: Fetch latest manual
  * debian: Cleanup overrides for jsxc symlinks

  [ Allan Nordhøy ]
  * Translated using Weblate (German)
  * Translated using Weblate (French)
  * Translated using Weblate (Italian)
  * Translated using Weblate (Hindi)

  [ Joseph Nuthalapati ]
  * users: Add component for managing users and groups
  * yapf: Update conf to add blank line before nested class/def
  * cosmetic: Minor yapf and other fixes
  * app: Fix grammar in developer documentation string
  * ikiwiki: Disable edits. Add moderation of comments
  * Translated using Weblate (Telugu)
  * vagrant: Skip upgrading freedombox dependencies
  * firewalld: Force upgrade anything in [0.7, 0.9)
  * infinoted: Fix permissions of sync directory

  [ vihor ]
  * Added translation using Weblate (Serbian)
  * Translated using Weblate (Serbian)

  [ Luis A. Arizmendi ]
  * Translated using Weblate (Spanish)

 -- James Valleroy <jvalleroy@mailbox.org>  Mon, 06 Apr 2020 20:40:17 -0400

plinth (20.5.1) unstable; urgency=medium

  [ Petter Reinholdtsen ]
  * Translated using Weblate (Norwegian Bokmål)

  [ Allan Nordhøy ]
  * networks: Update label wording in topology form: Choose → Specify
  * Translated using Weblate (Norwegian Bokmål)

  [ Sunil Mohan Adapa ]
  * web_server: Introduce component to handle special static file dirs
  * jsxc: Fix issue with serving static files
  * help: Move custom static file handling into app from central place
  * debian: Update doc-base to include PDF
  * debian: Prepare for multiple binary packages
  * debian: Separate binary packages for each language manual
  * debian: Remove outdated TODO file

  [ Michael Breidenbach ]
  * Translated using Weblate (German)

  [ James Valleroy ]
  * debian: Correct doc package names in Recommends

 -- James Valleroy <jvalleroy@mailbox.org>  Thu, 26 Mar 2020 09:13:13 -0400

plinth (20.5) unstable; urgency=medium

  [ Joseph Nuthalapati ]
  * ci: Use pre-built container image to speed up CI
  * ci: Add maintenance script for updating images
  * ci: Optimize refreshing Docker image for GitLabCI

  [ James Valleroy ]
  * ci: Switch docker image to testing
  * Translated using Weblate (Swedish)
  * locale: Update translation strings
  * doc: Fetch latest manual

  [ Sunil Mohan Adapa ]
  * app: Fix name of the block in templates, used for overriding
  * views: Allow AppViews to set self.intial
  * pagekite: Simplify code for form adding custom service
  * pagekite: Remove unused templates
  * pagekite: Drop ineffective base template
  * pagekite: Minor cleanup
  * pagekite: Merge all the configuration retrieval actions
  * pagekite: Merge set-kite and set-frontend actions
  * pagekite: Use Daemon component to simplify handling daemon actions
  * pagekite: Don't signal new domain on init if app is disabled
  * pagekite: Simplify code notifying domain name changes
  * pagekite: Don't attempt to notify about domain if app is disabled
  * pagekite: Remove app enabled checking from getting configuration
  * pagekite: Fix functional tests by submitting the right form
  * pagekite: Fix styling issues for custom services section
  * pagekite: On enable/disable, add/remove domain from names module
  * pagekite: Fix an error message in custom services form
  * pagekite: Ensure transitioning for from old code
  * matrixsynapse: Handle release of matrix-synapse 1.11
  * setup: Fix regression to force-upgrade caused by Info changes
  * pagekite: Don't allow non-unique custom services
  * toolbar: Factor out the clients buttons into a separate template
  * index: Reintroduce clients button in front page
  * upgrades: Don't ship apt backport preferences file
  * setup.py: Remove files shipped in the past
  * upgrades: Use internal scheduler instead of systemd timer
  * shadowsocks: Change default configuration
  * action_utils: Add utility to call systemd daemon-reload
  * shadowsocks: Fix incorrect setting of state directory
  * shadowsocks: When editing configuration, don't re-enable
  * mediawiki: Don't allow anonymous edits

  [ Fioddor Superconcentrado ]
  * Translated using Weblate (Spanish)
  * Translated using Weblate (Spanish)
  * Translated using Weblate (Spanish)
  * Translated using Weblate (Spanish)
  * Translated using Weblate (Spanish)

  [ Luis A. Arizmendi ]
  * Translated using Weblate (Spanish)
  * Translated using Weblate (Spanish)
  * Translated using Weblate (Spanish)
  * Translated using Weblate (Spanish)

  [ Fred ]
  * Translated using Weblate (French)

  [ Veiko Aasa ]
  * names: Fix Local Network Domain is not shown

  [ Thomas Vincent ]
  * Translated using Weblate (French)

  [ Nektarios Katakis ]
  * shadowshocks: Fix setting configuration on Buster

  [ Michael Breidenbach ]
  * Translated using Weblate (Swedish)

 -- James Valleroy <jvalleroy@mailbox.org>  Mon, 23 Mar 2020 19:42:28 -0400

plinth (20.4) unstable; urgency=medium

  [ Thomas Vincent ]
  * Translated using Weblate (French)
  * Translated using Weblate (French)

  [ Sunil Mohan Adapa ]
  * networks: Fixes for networks wizards
  * avahi: Use generic app view
  * privoxy: Use generic app view
  * infinoted: Move views to a separate views module
  * help: Rename views modules as 'views'
  * networks: Rename views modules as 'views'
  * diagnostics: Rename views modules, move utilities to main module
  * backups: cosmetic: Rename .inc file to .html
  * css: Merge responsive.css into main style file
  * css: cosmetic: Rename plinth.css to main.css
  * views: Don't send app to template context
  * app: Fix showing app name in port forwarding information
  * networks: Rename polkit JS authority rules file
  * firewalld: Add polkit JS authority rules files
  * networks: Show router wizard before Internet connection type wizard
  * networks: Don't show router wizard if not behind a router
  * networks: If topology wizard is skipped, skip router wizard too
  * apache: Handle transition to php 7.4

  [ Joseph Nuthalapati ]
  * Translated using Weblate (Telugu)
  * shadowsocks: Move user settings to state directory

  [ Veiko Aasa ]
  * storage: Directory selection form improvements
  * transmission: Allow one to submit download directory if it is creatable
  * plinth: Increase sqlite busy timeout from default 5s to 30s
  * upgrades: Clean apt cache every week
  * apps: Do not show status block if service is running
  * i2p: New style app page layout
  * quassel: Fix unable to disable application without choosing a domain name

  [ Luis A. Arizmendi ]
  * Translated using Weblate (Spanish)

  [ Nektarios Katakis ]
  * networks: Add form for network topology
  * networks: Add page for network topology form
  * networks: First boot view for network topology wizard
  * networks: First boot step for network topology wizard
  * networks: Save networks topology type to DB
  * networks: Update main networks page Internet connectivity section

  [ Michael Breidenbach ]
  * Translated using Weblate (Swedish)

  [ James Valleroy ]
  * ci: Switch to testing image
  * locale: Update translation strings
  * doc: Fetch latest manual

 -- James Valleroy <jvalleroy@mailbox.org>  Mon, 09 Mar 2020 20:01:44 -0400

plinth (20.3) unstable; urgency=medium

  [ Sunil Mohan Adapa ]
  * web_framework: Separate out Django settings into module
  * doc/dev: Allow all modules to be imported by Sphinx
  * notification: Add developer documentation
  * doc/dev: Update copyright year
  * app: Update style for toggle button
  * app: Drop border shadow for app icon in mobile view
  * app: cosmetic: Minor refactoring of header styling
  * app: Simplify some header styling
  * app: cosmetic: Rename a CSS style class in app header
  * app: cosmetic: Rename header.html to app-header.html
  * app: Show short description as secondary title
  * networks: Fix i18n for wizard forms
  * networks: Minor changes to router/internet configuration forms
  * web_framework: Generate and retain a secret key
  * web_framework: Cleanup expired sessions every week

  [ Nektarios Katakis ]
  * networks: Add form for internet connection type
  * networks: Add network view and url for internet connection help page
  * networks: Link internet connection help page with networks page.
  * networks: All first step wizard form for internet connection type
  * networks: Add first boot step for internet connection type
  * networks: Save to kvstore internet connectivity type
  * networks: Refactor connections list template
  * networks: Show internet connectivity string in main page

  [ Michael Breidenbach ]
  * Translated using Weblate (German)
  * Translated using Weblate (Swedish)

  [ Dietmar ]
  * Translated using Weblate (Italian)

  [ Jaime Marquínez Ferrándiz ]
  * Translated using Weblate (Spanish)

  [ Luis A. Arizmendi ]
  * Translated using Weblate (Spanish)

  [ Joseph Nuthalapati ]
  * shadowsocks: Fix shadowsocks not able to start

  [ James Valleroy ]
  * locale: Update translation strings
  * doc: Fetch latest manual

 -- James Valleroy <jvalleroy@mailbox.org>  Mon, 24 Feb 2020 20:16:12 -0500

plinth (20.2.1) unstable; urgency=high

  [ Veiko Aasa ]
  * apps: remove css filters and glow from app icons
  * config: Depends also on apache module

  [ Dietmar ]
  * Translated using Weblate (German)
  * Translated using Weblate (Italian)
  * Translated using Weblate (Italian)

  [ Petter Reinholdtsen ]
  * Translated using Weblate (Norwegian Bokmål)

  [ Sunil Mohan Adapa ]
  * cards: Remove the transition delay on hover effect
  * system: Implement new style for cards
  * jsxc: Bypass issue with stronghold to get the app working again
  * jsxc: Fix functional test case failure
  * functional_tests: cosmetic: Minor yapf change
  * app: Introduce Info component to store basic app information
  * app: Add info property as shortcut to access basic information
  * app: Refactor all apps to use the Info component
  * app: Document the app_id property for App class
  * doc/dev: Include information on how to edit dev documentation
  * views: Document the AppView class properties
  * monkeysphere: Fix regression with reading Apache configuration
  * Translated using Weblate (Italian)
  * firewall: Use firewalld DBus API for most operations
  * *.py: Use SPDX license identifier
  * *.html: Use SPDX license identifier
  * actions/*: Use SPDX license identifier
  * functional_tests: Use SPDX license identifier
  * *.css: Use SPDX license identifier
  * *: Update misc build related files to use SPDX license identifier
  * doc/dev: Update tutorial to use SPDX license indentifier
  * *: Update remaining misc files to use SPDX license identifier
  * *.js: Use SPDX license identifier
  * help: Fix attribute on download manual button
  * css: Add missing license identifier on some CSS files
  * firewalld: Ignore errors with DBus API when firewalld is not running
  * deluge: Don't use code execution for editing configuration
  * deluge: More reliable initial configuration setup

  [ Joseph Nuthalapati ]
  * l10n: Fix gettext not detecting no-python-format
  * samba: Add link to manual page
  * searx: Update search engines for 0.16.0

  [ Allan Nordhøy ]
  * openvpn: Fix spelling for Tunnelblick
  * Translated using Weblate (Norwegian Bokmål)

  [ Nektarios Katakis ]
  * bind: parse zones files
  * bind: test for parsing zones file with specific format
  * bind: views show served domains in main view
  * bind: create zones directory on setup action

  [ James Valleroy ]
  * bind: Bump version and handle upgrade

  [ Ralf Barkow ]
  * Translated using Weblate (German)

  [ nautilusx ]
  * Translated using Weblate (German)

  [ Doma Gergő ]
  * Translated using Weblate (Hungarian)

  [ Lev Lamberov ]
  * debian: Update Russian translation for debconf (Closes: #951440)

  [ Radek Pasiok ]
  * Translated using Weblate (Polish)

  [ Alice Kile ]
  * gitignore: Add .vscode & segregate editor settings

  [ Thomas Vincent ]
  * Translated using Weblate (French)

 -- James Valleroy <jvalleroy@mailbox.org>  Fri, 21 Feb 2020 22:38:12 -0500

plinth (20.2) unstable; urgency=medium

  [ Veiko Aasa ]
  * networks: Support virtual Ethernet (veth) devices
  * diagnostics: Show firewall service status
  * users: Fix functional test delete user
  * storage: Show disks if FreedomBox is running in an unprivileged container
  * service: Stop service not before but after disabling it
  * users: More precise username validation
  * sso, users: Turn off autocapitalization on the username field
  * users: Add unit tests for views
  * help: Fix anchor hidden under navbar

  [ Joseph Nuthalapati ]
  * tests: Use the latest version of geckodriver
  * vagrant: Add alias for run --develop
  * l10n: Add blocktrans trimmed tag on a block
  * l10n: Add missing trimmed to blocktrans blocks
  * vagrant: Allocate cpus equal to the no. of cores
  * Translated using Weblate (Telugu)
  * searx: Fix installation issue for 0.16.0

  [ Sunil Mohan Adapa ]
  * firewall: Show Run Diagnostics button in app
  * help: Eliminate redundant HTML attribute in template
  * glib: Create a new module to deal with all things glib
  * glib: Introduce method to schedule an operation at regular intervals
  * web_framework: Set the timezone to UTC
  * log: Ability to log SQL queries (disabled by default)
  * tests: Allow adding test templates
  * models: Add model for storing notifications
  * notification: New API for showing better notifications
  * notification: Add tests for notification API
  * views: A view to dismiss notifications
  * notification: Show a drop down from main navbar for notifications
  * storage: Show low disk space warning using notifications API
  * upgrades: Show notification when FreedomBox is updated
  * storage: In develop mode check for low disk space more frequently

  [ Thomas Vincent ]
  * Translated using Weblate (French)

  [ Allan Nordhøy ]
  * Translated using Weblate (Norwegian Bokmål)

  [ Ralf Barkow ]
  * Translated using Weblate (German)

  [ Luis A. Arizmendi ]
  * Translated using Weblate (Spanish)

  [ James Valleroy ]
  * users: Make help text translatable
  * security: Add Sandbox Coverage to report page
  * bind: Add CapabilityBoundingSet and ReadWritePaths to service file
  * matrixsynapse: Enable systemd sandboxing
  * security: Drop PrivateUsers=yes from all service files
  * locale: Update translation strings
  * doc: Fetch latest manual

  [ Michael Breidenbach ]
  * Translated using Weblate (German)
  * Translated using Weblate (Swedish)

 -- James Valleroy <jvalleroy@mailbox.org>  Mon, 10 Feb 2020 19:22:55 -0500

plinth (20.1) unstable; urgency=medium

  [ ikmaak ]
  * Translated using Weblate (Dutch)
  * Translated using Weblate (Dutch)

  [ Allan Nordhøy ]
  * samba: Fix spelling
  * Translated using Weblate (Norwegian Bokmål)
  * Translated using Weblate (German)
  * Translated using Weblate (Spanish)
  * Translated using Weblate (Norwegian Bokmål)
  * Translated using Weblate (Swedish)

  [ Veiko Aasa ]
  * samba: Add unit and functional tests
  * deluge: Allow one to set a download directory
  * deluge: Fix installation failure on slow machine
  * storage: Make external disk mounts accessible by other users
  * gitweb: Add link to the manual page
  * gitweb: Fix functional tests if git user and email is not configured

  [ Sunil Mohan Adapa ]
  * style: Fix incorrect margins for containers in mobile view
  * style: Fix responsiveness for app header
  * network: Fix activating connections that don't have real devices
  * network: Allow setting the auto-connect property on a connection
  * network: Add method to re-activate connections after an update
  * wireguard: Show large buttons in show client/server pages
  * wireguard: Cosmetic fixes by yapf and isort
  * wireguard: Don't error out when wg0 server is not setup
  * wireguard: Add ability to set private key in client addition
  * wireguard: Accept all IPs on server in a client setup
  * wireguard: Update descriptions in form labels
  * wireguard: Only use network manager for connections to servers
  * wireguard: Handle client connections through network manager
  * wireguard: Update descriptions for client vs. server clarity
  * wireguard: Generate private key if needed when editing server
  * wireguard: Add validations in forms
  * wireguard: Ensure tests work without latest network manager
  * wireguard: Implement enabling/disabling app using a stored flag
  * wireguard: Enable/disable connections along with the app
  * wireguard: When a connection is edited, reactivate to apply changes
  * wireguard: Show public key even when connection is not active

  [ Thomas Vincent ]
  * Translated using Weblate (French)

  [ Nektarios Katakis ]
  * Translated using Weblate (Greek)
  * Translated using Weblate (Greek)
  * Translated using Weblate (Greek)
  * networks: form for configuring router
  * networks: create view & url for new form
  * networks: add link to main page for router config form
  * networks: add first boot step for router config helper
  * networks: modify as first boot wizard step
  * networks: save router config to kvstore

  [ James Valleroy ]
  * Translated using Weblate (French)
  * wireguard: Add skeleton for new app
  * wireguard: Implement adding client
  * wireguard: Show list of added clients
  * wireguard: Allow deleting a client
  * wireguard: Add client info view
  * wireguard: Form to add server
  * wireguard: List peers in client section
  * wireguard: Add server information view
  * wireguard: Generate key pair
  * wireguard: Show this box's public key
  * wireguard: Create network manager connection
  * wireguard: Encode public keys for use in URLs
  * wireguard: Refactor actions file
  * wireguard: Add views for editing and deleting clients and servers
  * wireguard: Make setup idempotent
  * wireguard: Write pre-shared key to tempfile
  * wireguard: Use network API to handle connections
  * wireguard: Add icon
  * wireguard: Replace nmcli use with libnm
  * restore: Remove app
  * repro: Remove app
  * networks: Update text for router setup
  * bind: Enable systemd sandbox options for bind9 service
  * functional_tests: Update geckodriver version to v0.26.0
  * locale: Update translation strings
  * doc: Fetch latest manual
  * debian: Rename TODO.Debian to TODO
  * debian: Add Expat license to copyright
  * debian: Update standards version to 4.5.0

  [ Dietmar ]
  * Translated using Weblate (German)

  [ nautilusx ]
  * Translated using Weblate (German)
  * Translated using Weblate (German)

  [ Joseph Nuthalapati ]
  * functional-tests: Login only once per session
  * functional-tests: Africa/Addis_Abada is gone?
  * functional-tests: Add tag @service-discovery
  * functional-tests: Make nav_to_module efficient
  * functional-tests: Avoid unnecessary trips to Home
  * functional-tests: Avoid warnings about markers
  * functional-tests: Minor refactoring
  * functional-tests: Mark backups and security with @system

 -- James Valleroy <jvalleroy@mailbox.org>  Mon, 27 Jan 2020 19:23:04 -0500

plinth (20.0) unstable; urgency=medium

  [ Veiko Aasa ]
  * users: Fix test fixture that disables console login restrictions
  * gitweb: Add tests for views
  * samba: Improve actions script startup time
  * deluge: Manage starting/stoping deluged
  * deluge: Fix set default daemon

  [ Nektarios Katakis ]
  * openvpn: Enable support for communication among all clients
  * Translated using Weblate (Greek)
  * Translated using Weblate (Greek)
  * Translated using Weblate (Greek)
  * Translated using Weblate (Greek)

  [ Sunil Mohan Adapa ]
  * gitweb: Fix flake8 error that is causing pipeline failures
  * storage: Ignore errors resizing partition during initial setup
  * storage: Make partition resizing work with parted 3.3
  * debian: Add powermgmt-base to recommends list
  * openvpn: Enable IPv6 for server and client outside the tunnel
  * networks: Refactor creating a network manager client
  * networks: Remove unused method
  * networks: Fix crashing when accessing network manager D-Bus API

  [ Michael Breidenbach ]
  * Translated using Weblate (German)
  * Translated using Weblate (Swedish)
  * Translated using Weblate (German)
  * Translated using Weblate (German)

  [ Doma Gergő ]
  * Translated using Weblate (Hungarian)

  [ Joseph Nuthalapati ]
  * mediawiki: Use a mobile-friendly skin by default
  * mediawiki: Allow admin to set default skin
  * mediawiki: Fix functional tests depending on skin

  [ James Valleroy ]
  * Translated using Weblate (Greek)
  * Translated using Weblate (Greek)
  * openvpn: Add diagnostic for ipv6 port
  * matrixsynapse: Allow upgrade to 1.8.*
  * security: Add explanation of sandboxing
  * locale: Update translation strings
  * doc: Fetch latest manual

  [ Allan Nordhøy ]
  * Translated using Weblate (Norwegian Bokmål)

  [ Thomas Vincent ]
  * Translated using Weblate (French)

  [ Ralf Barkow ]
  * Translated using Weblate (German)

 -- James Valleroy <jvalleroy@mailbox.org>  Mon, 13 Jan 2020 19:11:44 -0500

plinth (19.24) unstable; urgency=medium

  [ Thomas Vincent ]
  * Translated using Weblate (French)
  * Translated using Weblate (French)

  [ Veiko Aasa ]
  * app: Fix javascript doesn't run on first visit
  * samba: private shares
  * storage: Tests for the directory validation action
  * users: Add tests for the Samba user database

  [ James Valleroy ]
  * samba: Fix spelling in description
  * debian: Update French debconf translation (Closes: #947386)
    - Thanks to Jean-Pierre Giraud for the patch.
  * firewall: Support upgrading firewalld to 0.8
  * mldonkey: Add ProtectKernelLogs
  * deluge: Use systemd sandboxing features
  * infinoted: Use systemd sandboxing features
  * storage: Add systemd sandboxing features to udiskie service
  * upgrades: Add systemd sandboxing features to repository setup service
  * security: List whether each app is sandboxed
  * locale: Update translation strings
  * debian: Update Dutch debconf translation (Closes: #947136)
    - Thanks to Frans Spiesschaert for the patch.
  * doc: Fetch latest manual

  [ Michael Breidenbach ]
  * Translated using Weblate (German)
  * Translated using Weblate (Swedish)

  [ Nektarios Katakis ]
  * Translated using Weblate (Greek)

  [ Doma Gergő ]
  * Translated using Weblate (Hungarian)

  [ Allan Nordhøy ]
  * Translated using Weblate (Norwegian Bokmål)

  [ Kunal Mehta ]
  * mediawiki: Pass --quick when running update.php

  [ Sunil Mohan Adapa ]
  * help: Refactor to move app into __init__.py for consistency
  * app: Introduce API to return a list of all apps
  * app: Introduce API to run diagnostics on an app
  * apache: Implement diagnostic test for web server component
  * daemon: Implement diagnostic test for daemon component
  * daemon: Implement diagnostic test to check if a daemon is running
  * firewall: Implement new diagnostic tests to check port status
  * diagnostics: Use new component based API for all diagnostic tests
  * cosmetic: Yapf and isort fixes
  * daemon: Move diagnosing port listening into daemon module
  * daemon: Move diagnosing using netcat to daemon module
  * apache: Move diagnostics for checking URLs into apache module
  * app: Implement API to check if app/component has diagnostics
  * views: Don't require sending diagnostics module name separately
  * minidlna: Fix showing clients information
  * mediawiki: Fix problem with session cache failing logins

  [ Ralf Barkow ]
  * Translated using Weblate (German)

  [ erlendnagel ]
  * Translated using Weblate (Dutch)

 -- James Valleroy <jvalleroy@mailbox.org>  Mon, 30 Dec 2019 21:17:58 -0500

plinth (19.23) unstable; urgency=medium

  [ Thomas Vincent ]
  * Translated using Weblate (French)
  * Translated using Weblate (French)

  [ Fred ]
  * Translated using Weblate (French)

  [ Alice Kile ]
  * show app icons in apps page
  * use single variable for referencing icon filename
  * fix formatting issues
  * fix formatting and template-related issues
  * properly implement header in app and setup pages
  * implement responsive layout for app page
  * fix toggle button html layout and responsive design css
  * config: fix minor syntax error
  * fix: implement requested changes

  [ James Valleroy ]
  * themes: css whitespace minor fixes
  * samba: Add icon to app page
  * minidlna: Add managed service and Daemon component
  * minidlna: Use single action to set media dir and restart
  * minidlna: Show icon on app page
  * minidlna: Fix webserver config name
  * minidlna: Only show shortcut to users in group
  * mumble: Keep icon_filename in moved view
  * cockpit: Filter out localhost URLs from displayed access list
  * users: Use service action to restart share group service
  * locale: Update translation strings
  * doc: Fetch latest manual

  [ Veiko Aasa ]
  * samba: recursively set open share directory permissions
  * users: Fix functional tests changing the language feature
  * app: Fix app checkbox status change functional tests
  * storage: Directory selection form and validator
  * transmission: New directory selection form

  [ Nektarios Katakis ]
  * feature: minidlna app
  * fix: minidlna.conf file permissions after editing
  * update minidlna svg
  * run sysctl after installation
  * mumble: Add option to set SuperUser password
  * cockpit: extend apps description with access info
  * cockpit: add list of valid urls to access the app.

  [ /rgb ]
  * Translated using Weblate (German)
  * Translated using Weblate (German)

  [ Luis A. Arizmendi ]
  * Translated using Weblate (Spanish)

  [ adaragao ]
  * Translated using Weblate (Portuguese)

  [ Michael Breidenbach ]
  * Translated using Weblate (Swedish)

 -- James Valleroy <jvalleroy@mailbox.org>  Mon, 16 Dec 2019 18:38:46 -0500

plinth (19.22) unstable; urgency=medium

  [ Matt Conroy ]
  * pagekite: Get rid of tabs in the configuration page
  * openvpn: manual link points to incorrect page

  [ Joseph Nuthalapati ]
  * pagekite: Fix functional tests
  * pagekite: Show existing services only if there are any
  * pagekite: Make Custom Services look like it's under Configuration
  * pagekite: Use the new app toggle button
  * openvpn: Add client apps

  [ Thomas Vincent ]
  * Translated using Weblate (French)

  [ Fred ]
  * Translated using Weblate (French)
  * Translated using Weblate (French)

  [ Alice Kile ]
  * backups: fix title not appearing
  * diagnostics: don't run on disabled modules
  * apps: Remove link to webapps in app descriptions
  * Fix error with app toggle input
  * templates: Add toolbar for apps in app.html
  * toolbar: Move diagnostics button into dropdown menu

  [ nautilusx ]
  * Translated using Weblate (German)

  [ Michael Breidenbach ]
  * Translated using Weblate (German)
  * Translated using Weblate (Swedish)

  [ Veiko Aasa ]
  * ssh: fix Avahi SFTP service file
  * diagnostics: fix IPv6 failures
  * matrix-synapse: Update requirement from buster-backports
  * samba: Users can enable a guest share
  * samba: user can select devices for sharing
  * samba: fixes and improvements
  * samba: fixes and improvements
  * app: fix javascript constant redeclaration error
  * samba: Fix javascript constant redeclaration error

  [ James Valleroy ]
  * debian: Update German debconf translation (Closes: #945387)
    - Thanks to Helge Kreutzmann for the patch.
  * samba: Add acl to managed_packages
  * samba: Fix restore command
  * samba: Move urls under apps/
  * functional_tests: Add basic samba tests
  * samba: Use register_group instead of create_group
  * samba: Only show shortcut to users in freedombox-share group
  * samba: Keep create_group in setup
  * diagnostics: Use a distinct class for Run Diagnostics button on this page
  * locale: Update translation strings
  * doc: Fetch latest manual

  [ Sunil Mohan Adapa ]
  * diagnostics: Use app.html instead of simple_app.html
  * firewall: Use app.html instead of simple_app.html
  * letsencrypt: Use app.html instead of simple_app.html
  * monkeysphere: Use app.html instead of simple_app.html
  * names: Use app.html instead of simple_app.html
  * power: Use app.html instead of simple_app.html
  * openvpn: Use app.html instead of simple_app.html
  * tor: Use app.html instead of simple_app.html
  * ikiwiki: Move the create button to manage section
  * gitweb: Move create button into manage section
  * networks: Move actions button into connection section
  * templates: Remove the now unused simple_app.html
  * users: Move create button into users section
  * minetest: Minor cosmetic fix
  * templates: Make internal zone and port forwarding info override-able
  * toolbar: Make diagnostics button looks like other drop down items
  * toolbar: Align extra actions drop down button to the right
  * toolbar: Rewamp toolbar code for simplicity and to fix issues

 -- James Valleroy <jvalleroy@mailbox.org>  Mon, 02 Dec 2019 18:00:45 -0500

plinth (19.21) unstable; urgency=medium

  [ Veiko Aasa ]
  * gitweb: Allow to import from a remote repository
  * gitweb: Do not recursively scan for Git repositories
  * turbolinks: Disable turbolinks on links that don't point to /plinth/...

  [ nautilusx ]
  * Translated using Weblate (German)

  [ Doma Gergő ]
  * Translated using Weblate (Hungarian)

  [ Allan Nordhøy ]
  * Translated using Weblate (Swedish)
  * Translated using Weblate (Norwegian Bokmål)

  [ Birger Schacht ]
  * backups: Show proper error when SSH server is not reachable
  * ssh: Add the error of ssh-keyscan to the verification view
  * tor: Rename "Hidden Service" to "Onion Service"

  [ Joseph Nuthalapati ]
  * ejabberd: Handle case where domain name is not set
  * tahoe: Mark Tahoe-LAFS as an advanced app
  * README: Fix hyperlinks to badges and images
  * doc: dev: Add instructions to setup developer documentation
  * doc: dev: Mention where to find the user manual
  * doc: dev: Reduce toc depth to 2 levels to reduce noise
  * doc: dev: Fix headings
  * doc: dev: Add favicon to developer documentation site
  * app: Avoid showing empty configuration block
  * app: Fix broken functional tests
  * firstboot: reading firstboot-wizard-secret file
  * searx: Set safe_search to Moderate by default
  * clients: Improve code readability

  [ Sunil Mohan Adapa ]
  * backups: i18n for a string on verify ssh host page
  * backups: Simplify SSH fingerprint verification command
  * HACKING: Update with instructions for multiple OSes
  * CONTRIBUTING: Add more instructions on commits and MR changes
  * doc: Fix unavailability of manual images
  * tor: Fix port diagnostics by correcting port data type
  * tor: Expect obfs service to be also available on IPv6
  * tor: Listen on IPv6 for OrPort

  [ Thomas Vincent ]
  * Translated using Weblate (French)

  [ Michael Breidenbach ]
  * Translated using Weblate (Swedish)

  [ James Valleroy ]
  * HACKING: Fix provision with tests command
  * d/po: Run debconf-updatepo
  * locale: Update translation strings

  [ Radek Pasiok ]
  * Translated using Weblate (Polish)
  * Translated using Weblate (Polish)

  [ Alice Kile ]
  * clients: implement launch button feature
  * app: Implement toggle button in app page
  * app: Use single form for app toggle and configuration
  * app: Make the toggle-button responsive

 -- James Valleroy <jvalleroy@mailbox.org>  Mon, 18 Nov 2019 19:35:38 -0500

plinth (19.20) unstable; urgency=medium

  [ Veiko Aasa ]
  * gitweb: Set correct access rights after enabling application
  * gitweb: Add tests for actions script
  * gitweb: Add functional tests
  * gitweb: avoid global environment variables in Apache configuration
  * gitweb: fix links that end with /HEAD
  * gitweb: Validate repository name also in actions script
  * gitweb: do not change working directory inside actions script
  * sharing: Fix wrong links on Apache2 directory index page

  [ Fioddor Superconcentrado ]
  * Translated using Weblate (German)
  * Translated using Weblate (Spanish)
  * d/po/es: New translation file
  * d/po: Fix header comments

  [ Michael Breidenbach ]
  * Translated using Weblate (German)
  * Translated using Weblate (Swedish)
  * Translated using Weblate (Swedish)

  [ Sunil Mohan Adapa ]
  * debian: Remove plinth transitional package
  * cfg: Fix test case failure due to incorrect path assumption
  * gitlab-ci: Fix path for HTML coverage report generation
  * gitweb: Set proper access after restoration of a backup
  * setup: Don't include actions/__pycache__ during installation
  * ssh: Fix flake8 failure by removing unused import
  * config: Use AppView and cleanup custom code
  * storage: Use AppView and cleanup custom code
  * doc: Install using makefile instead of setup.py
  * doc: Fetch and add Spanish manual
  * help: Fix showing manual pages in fallback cases
  * app: Fix a pytest warning in tests
  * setup.py: Set development status classifier to production/stable
  * setup.py: Add more topics to classifiers
  * doc: Add developer documentation using Sphinx
  * actions: Fix issue with docstring causing issues with Sphnix
  * Translated using Weblate (Swedish)

  [ Pavel Borecki ]
  * Translated using Weblate (Czech)

  [ Thomas Vincent ]
  * Translated using Weblate (French)
  * backups: Fix a typo in backups upload form
  * Translated using Weblate (French)

  [ homycal ]
  * Translated using Weblate (French)

  [ Mattias Münster ]
  * Translated using Weblate (Swedish)

  [ Allan Nordhøy ]
  * Translated using Weblate (Norwegian Bokmål)
  * Translated using Weblate (French)
  * Translated using Weblate (French)

  [ Nektarios Katakis ]
  * ssh: Option for disabling password authentication

  [ Joseph Nuthalapati ]
  * infinoted: Add missing manual page link
  * doc: Add directory for development documentation
  * doc: Skip empty lines when piping to wget
  * doc: Fix Unicode issues with the manual
  * doc: Remove language code from title
  * doc: Move build scripts into separate directory
  * doc: Minor cosmetic changes
  * doc: Move English manual to manual/en directory
  * help: Respect language preference when showing user manual
  * snapshot: Sort snapshot list from newest to oldest

  [ Doma Gergő ]
  * Translated using Weblate (Hungarian)

  [ Fred ]
  * Translated using Weblate (French)
  * Translated using Weblate (French)

  [ James Valleroy ]
  * config: Implement get_initial and form_valid
  * functional_tests: Update config form ids
  * coquelicot: Change quotes to ASCII
  * locale: Update translation strings
  * doc: Fetch latest manual

 -- James Valleroy <jvalleroy@mailbox.org>  Mon, 04 Nov 2019 19:15:27 -0500

plinth (19.19) unstable; urgency=medium

  [ Veiko Aasa ]
  * ikiwiki: Allow full Unicode text in wiki/blog title names
  * actions: Check with flake8
  * gitweb: New app for simple git hosting
  * users: reload Apache2 to flush LDAP cache after user operations
  * gitweb: update repository list where necessary
  * gitweb: fix Windows Git client download link in manifest
  * gitweb: add help text for description and owner fields in the form
  * gitweb: enable rename detection

  [ Pavel Borecki ]
  * Translated using Weblate (Czech)

  [ Thomas Vincent ]
  * Translated using Weblate (French)

  [ Birger Schacht ]
  * ssh: Show server fingerprints in SSH page

  [ James Valleroy ]
  * Translated using Weblate (French)
  * gitweb: Fix flake8 error
  * locale: Update translations strings
  * doc: Fetch latest manual

  [ Nevena Mircheva ]
  * Translated using Weblate (Bulgarian)

  [ Sunil Mohan Adapa ]
  * matrixsynapse: Remove unused letsencrypt action
  * ejabberd: Removed unused letsencrypt action
  * gitweb: Minor fixes after review
  * gitweb: Minor visual changes to templates
  * gitweb: Fix issue with elevated access to private repositories
  * frontpage: Show shortcuts that public even if need a group
  * searx, app, translation, language-selection: Fix license header
  * ikiwiki: Remove extra create button when no wiki/blog is present
  * cosmetic: yapf formatting

  [ ikmaak ]
  * Translated using Weblate (Dutch)

  [ Michael Breidenbach ]
  * Translated using Weblate (German)

  [ Allan Nordhøy ]
  * Translated using Weblate (Norwegian Bokmål)

  [ Matthias Dellweg ]
  * quassel: Add let's encrypt component for certficiates

 -- James Valleroy <jvalleroy@mailbox.org>  Mon, 21 Oct 2019 18:49:35 -0400

plinth (19.18) unstable; urgency=medium

  [ Matthias Dellweg ]
  * diagnose: Move negating diagnose result inside try block

  [ Fioddor Superconcentrado ]
  * Translated using Weblate (Spanish)

  [ Luis A. Arizmendi ]
  * Translated using Weblate (Spanish)

  [ Allan Nordhøy ]
  * Translated using Weblate (Norwegian Bokmål)

  [ Dietmar ]
  * Translated using Weblate (German)

  [ Sunil Mohan Adapa ]
  * pagekite: Remove first wizard step for danube edition
  * pagekite: cosmetic: yapf and isort changes
  * debian: Remove python3-requests from depends list
  * users: Make UI close to rest of the apps
  * upgrades: Remove unnecessary subsubmenu
  * ikiwiki: Remove subsubmenu in favor of toolbar
  * networks: Remove subsubmenu in favor of toolbar buttons
  * backups: Remove unnecessary use of subsubmenu template
  * templates: Remove unused invocation of subsubmenu
  * templates: Simplify unnecessary override
  * templates: Provide subsubmenu functionality in app.html
  * dynamicdns: Use app.html instead of app-subsubmenu.html
  * i2p: Use app.html instead of app-subsubmenu.html
  * pagekite: Use app.html instead of app-subsubmenu.html
  * snapshot: Use app.html instead of app-subsubmenu.html
  * templates: Remove unused app-subsubmenu.html
  * deluge: Support deluge 2 by starting it properly
  * minetest: Remove mod-torches no longer available in testing/unstable

  [ James Valleroy ]
  * security: Add past vulnerabilities count
  * security: Move security report to new page
  * locale: Update translation strings
  * doc: Fetch latest manual
  * d/control: Add Rules-Requires-Root: no
  * d/control: Update Standards-Version to 4.4.1

 -- James Valleroy <jvalleroy@mailbox.org>  Mon, 07 Oct 2019 19:06:16 -0400

plinth (19.17) unstable; urgency=medium

  [ Pavel Borecki ]
  * Translated using Weblate (Czech)
  * Translated using Weblate (Czech)

  [ Anxin YI ]
  * Translated using Weblate (Chinese (Simplified))

  [ Joseph Nuthalapati ]
  * firstboot: network connections not used, cleanup
  * firstboot: Add new help menu to firstboot navbar

  [ Sunil Mohan Adapa ]
  * letsencrypt: Update and fix tests involving domain changes
  * tor: Fix test case for getting status
  * firstboot: Hide left menu during first boot as intended

  [ James Valleroy ]
  * locale: Update translation strings
  * doc: Fetch latest manual

 -- James Valleroy <jvalleroy@mailbox.org>  Mon, 23 Sep 2019 18:14:40 -0400

plinth (19.16) unstable; urgency=medium

  [ Joseph Nuthalapati ]
  * help: Add button to submit feedback
  * help: Add button for Support
  * help: Add button for Contribute
  * manual: Move PDF download link to HTML manual page
  * help: Convert help icon in the navbar to dropdown

  [ Sunil Mohan Adapa ]
  * help: Add more text to contribute page for donations
  * action_utils: Introduce utility for setting debconf answers
  * action_utils: Workaround problem with setting debconf answers
  * views: Fix failure in redirecting from language selection page
  * help: Make download as PDF a regular button
  * backups: Add missing slashes at the end of URLs
  * backups: Remove cancel button from add disk location page
  * backups: Fix removing local repository
  * backups: Simplify checking repository capabilities using flags
  * backups: Simplify listing repositories in index page
  * backups: Rename network_storage module to store
  * backups: Introduce method for checking if a repository is usable
  * backups: Minor cosmetic fixes
  * backups: Expose repository path as property
  * backups: Rename remove_repository method to remove
  * backups: Minor change to disk repository name
  * backups: Rename repo_path to borg_path for clarity
  * backups: Make mountpoint property private
  * backups: Use higher level method in views instead of store methods
  * backups: Implement hostname property on SSH repository
  * backups: Clarify two separate uses of name create_repository
  * backups: Separate repository loading from instantiation
  * backups: Minor cosmetic changes
  * backups: Minor simplification in running of action script
  * backups: Improve handling borg errors
  * backups: Minor simplification when adding remote repository
  * backups: Handle errors when adding disk repository
  * backups: Show repository error in archives table
  * backups: Show lock icon for encrypted repositories
  * backups: Show error when password is provided for unencrypted repo
  * backups: Don't show used disk choices when adding disk repo
  * backups: Show error when there are no disks available to add repo
  * backups: Move add repository buttons to the top
  * ejabberd: Fix listen port configuration for ejabberd 19.x
  * cockpit: Prevent restart on freedombox startup
  * ejabberd: Prevent restart on freedombox startup
  * ejabberd: Perform host/domain name operations only when installed
  * module_loader: Cosmetic changes by yapf
  * web_server: Remove log message about serving static directory
  * setup: Better log message when no apps need upgrades
  * module_loader: Remove log message when app is imported
  * actions: Improve log message about action execution

  [ Doma Gergő ]
  * Translated using Weblate (Hungarian)

  [ Swann Martinet ]
  * Translated using Weblate (German)
  * Translated using Weblate (Italian)
  * Translated using Weblate (French)

  [ Allan Nordhøy ]
  * Translated using Weblate (Norwegian Bokmål)

  [ Danny Haidar ]
  * help: Minor updates to the statements on contribute page

  [ Joseph Nuthalpati ]
  * backups: Allow adding backup repositories on multiple disks
  * backups: Refactor class hierarchy in repository.py
  * backups: Save new backup location to plinth database

  [ James Valleroy ]
  * locale: Update translation strings

 -- James Valleroy <jvalleroy@mailbox.org>  Mon, 09 Sep 2019 18:20:03 -0400

plinth (19.15) unstable; urgency=medium

  [ Doma Gergő ]
  * Translated using Weblate (Hungarian)

  [ nautilusx ]
  * Translated using Weblate (German)

  [ Allan Nordhøy ]
  * Translated using Weblate (Norwegian Bokmål)

  [ Joseph Nuthalpati ]
  * functional_tests: Fix site.is_available not handling default paths
  * functional_tests: Fix step definition "When I log out"
  * matrix-synapse: Allow installation of version 1.2 from backports

  [ James Valleroy ]
  * security: Hide vulnerability table by default
  * vagrant: Stop any ongoing unattended-upgrade
  * functional_tests: Use longer password when creating user
  * locale: Update translation strings
  * doc: Fetch latest manual
  * debian: Add lintian-override for package-installs-apt-preferences

  [ Sunil Mohan Adapa ]
  * names: Perform better layout of domain names table on small screens
  * cockpit: Apply domain name changes immediately
  * ejabberd: Prevent processing empty domain name
  * config: Send hostname change signal only after fully processing it
  * letsencrypt: Don't try to obtain certificates for .local domains
  * avahi: Expose .local domain as a proper domain
  * cockpit: Make essential and install by default
  * tt-rss: Force upgrade to 18.12-1.1 and beyond
  * doc: Fetch latest manual
  * README: Add more screenshots, update existing paths
  * matrixsynapse: Fix apache syntax errors introduce by 4b8b2e171c86d75
  * users: yapf cosmetic changes
  * users: Don't delete 'admin' group when running unit tests
  * users: Minor cosmetic refactoring
  * users: Don't fail badly when admin group does not exist
  * users: Minor fix to return value when getting last admin user
  * users: Cosmetic yapf and isort fixes
  * updates: Allow matrix-synapse 1.3 to be installed for buster users
  * javascript: Don't resubmit when refreshing the page
  * vagrant: Fix dpkg command for recovering from broken state
  * functional_tests: Fix create snapshot test failure
  * storage: Fix regression with restoring backups with storage

  [ bn4t ]
  * matrix-synapse: Use recommended reverse proxy configuration

 -- James Valleroy <jvalleroy@mailbox.org>  Mon, 26 Aug 2019 18:55:49 -0400

plinth (19.14) unstable; urgency=medium

  [ James Valleroy ]
  * functional_tests: Fix delete backup path
  * tests: Test add custom shortcuts to frontpage
  * locale: Update translation strings
  * doc: Fetch latest manual
  * debian: Update standards version to 4.4.0
  * debian: Switch to debhelper-compat

  [ Pavel Borecki ]
  * Translated using Weblate (Czech)

  [ Doma Gergő ]
  * Translated using Weblate (Hungarian)

  [ pierre ]
  * Translated using Weblate (French)

  [ ZeroAurora ]
  * Translated using Weblate (Chinese (Simplified))

  [ Sunil Mohan Adapa ]
  * storage: Handle all device paths during eject
  * storage: Fix incorrect i18n when throwing and error
  * storage: yapf changes
  * setup: Clarify success log message when force upgrading
  * Yapf changes
  * firewall: Force upgrade to firewalld 0.7.x
  * frontpage: Fix regression with loading custom shortcuts
  * frontpage: Log a message when loading custom shortcuts
  * upgrades: Set apt configuration to allow release info change
  * tests: Fix flake8 warning about unused imports
  * Minor yapf fixes
  * names: Minor styling fixes
  * names: Don't enumerate services for domains supporting all
  * names: Introduce new API to manage domains
  * names: Declare domain types in various apps
  * names: Make all apps use new api to retrieve domain names
  * names: Use new API in all apps
  * letsencrypt: Revoke certificate only if it exists
  * letsencrypt: Fix problem with automatically obtaining certificates
  * cockpit: Don't error out when removing an unknown domain
  * ejabberd: Ensure that hosts are not duplicated in configuration
  * ejabberd: Use domain added signal for listening to domain changes
  * cockpit: Don't handle the domain changed signal
  * letsencrypt: Remove unused listen to domain change signal
  * config: Remove unused domain change signal
  * api: Fix regression with listing only enabled apps in mobile app

  [ Joseph Nuthalpati ]
  * upgrades: Use reusable collapsible-button style for logs

  [ Mesut Akcan ]
  * Translated using Weblate (Turkish)

  [ Radek Pasiok ]
  * Translated using Weblate (Polish)

  [ Anxin YI ]
  * Translated using Weblate (Chinese (Simplified))

  [ Allan Nordhøy ]
  * Translated using Weblate (Norwegian Bokmål)

 -- James Valleroy <jvalleroy@mailbox.org>  Mon, 12 Aug 2019 19:31:35 -0400

plinth (19.13) unstable; urgency=low

  [ Nikolas Nyby ]
  * Fix a handful of typos in docs and comments
  * Introduce flake8 checking
  * Fix typos in module init docs
  * Add flake8 to gitlib-ci

  [ Petter Reinholdtsen ]
  * Translated using Weblate (Norwegian Bokmål)

  [ Sunil Mohan Adapa ]
  * Minor changes to flake8 related updates
  * diaspora: Fix tests by reverting changes during flake8 clenaup
  * backups: Fix issue with showing index page
  * backups: Fix HTML template indentation, remove inline styling

  [ James Valleroy ]
  * help: Show security notice when backports are in use
  * security: Show vulnerability counts
  * locale: Update translation strings
  * doc: Fetch latest manual
  * Begin uploading to unstable again.
  * security: Fixup refactoring

  [ Joseph Nuthalapati ]
  * backups: Make UI more consistent with other apps
  * backups: Make backup location tables collapsible
  * flake8: Remove unused import

  [ nautilusx ]
  * Translated using Weblate (German)

  [ Anxin YI ]
  * Translated using Weblate (Chinese (Simplified))

 -- James Valleroy <jvalleroy@mailbox.org>  Mon, 29 Jul 2019 19:13:58 -0400

plinth (19.12) experimental; urgency=medium

  [ Miguel A. Bouzada ]
  * Added translation using Weblate (Galician)
  * Translated using Weblate (Galician)

  [ Sunil Mohan Adapa ]
  * dbus: Allow plinth user to own FreedomBox DBus service
  * service: Implement action for systemd try-restart
  * cockpit: Don't handle domains if app is not installed
  * dynamicdns: Send domain added signal properly during init
  * letsencrypt: Force commands to be non-interactive
  * letsencrypt: Remove renewal hooks implementation
  * letsencrypt: Remove old style hooks from all configuration files
  * letsencrypt: Remove deprecated logger.warn
  * letsencrypt: Remove special treatment for domain added from 'config'
  * letsencrypt: Implement DBus service for renewal notifications
  * letsencrypt: Add lineage information in status
  * letsencyrpt: Implement action to copy certificates
  * letsencrypt: Implement action to compare copied certificates
  * letsencrypt: Introduce component for handling certificates
  * letsencrypt: Add permanent hook to receive renewal notifications
  * letsencrypt: Trigger renewal certificate events in component
  * letsencrypt: Trigger events for obtain, revoke and delete
  * letsencrypt: Implement re-obtain separately
  * letsencrypt: Handling certificate renewals when daemon is offline
  * apache: Add let's encrypt certificate component
  * matrixsynapse: Add let's encrypt component for certficiates
  * ejabberd: Add let's encrypt component for managing certificates
  * ejabberd: Backup and restore TLS certificates
  * sso: Use new features of axes, log axes messages
  * Minor yapf and isort changes

  [ Pavel Borecki ]
  * Translated using Weblate (Czech)

  [ Petter Reinholdtsen ]
  * Translated using Weblate (Norwegian Bokmål)

  [ Allan Nordhøy ]
  * Translated using Weblate (Norwegian Bokmål)

  [ Doma Gergő ]
  * Translated using Weblate (Hungarian)

  [ Luis A. Arizmendi ]
  * Translated using Weblate (Spanish)

  [ Joseph Nuthalapati ]
  * backups: Add option to select/deselect all apps for backup or restore
  * backups: Change "select all" to a pure JavaScript implementation
  * Translated using Weblate (Telugu)
  * Translated using Weblate (Chinese (Simplified))
  * sharing: Allow directories to be publicly shared
  * sharing: Add functional test for public shares
  * sharing: Add JavaScript to hide user groups for public shares
  * sharing: Simplify --is-public option
  * sharing: Indicate public shares in listing of shares

  [ Johannes Keyser ]
  * Translated using Weblate (German)

  [ Mesut Akcan ]
  * Translated using Weblate (Turkish)

  [ Elizabeth Sherrock ]
  * Translated using Weblate (Chinese (Simplified))

  [ Anxin YI ]
  * Translated using Weblate (Chinese (Simplified))

  [ Igor ]
  * Translated using Weblate (Russian)

  [ ZeroAurora ]
  * Translated using Weblate (Chinese (Simplified))

  [ James Valleroy ]
  * Translated using Weblate (Chinese (Simplified))
  * locale: Update translation strings
  * doc: Fetch latest manual

 -- James Valleroy <jvalleroy@mailbox.org>  Mon, 22 Jul 2019 19:23:02 -0400

plinth (19.11) experimental; urgency=medium

  [ THANOS SIOURDAKIS ]
  * Added translation using Weblate (Greek)

  [ ZeroAurora ]
  * Translated using Weblate (Chinese (Simplified))

  [ Doma Gergő Mihály ]
  * matrixsynapse: Fix missing translation mark

  [ Doma Gergő ]
  * Translated using Weblate (Hungarian)

  [ Luis A. Arizmendi ]
  * Translated using Weblate (Spanish)

  [ Joseph Nuthalapati ]
  * backups: Improve UX of adding ssh remote
  * backups: Avoid creating duplicate SSH remotes
  * backups: YAPF formatting
  * backups: Text change on index page
  * backups: Make paramiko a dependency of freedombox package
  * debian: Add python3-paramiko to build dependencies
  * backups: Fix issue with repository not being initialized
  * backups: Minor refactoring in forms.py
  * backups: Add test for adding ssh remotes
  * backups: Avoid using `sudo` in tests
  * backups: Skipping tests temporarily
  * backups: tests: Fix issue with usage of fixture 'needs_root'
  * Add SSH hostkey verification
  * backups: ssh remotes: Refactoring
  * backups: Fix functional tests broken due to URL changes
  * Verify SSH hostkey before mounting
  * ui: Create reusable CSS class for collapsible-button
  * backups: Remove unnecessary context manager for paramiko SFTPClient
  * backups: Read file path of known_hosts directly from plinth.config
  * backups: Add regex validation for ssh_repository field

  [ Sunil Mohan Adapa ]
  * backups: Minor fixes to host verification view template
  * backup: Allow SSH directory paths with : in them
  * backups: Cleanup auto-mounting SSH repositories
  * backups: Minor styling changes
  * backups: Handle SSH keys for old stored repositories
  * backups: Require passphrase for encryption in add repository form
  * backups: Fix and refactor adding a new remote repository
  * backups: Remove known_hosts file from config file
  * backups: Fix issue with verifying SSH host keys
  * backups: Don't send passphrase on the command line
  * backups: Git ignore the .ssh folder in data folder
  * setup.py: Don't install directories matching ignore patterns
  * backups: Minor cleanup
  * backups: Un-mount SSH repositories before deleting them

  [ Igor ]
  * Translated using Weblate (Russian)

  [ Andrey Vostrikov ]
  * Translated using Weblate (Russian)

  [ James Valleroy ]
  * locale: Update translation strings
  * doc: Fetch latest manual

 -- James Valleroy <jvalleroy@mailbox.org>  Mon, 08 Jul 2019 18:13:37 -0400

plinth (19.10) experimental; urgency=medium

  [ Sunil Mohan Adapa ]
  * Introduce firewall component for opening/closing ports
  * Introduce webserver component for managing Apache configuration
  * Introduce uwsgi component to manage uWSGI configuration
  * app: Rename get() method to get_component()
  * app: Add unique ID to each app class
  * Introduce daemon component to handle systemd units
  * radicale: Workaround issue with creating log directory
  * app: Set app as enabled only when the daemon is enabled
  * syncthing: Open firewall ports for listening and discovery

  [ James Valleroy ]
  * functional_tests: Add shortcut- prefix to test home page config
  * locale: Update translations strings
  * doc: Fetch latest manual

  [ Mesut Akcan ]
  * Translated using Weblate (Turkish)

  [ ssantos ]
  * Translated using Weblate (German)

  [ Pavel Borecki ]
  * Translated using Weblate (Czech)

  [ Allan Nordhøy ]
  * Translated using Weblate (Norwegian Bokmål)

  [ adaragao ]
  * Translated using Weblate (Portuguese)

  [ Petter Reinholdtsen ]
  * Translated using Weblate (Norwegian Bokmål)

 -- James Valleroy <jvalleroy@mailbox.org>  Mon, 24 Jun 2019 20:06:17 -0400

plinth (19.9) experimental; urgency=medium

  [ Danny Haidar ]
  * Added translation using Weblate (Bulgarian)

  [ Sunil Mohan Adapa ]
  * menu: Remove unused template submenu.html
  * menu: Removed unused templates, methods and properties
  * Introduce component architecture and menu component
  * Turn frontpage shortcut into an app component

  [ James Valleroy ]
  * config: Update migration to use app id
  * searx: Update to use shortcut component
  * config: Add option to show advanced apps
  * monkeysphere: Hide by default
  * locale: Update translation strings
  * doc: Fetch latest manual

  [ Joseph Nuthalapati ]
  * searx: Add option to allow public access to the application
  * searx: Preserve public_access setting
  * searx: Improve functional tests

  [ Mesut Akcan ]
  * Translated using Weblate (Turkish)

  [ Allan Nordhøy ]
  * Translated using Weblate (Norwegian Bokmål)

 -- James Valleroy <jvalleroy@mailbox.org>  Mon, 10 Jun 2019 19:18:52 -0400

plinth (19.8) experimental; urgency=medium

  [ Pavel Borecki ]
  * Translated using Weblate (Czech)

  [ Allan Nordhøy ]
  * Translated using Weblate (Norwegian Bokmål)

  [ Sunil Mohan Adapa ]
  * i2p: Update SVG logo with standard units, size and margins
  * HACKING: Add guidelines for creating new icons
  * icons: Add new SVG icons for all apps
  * icons: Add license information for SVG icons
  * templates: Use SVG icons for apps page and shortcuts
  * icons: Ensure SVG presence for all non-app icons
  * icons: Update copyright information remaining icons
  * doc: Update the correct license for documentation
  * apache: Serve SVG files compressed using gzip

  [ Doma Gergő ]
  * Translated using Weblate (Hungarian)

  [ ssantos ]
  * Translated using Weblate (German)

  [ Mesut Akcan ]
  * Translated using Weblate (Turkish)

  [ ventolinmono ]
  * Translated using Weblate (Spanish)

  [ Petter Reinholdtsen ]
  * Translated using Weblate (Norwegian Bokmål)

  [ James Valleroy ]
  * locate: Update translation strings
  * doc: Fetch latest manual
  * debian: Remove duplicate priority field
  * doc: Remove unused duplicate image

 -- James Valleroy <jvalleroy@mailbox.org>  Mon, 27 May 2019 18:11:25 -0400

plinth (19.7) experimental; urgency=medium

  [ LoveIsGrief ]
  * i2p: Use augeas for editing the router.config
  * i2p: Include default favorites after installation

  [ Sunil Mohan Adapa ]
  * i2p: Update license headers for consistent formatting
  * i2p: Minor flake8 and yapf fixes
  * i2p: Convert router configuration tests to pytest style
  * transmission: Fix issue with promoting menu item
  * tor: Fix issue with promoting/demoting menu item
  * apps: Fix showing apps background twice
  * apps: Style disable app icons according to design
  * apps: Style the title for disabled icons section
  * sharing: Always keep menu item in promoted state
  * apps: Promote/demote menu items for disabled apps too
  * tests: Add commonly used fixtures globally
  * tests: Remove unused test discovery code
  * custom_shortcuts: Fix issue with writing tests as different user
  * backups: Convert tests to pytest style
  * bind: Convert tests to pytest style
  * config: Convert tests to pytest style
  * diaspora: Convert tests to pytest style
  * letsencrypt: Convert tests to pytest style
  * names: Convert tests to pytest style
  * pagekite: Convert tests to pytest style
  * storage: Convert tests to pytest style
  * tor: Convert tests to pytest style
  * users: Convert tests to pytest style
  * actions: Convert tests to pytest style
  * cfg: Convert tests to pytest style
  * clients: Convert tests to pytest style
  * context_processors: Convert tests to pytest style
  * kvstore: Convert tests to pytest style
  * menu: Convert tests to pytest style
  * middleware: Convert tests to pytest style
  * network: Convert tests to pytest style
  * templatetags: Convert tests to pytest style
  * utils: Convert tests to pytest style
  * i2p: Rename test fixtures to avoid a minor warning
  * ejabberd: Include Bosh port 5280 in port forwarding information
  * repro: Show port forwarding information
  * Common template for showing port forwarding information
  * i2p: Show port forwarding information
  * bind: Show port forwarding information
  * ssh: Show port forwarding information

  [ Doma Gergő ]
  * Translated using Weblate (Hungarian)

  [ Allan Nordhøy ]
  * Translated using Weblate (Norwegian Bokmål)

  [ Radek Pasiok ]
  * Translated using Weblate (Polish)

  [ Erik Ušaj ]
  * Added translation using Weblate (Slovenian)
  * Translated using Weblate (Slovenian)

  [ Karel Trachet ]
  * Translated using Weblate (Dutch)

  [ ssantos ]
  * Translated using Weblate (German)
  * Translated using Weblate (Portuguese)

  [ James Valleroy ]
  * apps: Separate enabled and disabled apps
  * apps: Add port forwarding info
  * service: Show port forwarding info when available
  * openvpn: Show port forwarding info
  * minetest: Fix flake8 error
  * matrixsynapse: Show port forwarding info
  * tahoe: Show port forwarding info
  * locate: Update translation strings
  * doc: Fetch latest manual

  [ Joseph Nuthalapati ]
  * Translated using Weblate (Telugu)

 -- James Valleroy <jvalleroy@mailbox.org>  Mon, 13 May 2019 19:47:52 -0400

plinth (19.6) experimental; urgency=medium

  [ Pavel Borecki ]
  * Translated using Weblate (Czech)

  [ CurlingTongs ]
  * Translated using Weblate (German)

  [ nautilusx ]
  * Translated using Weblate (German)

  [ Allan Nordhøy ]
  * Translated using Weblate (Norwegian Bokmål)

  [ Mesut Akcan ]
  * Translated using Weblate (Turkish)

  [ narendrakumar.b ]
  * letsencrypt: Provide link to configure domain if not configured

  [ James Valleroy ]
  * firewall: Get service ports details
  * firewall: Show ports details
  * locale: Update translation strings
  * doc: Fetch latest manual

  [ LoveIsGrief ]
  * i2p: Add helper to modify the tunnel config
  * i2p: Open HTTP(S) and IRC ports on all interfaces on install
  * i2p: Add HTTP(S) and IRC ports to firewall
  * i2p: Enable application

  [ Sunil Mohan Adapa ]
  * i2p: flake8 and yapf fixes
  * i2p: Convert unit tests to pytest style
  * i2p: Update firewalld service descriptions
  * i2p: Disable the daemon before editing configuration
  * i2p: Don't enable proxies on external zone

 -- James Valleroy <jvalleroy@mailbox.org>  Mon, 29 Apr 2019 19:18:01 -0400

plinth (19.5) experimental; urgency=medium

  [ LoveIsGrief ]
  * i2p: Add new application
  * i2p: Disable compression on /i2p/
  * i2p: apache: Catch more I2P locations
  * i2p: django: Add shortcuts to /i2p/... URLs
  * i2p: django: Additional information about /i2p location
  * i2p: todo: Add TODOs for I2P
  * i2p: todo: add more TODOs for I2P
  * i2p: idea: Browse eepsites directly from freedombox
  * i2p: todo: Add torrent tracker to list of favorites
  * i2p: django: Add description for the configuration shortcuts
  * i2p: django: Add i2p homepage to description
  * i2p: setup: Enrich I2P favorites
  * i2p: todo: Tick off a TODO and reword one
  * i2p: todo: Remove IDEA for browsing to .i2p sites in iframe
  * i2p: torrents: Link to the list of trackers
  * i2p: Add functional tests
  * functional_tests: Allow provisioning VM for functional tests
  * functional tests: Fix wheel errors when provisioning VM

  [ Sunil Mohan Adapa ]
  * i2p: Move data files into the app's data folder
  * i2p: Use project logo instead of mascot
  * i2p: Remove TODO in favor of issue tracker
  * apache: Add proxy_html module needed by i2p app
  * i2p: Backup/restore the correct state folder
  * i2p: Minor styling changes
  * i2p: Add diagnostic test for web interface port
  * i2p: Add main web interface to list of clients
  * i2p: Review and cleanup action script
  * i2p: Review and update views
  * i2p: Disable app until further fixes are done

  [ James Valleroy ]
  * functional_tests: Install python3-pytest-django
  * locale: Update translation strings
  * doc: Fetch manual

  [ wind ]
  * Translated using Weblate (Russian)

  [ Joseph Nuthalapati ]
  * storage: Use udisks to list disks and df for disk space utilization

  [ Igor ]
  * Translated using Weblate (Russian)

  [ CurlingTongs ]
  * Translated using Weblate (German)

 -- James Valleroy <jvalleroy@mailbox.org>  Mon, 15 Apr 2019 18:47:17 -0400

plinth (19.4) experimental; urgency=medium

  [ Allan Nordhøy ]
  * Translated using Weblate (Norwegian Bokmål)

  [ Pavel Borecki ]
  * Translated using Weblate (Czech)

  [ nautilusx ]
  * Translated using Weblate (German)

  [ Doma Gergő ]
  * Translated using Weblate (Hungarian)

  [ advocatux ]
  * Translated using Weblate (Spanish)

  [ Joseph Nuthalapati ]
  * clients: Open web app in a new browser tab
  * matrix-synapse: Change client diagnostics url
  * minetest: Fix duplicate domain names being displayed in UI
  * storage: Do not show an eject button on /boot partitions
  * letsencrypt: Call letsencrypt manage_hooks with correct arguments
  * vagrant: Run plinth as user plinth in development environment

  [ Johannes Keyser ]
  * Translated using Weblate (German)

  [ James Valleroy ]
  * dynamicdns: Install module by default
  * locale: Update strings
  * doc: Fetch latest manual

  [ Sunil Mohan Adapa ]
  * storage: Don't check type of the disk for / and /boot
  * storage: Don't log error when checking if partition is expandable

  [ wind ]
  * Translated using Weblate (Russian)

 -- James Valleroy <jvalleroy@mailbox.org>  Mon, 01 Apr 2019 20:31:54 -0400

plinth (19.3) experimental; urgency=medium

  [ Pavel Borecki ]
  * Translated using Weblate (Czech)

  [ Doma Gergő ]
  * Translated using Weblate (Hungarian)

  [ Petter Reinholdtsen ]
  * Translated using Weblate (Norwegian Bokmål)

  [ advocatux ]
  * Translated using Weblate (Spanish)

  [ James Valleroy ]
  * vagrant: Rearrange steps of provision script
  * locale: Update translation strings

  [ Joseph Nuthalapati ]
  * dynamicdns: Break up dynamicdns.py into forms.py and views.py
  * dynamicdns: Move subsubmenu below description
  * firewall: Change "Current Status:" from p to h3
  * names: Add description
  * subsubmenu: Make description a customizable block
  * pagekite: Bring subsubmenu below description. Remove About section.
  * upgrades: Move subsubmenu below description
  * Include clients.html in service-subsubmenu.html
  * ikiwiki: Move subsubmenu below description

  [ Sunil Mohan Adapa ]
  * pagekite: Rename base template file
  * pagekite: Change the template section title
  * dynamicdns: Simplify template inheritance
  * ikiwiki: Consistent styling for delete warning page
  * templates: Minor styling change
  * functional_tests: Reorder tests to disable apps after tests
  * tests: Mark functional tests with functional mark
  * tests: Read functional tests conf file without assuming CWD
  * tests: Fix backups API test cases to work under all conditions
  * README: Provide simple instruction for installing FreedomBox
  * INSTALL.md: Simplify installation instructions
  * HACKING.md: Update instructions on installing dependencies
  * functional_tests: Update todo list by removing implemented tests
  * mediawiki: Fix tests to allow running from any directory
  * tests: Use pytest for running all tests
  * ci: Allow gitlab to parse test coverage results
  * main: Show service version in logs
  * setup: Automatically gather information about files to install
  * setup: Allow apps to have their own data directories
  * setup: Don't include data/ files as package data
  * module_loader: Specially load modules in development mode
  * setup: Move app enabling files to respective apps
  * setup: Move app data files into respective apps
  * setup: Remove unused /var/run directory

  [ Dietmar ]
  * Translated using Weblate (German)
  * Translated using Weblate (French)
  * Translated using Weblate (Italian)

  [ jonathan göhler ]
  * Translated using Weblate (German)

  [ Vincent Ladeuil ]
  * Translated using Weblate (French)

  [ David Maulat ]
  * Translated using Weblate (French)

  [ Allan Nordhøy ]
  * Translated using Weblate (Norwegian Bokmål)

  [ Mesut Akcan ]
  * Translated using Weblate (Turkish)

 -- James Valleroy <jvalleroy@mailbox.org>  Mon, 18 Mar 2019 20:30:44 -0400

plinth (19.2) unstable; urgency=medium

  [ Joseph Nuthalapati ]
  * docs: Fix deprecation warnings in post-processor
  * tor: Fix deprecation warning W605 for '\' character in regex
  * utils: Simplify YAMLFile by removing the post_exit argument
  * config: Consolidate get_domainname() implementation into config
  * config: Move default-app configuration to a dedicated file
  * config: Fix Ikiwiki entries not showing up as default apps
  * config: Migrate default app configuration to new conf file
  * config: Rename Default App to Webserver Home Page
  * config: Add option to use Apache's default home page as home page
  * config: Remove Apache home page configuration from freedombox.conf
  * config: Fix error when setting JSXC as the home page
  * users: Add nscd as a dependency
  * Disable Coquelicot for Buster release
  * matrix-synapse: Fix LDAP login issue
  * config: Revert changes in freedombox.conf to avoid conffile prompt
  * config: Reset home page setting in freedombox.conf during migration
  * openvpn: Migration from easy-rsa 2 to 3 for existing installations
  * openvpn: Increment version number for easy-rsa 3 migration
  * snapshot: Fix failing functional test

  [ Pavel Borecki ]
  * Translated using Weblate (Czech)

  [ danielwine ]
  * Translated using Weblate (Hungarian)

  [ Doma Gergő ]
  * Translated using Weblate (Hungarian)

  [ Allan Nordhøy ]
  * Translated using Weblate (Norwegian Bokmål)

  [ advocatux ]
  * Translated using Weblate (Spanish)

  [ Sunil Mohan Adapa ]
  * tor: Styling changes due to yapf
  * tor: Use fixed 9001 port for relaying
  * utils: Handle exceptions in context management for YAMLFile
  * utils: Fix some flake8 warnings
  * tahoe: Styling changes
  * backups: Fix failing test case
  * web_server: Move shutdown handling to main
  * dbus: Add new module for D-Bus services
  * setup: Abstraction for getting managing packages of a module
  * setup: Filter packages to force upgrade
  * package: Implement identifying packages that need conffile prompts
  * package: Helper method to filter packages that need conffile prompt
  * setup: Trigger force upgrade for app that implement it
  * bind: Handle conffile prompt during upgrade
  * setup: Rush force upgrade in development mode
  * ttrss: Make functional test definitions specific to ttrss
  * cockpit: Pre-enable necessary apache modules
  * radicale, searx: Pre-enable necessary apache modules
  * letsencrypt: Pre-enable necessary apache modules
  * ikiwiki: Pre-enable necessary apache modules
  * sso: Pre-enable necessary apache modules
  * apache: Use cgid module instead of cgi
  * apache: Increment app version number
  * setup: Make additional info available for force upgrading
  * debian/copyright: Minor fixes
  * debian/copyright: Add full text for AGPL-3+
  * debian/copyright: Add license text for public-domain
  * debian/copyright: Add license text for GPL-2 and GPL-3
  * debian/copyright: Add license text for CC-BY-SA-3.0
  * debian/copyright: Update copyright for logos
  * static: Remove unused files
  * LICENSES: Remove files that are same license as rest of the source
  * config: Don't pass configuration file argument to action
  * openvpn: Fix issues with upgrade easy-rsa 2 to 3 migration
  * openvpn: Make frontpage shortcut appear after an upgrade
  * openvpn: Work around firewalld bug 919517
  * setup: Pass better data structure for force upgrade operation
  * utils: Introduce abstraction over distutils comparison of versions
  * firewalld: Implement upgrading from 0.4.x to 0.6.x
  * ttrss: Make setup process reusable
  * ttrss: Implement upgrade from 17.4 to 18.12

  [ Johannes Keyser ]
  * Translated using Weblate (German)

  [ Anjali Datla ]
  * Translated using Weblate (Telugu)

  [ Darkblaze ]
  * Translated using Weblate (Telugu)

  [ Petter Reinholdtsen ]
  * Translated using Weblate (Norwegian Bokmål)

  [ Jag ]
  * vagrant: Use virtualbox linked clones / CoW to reduce startup times

  [ James Valleroy ]
  * Add 2019 to copyright years
  * Fix some paths in LICENSES
  * debian: Add copyright years for debian/*
  * radicale: Add description of web interface
  * ttrss: Add backup support
  * debian: Add copyright info for lato fonts
  * debian: Add copyright info for individual logo files
  * LICENSES: Add reference to debian/copyright
  * debian: Add copyright info for theme images
  * debian/copyright: Move all license texts to end
  * debian/copyright: Remove unnecessary fields for native package
  * debian/copyright: Move some app icons from LICENSES
  * debian/copyright: Fix typo in year
  * debian/copyright: Move more app icons from LICENSES
  * debian/copyright: Include some URLs dropped from LICENSES
  * debian/copyright: Move some more app icons from LICENSES
  * debian/copyright: Fix filename for tahoe-lafs logo
  * security: Migrate access config to new file
  * users: When ssh used in tests, add users to admin group
  * locale: Update translations strings

 -- James Valleroy <jvalleroy@mailbox.org>  Sat, 02 Mar 2019 14:45:55 -0500

plinth (19.1) unstable; urgency=medium

  [ James Valleroy ]
  * radicale: Log errors during upgrade
  * radicale: Bump version to 2
  * radicale: Remove obsolete diagnostics
  * radicale: Fix server URLs in client info
  * locale: Update translation strings
  * doc: Fetch latest manual

  [ Pavel Borecki ]
  * Translated using Weblate (Czech)

  [ Allan Nordhøy ]
  * Translated using Weblate (Norwegian Bokmål)

  [ Petter Reinholdtsen ]
  * Translated using Weblate (Norwegian Bokmål)

  [ advocatux ]
  * Translated using Weblate (Spanish)

  [ Sunil Mohan Adapa ]
  * setup: Add option to handle configuration prompts during install
  * radicale: Simplify upgrading to newer packages
  * matrixsynapse: Remove hard-coded URL
  * matrixsynapse: Fix issues with showing certificate warning
  * letsencrypt: Fix issue with disabling matrixsynapse checkbox
  * matrixsynapse: Don't check for current domain in renew hook
  * matrixsynapse: Fix potential exposure of private key
  * matrixsynapse: Setup certificate after domain selection
  * matrixsynapse: Better checking for valid certificate

  [ Joseph Nuthalapati ]
  * matrixsynapse: Use Let's Encrypt certificates

 -- James Valleroy <jvalleroy@mailbox.org>  Thu, 14 Feb 2019 06:01:19 -0500

plinth (19.0) unstable; urgency=high

  [ J. Carlos Romero ]
  * mldonkey: Add some more clients to the module page
  * mldonkey: Add to the description the three available front-ends

  [ Sunil Mohan Adapa ]
  * monkeysphere: Fix handling of multiple domains and keys
  * monkeysphere: Fix regression with reading new apache domain config
  * apache: Cleanup domain configuration
  * apache: Add support for mod_ssl in addition to mod_gnutls
  * apache: Switch to mod_ssl from mod_gnutls
  * mldonkey: Add systemd service file with security options
  * mldonkey: Enable app
  * action_utils: Fix checking for URL availability
  * upgrades: Fix priority for buster-backports version
  * upgrades: Fix premature adding of buster-backports sources

  [ Pavel Borecki ]
  * Translated using Weblate (Czech)

  [ Johannes Keyser ]
  * Translated using Weblate (German)

  [ advocatux ]
  * Translated using Weblate (Spanish)

  [ James Valleroy ]
  * locale: Update strings for translation
  * Switched to a new version number scheme: YY.N
    - YY is the year of release.
    - N is the release number within that year.

 -- James Valleroy <jvalleroy@mailbox.org>  Sat, 09 Feb 2019 20:38:00 -0500

plinth (0.49.1) unstable; urgency=medium

  [ Sunil Mohan Adapa ]
  * ui: Fix regression with configure button in home page
  * backups: Rename 'Abort' buttons to 'Cancel'
  * backups: Use icon for add repository button
  * backups: Move subsubmenu below description
  * backups: Add title and description to other pages
  * backups: Add link to manual page
  * backups: Fix styling for upload size warning
  * backups: Increase timeout for SSH operations to 30 seconds
  * backups: Minor styling fixes

  [ Pavel Borecki ]
  * Translated using Weblate (Czech)

  [ Petter Reinholdtsen ]
  * Translated using Weblate (Norwegian Bokmål)

  [ advocatux ]
  * Translated using Weblate (Spanish)

  [ Joseph Nuthalapati ]
  * letsencrypt: UI: Fix checkbox disabling

  [ James Valleroy ]
  * datetime: Switch from chrony to systemd-timesyncd
  * locale: Update translation strings
  * doc: Fetch latest manual

 -- James Valleroy <jvalleroy@mailbox.org>  Thu, 07 Feb 2019 21:23:32 -0500

plinth (0.49.0) unstable; urgency=medium

  [ Prachi Srivastava ]
  * networks: remove unused html
  * security: Moves inline javascript to files
  * security: Moves input field focus javascript to django forms
  * help: Use freedombox package instead of plinth for version
  * repro: Disable app due to issues with Debian package

  [ Sunil Mohan Adapa ]
  * ui: Fix regression with card icon style in front page
  * js: Full librejs compatibility
  * js: Remove javascript license link from footer
  * backups: Remove incorrectly set buffer size during download
  * backups: Minor styling fixes
  * backups: Remove dead code
  * backups: Minor styling fixes
  * backups: Minor refactoring
  * backups: Fix incomplete download archives
  * backups: Improve performance of backup download
  * tor: Make a utility method public
  * action_utils: Expose URL checking utility for generic use
  * upgrades: Improve handling of backports
  * datetime: Fix diagnostic test to not ignore first two servers

  [ Pavel Borecki ]
  * Translated using Weblate (Czech)

  [ J. Carlos Romero ]
  * mldonkey: show 'Learn more...' link in package page when installed

  [ James Valleroy ]
  * radicale: Handle migration from 1.x to 2.x
  * shadowsocks: Use resolvable domains in functional tests
  * radicale: Handle data migration for upgrade to 2.x
  * datetime: Switch from ntp to chrony
  * vagrant: Put hold on freedombox package during provision
  * repro: Also disable functional tests
  * monkeysphere: Re-enable functional tests
  * locale: Update translation strings

  [ Allan Nordhøy ]
  * Translated using Weblate (Norwegian Bokmål)

  [ Joseph Nuthalapati ]
  * backports: Add buster-backports to apt sources list
  * debian: Add smoke test with autopkgtests (Closes: #878699)

  [ danielwine ]
  * Translated using Weblate (Hungarian)

  [ Petter Reinholdtsen ]
  * Translated using Weblate (Norwegian Bokmål)

 -- James Valleroy <jvalleroy@mailbox.org>  Tue, 05 Feb 2019 22:55:53 -0500

plinth (0.48.0) unstable; urgency=medium

  [ Doma Gergő ]
  * Translated using Weblate (Hungarian)

  [ Pavel Borecki ]
  * Translated using Weblate (Czech)

  [ Allan Nordhøy ]
  * Translated using Weblate (Norwegian Bokmål)

  [ Sunil Mohan Adapa ]
  * ui: Fix top margin for content containers
  * ui: Rename page specific CSS classes
  * ui: Underline the logo along with 'Home' text when active
  * ui: Style frontpage application info like regular content
  * ui: Fix setting width of card-list at various page sizes
  * ui: Show help nav item text when navbar is collapsed
  * ui: Hide restart/shutdown items when navbar is collapsed
  * ui: Compact pages on extra small screen sizes
  * ui: Re-add background for home, apps and system pages in small sizes
  * fail2ban: Split and update configuration files
  * fail2ban: Pickup new configurations without reboot
  * mldonkey: Update description and minor updates
  * mldonkey: Disable app due to bug during restart
  * backups: Upgrade apps before restoring them
  * backups: Fix showing not-installed apps in create backup page
  * syncthing: Add backup/restore support
  * Serve default favicon for apps that don't provide one
  * radicale: Fix issue with configuration changes not applying
  * openvpn: Add backup/restore support
  * storage: Fix false error message visiting home page
  * storage, backups: Minor styling and yapf fixes
  * service: Fix warning to use collections.abc
  * help: Minor refactoring in get-logs action
  * mldonkey: Add functional test for uploading
  * axes: Minor fixes to configuration for IP blocking
  * infinoted: Wait for up to 5 minutes to kill daemon

  [ Petter Reinholdtsen ]
  * Translated using Weblate (Norwegian Bokmål)

  [ Joseph Nuthalapati ]
  * ci: Export freedombox.deb as build artifact instead of plinth.deb
  * matrix-synapse: Fix startup error caused by bind_address setting
  * matrix-synapse: Use '::' as the IPv6 bind address
  * backups: Automatically install required apps before restore
  * backups: Add a loader to the restore button to indicate progress

  [ Johannes Keyser ]
  * Translated using Weblate (German)

  [ James Valleroy ]
  * django: Remove deprecated AXES_BEHIND_REVERSE_PROXY
  * radicale: Only set hosts for radicale 1.x
  * radicale: Don't change auth type for radicale 2.x
  * radicale: Use rights file by default for radicale 2.x
  * radicale: Add functional tests for setting access rights
  * help: Use journalctl to show status log
  * help: Add action script to read logs from journal
  * help: Add functional test to check status logs page
  * locale: Update translation strings
  * doc: Fetch latest manual from wiki

  [ Prachi Srivastava ]
  * fail2ban: Enable bans for apache auth failures

  [ J. Carlos Romero ]
  * mldonkey: Add new module for the eDonkey network
  * mldonkey: Add backup/restore support

 -- James Valleroy <jvalleroy@mailbox.org>  Mon, 28 Jan 2019 19:22:19 -0500

plinth (0.47.0) unstable; urgency=medium

  [ Joseph Nuthalapati ]
  * ci: Don't install fuse and fuse3 packages in the CI environment
  * snapshot: Fix snapshots filling up the disk
  * snapshot: ui: Remove NUMBER_MIN_AGE setting and add FREE_LIMIT
  * snapshot: Enable TIMELINE_CLEANUP and NUMBER_CLEANUP by default
  * snapshot: Improve description
  * snapshot: Merge the functionality of the migrate command into setup
  * snapshot: Fix failing tests
  * snapshots: Handle installation on non-btrfs filesystems
  * snapshot: Handle "Config in use" error

  [ James Valleroy ]
  * radicale: Add tests for well-known URLs
  * radicale: Don't modify default file for radicale >= 2.1.10
  * radicale: Add support for radicale 2.x
  * setup: Fix spelling error
  * radicale: Switch to uwsgi for radicale 2.x
  * radicale: Create collections folder before starting uwsgi
  * Update translation strings
  * Fetch latest manual
  * debian: Update debhelper compat version to 12

  [ Sunil Mohan Adapa ]
  * radicale: Redirect to well-known URLs according to version
  * syncthing: Use exact matches when enforcing trailing '/'
  * snapshot: Minor styling fixes
  * snapshot: Update descriptions and UI options
  * snapshot: Refactor configuration migration
  * main: Separate out Django setup into a separate module
  * main: Separate out CherryPy code into a separate module
  * Show Gujarati in the list of UI languages
  * cockpit: Add link to manual page
  * cockpit: Update description
  * firewalld: Flush iptables rules before restarting firewall
  * backups: Don't fail tests when borg is not installed
  * backups: yapf fixes
  * django: Use Argon2 password hash
  * setup: Handle showing setup page after app completes installation
  * setup: Minor flake8 fixes
  * setup: Reduce refresh time when application is already installed
  * setup: Don't perform is-package-manager-busy checks when not needed
  * action_utils: Implement utilities for managing uwsgi configurations
  * searx: Use action utils for uwsgi configuration management
  * radicale: Don't keep radicale service running
  * icons: Fixes for switching to fork-awesome
  * Fix i18n for menu strings

  [ Prachi Srivastava ]
  * Replace glyphicons with forkawesome icons

 -- James Valleroy <jvalleroy@mailbox.org>  Mon, 14 Jan 2019 22:08:54 -0500

plinth (0.46.1) unstable; urgency=medium

  [ prolinux ukraine ]
  * Translated using Weblate (Ukrainian)

  [ Joseph Nuthalapati ]
  * clients: Rename DAVdroid to DAVx5

  [ Allan Nordhøy ]
  * Translated using Weblate (Norwegian Bokmål)

  [ Sunil Mohan Adapa ]
  * debian: Replace and break older versions of plinth

  [ James Valleroy ]
  * debian: Fix spelling errors in lintian override comment

 -- James Valleroy <jvalleroy@mailbox.org>  Fri, 04 Jan 2019 23:17:45 -0500

plinth (0.46.0) unstable; urgency=medium

  [ Pavel Borecki ]
  * Translated using Weblate (Czech)

  [ Johannes Keyser ]
  * Translated using Weblate (German)

  [ advocatux ]
  * Translated using Weblate (Spanish)

  [ prolinux ukraine ]
  * Translated using Weblate (Ukrainian)

  [ Sunil Mohan Adapa ]
  * logging: Don't log static file requests
  * logging: Make cherrypy log to the main log
  * logging: Don't log to a log file
  * logging: Log to systemd journal directly
  * logging: Separate logging init logic into a module
  * logging: Implement colors for console messages
  * searx: Update outdated Apache configuration
  * sso: Update outdated Apache configuration
  * letsencrypt: Use macros for configuring sites
  * letsencrypt: Remove outdated Apache configuration
  * logging: Remove references to old log files
  * debian: Alter control file indentation
  * storage: Add parted as dependency module
  * debian: Add dependencies from freedombox-setup
  * sudoers: Allow all admin users to become superusers
  * Move update-motd script from freedombox-setup
  * debian: Break current version of freedombox-setup
  * Move preseed file from freedombox-setup
  * debian: Use description from freedombox.org
  * debian: Ignore debian/debhelper-build-stamp
  * debian: Fix lintian warning about vcs ignore file
  * debian: Don't change ownership recursively in postinst
  * debian: Update short description
  * debian: Rename plinth package to freedombox

  [ James Valleroy ]
  * vagrant: Cleanup for obsolete log files
  * debian: Move Recommends to binary package
  * locale: Run update_translations
  * doc: Fetch latest manual from wiki
  * debian: Standards-Version is now 4.3.0

  [ Petter Reinholdtsen ]
  * Translated using Weblate (Norwegian Bokmål)

 -- James Valleroy <jvalleroy@mailbox.org>  Mon, 31 Dec 2018 16:46:25 -0500

plinth (0.45.0) unstable; urgency=medium

  [ Doma Gergő ]
  * Translated using Weblate (Hungarian)

  [ Pavel Borecki ]
  * Translated using Weblate (Czech)

  [ advocatux ]
  * Translated using Weblate (Spanish)

  [ Joseph Nuthalapati ]
  * udiskie: Finish merging udiskie into storage
  * apache: Switch to php-fpm from mod_php

  [ Allan Nordhøy ]
  * Translated using Weblate (Chinese (Simplified))
  * Translated using Weblate (Italian)
  * Translated using Weblate (Norwegian Bokmål)

  [ Herdir ]
  * Translated using Weblate (French)

  [ Michael Pimmer ]
  * Backups: first UI sceleton for remote / encrypted backups
  * Backups: allow testing the connection of ssh locations
  * Backups, remote repositories: implement init, info and some test
  * Backups, remote repositories: uniform parameter handling
  * Backups, remote repositories: start using sshfs
  * Backups, remote repositories: integrate to backups index page
  * Backups, remote repositories: re-use template for root location
  * Backups, remote repositories: use object-oriented repositories
  * Backups, remote backups: fix unittests
  * Backups, remote repositories: create/delete/restore of remote repos
  * Backups, remote repositories: change network_storage to dict
  * Backups, remote repository: adapt functional tests
  * Backups: remove unittests to backups test directory
  * Backups: remove archive name when creating an archive
  * Backups: support for encrypted repositories
  * Backups: Cleanup and improved error handling
  * Backups: functional tests update; restoring backup bugfix
  * Backups: allow creating archive in unmounted repository
  * Backups: allow using keyfile as credentials for sshfs mounts
  * Backups: notify that credentials of remote backups are stored
  * Backups: unittests for accessing repository with borg directly
  * Backups: bump module version

  [ James Valleroy ]
  * backups: Make validator errors translatable
  * functional_tests: Move backup test into backups feature

  [ ssantos ]
  * Translated using Weblate (German)

 -- James Valleroy <jvalleroy@mailbox.org>  Mon, 17 Dec 2018 19:05:51 -0500

plinth (0.44.0) unstable; urgency=medium

  [ Pavel Borecki ]
  * Translated using Weblate (Czech)

  [ Robert Martinez ]
  * Add gray noise background
  * Add white Card
  * add footer padding

  [ Allan Nordhøy ]
  * Translated using Weblate (Norwegian Bokmål)

  [ James Valleroy ]
  * ejabberd: bosh port moved to 5443
  * apache: Run setup again to reload
  * ejabberd: Change BOSH port from 5280 to 5443
  * Revert "ci: Use python3.6 when installing dependencies"
  * ci: Install jquery packages for coverage
  * functional_tests: Confirm when deleting all snapshots
  * Translated using Weblate (Spanish)
  * Update translation strings

  [ Joseph Nuthalapati ]
  * vagrant: clear logs and plinth database on destroying box
  * minetest: Change list of mods to what's available in Debian
  * Add instructions on how to use "WIP" in merge requests
  * clients: Fix distortion of the client apps buttons
  * snapshots: Fix default snapshot listing
  * firewalld: Use nftables instead of iptables
  * snapshots: Place the subsubmenu below the description

  [ ssantos ]
  * Translated using Weblate (German)
  * Translated using Weblate (Portuguese)

  [ Prachi Srivastava ]
  * Changes delete all to delete selected in snapshot
  * Adds toggle to select all for deletion
  * Changes functional test to select All and delete snapshots
  * Ignores warnings in pytest while running functional test

  [ advocatux ]
  * Translated using Weblate (Spanish)

  [ Petter Reinholdtsen ]
  * Translated using Weblate (Norwegian Bokmål)

 -- James Valleroy <jvalleroy@mailbox.org>  Mon, 03 Dec 2018 19:47:04 -0500

plinth (0.43.0) unstable; urgency=medium

  [ Michael Pimmer ]
  * Backups: export and download archives in one step
  * Backups: uploading and import with temporarily stored file
  * Backups: Restore directly from archive
  * Backups: Don't fail when borg doesn't find files to extract
  * Backups: clean up exporting archives functionality
  * Backups: relative paths for borg extract in action script
  * Backups: fix test
  * Backups: clean up forms, names and templates
  * Functional tests: minor documentation changes
  * Backups: Stream archive downloads/exports
  * Backups: do not hardcode uploaded backup file path
  * Backups: minor cleanups
  * Backups: show free disk space on upload+restore page
  * Backups: functional test to download and restore an archive
  * Backups: minor adaption of upload file size warning
  * Backups: minor fixes of functional tests
  * Functional tests: check that browser waits for redirects to finish
  * Functional tests: fix waiting for redirects
  * Functional tests: assert that module installation succeeded
  * Cherrypy: Do not limit maximum upload size
  * Backups: Make Manifest a dict instead of a list

  [ James Valleroy ]
  * functional_tests: Remove backup export steps
  * functional_tests: Remove remaining backup export steps
  * functional_tests: Add sso tags
  * upgrades: Internationalize string and apply minor formatting

  [ Anthony Stalker ]
  * Translated using Weblate (Czech)

  [ Joseph Nuthalapati ]
  * vagrant: Destroy Plinth development database when box is destroyed
  * sso: Make auth-pubtkt tickets valid for 12 hours
  * openvpn: Migration from easy-rsa 2 to 3
  * openvpn: is-setup checks for non-empty dh.pem file
  * openvpn: Always write the latest server configuration on setup

  [ ssantos ]
  * Translated using Weblate (Portuguese)

  [ Robert Martinez ]
  * Update module terminology improvements
  * Incorporate feedback from MR

 -- James Valleroy <jvalleroy@mailbox.org>  Mon, 19 Nov 2018 17:25:31 -0500

plinth (0.42.0) unstable; urgency=medium

  [ Robert Martinez ]
  * Fix wrong color in mobile menu

  [ James Valleroy ]
  * snapshot: Handle snapper list output change
  * functional_tests: Fix steps with domain parameter

  [ Joseph Nuthalapati ]
  * Translated using Weblate (Telugu)
  * tor: Add functional tests for relays and hidden services
  * tor: Enable backup/restore
  * upgrades: Add functional tests
  * upgrades: Enable backup/restore
  * monkeysphere: Handle importing new OpenSSH format keys
  * monkeysphere: yapf reformatting
  * tests: Change the domain to be an FQDN
  * monkeysphere: Add functional tests for import/publish keys
  * monkeysphere: Enable backup/restore
  * monkeysphere: Skip functional tests until bugs are resolved
  * letsencrypt: Enable backup/restore
  * tahoe: Minor changes to facilitate functional tests
  * tahoe: Add functional tests
  * tahoe: Enable backup/restore
  * tahoe: yapf run
  * udiskie: unmount drive as superuser

  [ buoyantair ]
  * Translated using Weblate (Telugu)

  [ Michael Pimmer ]
  * Actions: use local plinth in development mode
  * Actions: path in development mode: do not preserve PYTHONPATH

  [ ButterflyOfFire ]
  * Translated using Weblate (Indonesian)
  * Translated using Weblate (Italian)

 -- James Valleroy <jvalleroy@mailbox.org>  Mon, 05 Nov 2018 18:41:15 -0800

plinth (0.41.0) unstable; urgency=medium

  [ Allan Nordhøy ]
  * Translated using Weblate (Norwegian Bokmål)

  [ ButterflyOfFire ]
  * Translated using Weblate (French)

  [ James Valleroy ]
  * debian: Add Russian translation of debconf template (Closes: #910848)
    - Thanks to Lev Lamberov for the patch.
  * deluge: Handle prompt to change default password
  * functional_tests: When creating backup, scroll window to top
  * backups: Handle permission error during chown

  [ Joseph Nuthalapati ]
  * vagrant: Increase memory to 2GiB
  * vagrant: Increase number of CPUs to 2
  * datetime: Add functional test for setting time zone
  * datetime: Enable backup/restore
  * tests: More accurately compute waited time
  * deluge: Add functional test for uploading a torrent
  * deluge: Enable backup/restore
  * avahi: Enable backup/restore (no data)
  * backups: Enable backup/restore (no data currently)
  * bind: Add functional tests
  * bind: Enable backup/restore
  * security: Add functional tests for restricted logins
  * security: Enable backup/restore
  * snapshot: Fix issue with setting configuration
  * snapshot: Add functional tests for setting configuration
  * backups: Implement app hooks
  * snapshot: Enable backup/restore
  * deluge: Add missing backups tag in functional tests
  * ssh: Enable backup/restore
  * firewall: Enable backup/restore (no data)
  * diagnostics: Enable backup/restore (no data)
  * names: Enable backup/restore (no data)
  * power: Enable backup/restore (no data)
  * storage: Enable backup/restore (no data)
  * backups: Make plinth the owner of the backup archives
  * backups: Fix issue with showing exports from disks without labels
  * storage: Minor styling with urlencode call in template
  * backups: Don't rely on disk labels during export/restore

  [ Michael Pimmer ]
  * Backups: bugfix for downloading extracted archive files

  [ rafael ]
  * Translated using Weblate (Spanish)

 -- James Valleroy <jvalleroy@mailbox.org>  Mon, 22 Oct 2018 19:48:50 -0400

plinth (0.40.0) unstable; urgency=medium

  [ Allan Nordhøy ]
  * Translated using Weblate (Norwegian Bokmål)

  [ James Valleroy ]
  * ci: Prevent installing fuse
  * upgrades: Don't change origins pattern list
  * upgrades: Keep config file when disabling
  * debian: Add Portuguese translation for debconf messages (Closes: #909745)
    - Thanks to "Traduz" - Portuguese Translation Team for the patch.
  * home: Also display card title above icon
  * functional_tests: Make coquelicot password entry more robust
  * functional_tests: Check ejabberd contact list more robustly

  [ Augusto Borin ]
  * Translated using Weblate (Portuguese)

  [ advocatux ]
  * Translated using Weblate (Spanish)

  [ Pavel Borecki ]
  * Translated using Weblate (Czech)

  [ BO41 ]
  * Translated using Weblate (German)

  [ David Maulat ]
  * Translated using Weblate (French)

  [ Robert Martinez ]
  * Translated using Weblate (German)
  * Add tint effect on card icons under "Apps"
  * Change maximum cards per row
  * Change card text style and position

  [ Joseph Nuthalapati ]
  * Don't disable installation when apt lists are empty
  * backups: Relax schema for backup manifest data
  * backups: Remove empty keys in backup manifest data
  * backups: Rename the backups API module
  * mediawiki: Backup/restore settings also
  * backups: Rename test_backup to test_api
  * backups: List apps that don't require backup too
  * backups: Minor styling fixes
  * cockpit: Add clients and backup manifests
  * mumble: Implement backup/restore
  * privoxy: Enable backup/restore (no data)
  * backups: Allow restoring backups with no files
  * roundcube: Enable backup/restore (no data)
  * searx: Enable backup/restore (no data)
  * jsxc: Enable backup/restore (no data)
  * coquelicot: Enable backup/restore
  * coquelicot: Implement functional tests with uploading file
  * tests: Reduce time for polling in functional tests
  * transmission: Implement upload torrent functional test
  * transmission: Enable backup/restore
  * coquelicot: Fix upload file functional test
  * mediawiki: Run update script for 1.31 upgrade
  * quassel: Enable backup/restore
  * shadowsocks: Enable backup/restore
  * backups: Implement disabling web configuration during backup
  * sharing: Enable backup/restore
  * pagekite: Add functional tests
  * pagekite: Enable backup/restore
  * tests: Add missing backups tag on functional tests
  * vagrant: Get rid of apt warning during provisioning
  * customization: Serve static files from customization directory
  * customization: Create customization path in /var/www
  * customization: Serve custom shortcuts through the REST API
  * customization: Show custom shortcuts on frontpage

  [ Michael Pimmer ]
  * Backup module: Implement downloading archives
  * Backup module: Implemented uploading files
  * Backup module: added some unittests; minor doc updates

  [ Federico Ceratto ]
  * Translated using Weblate (Italian)

  [ Johannes Keyser ]
  * Translated using Weblate (German)

 -- James Valleroy <jvalleroy@mailbox.org>  Tue, 09 Oct 2018 06:01:50 -0400

plinth (0.39.0) unstable; urgency=medium

  [ Joseph Nuthalapati ]
  * Fix typo in the description meta tag
  * backups: Support multiple backups in one day
  * backups: Check if paths exist before passing them to borgbackup
  * backups: Reword the no-apps-installed message
  * backups: Make getting all apps method public
  * backups: Minor styling fixes
  * backups: Minor refactoring in finding exported archive
  * backups: Simplify getting included apps during restoring
  * udiskie: Merge into storage module

  [ Doma Gergő ]
  * Translated using Weblate (Hungarian)

  [ Petter Reinholdtsen ]
  * Translated using Weblate (Norwegian Bokmål)

  [ Allan Nordhøy ]
  * Translated using Weblate (Norwegian Bokmål)

  [ danielwine ]
  * Translated using Weblate (Hungarian)

  [ James Valleroy ]
  * backups: Validate backup manifests
  * backups: Move manifest validation into backups app
  * backups: Fix iteration over loaded modules
  * users: Reset groups before testing register_group
  * backups: List supported and installed apps when creating
  * backups: Implement process manifests for Packet
  * backups: Provide a default backup name
  * backups: Select all apps by default
  * backups: Use paths from selected apps
  * backups: Fix and test service shutdown and restore
  * backups: Patch actions for shutdown services test
  * backups: Disable create archive when no supported apps are installed
  * backups: Dump manifests file and include it in backup
  * backups: Name borg repo folder more clearly
  * backups: Include app versions in manifest file
  * backups: Use valid filename for export
  * backups: Don't display time as separate column
  * backups: Confirm that archive exists before restoring
  * backups: Add apps selection to restore form
  * backups: Use valid filename for manifest
  * backups: When restoring, only list apps included in backup
  * backups: Use backups API for restore
  * backups: Add more basic tests for backups API
  * functional_tests: Test dynamicdns backup and restore
  * ikiwiki: Add sites folder to backup data
  * functional_tests: Test ikiwiki backup and restore
  * functional_tests: Test mediawiki backup and restore
  * functional_tests: Test repro config backup and restore
  * backups: Rename 'Create archive' to 'New backup'
  * functional_tests: More robust checks using eventually
  * backups: Show disabled 'New backup' button when no apps installed
  * backups: Enable module
  * backups: Create folder if needed during setup
  * functional_tests: Only select app under test for new backup
  * functional_tests: Test ejabberd backup and restore
  * functional_tests: Ensure that backups app is installed before test
  * debian: Don't make backup of /etc/security/access.conf (Closes: #909484)
  * Bump Standards-Version to 4.2.1
  * Cleanup udiskie module

 -- James Valleroy <jvalleroy@mailbox.org>  Mon, 24 Sep 2018 19:23:04 -0400

plinth (0.38.0) unstable; urgency=medium

  [ Allan Nordhøy ]
  * Translated using Weblate (Norwegian Bokmål)

  [ Pavel Borecki ]
  * Translated using Weblate (Czech)

  [ Igor ]
  * Translated using Weblate (Russian)

  [ Johannes Keyser ]
  * Translated using Weblate (German)

  [ BO41 ]
  * Translated using Weblate (German)

  [ Doma Gergő ]
  * Translated using Weblate (Hungarian)

  [ Vignan Lavu ]
  * mediawiki: Enable SVG support for MediaWiki

  [ advocatux ]
  * Translated using Weblate (Spanish)

  [ Joseph Nuthalapati ]
  * Install ncurses-term during vagrant file provision
  * docs: Fix MediaWiki manual page download failing
  * manual: Remove footer for manual pages using Python XML module
  * upgrades: Clean up old kernel packages during automatic upgrades
  * turbolinks: Make the progress bar white and thicker

  [ James Valleroy ]
  * debian: Add German translation of debconf messages (Closes: #907787)
    - Thanks to Helge Kreutzmann for the patch.
  * tests: Make coverage package optional

 -- James Valleroy <jvalleroy@mailbox.org>  Mon, 10 Sep 2018 18:12:06 -0400

plinth (0.37.0) unstable; urgency=medium

  [ Pavel Borecki ]
  * Translated using Weblate (Czech)

  [ Allan Nordhøy ]
  * Translated using Weblate (Norwegian Bokmål)

  [ Petter Reinholdtsen ]
  * Translated using Weblate (Norwegian Bokmål)

  [ Igor ]
  * Translated using Weblate (Russian)

  [ advocatux ]
  * Translated using Weblate (Spanish)

  [ Doma Gergő ]
  * Translated using Weblate (Hungarian)

  [ James Valleroy ]
  * backups: Simplify export of backup archive files
  * backups: Add list of exported archives
  * backups: Restore from exported archive
  * vagrant: Clarify post-up message
  * debian: Add Dutch translation of debconf messages (Closes: #906945)
    - Thanks to Frans Spiesschaert for the patch.
  * Bump Standards-Version to 4.2.0

  [ Joseph Nuthalapati ]
  * vagrant: Vagrantfile changes for ease of development
  * install: Use Post/Response/Get pattern for reloads

 -- James Valleroy <jvalleroy@mailbox.org>  Mon, 27 Aug 2018 19:15:08 -0400

plinth (0.36.0) unstable; urgency=medium

  [ Gayathri Das ]
  * Translated using Weblate (Hindi)

  [ James Valleroy ]
  * Fix validation error in Hindi translation
  * Fix validation error in Spanish translation
  * Add backups info to apps
  * ejabberd: Cleanup config file upgrade
  * Add license info for Lato fonts
  * ci: Run test coverage and get report
  * Commit patch for French debconf translation (Closes: #905933)
    - Thanks to jean-pierre giraud for the patch.

  [ Luis A. Arizmendi ]
  * Translated using Weblate (Spanish)

  [ Igor ]
  * Translated using Weblate (Russian)

  [ Hemanth Kumar Veeranki ]
  * Translated using Weblate (Telugu)
  * Remove deprecated settings from already existing config files
  * Add functional test to enable/disable Message Archive Management

  [ Joseph Nuthalapati ]
  * Fix validation error in Spanish translation
  * Translated using Weblate (Hindi)
  * Trim the translation strings in Letsencrypt template where missing
  * backups: Add core API for full/apps backup
  * mediawiki: Fix issue with re-installation
  * mediawiki: Enable Instant Commons
  * mediawiki: Fix images throwing 403s
  * turbolinks: Reload page using JavaScript
  * functional tests: Fix failing test change default app

  [ Johannes Keyser ]
  * Translated using Weblate (German)

  [ Doma Gergő ]
  * Translated using Weblate (Hungarian)

  [ Robert Martinez ]
  * Add woff2 fonts

  [ Prachi Srivastava ]
  * Translated using Weblate (Hindi)

  [ manikanta varma datla ]
  * Disable launch button for web client when not installed

  [ Pavel Borecki ]
  * Translated using Weblate (Czech)

 -- James Valleroy <jvalleroy@mailbox.org>  Mon, 13 Aug 2018 18:24:33 -0400

plinth (0.35.0) unstable; urgency=medium

  [ Igor ]
  * Translated using Weblate (Russian)

  [ Luis A. Arizmendi ]
  * Translated using Weblate (Spanish)

  [ ikmaak ]
  * Translated using Weblate (Dutch)

  [ Bart Notelaers ]
  * Translated using Weblate (Dutch)

  [ Doma Gergő ]
  * Translated using Weblate (Hungarian)

  [ Gayathri Das ]
  * Translated using Weblate (Hindi)

  [ Sciumedanglisc ]
  * Translated using Weblate (Italian)

  [ Praveen Illa ]
  * Translated using Weblate (Telugu)

  [ Jayasuganthi ]
  * mediawiki: Enable short URLs

  [ Joseph Nuthalapati ]
  * mediawiki: Override Debian settings in FreedomBoxSettings.php
  * functional_tests: Fix first test failing on a pristine VM
  * debian: Remove Bdale Garbee from the list of uploaders
  * Add turbolinks
  * turbolinks: Replace style elements in head with blocks in body
  * functional_tests: Use body instead of html for state change check
  * turbolinks: Disable caching on application visits
  * configuration: Option to set a default app for FreedomBox
  * configuration: Use augeas to edit Apache files
  * configuration: Fix parsing error in retrieving default app

  [ వీవెన్ ]
  * Translated using Weblate (Telugu)

  [ Johannes Keyser ]
  * Translated using Weblate (German)
  * text stripped from icons for mediawiki, radicale, tahoe-lafs

  [ Hemanth Kumar Veeranki ]
  * Clarify description for radicale shared calendar/addressbook
  * Remove deprecated `iqdisc` in ejabberd config

  [ Robert Martinez ]
  * Adding link to HACKING.md
  * Fix ejabberd logo #1336

  [ Sunil Mohan Adapa ]
  * udiskie: Move udisks2 methods to separate module
  * storage: Fix parsing issues when mount point has spaces
  * udiskie: Remove the unused ejectable property
  * utils: Remove unused method
  * udiskie: Add eject functionality for a drive
  * udiskie: Also list read-only filesystems
  * udiskie: Remove internal networks warning
  * udiskie: Show special message when no storage device available

  [ James Valleroy ]
  * udiskie: Import glib and udisks only inside methods

  [ Allan Nordhøy ]
  * Translated using Weblate (Norwegian Bokmål)

 -- James Valleroy <jvalleroy@mailbox.org>  Mon, 30 Jul 2018 19:04:51 -0400

plinth (0.34.0) unstable; urgency=medium

  [ Joseph Nuthalapati ]
  * firstboot: Prompt for secret during firstboot welcome
  * firstboot: Add debconf translations for wizard secret dialog
  * l10n: Fix build error due to partially translated string in Hindi
  * ci: Install python3-coverage before running tests
  * backups: Temporarily hide app till implementation is complete

  [ James Valleroy ]
  * postinst: Fix indents and untabify
  * lintian: Add override for no-debconf-config
  * Translated using Weblate (Italian)
  * ci: Use python3.6 when installing dependencies
  * functional_tests: Rename features, organize by app
  * backups: New app to manage borgbackup archives
  * backups: Allow valid filenames as archive names
  * backups: Set LANG=C.UTF-8 when extracting archive
  * backups: Move repository location under /var/lib

  [ ikmaak ]
  * Translated using Weblate (Dutch)

  [ Gayathri Das ]
  * Translated using Weblate (Hindi)

  [ Sciumedanglisc ]
  * Translated using Weblate (Italian)

  [ Bart Notelaers ]
  * Translated using Weblate (Dutch)

  [ Doma Gergő ]
  * Translated using Weblate (Hungarian)

 -- James Valleroy <jvalleroy@mailbox.org>  Mon, 16 Jul 2018 19:16:08 -0400

plinth (0.33.1) unstable; urgency=medium

  [ Doma Gergő ]
  * Translated using Weblate (Hungarian)

  [ Pavel Borecki ]
  * Translated using Weblate (Czech)

  [ advocatux ]
  * Translated using Weblate (Spanish)

  [ Igor ]
  * Translated using Weblate (Russian)

  [ Joseph Nuthalapati ]
  * Change get-group-users to a simpler implementation
  * users: Replace disabled with readonly for admin group checkbox
    (Closes: #902892)

  [ Gayathri Das ]
  * Translated using Weblate (Hindi)

 -- James Valleroy <jvalleroy@mailbox.org>  Wed, 04 Jul 2018 10:32:23 -0400

plinth (0.33.0) unstable; urgency=medium

  [ Doma Gergő ]
  * Translated using Weblate (Hungarian)

  [ Allan Nordhøy ]
  * Translated using Weblate (Norsk bokmål)

  [ advocatux ]
  * Translated using Weblate (Spanish)

  [ Igor ]
  * Translated using Weblate (Русский)

  [ Pavel Borecki ]
  * Translated using Weblate (Čeština)

  [ Gayathri Das ]
  * Translated using Weblate (Hindi)

  [ Joseph Nuthalapati ]
  * Fix mistake in Hindi translation template
  * firewall: Display information that a service is internal only
  * users: Don't show Create User form to non-admin users
  * Translated using Weblate (Hindi)
  * users: Redirect to users list on successful user creation
  * packages: Button to refresh package lists

  [ Hemanth Kumar Veeranki ]
  * Add a way to refine shortcuts
  * Restrict removal of last admin user
  * Use logos instead of icons in the apps page

  [ danielwine ]
  * Translated using Weblate (Hungarian)

  [ Bart Notelaers ]
  * Translated using Weblate (Dutch)

  [ James Valleroy ]
  * users: Update Change Password menu for non-admin users
  * package: Add option to skip recommends
  * udiskie: New module for automatic mounting of removable media

  [ Sciumedanglisc ]
  * Translated using Weblate (Italian)

  [ Sunil Mohan Adapa ]
  * udiskie: Use glib library for dbus interaction

 -- James Valleroy <jvalleroy@mailbox.org>  Mon, 02 Jul 2018 20:15:50 -0400

plinth (0.32.0) unstable; urgency=medium

  [ Allan Nordhøy ]
  * Translated using Weblate (Norsk bokmål)

  [ Pavel Borecki ]
  * Translated using Weblate (Čeština)

  [ advocatux ]
  * Translated using Weblate (Spanish)

  [ Igor ]
  * Translated using Weblate (Русский)

  [ Gayathri Das ]
  * Translated using Weblate (Hindi)

  [ Hemanth Kumar Veeranki ]
  * Hide mediawiki frontpage shortcut when private mode is enabled
  * Translated using Weblate (Telugu)
  * Enable image uploads in mediawiki at startup

  [ Sciumedanglisc ]
  * Translated using Weblate (Italian)

  [ ikmaak ]
  * Translated using Weblate (Dutch)

  [ Michael Pimmer ]
  * Use djangos url reverse mechanism instead of hardcoding urls
  * Add ./run --develop option to use relative config/file paths
  * Add documentation for the './run --develop' option
  * Adapt test and documentation to changes of '--develop' option
  * Adapt .md files to four spaces for correct lists
  * Merge ./run --debug into --develop option
  * Remove unused imports and variables

  [ Sunil Mohan Adapa ]
  * yapf and isort fixes
  * Fix client info table size and flickering
  * Resize all main content
  * Remove unnecessary submenu override in 403.html
  * help: Show cards in the index page
  * snapshot: Remove unnecessary column sizing
  * users: Remove unnecessary column sizing
  * networks: Center align connection information
  * networks: Remove unnecessary column sizing
  * pagekite: Convert a two column page to one column
  * pagekite: Remove unnecessary column sizing
  * letsencrpt: Remove unnecessary column sizing
  * monkeysphere: Remove unnecessary column sizing
  * names: Remove unnecessary column sizing
  * sso: Adjust size of login form
  * storage: Remove unnecessary column sizing
  * tor: Increase the size of the status tables
  * help: Center the FreedomBox logo on about page
  * help: Remove the duplicate index URL and menu item
  * firewall: Resize the info table to full width
  * Increase language selection form to full width
  * first_setup: Remove unnecessary content sizing
  * first_boot: Remove unnecessary content sizing
  * diagnostics: Remove unnecessary content sizing
  * frontpage: Fix card sizing

  [ Johannes Keyser ]
  * Translated using Weblate (German)

  [ Joseph Nuthalapati ]
  * Translated using Weblate (Telugu)
  * mediawiki: Make private mode and public registrations mutually exclusive
  * mediawiki: Image uploads: improve logic and add functional tests
  * first-setup: Automatically expand root partition

  [ kotibannu541 ]
  * Translated using Weblate (Telugu)

  [ Nikhil Sankesa ]
  * Translated using Weblate (Telugu)

  [ Nikhil501 ]
  * Translated using Weblate (Telugu)

  [ Sandeepbasva ]
  * Translated using Weblate (Telugu)

  [ James Valleroy ]
  * mediawiki: Untabify template

  [ Doma Gergő ]
  * Translated using Weblate (Hungarian)

  [ Manish Tripathy ]
  * Apply new card based design

 -- James Valleroy <jvalleroy@mailbox.org>  Mon, 18 Jun 2018 20:36:30 -0400

plinth (0.31.0) unstable; urgency=medium

  [ Pavel Borecki ]
  * Translated using Weblate (Czech)

  [ advocatux ]
  * Translated using Weblate (Spanish)

  [ Igor ]
  * Translated using Weblate (Russian)

  [ Johannes Keyser ]
  * Translated using Weblate (German)

  [ Sciumedanglisc ]
  * Translated using Weblate (Italian)

  [ Gayathri Das ]
  * Translated using Weblate (Hindi)

  [ Robert Pollak ]
  * Translated using Weblate (German)

  [ Hemanth Kumar Veeranki ]
  * Translated using Weblate (Telugu)
  * Added an option to enable/disable private mode in mediawiki

  [ Petter Reinholdtsen ]
  * Translated using Weblate (Norwegian Bokmål)

  [ Allan Nordhøy ]
  * Translated using Weblate (Norwegian Bokmål)

  [ Sunil Mohan Adapa ]
  * searx: Don't depend on libapache2-mod-proxy-uwsgi

  [ Joseph Nuthalapati ]
  * users: Fix user permissions not being saved
  * users: internationalize a string
  * mediawiki: Run update script for 1.30 upgrade
  * shortcuts: Fix urls for ikiwiki shortcuts

  [ James Valleroy ]
  * mediawiki: Handle missing config lines for private mode

 -- James Valleroy <jvalleroy@mailbox.org>  Mon, 04 Jun 2018 18:16:00 -0400

plinth (0.30.0) unstable; urgency=medium

  [ Igor ]
  * Translated using Weblate (Russian)

  [ Sciumedanglisc ]
  * Translated using Weblate (Italian)

  [ Allan Nordhøy ]
  * Translated using Weblate (Norwegian Bokmål)

  [ danielwine ]
  * Translated using Weblate (Hungarian)

  [ Gayathri Das ]
  * Translated using Weblate (Hindi)

  [ Joseph Nuthalapati ]
  * setup: Remove unavailable as a state in setup_helper

 -- James Valleroy <jvalleroy@mailbox.org>  Mon, 21 May 2018 17:15:47 -0400

plinth (0.29.1) unstable; urgency=high

  [ Pavel Borecki ]
  * Translated using Weblate (Czech)

  [ advocatux ]
  * Translated using Weblate (Spanish)

  [ Sunil Mohan Adapa ]
  * security: Fix issue with Plinth locked out from sudo

 -- James Valleroy <jvalleroy@mailbox.org>  Tue, 08 May 2018 05:20:45 -0400

plinth (0.29.0) unstable; urgency=high

  [ Pavel Borecki ]
  * Translated using Weblate (Czech)

  [ advocatux ]
  * Translated using Weblate (Spanish)

  [ Johannes Keyser ]
  * Translated using Weblate (German)

  [ Allan Nordhøy ]
  * Translated using Weblate (Norwegian Bokmål)

  [ Hemanth Kumar Veeranki ]
  * Add an option to enable/disable public registrations in mediawiki

  [ Joseph Nuthalapati ]
  * mediawiki: enable/disable public registrations - refactoring & tests
  * security: Allow console login access to user plinth
  * tt-rss: Skip the check for SELF_URL_PATH

  [ Sciumedanglisc ]
  * Translated using Weblate (Italian)

  [ Sunil Mohan Adapa ]
  * searx: Fix issue with uwsgi crashing

 -- James Valleroy <jvalleroy@mailbox.org>  Mon, 07 May 2018 18:45:02 -0400

plinth (0.28.0) unstable; urgency=medium

  [ Sunil Mohan Adapa ]
  * Add locale for Lithuanian (lt)

  [ Sciumedanglisc ]
  * Translated using Weblate (Italian)

  [ Pavel Borecki ]
  * Translated using Weblate (Czech)

  [ Igor ]
  * Translated using Weblate (Russian)

  [ advocatux ]
  * Translated using Weblate (Spanish)

  [ Johannes Keyser ]
  * Translated using Weblate (German)
  * setup: disable install button for currently unavailable apps

  [ Allan Nordhøy ]
  * Translated using Weblate (Norwegian Bokmål)

  [ Joseph Nuthalapati ]
  * Translated using Weblate (Telugu)

  [ ikmaak ]
  * Translated using Weblate (Dutch)

  [ James Valleroy ]
  * Bump Standards-Version to 4.1.4

 -- James Valleroy <jvalleroy@mailbox.org>  Mon, 23 Apr 2018 21:03:39 -0400

plinth (0.27.0) unstable; urgency=medium

  [ Sciumedanglisc ]
  * Translated using Weblate (Italian)

  [ Pavel Borecki ]
  * Translated using Weblate (Czech)

  [ Igor ]
  * Translated using Weblate (Russian)

  [ advocatux ]
  * Translated using Weblate (Spanish)

  [ ikmaak ]
  * Translated using Weblate (Dutch)
  * Translated using Weblate (German)

  [ Allan Nordhøy ]
  * Translated using Weblate (Norwegian Bokmål)

  [ James Valleroy ]
  * snapshot: Disable python formatting for description
  * debian: Move Lintian source-level overrides to preferred location
  * debian: Bump debhelper compat version to 11
  * debian: Use https for copyright format url
  * debian: Bump standards version to 4.1.3
  * debian: Remove unused lintian override
  * middleware: Skip 'installed' message for essential apps
  * snapshot: Don't increment version
  * snapshot: Clarify form label and help text
  * snapshot: Format code with yapf

  [ Johannes Keyser ]
  * Translated using Weblate (German)

  [ Максим Якимчук ]
  * Translated using Weblate (Ukrainian)

  [ Jonny Birkelund ]
  * Translated using Weblate (Norwegian Bokmål)

  [ Joseph Nuthalapati ]
  * users: Fix admin group appearing twice in permissions
  * apps: Fix app names and short descriptions not being translated
  * snapshots: Move manual page link to the index page
  * snapshots: Fix tests broken by UI changes
  * language: Fix tests broken by recent feature
  * tests: Improve waiting for installation and configuration
  * Fix tests for firstboot, users and groups
  * tests: snapshots: Remove find_by_value usages
  * test: sharing: Fix tests that check text in English
  * tor: Make tests independent of language
  * tests: Recover from server restart during installation
  * tests: Fix tests depending on language being English
  * tests: Fix delete_user fixture
  * UI: Fix progress bar not appearing
  * snapshots: Fix for permissions issue when updating configuration

  [ Shubham Agarwal ]
  * snapper: enable/diable apt snapshots

 -- James Valleroy <jvalleroy@mailbox.org>  Mon, 09 Apr 2018 19:34:05 -0400

plinth (0.26.0) unstable; urgency=high

  [ 关羽 ]
  * Translated using Weblate (Chinese (Simplified))

  [ Igor ]
  * Translated using Weblate (Russian)

  [ Pavel Borecki ]
  * Translated using Weblate (Czech)

  [ Dietmar ]
  * Translated using Weblate (German)

  [ anonymous ]
  * Translated using Weblate (German)

  [ Allan Nordhøy ]
  * Translated using Weblate (Norwegian Bokmål)

  [ Joseph Nuthalapati ]
  * snapshots: Update description
  * searx: Rewrite url from /searx to /searx/
  * manual: Link to manual from each service
  * manual: Fix manual page links for tor and power templates

  [ Petter Reinholdtsen ]
  * Translated using Weblate (Norwegian Bokmål)

  [ Robert Martinez ]
  * Translated using Weblate (German)

  [ Sunil Mohan Adapa ]
  * Workaround security issues in django-axes
  * ssh, avahi, apache: Fix default value for setup arguments
  * ssh: Add comment about regenerating SSH keys
  * apache: Only regenerate snake oil cert when needed
  * apache: Explicitly enable the latest version of PHP module
  * apache: Increase module version number to fix php7.2

  [ danielwine ]
  * Translated using Weblate (Hungarian)

  [ Luis A. Arizmendi ]
  * Translated using Weblate (Spanish)

  [ Sciumedanglisc ]
  * Translated using Weblate (Italian)

  [ Johannes Keyser ]
  * Translated using Weblate (German)

  [ James Valleroy ]
  * Update doc-base for current html manual file

 -- James Valleroy <jvalleroy@mailbox.org>  Mon, 26 Mar 2018 20:18:57 -0400

plinth (0.25.0) unstable; urgency=medium

  [ Pavel Borecki ]
  * Translated using Weblate (Czech)

  [ danielwine ]
  * Translated using Weblate (Hungarian)

  [ Allan Nordhøy ]
  * Translated using Weblate (Norwegian Bokmål)

  [ Luis A. Arizmendi ]
  * Translated using Weblate (Spanish)

  [ Joseph Nuthalapati ]
  * coquelicot: Rename Plinth to FreedomBox in license headers
  * functional-tests: Merge plinth-tester into plinth
  * searx: Add basic functional tests
  * snapshots: Refactoring and indentation changes
  * Translated using Weblate (Telugu)
  * ttrss: update client apps
  * sharing: Update description
  * sharing: CSS styling fixes and text changes

  [ James Valleroy ]
  * infinoted: Always check ownership of cert files in setup

  [ Алексей Докучаев ]
  * Translated using Weblate (Russian)

  [ Igor ]
  * Translated using Weblate (Russian)

  [ Sunil Mohan Adapa ]
  * doc: Fix generation of HTML fragment
  * users: Generalize styling for multi-select widget
  * sharing: Finish implementation
  * sharing: Add functional tests
  * Support Django 2.0

  [ Shubham Agarwal ]
  * snapshots: Add submenu section in UI

  [ Prachi ]
  * sharing: Add app to share disk folders using various protocols

 -- James Valleroy <jvalleroy@mailbox.org>  Mon, 12 Mar 2018 18:40:31 -0400

plinth (0.24.0) unstable; urgency=medium

  [ Joseph Nuthalapati ]
  * Add file-sharing application Coquelicot to FreedomBox
  * Translated using Weblate (Telugu)
  * mediawiki: Allow shortcut to be publicly visible on front page
  * clients: Add and correct Client Apps
  * api: fix icon_url
  * searx: New app for Searx metasearch engine

  [ Pavel Borecki ]
  * Translated using Weblate (Czech)

  [ Allan Nordhøy ]
  * Translated using Weblate (Chinese (Simplified))
  * Translated using Weblate (Norwegian Bokmål)

  [ Sunil Mohan Adapa ]
  * Rename Plinth to FreedomBox in various places
  * debian: Update copyright to FreedomBox Authors
  * setup.py: Update website to freedombox.org
  * Add locale for Hungarian (hu)
  * locale: Update the language selection form
  * config: Remove language selection from config page
  * Don't use async for method parameters
  * searx: Increase the secret key length to 64 bytes

  [ danielwine ]
  * Translated using Weblate (Hungarian)

  [ Sai Kiran Naragam ]
  * locale: Anonymous users can set preferred language
  * locale: Adds preferred language for logged in user

  [ Luis A. Arizmendi ]
  * Translated using Weblate (Spanish)

  [ Johannes Keyser ]
  * Translated using Weblate (German)
  * matrixsynapse: Fix mail attribute for ldap login

 -- James Valleroy <jvalleroy@mailbox.org>  Mon, 26 Feb 2018 18:22:23 +0100

plinth (0.23.0) unstable; urgency=medium

  [ Sunil Mohan Adapa ]
  * Fetch latest manual from wiki
  * Translated using Weblate (Telugu)
  * snapshot: Enable Delete All only with non-default snapshots

  [ Joseph Nuthalapati ]
  * jsxc: consistent url format
  * Translated using Weblate (Telugu)
  * sso: Increase timeout to 60 minutes
  * YAPF formatting for actions/auth_pubtkt
  * transmission: Add .png logo
  * snapshot: Delete All should skip currently active snapshot
  * config: Move the method get_hostname to __init__.py
  * snapshots: Refactoring and text changes
  * snapshots: Increment version to 2

  [ drashti kaushik ]
  * Translated using Weblate (Gujarati)

  [ uday17 ]
  * Translated using Weblate (Telugu)

  [ Sandeepbasva ]
  * Translated using Weblate (Telugu)

  [ kotibannu541 ]
  * Translated using Weblate (Telugu)

  [ Arshadashu ]
  * Translated using Weblate (Telugu)

  [ Nikhil Sankesa ]
  * Translated using Weblate (Telugu)

  [ sandeepgurram ]
  * Translated using Weblate (Telugu)

  [ prudhvi ]
  * Translated using Weblate (Telugu)

  [ chilumula vamshi krishna ]
  * Translated using Weblate (Telugu)

  [ pranava pari ]
  * Translated using Weblate (Telugu)

  [ Nikhil501 ]
  * Translated using Weblate (Telugu)

  [ Michal Čihař ]
  * Translated using Weblate (Telugu)

  [ Johannes Keyser ]
  * Translated using Weblate (German)

  [ anil kukmar soma ]
  * Translated using Weblate (Telugu)

  [ Pavel Borecki ]
  * Translated using Weblate (Czech)

  [ Vikas Singh ]
  * Font: Change Helvetica to Lato
  * theme: Update CSS to use Lato font

  [ Aakanksha Saini ]
  * Snapper: Modify configurations to reduce disk usage

  [ James Valleroy ]
  * Add fonts-lato as dependency
  * Update translation strings
  * Add lintian override for symlink to Lato font file

 -- James Valleroy <jvalleroy@mailbox.org>  Mon, 12 Feb 2018 19:17:31 -0500

plinth (0.22.0) unstable; urgency=medium

  [ Drashti Kaushik ]
  * Translated using Weblate (Gujarati)
  * Translated using Weblate (Hindi)

  [ Igor ]
  * Translated using Weblate (Russian)

  [ Ikmaak ]
  * Translated using Weblate (Dutch)

  [ Joseph Nuthalapati ]
  * Translated using Weblate (Telugu)
  * ci: Replace CircleCI configuration with GitLab CI configuration
  * firstboot: Fix caching issue in collecting first_boot steps
  * HACKING: Commands to run a single test method, class or module
  * first_setup: UX improvements for the first setup page
  * matrix-synapse: Fix YAML format issues.

  [ Pavel Borecki ]
  * Translated using Weblate (Czech)

  [ Sunil Mohan Adapa ]
  * Add locale for Ukrainian (uk)
  * ci: Update badge to use Gitlab CI instead of Circle CI
  * Update Github URLs with Salsa URLs
  * tor: Ensure that is-enabled status is show properly

  [ Vikas Singh ]
  * actions: Allow not printing error when an action fails

 -- Sunil Mohan Adapa <sunil@medhas.org>  Tue, 30 Jan 2018 14:41:25 +0530

plinth (0.21.0) unstable; urgency=medium

  [ Aakanksha Saini ]
  * navigation bar: change label 'Configuration' to 'System'
  * storage: Removed beta warning for expanding partition
  * groups: Consistent listing of groups
  * syncthing: Restrict administration to users in group syncthing

  [ Allan Nordhøy ]
  * Spelling: configuration, log in, wiki

  [ Johannes Keyser ]
  * doc: update HACKING, CONTRIBUTING and INSTALL information
  * help: Show menu on smaller screens also

  [ Joseph Nuthalapati ]
  * Complete some of the pending changing in renaming some files to .md

  [ Shubham Agarwal ]
  * diagnostics: Enable button when enabled but not running

  [ Sunil Mohan Adapa ]
  * openvpn: Upgrade to the new Debian way
  * Add explicit dependency on e2fsprogs (Closes: #887223).

 -- James Valleroy <jvalleroy@mailbox.org>  Mon, 15 Jan 2018 15:07:03 -0500

plinth (0.20.0) unstable; urgency=high

  [ James Valleroy ]
  * bind: Rework getting and changing config
  * bind: Don't use forwarders by default

  [ Johannes Keyser ]
  * ejabberd: Remove redundant button Client Apps
  * ejabberd: Minor description cleanups

  [ Joseph Nuthalpati ]
  * mediawiki: Add wiki application

  [ Sunil Mohan Adapa ]
  * users: Make sure first run actually works
  * bind: Add information about current utility
  * storage: Make tests run on special filesystems

 -- James Valleroy <jvalleroy@mailbox.org>  Mon, 01 Jan 2018 15:04:02 -0500

plinth (0.19.0) unstable; urgency=medium

  [ James Valleroy ]
  * users: Use own copy of ldapscripts config
  * users: Handle upgrade for ldapscripts config
  * vagrant: Avoid debconf prompts while provisioning
  * Bump standards version, no changes needed

  [ John McCann ]
  * ejabberd: Use dynamic reload after enabling/disabling MAM

  [ Joseph Nuthalapati ]
  * Add framework for user groups per application
  * groups: User permissions for access to apps based on LDAP groups
  * Fixes for user groups
  * Fix failing root tests
  * Suppress unnecessary logging in cfg tests
  * users: tests: restore previous value of restricted access
  * snapshots: Button to delete all snapshots
  * snapshots: Minor refactoring
  * manual: Make manual available as a PDF download
  * manual: Download can serve either pdf or pdf.gz file

  [ Sunil Mohan Adapa ]
  * Update yapf configuration for simplicity
  * Update HACKING file about coding standard tools
  * clients: Minor styling fixes
  * clients: Update icons to be 32x32 consistently
  * api: Update for clarity (API breaking change)
  * clients: Cleanup framework
  * clients: Update all manifest due to use updated framework
  * users: Add a note about using separate first setup action
  * help: Don't uncompress the PDF manual

  [ Hanisha P ]
  * minetest: Show domain information for users to connect to minetest
  * Option to enable/disble automatic timeline snapshots

 -- James Valleroy <jvalleroy@mailbox.org>  Mon, 18 Dec 2017 17:16:58 -0500

plinth (0.18.1) unstable; urgency=high

  * Re-upload with higher urgency (to unblock django-axes 3.0.3).

 -- James Valleroy <jvalleroy@mailbox.org>  Mon, 04 Dec 2017 23:10:37 -0500

plinth (0.18.0) unstable; urgency=low

  [ James Valleroy ]
  * Add shadowsocks client with socks5 proxy.

  [ Joseph Nuthalapati ]
  * config: Avoid sending domain_added signal for empty domain.
  * Override monkey-patched LoginView from django-axes 3.0.3.
  * Make Plinth depend on django-axes 3.0.3 or later.
  * sso: Fixes for regressions after adding captcha and axes.
  * sso: Fix conflict between urls of sso and captcha.
  * transmission: Fix sso not being enabled.
  * Add client information for Matrix Synapse and Syncthing.
  * Add icons for desktop applications and Apple App store.

  [ Prachi Srivastava ]
  * avahi: Add service for freedombox discovery.
  * Add fields to the api response.
  * Add client information for modules.

  [ Sunil Mohan Adapa ]
  * shadowsocks: Add more ciphers.
  * service: Add missing restart action.
  * avahi: Update FreedomBox service file.

  [ Hritesh Gurnani ]
  * Reduce OS icons size for clients.

 -- James Valleroy <jvalleroy@mailbox.org>  Mon, 04 Dec 2017 20:14:41 -0500

plinth (0.17.0) unstable; urgency=medium

  [ Joseph Nuthalapati ]
  * transmission: Enable Single Sign On.
  * cockpit: Add short description to frontpage shortcut.

  [ Allan Nordhøy ]
  * fail2ban: Spelling "Fail2ban" and sentence structure.

  [ Ravi Bolla ]
  * config: Refactor config.py into views and form.

  [ James Valleroy ]
  * Removed old changelog.

 -- James Valleroy <jvalleroy@mailbox.org>  Mon, 20 Nov 2017 18:43:17 -0500

plinth (0.16.0) unstable; urgency=medium

  [ Federico Ceratto ]
  * Switched to native package.

 -- James Valleroy <jvalleroy@mailbox.org>  Mon, 06 Nov 2017 20:51:58 -0500

plinth (0.15.3+ds-1) unstable; urgency=high

  [ James Valleroy ]
  * Switch from gir1.2-networkmanager-1.0 to gir1.2-nm-1.0 (Closes: #862758).
    Thanks to Michael Biebl.
  * Bump standards version to 4.1.1.
  * New upstream version 0.15.3 (Closes: #877371).
  * Add patch to skip letsencrypt tests that require root privileges.
  * Cleanup disks module (renamed to storage).
  * Add patch with workaround for login issues.
  * Add myself to uploaders.

  [ Sunil Mohan Adapa ]
  * Break older version of freedombox-setup (<< 0.11~)
  * Bump Django version to 1.11

  [ Joseph Nuthalapati ]
  * Add new dependencies - axes and captcha

 -- James Valleroy <jvalleroy@mailbox.org>  Sat, 21 Oct 2017 14:14:00 -0400

plinth (0.15.2+ds-1) unstable; urgency=medium

  [ James Valleroy ]
  * Cleanup config for removed modules (Closes: #876627).
  * New upstream version 0.15.2 (Closes: #876640).
  * Add python3-configobj depend.

 -- Federico Ceratto <federico@debian.org>  Mon, 25 Sep 2017 15:03:35 +0100

plinth (0.15.1+ds-1) unstable; urgency=medium

  [ James Valleroy ]
  * Sort dependency list for essential modules (Closes: #872541).
  * Bump standards version to 4.0.1.

  [ Federico Ceratto ]
  * New upstream version 0.15.1

 -- Federico Ceratto <federico@debian.org>  Sat, 23 Sep 2017 11:35:41 +0100

plinth (0.14.0+ds-1) unstable; urgency=medium

  [ James Valleroy ]
  * New upstream version 0.14.0.
  * Refresh patches.

 -- Sunil Mohan Adapa <sunil@medhas.org>  Thu, 20 Apr 2017 19:48:03 +0530

plinth (0.13.1+ds-1) unstable; urgency=medium

  [ James Valleroy ]
  * Disable shaarli module, package removed from Debian.
  * New upstream version 0.13.1.
  * Update paths for jsxc symlinks.
  * Remove configuration for obsolete xmpp module.

 -- Federico Ceratto <federico@debian.org>  Sun, 22 Jan 2017 21:48:59 +0000

plinth (0.12.0+ds-1) unstable; urgency=medium

  [ James Valleroy ]
  * Exclude new symlink in upstream source.
  * New upstream version 0.12.0.
  * Remove patches that have been merged upstream.
  * Rearrange copyright file with more general license at the top.
  * Move plinth into web section.
  * Update symlinks for jsxc 3.0.0.

 -- Federico Ceratto <federico@debian.org>  Sat, 10 Dec 2016 18:42:29 +0100

plinth (0.11.0+ds-1) unstable; urgency=medium

  [ James Valleroy ]
  * New upstream version 0.11.0.
  * Replace python3-yaml dependency with python3-ruamel.yaml.
  * Add python3-apt dependency.
  * Add patch to fix permissions and use new setup command (Closes: #837206).
  * Add patch to include xmpp module static files in build.
  * Add links for jsxc static files. Workaround for #838183.
  * Remove symlinks from source package.

  [ Sunil Mohan Adapa ]
  * Automatically add essential packages to depends (Closes: #837332).

 -- Federico Ceratto <federico@debian.org>  Mon, 26 Sep 2016 14:52:36 +0100

plinth (0.10.0-1) unstable; urgency=medium

  [ James Valleroy ]
  * New upstream version 0.10.0.
  * Bump minimum required python3-django to 1.10.

 -- Federico Ceratto <federico@debian.org>  Sun, 21 Aug 2016 13:07:54 +0100

plinth (0.9.4-2) unstable; urgency=medium

  [ James Valleroy ]
  * Add breaks/replaces on freedombox-setup << 0.9.2~ (Closes: #829743).

 -- Federico Ceratto <federico@debian.org>  Sat, 16 Jul 2016 14:55:37 +0100

plinth (0.9.4-1) unstable; urgency=medium

  [ James Valleroy ]
  * New upstream version 0.9.4.
  * Remove init script override. Init script was removed from upstream.
  * Drop packagekit dependency. No longer required by upstream.
  * Drop gir1.2-packagekitglib-1.0 depend and build-depend.

 -- Federico Ceratto <federico@debian.org>  Fri, 24 Jun 2016 22:02:54 +0100

plinth (0.9.2-1) unstable; urgency=medium

  [ James Valleroy ]
  * New upstream version 0.9.2.

  [ Petter Reinholdtsen ]
  * Added d/gbp.conf to enforce the user of pristine-tar.
  * Adjusted d/copyright to make sure license names are unique.  Thanks lintian.
  * Updated Standards-Version from 3.9.6 to 3.9.8.

 -- Petter Reinholdtsen <pere@debian.org>  Wed, 25 May 2016 07:16:08 +0000

plinth (0.9.1-1) unstable; urgency=low

  [ James Valleroy ]
  * New upstream version 0.9.1.
  * Add python3-requests as dependency and build-dep.

 -- Federico Ceratto <federico@debian.org>  Sat, 02 Apr 2016 16:53:42 +0100

plinth (0.8.2-1) unstable; urgency=low

  [ James Valleroy ]
  * New upstream version 0.8.2.

 -- Federico Ceratto <federico@debian.org>  Fri, 26 Feb 2016 19:51:37 +0000

plinth (0.8.1-1) unstable; urgency=low

  [ James Valleroy ]
  * Skip filter-pristine-tar step for new upstream.
  * New upstream version 0.8.1.
  * Add docbook-utils as build dependency.
  * Add packagekit as dependency.

 -- Federico Ceratto <federico@debian.org>  Tue, 16 Feb 2016 18:38:53 +0000

plinth (0.7.2-1) unstable; urgency=low

  [ James Valleroy ]
  * New upstream version 0.7.2.
  * Remove patch to enable javascript-common, fixed upstream.

 -- Federico Ceratto <federico@debian.org>  Fri, 25 Dec 2015 13:47:03 +0000

plinth (0.7.1-1) unstable; urgency=low

  [ James Valleroy ]
  * New upstream version 0.7.1.
  * Remove patch to fix config test, fixed upstream.
  * Refresh patch.
  * Add gettext as build dependency.
  * Disable restore module, node-restore package not available in Debian yet.

  [ Sunil Mohan Adapa ]
  * Remove Django HTMLParser workaround as it is no longer need.
  * Add javascript-common as dependency as we are enabling it during setup.

  * Update package description (Closes: #804753)

 -- Federico Ceratto <federico@debian.org>  Sat, 12 Dec 2015 15:12:48 +0000

plinth (0.6-1) unstable; urgency=low

  [ Nick Daly ]
  * Uploaded new version.

  [ James Valleroy ]
  * New upstream version 0.6.
  * Drop obsolete documentation patch.
  * Add dblatex and xmlto as build dependencies, for manual. Drop pandoc.
  * Add network-manager, ppp, pppoe, and python3-psutil as dependencies.
  * Remove old TODO from docs.
  * Add patch to workaround django 1.7 issue with python 3.5.
  * Add patch to fix failing plinth config test.
  * Add gir1.2-networkmanager-1.0 and python3-psutil also as build-depends.
  * Cleanup installation documenation.

 -- Nick Daly <Nick.M.Daly@gmail.com>  Fri, 16 Oct 2015 22:57:10 -0500

plinth (0.5-1) unstable; urgency=low

  [ Nick Daly ]
  * Package new upstream version 0.5.

  [ James Valleroy ]
  * Add augeas-tools, gir1.2-glib-2.0, gir1.2-networkmanager-1.0, ldapscripts,
    python3-augeas, and python3-django-stronghold as dependencies.
  * Disable "packages" module when upgrading.
  * Remove patches for python-networkmanager (obsolete) and ikiwiki
    (upstreamed).
  * Add patch to skip privileged actions test while building.
  * Add some build-depends needed for tests.

  [ James Valleroy ]
  * New upstream version 0.4.5.
  * Remove patch that has been upstreamed.
  * Add new patch to remove python-networkmanager dependency, because
    python3-networkmanager package is not available in Debian yet. The networks
    module is disabled for now.
  * Enable systemd service file.
  * Add new patch to enable javascript-common apache conf in plinth setup.
  * Add new patch to require ikiwiki module to install some of ikiwiki's
    recommends that are needed for compiling wikis.

  [ Sunil Mohan Adapa ]
  * Add python3-yaml as dependency.
  * Add lintian override for extra apache configuration.
  * Update Debian copyright file.

 -- Nick Daly <Nick.M.Daly@gmail.com>  Sun, 02 Aug 2015 17:14:50 -0500

plinth (0.4.4-1) unstable; urgency=low

  [ Sunil Mohan Adapa ]
  * New upstream version 0.4.4.  Closes: #769328, #755619, #765916,
    #768666, #737456, #741919.
  * Update dependencies as per upstream changes.
  * Require Django 1.7 reflecting upstream changes.
  * Remove patches that have been upstreamed.
  * Update standards version to 3.9.6.
  * Properly remove obsolete module configuration.
  * Remove upstream install documentation.

 -- Bdale Garbee <bdale@gag.com>  Tue, 13 Jan 2015 22:25:07 +1300

plinth (0.4.1-1) unstable; urgency=low

  [ Sunil Mohan Adapa ]
  * New upstream version 0.4.1.
  * Remove install override which is no longer required. Upstream
    does not contain images with executable permissions anymore.
  * Remove patch for changing paths which is no longer necessary.
  * Change upstream URLs to point to github.com/freedombox.
  * Update license information. Remove information about files no
    longer present in upstream.
  * Remove link to configuration file no longer necessary due to
    upstream changes.
  * Remove debian/clean no longer necessary.
  * Build package as Python 3 package. Upstream migrated to Python 3.
  * Fix issue with cleaning the package after build.

 -- Petter Reinholdtsen <pere@debian.org>  Sun, 02 Nov 2014 17:20:26 +0000

plinth (0.3.2.0.git.20140829-1) unstable; urgency=high

  * Updated to new git version from Nick Daly based on commit
    250b0100aab236fcf9dfa65eccf656fe037f9422.
    - Fixes broken web pages (Closes: #754117).
  * Updated patch program-paths.diff to include actions_dir setting,
    and drop now obsolete patch actions-path.diff.

 -- Petter Reinholdtsen <pere@debian.org>  Sat, 30 Aug 2014 08:26:06 +0200

plinth (0.3.2.0.git.20140621-1) unstable; urgency=medium

  * Updated to new git version from Nick Daly based on commit
    af08066cafefb5d10304b7d8b22ed1f18c4df6d0.
    - Drop now obsolete patch drop-firewalld-services.diff.

 -- Petter Reinholdtsen <pere@debian.org>  Sat, 21 Jun 2014 20:39:30 +0200

plinth (0.3.2.0.git.20140614-3) unstable; urgency=medium

  * Add libjs-twitter-bootstrap as binary dependency in addition to
    being a build dependency.

 -- Petter Reinholdtsen <pere@debian.org>  Sun, 15 Jun 2014 23:38:57 +0200

plinth (0.3.2.0.git.20140614-2) unstable; urgency=low

  * Update dependencies, drop python-cheetah and python-simplejson,
    which are no longer used, and add python-bootstrapform needed to
    show the first page.

 -- Petter Reinholdtsen <pere@debian.org>  Sat, 14 Jun 2014 08:51:34 +0200

plinth (0.3.2.0.git.20140614-1) unstable; urgency=low

  * Updated to new git version from Nick Daly based on commit
    a01ef055beab017fcd77ca9da7cab6fe01eeffbe.
  * Add build-depend on libjs-twitter-bootstrap, now needed to
    build documentation.
  * Add new patch drop-firewalld-services.diff to remove firewalld
    service definitions now available in firewalld version 0.3.10-1
    (Closes: #750927).

 -- Petter Reinholdtsen <pere@debian.org>  Sat, 14 Jun 2014 00:30:42 +0200

plinth (0.3.2.0.git.20140504-2) unstable; urgency=low

  * Drop python-contract dependency.  It is not used any more.
  * Add python-django as binary dependency on request from Nick Daly.

 -- Petter Reinholdtsen <pere@debian.org>  Mon, 05 May 2014 13:27:27 +0200

plinth (0.3.2.0.git.20140504-1) unstable; urgency=low

  * Updated to new git version from Nick Daly based on commit
    d7a323512073cea9e4ee5a1cd91870a9f04959a6.
    - Move firewall setup from freedombox-setup to plinth.
  * Add Sunil and Nick as uploaders.

 -- Petter Reinholdtsen <pere@debian.org>  Sun, 04 May 2014 09:53:25 +0200

plinth (0.3.1.git.20140327-1) unstable; urgency=low

  * New upstream version 0.3.1.git.20140327.

 -- Petter Reinholdtsen <pere@debian.org>  Thu, 27 Mar 2014 10:29:36 +0100

plinth (0.3.1.git.20140304-1) unstable; urgency=low

  * Add sudo as a run time dependency, to make sure the privileged
    commands work.
  * Update Standards-Version from 3.9.4 to 3.9.5.  No changes needed.
  * Create plinth user with /var/lib/plinth as home directory, to keep
    lintian happy.

 -- Petter Reinholdtsen <pere@debian.org>  Sat, 08 Mar 2014 22:25:32 +0100

plinth (0.3.0.0.git.20131229-1) unstable; urgency=low

  * Updated to new git version from Nick Daly based on commit
    cb9ca1b86c7b7440e87b6d5b65ab6ccf51f760cf .
    - Remove patch correct-issue-tracker.diff now included upstream.
    - Updated patches actions-path.diff and program-paths.diff to match
      changes done upstream.
  * Updated copyright file with more details using the new upstream
    LICENSES file.

 -- Petter Reinholdtsen <pere@debian.org>  Sun, 29 Dec 2013 16:06:53 +0100

plinth (0.3.0.0.git.20131117-1) unstable; urgency=low

  * Updated to new git version from Nick Daly based on commit
    7f3b1a62c81f760da465497030b68d77139406d7.
    - Add new dependencies libjs-jquery and libjs-modernizr to plinth.
      Patch from James Valleroy.
    - Add new dependencies on python-passlib (>= 1.6.1) and python-bcrypt.
  * Remove now obsolete disable-override-config patch
  * Updated program-paths.diff patch to match new upstream source.
  * Add new patch actions-path.diff to use correct path to actions scripts.
  * Add new patch correct-issue-tracker.diff to use correct URL to current
    upstream github repository.

 -- Petter Reinholdtsen <pere@debian.org>  Sun, 17 Nov 2013 13:07:21 +0100

plinth (0.3.0.0.git.20131101-2) unstable; urgency=low

  * Rewrite config to get plinth starting out of the box.  New patches
    program-paths and disable-override-config.

 -- Petter Reinholdtsen <pere@debian.org>  Sat, 02 Nov 2013 07:54:37 +0100

plinth (0.3.0.0.git.20131101-1) unstable; urgency=low

  * Updated to new git version from Nick Daly based on commit
    b9b4e0a2ec21edc1b1f73cffc905463a96c18f25.
  * Drop patch install-actions-lib made obsolete by latest upstream
    changes.
  * Depend on pandoc-data | pandoc (<= 1.11.1-3) to make sure
    documentation can be built with the latest pandoc package in
    unstable.

 -- Petter Reinholdtsen <pere@debian.org>  Fri, 01 Nov 2013 13:14:41 +0100

plinth (0.3.0.0.git.20131028-1) unstable; urgency=low

  * Updated to new git version from Nick Daly based on commit
    0296a1a99cb1ad0a21729ea37fd53e171ee60614.
    - Drops local copies of javascript libraries also available from
      Debian packages.
  * Add new dependency python-contract needed by new upstream version.
  * Reduce the versioned python-withsqlite dependency from
    0.0.0~git.20130929-1 to 0.0.0~git.20130929, to also accept the
    0.0.0~git.20130929-1~pere.0 version currently available from the
    non-debian repo.
  * New patch install-actions-lib to fix install target (Upstream
    issue #41).

 -- Petter Reinholdtsen <pere@debian.org>  Wed, 30 Oct 2013 22:25:25 +0100

plinth (0.3.0.0.git.20131010-1) unstable; urgency=low

  * Updated to new git version from Nick Daly based on
    commit 5ec749af8e5cb2480556e6926e239972ac890b4c
  * Dropped patch debpathes now merged upstream.
  * Changed depend on python-withsqlite to (>= 0.0.0~git.20130929-1),
    making sure a version with support for more than one table in
    one sqlite file is available.

 -- Petter Reinholdtsen <pere@debian.org>  Thu, 10 Oct 2013 22:51:34 +0200

plinth (0.0.0~git.20130928-1) unstable; urgency=low

  * Updated to new git version from Nick Daly.
  * Drop patches keep-vendor-dir.diff, handle-unknown-users.diff,
    sudo-not-exmachina.diff and app-owncloud.diff now merged upstream.
  * Drop workaround for keep-vendor-dir.diff from rules file.

 -- Petter Reinholdtsen <pere@debian.org>  Sat, 28 Sep 2013 22:55:36 +0200

plinth (0.0.0~git.20130925-2) unstable; urgency=low

  * Depend on python-withsqlite (>= 0.0.0~git.20130915-2) to make sure a
    version with support for the check_same_thread constructor option is
    available.
  * New patch handle-unknown-users.diff to make sure unknown users
    are handled exactly like incorrect passwords when login fail.
  * New patch app-owncloud.diff to add owncloud support to Plinth.
  * Adjusted rules to make sure actions/* scripts are executable.

 -- Petter Reinholdtsen <pere@debian.org>  Fri, 27 Sep 2013 09:06:38 +0200

plinth (0.0.0~git.20130925-1) unstable; urgency=low

  [ Tzafrir Cohen ]
  * Initial release. (Closes: #722093)

  [ Petter Reinholdtsen ]
  * New patch keep-vendor-dir.diff to avoid removing directories that
    should survive the clean Makefile target.
  * Add workaround in rules addressing the problem caused by
    keep-vendor-dir.diff being applied after 'make clean' is executed.
  * New patch sudo-not-exmachina.diff to drop the exmachina dependency,
    and adjust binary dependencies and the debpathes patch to cope with
    this.  Drop dependency on augeas-tools, no longer used with this
    patch.
  * Set priority to optional, as the package do not conflict with anything.

 -- Petter Reinholdtsen <pere@debian.org>  Thu, 26 Sep 2013 09:14:54 +0200<|MERGE_RESOLUTION|>--- conflicted
+++ resolved
@@ -1,10 +1,3 @@
-<<<<<<< HEAD
-freedombox (21.12~bpo11+1) bullseye-backports; urgency=medium
-
-  * Rebuild for bullseye-backports.
-
- -- James Valleroy <jvalleroy@mailbox.org>  Thu, 28 Oct 2021 07:50:57 -0400
-=======
 freedombox (21.13) unstable; urgency=medium
 
   [ Burak Yavuz ]
@@ -95,7 +88,12 @@
   * doc: Fetch latest manual
 
  -- James Valleroy <jvalleroy@mailbox.org>  Mon, 08 Nov 2021 21:34:27 -0500
->>>>>>> 898a854d
+
+freedombox (21.12~bpo11+1) bullseye-backports; urgency=medium
+
+  * Rebuild for bullseye-backports.
+
+ -- James Valleroy <jvalleroy@mailbox.org>  Thu, 28 Oct 2021 07:50:57 -0400
 
 freedombox (21.12) unstable; urgency=medium
 
