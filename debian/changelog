--- conflicted
+++ resolved
@@ -1,10 +1,3 @@
-<<<<<<< HEAD
-freedombox (22.26~bpo11+1) bullseye-backports; urgency=medium
-
-  * Rebuild for bullseye-backports.
-
- -- James Valleroy <jvalleroy@mailbox.org>  Fri, 09 Dec 2022 16:37:57 -0500
-=======
 freedombox (22.27) unstable; urgency=medium
 
   [ ikmaak ]
@@ -47,7 +40,12 @@
   * doc: Fetch latest manual
 
  -- James Valleroy <jvalleroy@mailbox.org>  Mon, 19 Dec 2022 20:59:17 -0500
->>>>>>> d1fc0d6b
+
+freedombox (22.26~bpo11+1) bullseye-backports; urgency=medium
+
+  * Rebuild for bullseye-backports.
+
+ -- James Valleroy <jvalleroy@mailbox.org>  Fri, 09 Dec 2022 16:37:57 -0500
 
 freedombox (22.26) unstable; urgency=medium
 
