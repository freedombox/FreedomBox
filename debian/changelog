--- conflicted
+++ resolved
@@ -1,10 +1,3 @@
-<<<<<<< HEAD
-freedombox (25.13.1~bpo13+1) trixie-backports; urgency=medium
-
-  * Rebuild for trixie-backports.
-
- -- James Valleroy <jvalleroy@mailbox.org>  Fri, 24 Oct 2025 14:36:43 -0400
-=======
 freedombox (25.14) unstable; urgency=medium
 
   [ Coucouf ]
@@ -20,7 +13,12 @@
   * doc: Fetch latest manual
 
  -- James Valleroy <jvalleroy@mailbox.org>  Mon, 27 Oct 2025 20:22:46 -0400
->>>>>>> 21694c5e
+
+freedombox (25.13.1~bpo13+1) trixie-backports; urgency=medium
+
+  * Rebuild for trixie-backports.
+
+ -- James Valleroy <jvalleroy@mailbox.org>  Fri, 24 Oct 2025 14:36:43 -0400
 
 freedombox (25.13.1) unstable; urgency=medium
 
