<<<<<<< HEAD
freedombox (25.9.1~bpo12+1) bookworm-backports; urgency=medium

  * Rebuild for bookworm-backports.

 -- James Valleroy <jvalleroy@mailbox.org>  Mon, 16 Jun 2025 19:40:01 -0400
=======
freedombox (25.9.2) unstable; urgency=medium

  [ Priit Jõerüüt ]
  * Added translation using Weblate (Estonian)
  * Translated using Weblate (Estonian)

  [ András Szűcs ]
  * Translated using Weblate (Hungarian)

  [ ikmaak ]
  * Translated using Weblate (Dutch)
  * Translated using Weblate (German)

  [ James Valleroy ]
  * debian: Update debconf Portuguese translation (Closes: #1107447)
    - Thanks to Américo Monteiro for the patch.
  * performance: Handle install for trixie
  * debian: Set the branch for trixie
  * doc: Fetch latest manual

 -- James Valleroy <jvalleroy@mailbox.org>  Mon, 23 Jun 2025 21:13:48 -0400
>>>>>>> 917fc970

freedombox (25.9.1) unstable; urgency=medium

  [ Sripath Roy Koganti ]
  * Translated using Weblate (Telugu)

  [ kosagi ]
  * Translated using Weblate (Catalan)

  [ Максим Горпиніч ]
  * Translated using Weblate (Ukrainian)

  [ James Valleroy ]
  * doc: Fetch latest manual

 -- James Valleroy <jvalleroy@mailbox.org>  Mon, 02 Jun 2025 20:16:21 -0400

freedombox (25.9~bpo12+1) bookworm-backports; urgency=medium

  * Rebuild for bookworm-backports.

 -- James Valleroy <jvalleroy@mailbox.org>  Wed, 21 May 2025 01:19:34 -0400

freedombox (25.9) unstable; urgency=medium

  [ klu2300030052 ]
  * Translated using Weblate (Telugu)

  [ klu2300090005 ]
  * Translated using Weblate (Hindi)

  [ John Doe ]
  * Translated using Weblate (French)

  [ Bekkam B S M G Babi ]
  * Translated using Weblate (Telugu)

  [ Thulasi Edhala ]
  * Translated using Weblate (Telugu)
  * Translated using Weblate (Hindi)

  [ swaroop02-cse ]
  * Translated using Weblate (Telugu)

  [ Torra-Merin ]
  * Added translation using Weblate (Catalan)
  * Translated using Weblate (Catalan)

  [ Sunil Mohan Adapa ]
  * minetest: Work with new luanti binary in Trixie
  * minetest: Create the configuration directory if necessary for Trixie

  [ James Valleroy ]
  * doc: Fetch latest manual

 -- James Valleroy <jvalleroy@mailbox.org>  Mon, 05 May 2025 20:29:19 -0400

freedombox (25.8~bpo12+1) bookworm-backports; urgency=medium

  * Rebuild for bookworm-backports.

 -- James Valleroy <jvalleroy@mailbox.org>  Sat, 03 May 2025 06:55:54 -0400

freedombox (25.8) unstable; urgency=medium

  [ James Valleroy ]
  * upgrades: Cleanup use of return value from _apt_run
  * Translated using Weblate (Telugu)
  * locale: Update translation strings
  * doc: Fetch latest manual

  [ DeepikaReddy ]
  * Translated using Weblate (Telugu)

  [ Parimi Pujitha ]
  * Translated using Weblate (Telugu)

  [ Jahnavi Lakshmi yerramsetty ]
  * Translated using Weblate (Telugu)

  [ Tejaswi1305 ]
  * Translated using Weblate (Telugu)

  [ ANNAPUREDDY RAKSHITHA ]
  * Translated using Weblate (Telugu)

  [ Gundumi Sri Krishna Sudhindra ]
  * Translated using Weblate (Telugu)

  [ SNEHA LATHA REDDY ]
  * Translated using Weblate (Telugu)

  [ Burak Yavuz ]
  * Translated using Weblate (Turkish)

  [ 大王叫我来巡山 ]
  * Translated using Weblate (Chinese (Simplified Han script))

  [ Jiří Podhorecký ]
  * Translated using Weblate (Czech)

  [ Максим Горпиніч ]
  * Translated using Weblate (Ukrainian)

  [ Besnik Bleta ]
  * Translated using Weblate (Albanian)

  [ Sunil Mohan Adapa ]
  * sogo: Adjust apache configuration to work on Trixie
  * distupgrade: Use new configuration file instead of halting upgrade
  * bind: Keep configuration during distribution upgrades
  * zoph: Don't fail while uninstalling
  * zoph: Don't use mod-php instead continue to use php-fpm
  * upgrades: Allow packages to be upgraded from stable-updates

  [ tuliogit ]
  * Translated using Weblate (Portuguese)

  [ Vemula Sai Ruchitha ]
  * Translated using Weblate (Telugu)

  [ Joshethapolireddy ]
  * Translated using Weblate (Telugu)

  [ varun ]
  * Translated using Weblate (Telugu)

  [ 2300031832 ]
  * Translated using Weblate (Telugu)

  [ klu2300032597 ]
  * Translated using Weblate (Telugu)
  * Translated using Weblate (Hindi)

  [ Sripath Roy Koganti ]
  * Translated using Weblate (Telugu)

  [ SHAIK SHAREEF ]
  * Translated using Weblate (Telugu)

  [ Nikhil501 ]
  * Translated using Weblate (Telugu)

  [ Annangi srinivasulu ]
  * Translated using Weblate (Telugu)

  [ Jyothiraditya Vangalapudi ]
  * Translated using Weblate (Telugu)

  [ sarvani susarla ]
  * Translated using Weblate (Telugu)

  [ Arshadashu ]
  * Translated using Weblate (Telugu)

  [ Harshitha Chandra ]
  * Translated using Weblate (Telugu)

  [ Sk juber ]
  * Translated using Weblate (Telugu)

  [ KURRA ROOPKANTH ]
  * Translated using Weblate (Telugu)

  [ jeevana sravya ]
  * Translated using Weblate (Telugu)

  [ sowmya surampalli ]
  * Translated using Weblate (Telugu)

  [ vivek krishna ]
  * Translated using Weblate (Telugu)

  [ chilumula vamshi krishna ]
  * Translated using Weblate (Telugu)

  [ kotibannu541 ]
  * Translated using Weblate (Telugu)

  [ Sanjanaa2703 ]
  * Translated using Weblate (Telugu)

  [ Ettore Atalan ]
  * Translated using Weblate (German)

  [ Harsh ]
  * Translated using Weblate (Hindi)

  [ Valurouthu Jashwanth ]
  * Translated using Weblate (Hindi)

  [ Varun Sharma ]
  * Translated using Weblate (Hindi)

  [ Veiko Aasa ]
  * container: Fix waiting until plinth setup is finished when running tests
  * users: Fix unable to delete user

  [ bsurajpatra ]
  * Translated using Weblate (Hindi)

  [ Alimilla-Abhinandan ]
  * Translated using Weblate (Telugu)

  [ PALCHURI BHAVYA VARSHA ]
  * Translated using Weblate (Telugu)

  [ MohammedMutee ]
  * Translated using Weblate (Telugu)
  * Translated using Weblate (Arabic)

  [ klu2300090005 ]
  * Translated using Weblate (Hindi)

  [ Leo Stephen Maduri ]
  * Translated using Weblate (Hindi)

  [ MohammedSaalif ]
  * Translated using Weblate (Hindi)
  * Translated using Weblate (Arabic)

  [ Gourav Ray ]
  * Translated using Weblate (Telugu)
  * Translated using Weblate (Hindi)

  [ klu2300033421 ]
  * Translated using Weblate (Telugu)

  [ Bekkam B S M G Babi ]
  * Translated using Weblate (Telugu)

  [ klu2300030052 ]
  * Translated using Weblate (Telugu)

  [ Aryan Raj ]
  * Translated using Weblate (Hindi)

  [ harini132 ]
  * Translated using Weblate (Telugu)

  [ 2300090024 ]
  * Translated using Weblate (Telugu)

  [ vyshnaviJammi ]
  * Translated using Weblate (Telugu)

  [ veena123-vee ]
  * Translated using Weblate (Telugu)

  [ saisankar333 ]
  * Translated using Weblate (Telugu)

 -- James Valleroy <jvalleroy@mailbox.org>  Mon, 21 Apr 2025 20:27:59 -0400

freedombox (25.7~bpo12+1) bookworm-backports; urgency=medium

  * Rebuild for bookworm-backports.

 -- James Valleroy <jvalleroy@mailbox.org>  Thu, 10 Apr 2025 07:59:09 -0400

freedombox (25.7) unstable; urgency=medium

  [ Sunil Mohan Adapa ]
  * radicale: Explicitly set the auth type to accommodate radicale 3.5
  * tests: django: Fix a warning related to timezone settings
  * tests: Fix a warning with pytest setup
  * power: Disable sleep and hibernate on the system
  * backups: Add ability to cleanup files before restoring a backup
  * calibre: Remove existing data directory before a restore operation
  * kiwix: Remove existing data directory before a restore operation
  * packages: Don't run force upgrade hooks when freedombox performs ops
  * package: Allow app to say it wants to rerun setup after updates
  * setup: Implement mechanism to rerun setup when apt is updated
  * mediawiki: Run database upgrade after package upgrade
  * radicale: Rerun setup when package updated
  * upgrades: Increase distribution upgrade timeout to 3 days
  * app: During startup, run post-init operation in background
  * service: Notify systemd when service starts up
  * service: Increase startup/shutdown timeout to 5 minutes
  * upgrades: Revamp distribution upgrade UI
  * upgrades: Add introduction to the distribution upgrade page
  * upgrades: Use special desc. for snapshots take before dist upgrade
  * upgrades: Don't ignore apt error during distribution upgrade
  * upgrades: Show notification before, during, and after a dist upgrade
  * upgrades: Run distribution upgrade around 06:00 everyday
  * setup: Perform package operations immediately on trigger
  * main: Run package operations immediately after startup
  * upgrades: Trigger special package operations in a simpler way
  * mediawiki: Update configuration to work with version 1.4 (Trixie)

  [ Sripath Roy Koganti ]
  * Translated using Weblate (Telugu)

  [ MURALA SAI GANESH ]
  * Translated using Weblate (Telugu)
  * Translated using Weblate (Bengali)
  * Translated using Weblate (Hindi)

  [ Soumika Devarakonda ]
  * Translated using Weblate (French)
  * Translated using Weblate (Telugu)
  * Translated using Weblate (Hindi)

  [ NALLAPANENI LAKSHMI SOWJANYA ]
  * Translated using Weblate (Telugu)

  [ Manitej Chowdary Gadagottu ]
  * Translated using Weblate (Telugu)

  [ Rohithvema79 ]
  * Translated using Weblate (Telugu)

  [ Pallavireddy06 ]
  * Translated using Weblate (Telugu)

  [ 2300031832 ]
  * Translated using Weblate (Telugu)

  [ Aryan Raj ]
  * Translated using Weblate (Hindi)

  [ psfdvarun ]
  * Translated using Weblate (Telugu)

  [ Avinash-006 ]
  * Translated using Weblate (Telugu)

  [ klu2300032597 ]
  * Translated using Weblate (Telugu)

  [ EDHALA THULASI ]
  * Translated using Weblate (Telugu)

  [ Mohan_007 ]
  * Translated using Weblate (Telugu)

  [ bsurajpatra ]
  * Translated using Weblate (Hindi)

  [ AnkitaBehera ]
  * Translated using Weblate (Hindi)

  [ Valurouthu Jashwanth ]
  * Translated using Weblate (Hindi)

  [ Harshitha2300033363 ]
  * Translated using Weblate (Hindi)

  [ Rishi1208 ]
  * Translated using Weblate (Telugu)

  [ lohith1511 ]
  * Translated using Weblate (Telugu)

  [ ganesh29111865 ]
  * Translated using Weblate (Telugu)

  [ GAMIDI-JYOTHIKA ]
  * Translated using Weblate (Telugu)

  [ 2300090024 ]
  * Translated using Weblate (Telugu)

  [ GAVARA-PRABHAS-RAM ]
  * Translated using Weblate (Telugu)

  [ Nadham sai pallavi ]
  * Translated using Weblate (Telugu)

  [ harini132 ]
  * Translated using Weblate (Telugu)

  [ Bekkam B S M G Babi ]
  * Translated using Weblate (Telugu)

  [ Mallu Venkata SiriPriya ]
  * Translated using Weblate (Telugu)

  [ ANNAPUREDDY RAKSHITHA ]
  * Translated using Weblate (Telugu)

  [ Gurukalyanakki ]
  * Translated using Weblate (Telugu)

  [ DeepikaReddy ]
  * Translated using Weblate (Telugu)

  [ mohanpavanchandu ]
  * Translated using Weblate (Telugu)

  [ MohammedSaalif ]
  * Translated using Weblate (Hindi)

  [ sainitheeshc ]
  * Translated using Weblate (Telugu)

  [ 2300030127 ]
  * Translated using Weblate (Telugu)

  [ Reddy Saneesh Sumesh ]
  * Translated using Weblate (Hindi)

  [ Vemula Sai Ruchitha ]
  * Translated using Weblate (Telugu)

  [ James Valleroy ]
  * Translated using Weblate (Telugu)
  * Translated using Weblate (Hindi)
  * debian: Build depend on python3-systemd
  * mypy: Ignore missing type stubs for systemd.*
  * upgrades: Remove unused import
  * locale: Update translation strings
  * doc: Fetch latest manual

  [ Yurt Page ]
  * Translated using Weblate (Russian)

  [ Veiko Aasa ]
  * upgrades: Prevent installation of the Samba Active Directory service

 -- James Valleroy <jvalleroy@mailbox.org>  Mon, 07 Apr 2025 21:47:44 -0400

freedombox (25.6~bpo12+1) bookworm-backports; urgency=medium

  * Rebuild for bookworm-backports.

 -- James Valleroy <jvalleroy@mailbox.org>  Fri, 28 Mar 2025 08:14:01 -0400

freedombox (25.6) unstable; urgency=medium

  [ Sunil Mohan Adapa ]
  * setup: Fix a minor flake8 complaint
  * doc: Fetch latest manual
  * container: Allow taking snapshots of VMs
  * upgrades: Run dpkg/apt fixes before dist upgrade
  * names: Store domains in kvstore instead of /etc/hosts
  * container: Don't remove qcow2 image when terminating VM
  * operation: Drop type annotations on enum members
  * storage: tests: Fix a test failure for psutils >= 7.0

  [ Dietmar ]
  * Translated using Weblate (German)

  [ James Valleroy ]
  * tests: functional: Add enable-all-apps script
  * locale: Update translation strings
  * doc: Fetch latest manual

  [ Benedek Nagy ]
  * SOGo: add dpkg-dev to the package list
  * syncthing: Extend setup process to recover from manual config errors

 -- James Valleroy <jvalleroy@mailbox.org>  Tue, 25 Mar 2025 10:09:07 -0400

freedombox (25.5~bpo12+1) bookworm-backports; urgency=medium

  * Rebuild for bookworm-backports.

 -- James Valleroy <jvalleroy@mailbox.org>  Fri, 14 Mar 2025 07:27:14 -0400

freedombox (25.5) unstable; urgency=medium

  [ Sunil Mohan Adapa ]
  * sogo: Fix a typo in tags
  * ui: tags: Show tags on all cards pages if present
  * ui: tags: Minor refactoring in menu filtering and sorting
  * ui: tags: Add tag search/filter for system page
  * ui: tags: Redirect to apps or system page appropriately
  * ui: Minor change with renaming a variable
  * ui: system: When canceling search stay on current page
  * upgrades: Split dist upgrade into a separate module
  * upgrades: Drop special handling for searx
  * upgrades: Refactor code to disable snapshots
  * upgrades: Refactor code for disabling Quassel during dist-upgrade
  * upgrades: Use systemd-run to create transient service
  * upgrades: Refactor code to hold packages
  * upgrades: Split the main dist upgrade code
  * upgrades: Relax list of packages to hold during dist upgrade
  * upgrades: Perform sources file update more reliably
  * upgrades: Refactor code to retrieve the new codename
  * upgrades: Use systemd service status instead of flag file
  * upgrades: Simplify dist upgrades checks using exceptions
  * upgrades: Log apt output to journal during dist upgrade
  * upgrades: Log messages using python logging framework
  * upgrades: Simplify some global names
  * action_utils: Ensure that package are unheld if dist upgrade fails
  * upgrades: Perform easier checks first during dist upgrade
  * upgrades: tests: Add unit tests for dist upgrade methods
  * upgrades: Minor refactor to pre-dist upgrade checks
  * upgrades: Use bind mounts to edit sources file only upon completion
  * setup: Fix issue with pending app update and force upgrade

  [ Максим Горпиніч ]
  * Translated using Weblate (Ukrainian)

  [ James Valleroy ]
  * locale: Update translation strings
  * doc: Fetch latest manual

 -- James Valleroy <jvalleroy@mailbox.org>  Mon, 10 Mar 2025 20:52:29 -0400

freedombox (25.4.1~bpo12+1) bookworm-backports; urgency=medium

  * Rebuild for bookworm-backports.

 -- James Valleroy <jvalleroy@mailbox.org>  Fri, 07 Mar 2025 16:45:15 -0500

freedombox (25.4.1) unstable; urgency=medium

  [ Burak Yavuz ]
  * Translated using Weblate (Turkish)

  [ 109247019824 ]
  * Translated using Weblate (Bulgarian)
  * Translated using Weblate (Bulgarian)
  * Translated using Weblate (Bulgarian)
  * Translated using Weblate (Bulgarian)
  * Translated using Weblate (Bulgarian)

  [ 大王叫我来巡山 ]
  * Translated using Weblate (Chinese (Simplified Han script))

  [ Besnik Bleta ]
  * Translated using Weblate (Albanian)

  [ Dietmar ]
  * Translated using Weblate (German)

  [ Jiří Podhorecký ]
  * Translated using Weblate (Czech)

  [ James Valleroy ]
  * debian: Move e2fsprogs to Recommends
  * doc: Fetch latest manual

 -- James Valleroy <jvalleroy@mailbox.org>  Sun, 02 Mar 2025 13:11:58 -0500

freedombox (25.4) unstable; urgency=medium

  [ Sunil Mohan Adapa ]
  * dynamicdns: Implement adding multiple domains
  * names: Use hostnamectl instead of socket API get the current hostname
  * names: domain type: Minor refactor
  * dynamicdns: Add/remove domains when app is enabled/disabled
  * dynamicdns: List domains that have not had status update yet
  * names: Add more URLs to the domain type component
  * names: Simplify showing current and available domains
  * names: Allow adding multiple static domain names
  * dynamicdns: Show specific operations on domains in Names apps
  * names: Simplify/clarify domain names types for static/dynamic
  * names: Specify priority order among domain types
  * names: Sort domains by priority of their domain types
  * pyproject: Ignore missing types for numpy (needed by pytest)
  * names: Retrieve the most important domain in a more generic way
  * names: Handle addition of duplicate static domains
  * dynamicdns: Handle addition of duplicate domains

  [ James Valleroy ]
  * matrixsynapse: tests: Fix adding domain
  * container: Fix spelling of 'destroy'
  * upgrades: Inhibit shutdown during dist-upgrade
  * upgrades: Drop unattended-upgrade call from dist-upgrade
  * locale: Update translation strings
  * doc: Fetch latest manual

  [ sai ]
  * Translated using Weblate (Telugu)

 -- James Valleroy <jvalleroy@mailbox.org>  Mon, 24 Feb 2025 20:46:34 -0500

freedombox (25.3.1~bpo12+1) bookworm-backports; urgency=medium

  * Rebuild for bookworm-backports.

 -- James Valleroy <jvalleroy@mailbox.org>  Tue, 18 Feb 2025 08:32:14 -0500

freedombox (25.3.1) unstable; urgency=medium

  [ Benedek Nagy ]
  * email: fix fresh installation issue

  [ James Valleroy ]
  * doc: Fetch latest manual

 -- James Valleroy <jvalleroy@mailbox.org>  Sat, 15 Feb 2025 17:40:30 -0500

freedombox (25.3) unstable; urgency=medium

  [ Burak Yavuz ]
  * Translated using Weblate (Turkish)

  [ 大王叫我来巡山 ]
  * Translated using Weblate (Chinese (Simplified Han script))

  [ Jiří Podhorecký ]
  * Translated using Weblate (Czech)

  [ 109247019824 ]
  * Translated using Weblate (Bulgarian)
  * Translated using Weblate (Bulgarian)

  [ Besnik Bleta ]
  * Translated using Weblate (Albanian)
  * Translated using Weblate (Albanian)

  [ Dietmar ]
  * Translated using Weblate (German)

  [ James Valleroy ]
  * debian: Switch from dnsutils to bind9-dnsutils (Closes: #1094944)

  [ ikmaak ]
  * Translated using Weblate (Dutch)

  [ pesder ]
  * Translated using Weblate (Chinese (Traditional Han script))

 -- James Valleroy <jvalleroy@mailbox.org>  Mon, 10 Feb 2025 20:59:35 -0500

freedombox (25.2) unstable; urgency=medium

  [ Dietmar ]
  * Translated using Weblate (German)

  [ Burak Yavuz ]
  * Translated using Weblate (Turkish)

  [ 大王叫我来巡山 ]
  * Translated using Weblate (Chinese (Simplified Han script))

  [ Jiří Podhorecký ]
  * Translated using Weblate (Czech)

  [ 109247019824 ]
  * Translated using Weblate (Bulgarian)
  * Translated using Weblate (Bulgarian)

  [ Besnik Bleta ]
  * Translated using Weblate (Albanian)

  [ Sunil Mohan Adapa ]
  * action_utils: Implement methods to get/set the systemd boot target
  * gnome: Add app to provide a graphical desktop environment
  * gnome: Add changes missing from branch merge
  * ui: Fix missing arrow on dropdown form fields
  * nextcloud: tests: functional: Set override domain testing on VM
  * nextcloud: tests: functional: Fix test for modified structure of UI
  * ui: Drop the temporary fix for missing popper.js 2.0
  * firewall, networks, storage: Drop polkit pkla files
  * d/control: Fix incorrect comment format
  * d/copyright: Fix copyright entry for GNOME app icons
  * ui: Fix tag separator not showing on some machines
  * email: Recommend Thunderbird Mobile instead of K-9 Mail
  * miniflux: Add management of postgresql daemon in a shared manner
  * ttrss: Add management of postgresql daemon in a shared manner
  * wordpress: Order daemon enable/disable correctly
  * db: Add more utilities for managing PostgreSQL databases
  * ttrss: Fix issue with installing after uninstalling
  * nextcloud: Drop some dead code
  * apache: Enable expires module by default

  [ Benedek Nagy ]
  * email: Make rspamd learn spam/ham when the user marks mails as junk or
    not junk
  * sogo: Add a new app for SOGo groupware

  [ pesder ]
  * Translated using Weblate (Chinese (Traditional Han script))

  [ ikmaak ]
  * Translated using Weblate (Dutch)

  [ James Valleroy ]
  * locale: Update translation strings
  * doc: Fetch latest manual

 -- James Valleroy <jvalleroy@mailbox.org>  Mon, 27 Jan 2025 21:07:10 -0500

freedombox (25.1~bpo12+1) bookworm-backports; urgency=medium

  * Rebuild for bookworm-backports.

 -- James Valleroy <jvalleroy@mailbox.org>  Thu, 16 Jan 2025 07:38:51 -0500

freedombox (25.1) unstable; urgency=medium

  [ gfbdrgng ]
  * Translated using Weblate (Russian)
  * Translated using Weblate (Russian)
  * Translated using Weblate (Russian)

  [ Sunil Mohan Adapa ]
  * ui: Update section header style to increase size, remove underline
  * ui: Fix missing variables in Bootstrap 5.2/Debian stable
  * web_framework: Disable caching templates files in development mode
  * ui: Drop remnants of already removed background images
  * ui: js: Load all JS files in deferred mode to speed up page load
  * ui: Don't place JS file at the bottom of the page
  * miniflux: Ignore an type check error with pexpect library
  * app: Allow apps to instantiate without Django initialization
  * app: Add tags to menu and frontpage components
  * doc: dev: Remove short description and add tags to all components
  * app: Stop showing short description on installation page
  * apps: Only show app tags all the tags in apps page search box
  * views: Use tags from menu or shortcut instead of the app
  * privacy: Introduce utility to lookup external IP address
  * privacy: Add option in UI to set lookup URL for public IPs
  * privacy: Show notification for privacy settings again
  * dynamicdns: Use the public IP lookup URL from privacy app
  * email: Create DKIM keys for all known domains
  * email: Show DNS entries for all domains instead of just primary
  * backups: Handle error when there is not enough space on disk
  * backups: Add warning that services may become unavailable
  * backups: Properly cleanup after downloading an archive
  * backups: Make all generated archive names consistent
  * email: Fix regression error when installing/operation app

  [ Veiko Aasa ]
  * deluge: tests: functional: Fix deluge client logged in detection

  [ Dietmar ]
  * Translated using Weblate (German)

  [ Benedek Nagy ]
  * email: Show reverse DNS entries to be configured

  [ James Valleroy ]
  * locale: Update translation strings
  * doc: Fetch latest manual

 -- James Valleroy <jvalleroy@mailbox.org>  Mon, 13 Jan 2025 21:13:33 -0500

freedombox (24.26.1~bpo12+1) bookworm-backports; urgency=medium

  * Rebuild for bookworm-backports.

 -- James Valleroy <jvalleroy@mailbox.org>  Fri, 10 Jan 2025 17:42:14 -0500

freedombox (24.26.1) unstable; urgency=medium

  [ Ettore Atalan ]
  * Translated using Weblate (German)

  [ Burak Yavuz ]
  * Translated using Weblate (Turkish)

  [ 大王叫我来巡山 ]
  * Translated using Weblate (Chinese (Simplified Han script))

  [ 109247019824 ]
  * Translated using Weblate (Bulgarian)
  * Translated using Weblate (Bulgarian)
  * Translated using Weblate (Bulgarian)

  [ Besnik Bleta ]
  * Translated using Weblate (Albanian)

  [ Benedek Nagy ]
  * nextcloud: remove experimental warning
  * email: Fix DKIM signing by setting correct ownership on private keys

  [ Jiří Podhorecký ]
  * Translated using Weblate (Czech)

  [ James Valleroy ]
  * mumble: Support config file moved into /etc/mumble
  * mumble: Add diagnostic for setup config changes

  [ Sunil Mohan Adapa ]
  * sharing: Drop jQuery code as the library dependency has been removed
  * users: Drop jQuery code as the library dependency has been removed

  [ Coucouf ]
  * Translated using Weblate (French)

 -- James Valleroy <jvalleroy@mailbox.org>  Sun, 05 Jan 2025 12:17:03 -0500

freedombox (24.26) unstable; urgency=medium

  [ Sunil Mohan Adapa ]
  * tests: functional: Make first wizard run more robust
  * Makefile: Add i2p to list of apps to remove
  * container: Refactor nspawn specific operations into a separate class
  * container: Update FSID inside the image file to keep it bootable
  * container: Minor refactoring to reduce repeated code
  * container: Generalize language in output messages for VMs
  * container: Add support for VMs using libvirt
  * menu: Implement a helper method to lookup menu items using URL name
  * views: Implement retrieving breadcrumbs of a page
  * context_processors: Use breadcrumbs to highlight current section
  * menu: Ensure that all menu items have names for use by breadcrumbs
  * ui: Show breadcrumbs on deeper pages
  * ui: Don't show breadcrumbs in login and first wizard pages
  * views: Show exception details with the utility to show errors
  * ui: Handle and show most page load errors as alerts
  * middleware: Handle method not allowed errors and redirect
  * middleware: Handle page not found errors specially
  * diagnostics: Use generic handler to handle exceptions in diagnostics
  * backups: Fix issue with verifying remote server identity
  * backups: Fix issue with verifying SSH hosts with RSA key
  * backups: Fix issue clicking on schedule buttons with Bootstrap 5
  * system: Add tags to all remaining apps
  * actions: Allow privileged methods to be decorated again
  * backups: Parse borg errors from all operations and not just some
  * backups: Require POST method for mount/unmount operations
  * backups: Format better when showing archive time delete page
  * backups: Use ISO timestamp for auto-naming archives
  * backups: Handle common errors during borg operations
  * backups: tests: functional: Wait for pages to load after click
  * ui: Fix regression with margin above app title
  * networks: Fix error during creation of PPPoE connections

  [ Burak Yavuz ]
  * Translated using Weblate (Turkish)

  [ 109247019824 ]
  * Translated using Weblate (Bulgarian)

  [ Besnik Bleta ]
  * Translated using Weblate (Albanian)

  [ Ettore Atalan ]
  * Translated using Weblate (German)

  [ 大王叫我来巡山 ]
  * Translated using Weblate (Chinese (Simplified Han script))

  [ Joseph Nuthalapati ]
  * Translated using Weblate (Telugu)
  * tags: Add button to clear all tags
  * ui: Replace use of jQuery with plain JavaScript
  * debian: Remove dependency libjs-jquery
  * tags: Replace short description with tags in app pages
  * apps: Replace short description with tags in apps list
  * zoph: Include tags from the manifest
  * frontpage: Replace short description with tags
  * tags: Add tags to system apps
  * tags: Remove short description from system apps

  [ Jiří Podhorecký ]
  * Translated using Weblate (Czech)

  [ தமிழ்நேரம் ]
  * Translated using Weblate (Tamil)

  [ James Valleroy ]
  * Translated using Weblate (Tamil)
  * minetest: Provide default gameid argument
  * torproxy: Don't disable apt-transport-tor in setup
  * backups: Remove unused import contextlib
  * locale: Update translation strings
  * doc: Fetch latest manual

  [ Veiko Aasa ]
  * tor, torproxy: Fix daemon services are running after reboot when app is
    disabled
  * tests: functional: Add utility to click element wait for page update
  * samba: tests: functional: Wait for page update after enable/disable share
  * sharing: tests: functional: Use click function from functional library
  * mediawiki: tests: functional: Use click function from functional library
  * miniflux: tests: functional: Use helper functions from functional library
  * users: tests: functional: Use click function from functional library
  * users: Restart nslcd service after configuration changes during setup
  * tests: functional: Fix typos in diagnostics checks

 -- James Valleroy <jvalleroy@mailbox.org>  Mon, 30 Dec 2024 20:35:49 -0500

freedombox (24.25~bpo12+1) bookworm-backports; urgency=medium

  * Rebuild for bookworm-backports.

 -- James Valleroy <jvalleroy@mailbox.org>  Thu, 19 Dec 2024 07:33:18 -0500

freedombox (24.25) unstable; urgency=medium

  [ Burak Yavuz ]
  * Translated using Weblate (Turkish)

  [ 109247019824 ]
  * Translated using Weblate (Bulgarian)
  * Translated using Weblate (Bulgarian)

  [ Besnik Bleta ]
  * Translated using Weblate (Albanian)

  [ Ettore Atalan ]
  * Translated using Weblate (German)

  [ 大王叫我来巡山 ]
  * Translated using Weblate (Chinese (Simplified Han script))

  [ Jiří Podhorecký ]
  * Translated using Weblate (Czech)

  [ Paul Lettich ]
  * Translated using Weblate (German)

  [ John Doe ]
  * Translated using Weblate (French)

  [ Sunil Mohan Adapa ]
  * tags: Fix issue with JS init on a page without tags
  * notifications: Don't error when dismissing missing notifications
  * help: Add a class to the help index page
  * ui: Align app icons in the center for home, apps, and help pages
  * ui: Allow users to provide a CSS file to customize styling
  * Translated using Weblate (Russian)
  * Translated using Weblate (Russian)
  * ui: Switch to using bootstrap 5 (Closes: #1088412, #1088577)
  * networks: Fix minor typo in template related to signal strength
  * ui: Drop use of badge-* utility classes for newer replacements
  * apache: Relax content security policy to allow data: URL
  * networks: Use new accordion component from Bootstrap 5
  * networks: Fix issue with loading create PPPoE form
  * firewalld: Reduce severity for alert about service on internal zone
  * help: Update the privacy notice on status log page
  * diagnostics: Fix trimming an i18n string
  * matrixsynapse: Fix trimming an i18n string
  * ui: Use Bootstrap 5 styling for all alerts
  * power: Refactor display of package manager busy alerts
  * ui: Rename data- attributes to data-bs- for Bootstrap 5
  * ui: app, system: Revert to earlier width for card lists
  * ui: Show disabled form elements as grey for Bootstrap 5
  * ui: Fix overflow of exception text in message
  * ui: users: Fix close button for confirmation dialog for Bootstrap 5
  * ui: app: Fix an incorrect HTML tag nesting
  * ui: Reduce the gap at the top of the pages
  * ui: diagnostics: Fix layout of repair buttons
  * ui: diagnostics: Fix gap between headings
  * ui: forms: Fix margins for form labels for Bootstrap 5
  * ui: backups: Drop unused styling in verify host key page
  * ui: Restore spacing between form elements in Bootstrap 5
  * ui: snapshots: Fix horizontal form styling margins for Bootstrap 5
  * ui: snapshots: Fix horizontal form layout on mobiles for Bootstrap 5
  * ui: Fix toggle button styling for Bootstrap 5
  * ui: Allow underlining for most links due to Bootstrap 5
  * ui: Restyle tags, remove underlining of text
  * ui: Accept default styling of Bootstrap 5 for warning button
  * ui: Update custom button styles for Bootstrap 5
  * ui: samba: Fix layout regressions with Bootstrap 5
  * ui: Fix styling in dismiss button in form errors for Bootstrap 5
  * ui: Update styling for navbar menu items
  * ui: Workaround dropdowns not working with Bootstrap 5
  * ui: Use collapse instead of dropdown for notification in Bootstrap 5
  * ui: Fix issue with notifications icon showing twice in mobile view
  * ui: Fix flash of notifications popdown during page load
  * ui: Style the 'Log out' item properly
  * ui: Don't use nav-link inside card
  * ui: Cleanup use of colors with CSS variables
  * ui: Fix placement of tags menu under tags input with Bootstrap 5
  * diagnostics: tests: functional: Pick errors more specifically
  * tests: functional: Disable smooth scrolling from Bootstrap 5
  * ui: firewall: Fix styling with Bootstrap 5
  * ui: backups: Use Bootstrap color variables instead of static values
  * ui: help: Fix alignment issue with footer links in about page
  * action_utils: Add utility to ensure that service is stopped
  * deluge: Cleanup and simplify setup code
  * letsencrypt: Declare explicit dependency on openssl
  * openvpn: Declare explicit dependency on openssl
  * sso: Switch using cryptography module instead of OpenSSL.crypto
    (Closes: #1088760)
  * ci: Add flake8 to gitlabci container
  * d/control: Drop version specification on dependencies for Bookworm
  * d/control: Drop unnecessary recommendations
  * i2p: Drop app as it has not been available in Debian for a while

  [ Veiko Aasa ]
  * tags: tests: Fix deprecated webdriver attribute
  * tests: functional: Don't try disable app after tests if app was not installed
  * tests: functional: Fix app installation test skipped on slow machines
  * deluge: Fix app installation on Debian testing

  [ James Valleroy ]
  * radicale: Update link to supported clients
  * locale: Update translation strings
  * doc: Fetch latest manual

  [ Carles Pina i Estany ]
  * Added po-debconf Catalan translation

  [ gfbdrgng ]
  * Translated using Weblate (Russian)

 -- James Valleroy <jvalleroy@mailbox.org>  Mon, 16 Dec 2024 21:32:08 -0500

freedombox (24.24~bpo12+1) bookworm-backports; urgency=medium

  * Rebuild for bookworm-backports.

 -- James Valleroy <jvalleroy@mailbox.org>  Thu, 21 Nov 2024 20:12:18 -0500

freedombox (24.24) unstable; urgency=medium

  [ Burak Yavuz ]
  * Translated using Weblate (Turkish)

  [ 大王叫我来巡山 ]
  * Translated using Weblate (Chinese (Simplified Han script))

  [ 109247019824 ]
  * Translated using Weblate (Bulgarian)

  [ Besnik Bleta ]
  * Translated using Weblate (Albanian)

  [ Sunil Mohan Adapa ]
  * networks: Fix editing wireless connections with SSID field
  * networks: Fix display of mangled SSIDs when scanning Wi-Fi networks
  * networks: Fix display of strength and channel for Wi-Fi connections
  * networks: Improve styling of badges in the information tables
  * tests: functional: Wait for uninstall page load before uninstalling
  * i18n: Fix translation of FreedomBox name in various places
  * rssbridge: Mention miniflux in app description similar to tt-rss
  * tests: functional: Don't enable/disable app during tests
  * tests: functional: Fix visit() returning prematurely before page load
  * networks: Overhaul Wi-Fi network scan page
  * networks: wifi: In new connection page set form defaults properly
  * ui: Drop logo backgrounds for index, apps, and system pages
  * ui: Drop box shadow around the card in card lists
  * nextcloud: Switch to using FreedomBox container registry
  * nextcloud: Drop diagnostic for checking availability of docker.com

  [ Dietmar ]
  * Translated using Weblate (German)

  [ Jiří Podhorecký ]
  * Translated using Weblate (Czech)

  [ Veiko Aasa ]
  * container: Quote arguments that contain spaces when restoring pytest args

  [ James Valleroy ]
  * locale: Update translation strings
  * doc: Fetch latest manual

 -- James Valleroy <jvalleroy@mailbox.org>  Mon, 18 Nov 2024 20:39:56 -0500

freedombox (24.23~bpo12+1) bookworm-backports; urgency=medium

  * Rebuild for bookworm-backports.

 -- James Valleroy <jvalleroy@mailbox.org>  Fri, 08 Nov 2024 07:42:04 -0500

freedombox (24.23) unstable; urgency=medium

  [ Burak Yavuz ]
  * Translated using Weblate (Turkish)

  [ 大王叫我来巡山 ]
  * Translated using Weblate (Chinese (Simplified Han script))

  [ 109247019824 ]
  * Translated using Weblate (Bulgarian)

  [ Besnik Bleta ]
  * Translated using Weblate (Albanian)

  [ Veiko Aasa ]
  * users: Delete or move home folder when user is deleted or renamed
  * functional tests: Add pytest testinfra plugin
  * users: tests: functional: Check LDAP information is correct after renaming user

  [ Ettore Atalan ]
  * Translated using Weblate (German)

  [ Jiří Podhorecký ]
  * Translated using Weblate (Czech)

  [ James Valleroy ]
  * ejabberd: Set mod_mam default to always
  * locale: Update translation strings
  * doc: Fetch latest manual
  * debian: Drop python3-flake8 build dependency

  [ Sunil Mohan Adapa ]
  * Translated using Weblate (Norwegian Bokmål)
  * middleware: tests: Drop some obsolete mock code
  * backups: Better explanation for the format of upload file
  * backups: Sort list of apps in backup, restore, and schedules
  * ui: Increase the width of app and system listings
  * system: Increase the size of items in listing page
  * ui: Don't bold titles in card lists
  * ui: Move app names below app icons
  * ui: Remove the noise background
  * ui: Remove the border around content container
  * help: Make about page available to unauthenticated users
  * help: Add all footer links to about page
  * index: Remove links and about text and link to about page
  * base: Add link to about for unauthenticated users
  * index: css: Move the 'powered by' logo further down

  [ gallegonovato ]
  * Translated using Weblate (Spanish)

  [ Coucouf ]
  * Translated using Weblate (French)

 -- James Valleroy <jvalleroy@mailbox.org>  Mon, 04 Nov 2024 20:37:01 -0500

freedombox (24.22~bpo12+1) bookworm-backports; urgency=medium

  * Rebuild for bookworm-backports.

 -- James Valleroy <jvalleroy@mailbox.org>  Fri, 25 Oct 2024 08:56:22 -0400

freedombox (24.22) unstable; urgency=medium

  [ Sunil Mohan Adapa ]
  * apache2: Allow popups to have different sandbox policy
  * firstboot: Improve the setup complete page with more setups
  * firstboot: Hide navigation toggler in mobile layouts
  * firstboot: Make logo image responsive during first setup
  * firstboot: Show spinner instead of message during first setup
  * css: Fix height of navbar in mobile layout during first boot
  * css: Navbar styling fixes in mobile layout
  * upgrades: Remove step upgrade during first setup
  * networks: Remove first boot steps for connectivity/topology
  * upgrades: Show notification to remind user to run updates manually
  * first_boot: Allow the next steps page to be revisited
  * first_boot: Add notification for next steps after first setup
  * wordpress: tests: functional: Fix tests on Trixie
  * calibre: tests: functional: Fix occasional failure in add book test
  * ci: Generalize script to update container, switch to podman
  * ci: Dockerfile: Drop obsolete dependency on pytest-bdd
  * ci: Rename Dockerfiles to Containerfiles
  * ci: Add docker container for functional-tests:stable
  * ci: Add gitlab runner configuration
  * ci: Add a custom driver for gitlab runner for podman
  * .gitlab-ci.yml: Update for new infrastructure
  * ci: Update functional test timeout to 10h
  * *: tags: Adjust tags and style
  * context_processors: Use active menu urls to decide what to highlight
  * help, system: Stop using submenu.sorted_items
  * context_processors: Stop adding unused 'submenu' to context
  * tags: css: Minor styling cleanups
  * tags: js: Minor fixes and refactoring
  * tests: functional: Create utility to set user preferred locale
  * tags: Localization fixes
  * tests: functional: Add package for printing test failures instantly
  * ci: Enable showing test failures immediately as they fail
  * help: tests: Fix tests failing due to tags related changes
  * *: Remove unused imports to fix flake8 errors
  * nextcloud: Fix install failure due to PrivateTmp=yes
  * utils: Improve safe formatter by handling more cases
  * operation: Use safe formatter for translating messages
  * middleware: Show translated error messages when operation completes
  * setup: Translate errors when installing/updating/repairing apps

  [ gallegonovato ]
  * Translated using Weblate (Spanish)

  [ Burak Yavuz ]
  * Translated using Weblate (Turkish)

  [ 大王叫我来巡山 ]
  * Translated using Weblate (Chinese (Simplified Han script))

  [ 109247019824 ]
  * Translated using Weblate (Bulgarian)
  * Translated using Weblate (Bulgarian)
  * Translated using Weblate (Bulgarian)

  [ Besnik Bleta ]
  * Translated using Weblate (Albanian)
  * Translated using Weblate (Albanian)

  [ Veiko Aasa ]
  * syncthing: Fix app setup in Debian testing
  * ssh: Start server after nslcd service

  [ Joseph Nuthalapati ]
  * backups: Use new utility for handling file uploads
  * *: Implements tags for apps

  [ Jiří Podhorecký ]
  * Translated using Weblate (Czech)

  [ Ihor Hordiichuk ]
  * Translated using Weblate (Ukrainian)

  [ James Valleroy ]
  * locale: Update translation strings
  * doc: Fetch latest manual

 -- James Valleroy <jvalleroy@mailbox.org>  Mon, 21 Oct 2024 20:42:43 -0400

freedombox (24.21~bpo12+1) bookworm-backports; urgency=medium

  * Rebuild for bookworm-backports.

 -- James Valleroy <jvalleroy@mailbox.org>  Fri, 11 Oct 2024 06:55:38 -0400

freedombox (24.21) unstable; urgency=medium

  [ Besnik Bleta ]
  * Translated using Weblate (Albanian)
  * Translated using Weblate (Albanian)

  [ Veiko Aasa ]
  * samba: Remove option to backup app
  * functional tests: Upgrade dependencies selenium and splinter
  * transmission: tests: Fix functional test failures in Debian testing

  [ Sunil Mohan Adapa ]
  * storage: Skip tests that involve loopback device in a container
  * action_utils: Introduce utility to move uploaded files
  * kiwix: Don't leave invalid .zim in library after a failed attempt
  * actions: Handle exceptions with Path-like objects
  * names: Introduce method to check if resolved is installed
  * privacy: Disable DNS fallback option if resolved is not installed
  * networks: Disable DNS-over-TLS option if resolved is not installed
  * networks: Don't show DNS-over-TLS when resolved is not installed
  * names: Perform resolve diagnostics only if resolved is installed
  * names: Don't show resolver status if package is not installed
  * names: Don't control resolved daemon when package is not installed
  * names: Try to install systemd-resolved during app setup
  * names: Schedule a task to install systemd-resolved when possible
  * names: Don't hard depend on systemd-resolved
  * action_utils: Fix missing parent folder when creating apt hold flag
  * nextcloud: Fix existing installs to upgrade properly
  * nextcloud: During upgrade wait properly for upgrade to complete

  [ Jiří Podhorecký ]
  * Translated using Weblate (Czech)

  [ Joseph Nuthalapati ]
  * django: Improve handling of file uploads
  * kiwix: Use new utility for handling uploads
  * featherwiki: Use new utility for handling uploads
  * tiddlywiki: Avoid writing duplicate temporary files

  [ Benedek Nagy ]
  * locale: Albanian: Fix build issue by correcting typo

  [ James Valleroy ]
  * locale: Update translation strings
  * doc: Fetch latest manual

 -- James Valleroy <jvalleroy@mailbox.org>  Mon, 07 Oct 2024 20:37:52 -0400

freedombox (24.20.1~bpo12+1) bookworm-backports; urgency=medium

  * Rebuild for bookworm-backports.

 -- James Valleroy <jvalleroy@mailbox.org>  Sat, 28 Sep 2024 07:25:10 -0400

freedombox (24.20.1) unstable; urgency=medium

  [ Veiko Aasa ]
  * users: Inactivate users in LDAP user database
  * samba: Fix nmb systemd service is in erroneous state

  [ Sunil Mohan Adapa ]
  * users: Set proper class on default password policy object
  * users: Increment app version for changes w.r.t. inactive users
  * security: Remove PAM configuration for 'access' module

  [ James Valleroy ]
  * Revert "debian: tests: Wait for systemd-resolved to be started"
  * ci: Run autopkgtest but allow failure
  * d/tests: Add breaks-testbed restriction
  * doc: Fetch latest manual

  [ gallegonovato ]
  * Translated using Weblate (Spanish)

  [ Burak Yavuz ]
  * Translated using Weblate (Turkish)

  [ 大王叫我来巡山 ]
  * Translated using Weblate (Chinese (Simplified Han script))

  [ 109247019824 ]
  * Translated using Weblate (Bulgarian)

 -- James Valleroy <jvalleroy@mailbox.org>  Wed, 25 Sep 2024 11:57:46 -0400

freedombox (24.20) unstable; urgency=medium

  [ gallegonovato ]
  * Translated using Weblate (Spanish)
  * Translated using Weblate (Spanish)

  [ Burak Yavuz ]
  * Translated using Weblate (Turkish)

  [ 大王叫我来巡山 ]
  * Translated using Weblate (Chinese (Simplified Han script))

  [ 109247019824 ]
  * Translated using Weblate (Bulgarian)

  [ Besnik Bleta ]
  * Translated using Weblate (Albanian)
  * Translated using Weblate (Albanian)

  [ Jiří Podhorecký ]
  * Translated using Weblate (Czech)

  [ James Valleroy ]
  * upgrades: Treat n/a release as testing
  * debian: tests: Wait for systemd-resolved to be started
  * action_utils: Remove extra empty line
  * locale: Update translation strings
  * doc: Fetch latest manual

  [ Sunil Mohan Adapa ]
  * config, names: Move setting hostname from config to names
  * config, names: Move domain name configuration to names app
  * tests: functional: Don't timeout when web server restarts
  * service: Add privileged utility for 'try-reload-or-restart' action
  * letsencrypt: Allow reloading daemons after cert changes
  * apache: Don't restart daemon when changing certificates
  * users: Don't cache NSS user identity information
  * action_utils: Update outdated docstrings
  * action_utils: Add a method to reset services in 'failed' state
  * miniflux: Workaround a packaging bug with DB connection

  [ Veiko Aasa ]
  * users: Invalidate nscd cache after nslcd service startup

  [ Benedek Nagy ]
  * nextcloud: Fix issue with upgrading to next version

  [ ikmaak ]
  * Translated using Weblate (Dutch)

 -- James Valleroy <jvalleroy@mailbox.org>  Mon, 23 Sep 2024 20:22:01 -0400

freedombox (24.19) unstable; urgency=medium

  [ ikmaak ]
  * Translated using Weblate (Dutch)

  [ Burak Yavuz ]
  * Translated using Weblate (Turkish)

  [ 大王叫我来巡山 ]
  * Translated using Weblate (Chinese (Simplified))

  [ 109247019824 ]
  * Translated using Weblate (Bulgarian)

  [ Besnik Bleta ]
  * Translated using Weblate (Albanian)

  [ gallegonovato ]
  * Translated using Weblate (Spanish)

  [ Ihor Hordiichuk ]
  * Translated using Weblate (Ukrainian)

  [ Ettore Atalan ]
  * Translated using Weblate (German)

  [ Hemanth Kumar Veeranki ]
  * Translated using Weblate (Telugu)

  [ James Valleroy ]
  * storage: Handle grub-pc package not available
  * upgrades: Add repair step for held packages
  * letsencrypt: Handle both standard and custom repairs
  * locale: Update translation strings
  * doc: Fetch latest manual

  [ Sunil Mohan Adapa ]
  * names: Use systemd-resolved for DNS resolution
  * names, network: Re-feed DNS known to network-manager to resolved
  * privacy: Implement a way to disable fallback DNS servers
  * privacy: Show notification again so that users see the new setting
  * makefile: Workaround problems with systemd-resolved package
  * networks: Declare a need for DHCP/DNS ports to be open in firewall
  * bind: Don't start a stopped daemon during changes/upgrades
  * bind: Set default forwarder as systemd-resolved
  * container: Re-run failed provisioning even if container is running
  * networks: Groups fields in create/edit connection form
  * networks: Add support for DNS-over-TLS for individual connections
  * networks: Add more options for IPv6 configuration method
  * networks: Set 'auto' as default IPv6 method in new connection form
  * names: Add option for setting global DNS-over-TLS preference
  * names: Implement a diagnostic check for checking name resolution
  * names: Restart instead of reload for systemd-resolved changes
  * names: Add option for setting global DNSSEC preference
  * networks: Show current global value of DNS-over-TLS and link to it
  * names: Show systemd-resolved status in the names page
  * networks: Fix focusing on network interface field on error
  * bind: Fix port number clash with 'shared' network connections

  [ Joseph Nuthalapati ]
  * mediawiki: Increase PHP maximum execution time to 100 seconds

 -- James Valleroy <jvalleroy@mailbox.org>  Mon, 09 Sep 2024 21:08:17 -0400

freedombox (24.18~bpo12+1) bookworm-backports; urgency=medium

  * Rebuild for bookworm-backports.

 -- James Valleroy <jvalleroy@mailbox.org>  Sat, 31 Aug 2024 15:08:10 -0400

freedombox (24.18) unstable; urgency=medium

  [ Burak Yavuz ]
  * Translated using Weblate (Turkish)

  [ 大王叫我来巡山 ]
  * Translated using Weblate (Chinese (Simplified))

  [ 109247019824 ]
  * Translated using Weblate (Bulgarian)

  [ Besnik Bleta ]
  * Translated using Weblate (Albanian)

  [ Petter Reinholdtsen ]
  * featherwiki, tiddlywiki: Remove redundant </p> in template
  * Translated using Weblate (Norwegian Bokmål)

  [ Jiří Podhorecký ]
  * Translated using Weblate (Czech)

  [ Sunil Mohan Adapa ]
  * Translated using Weblate (Czech)
  * Translated using Weblate (Telugu)
  * d/control: Remove haveged as it no longer relevant on latest kernels
    (Closes: #961733)
  * *.md, pyproject.toml: Update default branch from 'master' to 'main'
  * d/control: Don't recommend libnss-gw-name (Closes: #877935, #1069240)
  * doc/dev: Update copyright year
  * doc/dev: Fix Django related errors with auto-documentation
  * doc/dev: Limit table of contents depth to 2 for clarity

  [ gallegonovato ]
  * Translated using Weblate (Spanish)
  * Translated using Weblate (Spanish)

  [ Ihor Hordiichuk ]
  * Translated using Weblate (Ukrainian)

  [ Joseph Nuthalapati ]
  * ttrss: Remove unavailable Android client - org.fox.tttrss

  [ ikmaak ]
  * Translated using Weblate (Dutch)

  [ James Valleroy ]
  * upgrades: Add diagnostic for held packages
  * locale: Update translation strings
  * debian: Set gbp default branch to main
  * doc: Fetch latest manual

  [ Veiko Aasa ]
  * plinth: Fix translating app operations

 -- James Valleroy <jvalleroy@mailbox.org>  Mon, 26 Aug 2024 20:25:43 -0400

freedombox (24.17~bpo12+1) bookworm-backports; urgency=medium

  * Rebuild for bookworm-backports.

 -- James Valleroy <jvalleroy@mailbox.org>  Thu, 15 Aug 2024 07:09:38 -0400

freedombox (24.17) unstable; urgency=medium

  [ gallegonovato ]
  * Translated using Weblate (Spanish)

  [ Burak Yavuz ]
  * Translated using Weblate (Turkish)

  [ 大王叫我来巡山 ]
  * Translated using Weblate (Chinese (Simplified))

  [ 109247019824 ]
  * Translated using Weblate (Bulgarian)

  [ Besnik Bleta ]
  * Translated using Weblate (Albanian)

  [ Sunil Mohan Adapa ]
  * gitweb: Don't backup/restore a drop-in configuration file
  * tests: functional: Allow submitting form buttons along with inputs
  * tests: functional: Name the background fixture
  * nextcloud: Redirect to URL nextcloud/ if ending slash is not given
  * nextcloud: Prevent process restart when nextcloud is uninstalled
  * nextcloud: tests: functional: Add base and interface tests
  * rssbridge: tests: Add missing __init__.py
  * base.html: Drop dependency on modernizr.js library
  * apache: Enable dav and dav_fs modules
  * COPYING.md: Update copyright years
  * featherwiki: Fix a type check failure
  * makefile: Don't fail while building and installing multiple versions
  * actions: Define and allow a new alias for str; secret_str
  * bepasty: Mark secret strings in privileged actions
  * ssh: Mark secret strings in privileged actions
  * pagekite: Mark secret strings in privileged actions
  * nextcloud: Mark secret strings in privileged actions
  * mumble: Mark secret strings in privileged actions
  * miniflux: Mark secret strings in privileged actions
  * shadowsocks: Mark secret strings in privileged actions
  * shadowsocksserver: Mark secret strings in privileged actions
  * mediawiki: Mark secret strings in privileged actions
  * ikiwiki: Mark secret strings in privileged actions
  * users: Mark secret strings in privileged actions
  * backups: Mark secret strings in privileged actions
  * actions: Log arguments without secret strings in privileged calls
  * actions: Add error when likely parameters are not marked as secret
  * django: settings: Don't set USE_L10N on newer versions
  * templates: Fix warning about using default.html for form template

  [ Joseph Nuthalapati ]
  * featherwiki: Add new app
  * featherwiki: Proxy download through freedombox.org
  * tiddlywiki: Add new app

  [ Jiří Podhorecký ]
  * Translated using Weblate (Czech)

  [ James Valleroy ]
  * storage: Add diagnostic for grub config issue
  * firewall: Setup inter-zone forwarding
  * locale: Update translation strings
  * doc: Fetch latest manual

 -- James Valleroy <jvalleroy@mailbox.org>  Mon, 12 Aug 2024 22:07:34 -0400

freedombox (24.16~bpo12+1) bookworm-backports; urgency=medium

  * Rebuild for bookworm-backports.

 -- James Valleroy <jvalleroy@mailbox.org>  Thu, 01 Aug 2024 08:03:55 -0400

freedombox (24.16) unstable; urgency=medium

  [ 109247019824 ]
  * Translated using Weblate (Bulgarian)

  [ Joseph Nuthalapati ]
  * miniflux: Add new app
  * miniflux: Fix regression in creating admin user
  * miniflux: Fix error handling for reset password
  * readme: Mention the AGPLv3+ license
  * miniflux: Trim error messages when creating user

  [ Sunil Mohan Adapa ]
  * miniflux: Drop postgres-contrib package as it seem redundant
  * miniflux: Add list of client apps from upstream clients list
  * miniflux: Remove a spurious error message after resetting password
  * miniflux: Fix issues with running the CLI in a pseudo-terminal
  * miniflux: tests: functional: Fix failing tests when run out of order
  * miniflux, ttrss: Factor out duplicated postgres utility methods
  * tests: functional: Handle click failure when waiting for page update
  * tests: functional: Handle obscured elements when submitting forms

  [ Ricky From Hong Kong ]
  * Translated using Weblate (Chinese (Traditional))

  [ Ettore Atalan ]
  * Translated using Weblate (German)

  [ bittin1ddc447d824349b2 ]
  * Translated using Weblate (Swedish)

  [ James Valleroy ]
  * locale: Update translation strings
  * doc: Fetch latest manual

 -- James Valleroy <jvalleroy@mailbox.org>  Mon, 29 Jul 2024 22:02:09 -0400

freedombox (24.15~bpo12+1) bookworm-backports; urgency=medium

  * Rebuild for bookworm-backports.

 -- James Valleroy <jvalleroy@mailbox.org>  Sat, 20 Jul 2024 11:14:58 -0400

freedombox (24.15) unstable; urgency=medium

  [ gallegonovato ]
  * Translated using Weblate (Spanish)

  [ John Doe ]
  * Translated using Weblate (French)

  [ Burak Yavuz ]
  * Translated using Weblate (Turkish)

  [ Besnik Bleta ]
  * Translated using Weblate (Albanian)

  [ 大王叫我来巡山 ]
  * Translated using Weblate (Chinese (Simplified))

  [ Johannes Keyser ]
  * Translated using Weblate (German)

  [ Ihor Hordiichuk ]
  * Translated using Weblate (Ukrainian)

  [ Dietmar ]
  * Translated using Weblate (German)

  [ Joseph Nuthalapati ]
  * make: Ignore .mypy_cache folders while copying files

  [ Monika ]
  * Translated using Weblate (Polish)

  [ James Valleroy ]
  * doc: Fetch latest manual

 -- James Valleroy <jvalleroy@mailbox.org>  Tue, 16 Jul 2024 20:41:25 -0400

freedombox (24.14~bpo12+1) bookworm-backports; urgency=medium

  * Rebuild for bookworm-backports.

 -- James Valleroy <jvalleroy@mailbox.org>  Fri, 05 Jul 2024 10:33:31 -0400

freedombox (24.14) unstable; urgency=medium

  [ John Doe ]
  * Translated using Weblate (French)

  [ James Valleroy ]
  * diagnostics: Add option for automatic repair
  * locale: Update translation strings
  * doc: Fetch latest manual

  [ Sunil Mohan Adapa ]
  * container: Allow podman containers to run inside the container

 -- James Valleroy <jvalleroy@mailbox.org>  Mon, 01 Jul 2024 20:44:53 -0400

freedombox (24.13~bpo12+1) bookworm-backports; urgency=medium

  * Rebuild for bookworm-backports.

 -- James Valleroy <jvalleroy@mailbox.org>  Tue, 25 Jun 2024 14:37:23 -0400

freedombox (24.13) unstable; urgency=medium

  [ Tymofii Lytvynenko ]
  * Translated using Weblate (Swedish)
  * Translated using Weblate (Czech)
  * Translated using Weblate (Ukrainian)

  [ ikmaak ]
  * Translated using Weblate (Dutch)

  [ James Valleroy ]
  * doc: Fetch latest manual

 -- James Valleroy <jvalleroy@mailbox.org>  Mon, 17 Jun 2024 20:44:51 -0400

freedombox (24.12~bpo12+1) bookworm-backports; urgency=medium

  * Rebuild for bookworm-backports.

 -- James Valleroy <jvalleroy@mailbox.org>  Mon, 10 Jun 2024 08:52:54 -0400

freedombox (24.12) unstable; urgency=medium

  [ Ray Kuo ]
  * Translated using Weblate (Chinese (Traditional))
  * Translated using Weblate (Chinese (Traditional))
  * Translated using Weblate (Chinese (Traditional))
  * Translated using Weblate (Chinese (Traditional))
  * Translated using Weblate (Chinese (Traditional))

  [ Besnik Bleta ]
  * Translated using Weblate (Albanian)

  [ gfbdrgng ]
  * Translated using Weblate (Russian)
  * Translated using Weblate (Russian)

  [ Ettore Atalan ]
  * Translated using Weblate (German)

  [ James Valleroy ]
  * doc: Fetch latest manual

 -- James Valleroy <jvalleroy@mailbox.org>  Mon, 03 Jun 2024 20:35:33 -0400

freedombox (24.11~bpo12+1) bookworm-backports; urgency=medium

  * Rebuild for bookworm-backports.

 -- James Valleroy <jvalleroy@mailbox.org>  Fri, 24 May 2024 19:51:55 -0400

freedombox (24.11) unstable; urgency=medium

  [ gallegonovato ]
  * Translated using Weblate (Spanish)

  [ Burak Yavuz ]
  * Translated using Weblate (Turkish)

  [ 大王叫我来巡山 ]
  * Translated using Weblate (Chinese (Simplified))

  [ Ray Kuo ]
  * Translated using Weblate (Chinese (Traditional))
  * Translated using Weblate (Chinese (Traditional))
  * Translated using Weblate (Chinese (Traditional))
  * Translated using Weblate (Chinese (Traditional))

  [ bittin1ddc447d824349b2 ]
  * Translated using Weblate (Swedish)

  [ James Valleroy ]
  * doc: Fetch latest manual

 -- James Valleroy <jvalleroy@mailbox.org>  Mon, 20 May 2024 20:34:48 -0400

freedombox (24.10~bpo12+1) bookworm-backports; urgency=medium

  * Rebuild for bookworm-backports.

 -- James Valleroy <jvalleroy@mailbox.org>  Sat, 11 May 2024 16:53:07 -0400

freedombox (24.10) unstable; urgency=medium

  [ Veiko Aasa ]
  * storage: Add an option to include help text to directory selection form
  * minidlna: Add media directory selection form
  * minidlna: Explicitly include ssdp service to firewall configuration
  * minidlna: Do not proxy minidlna web interface over Apache
  * minidlna: Restart app when upgrading to reconfigure firewall

  [ gallegonovato ]
  * Translated using Weblate (Spanish)

  [ Burak Yavuz ]
  * Translated using Weblate (Turkish)

  [ 大王叫我来巡山 ]
  * Translated using Weblate (Chinese (Simplified))

  [ Jiří Podhorecký ]
  * Translated using Weblate (Czech)

  [ Ray Kuo ]
  * Translated using Weblate (Chinese (Traditional))

  [ James Valleroy ]
  * diagnostics: Add optional component_id to DiagnosticCheck
  * app, component: Add repair method
  * setup: Add method to run app repair
  * diagnostics: Change "Re-run setup" to "Try to repair"
  * letsencrypt: Re-obtain certificates during repair
  * locale: Update translation strings
  * doc: Fetch latest manual

  [ Sunil Mohan Adapa ]
  * letsencrypt: Remove unused imports
  * nextcloud: Use systemd generator for creating container service
  * nextcloud: Create network using systemd generator
  * nextcloud: Drop network namespacing in container, use host network
  * nextcloud: Use php-fpm container instead of apache container
  * nextcloud: Wait on init sync lock
  * nextcloud: Pull the image separately before starting systemd unit
  * nextcloud: Ship instead of create cron timer related units
  * nextcloud: Restart container when dependent services are restarted
  * nextcloud: Allow re-running setup
  * nextcloud: Implement enable/disable container
  * nextcloud: Enable pretty URLs without /index.php in them
  * notification: Handle more formatting errors
  * nextcloud: Allow re-running setup when app is disabled
  * nextcloud: Populated and maintain a list of trusted domains
  * nextcloud: Enable app with experimental warning
  * nextcloud: Warn that community provides the container not team
  * nextcloud: Add fallback for when quadlet is not available

 -- James Valleroy <jvalleroy@mailbox.org>  Mon, 06 May 2024 21:00:03 -0400

freedombox (24.9~bpo12+1) bookworm-backports; urgency=medium

  * Rebuild for bookworm-backports.

 -- James Valleroy <jvalleroy@mailbox.org>  Fri, 26 Apr 2024 08:05:22 -0400

freedombox (24.9) unstable; urgency=medium

  [ Burak Yavuz ]
  * Translated using Weblate (Turkish)

  [ Besnik Bleta ]
  * Translated using Weblate (Albanian)

  [ gallegonovato ]
  * Translated using Weblate (Spanish)

  [ 大王叫我来巡山 ]
  * Translated using Weblate (Chinese (Simplified))

  [ Joseph Nuthalapati ]
  * tests: functional: Disable functional tests

  [ Ray Kuo ]
  * Translated using Weblate (Chinese (Traditional))

  [ Sunil Mohan Adapa ]
  * nextcloud: Rename the systemd service names
  * nextcloud: Add network interface to firewall zone after creating it
  * nextcloud: Refactor container creation code
  * nextcloud: Fix configuring trusted proxies setting
  * nextcloud: Drop a repeated creation of systemd service file
  * nextcloud: Connect to mysql using socket instead of TCP
  * nextcloud: Fail on errors when configuring the app
  * nextcloud: Improve check used to test if installation wizard is done
  * nextcloud: Improve setting up LDAP configuration
  * nextcloud: Ensure that database is running when running setup
  * nextcloud: Don't fail uninstall if DB or user do not exist
  * action_utils, nextcloud: Make podman util more generic
  * nextcloud: Improve database permission granting
  * nextcloud: Connect to redis using Unix socket
  * nextcloud: Connect to slapd for LDAP using Unix socket
  * nextcloud: Refactor setting admin password
  * nextcloud: Don't show incorrect phone region when it is not set
  * nextcloud: Minor refactoring
  * nextcloud: Retrieve database password in a more robust way
  * nextcloud: Don't set password on redis server
  * nextcloud: Use a separate DB for redis
  * nextcloud: Use secrets module generate passwords
  * nextcloud: Minor changes to cron timer units
  * nextcloud: When backup fails, unset the maintenance mode
  * nextcloud: Remove fail2ban jail, brute force protection present
  * nextcloud: Expand on the warning about container usage
  * nextcloud: Add warning that the app is experimental
  * nextcloud: Minor update to description regarding users' usage
  * nextcloud: Allow backup/restore when app is disabled
  * config: Handle dropin config files with limited permissions

  [ Yurt Page ]
  * Translated using Weblate (Russian)

  [ James Valleroy ]
  * locale: Update translation strings
  * doc: Fetch latest manual

 -- James Valleroy <jvalleroy@mailbox.org>  Mon, 22 Apr 2024 20:29:07 -0400

freedombox (24.8~bpo12+1) bookworm-backports; urgency=medium

  * Rebuild for bookworm-backports.

 -- James Valleroy <jvalleroy@mailbox.org>  Thu, 11 Apr 2024 18:38:41 -0400

freedombox (24.8) unstable; urgency=medium

  [ Burak Yavuz ]
  * Translated using Weblate (Turkish)

  [ 大王叫我来巡山 ]
  * Translated using Weblate (Chinese (Simplified))

  [ Besnik Bleta ]
  * Translated using Weblate (Albanian)

  [ gallegonovato ]
  * Translated using Weblate (Spanish)

  [ John Doe ]
  * Translated using Weblate (French)
  * Translated using Weblate (French)

  [ Allan Nordhøy ]
  * Translated using Weblate (Norwegian Bokmål)

  [ Veiko Aasa ]
  * gitweb: Fix an issue when cloning existing repository

  [ Benedek Nagy ]
  * network: Skip of bridge interfaces in connections list
  * action_utils: Add generic utils for managing podman containers
  * nextcloud: Add new app based on podman container
  * nextcloud: Add backup/restore
  * nextcloud: Add option to configure the default phone region
  * nextcloud: Configure redis caching, create static PHP file

  [ Sunil Mohan Adapa ]
  * nextcloud: Diasble app until more testing and review changes
  * zoph: Re-add a safety check when reading the setup state of the app
  * zoph: Include dbconfig configuration file in backup
  * ttrss: Include dbconfig configuration file in backup
  * ttrss: tests: functional: Uninstall during backup/restore test
  * ttrss: Improve backup and restore of the database
  * ttrss: Ensure that database is removed after uninstall
  * actions: Don't repeat action traceback in stderr
  * doc: Fetch latest manual

  [ ikmaak ]
  * Translated using Weblate (Dutch)

  [ James Valleroy ]
  * upgrades: Re-enable unattended-upgrade during dist-upgrade
  * diagnostics: Don't store list of app objects with results
  * locale: Update translation strings
  * doc: Fetch latest manual

  [ Johannes Keyser ]
  * Translated using Weblate (German)

 -- James Valleroy <jvalleroy@mailbox.org>  Tue, 09 Apr 2024 07:24:57 -0400

freedombox (24.7~bpo12+1) bookworm-backports; urgency=medium

  * Rebuild for bookworm-backports.

 -- James Valleroy <jvalleroy@mailbox.org>  Fri, 29 Mar 2024 18:18:54 -0400

freedombox (24.7) unstable; urgency=medium

  [ Sunil Mohan Adapa ]
  * actions: Move most of the privileged action code to main directory
  * tests: Remove unused fixture for testing actions
  * tests: Move test configuration to plinth directory
  * tests: Merge actions related test files
  * tests: Automatically create pytest marks for apps
  * users: Add email address field when creating/updating user accounts
  * users: Add email address field during first boot
  * system: Organize items into sections
  * views: Fix alignment of close button in error messages
  * actions: Minor refactor to action error logging
  * actions: Provide HTML error message with action error
  * views: Implement a utility to easily show error message
  * middleware: Show HTML exception message as extra detail in messages
  * package: Drop special error message handling for package errors
  * backups: Adjust to changes in privileged errors
  * letsencrypt: Simplify error warning when certificate revoke fails
  * letsencrypt: Show better error messages
  * storage: Adjust to changes in privileged errors
  * letsencrypt: Remove unnecessary processing of the error messages
  * storage: Show better error message
  * upgrades: Show better error messages
  * snapshot: Show better error messages
  * package: Don't remove packages of other apps on uninstall
  * matrixsynapse: Prevent setup page from being shown during uninstall

  [ Veiko Aasa ]
  * samba: Fix Samba not accessible from IPv6 localhost ::1 address
  * samba: Disable nmbd NetBIOS service

  [ James Valleroy ]
  * locale: Update translation strings
  * doc: Fetch latest manual

 -- James Valleroy <jvalleroy@mailbox.org>  Mon, 25 Mar 2024 21:12:59 -0400

freedombox (24.6) unstable; urgency=medium

  [ Veiko Aasa ]
  * gitweb: Fix modifying git repositories when gitweb app is disabled
  * users: tests: Do not remove LDAP user when testing views
  * samba: Ignore non-existent users who are in freedombox-share group

  [ ikmaak ]
  * Translated using Weblate (Dutch)

  [ James Valleroy ]
  * diagnostics: Add tests for get_results
  * diagnostics: Handle TypeError when copying results
  * locale: Update translation strings
  * doc: Fetch latest manual

  [ Sunil Mohan Adapa ]
  * users: Fix creating users with initial set of groups
  * users: Minor refactor when creating django groups
  * log: Don't log with in color inside actions scripts
  * actions: Fix log message when action return can't be decoded
  * actions: When action errors out, log a better message
  * *: Add type hints for app init methods
  * *: Add type hints for diagnose method
  * action_utils: Implement method for starting a service temporarily
  * zoph: Don't fail setup if mysql installed but not running
  * wordpress: Don't fail setup if mysql installed but not running
  * app: Add ability to hide configuration form when app is disabled
  * zoph: Hide configuration form when app is disabled
  * app: views: Expose method to get enabled/disabled state and cache it
  * zoph: Don't redirect to setup page when app is disabled
  * zoph: Don't fail with backup/restore if app is disabled
  * zoph: Uninstall fully so that reinstall works
  * daemon: Added method to ensure a daemon is running in component
  * zoph: Ensure that database server is running when setting up app
  * wordpress: Fix backup, restore and uninstall when db is not running
  * wordpress: Drop database user when app is uninstalled
  * tests: functional: Uninstall app after backup and before restore
  * zoph: Restore database password to old value after restore operation
  * wordpress: tests: Uninstall app after backup and before restore
  * tests: functional: Refactor install/setup fixture for apps
  * wordpress: Fix minor issue in restoring database

 -- James Valleroy <jvalleroy@mailbox.org>  Mon, 11 Mar 2024 20:40:48 -0400

freedombox (24.5~bpo12+1) bookworm-backports; urgency=medium

  * Rebuild for bookworm-backports.

 -- James Valleroy <jvalleroy@mailbox.org>  Sat, 02 Mar 2024 11:58:50 -0500

freedombox (24.5) unstable; urgency=medium

  [ Sunil Mohan Adapa ]
  * container: Fix issue with missing make command on stable image
  * setup: Minor refactoring of force upgrader class instantiation
  * setup: Ensure that force upgrade won't run when app is not installed
  * setup: Ensure that apt is updated before checking force upgrade
  * firewalld: Implement force upgrading to any 2.x versions
  * backups: tests: Don't use pytest marks on fixtures
  * tor: tests: Fix issue with pytest 8.x versions
  * tor: tests: Convert to pytest style tests from class based tests
  * pyproject.toml: Exclude the build directory from mypy checks
  * gitweb, users: Minor fixes for newer pycodestyle
  * daemon: Add new component for daemons shared across apps
  * wordpress: Add shared daemon component for mariadb/mysql
  * zoph: Add shared daemon component for mariadb/mysql

  [ James Valleroy ]
  * setup: Try force upgrade before running app setup
  * tests: Patch apps_init for enable/disable daemon test
  * doc: Fetch latest manual

  [ Olaf Schaf ]
  * Translated using Weblate (German)

 -- James Valleroy <jvalleroy@mailbox.org>  Mon, 26 Feb 2024 20:58:45 -0500

freedombox (24.4~bpo12+1) bookworm-backports; urgency=medium

  * Rebuild for bookworm-backports.

 -- James Valleroy <jvalleroy@mailbox.org>  Sun, 18 Feb 2024 11:00:29 -0500

freedombox (24.4) unstable; urgency=medium

  [ Johannes Keyser ]
  * Translated using Weblate (German)

  [ Burak Yavuz ]
  * Translated using Weblate (Turkish)

  [ 大王叫我来巡山 ]
  * Translated using Weblate (Chinese (Simplified))

  [ bittin1ddc447d824349b2 ]
  * Translated using Weblate (Swedish)

  [ Ihor Hordiichuk ]
  * Translated using Weblate (Ukrainian)

  [ gallegonovato ]
  * Translated using Weblate (Spanish)

  [ Faraaz M.d ]
  * Translated using Weblate (Telugu)
  * Translated using Weblate (Telugu)
  * Translated using Weblate (Telugu)

  [ Kesava Manikanta ]
  * Translated using Weblate (Telugu)
  * Translated using Weblate (Telugu)

  [ SAI MANIKANTA ]
  * Translated using Weblate (Telugu)
  * Translated using Weblate (Telugu)

  [ Soumika Devarakonda ]
  * Translated using Weblate (Telugu)
  * Translated using Weblate (Telugu)

  [ Sarath Chandra ]
  * Translated using Weblate (Telugu)
  * Translated using Weblate (Telugu)

  [ Latheesh kumar ]
  * Translated using Weblate (Telugu)
  * Translated using Weblate (Telugu)

  [ Vijay Gopu ]
  * Translated using Weblate (Telugu)
  * Translated using Weblate (Telugu)
  * Translated using Weblate (Telugu)
  * Translated using Weblate (Telugu)
  * Translated using Weblate (Telugu)

  [ Mahi Reddy ]
  * Translated using Weblate (Telugu)
  * Translated using Weblate (Telugu)
  * Translated using Weblate (Telugu)
  * Translated using Weblate (Telugu)
  * Translated using Weblate (Telugu)

  [ Nistchal sri ]
  * Translated using Weblate (Telugu)
  * Translated using Weblate (Telugu)
  * Translated using Weblate (Telugu)
  * Translated using Weblate (Telugu)
  * Translated using Weblate (Telugu)

  [ Likhil Chowdary ]
  * Translated using Weblate (Telugu)
  * Translated using Weblate (Telugu)

  [ Sri Harsha ]
  * Translated using Weblate (Telugu)
  * Translated using Weblate (Telugu)
  * Translated using Weblate (Telugu)
  * Translated using Weblate (Telugu)

  [ Muntha Veera ]
  * Translated using Weblate (Telugu)
  * Translated using Weblate (Telugu)

  [ Aswith Varma ]
  * Translated using Weblate (Telugu)
  * Translated using Weblate (Telugu)
  * Translated using Weblate (Telugu)
  * Translated using Weblate (Telugu)

  [ visruth vardhan thokala ]
  * Translated using Weblate (Telugu)

  [ Bhavishya nitha ]
  * Translated using Weblate (Telugu)
  * Translated using Weblate (Telugu)
  * Translated using Weblate (Telugu)

  [ ABHI RAM POTNURU ]
  * Translated using Weblate (Telugu)

  [ VINAY K.V.N.S ]
  * Translated using Weblate (Telugu)
  * Translated using Weblate (Telugu)

  [ M Jagadeesh ]
  * Translated using Weblate (Telugu)

  [ Sreehitha Velivela ]
  * Translated using Weblate (Telugu)

  [ James Valleroy ]
  * Translated using Weblate (Telugu)
  * debian: Remove lintian override for init script
  * locale: Update translation strings
  * doc: Fetch latest manual

  [ Dietmar ]
  * Translated using Weblate (German)

  [ Sunil Mohan Adapa ]
  * Translated using Weblate (Telugu)
  * d/copyright: Update copyright year
  * help: tests: Run tests using doc in current dir instead of /usr
  * actions: Drop legacy placeholders for unused actions
  * doc: Install man1 page using Makefile
  * pyproject.toml: Move project meta data from setup.py
  * *: Introduce make file based build, eliminate setup.py
  * doc: dev: Update all references to setup.py
  * Makefile: Move most of the provision process into build system
  * Makefile: Move various tests into build system

  [ Besnik Bleta ]
  * Translated using Weblate (Albanian)
  * Translated using Weblate (Albanian)

 -- James Valleroy <jvalleroy@mailbox.org>  Mon, 12 Feb 2024 21:24:20 -0500

freedombox (24.3~bpo12+1) bookworm-backports; urgency=medium

  * Rebuild for bookworm-backports.

 -- James Valleroy <jvalleroy@mailbox.org>  Sun, 04 Feb 2024 08:11:08 -0500

freedombox (24.3) unstable; urgency=medium

  [ James Valleroy ]
  * diagnostics: Add parameters to DiagnosticCheck
  * diagnostics: Add method to translate checks
  * diagnostics: Translate descriptions only in view
  * diagnostics: Store results of full run in database
  * diagnostics: Add option to toggle daily run
  * locale: Update translation strings
  * doc: Fetch latest manual

  [ Sunil Mohan Adapa ]
  * diagnostics: Simplify getting translated description in results
  * diagnostics: Safely access results when showing notification
  * diagnostics: Fix a potential iteration of None value in error cases
  * glib: Change API for repeating an in-thread scheduled task

  [ Benedek Nagy ]
  * zoph: Fix failing PHP configuration requirements

 -- James Valleroy <jvalleroy@mailbox.org>  Mon, 29 Jan 2024 20:48:12 -0500

freedombox (24.2~bpo12+1) bookworm-backports; urgency=medium

  * Rebuild for bookworm-backports.

 -- James Valleroy <jvalleroy@mailbox.org>  Thu, 18 Jan 2024 06:46:59 -0500

freedombox (24.2) unstable; urgency=medium

  [ gallegonovato ]
  * Translated using Weblate (Spanish)

  [ Burak Yavuz ]
  * Translated using Weblate (Turkish)

  [ bittin1ddc447d824349b2 ]
  * Translated using Weblate (Swedish)

  [ John Doe ]
  * Translated using Weblate (French)

  [ Eric ]
  * Translated using Weblate (Chinese (Simplified))

  [ Сергій ]
  * Translated using Weblate (Ukrainian)

  [ James Valleroy ]
  * doc: Fetch latest manual

 -- James Valleroy <jvalleroy@mailbox.org>  Mon, 15 Jan 2024 21:30:58 -0500

freedombox (24.1~bpo12+1) bookworm-backports; urgency=medium

  * Rebuild for bookworm-backports.

 -- James Valleroy <jvalleroy@mailbox.org>  Fri, 05 Jan 2024 07:39:10 -0500

freedombox (24.1) unstable; urgency=medium

  [ ikmaak ]
  * Translated using Weblate (Dutch)

  [ kopatych ]
  * Added translation using Weblate (Belarusian)

  [ James Valleroy ]
  * tests: operation: Fix mock has_calls assertion (Closes: #1058421)
  * locale: Update translation strings
  * doc: Fetch latest manual

  [ rsquared ]
  * storage: Show notification when rootfs is read-only

 -- James Valleroy <jvalleroy@mailbox.org>  Mon, 01 Jan 2024 21:00:25 -0500

freedombox (23.21~bpo12+1) bookworm-backports; urgency=medium

  * Rebuild for bookworm-backports.

 -- James Valleroy <jvalleroy@mailbox.org>  Sat, 02 Dec 2023 10:09:28 -0500

freedombox (23.21) unstable; urgency=medium

  [ gallegonovato ]
  * Translated using Weblate (Spanish)

  [ Burak Yavuz ]
  * Translated using Weblate (Turkish)

  [ bittin1ddc447d824349b2 ]
  * Translated using Weblate (Swedish)

  [ Ihor Hordiichuk ]
  * Translated using Weblate (Ukrainian)

  [ Eric ]
  * Translated using Weblate (Chinese (Simplified))

  [ Jiří Podhorecký ]
  * Translated using Weblate (Czech)
  * Translated using Weblate (Czech)

  [ James Valleroy ]
  * doc: Fetch latest manual

 -- James Valleroy <jvalleroy@mailbox.org>  Mon, 20 Nov 2023 21:08:03 -0500

freedombox (23.20~bpo12+1) bookworm-backports; urgency=medium

  * Rebuild for bookworm-backports.

 -- James Valleroy <jvalleroy@mailbox.org>  Fri, 10 Nov 2023 06:19:09 -0500

freedombox (23.20) unstable; urgency=medium

  [ gallegonovato ]
  * Translated using Weblate (Spanish)

  [ Burak Yavuz ]
  * Translated using Weblate (Turkish)
  * Translated using Weblate (Turkish)

  [ Ettore Atalan ]
  * Translated using Weblate (German)

  [ James Valleroy ]
  * app: Update diagnose() docstring
  * diagnostics: Add shortcut to re-run setup for app
  * locale: Update translation strings
  * doc: Fetch latest manual

  [ Sunil Mohan Adapa ]
  * datetime: Fix diagnostic test for checking NTP server sync
  * apache: tests: Update to use DiagnosticCheck class
  * backups: Don't leave services stopped if backup fails
  * operation: Fix issue with re-running setup when it fails first time
  * coturn: Fix incorrectly passing transport argument to STUN URIs
  * matrixsynapse: Update old STUN URIs to remove 'transport' parameter
  * ejabberd: Update old STUN URIs to remove 'transport' parameter
  * email: Increase the size of the message to 100MiB

  [ Ihor Hordiichuk ]
  * Translated using Weblate (Ukrainian)

  [ Besnik Bleta ]
  * Translated using Weblate (Albanian)

  [ Joseph Nuthalapati ]
  * tests: functional: Run tests on two app servers

 -- James Valleroy <jvalleroy@mailbox.org>  Mon, 06 Nov 2023 21:03:50 -0500

freedombox (23.19~bpo12+1) bookworm-backports; urgency=medium

  * Rebuild for bookworm-backports.

 -- James Valleroy <jvalleroy@mailbox.org>  Thu, 26 Oct 2023 20:01:12 -0400

freedombox (23.19) unstable; urgency=medium

  [ gallegonovato ]
  * Translated using Weblate (Spanish)

  [ ikmaak ]
  * Translated using Weblate (Dutch)

  [ Burak Yavuz ]
  * Translated using Weblate (Turkish)

  [ Dietmar ]
  * Translated using Weblate (German)

  [ Ihor Hordiichuk ]
  * Translated using Weblate (Ukrainian)

  [ Jiří Podhorecký ]
  * Translated using Weblate (Czech)

  [ Sunil Mohan Adapa ]
  * email: Fix issue with install caused by missing drop-in config file
  * operation: Add unique ID for each operation
  * diagnostics: Refactor check IDs, tests and background checks
  * diagnostics: Refactor background diagnostics task
  * upgrades: Allow matrix-synapse to be installed from bookworm
  * matrix-synapse: Update warning on how to change domain name
  * kiwix: Fix various issues after review
  * Translated using Weblate (Telugu)
  * Translated using Weblate (Telugu)
  * kiwix: Drop unnecessary file in /etc/plinth/modules-enabled
  * glib: Refactor schedule debugging in a central place
  * glib: Add a jitter to the interval by default when scheduling tasks
  * db: Serialize most of the database queries using locks

  [ Benedek Nagy ]
  * backup: Fix bug in adding existing unencrypted backup location

  [ James Valleroy ]
  * diagnostics: Run daily check and notify on failures
  * diagnostics: Add DiagnosticCheck dataclass
  * locale: Update translation strings
  * doc: Fetch latest manual

  [ Sripath Roy Koganti ]
  * Translated using Weblate (Telugu)

  [ bittin1ddc447d824349b2 ]
  * Translated using Weblate (Swedish)

  [ Nikitha1960 ]
  * Translated using Weblate (Telugu)
  * Translated using Weblate (Telugu)
  * Translated using Weblate (Telugu)
  * Translated using Weblate (Telugu)

  [ Sanjanaa2703 ]
  * Translated using Weblate (Telugu)
  * Translated using Weblate (Telugu)
  * Translated using Weblate (Telugu)
  * Translated using Weblate (Telugu)

  [ Joseph Nuthalapati ]
  * kiwix: Add app for Kiwix offline Wikipedia reader
  * Translated using Weblate (Telugu)
  * kiwix: Do not require login to access the app
  * Translated using Weblate (Telugu)

  [ Ajay ]
  * Translated using Weblate (Telugu)
  * Translated using Weblate (Arabic)
  * Translated using Weblate (Arabic)
  * Translated using Weblate (Arabic)

  [ Nellore Mohan ]
  * Translated using Weblate (Telugu)
  * Translated using Weblate (Telugu)

  [ L.sandeep Kumar Reddy ]
  * Translated using Weblate (Telugu)

  [ KOMALA gunji ]
  * Translated using Weblate (Telugu)

  [ Harshitha Chandra ]
  * Translated using Weblate (Telugu)

  [ Vayaluru koushik ]
  * Translated using Weblate (Telugu)
  * Translated using Weblate (Telugu)
  * Translated using Weblate (Telugu)

  [ Siddhartha vadlapalli ]
  * Translated using Weblate (Telugu)
  * Translated using Weblate (Telugu)

  [ M.venkateswarlu ]
  * Translated using Weblate (Telugu)
  * Translated using Weblate (Telugu)
  * Translated using Weblate (Telugu)
  * Translated using Weblate (Telugu)

  [ Kumarkalva manaswini ]
  * Translated using Weblate (Telugu)

  [ Dega chakradhar ]
  * Translated using Weblate (Telugu)

  [ Avisa sudheer ]
  * Translated using Weblate (Telugu)

  [ Santha Sumanth ]
  * Translated using Weblate (Telugu)
  * Translated using Weblate (Telugu)

  [ Sarvepalli sathwika ]
  * Translated using Weblate (Telugu)

  [ V.Sunil ]
  * Translated using Weblate (Telugu)

  [ Nikhil kumar chowdary ]
  * Translated using Weblate (Telugu)

  [ O SIDDHARDHA ]
  * Translated using Weblate (Telugu)

  [ Sk juber ]
  * Translated using Weblate (Telugu)

  [ G Praharsha ]
  * Translated using Weblate (Telugu)

  [ Thop Siva ]
  * Translated using Weblate (Telugu)
  * Translated using Weblate (Telugu)

  [ anudeep kumar ]
  * Translated using Weblate (Telugu)
  * Translated using Weblate (Telugu)

  [ Harshitha Chainur ]
  * Translated using Weblate (Telugu)

  [ Shaik ]
  * Translated using Weblate (Arabic)
  * Translated using Weblate (Hindi)

  [ Anvitha Pachwa ]
  * Translated using Weblate (Telugu)

  [ SHAIK.FAMILABANU ]
  * Translated using Weblate (Telugu)

  [ Lohitha _Durga ]
  * Translated using Weblate (Telugu)

  [ B.Nandhini ]
  * Translated using Weblate (Telugu)

  [ Cheshma Golla ]
  * Translated using Weblate (Telugu)

 -- James Valleroy <jvalleroy@mailbox.org>  Mon, 23 Oct 2023 20:35:46 -0400

freedombox (23.18~bpo12+1) bookworm-backports; urgency=medium

  * Rebuild for bookworm-backports.

 -- James Valleroy <jvalleroy@mailbox.org>  Thu, 28 Sep 2023 19:21:50 -0400

freedombox (23.18) unstable; urgency=medium

  [ 109247019824 ]
  * Translated using Weblate (Bulgarian)
  * Translated using Weblate (Bulgarian)

  [ Brian Ó Donnell ]
  * middleware: Add new middleware to handle common errors like DB busy

  [ James Valleroy ]
  * middleware: tests: Add tests for common error middleware
  * locale: Update translations strings
  * doc: Fetch latest manual

  [ rsquared ]
  * ikiwiki: Disable discussion pages by default for new wiki/blog

  [ Sunil Mohan Adapa ]
  * wordpress: Use absolute path in service file
  * upgrades: Fix detecting apt over tor during upgrade
  * gitlab-ci: Perform backports tests on bookworm instead of bullseye
  * *: Fix all typing hint related errors
  * gitlab-ci: Make passing mypy checks mandatory
  * *: Utilize newer 3.10 syntax for type hints
  * *: Add some additional type annotations
  * pyproject: Add configuration for mypy to ignore some libraries

 -- James Valleroy <jvalleroy@mailbox.org>  Mon, 25 Sep 2023 20:47:20 -0400

freedombox (23.17~bpo12+1) bookworm-backports; urgency=medium

  * Rebuild for bookworm-backports.

 -- James Valleroy <jvalleroy@mailbox.org>  Fri, 15 Sep 2023 07:06:56 -0400

freedombox (23.17) unstable; urgency=medium

  [ gallegonovato ]
  * Translated using Weblate (Spanish)

  [ Burak Yavuz ]
  * Translated using Weblate (Turkish)

  [ Jiří Podhorecký ]
  * Translated using Weblate (Czech)

  [ Ihor Hordiichuk ]
  * Translated using Weblate (Ukrainian)

  [ ikmaak ]
  * Translated using Weblate (Dutch)

  [ bittin1ddc447d824349b2 ]
  * Translated using Weblate (Swedish)

 -- James Valleroy <jvalleroy@mailbox.org>  Mon, 11 Sep 2023 20:46:43 -0400

freedombox (23.16~bpo12+1) bookworm-backports; urgency=medium

  * Rebuild for bookworm-backports.

 -- James Valleroy <jvalleroy@mailbox.org>  Thu, 31 Aug 2023 06:50:08 -0400

freedombox (23.16) unstable; urgency=medium

  [ Petter Reinholdtsen ]
  * Translated using Weblate (Norwegian Bokmål)

  [ Jiří Podhorecký ]
  * Translated using Weblate (Czech)

  [ Joseph Nuthalapati ]
  * l10n: Fix error in Czech translation string

  [ Sunil Mohan Adapa ]
  * django: Remove use of X-XSS-Protection header
  * backups: Remove use of length_is template function
  * users, networks: Use the autofocus HTML attribute sparingly
  * sso: Use POST method for logout
  * sso: Switch to django-axes >= 5.0
  * networks, samba: tests: functional: Fix setting firewall zone
  * openvpn: Fix app not installing Debian testing
  * openvpn: Correctly set expiry of server/client certs to 10 years
  * openvpn: Minor refactoring in setting up easy-rsa
  * openvpn: Use config file instead of env vars for easy-rsa
  * openvpn: Ensure that re-running setup works as expected
  * openpvn: Renew server/client certificates

  [ Michael Breidenbach ]
  * Translated using Weblate (Swedish)

  [ James Valleroy ]
  * locale: Update translation strings
  * doc: Fetch latest manual

 -- James Valleroy <jvalleroy@mailbox.org>  Mon, 28 Aug 2023 20:47:10 -0400

freedombox (23.15~bpo12+1) bookworm-backports; urgency=medium

  * Rebuild for bookworm-backports.

 -- James Valleroy <jvalleroy@mailbox.org>  Fri, 18 Aug 2023 06:38:26 -0400

freedombox (23.15) unstable; urgency=medium

  [ ikmaak ]
  * Translated using Weblate (Dutch)

  [ Burak Yavuz ]
  * Translated using Weblate (Turkish)

  [ Ihor Hordiichuk ]
  * Translated using Weblate (Ukrainian)

  [ Ettore Atalan ]
  * Translated using Weblate (German)

  [ gallegonovato ]
  * Translated using Weblate (Spanish)

  [ James Valleroy ]
  * debian: Add Swedish translation for debconf (Closes: #1041735)
  * doc: Fetch latest manual

 -- James Valleroy <jvalleroy@mailbox.org>  Mon, 14 Aug 2023 21:08:16 -0400

freedombox (23.14~bpo12+1) bookworm-backports; urgency=medium

  * Rebuild for bookworm-backports.

 -- James Valleroy <jvalleroy@mailbox.org>  Thu, 03 Aug 2023 06:11:41 -0400

freedombox (23.14) unstable; urgency=medium

  [ James Valleroy ]
  * users: Add diagnostics check for nslcd config
  * users: Add diagnostic checks for nsswitch config
  * firewall: Add diagnostic for default zone
  * firewall: Add diagnostic check for backend
  * firewall: Add diagnostic check for passthroughs
  * torproxy: Add separate app for Tor Proxy
  * HACKING: Add instructions for container on Raspberry Pi
  * ci: Add mypy static type check
  * upgrades: Use codename= in apt preferences
  * upgrades: Use n= for unattended-upgrades origin pattern
  * container: Update for bookworm images
  * locale: Update translation strings
  * doc: Fetch latest manual

  [ ikmaak ]
  * Translated using Weblate (Dutch)

  [ Sunil Mohan Adapa ]
  * torproxy: Rename icon from tor to torproxy
  * torproxy: Remove unnecessary load tags in template file
  * torproxy: Add shortcut to home page for logged in users
  * tor: Minor refactor to remove code the check for need to restart
  * tor, torproxy: Update description for info on services provided
  * tor: tests: Make functional test check for running service
  * torproxy: Drop irrelavant 'ExitPolicy' configuration directive
  * kvstore: Optionally, don't throw exception when deleting key
  * tor, torproxy: Export settings from old to new app
  * bepasty: Don't enable app when setup is rerun
  * bind: Don't enable app when setup is rerun
  * deluge: Don't enable app when setup is rerun
  * ejabberd: Don't enable app when setup is rerun
  * gitweb: Don't enable app when setup is rerun
  * ikiwiki: Don't enable app when setup is rerun
  * infinoted: Don't enable app when setup is rerun
  * janus: Don't enable app when setup is rerun
  * jsxc: Don't enable app when setup is rerun
  * mediawiki: Don't enable app when setup is rerun
  * minetest: Don't enable app when setup is rerun
  * openvpn: Don't enable app when setup is rerun
  * performance: Don't enable app when setup is rerun
  * privoxy: Don't enable app when setup is rerun
  * quassel: Don't enable app when setup is rerun
  * radicale: Don't enable app when setup is rerun
  * rssbridge: Don't enable app when setup is rerun
  * shaarli: Don't enable app when setup is rerun
  * sharing: Don't enable app when setup is rerun
  * ttrss: Don't enable app when setup is rerun
  * wireguard: Don't enable app when setup is rerun
  * zoph: Don't enable app when setup is rerun
  * app: Implement advanced option to rerun app setup

  [ fliu ]
  * container: Add support for retrieving GPG keys using wget

 -- James Valleroy <jvalleroy@mailbox.org>  Mon, 31 Jul 2023 20:39:40 -0400

freedombox (23.13~bpo12+1) bookworm-backports; urgency=medium

  * Rebuild for bookworm-backports.

 -- James Valleroy <jvalleroy@mailbox.org>  Fri, 21 Jul 2023 09:56:10 -0400

freedombox (23.13) unstable; urgency=medium

  [ gallegonovato ]
  * Translated using Weblate (Spanish)

  [ Burak Yavuz ]
  * Translated using Weblate (Turkish)

  [ Ihor Hordiichuk ]
  * Translated using Weblate (Ukrainian)

  [ Ettore Atalan ]
  * Translated using Weblate (German)

  [ Joseph Nuthalapati ]
  * HACKING: Instructions for macOS on Apple Silicon
  * container: Add support for ARM64 containers

  [ James Valleroy ]
  * doc: Fetch latest manual

 -- James Valleroy <jvalleroy@mailbox.org>  Mon, 17 Jul 2023 22:02:21 -0400

freedombox (23.12~bpo12+1) bookworm-backports; urgency=medium

  * Rebuild for bookworm-backports.

 -- James Valleroy <jvalleroy@mailbox.org>  Tue, 11 Jul 2023 07:28:43 -0400

freedombox (23.12) unstable; urgency=medium

  [ gallegonovato ]
  * Translated using Weblate (Spanish)

  [ Burak Yavuz ]
  * Translated using Weblate (Turkish)

  [ Jiří Podhorecký ]
  * Translated using Weblate (Czech)
  * Translated using Weblate (Czech)

  [ Ihor Hordiichuk ]
  * Translated using Weblate (Ukrainian)

  [ Sunil Mohan Adapa ]
  * gitweb: Fix issue with service startup when gitweb is not enabled
  * packages: Purge packages on uninstall
  * searx: Fix typo in method name
  * samba: Remove additional configuration files on uninstall
  * mediawiki: Utilize purging of packages and don't remove explicitly
  * shaarli: Utilize purging of packages and don't remove explicitly
  * deluge: Utilize purging of packages and don't remove explicitly
  * uninstall: Remove experimental warning
  * roundcube: Clarify description for local mail only option
  * mediawiki: Increment version to run update.php automatically

  [ ikmaak ]
  * Translated using Weblate (Dutch)

  [ James Valleroy ]
  * locale: Update translation strings
  * doc: Fetch latest manual

 -- James Valleroy <jvalleroy@mailbox.org>  Mon, 19 Jun 2023 20:44:30 -0400

freedombox (23.11) experimental; urgency=medium

  [ James Valleroy ]
  * shadowsocksserver: Add separate app for Shadowsocks server
  * shadowsocksserver: Use shared manual page with Client
  * debian: Remove drop-in configs from version <23.11
  * locale: Update translation strings
  * doc: Fetch latest manual

  [ Sunil Mohan Adapa ]
  * *: Fix icons not present in the generated .deb
  * config: Add new component for managing drop-in /etc/ config files
  * debian/install: Add new place in /usr to keep drop-in config files
  * gitweb: Use drop-in config component for /etc files
  * deluge: Use drop-in config comonents for /etc files
  * email: Use drop-in config component for /etc files
  * i2p: Use drop-in config component for /etc files
  * ikiwiki: Use drop-in config component for /etc files
  * janus: Use drop-in config component for /etc files
  * letsencrypt: Use drop-in config component for /etc files
  * matrixsynapse: Use drop-in config component for /etc files
  * mediawiki: Use drop-in config component for /etc files
  * minidlna: Use drop-in config component for /etc files
  * networks: Use drop-in config component for /etc files
  * pagekite: Drop the config file for forcing use of Debian certs
  * privacy: Use drop-in config component for /etc files
  * radicale: Use drop-in config component for /etc files
  * roundcube: Use drop-in config component for /etc files
  * rssbridge: Use drop-in config component for /etc files
  * searx: Use drop-in config component for /etc files
  * security: Use drop-in config component for /etc files
  * sharing: Use drop-in config component for /etc files
  * ssh: Use drop-in config component for /etc files
  * sso: Use drop-in config component for /etc files
  * syncthing: Use drop-in config component for /etc files
  * transmission: Use drop-in config component for /etc files
  * ttrss: Use drop-in config component for /etc files
  * upgrades: Use drop-in config component for /etc files
  * users: Use drop-in config component for /etc files
  * wordpress: Use drop-in config component for /etc files
  * apache: Use drop-in config component for /etc files
  * bepasty: Use drop-in config component for /etc files
  * calibre: Use drop-in config component for /etc files
  * cockpit: Use drop-in config component for /etc files
  * ejabberd: Use drop-in config component for /etc files
  * apache: Fix failure during app update

 -- James Valleroy <jvalleroy@mailbox.org>  Mon, 05 Jun 2023 22:07:02 -0400

freedombox (23.10) experimental; urgency=medium

  [ gallegonovato ]
  * Translated using Weblate (Spanish)

  [ ikmaak ]
  * Translated using Weblate (Dutch)
  * Translated using Weblate (Dutch)

  [ Burak Yavuz ]
  * Translated using Weblate (Turkish)

  [ Ihor Hordiichuk ]
  * Translated using Weblate (Ukrainian)

  [ Sunil Mohan Adapa ]
  * *: Move modules-enabled files to /usr/share
  * doc/dev: Set language code explicitly in Sphinx configuration

  [ James Valleroy ]
  * gitweb: Disable gpg signing in tests

  [ Frederico Gomes ]
  * Translated using Weblate (Portuguese)
  * Translated using Weblate (Portuguese)

 -- James Valleroy <jvalleroy@mailbox.org>  Mon, 22 May 2023 21:14:24 -0400

freedombox (23.9) experimental; urgency=medium

  [ nbenedek ]
  * ttrss: Allow apps to use /tt-rss URL instead of separate one

  [ James Valleroy ]
  * debian: Update copyright years
  * debian: Follows policy v4.6.2
  * tor: Only diagnose relay ports if feature enabled
  * tor: Check if Hidden service is version 3
  * tor: Rename Hidden service to Onion service
  * help: Add information on obtaining source code
  * locale: Update translation strings
  * doc: Fetch latest manual

  [ Sunil Mohan Adapa ]
  * mediawiki: Make a utility method public
  * mediawiki: Make retrieving list of supported languages robust
  * mediawiki: Simplify retrieving the default language
  * ttrss: Update list of clients
  * ttrss: Don't show app in enabled list of apps if install fails
  * apache: Reload apache using component if config changes
  * transmission: Allow remote UIs to connect
  * transmission: Add Tremotesf to list of client apps
  * ttrss: Use the apache component to restart apache on config change
  * storage: Handle mount error properly
  * uninstall: Fix issue with uninstall of apps that have no backup
  * service: Remove reference to managed_services in a message
  * zoph: Don't fail at showing app view during uninstall
  * theme: Move icons to app folders
  * minidlna: Resize icon and export to PNG also
  * doc/dev: Update copyright year

  [ Nobuhiro Iwamatsu ]
  * Translated using Weblate (Japanese)

 -- James Valleroy <jvalleroy@mailbox.org>  Mon, 08 May 2023 20:39:20 -0400

freedombox (23.8) experimental; urgency=medium

  [ James Valleroy ]
  * Revert "locale: Update translation strings"
  * HACKING: Force pip to install packages to system environment
  * ci: Force pip install for functional tests
  * datetime: Use unique component ID for related daemon
  * upgrades: Check apt result during dist-upgrade
  * doc: Fetch latest manual

  [ Sunil Mohan Adapa ]
  * tests: Don't error during collection if selenium is not installed
  * tests: functional: Make install script work for Bullseye
  * datetime: Re-implement backup/restore for timezone
  * coturn: Prevent package removal when roundcube is uninstalled
  * tests: functional: Remove handling for custom enable/disable buttons
  * tests: functional: Update detecting page changes
  * gitweb: Simplify handling shortcut for front page
  * searx: Simplify handling shortcut for front page

  [ nbenedek ]
  * calibre: Remove libraries during uninstallation
  * mediawiki: Fix broken view on Bullseye due to language selection
  * bepasty: Completely uninstall app
  * coturn: Completely uninstall app
  * deluge: Completely uninstall app
  * gitweb: Completely uninstall app, remove repositories
  * ikiwiki: Completely uninstall app
  * matrixsynapse: Completely uninstall app
  * roundcube: Completely uninstall app
  * rssbridge: Completely uninstall app
  * searx: Completely uninstall app
  * shaarli: Completely uninstall app
  * shadowsocks: Completely uninstall app
  * sharing: Completely uninstall app
  * syncthing: Completely uninstall app
  * wordpress: Completely uninstall app
  * mediawiki: Completely uninstall app
  * syncthing: Remove unused pathlib import so job code-quality can pass
  * tor: Completely uninstall app
  * ttrss: Completely uninstall app
  * infinoted: Completely uninstall app
  * openvpn: Completely uninstall app
  * samba: Completely uninstall app

  [ 109247019824 ]
  * Translated using Weblate (Bulgarian)
  * Translated using Weblate (Bulgarian)
  * Translated using Weblate (Bulgarian)

  [ Coucouf ]
  * Translated using Weblate (French)

  [ Veiko Aasa ]
  * gitweb: Disable snapshot feature
  * gitweb: Make globally configured features overridable per-repository

  [ Ihor Hordiichuk ]
  * Translated using Weblate (Ukrainian)

 -- James Valleroy <jvalleroy@mailbox.org>  Mon, 24 Apr 2023 21:46:50 -0400

freedombox (23.7) experimental; urgency=medium

  [ 109247019824 ]
  * Translated using Weblate (Bulgarian)
  * Translated using Weblate (Bulgarian)

  [ Veiko Aasa ]
  * container: Force pip to install packages to system environment
  * tests: functional: Fix setting first ethernet connection as internal

  [ Sunil Mohan Adapa ]
  * container: Fix resizing disk image containing multiple partitions
  * container: Increase wait time to accommodate slower architectures
  * matrixsynapse: Add token based registration verification

  [ nbenedek ]
  * mediawiki: Allow setting site language code

  [ James Valleroy ]
  * locale: Update translation strings
  * doc: Fetch latest manual

 -- James Valleroy <jvalleroy@mailbox.org>  Mon, 27 Mar 2023 20:51:28 -0400

freedombox (23.6) unstable; urgency=medium

  [ Sunil Mohan Adapa ]
  * ci: Force pip to install packages to system environment
  * /etc/issue: Update message to reflect that all users can login
  * datetime: Use timedatectl to read current timezone

  [ nbenedek ]
  * samba: make sure shares are not accessible from the internet
  * ttrss: fix failing backup

  [ James Valleroy ]
  * locale: Update translation strings
  * doc: Fetch latest manual

 -- James Valleroy <jvalleroy@mailbox.org>  Mon, 13 Mar 2023 21:52:56 -0400

freedombox (23.5) unstable; urgency=medium

  [ Dietmar ]
  * Translated using Weblate (German)

  [ ikmaak ]
  * Translated using Weblate (German)
  * Translated using Weblate (Dutch)

  [ gallegonovato ]
  * Translated using Weblate (Spanish)

  [ Burak Yavuz ]
  * Translated using Weblate (Turkish)

  [ Ihor Hordiichuk ]
  * Translated using Weblate (Ukrainian)

  [ 109247019824 ]
  * Translated using Weblate (Bulgarian)

  [ James Valleroy ]
  * mediawiki: Fix app view error
  * locale: Update translation strings
  * doc: Fetch latest manual

  [ Jiří Podhorecký ]
  * Translated using Weblate (Czech)

  [ Besnik Bleta ]
  * Translated using Weblate (Albanian)

  [ Veiko Aasa ]
  * samba: tests: Fix enable share view test

  [ Michael Breidenbach ]
  * Translated using Weblate (Swedish)

 -- James Valleroy <jvalleroy@mailbox.org>  Mon, 27 Feb 2023 20:33:22 -0500

freedombox (23.4) unstable; urgency=medium

  [ James Valleroy ]
  * matrixsynapse: Add python3-psycopg2 to packages
  * searx: Add libjs-bootstrap to packages
  * ikiwiki: Re-run setup for each site after restore
  * matrixsynapse: Use yaml.safe_load
  * dynamicdns: Skip uninstall test
  * uninstall: Fix spelling in warning message
  * locale: Update translation strings
  * doc: Fetch latest manual

  [ nbenedek ]
  * email: Redirect to the app page if roundcube isn't installed

  [ Sunil Mohan Adapa ]
  * ejabberd: Fix making call connections when using TURN
  * snapshot: Fix issue with snapshot rollbacks
  * snapshot: Fix mounting /.snapshots subvolume and use automounting
  * config: Drop RuntimeMaxUse=5% for journal logging
  * templates: Show better title for 404 page
  * backups: Allow selecting a single app from URL when creating backup
  * app: Add backup and restore menu items to toolbar menu
  * vagrant: Mount source in /freedombox instead of /vagrant
  * vagrant: Switch to /freedombox before running service with alias
  * vagrant: Drop unnecessary script that deletes sqlite file
  * vagrant: Hide the vagrant-script directory
  * matrixsnapse: Minor refactor in getting/setting public registrations
  * matrixsynapse: Disable verification to fix public registrations
  * ejabberd: Add Monal and Siskin for iOS and remove ChatSecure

  [ Juan ]
  * Translated using Weblate (Spanish)

  [ 109247019824 ]
  * Translated using Weblate (Bulgarian)

 -- James Valleroy <jvalleroy@mailbox.org>  Mon, 13 Feb 2023 21:06:24 -0500

freedombox (23.3) unstable; urgency=medium

  [ 109247019824 ]
  * Translated using Weblate (Bulgarian)

  [ James Valleroy ]
  * tor: Remove workaround for old Augeas bug
  * upgrades: Add augeas lens for Deb822 apt sources
  * tor: Also use Aptsources822 augeas lens
  * firewalld: Allow upgrade to version 2*
  * locale: Update translation strings
  * doc: Fetch latest manual

  [ Sunil Mohan Adapa ]
  * config: Fix showing the value of the default home page
  * tests: functional: Fix submitting forms with notifications present
  * views: Use dedicated view when showing an app with operations
  * gitweb: tests: Skip tests using git when git is not installed
  * email: Revert workaround for error on finishing uninstall

 -- James Valleroy <jvalleroy@mailbox.org>  Mon, 30 Jan 2023 20:36:37 -0500

freedombox (23.2) unstable; urgency=medium

  [ Besnik Bleta ]
  * Translated using Weblate (Albanian)

  [ James Valleroy ]
  * upgrades: Stop quassel during dist upgrade
  * ssh: Add sudo to allowed groups
  * doc: Fetch latest manual

  [ Sunil Mohan Adapa ]
  * ssh: Update existing setups to add sudo group to allowed SSH groups

  [ 109247019824 ]
  * Translated using Weblate (Bulgarian)

 -- James Valleroy <jvalleroy@mailbox.org>  Mon, 16 Jan 2023 20:33:02 -0500

freedombox (23.1) unstable; urgency=medium

  [ gallegonovato ]
  * Translated using Weblate (Spanish)
  * Translated using Weblate (Galician)
  * Translated using Weblate (Spanish)

  [ James Valleroy ]
  * janus: Allow upgrade to 1.1
  * locale: Update translation strings
  * doc: Fetch latest manual

  [ Veiko Aasa ]
  * gitweb: Run git commands as a web user

  [ Sunil Mohan Adapa ]
  * operation: tests: Fix warning when test helpers start with 'Test'
  * package: Don't uninstall packages that are in use by other apps
  * email: Workaround an issue with error on finishing uninstall
  * zoph: Add explicit dependency on default-mysql-server

  [ nbenedek ]
  * tor: Add onion location to apache

 -- James Valleroy <jvalleroy@mailbox.org>  Tue, 03 Jan 2023 11:54:58 -0500

freedombox (22.27) unstable; urgency=medium

  [ ikmaak ]
  * Translated using Weblate (Dutch)

  [ Burak Yavuz ]
  * Translated using Weblate (Turkish)

  [ Eric ]
  * Translated using Weblate (Chinese (Simplified))

  [ Ihor Hordiichuk ]
  * Translated using Weblate (Ukrainian)

  [ 109247019824 ]
  * Translated using Weblate (Bulgarian)

  [ Johannes Keyser ]
  * Translated using Weblate (German)

  [ Jiří Podhorecký ]
  * Translated using Weblate (Czech)

  [ Joseph Nuthalapati ]
  * container: Drop free tag from image URLs
  * tests: functional: Set timeout to 3 hours

  [ Sunil Mohan Adapa ]
  * users: tests: Fix privileged tests
  * minidlna: Fix incorrect marking for firewall local protection
  * snapshot: Fix showing unsupported message on non-btrfs filesystems
  * d/control: Don't recommend libpam-tmpdir
  * package, email: Move conflicting package removal to framework
  * zoph, wordpress: Add conflicts on libpam-tmpdir

  [ James Valleroy ]
  * upgrades: dist-upgrade: Don't change apt security line
  * wordpress: Redirect Webfinger queries
  * locale: Update translation strings
  * doc: Fetch latest manual

 -- James Valleroy <jvalleroy@mailbox.org>  Mon, 19 Dec 2022 20:59:17 -0500

freedombox (22.26) unstable; urgency=medium

  [ Sunil Mohan Adapa ]
  * i2p: Remove donation URL that is no longer available
  * searx: Ensure that socket is only reachable by Apache and root
  * firewall: Create a mechanism for protecting local services
  * firewall: Introduce component for local service protection
  * calibre: Add protection to local service using firewall
  * deluge: Add protection to local service using firewall
  * transmission: Add protection to local service using firewall
  * syncthing: Add protection to local service using firewall
  * minidlna: Add protection to local service using firewall
  * i2p: Add protection to local service using firewall
  * email: Add protection to local service using firewall
  * ssh: Restrict logins to groups root, admin and freedombox-ssh
  * ssh: Add checkbox to remove login group restrictions
  * security: Remove restricted access setting and configuration

  [ James Valleroy ]
  * ejabberd: Enable mod_http_upload
  * locale: Update translation strings
  * doc: Fetch latest manual

 -- James Valleroy <jvalleroy@mailbox.org>  Mon, 05 Dec 2022 21:37:21 -0500

freedombox (22.25.1) unstable; urgency=medium

  * Re-upload to unstable.

 -- Sunil Mohan Adapa <sunil@medhas.org>  Fri, 02 Dec 2022 08:21:34 -0800

freedombox (22.25) unstable; urgency=medium

  [ nbenedek ]
  * email: dovecot: Add fail2ban jail

  [ Sunil Mohan Adapa ]
  * email: Fix creation of aliases for security@ and usenet@

  [ James Valleroy ]
  * doc: Fetch latest manual

 -- Sunil Mohan Adapa <sunil@medhas.org>  Mon, 28 Nov 2022 15:41:46 -0800

freedombox (22.24) unstable; urgency=medium

  [ Johannes Keyser ]
  * Translated using Weblate (German)

  [ Coucouf ]
  * Translated using Weblate (French)

  [ 109247019824 ]
  * Translated using Weblate (Bulgarian)

  [ James Valleroy ]
  * storage: Drop skip_recommends
  * minetest: Handle upgrade from 5.3.0 to 5.6.1
  * upgrades: Update list of holds during dist upgrade
  * locale: Update translation strings
  * doc: Fetch latest manual

  [ Sunil Mohan Adapa ]
  * debian/lintian-overrides: Fix mismatch patterns and new messages
  * upgrades: Add documentation link to upgrades service file

  [ Petter Reinholdtsen ]
  * Translated using Weblate (Norwegian Bokmål)

 -- James Valleroy <jvalleroy@mailbox.org>  Mon, 07 Nov 2022 20:57:48 -0500

freedombox (22.23) unstable; urgency=medium

  [ Michael Breidenbach ]
  * Translated using Weblate (Swedish)

  [ 109247019824 ]
  * Translated using Weblate (Bulgarian)
  * Translated using Weblate (Bulgarian)

  [ James Valleroy ]
  * upgrades: Allow FreedomBox vendor when adding backports
  * upgrades: Skip unattended-upgrade in dist-upgrade
  * locale: Update translation strings
  * doc: Fetch latest manual

  [ Benedek Nagy ]
  * Translated using Weblate (Hungarian)

  [ tunebes ]
  * storage: Handle file systems on non-physical devices

  [ Sunil Mohan Adapa ]
  * Translated using Weblate (Hungarian)
  * upgrades: Fix a minor flake8 pipeline failure
  * letsencrypt: Fix regression with comparing certificate

  [ nbenedek ]
  * rssbridge: add option to allow public access

 -- James Valleroy <jvalleroy@mailbox.org>  Mon, 24 Oct 2022 20:37:54 -0400

freedombox (22.22.1) unstable; urgency=medium

  [ Sunil Mohan Adapa ]
  * privacy: Remove unused import, fix pipeline

  [ James Valleroy ]
  * debian: tests: Fix PYTHONPATH
  * doc: Fetch latest manual

  [ ikmaak ]
  * Translated using Weblate (Dutch)

  [ Burak Yavuz ]
  * Translated using Weblate (Turkish)

  [ Eric ]
  * Translated using Weblate (Chinese (Simplified))

  [ Tymofii Lytvynenko ]
  * Translated using Weblate (Ukrainian)
  * Translated using Weblate (Ukrainian)

  [ 109247019824 ]
  * Translated using Weblate (Bulgarian)

  [ Jiří Podhorecký ]
  * Translated using Weblate (Czech)

 -- James Valleroy <jvalleroy@mailbox.org>  Sun, 16 Oct 2022 10:55:59 -0400

freedombox (22.22) unstable; urgency=medium

  [ Michael Breidenbach ]
  * Translated using Weblate (Swedish)

  [ Tymofii Lytvynenko ]
  * Translated using Weblate (Ukrainian)
  * Translated using Weblate (Ukrainian)
  * Translated using Weblate (Ukrainian)

  [ Jiří Podhorecký ]
  * Translated using Weblate (Czech)

  [ Sunil Mohan Adapa ]
  * templates: Update HTML meta tags for better description and app-name
  * doc: dev: Minor example code refactor
  * actions: Allow nested and top-level actions
  * actions: Use separate IPC for communicating results
  * actions: Implement getting raw output from the process
  * actions: Allow actions to be called by other users
  * config: Drop ability to set hostname on systems without systemd
  * dynamicdns: Check action script with flake8
  * tests: Add fixture to help in testing privileged actions
  * apache: Use privileged decorator for actions
  * bepasty: Use privileged decorator for actions
  * bind: Use privileged decorator for actions
  * calibre: Use privileged decorator for actions
  * config: Minor update to privileged method signature
  * config: Use privileged decorator for actions
  * config: Use privileged decorator for set-hostname action
  * config: Use privileged decorator for set domainname action
  * config: Minor refactor
  * coturn: Use privileged decorator for actions
  * datetime: Use privileged decorator for actions
  * deluge: Use privileged decorator for actions
  * dynamicdns: Use privileged decorator for actions
  * ejabberd: Use privileged decorator for actions
  * email: Use privileged decorator for actions
  * firewall: Use privileged decorator, drop showing running status
  * gitweb: Use privileged decorator for actions
  * help: Use privileged decorator for actions
  * i2p: Use privileged decorator for actions
  * ikiwiki: Use privileged decorator for actions
  * infinoted: Use privileged decorator for actions
  * letsencrypt: Use privileged decorator for actions
  * matrixsynapse: Use privileged decorator for actions
  * mediawiki: Use privileged decorator for actions
  * minetest: Use privileged decorator for actions
  * minidlna: Use privileged decorator for actions
  * minidlna: Use the exposed URL for diagnostic test
  * networks: Use privileged decorator for actions
  * openvpn: Use privileged decorator for actions
  * openvpn: Drop RSA to ECC migration code and two-step setup
  * pagekite: Use privileged decorator for actions
  * power: Use privileged decorator for actions
  * quassel: Use privileged decorator for actions
  * radicale: Use privileged decorator for actions
  * roundcube: Minor update to comment in privileged actions
  * searx: Use privileged decorator for actions
  * searx: Show status of public access irrespective of enabled state
  * security: Use privileged decorator for actions
  * shadowsocks: Use privileged decorator for actions
  * sharing: Use privileged decorator for actions
  * snapshot: Use privileged decorator for actions
  * ssh: Use privileged decorator for actions
  * sso: Use privileged decorator for actions
  * syncthing: Use privileged decorator for actions
  * tor: Use privileged decorator for actions
  * transmission: Minor update to privileged method signature
  * ttrss: Use privileged decorator for actions
  * upgrades: Use privileged decorator for actions
  * wireguard: Us privileged decorator for actions
  * wordpress: Use privileged decorator for actions
  * zoph: Use privileged decorator for actions
  * backups: Use privileged decorator for sshfs actions
  * samba: Use privileged decorator for actions
  * storage: Use privileged decorator for actions
  * users: Use privileged decorator for actions
  * *: Use privileged decorator for service actions
  * backups: Use privileged decorator for backup actions
  * *: Use privileged decorator for package actions
  * actions: Drop unused superuser_run and related methods
  * action_utils: Drop unused progress requests from apt-get
  * bind: Drop enabling DNSSEC (deprecated) as it is always enabled
  * config: Drop legacy migration of Apache homepage settings
  * action_utils: Drop support for non-systemd environments
  * apache: Fix logs still going into /var/log files
  * wordpress: Update fail2ban filter
  * fail2ban: Make fail2ban log to journald
  * privacy: Set vendor as FreedomBox for dpkg and popularity-contest

  [ Petter Reinholdtsen ]
  * Translated using Weblate (Norwegian Bokmål)

  [ Besnik Bleta ]
  * Translated using Weblate (Albanian)
  * Translated using Weblate (Albanian)

  [ nbenedek ]
  * matrix: Add fail2ban jail
  * privacy: Add new system app for popularity-contest

  [ Nikita Epifanov ]
  * Translated using Weblate (Russian)

  [ James Valleroy ]
  * locale: Update translation strings
  * doc: Fetch latest manual

 -- James Valleroy <jvalleroy@mailbox.org>  Mon, 10 Oct 2022 21:38:11 -0400

freedombox (22.21.1) unstable; urgency=medium

  [ Andrij Mizyk ]
  * Translated using Weblate (Ukrainian)
  * Translated using Weblate (Ukrainian)

  [ Sunil Mohan Adapa ]
  * notification: Don't fail when formatting message strings

  [ 109247019824 ]
  * Translated using Weblate (Bulgarian)

 -- James Valleroy <jvalleroy@mailbox.org>  Sat, 01 Oct 2022 10:07:08 -0400

freedombox (22.21) unstable; urgency=medium

  [ ikmaak ]
  * Translated using Weblate (Danish)
  * Translated using Weblate (German)
  * Translated using Weblate (Spanish)
  * Translated using Weblate (French)
  * Translated using Weblate (Italian)
  * Translated using Weblate (Norwegian Bokmål)
  * Translated using Weblate (Dutch)
  * Translated using Weblate (Portuguese)
  * Translated using Weblate (Swedish)
  * Translated using Weblate (Russian)
  * Translated using Weblate (Polish)
  * Translated using Weblate (Persian)
  * Translated using Weblate (Indonesian)
  * Translated using Weblate (Czech)
  * Translated using Weblate (Ukrainian)
  * Translated using Weblate (Hungarian)
  * Translated using Weblate (Lithuanian)
  * Translated using Weblate (Slovenian)
  * Translated using Weblate (Bulgarian)
  * Translated using Weblate (Greek)
  * Translated using Weblate (Serbian)
  * Translated using Weblate (Albanian)
  * Translated using Weblate (Latvian)

  [ Oğuz Ersen ]
  * Translated using Weblate (Turkish)

  [ Andrij Mizyk ]
  * Translated using Weblate (Ukrainian)
  * Translated using Weblate (Ukrainian)
  * Translated using Weblate (Ukrainian)

  [ 109247019824 ]
  * Translated using Weblate (Bulgarian)
  * Translated using Weblate (Bulgarian)

  [ Besnik Bleta ]
  * Translated using Weblate (Albanian)

  [ James Valleroy ]
  * janus: Enable systemd sandboxing
  * janus: Allow AF_UNIX and AF_NETLINK
  * locale: Update translation strings
  * doc: Fetch latest manual
  * setup.py: Move distutils import after setuptools import

  [ nbenedek ]
  * wordpress: disable readme.html, xmlrpc.php, wp-cron.php
  * wordpress: Add fail2ban filter and jail
  * mediawiki: Add powered by freedombox logo

  [ Sunil Mohan Adapa ]
  * wordpress: Reload apache after app update
  * d/install: mediawiki: Install the new powered by file

  [ Michael Breidenbach ]
  * Translated using Weblate (Swedish)

 -- James Valleroy <jvalleroy@mailbox.org>  Mon, 26 Sep 2022 20:47:48 -0400

freedombox (22.20) unstable; urgency=medium

  [ atilluF ]
  * Translated using Weblate (Italian)

  [ Burak Yavuz ]
  * Translated using Weblate (Turkish)

  [ Eric ]
  * Translated using Weblate (Chinese (Simplified))

  [ Jiří Podhorecký ]
  * Translated using Weblate (Czech)

  [ Veiko Aasa ]
  * tests: functional: Assert app is not installed after uninstallation
  * samba: Ignore mounted files when listing mounts
  * samba: Update client apps information

  [ Sunil Mohan Adapa ]
  * ejabberd: tests: functional: Ensure jsxc is installed
  * zoph: tests: functional: Simplify finding the form to submit
  * shaarli: tests: functional: Specify setup form submission button
  * ikiwiki: tests: functional: Find forms more accurately
  * gitweb: Use generic form template for create/edit repository
  * gitweb: tests: functional: Find forms more accurately
  * gitweb: Fix issue with page not refreshing during uninstall
  * calibre: tests: functional: Find forms more specifically
  * bepasty: Use generic form template for add password view
  * bepasty: tests: functional: Minor refactor for form submission
  * first_boot: tests: functional: Find form more specifically
  * sharing: tests: functional: Find forms more accurately
  * sso: tests: functional: Find forms more accurately
  * backups: Use generic form template for create and schedule views
  * backups: tests: functional: Find forms more accurately
  * templates: form: Specify a form class for use with functional tests
  * snapshot: tests: functional: Minor refactoring for form submission
  * wordpress: tests: functional: Find forms more specifically
  * users: tests: functional: Find forms more accurately
  * tests: functional: Force specifying form to submit more accurately
  * tests: functional: Wait for installation to complete fully

  [ James Valleroy ]
  * debian: Add Italian debconf translation (Closes: #1019157)
  * version: Compare Debian package version numbers
  * firewall: Allow upgrade from any version to 1.2.*
  * locale: Update translation strings
  * doc: Fetch latest manual

  [ Coucouf ]
  * Translated using Weblate (French)
  * Translated using Weblate (French)

  [ nbenedek ]
  * matrixsynapse: Allow matrix-synapse >= 1.65 to install successfully
  * d/maintscript: remove tahoe and mldonkey apache conf files

 -- James Valleroy <jvalleroy@mailbox.org>  Mon, 12 Sep 2022 21:07:14 -0400

freedombox (22.19) unstable; urgency=medium

  [ James Valleroy ]
  * debian: Update Spanish translation template (Closes: #1017452)
  * avahi: Don't disable after tests
  * ejabberd: Set hostname for test that relies on it
  * upgrades: Add button to test dist-upgrade in development mode
  * Translated using Weblate (French)
  * janus: Convert action to privileged
  * janus: Handle upgrades to 1.0.*
  * upgrades: Hold janus during dist-upgrade
  * locale: Update translation strings
  * doc: Fetch latest manual

  [ Joseph Nuthalapati ]
  * tests: Make functional.is_available check faster

  [ nautilusx ]
  * Translated using Weblate (German)

  [ Maxime Leroy ]
  * Translated using Weblate (French)

  [ Burak Yavuz ]
  * Translated using Weblate (Turkish)

  [ Eric ]
  * Translated using Weblate (Chinese (Simplified))

  [ Andrij Mizyk ]
  * Translated using Weblate (Ukrainian)

  [ 109247019824 ]
  * Translated using Weblate (Bulgarian)

  [ Fioddor Superconcentrado ]
  * Translated using Weblate (Spanish)

  [ Jiří Podhorecký ]
  * Translated using Weblate (Czech)

  [ nbenedek ]
  * ttrss: add donation url
  * d/control: Break ufw as we use firewalld

  [ Veiko Aasa ]
  * container: Display help message when no args are passed
  * container: Show default values in command help

  [ Hugel ]
  * Translated using Weblate (Chinese (Simplified))

  [ Sunil Mohan Adapa ]
  * operation: Factor out template code into a separate file
  * operation: Show operations on app page in addition to setup page
  * package: Implement low-level methods for uninstalling
  * forms: Implement form for uninstallation
  * setup: Drop check for already running operation
  * app: Add API to uninstall an app
  * package: Implement uninstall in Package component
  * setup: Implement operation to uninstall an app
  * views: Implement a view to uninstall an app
  * app: Add a menu item to trigger uninstallation
  * tests: functional: Add install/uninstall test for all apps
  * backups: Use AppView for the main app page
  * diagnostics: Use AppView for app page
  * names: Use AppView for app page
  * networks: Use AppView for app page
  * power: Use AppView for app page
  * security: Use AppView for app page
  * snapshot: Use AppView for app page
  * letsencrypt: Use AppView for app page
  * tor: Use AppView and Operation for app page
  * jsxc: Allow disabling the app

 -- James Valleroy <jvalleroy@mailbox.org>  Mon, 29 Aug 2022 22:33:54 -0400

freedombox (22.18) unstable; urgency=medium

  [ Maxime Leroy ]
  * Translated using Weblate (French)

  [ ikmaak ]
  * Translated using Weblate (Dutch)

  [ Burak Yavuz ]
  * Translated using Weblate (Turkish)

  [ Jiří Podhorecký ]
  * Translated using Weblate (Czech)
  * Translated using Weblate (Czech)

  [ 109247019824 ]
  * Translated using Weblate (Bulgarian)

  [ nautilusx ]
  * Translated using Weblate (German)

  [ Andrij Mizyk ]
  * Translated using Weblate (Ukrainian)

  [ James Valleroy ]
  * networks: Remove DNSSEC diagnostics
  * locale: Update translation strings
  * doc: Fetch latest manual

  [ Cosmin Humeniuc ]
  * container: Add IdentitiesOnly option to SSH

  [ Veiko Aasa ]
  * container: Ignore flake8 error 'line too long' in bash script text
  * storage: Fix enumerating partitions without mount points

  [ Sunil Mohan Adapa ]
  * coturn: Fix link to ejabberd in description
  * notification: Pass full context when rendering body template
  * package: Run installation operation using app_id instead of module
  * operation: Add module to manage threaded operations
  * *: Make setup method part of App class for all apps
  * *: Add setup method on all apps that don't have it
  * *: Make force upgrading part of app rather than a module
  * app: Drop optimization that skips setup process
  * setup: Fix issue with immediate refresh after installation
  * *: Drop module level app property
  * setup: Drop setup_helper and use the new Operation API
  * setup: Allow starting installation when package manager is busy
  * backups: tests: Mark need for Django database during API tests
  * matrixsynapse: Fix showing the status messages
  * ejabberd: Fix showing the status messages
  * ssh: tests: functional: Keep service enabled after tests
  * sharing: tests: functional: Fix a flaky test by waiting
  * sharing: Add installing and enable/disable like other apps
  * wireguard: Fix module.app usage that is no longer available
  * doc: dev: Document previously undocumented components

 -- James Valleroy <jvalleroy@mailbox.org>  Mon, 15 Aug 2022 20:54:46 -0400

freedombox (22.17) unstable; urgency=medium

  [ ikmaak ]
  * Translated using Weblate (German)
  * Translated using Weblate (Dutch)

  [ Burak Yavuz ]
  * Translated using Weblate (Turkish)

  [ Eric ]
  * Translated using Weblate (Chinese (Simplified))

  [ Maxime Leroy ]
  * Translated using Weblate (French)

  [ nbenedek ]
  * wordpress: Don't install php-ssh2

  [ James Valleroy ]
  * help: Add "How can I help?" section to Contribute page
  * locale: Update translation strings
  * doc: Fetch latest manual

  [ Sunil Mohan Adapa ]
  * help: Update test for contribute view
  * help: tests: Fix about page test by mocking version calls

 -- James Valleroy <jvalleroy@mailbox.org>  Mon, 01 Aug 2022 21:01:41 -0400

freedombox (22.16) unstable; urgency=medium

  [ Eric ]
  * Translated using Weblate (Chinese (Simplified))

  [ Andrij Mizyk ]
  * Translated using Weblate (Ukrainian)

  [ 109247019824 ]
  * Translated using Weblate (Bulgarian)
  * Translated using Weblate (Bulgarian)
  * Translated using Weblate (Bulgarian)
  * Translated using Weblate (Bulgarian)

  [ Maxime Leroy ]
  * Translated using Weblate (French)
  * Translated using Weblate (French)

  [ Nikita Epifanov ]
  * Translated using Weblate (Russian)
  * Translated using Weblate (Russian)

  [ Sunil Mohan Adapa ]
  * cockpit: Depend on apache and setup after it
  * privoxy: Use privileged decorator for actions
  * cockpit: Reconfigure to allow any origin
  * cockpit: Use decorator for privileged actions
  * rssbridge: Whitelist all bridges by default
  * rssbridge: Add functional tests
  * apache: Merge old configuration files into a better location
  * apache: Also configure to serve on /freedombox
  * apache: Redirect all logs to systemd journal
  * config: Add option to set logging mode: none/volatile/persistent
  * config: Set volatile logging by default
  * roundcube: Configure to log to journald
  * roundcube: Use privileged to simplify actions

  [ nbenedek ]
  * privoxy: Restrict to private IPs, prevent access over the internet
  * rssbridge: New app to generate RSS feeds for websites
  * roundcube: Add fail2ban jail

  [ Veiko Aasa ]
  * gitweb: Switch default branch name to main for new repositories

  [ James Valleroy ]
  * janus: Change short description to "Video Room"
  * rssbridge: Fix flake8 errors
  * debian: Update copyright year
  * debian: Follows policy version 4.6.1
  * locale: Update translation strings
  * doc: Fetch latest manual

 -- James Valleroy <jvalleroy@mailbox.org>  Mon, 18 Jul 2022 20:50:09 -0400

freedombox (22.15) unstable; urgency=medium

  [ nbenedek ]
  * mediawiki: Remove Buster specific code not needed in Bullseye
  * mediawiki: Remove wgLogo as it is not needed in Bullseye
  * mediawiki: Add regex validator to the domain field
  * users: create home directories for newly created users

  [ Nikita Epifanov ]
  * Translated using Weblate (Russian)

  [ 109247019824 ]
  * Translated using Weblate (Bulgarian)

  [ Joseph Nuthalapati ]
  * tests: functional: Simplify GitLabCI configuration
  * ci: Use compatible versions of Selenium and Splinter

  [ Artem ]
  * Translated using Weblate (Ukrainian)

  [ Guillermo Lopez Alejos ]
  * backups: Add options to keep sshfs shares responsive
  * backups: Unmount repositories before and after backup

  [ James Valleroy ]
  * upgrades: Re-add workaround for grub
  * upgrades: Hold packages one at a time
  * datetime: Fix typo from pylint fix
  * locale: Update translation strings
  * doc: Fetch latest manual

  [ Sunil Mohan Adapa ]
  * *: pylint: Explicitly specify encoding when open a file
  * *: pylint: Suppress unused argument warnings
  * *: pylint: Don't inherit from 'object'
  * *: pylint: Avoid calling super() with arguments
  * *: pylint: Drop unnecessary 'pass' statements
  * pyproject.toml: Ignore some refactoring messages with pylint
  * static: js: css: Make multiple select fields work with Django 4.0
  * views: Add a comment about change in Django 4.0

  [ Andrij Mizyk ]
  * Translated using Weblate (Ukrainian)

 -- James Valleroy <jvalleroy@mailbox.org>  Mon, 04 Jul 2022 21:30:09 -0400

freedombox (22.14.1) unstable; urgency=medium

  [ ikmaak ]
  * Translated using Weblate (German)
  * Translated using Weblate (Dutch)

  [ Burak Yavuz ]
  * Translated using Weblate (Turkish)

  [ Eric ]
  * Translated using Weblate (Chinese (Simplified))

  [ 109247019824 ]
  * Translated using Weblate (Bulgarian)

  [ Sunil Mohan Adapa ]
  * matrixsynapse: Allow new dependency to be installed from backports
  * mumble: Use privileged decorator for superuser actions
  * actions: Note that privileged actions can't output to stdout
  * mumble: Backup/restore the configuration file
  * mumble: Don't set the root channel name unless it is changed
  * mumble: tests: Add functional tests for setting the passwords

  [ Jiří Podhorecký ]
  * Translated using Weblate (Czech)

  [ James Valleroy ]
  * doc: Fetch latest manual

 -- James Valleroy <jvalleroy@mailbox.org>  Mon, 27 Jun 2022 07:13:07 -0400

freedombox (22.14) unstable; urgency=medium

  [ ikmaak ]
  * Translated using Weblate (German)
  * Translated using Weblate (Dutch)

  [ Burak Yavuz ]
  * Translated using Weblate (Turkish)

  [ Eric ]
  * Translated using Weblate (Chinese (Simplified))

  [ Jiří Podhorecký ]
  * Translated using Weblate (Czech)

  [ 109247019824 ]
  * Translated using Weblate (Bulgarian)
  * Translated using Weblate (Bulgarian)

  [ Nikita Epifanov ]
  * Translated using Weblate (Russian)

  [ Coucouf ]
  * Translated using Weblate (French)

  [ schiriki ]
  * Add char field to set a password that is required to join the server

  [ nbenedek ]
  * janus: improve description about coturn
  * mediawiki: Add option to change the site name

  [ Sunil Mohan Adapa ]
  * translation: Don't use session for storing lang pref in Django 4.0
  * users: Fix deleting user LDAP entry with Django 4.0
  * ejabberd: Make localhost disabled option in domain selection
  * actions: Add a decorator for marking superuser actions
  * doc: dev: Use and recommend new privileged actions
  * transmission: Simplify actions using the privileged decorator
  * ejabberd: Revert changes to always keep localhost (aa5b1cea126d37)

  [ James Valleroy ]
  * tests: Add a dummy parameter for middlewares
  * ejabberd: Automatically use coturn
  * ejabberd: Add multi-select form for domains
  * locale: Update translation strings
  * doc: Fetch latest manual

 -- James Valleroy <jvalleroy@mailbox.org>  Mon, 20 Jun 2022 20:52:22 -0400

freedombox (22.13) unstable; urgency=medium

  [ D āvis ]
  * Added translation using Weblate (Latvian)

  [ ikmaak ]
  * Translated using Weblate (German)
  * Translated using Weblate (Dutch)

  [ Burak Yavuz ]
  * Translated using Weblate (Turkish)

  [ Eric ]
  * Translated using Weblate (Chinese (Simplified))

  [ 109247019824 ]
  * Translated using Weblate (Bulgarian)
  * Translated using Weblate (Bulgarian)

  [ Benedek Nagy ]
  * transmission: Add redirects to avoid 409 conflict

  [ Joseph Nuthalapati ]
  * tests: functional: Integrate into Salsa CI
  * tests: functional: Add jobs for bullseye-backports

  [ Michael Breidenbach ]
  * Translated using Weblate (Swedish)

  [ Jiří Podhorecký ]
  * Translated using Weblate (Czech)

  [ Sunil Mohan Adapa ]
  * wordpress: Allow installing/updating plugins and themes
  * wordpress: tests: Fix writing title for new post in newer versions
  * email: Add description about ISP and domain limitations
  * email: Make app available for all users (even without advanced flag)

  [ Kolja Gorter ]
  * Add function to change root chanel name of mumble server

  [ Nikita Epifanov ]
  * Translated using Weblate (Russian)

  [ James Valleroy ]
  * wordpress: tests: Continue past language selection screen
  * janus: Add new app for lightweight WebRTC server
  * locale: Update translation strings
  * doc: Fetch latest manual

 -- James Valleroy <jvalleroy@mailbox.org>  Mon, 06 Jun 2022 21:59:34 -0400

freedombox (22.12) unstable; urgency=medium

  [ Benedek Nagy ]
  * mediawiki: Add stricter sandbox rules for jobrunner service
  * mediawiki: Serve hidden service over http for .onion domains
  * tt-rss: Fix description about user access
  * ssh, bind: Show 'Learn More...' links

  [ ikmaak ]
  * Translated using Weblate (German)
  * Translated using Weblate (Dutch)

  [ John Doe ]
  * Translated using Weblate (French)

  [ Burak Yavuz ]
  * Translated using Weblate (Turkish)

  [ Eric ]
  * Translated using Weblate (Chinese (Simplified))

  [ 109247019824 ]
  * Translated using Weblate (Bulgarian)

  [ Asle Næss ]
  * Translated using Weblate (Norwegian Bokmål)
  * Translated using Weblate (Norwegian Bokmål)

  [ Petter Reinholdtsen ]
  * Translated using Weblate (Norwegian Bokmål)

  [ Sunil Mohan Adapa ]
  * apache: Allow URL diagnostics to work with redirects
  * mediawiki: Fix URL diagnostics with redirects involved
  * frontpage: Reuse app header template for showing app description
  * frontpage: Allow showing links to manual pages
  * *: Show Learn More... links in frontpage with description
  * firewall: Show service name in port forwarding info table
  * tor: Show port forwarding information in consistent way

  [ Jiří Podhorecký ]
  * Translated using Weblate (Czech)

  [ James Valleroy ]
  * locale: Update translation strings
  * doc: Fetch latest manual

 -- James Valleroy <jvalleroy@mailbox.org>  Mon, 23 May 2022 20:48:11 -0400

freedombox (22.11) unstable; urgency=medium

  [ Veiko Aasa ]
  * samba: Fix functional tests when user is not logged in at start

  [ Nikita Epifanov ]
  * Translated using Weblate (Russian)

  [ Benedek Nagy ]
  * transmission: Improve description
  * mediawiki: Check if admin password is at least 10 characters long

  [ Petter Reinholdtsen ]
  * Translated using Weblate (Norwegian Bokmål)

  [ Joseph Nuthalapati ]
  * tests: functional: Get rid of dependency on xvfb
  * HACKING: Improve documentation on how to run tests

  [ Sunil Mohan Adapa ]
  * container: Show executed commands when setting up/running tests
  * email: Fix userdb lookups with LDAP
  * mediawiki: Handle password rejection from MediaWiki
  * matrixsynapse: Allow new dependencies to be installed from backports

  [ Andrij Mizyk ]
  * Translated using Weblate (Ukrainian)

  [ 109247019824 ]
  * Translated using Weblate (Bulgarian)
  * Translated using Weblate (Bulgarian)

  [ Coucouf ]
  * Translated using Weblate (French)

  [ ikmaak ]
  * Translated using Weblate (Danish)
  * Translated using Weblate (Polish)
  * Translated using Weblate (Ukrainian)
  * Translated using Weblate (Hungarian)

  [ James Valleroy ]
  * locale: Update translation strings
  * doc: Fetch latest manual

 -- James Valleroy <jvalleroy@mailbox.org>  Mon, 09 May 2022 22:36:05 -0400

freedombox (22.10) unstable; urgency=medium

  [ Nikita Epifanov ]
  * Translated using Weblate (Russian)

  [ Burak Yavuz ]
  * Translated using Weblate (Turkish)

  [ Luna Jernberg ]
  * Translated using Weblate (Swedish)

  [ Jiří Podhorecký ]
  * Translated using Weblate (Czech)

  [ 109247019824 ]
  * Translated using Weblate (Bulgarian)

  [ Giannis ]
  * Translated using Weblate (Greek)

  [ Benedek Nagy ]
  * sharing: put file path between quotation marks

  [ Sunil Mohan Adapa ]
  * sharing: Allow double quotes in path strings

  [ ikmaak ]
  * Translated using Weblate (German)
  * Translated using Weblate (Dutch)

  [ James Valleroy ]
  * doc: Fetch latest manual

 -- James Valleroy <jvalleroy@mailbox.org>  Mon, 25 Apr 2022 20:47:52 -0400

freedombox (22.9) unstable; urgency=medium

  [ abidin toumi ]
  * Added translation using Weblate (Arabic)
  * Translated using Weblate (Arabic)

  [ ikmaak ]
  * Translated using Weblate (German)
  * Translated using Weblate (Dutch)

  [ Oğuz Ersen ]
  * Translated using Weblate (Turkish)

  [ Jiří Podhorecký ]
  * Translated using Weblate (Czech)

  [ Benedek Nagy ]
  * Translated using Weblate (Hungarian)
  * plinth: Add forum to footer

  [ 109247019824 ]
  * Translated using Weblate (Bulgarian)

  [ Coucouf ]
  * Translated using Weblate (French)

  [ Paul Lettich ]
  * Translated using Weblate (German)

  [ James Valleroy ]
  * package: Add package expressions
  * package: Use package expressions in Packages component
  * package: Fail diagnostic when not able to resolve
  * minetest: Allow alternate name for 3d armor mod
  * package: Fix comment and type annotations
  * upgrades: Use python3-typing-extensions from bullseye-backports
  * upgrades: Split Explanation line
  * locale: Update translation strings
  * doc: Fetch latest manual

  [ Sunil Mohan Adapa ]
  * package: Update package expression API and fix regressions

  [ Aurélien Couderc ]
  * Fix description of the validation rule for calibre library names so it
    actually matches the pattern

 -- James Valleroy <jvalleroy@mailbox.org>  Mon, 11 Apr 2022 20:29:12 -0400

freedombox (22.8) unstable; urgency=medium

  [ Coucouf ]
  * Translated using Weblate (French)

  [ Павел Протасов ]
  * Translated using Weblate (Russian)

  [ Nikita Epifanov ]
  * Translated using Weblate (Russian)

  [ Benedek Nagy ]
  * ikiwiki: add packages that are necessary for apt-get install
  * calibre: explain correct name format for new library

  [ Ma Yong ]
  * Translated using Weblate (Chinese (Simplified))
  * Translated using Weblate (Chinese (Simplified))

  [ Eric ]
  * Translated using Weblate (Chinese (Simplified))

  [ James Valleroy ]
  * upgrades: Allow backports from src:freedombox
  * locale: Update translation strings
  * doc: Fetch latest manual

  [ Jim Gregory ]
  * network: Fix showing wifi connection

 -- James Valleroy <jvalleroy@mailbox.org>  Mon, 28 Mar 2022 20:30:00 -0400

freedombox (22.7) unstable; urgency=medium

  [ Nathaniel Ramos Alexander ]
  * Translated using Weblate (Spanish)

  [ Benedek Nagy ]
  * Translated using Weblate (Hungarian)

  [ ButterflyOfFire ]
  * Translated using Weblate (French)

  [ James Valleroy ]
  * doc: Fetch latest manual

 -- James Valleroy <jvalleroy@mailbox.org>  Mon, 14 Mar 2022 20:30:20 -0400

freedombox (22.6.1) unstable; urgency=medium

  [ Johannes Keyser ]
  * Translated using Weblate (German)

  [ ikmaak ]
  * Translated using Weblate (Dutch)
  * Translated using Weblate (Dutch)

  [ Burak Yavuz ]
  * Translated using Weblate (Turkish)

  [ Eric ]
  * Translated using Weblate (Chinese (Simplified))

  [ Jiří Podhorecký ]
  * Translated using Weblate (Czech)

  [ 109247019824 ]
  * Translated using Weblate (Bulgarian)

 -- James Valleroy <jvalleroy@mailbox.org>  Sun, 06 Mar 2022 06:25:27 -0500

freedombox (22.6) unstable; urgency=medium

  [ ikmaak ]
  * Translated using Weblate (German)
  * Translated using Weblate (Dutch)

  [ Burak Yavuz ]
  * Translated using Weblate (Turkish)

  [ Nikita Epifanov ]
  * Translated using Weblate (Russian)

  [ Eric ]
  * Translated using Weblate (Chinese (Simplified))

  [ Andrij Mizyk ]
  * Translated using Weblate (Ukrainian)

  [ Michael Breidenbach ]
  * Translated using Weblate (Swedish)

  [ Jiří Podhorecký ]
  * Translated using Weblate (Czech)

  [ Sripath Roy Koganti ]
  * Translated using Weblate (Telugu)

  [ Hemchand Pidikiti ]
  * Translated using Weblate (Telugu)

  [ Revolutioners ]
  * Translated using Weblate (Telugu)

  [ Anusha.chennamsetti ]
  * Translated using Weblate (Telugu)

  [ Rohith ]
  * Translated using Weblate (Telugu)

  [ B Rohit ]
  * Translated using Weblate (Telugu)

  [ Sk Abdulaziz ]
  * Translated using Weblate (Telugu)

  [ Prudhvi varma ]
  * Translated using Weblate (Telugu)

  [ Lavanya Duddukuri ]
  * Translated using Weblate (Telugu)

  [ Revathi Pathiwada ]
  * Translated using Weblate (Telugu)

  [ Rushi Puttigumpala ]
  * Translated using Weblate (Telugu)

  [ Kotagiri Hardik Sai ]
  * Translated using Weblate (Telugu)

  [ Andhavarapu vamsi ]
  * Translated using Weblate (Telugu)

  [ VANTIPALLI HARINI DEVI ]
  * Translated using Weblate (Telugu)

  [ Mupparthi Rema Sharanya ]
  * Translated using Weblate (Telugu)

  [ Nishmitha Undavalli ]
  * Translated using Weblate (Telugu)

  [ l. Mamatha sahithi ]
  * Translated using Weblate (Telugu)

  [ N SIRI HARSHITHA ]
  * Translated using Weblate (Telugu)

  [ Sainadh Pragada ]
  * Translated using Weblate (Telugu)

  [ Kesava Manikanta ]
  * Translated using Weblate (Telugu)

  [ Padilam Sairam ]
  * Translated using Weblate (Telugu)

  [ Benedek Nagy ]
  * minidlna: add iOS VLC client
  * samba: add iOS VLC client
  * Translated using Weblate (Hungarian)

  [ James Valleroy ]
  * Translated using Weblate (Telugu)
  * locale: Update translation strings
  * doc: Fetch latest manual

  [ 109247019824 ]
  * Translated using Weblate (Bulgarian)

  [ Sunil Mohan Adapa ]
  * email_server: List all listening ports of the daemons
  * email_server: Update donation URL to rspamd donation URL
  * email_server: Update short description
  * email_server: Add front page shortcut, update name and description
  * email: Rename app from email_server to email
  * email: Drop X-Robots-Tag on the auto-configuration URL
  * email: Backup/restore aliases and mailboxes
  * email: rspamd: Simplify installing configuration
  * email: Tweak client auto-configuration file
  * email: Drop unused Apache include freedombox-robots.conf
  * email: Simplify modifying headers proxied to rspamd web UI
  * email: Depend on and run redis server
  * email: Open firewall port for managesieve protocol
  * email: Narrowly match just rspamd's spam header
  * email: Add more special-use IMAP folders, set autoexpunge to 60days
  * email: Simplify setting milter configuration and running sievec
  * email: Drop special handling for reserved TLDs
  * email: Drop special handling for outbound filtering
  * email: Remove override for local addresses
  * email: Setup rspamd configuration to include FreedomBox config
  * email: Add basic functional tests
  * email: Add backup/restore component
  * email: Simplify setting up postfix
  * email: Drop unused diagnosis module
  * email: Minor indentation and docstring changes
  * email: Set an icon from Tango project
  * email: dkim: Implement setting up DKIM signing keys
  * email: dns: Show table for desired DNS entries
  * email: Enable as an advanced app
  * email: aliases: Drop ability to enable/disable aliases
  * email: Add shortcut for non-admin users to manage their aliases
  * email: Drop mentions of clamav as it is too memory intensive
  * email: Rename audit module to privileged
  * email: Drop use of mutex for postfix configuration operations
  * email: Simplify and rename postfix configuration module
  * email: Drop unused utility method for logging
  * email: Name module ldap to postfix
  * email: Drop postfix and dovecot LDAP packages
  * email: Drop atomic writing to a file
  * email: Update module docstrings
  * email: Use the term 'setup' rather than 'repair' for consistency
  * email: Don't start disabled daemons when setup is re-run
  * email: Implement adding common aliases for first admin user
  * email: Add various documentation links for future readability
  * email: postfix: Fix priority for authentication directives
  * email: aliases: Minor refactoring to form validation
  * email: clients: Make Thunderbird URLs language independent
  * email: Allow re-running setup
  * email: postfix: use inline map for TLS SNI maps
  * email: rspamd: Log to journald via syslog
  * email: Revert to LDAP auth as pam does not allow non-admin users
  * email: Fix issue with certs not being available
  * dynamicdns: Fix adding null domain into configuration

 -- James Valleroy <jvalleroy@mailbox.org>  Wed, 02 Mar 2022 08:44:45 -0500

freedombox (22.5) unstable; urgency=medium

  [ ikmaak ]
  * Translated using Weblate (German)
  * Translated using Weblate (Dutch)

  [ Burak Yavuz ]
  * Translated using Weblate (Turkish)

  [ Eric ]
  * Translated using Weblate (Chinese (Simplified))

  [ Joseph Nuthalapati ]
  * tests: functional: Add plugin for HTML reports

  [ Besnik Bleta ]
  * Translated using Weblate (Albanian)
  * Translated using Weblate (Albanian)
  * Translated using Weblate (Albanian)

  [ Jaime Marquínez Ferrándiz ]
  * Translated using Weblate (Spanish)

  [ Michael Breidenbach ]
  * Translated using Weblate (Swedish)

  [ Nikita Epifanov ]
  * Translated using Weblate (Russian)

  [ Jiří Podhorecký ]
  * Translated using Weblate (Czech)

  [ Andrij Mizyk ]
  * Translated using Weblate (Ukrainian)

  [ Benedek Nagy ]
  * Translated using Weblate (Hungarian)
  * Translated using Weblate (Hungarian)
  * tt-rss: Restrict access to `feed-reader` group in "/tt-rss-app"

  [ James Valleroy ]
  * dynamicdns: Replace ez-ipupdate
  * locale: Update translation strings
  * doc: Fetch latest manual

  [ Sunil Mohan Adapa ]
  * dynamicdns: Drop about page and merge into description
  * dynamicdns: Drop tabs and use single page
  * dynamicdns: Drop NAT detection as it is no longer used
  * app: Add component to store enabled state of an app in kvstore
  * backups: Implement backup/restore of key/value settings
  * dynamicdns: Rewrite configuration handling and update using URL
  * users: Fix typo in description
  * minetest: Reduce the number of configuration update messages

  [ 109247019824 ]
  * Translated using Weblate (Bulgarian)
  * Translated using Weblate (Bulgarian)

 -- James Valleroy <jvalleroy@mailbox.org>  Mon, 14 Feb 2022 20:41:06 -0500

freedombox (22.4) unstable; urgency=medium

  [ ikmaak ]
  * Translated using Weblate (German)
  * Translated using Weblate (Dutch)

  [ Benedek Nagy ]
  * shaarli: Add android app to description
  * apache: Don't redirect to HTTPS for .onion domains
  * matrixsynapse: Add FluffyChat to client list
  * power: Add a link to power app in the system menu
  * Translated using Weblate (Hungarian)

  [ Sunil Mohan Adapa ]
  * mldonkey: Drop app not available in Debian Bullseye and Bookworm
  * tests: functional: Implement a workaround for issue with screenshots
  * wordpress: tests: functional: Add missing marks on tests
  * tests: functional: Set default screenshots dir as ./screenshots
  * doc: Fail when downloading images from Debian wiki fails
  * cockpit: Explicitly redirect to HTTPS as needed for WebSockets
  * apache: Don't set HSTS for .onion domain
  * wireguard: tests: Add functional tests
  * snapshots: Clarify that snapshots are take during updates too
  * coturn: Use wildcard listening address to fix startup issues
  * sso, users: Redirect to home page after logout
  * users: Clarify help message for authorization password
  * HACKING: Stop using setup.py as a way to run tests
  * email_server: Drop some unused code
  * roundcube: Add setting for local connection only
  * email_server: Drop showing diagnostics/repair and roundcube config

  [ James Valleroy ]
  * .gitignore: Add screenshots/
  * shaarli: Add backup component
  * shaarli: Add functional test
  * shaarli: Test adding a bookmark
  * locale: Update translation strings
  * doc: Fetch latest manual

  [ Coucouf ]
  * Translated using Weblate (French)

  [ 109247019824 ]
  * Translated using Weblate (Bulgarian)

  [ Michael Breidenbach ]
  * Translated using Weblate (Swedish)

  [ Nikita Epifanov ]
  * Translated using Weblate (Russian)

  [ Andrij Mizyk ]
  * Translated using Weblate (Ukrainian)

 -- James Valleroy <jvalleroy@mailbox.org>  Mon, 31 Jan 2022 20:04:57 -0500

freedombox (22.3) unstable; urgency=medium

  [ nautilusx ]
  * Translated using Weblate (German)

  [ ikmaak ]
  * Translated using Weblate (Dutch)

  [ Burak Yavuz ]
  * Translated using Weblate (Turkish)

  [ Eric ]
  * Translated using Weblate (Chinese (Simplified))

  [ Benedek Nagy ]
  * tt-rss: Allow published articles to be publicly available
  * Translated using Weblate (Hungarian)

  [ Jiří Podhorecký ]
  * Translated using Weblate (Czech)

  [ Sunil Mohan Adapa ]
  * container: Avoid a warning that interactive mode is intended
  * sso: Add missing captcha/rate limiting on SSO login
  * sso: Adjust URL to CAPTCHA page needed by Django security fix
  * upgrades: Allow matrix's new dependency to be installed
  * tests: functional: Fix setting domain name with active notifications
  * help: tests: Fix functional test to check for status logs

  [ James Valleroy ]
  * doc: Fetch latest manual

 -- James Valleroy <jvalleroy@mailbox.org>  Mon, 17 Jan 2022 20:17:22 -0500

freedombox (22.2) unstable; urgency=medium

  [ Dietmar ]
  * Translated using Weblate (German)
  * Translated using Weblate (Italian)

  [ ikmaak ]
  * Translated using Weblate (Dutch)

  [ Burak Yavuz ]
  * Translated using Weblate (Turkish)

  [ Eric ]
  * Translated using Weblate (Chinese (Simplified))

  [ Benedek Nagy ]
  * Translated using Weblate (Hungarian)
  * Translated using Weblate (Hungarian)
  * wireguard: Fix spelling
  * transmission: Fix capitalization
  * openvpn: Add link to IOS app
  * mumble: Change description to include iOS client app
  * radicale: Update Thunderbird URLs
  * i2p: Fix grammar in description
  * backups: Correct spelling of encryption protocols
  * networks: Fix reference to an option

  [ Jiří Podhorecký ]
  * Translated using Weblate (Czech)

  [ Johannes Keyser ]
  * Translated using Weblate (German)

  [ Michael Breidenbach ]
  * Translated using Weblate (Swedish)

  [ Sunil Mohan Adapa ]
  * help: Fix failing setup when manual directory is not available
  * debian, setup.py: Add dependency on python3-tomli
  * ikiwiki: Initialize shortcuts during post-init setup

  [ James Valleroy ]
  * locale: Update translation strings

 -- James Valleroy <jvalleroy@mailbox.org>  Tue, 11 Jan 2022 20:09:59 -0500

freedombox (22.1) unstable; urgency=medium

  [ ikmaak ]
  * Translated using Weblate (Dutch)
  * Translated using Weblate (Dutch)

  [ Benedek Nagy ]
  * Translated using Weblate (Hungarian)

  [ pesder ]
  * Translated using Weblate (Chinese (Traditional))

  [ James Valleroy ]
  * Translated using Weblate (Hungarian)
  * Translated using Weblate (Hungarian)
  * backups: Capitalize 'SSH' in template
  * config, upgrades: Specify submit button for tests
  * locale: Update translation strings
  * doc: Fetch latest manual

  [ Sunil Mohan Adapa ]
  * upgrades: Relabel from 'Update' to 'Software Update'
  * datetime: Explicitly list systemd-timesyncd as a dependency
  * storage: Skip tests if not enough disk space is available
  * package: Add diagnostic to check if a package is the latest version

  [ Petter Reinholdtsen ]
  * Translated using Weblate (Norwegian Bokmål)

  [ Michael Breidenbach ]
  * Translated using Weblate (Swedish)

  [ Jiří Podhorecký ]
  * Translated using Weblate (Czech)

  [ Fioddor Superconcentrado ]
  * Translated using Weblate (Spanish)

 -- James Valleroy <jvalleroy@mailbox.org>  Mon, 03 Jan 2022 19:51:35 -0500

freedombox (21.16) unstable; urgency=medium

  [ Burak Yavuz ]
  * Translated using Weblate (Turkish)

  [ Johannes Keyser ]
  * Translated using Weblate (German)

  [ Joseph Nuthalapati ]
  * tests: Fix app name in pytest.skip statement
  * cockpit: Make 'name' optional in Signal handlers
  * ejabberd: Make name option in Signal handlers
  * tests: functional: Skip MLDonkey app
  * monkeysphere: Drop app as it is not being used
  * diaspora: Drop app that was never finished.
  * tahoe-lafs: Drop app as it is not being used

  [ Sunil Mohan Adapa ]
  * roundcube: Allow upgrades using configuration file prompts
  * letsencrypt: Handle cert setup when an app wants all domains
  * email_server: Include postfix package in packages list
  * email_server: Fix issue with handling domain removal
  * email_server: Re-implement TLS configuration
  * email_server: Adjust TLS configuration parameters
  * email_server: Rename dovecot TLS configuration file for consistency
  * datetime: Fix checking when timesyncd will run on a system

  [ Coucouf ]
  * Translated using Weblate (French)

  [ Eric ]
  * Translated using Weblate (Chinese (Simplified))
  * Translated using Weblate (Chinese (Simplified))

  [ Jiří Podhorecký ]
  * Translated using Weblate (Czech)
  * Translated using Weblate (Czech)

  [ pesder ]
  * Translated using Weblate (Chinese (Traditional))
  * Translated using Weblate (Chinese (Traditional))

  [ Michael Breidenbach ]
  * Translated using Weblate (Swedish)

  [ James Valleroy ]
  * upgrades: Refactor dist upgrade process
  * upgrades: Cleanup dist upgrade steps specific to bullseye release
  * upgrades: Add type annotations to action
  * pyproject: Add domain marker
  * locale: Update translation strings
  * doc: Fetch latest manual

 -- James Valleroy <jvalleroy@mailbox.org>  Mon, 20 Dec 2021 20:58:00 -0500

freedombox (21.15) unstable; urgency=medium

  [ trendspotter ]
  * Translated using Weblate (Czech)

  [ James Valleroy ]
  * shaarli: Enable app
  * tests: Add 'domain' mark for apps that add/remove domains
  * locale: Update translation strings
  * doc: Fetch latest manual

  [ Petter Reinholdtsen ]
  * Translated using Weblate (Norwegian Bokmål)

  [ Sunil Mohan Adapa ]
  * dynamicdns: Update URLs to the new dynamic DNS server
  * firewall: Allow configuration upgrade to version 1.0.x
  * *: Drop unused manual_page at module level
  * app: Introduce API to setup an app
  * package: Add parameter to specify skipping package recommendations
  * package: Implement installing packages in the component
  * actions: Get list of packages from Packages components
  * security: Get the list of packages from Packages component
  * *: Drop use of managed_packages and rely on Packages component
  * doc/dev: Update documentation to not refer to managed_packages
  * actions/service: Drop unused list action
  * bind: Drop alias handling unnecessary in >= Bullseye
  * security: Drop use of managed_services in security report
  * daemon: Add new component to hold information about related daemons
  * actions/service: Drop use of managed_services for Daemon component
  * *: Drop use of managed_services, rely on Daemon component
  * doc/dev: Remove mention of managed_services
  * actions/letsencrypt: Drop use of managed_paths and use LE component
  * *: Drop use of unnecessary managed_paths
  * doc/dev: Drop discussion on managed_paths
  * package: Introduce component API for package conflicts
  * *: Drop module level package_conflicts and use component API
  * packages: Move checking for unavailable packages to component
  * app: Introduce API for managing setup state of the app
  * doc/dev: Remove outdated reference to init() at module level
  * *: Use the App's state management API
  * setup: Drop unused API for app's state management
  * *: Drop use of module level is_essential flag
  * *: Drop use of module level version
  * middleware, views: Reduce use of setup_helper
  * web_server: Drop use of loaded_modules and use App.list
  * first_boot: Drop use of loaded_modules and use App.list
  * security: Drop use of loaded_modules and use App.list
  * main: List apps instead of modules
  * setup: Run setup on apps instead of modules
  * setup: List dependencies for apps instead of modules
  * setup: Use apps instead of modules to determine running first setup
  * setup: Work on apps instead of modules for force upgrade
  * module_loader, app: Move app init to app module
  * *: Drop module level depends declaration
  * doc/dev: Drop reference to module level depends declaration
  * forms: Fix regression with TLS domain form in quassel and tt-rss
  * email_server: Simplify domain configuration form
  * email_server: Merge domain configuration with app view
  * letsencrypt: On domain removal, don't revoke certificate, keep it

  [ Johannes Keyser ]
  * Translated using Weblate (German)

 -- James Valleroy <jvalleroy@mailbox.org>  Mon, 06 Dec 2021 18:51:28 -0500

freedombox (21.14.1) unstable; urgency=high

  [ Sunil Mohan Adapa ]
  * config: Add packages component to a re-add zram-tools dependency

 -- James Valleroy <jvalleroy@mailbox.org>  Wed, 24 Nov 2021 10:36:25 -0500

freedombox (21.14) unstable; urgency=high

  [ Burak Yavuz ]
  * Translated using Weblate (Turkish)

  [ Michael Breidenbach ]
  * Translated using Weblate (Swedish)

  [ Sunil Mohan Adapa ]
  * app: Introduce separate method for post initialization operations
  * module_loader: Split app initialization into separate steps
  * avahi: Split app initialization
  * backups: Split app initialization
  * cockpit: Split app initialization
  * diagnostics: Split app initialization
  * dynamicdns: Split app initialization
  * email_server: Don't get domain name during initialization
  * config: Split app configuration
  * letencrypt: Split app initialization
  * names: Split app initialization
  * pagekite: Split app initialization
  * storage: Split app initialization
  * tor: Split app initialziation
  * upgrades: Split app initialziation
  * ejabberd: Split app initialziation
  * gitweb: Split app initialization
  * frontpage: Avoid URL reverse during Shortcut component construction
  * menu: Avoid reversing URL during Menu component construction
  * main: Drop initializing Django when listing dependencies (Closes: #999484)

  [ Andrij Mizyk ]
  * Translated using Weblate (Ukrainian)

  [ Joseph Nuthalapati ]
  * names: Create a generic TLS domain selection form
  * tt-rss: Allow selection of a domain name

  [ James Valleroy ]
  * debian: Fail build if no module dependencies found
  * datetime: Avoid error when systemctl is not available
  * locale: Update translation strings
  * doc: Fetch latest manual

 -- James Valleroy <jvalleroy@mailbox.org>  Mon, 22 Nov 2021 18:45:33 -0500

freedombox (21.13) unstable; urgency=medium

  [ Burak Yavuz ]
  * Translated using Weblate (Turkish)

  [ Andrij Mizyk ]
  * Translated using Weblate (Ukrainian)

  [ Michael Breidenbach ]
  * Translated using Weblate (Swedish)
  * Translated using Weblate (Swedish)

  [ Joseph Nuthalapati ]
  * utils: Fix ruamel.yaml deprecation warnings
  * components: Introduce new component - Packages
  * setup: Use packages from Packages component
  * components: Add docstrings & tutorial for Packages

  [ Sunil Mohan Adapa ]
  * email_server: Refactor the home directory page
  * email_server: Add button for setting up home directory
  * email_server: Turn home view into a simple page rather than a tab
  * email_server: Add button for managing aliases
  * email_server: Remove aliases view from tabs list
  * email_server: Add heading for manage aliases page
  * email_server: Reduce the size of headings for aliases/homedir pages
  * email_server: aliases: Add method for checking of an alias is taken
  * email_server: aliases: Using Django forms instead of custom forms
  * email_server: aliases: Drop validation already done by form
  * email_server: aliases: Move sanitizing to form
  * email_server: aliases: Drop unnecessary sanitizing
  * email_server: aliases: Drop unused sanitizing method
  * email_server: aliases: Drop unused regex
  * email_server: yapf formatting
  * email_server: aliases: Drop hash DB and use sqlite3 directly
  * email_server: aliases: Minor refactoring
  * email_server: aliases: Minor refactoring to DB schema
  * email_server: aliases: Minor refactor to list view
  * email_server: aliases: Fix showing empty alias list message
  * email_server: aliases: Refactor for simpler organization
  * email_server: tls: Drop unimplemented TLS forms/view
  * email_server: rspamd: Turn spam management link to a button
  * email_server: domains: Add button for domain management form
  * email_server: Remove tabs from the interface
  * email_server: homedir: Fix styling to not show everything as header
  * email_server: Minor refactor of license statement in templates
  * email_server: domains: Use Django forms and views
  * email_server: domains: Add validation to form
  * email_server: action: Refactor for simplicity
  * email_server: yapf formatting
  * log, email_server: Don't use syslog instead of journald
  * email_server: action: Add argument type checking for extra safety
  * email_server: Don't use user IDs when performing lookups
  * email_server: Lookup LDAP local recipients via PAM
  * email_server: dovecot: Authenticate using PAM instead of LDAP
  * email_server: dovecot: Don't deliver mail to home directory
  * email_server: Setup /var/mail, drop home setup view
  * email_server: Use rollback journal for aliases sqlite DB
  * security: Properly handle sandbox analysis of timer units

  [ Johannes Keyser ]
  * Translated using Weblate (German)

  [ James Valleroy ]
  * tests: Use background fixture for each test
  * bepasty: Use BaseAppTests for functional tests
  * bind: Use BaseAppTests for functional tests
  * calibre: Use BaseAppTests for functional tests
  * deluge: Use BaseAppTests for functional tests
  * ejabberd: Use BaseAppTests for functional tests
  * gitweb: Use BaseAppTests for functional tests
  * ikiwiki: Use BaseAppTests for functional tests
  * mediawiki: Use BaseAppTests for functional tests
  * mldonkey: Use BaseAppTests for functional tests
  * openvpn: Use BaseAppTests for functional tests
  * pagekite: Use BaseAppTests for functional tests
  * radicale: Use BaseAppTests for functional tests
  * samba: Use BaseAppTests for functional tests
  * shadowsocks, syncthing: Use BaseAppTests for functional tests
  * transmission: Use BaseAppTests for functional tests
  * tahoe: Use BaseAppTests for functional tests
  * tor: Use BaseAppTests for functional tests
  * tests: functional: Add diagnostics delay parameter
  * avahi: Use systemd sandboxing
  * samba: Use systemd sandboxing for smbd/nmbd
  * debian: Add python3-openssl to autopkgtest depends
  * locale: Update translation strings
  * doc: Fetch latest manual

 -- James Valleroy <jvalleroy@mailbox.org>  Mon, 08 Nov 2021 21:34:27 -0500

freedombox (21.12) unstable; urgency=medium

  [ Burak Yavuz ]
  * Translated using Weblate (Turkish)

  [ Andrij Mizyk ]
  * Translated using Weblate (Ukrainian)

  [ nautilusx ]
  * Translated using Weblate (German)
  * Translated using Weblate (German)

  [ Sunil Mohan Adapa ]
  * middleware: Don't show setup view to non-admin users
  * email_server: yapf formatting
  * email_server: Add a name for aliases view
  * email_server: Add heading for manage aliases page
  * email_server: Don't let the My Mail page to blank page
  * email_server: clients: Launch roundcube directly instead of app page
  * email_server: Move roundcube link from My Mail to description
  * storage: tests: Refactor disk tests for readability
  * storage: Pass optional mount point to partition expansion
  * storage: tests: Fix tests for expanding disk partitions
  * storage: tests: Convert class based tests to simple tests

  [ James Valleroy ]
  * tests: Add BaseAppTests class for common functional tests
  * tests: Add run diagnostics test to BaseAppTests
  * infinoted: Use BaseAppTests for functional tests
  * mumble: Use BaseAppTests for functional tests
  * roundcube: Use BaseAppTests for functional tests
  * avahi: Use BaseAppTests for functional tests
  * cockpit: Use BaseAppTests for functional tests
  * coturn: Use BaseAppTests for functional tests
  * i2p: Use BaseAppTests for functional tests
  * matrixsynapse: Use BaseAppTests for functional tests
  * minetest: Use BaseAppTests for functional tests
  * minidlna: Use BaseAppTests for functional tests
  * performance: Add backup support (no data)
  * performance: Use BaseAppTests for functional tests
  * privoxy: Use BaseAppTests for functional tests
  * quassel: Use BaseAppTests for functional tests
  * ssh: Use BaseAppTests for functional tests
  * zoph: Use BaseAppTests for functional tests
  * locale: Update translation strings
  * doc: Fetch latest manual

  [ 109247019824 ]
  * Translated using Weblate (Bulgarian)

  [ Coucouf ]
  * Translated using Weblate (French)

  [ trendspotter ]
  * Translated using Weblate (Czech)

 -- James Valleroy <jvalleroy@mailbox.org>  Mon, 25 Oct 2021 19:19:33 -0400

freedombox (21.11) unstable; urgency=medium

  [ Fioddor Superconcentrado ]
  * test: help: Add help view tests
  * test: Add tests for action utilities
  * tests: Improve handling of tests skipped by default
  * package: Add functions for removing packages
  * setup: Show and remove conflicts before installation
  * email: Manage known installation conflicts

  [ 109247019824 ]
  * Translated using Weblate (Bulgarian)

  [ Andrij Mizyk ]
  * Translated using Weblate (Ukrainian)

  [ James Valleroy ]
  * openvpn: Convert functional tests to non-BDD python format
  * pagekite: Convert functional tests to non-BDD python format
  * privoxy: Convert functional tests to non-BDD python format
  * tests: Add backups mark for openvpn, pagekite, privoxy
  * quassel: Convert functional tests to non-BDD python format
  * radicale: Convert functional tests to non-BDD python format
  * roundcube: Convert functional tests to non-BDD python format
  * searx: Convert functional tests to non-BDD python format
  * security: Convert functional tests to non-BDD python format
  * shadowsocks: Convert functional tests to non-BDD python format
  * sharing: Convert functional tests to non-BDD python format
  * snapshot: Convert functional tests to non-BDD python format
  * ssh: Convert functional tests to non-BDD python format
  * sso: Convert functional tests to non-BDD python format
  * storage: Convert functional tests to non-BDD python format
  * syncthing: Convert functional tests to non-BDD python format
  * tahoe: Convert functional tests to non-BDD python format
  * tor: Convert functional tests to non-BDD python format
  * transmission: Convert functional tests to non-BDD python format
  * ttrss: Convert functional tests to non-BDD python format
  * upgrades: Convert functional tests to non-BDD python format
  * zoph: Convert functional tests to non-BDD python format
  * users: Convert functional tests to non-BDD python format
  * tests: Add some missed marks for functional tests
  * tests: Drop step definitions
  * conftest: Skip functional tests if splinter not importable
  * locale: Update translation strings
  * doc: Fetch latest manual

  [ Sunil Mohan Adapa ]
  * d/control: Allow building with python interpreter of any arch
  * user: Accommodate Django 3.1 change for model choice iteration
  * settings: Choose password hashing complexity suitable for SBCs
  * pyproject.toml: Merge contents of pytest.ini
  * pyproject.toml: Merge contents of .converagerc
  * d/rules: Don't use setup.py to invoke tests, invoke directly instead
  * users: Help set language cookie when user profile is edited
  * sso, translation: Help set language cookie when user logins in
  * translation: Always set language cookie when switching language
  * *: Move all systemd service files from /lib to /usr
  * wordpress: Run service only if when installed and configured
  * calibre: Run service only if when installed
  * d/rules: Don't install and enable other systemd service files
  * storage: tests: functional: Fix tests always getting skipped
  * package: Remove unused import to fix pipeline
  * tests: Drop installation of pytest-bdd
  * performance: Cleanup code meant for cockpit version < 235
  * *: Always pass check= argument to subprocess.run()
  * ttrss: Fix daemon not running sometimes on startup
  * ttrss: Add systemd security hardening to daemon

  [ Joseph Nuthalapati ]
  * ttrss: tests: functional: Make subscription faster

 -- James Valleroy <jvalleroy@mailbox.org>  Mon, 11 Oct 2021 18:55:20 -0400

freedombox (21.10) unstable; urgency=medium

  [ Veiko Aasa ]
  * samba: tests: Convert functional tests to non-BDD python format

  [ James Valleroy ]
  * tests: Show warning when app not available
  * bepasty: Convert functional tests to non-BDD python format
  * bind: Convert functional tests to non-BDD python format
  * config: Convert functional tests to non-BDD python format
  * coturn: Convert functional tests to non-BDD python format
  * datetime: Convert functional tests to non-BDD python format
  * deluge: Convert functional tests to non-BDD python format
  * dynamicdns: Convert functional tests to non-BDD python format
  * ejabberd: Convert functional tests to non-BDD python format
  * help: Convert functional tests to non-BDD python format
  * ikiwiki: Convert functional tests to non-BDD python format
  * mediawiki: Convert functional tests to non-BDD python format
  * mldonkey: Convert functional tests to non-BDD python format
  * monkeysphere: Convert functional tests to non-BDD python format
  * mumble: Convert functional tests to non-BDD python format
  * locale: Update translation strings
  * doc: Fetch latest manual
  * debian: Set Standards-Version to 4.6.0

  [ Sunil Mohan Adapa ]
  * ikiwiki: tests: functional: Use newer splinter API for finding links
  * openvpn: tests: functional: Use newer splinter API for finding links
  * backups: tests: functional: Use newer splinter API for finding links
  * users: tests: functional: Use newer splinter API for finding links
  * mediawiki: tests: functional: Use newer splinter API for finding links
  * dynamicdns: tests: functional: Use newer splinter API for finding links
  * calibre: tests: functional: Use newer splinter API for finding links
  * tests: functional: Use newer splinter API for finding links
  * *: Use Django gettext functions instead of ugettext
  * pyproject: Make isort consistent across execution environments
  * *: Various isort fixes
  * *: Use django.urls.re_path() instead of its alias url()
  * signals: Drop provider args when creating Signal object
  * settings: Set Django auto field type explicitly
  * *: Use allow/denylist instead white/blacklist in comments
  * tests: Introduce fixtures to make it easy to test actions
  * calibre: tests: Use common fixtures for testing actions module
  * sso: tests: Use common fixtures for testing actions module
  * gitweb: tests: Use common fixtures for testing actions module
  * openvpn: tests: Use common fixtures for testing actions module
  * matrixsynapse: tests: Use common fixtures for testing actions module
  * ejabberd: tests: Use common fixtures for testing actions module
  * mediawiki: tests: Use common fixtures for testing actions module
  * views: Update utility for checking URL safety
  * sso: Update usage of OpenSSL crypt signing API

  [ Andrij Mizyk ]
  * Translated using Weblate (Ukrainian)
  * Translated using Weblate (Ukrainian)
  * Translated using Weblate (Ukrainian)
  * Translated using Weblate (Ukrainian)

  [ Dietmar ]
  * Translated using Weblate (German)
  * Translated using Weblate (Italian)

  [ Burak Yavuz ]
  * Translated using Weblate (Turkish)

  [ Michael Breidenbach ]
  * Translated using Weblate (Swedish)

  [ Johannes Keyser ]
  * Translated using Weblate (German)

 -- James Valleroy <jvalleroy@mailbox.org>  Mon, 27 Sep 2021 19:10:05 -0400

freedombox (21.9) unstable; urgency=medium

  [ Fioddor Superconcentrado ]
  * container: Don't fail if there's no fbx network
  * container: freedombox-develop callable from anywhere
  * lintian: Overrides for remove-on-upgrade dpkg conffiles flag

  [ James Valleroy ]
  * debian: Add gbp tag config
  * container: Update stable image for bullseye
  * backups: Add functional test to disable schedule backups
  * avahi: Convert functional tests to non-BDD python format
  * cockpit: Convert functional tests to non-BDD python format
  * i2p: Convert functional tests to non-BDD python format
  * infinoted: Convert functional tests to non-BDD python format
  * minetest: Convert functional tests to non-BDD python format
  * minidlna: Convert functional tests to non-BDD python format
  * performance: Convert functional tests to non-BDD python format
  * matrixsynapse: Convert functional tests to non-BDD python format
  * jsxc: Convert functional tests to non-BDD python format
  * backups: Convert functional tests to non-BDD python format
  * locale: Update translation strings
  * doc: Fetch latest manual

  [ Burak Yavuz ]
  * Translated using Weblate (Turkish)

  [ Michael Breidenbach ]
  * Translated using Weblate (Swedish)

  [ Andrij Mizyk ]
  * Translated using Weblate (Ukrainian)
  * Translated using Weblate (Ukrainian)
  * Translated using Weblate (Ukrainian)
  * Translated using Weblate (Ukrainian)
  * Translated using Weblate (Ukrainian)

  [ Tiago Zaniquelli ]
  * plinth: remove diagnose command

  [ Joseph Nuthalapati ]
  * apache: Drop support for SSLv3, TLSv1 and TLSv1.1
  * mediawiki: Backup and restore uploaded files
  * mediawiki: Bump version number for 1.35 upgrade
  * mediawiki: Enable a subset of default extensions
  * mediawiki: Switch to MediaWiki 2020 logo

  [ ikmaak ]
  * Translated using Weblate (Dutch)
  * Translated using Weblate (Dutch)
  * Translated using Weblate (Dutch)
  * Translated using Weblate (Dutch)
  * Translated using Weblate (Dutch)

  [ Sunil Mohan Adapa ]
  * mediawiki: tests: functional: Fix races after flipping flags
  * d/lintian-overrides: Drop override for a removed tag
  * d/lintian-overrides: Override message for not supporting sysvinit
  * d/lintian-overrides: Add override for manual outside .../doc/
  * d/lintian-overrides: Drop workaround for remove-on-upgrade dpkg flag
  * apache: Drop support for GnuTLS
  * apache: Enable and prioritize HTTP/2 protocol
  * apache: Setup Mozilla recommended configuration
  * container: Fix the update command for new web server
  * tests: Add some missing markers
  * web_framework, tests: Workaround captcha 0.5.6 vs. Django 3.2

  [ fliu ]
  * email: Fix self.critical not callable error
  * email: postconf.get_many_unsafe: batch query
  * email: configure postfix domain names

  [ Seyed mohammad ali Hosseinifard ]
  * Translated using Weblate (Persian)

  [ Veiko Aasa ]
  * gitweb: tests: Fix test failures if initial default branch is not master
  * gitweb: tests: Convert functional tests to non-BDD python format
  * gitweb: tests: functional: Fix test failure if initial default branch is not master

  [ Artem ]
  * Translated using Weblate (Russian)

  [ 109247019824 ]
  * Translated using Weblate (Bulgarian)

  [ 池边树下 ]
  * Translated using Weblate (Chinese (Simplified))

 -- James Valleroy <jvalleroy@mailbox.org>  Sat, 18 Sep 2021 09:47:06 -0400

freedombox (21.8) unstable; urgency=medium

  [ Andrij Mizyk ]
  * Translated using Weblate (Ukrainian)
  * Translated using Weblate (Ukrainian)
  * Translated using Weblate (Ukrainian)

  [ fliu ]
  * diagnostics: Allow underscores (_) in app names
  * doc/dev: Using mocking instead of importing external modules
  * email: Basic app to manage an email server
  * email: Enable LDAP by calling postconf in a thread-safe way
  * email: Implement `email_server ipc set_sasl` and `set_submission`
  * email: Set up local delivery (no spam filtering)
  * email: Code quality fixes
  * email: Fix enabling SMTPS; check return value
  * email: dovecot: Support user lookup by UID number
  * email: Address some code review comments
  * email: Install rspamd; proxy its web interface
  * email: Parse command arguments with a mutually exclusive group
  * email: mutex: create lock file as plinth user
  * email, plinth.log: Write more information to syslog
  * email: postconf: Handle postconf returning an empty key
  * email: audit: improve the speed of post-installation setup
  * email: Open lock file as plinth user
  * email: Support UID number lookup in Dovecot
  * email: diagnostics: Fix sudo permission problem
  * email: views: Implement tab rendering
  * email: Implement alias management
  * email: aliases: Use bootstrap styles
  * email: Add UI for creating the home directory
  * email: Add templates for TLS and domains
  * email: Implement view for setting up domains
  * email: postfix: Install LDAP map support
  * email: Implement spam sorting with sieve
  * email: apache: X-Robots-Tag header, full URL match
  * email: Implement auto-discovery
  * email: LMTP: remove the recipient's UID number from email headers
  * email: Code cleanup
  * email: Implement outbound mail filtering
  * email: Reload postfix in domain view
  * email: Code cleanup, address reviews
  * email: Local delivery: use full email address
  * email: postfix: dovecot: Set strong security parameters
  * email: setup: Find Let's Encrypt certificates
  * email: Documentation, code cleanup
  * email: setup: Configure Roundcube
  * email: Sender spoofing patch 1/2: domain rewriting
  * email: implemented service alert

  [ Sunil Mohan Adapa ]
  * doc/dev: Drop seemingly irrelevant automodule reference
  * container: Use keyserver.ubuntu.com as the default keyserver
  * d/lintian-overrides: Allow all systemd services paths
  * d/control: Drop wireless-tools as recommends
  * tests: functional: Add a convenience method to logout
  * wordpress: New app to manage a WordPress site/blog

  [ Petter Reinholdtsen ]
  * Translated using Weblate (Norwegian Bokmål)

  [ James Valleroy ]
  * security: Remove display of past vulnerabilities
  * locale: Update translation strings
  * doc: Fetch latest manual

 -- James Valleroy <jvalleroy@mailbox.org>  Mon, 30 Aug 2021 20:01:46 -0400

freedombox (21.7) unstable; urgency=low

  [ Allan Nordhøy ]
  * Translated using Weblate (Norwegian Bokmål)
  * Translated using Weblate (Norwegian Bokmål)

  [ Jacque Fresco ]
  * Translated using Weblate (Indonesian)

  [ Reza Almanda ]
  * Translated using Weblate (Indonesian)
  * Translated using Weblate (Indonesian)

  [ Besnik Bleta ]
  * Translated using Weblate (Albanian)

  [ 池边树下 ]
  * Translated using Weblate (Chinese (Simplified))

  [ Tiago Zaniquelli ]
  * tests: functional: storage: skip test List disks

  [ Oymate ]
  * Translated using Weblate (Bengali)

  [ whenwesober ]
  * Translated using Weblate (Indonesian)

  [ James Valleroy ]
  * ci: Disable autopkgtest
  * debian: Ensure fuse gets replaced by fuse3 (Closes: #990758)
    - Thanks to Andreas Beckmann <anbe@debian.org> for the patch.
  * action_utils: Separate function to hold freedombox package
  * action_utils: Use flag to indicate freedombox package has been held
    (Closes: #991292)
  * upgrades: Check for held freedombox package in manual update
  * upgrades: Check for held freedombox package daily
  * action_utils: Don't print when unholding freedombox package
  * vagrant: Update box name
  * ttrss: Allow upgrade to version 21
  * Update translation strings
  * doc: Fetch latest manual
  * Upload to unstable

  [ bruh ]
  * Translated using Weblate (Vietnamese)
  * Translated using Weblate (Vietnamese)

  [ Andrij Mizyk ]
  * Translated using Weblate (Ukrainian)
  * Translated using Weblate (Ukrainian)
  * Translated using Weblate (Ukrainian)
  * Translated using Weblate (Ukrainian)
  * Translated using Weblate (Ukrainian)
  * Translated using Weblate (Ukrainian)
  * Translated using Weblate (Ukrainian)
  * Translated using Weblate (Ukrainian)
  * Translated using Weblate (Ukrainian)
  * Translated using Weblate (Ukrainian)

  [ Johannes Keyser ]
  * Translated using Weblate (German)

 -- James Valleroy <jvalleroy@mailbox.org>  Mon, 16 Aug 2021 19:18:59 -0400

freedombox (21.6) experimental; urgency=medium

  [ ikmaak ]
  * Translated using Weblate (Dutch)
  * Translated using Weblate (German)

  [ Burak Yavuz ]
  * Translated using Weblate (Turkish)

  [ Michael Breidenbach ]
  * Translated using Weblate (Swedish)

  [ whenwesober ]
  * Translated using Weblate (Indonesian)
  * Translated using Weblate (Indonesian)

  [ Benedek Nagy ]
  * Translated using Weblate (Hungarian)

  [ James Valleroy ]
  * Translated using Weblate (Indonesian)
  * Translated using Weblate (Indonesian)
  * Translated using Weblate (Indonesian)
  * Translated using Weblate (Indonesian)
  * Translated using Weblate (Chinese (Simplified))
  * locale: Update translation strings
  * doc: Fetch latest manual

  [ Weblate ]
  * Added translation using Weblate (Sinhala)
  * Added translation using Weblate (Vietnamese)

  [ James Pan ]
  * Translated using Weblate (Chinese (Traditional))

  [ HelaBasa ]
  * Translated using Weblate (Sinhala)

  [ Johannes Keyser ]
  * Translated using Weblate (German)

  [ Coucouf ]
  * Translated using Weblate (French)
  * Translated using Weblate (French)

  [ ssantos ]
  * Translated using Weblate (Portuguese)

  [ 池边树下 ]
  * Translated using Weblate (Chinese (Simplified))

  [ Reza Almanda ]
  * Translated using Weblate (Indonesian)
  * Translated using Weblate (Indonesian)
  * Translated using Weblate (Indonesian)

  [ bruh ]
  * Translated using Weblate (Vietnamese)
  * Translated using Weblate (Vietnamese)
  * Translated using Weblate (Vietnamese)
  * Translated using Weblate (Vietnamese)

  [ Arshadashu ]
  * Translated using Weblate (Telugu)

  [ Joseph Nuthalapati ]
  * Translated using Weblate (Telugu)
  * Translated using Weblate (Telugu)
  * Translated using Weblate (Telugu)
  * Translated using Weblate (Telugu)
  * Translated using Weblate (Telugu)
  * Translated using Weblate (Telugu)

  [ uday17 ]
  * Translated using Weblate (Telugu)
  * Translated using Weblate (Telugu)
  * Translated using Weblate (Telugu)

  [ Sandeepbasva ]
  * Translated using Weblate (Telugu)

  [ Aurélien Couderc ]
  * Change backups submit button to fix translation issues

  [ chilumula vamshi krishna ]
  * Translated using Weblate (Telugu)

  [ Jacque Fresco ]
  * Translated using Weblate (Indonesian)
  * Translated using Weblate (Japanese)

 -- James Valleroy <jvalleroy@mailbox.org>  Mon, 31 May 2021 19:00:45 -0400

freedombox (21.5) experimental; urgency=medium

  [ Dietmar ]
  * Translated using Weblate (German)

  [ Karol Werner ]
  * Translated using Weblate (Polish)

  [ Michalis ]
  * Translated using Weblate (Greek)
  * Translated using Weblate (Greek)
  * Translated using Weblate (Greek)
  * Translated using Weblate (Greek)

  [ Fioddor Superconcentrado ]
  * Generating developer documentation.
  * config: Fix tests related to user home directory
  * Translated using Weblate (Spanish)

  [ ikmaak ]
  * Translated using Weblate (Dutch)

  [ Burak Yavuz ]
  * Translated using Weblate (Turkish)
  * Translated using Weblate (Turkish)
  * Translated using Weblate (Turkish)

  [ Veiko Aasa ]
  * deluge, mldonkey, syncthing, transmission: Depend on nslcd.service
  * deluge: Fix daemon user not in freedombox-share group after installation
  * users: Fix unit test failures when LDAP is empty

  [ Sunil Mohan Adapa ]
  * ssh, apache: Make fail2ban use systemd journald backend by default
  * security: Move fail2ban default configuration to this app
  * security: Ensure that fail2ban is not re-enabled on version increment
  * security: Increment app version to reload fail2ban
  * action_utils: Introduce utility for masking services
  * config: Disable rsyslog and syslog forwarding
  * config: Install and configure zram for swap
  * Update copyright year

  [ James Valleroy ]
  * debian: Add coverage to autopkgtest
  * ci: Merge with Salsa CI pipeline
  * config: Convert entered domain name to lower case
  * dynamicdns: Wait after changing domain name in tests
  * dynamicdns: Convert entered domain name to lower case
  * pagekite: Convert entered kite name to lower case
  * config, dynamicdns, pagekite: Remove incorrect use of str
  * letsencrypt: Always return a diagnostics result
  * diagnostics: Use lock to protect results
  * coturn: Validate TURN URIs if provided in form
  * locale: Update translation strings
  * doc: Fetch latest manual

  [ Max Rockatansky ]
  * security: Clarify vulnerability count and provide link to more info

  [ Joseph Nuthalapati ]
  * docs: Improve Developer Documentation index page
  * container: distribution as environment variable
  * ejabberd: STUN/TURN configuration
  * coturn: Mention ejabberd in app description

  [ Michael Breidenbach ]
  * Translated using Weblate (Swedish)
  * Translated using Weblate (Swedish)

  [ nautilusx ]
  * Translated using Weblate (German)

  [ Reza Almanda ]
  * Translated using Weblate (Indonesian)

  [ Aditya Pratap Singh ]
  * container: Work in the absence of systemd in PATH, for eg. in Arch

  [ Kirill Schmidt ]
  * first_boot: Use session to verify first boot welcome step

  [ fliu ]
  * HACKING.md: added some troubleshooting information
  * container script: Must convert env. var. string to a Path object

  [ Johannes Keyser ]
  * Translated using Weblate (German)

  [ whenwesober ]
  * Translated using Weblate (Indonesian)

  [ 池边树下 ]
  * Translated using Weblate (Chinese (Simplified))

  [ Weblate ]
  * Added translation using Weblate (Albanian)

  [ Besnik Bleta ]
  * debian: Add Albanian (sq) locale
  * Translated using Weblate (Albanian)

  [ Carlos Henrique Lima Melara ]
  * doc: Add filename to code snippets in tutorial
  * docs: Add missing imports in tutorial
  * docs: Set the `version` attribute as required instead of optional

 -- James Valleroy <jvalleroy@mailbox.org>  Mon, 19 Apr 2021 20:23:23 -0400

freedombox (21.4) unstable; urgency=medium

  [ Petter Reinholdtsen ]
  * Translated using Weblate (Norwegian Bokmål)

  [ Allan Nordhøy ]
  * Translated using Weblate (Norwegian Bokmål)

  [ ikmaak ]
  * Translated using Weblate (Dutch)

  [ Burak Yavuz ]
  * Translated using Weblate (Turkish)

  [ James Valleroy ]
  * plinth: Disable start rate limiting for service
  * upgrades: Disable searx during dist-upgrade
  * locale: Update translation strings
  * doc: Fetch latest manual

  [ Dietmar ]
  * Translated using Weblate (German)
  * Translated using Weblate (Italian)
  * Translated using Weblate (German)
  * Translated using Weblate (Italian)

  [ Coucouf ]
  * Translated using Weblate (French)

  [ Michael Breidenbach ]
  * Translated using Weblate (Swedish)

  [ Sunil Mohan Adapa ]
  * ui: Fix buttons jumping on click in snapshots page
  * matrix-synapse, coturn: Fix minor pipeline failures

  [ Benedek Nagy ]
  * Translated using Weblate (Hungarian)

  [ Kornelijus Tvarijanavičius ]
  * Translated using Weblate (Lithuanian)

  [ Joseph Nuthalapati ]
  * coturn: Add new component for usage of coturn by other apps
  * coturn: Minor refactor view to use utility to generate URIs
  * coturn: Remove advanced flag, make app visible to all
  * matrix-synapse: Auto configure STUN/TURN using coturn server
  * matrix-synapse: Update description to talk about TURN configuration

 -- James Valleroy <jvalleroy@mailbox.org>  Sun, 28 Feb 2021 20:57:00 -0500

freedombox (21.3) unstable; urgency=medium

  [ Oğuz Ersen ]
  * Translated using Weblate (Turkish)

  [ ikmaak ]
  * Translated using Weblate (Dutch)

  [ Burak Yavuz ]
  * Translated using Weblate (Turkish)

  [ Michael Breidenbach ]
  * Translated using Weblate (Swedish)

  [ Michalis ]
  * Translated using Weblate (Greek)

  [ James Valleroy ]
  * upgrades: Mark string as no-python-format
  * locale: Update translation strings
  * upgrades: Only check free space bytes before dist upgrade
  * upgrades: Add 10 minute delay before apt update
  * upgrades: Disable apt snapshots during dist upgrade
  * locale: Update translation strings
  * doc: Fetch latest manual

  [ John Lines ]
  * gitignore: Ignore files generated during package build
  * zoph: Add new app to organize photos

  [ Sunil Mohan Adapa ]
  * tests: functional: Introduce step def. to check if app is enabled
  * zoph: Make app unavailable in Buster

  [ Aurélien Couderc ]
  * sharing: Improve shares group access description

  [ Fioddor Superconcentrado ]
  * HACKING: Link download page for Geckodriver.
  * Translated using Weblate (Spanish)

 -- James Valleroy <jvalleroy@mailbox.org>  Thu, 11 Feb 2021 17:59:49 -0500

freedombox (21.2) unstable; urgency=medium

  [ Burak Yavuz ]
  * Translated using Weblate (Turkish)
  * Translated using Weblate (Turkish)

  [ Sunil Mohan Adapa ]
  * radicale: Allow older 2.x release to upgrade to 3.x
  * backups: schedule: tests: Fix failures due to long test run
  * minidlna: Minor refactor of media directory handling
  * minidlna: Implement force upgrading from older version
  * jsxc: Fix issues with jQuery >= 3.5.0

  [ Veiko Aasa ]
  * calibre: Fix freedombox.local inaccessible after enabling app
  * mediawiki: Fix app installation process doesn't display status information
  * plinth: Show running spinner when app installation is in progress

  [ James Valleroy ]
  * upgrades: Return reason when checking for dist upgrade
  * upgrades: Get result of start-dist-upgrade
  * upgrades: Move start-dist-upgrade result string to app
  * upgrades: Add notifications for dist upgrade
  * tests: Update functional tests default config
  * roundcube: Allow upgrade to 1.4.*
  * locale: Update translation strings
  * doc: Fetch latest manual

  [ Dietmar ]
  * Translated using Weblate (German)
  * Translated using Weblate (Italian)

  [ ikmaak ]
  * Translated using Weblate (Spanish)
  * Translated using Weblate (Dutch)
  * Translated using Weblate (Swedish)
  * Translated using Weblate (Russian)
  * Translated using Weblate (Hungarian)

  [ Coucouf ]
  * Translated using Weblate (French)
  * Translated using Weblate (French)

  [ Алексей Докучаев ]
  * Translated using Weblate (Russian)

  [ Stanisław Stefan Krukowski ]
  * Translated using Weblate (Polish)

  [ Oymate ]
  * Translated using Weblate (Bengali)

  [ Fioddor Superconcentrado ]
  * Translated using Weblate (Spanish)

  [ Joseph Nuthalapati ]
  * matrix-synapse: python3-psycopg2 from backports
  * upgrades: Increment version for MatrixSynapse 1.26
  * mediawiki: Set default logo to mediawiki.png

  [ nautilusx ]
  * Translated using Weblate (German)

 -- James Valleroy <jvalleroy@mailbox.org>  Sat, 06 Feb 2021 00:33:34 -0500

freedombox (21.1) unstable; urgency=medium

  [ ikmaak ]
  * Translated using Weblate (German)
  * Translated using Weblate (Spanish)
  * Translated using Weblate (Dutch)
  * Translated using Weblate (Polish)
  * Translated using Weblate (Danish)
  * Translated using Weblate (French)
  * Translated using Weblate (Italian)
  * Translated using Weblate (Norwegian Bokmål)
  * Translated using Weblate (Dutch)
  * Translated using Weblate (Portuguese)
  * Translated using Weblate (Swedish)
  * Translated using Weblate (Russian)
  * Translated using Weblate (Chinese (Simplified))
  * Translated using Weblate (Persian)
  * Translated using Weblate (Gujarati)
  * Translated using Weblate (Hindi)
  * Translated using Weblate (Czech)
  * Translated using Weblate (Ukrainian)
  * Translated using Weblate (Hungarian)
  * Translated using Weblate (Lithuanian)
  * Translated using Weblate (Slovenian)
  * Translated using Weblate (Bulgarian)
  * Translated using Weblate (Greek)
  * Translated using Weblate (Galician)
  * Translated using Weblate (Serbian)

  [ Burak Yavuz ]
  * Translated using Weblate (Turkish)

  [ John Doe ]
  * Translated using Weblate (Turkish)
  * Translated using Weblate (Turkish)

  [ Doma Gergő ]
  * Translated using Weblate (Hungarian)

  [ Ouvek Kostiva ]
  * Translated using Weblate (Chinese (Traditional))

  [ James Valleroy ]
  * tahoe: Disable app
  * setup: Enable essential apps that use firewall
  * upgrades: Requires at least 5 GB free space for dist upgrade
  * locale: Update translation strings
  * doc: Fetch latest manual

  [ Veiko Aasa ]
  * syncthing: Create LDAP group name different from system group
  * syncthing: Hide unnecessary security warning
  * sharing: Update functional test to use syncthing-access group
  * plinth: Fix disable daemon when service alias is provided
  * container script: Various improvements

  [ Sunil Mohan Adapa ]
  * ui: js: Make select all checkbox option available more broadly
  * ui: css: New style for select all checkbox
  * backups: tests: Fix a typo in test case name
  * backups: Allow comments to be added to archives during backup
  * backups: Allow storing root repository details
  * backups: repository: Introduce a prepare method
  * backups: repository: Simplify handling of remote repo properties
  * backups: Introduce backup scheduling
  * backups: Add a schedule to each repository
  * backups: Trigger schedules every hour
  * backups: Add UI to edit schedules
  * backups: Add a notification to suggest users to enable schedules
  * backups: Show notification on error during scheduled backups
  * networks: Remove unused import to fix flake8 failure
  * performance: Fix failure to start due to lru_cache in stable

  [ Allan Nordhøy ]
  * Translated using Weblate (Norwegian Bokmål)

  [ Fred LE MEUR ]
  * performance: Fix web client link to Cockpit

  [ Milan ]
  * Translated using Weblate (Czech)

  [ crlambda ]
  * Translated using Weblate (Chinese (Traditional))

  [ Fioddor Superconcentrado ]
  * networks: Separate the delete button and color it differently
  * network: Minor refactoring in a test
  * network: Minor refactoring, new is_primary() function
  * networks: Change connection type to a radio button
  * networks: Use radio buttons for network modes
  * networks: Prevent unintended changes to primary connection.
  * networks: Hide deactivate/remove buttons for primary connections
  * Translated using Weblate (Spanish)

 -- James Valleroy <jvalleroy@mailbox.org>  Mon, 25 Jan 2021 21:08:22 -0500

freedombox (21.0) unstable; urgency=medium

  [ Dietmar ]
  * Translated using Weblate (German)

  [ ikmaak ]
  * Translated using Weblate (German)
  * Translated using Weblate (Dutch)
  * Translated using Weblate (Spanish)
  * Translated using Weblate (French)

  [ Burak Yavuz ]
  * Translated using Weblate (Turkish)

  [ Doma Gergő ]
  * Translated using Weblate (Hungarian)

  [ Veiko Aasa ]
  * functional tests: Make tests compatible with pytest-bdd v4.0
  * ejabberd: functional tests: Wait until the jsxc buddy list is loaded
  * users: Skip action script tests if LDAP is not set up
  * functional-tests: Fix installation errors in install.sh script
  * dev-container: Add subcommand to run tests
  * gitweb: tests: functional: Fix test failures in localized environment
  * dev-container: 'up' command: Show banner also when container is already
    running
  * dev-container: Add command to print container IP address
  * tests: functional: Improve creating users in tests
  * gitweb: Add functional tests for git-access group
  * plinth: Fix daemon is enabled check when service alias is provided

  [ ullli ]
  * mumble: Updated mumla and removed plumble from clients list

  [ Johannes Keyser ]
  * Translated using Weblate (German)

  [ Sunil Mohan Adapa ]
  * apache2: Allow downloads in openvpn and backups with latest browsers
  * backups: Don't open a new window for downloading backups
  * openvpn: Don't show running status on download profile button
  * app: component: Add app_id and app properties
  * app: Add locked flag
  * backups: Add new component for backup and restore
  * backups: Use the backup component in all apps
  * doc: dev: Update documentation for using backup component
  * app: info: Move client validation to info component
  * doc: dev: Update documentation on calling clients validation
  * doc: dev: Update the tutorial to reflect latest API/code
  * radicale: Fix backup and restore of configuration

  [ Michael Breidenbach ]
  * Translated using Weblate (Swedish)

  [ James Valleroy ]
  * users: Avoid test error if ldapsearch is not available
  * upgrades: Ensure freedombox package is upgraded during dist upgrade
  * upgrades: Add service for dist upgrade
  * upgrades: Install python3-systemd for unattended-upgrades
  * upgrades: Don't allow needrestart to restart freedombox-dist-upgrade
  * upgrades: Check before starting dist upgrade process
  * upgrades: Write dist-upgrade service file in /run
  * upgrades: Restart FreedomBox service at end of dist-upgrade
  * upgrades: Use full path to searx action script
  * upgrades: Hold tt-rss during dist upgrade, if available
  * locale: Update translation strings
  * doc: Fetch latest manual

  [ Stanisław Stefan Krukowski ]
  * Translated using Weblate (Polish)

  [ Joseph Nuthalapati ]
  * transmission: Show port forwarding information
  * transmission: Update description

 -- James Valleroy <jvalleroy@mailbox.org>  Mon, 11 Jan 2021 19:57:44 -0500

freedombox (20.21) unstable; urgency=medium

  [ Johannes Keyser ]
  * Translated using Weblate (German)

  [ Fioddor Superconcentrado ]
  * Translated using Weblate (Spanish)
  * Translated using Weblate (Spanish)

  [ Joseph Nuthalapati ]
  * deluge: Sync apache2 config with Transmission
  * deluge: Functional tests for bit-torrent group

  [ Michael Breidenbach ]
  * Translated using Weblate (Swedish)

  [ Veiko Aasa ]
  * apache: Create snake oil certificate if not exists
  * users: Remove timeout when creating Samba user
  * security: Fix access denied for user daemon from cron

  [ n0nie4HP ]
  * Translated using Weblate (Polish)
  * Translated using Weblate (Polish)

  [ spectral ]
  * calibre: Fix manual page name

  [ James Valleroy ]
  * upgrades: Allow grub-pc upgrade without reinstalling grub
  * upgrades: Update searx search engines during dist upgrade
  * locale: Update translation strings
  * doc: Fetch latest manual
  * debian: Bump standards version to 4.5.1

  [ Nikita Epifanov ]
  * Translated using Weblate (Russian)

  [ ikmaak ]
  * Translated using Weblate (Polish)

  [ Doma Gergő ]
  * Translated using Weblate (Hungarian)

 -- James Valleroy <jvalleroy@mailbox.org>  Mon, 28 Dec 2020 21:08:41 -0500

freedombox (20.20.1) unstable; urgency=medium

  [ Reg Me ]
  * Translated using Weblate (Dutch)

  [ ikmaak ]
  * Translated using Weblate (Dutch)
  * Translated using Weblate (German)
  * Translated using Weblate (Dutch)

  [ Burak Yavuz ]
  * Translated using Weblate (Turkish)

  [ Sunil Mohan Adapa ]
  * pagekite: Drop unused subdomain widget
  * pagekite: cosmetic: Minor yapf changes
  * clients: Fix a duplicated HTML ID
  * ui: Adopt a consistent and new table style
  * ui: Make all tables responsive
  * ui: css: Use rem as the primary unit
  * ui: Drop italic style on app name and sections in card listing
  * jsxc: Drop loading text on the login button
  * firewall: New styling for status stable
  * ui: Consistently use the btn-toolbar class for all toolbars
  * help: Make the button normal size in about page
  * users: Drop cancel button show submit as danger in delete page
  * help, power, index: ui: Drop remaining uses of &raquo;
  * ui: index: Don't show too large a help message
  * HACKING: Add suggestion not over-use Bootstrap utility classes
  * ui: Fix form error styling using bootstrap 3 style
  * jslicense.html: Drop minor styling
  * ui: Introduce common styling for two column list group
  * calibre: Use common styling for libraries list
  * pagekite: Use common styling for custom services
  * ikiwiki: Use common styling for wiki/blog list
  * gitweb: Use common styling for repo list
  * users: Use common styling for users list
  * networks: Use common styling for showing network connection
  * networks: Use common styling for Wi-Fi network list
  * networks: Use table for styling network connection list
  * firewall: Split CSS styling into separate file
  * monkeysphere: Split CSS styling into a separate file
  * samba: Split CSS styling into separate file
  * upgrades: Split CSS styling into a separate file
  * backups: Split CSS styling into a separate file
  * storage: Split CSS styling into a separate file
  * sharing: Split CSS styling into a separate file
  * letsencrypt: Split CSS styling into a separate file
  * help: Split CSS styling into a separate file
  * first_setup: Use template variable to refresh page
  * ui: Use common styling to hide logo during firstboot
  * firstboot: Use bootstrap for logo styling
  * pagekite: Eliminate inline styling
  * help: Show version information as an alert
  * ui: Avoid inline styling for setting progress bar width
  * apache2: Disallow all inline styling in sandbox settings
  * ui: Fix warning button colors

  [ achalaramu ]
  * Migrate bootstrap 4 from bootstrap 3

  [ Veiko Aasa ]
  * gitweb: Make functional tests compatible with pytest-bdd v4.0
  * javascript: Fix disabled submit buttons when navigating back to a page

  [ James Valleroy ]
  * tests: Skip initial update
  * help: Update status log test
  * config: Skip homepage test on buildd (Closes: #977527)
  * doc: Fetch latest manual

 -- James Valleroy <jvalleroy@mailbox.org>  Sat, 19 Dec 2020 19:18:42 -0500

freedombox (20.20) unstable; urgency=medium

  [ ikmaak ]
  * Translated using Weblate (Dutch)
  * Translated using Weblate (Dutch)

  [ Burak Yavuz ]
  * Translated using Weblate (Turkish)

  [ ssantos ]
  * Translated using Weblate (Portuguese)

  [ Johannes Keyser ]
  * Translated using Weblate (German)

  [ Thomas Vincent ]
  * Translated using Weblate (French)

  [ Michael Breidenbach ]
  * Translated using Weblate (Swedish)

  [ Fioddor Superconcentrado ]
  * Translated using Weblate (Spanish)
  * config: Add user websites as choices for homepage config
  * config: rename functions (improve readability)

  [ James Valleroy ]
  * config: Mark test_homepage_field as needs_root
  * mumble: Implement force upgrade for 1.3.*
  * upgrades: Hold mumble-server during dist upgrade
  * locale: Update translation strings
  * doc: Fetch latest manual

  [ Veiko Aasa ]
  * apache: Add app name
  * snapshot: Check that / is a btrfs subvolume before setup
  * diagnostics: Improve exception handling in app diagnostics
  * diagnostics: Show app name and fallback to app id if not exist
  * templates: Make toggle button responsive

 -- James Valleroy <jvalleroy@mailbox.org>  Mon, 14 Dec 2020 19:31:00 -0500

freedombox (20.19) unstable; urgency=medium

  [ ikmaak ]
  * Translated using Weblate (Dutch)
  * Translated using Weblate (Dutch)
  * Translated using Weblate (Dutch)
  * Translated using Weblate (German)
  * Translated using Weblate (Dutch)
  * Translated using Weblate (Dutch)

  [ Fioddor Superconcentrado ]
  * networks: Apply translation to a tooltip.
  * bepasty: Apply translation to autogenerated comments.
  * snapshots: Translate snapshot types (field description)
  * Translated using Weblate (Spanish)

  [ Joseph Nuthalapati ]
  * OpenVPN: Create user group "vpn"
  * openvpn: Add functional tests for user group "vpn"
  * openvpn: Deny access to users not in group "vpn"

  [ James Valleroy ]
  * upgrades: Add first boot step to run initial update
  * upgrades: Add progress page for initial update
  * upgrades: Fix flag name in info message
  * upgrades: Hold freedombox package during dist upgrade
  * upgrades: Use apt_hold contextmanager
  * upgrades: Print steps in dist-upgrade
  * upgrades: Fix sources list for dist upgrade from buster
  * sso: Add test to generate ticket
  * locale: Update translation strings
  * doc: Fetch latest manual
  * debian: Add python3-openssl as build dependency for tests

  [ Veiko Aasa ]
  * Samba: UI: Show toggle buttons and share names

  [ Oymate ]
  * Translated using Weblate (Bengali)

 -- James Valleroy <jvalleroy@mailbox.org>  Mon, 30 Nov 2020 18:37:52 -0500

freedombox (20.18.1) unstable; urgency=medium

  [ Burak Yavuz ]
  * Translated using Weblate (Turkish)
  * Translated using Weblate (Turkish)

  [ Hetgyl ]
  * Translated using Weblate (French)
  * Translated using Weblate (French)
  * Translated using Weblate (French)
  * Translated using Weblate (French)
  * Translated using Weblate (French)
  * Translated using Weblate (French)
  * Translated using Weblate (French)
  * Translated using Weblate (French)
  * Translated using Weblate (French)
  * Translated using Weblate (French)
  * Translated using Weblate (French)
  * Translated using Weblate (French)

  [ Reg Me ]
  * Translated using Weblate (Dutch)
  * Translated using Weblate (Dutch)

  [ Oğuz Ersen ]
  * Translated using Weblate (Turkish)

  [ Thomas Vincent ]
  * Translated using Weblate (French)
  * Translated using Weblate (French)
  * Translated using Weblate (French)
  * Translated using Weblate (French)
  * Translated using Weblate (French)
  * Translated using Weblate (French)
  * Translated using Weblate (French)
  * Translated using Weblate (French)
  * Translated using Weblate (French)
  * Translated using Weblate (French)
  * Translated using Weblate (French)

  [ Petter Reinholdtsen ]
  * Translated using Weblate (Norwegian Bokmål)

  [ Joseph Nuthalapati ]
  * sso: Fix regression in auth-pubtkt configuration

  [ Dietmar ]
  * Translated using Weblate (German)
  * Translated using Weblate (Italian)

  [ Fioddor Superconcentrado ]
  * Translated using Weblate (Spanish)

  [ Diego Roversi ]
  * Translated using Weblate (Italian)

  [ ikmaak ]
  * Translated using Weblate (Dutch)

  [ Michael Breidenbach ]
  * Translated using Weblate (Swedish)

  [ James Valleroy ]
  * Translated using Weblate (French)
  * doc: Fetch latest manual

 -- James Valleroy <jvalleroy@mailbox.org>  Mon, 23 Nov 2020 18:37:38 -0500

freedombox (20.18) unstable; urgency=medium

  [ Hetgyl ]
  * Translated using Weblate (French)

  [ Reg Me ]
  * Translated using Weblate (Dutch)
  * Translated using Weblate (Dutch)
  * Translated using Weblate (Dutch)
  * Translated using Weblate (Dutch)

  [ Joseph Nuthalapati ]
  * coverage: Omit files under tests/ directories
  * ci: Add --cov-config to the coverage command
  * openvpn: Cleanup easyrsa 2 to 3 upgrade code
  * openvpn: Function to detect ECC/RSA configuration
  * openvpn: ECC: Setup and Migration
  * openvpn: Remove explicit setup step
  * openvpn: Improve migrate_to_ecc template
  * openvpn: Remove opinion on which curve to use
  * openvpn: client configuration for RSA and ECC
  * gitlabci: Update Dockerfile and script

  [ Ralf Barkow ]
  * Translated using Weblate (German)

  [ Fioddor Superconcentrado ]
  * Translated using Weblate (Spanish)

  [ Matthias Dellweg ]
  * Enable dynamicdns module to handle IPv6

  [ Dietmar ]
  * Translated using Weblate (Italian)

  [ James Valleroy ]
  * locale: Update translation strings
  * doc: Fetch latest manual

 -- James Valleroy <jvalleroy@mailbox.org>  Mon, 16 Nov 2020 20:49:24 -0500

freedombox (20.17.1) experimental; urgency=medium

  [ Burak Yavuz ]
  * Translated using Weblate (Turkish)
  * Translated using Weblate (Turkish)

  [ Dietmar ]
  * Translated using Weblate (German)
  * Translated using Weblate (Italian)

  [ Joseph Nuthalapati ]
  * ci: Fix flake8 errors
  * pubtkt: Fix Python format language errors

  [ James Valleroy ]
  * debian: Rename source package to freedombox
  * doc: Fetch latest manual

 -- James Valleroy <jvalleroy@mailbox.org>  Sat, 07 Nov 2020 08:02:53 -0500

plinth (20.17) unstable; urgency=medium

  [ Fioddor Superconcentrado ]
  * package: i18n: Mark progress status strings for translation
  * networks: i18n: Mark string for translation on delete page
  * networks: i18n: Mark various strings for translation
  * notifications: i18n: Mark app names and extra data for translation
  * networks: css: Make button wider in network list
  * Translated using Weblate (Spanish)

  [ Sunil Mohan Adapa ]
  * backups: i18n: Mark form success messages for translation
  * doc: wikiparser: Fix issue with running parser outside doc/ dir
  * upgrades: Disable the option when not able to dist upgrade
  * ci: Split testing stages into smaller stages

  [ Coucouf ]
  * Translated using Weblate (French)
  * Translated using Weblate (French)

  [ Burak Yavuz ]
  * Translated using Weblate (Turkish)
  * Translated using Weblate (Turkish)

  [ Nikita Epifanov ]
  * Translated using Weblate (Russian)

  [ Jens Molgaard ]
  * Translated using Weblate (Danish)

  [ Petter Reinholdtsen ]
  * Translated using Weblate (Norwegian Bokmål)

  [ Praveen Illa ]
  * Translated using Weblate (Telugu)

  [ James Valleroy ]
  * Translated using Weblate (Danish)
  * ci: Run wikiparser doctests
  * wikiparser: Exit with return value 1 on test failure
  * upgrades: Add a setting to enable dist upgrade
  * locale: Update translation strings
  * doc: Fetch latest manual

  [ Michael Breidenbach ]
  * Translated using Weblate (German)
  * Translated using Weblate (Swedish)

  [ marklin0913 ]
  * Added translation using Weblate (Chinese (Traditional))

  [ Joseph Nuthalapati ]
  * mediawiki: Ensure password file is not empty
  * mediawiki: Add action to set domain name

  [ Dietmar ]
  * Translated using Weblate (German)
  * Translated using Weblate (Italian)

  [ Radek Pasiok ]
  * Translated using Weblate (Polish)

  [ Onurb ]
  * apache: setup uwsgi by default

 -- James Valleroy <jvalleroy@mailbox.org>  Mon, 02 Nov 2020 19:45:57 -0500

plinth (20.16) unstable; urgency=medium

  [ Oğuz Ersen ]
  * Translated using Weblate (Turkish)

  [ Burak Yavuz ]
  * Translated using Weblate (Turkish)
  * Translated using Weblate (Turkish)

  [ Nikita Epifanov ]
  * Translated using Weblate (Russian)

  [ Allan Nordhøy ]
  * Translated using Weblate (Norwegian Bokmål)
  * Translated using Weblate (Chinese (Simplified))
  * Translated using Weblate (Slovenian)
  * Translated using Weblate (Greek)
  * Translated using Weblate (Norwegian Bokmål)

  [ Veiko Aasa ]
  * diagnostics: Show low system memory notifications
  * notifications: Show severity level on every notification

  [ Coucouf ]
  * Translated using Weblate (French)

  [ James Valleroy ]
  * app: Add donation links in dropdown menu
  * debian: Add Brazilian Portuguese debconf templates translation
    (Closes: #972449)
    - Thanks to Adriano Rafael Gomes for the translation.
  * locale: Update translation strings
  * doc: Fetch latest manual

  [ Fioddor Superconcentrado ]
  * upgrades: Add status section showing version and upgrade status
  * diagnostics: Lazy format all diagnostic test strings properly
  * Translated using Weblate (Spanish)
  * help: Link to updates page when new version is available
  * updates: Eliminate delay and better status for manual upgrade

  [ Michael Breidenbach ]
  * Translated using Weblate (Swedish)

  [ Sunil Mohan Adapa ]
  * calibre: Add link to donation page
  * app: Make the donation button more prominent
  * calibre: Update group description to reflect 'using' app

 -- James Valleroy <jvalleroy@mailbox.org>  Mon, 19 Oct 2020 20:42:32 -0400

plinth (20.15) unstable; urgency=medium

  [ Coucouf ]
  * Translated using Weblate (French)
  * Translated using Weblate (French)
  * Translated using Weblate (French)
  * Translated using Weblate (French)

  [ Joseph Nuthalapati ]
  * bepasty: Change default permissions to 'read'
  * calibre: Add new e-book library app
  * calibre: Minor changes to app description
  * container: Handle edge cases with container update

  [ Fioddor Superconcentrado ]
  * HACKING: Add extra development requirements
  * CONTRIBUTING: Require flake8 compliance
  * Translated using Weblate (Spanish)
  * HACKING.md: Re-organised contents according to onboarding journey
  * Translated using Weblate (Spanish)

  [ Sunil Mohan Adapa ]
  * module_loader, web_framework: Update console log messages
  * dynamicdns: Drop unnecessary code to set app as enabled
  * pagekite: Don't announce unconfigured kite as a valid domain
  * pagekite: Don't update names module if not installed
  * tor: Don't check if enabled when not installed
  * tests: functional: Simplify calling the login helper
  * doc: Before fetching, drop all old to cleanup deleted pages/images
  * coturn: Don't handle certificates if not installed
  * quassel: Don't handle certificates if not installed
  * quassel: Fix minor typo
  * mumble: Store and use a single domain for TLS certificate setup
  * doc: dev: Link to list of potential apps from tutorial
  * coturn: Don't handle certificates if not installed
  * quassel: Don't handle certificates if not installed
  * users: Deal with admin user already existing during first boot
  * users: cosmetic: Yapf refactoring
  * *: Minor flake8 fixes
  * debian/control: Add sshpass as build dependency

  [ Michael Breidenbach ]
  * Translated using Weblate (Swedish)

  [ ssantos ]
  * Translated using Weblate (Portuguese)

  [ Phil Morrell ]
  * mumble: configure letsencrypt component

  [ Burak Yavuz ]
  * Translated using Weblate (Turkish)

  [ Petter Reinholdtsen ]
  * Translated using Weblate (Norwegian Bokmål)

  [ Veiko Aasa ]
  * ssh: action script: Require user credentials when editing ssh keys
  * users: Require admin credentials when creating or editing a user
  * container: Assign virtual network interface to trusted firewall zone

  [ James Valleroy ]
  * upgrades: Extend function to check for normal dist availability
  * upgrades: Detect and upgrade to next stable release
  * upgrades: Set a flag so interrupted dist-upgrade can be continued
  * upgrades: Check free space before dist-upgrade
  * locale: Update translation strings
  * doc: Fetch latest manual

 -- James Valleroy <jvalleroy@mailbox.org>  Mon, 05 Oct 2020 19:25:41 -0400

plinth (20.14.1) unstable; urgency=high

  [ Burak Yavuz ]
  * Translated using Weblate (Turkish)

  [ Nikita Epifanov ]
  * Translated using Weblate (Russian)

  [ JC Staudt ]
  * minidlna: Fix typo DNLA -> DLNA

  [ Sunil Mohan Adapa ]
  * cockpit: Don't show home page icon to non-admin users
  * module_loader: Load/process all essential modules before others

  [ Petter Reinholdtsen ]
  * Translated using Weblate (Norwegian Bokmål)

  [ Dietmar ]
  * Translated using Weblate (German)

  [ Coucouf ]
  * Translated using Weblate (French)

  [ James Valleroy ]
  * doc: Fetch latest manual

 -- James Valleroy <jvalleroy@mailbox.org>  Wed, 23 Sep 2020 07:37:53 -0400

plinth (20.14) unstable; urgency=high

  [ Fioddor Superconcentrado ]
  * Translated using Weblate (Spanish)
  * Translated using Weblate (Spanish)
  * sudo user needed for container
  * Branch-out
  * Specify machine
  * Fix typo
  * post-processor: Solve 1908 fixing the wiki links fix
  * Translated using Weblate (Spanish)
  * Translated using Weblate (Spanish)
  * jsxc, sharing: Add 'Learn more...' link for help pages
  * wireguard: Add 'Learn more...' link for help page
  * doc: wikiparser: Resolve URLs for locally available pages
  * HACKING.md: Instructions for container-related troubleshooting
  * i18n: Mark strings missed for translation
  * snapshots: Clarify description for disabling yearly snapshots

  [ Doma Gergő ]
  * Translated using Weblate (Hungarian)
  * Translated using Weblate (Hungarian)

  [ Sunil Mohan Adapa ]
  * upgrades: Minor isort fix
  * upgrades: Remove unused context variable
  * security: Don't show report button as part of backports notice
  * upgrades: security: Don't with the technical term 'backports' in UI
  * matrixsynapse: Allow upgrade to version 1.17
  * backups: Make app available by default
  * samba: cosmetic: Minor yapf fixes
  * container: unstable: Handle interface naming for systemd < 245
  * storage: Fix expanding partitions on GPT partition tables
  * matrixsynapse: Rename Riot to Element
  * ejabberd, mumble, wireguard: Update Apple app links
  * menu: Update documentation to clarify that icons can be files
  * frontpage: Fix documentation related to renamed parameter
  * bepasty: Make description a private variable
  * bepasty: Expand app description
  * bepasty: Tighten permissions on the uwsgi socket
  * infinoted, syncthing: Fix minor typo in a comment
  * bepasty: Add diagnostics tests on app URL
  * bepasty: Minor fixes
  * bepasty: tests: functional: Add a password before removing all
  * bepasty: Resize SVG to 512x512 for consistency with other icons
  * bepasty: Add "Snippet" in category/short description
  * bepasty: Update UI strings for permissions
  * bepasty: Require at least one permission on a password
  * bepasty: Simplify configuration file handling
  * js: Don't show running status on buttons pulled to right
  * diagnostics: Prevent showing running status on diagnostics menu item
  * help, networks: Clarify i18n different contexts for "Manual"
  * radicale: Stop service during backup and restore
  * radicale: tests: functional: Add test for backup/restore
  * doc: Recompile when parser script changes
  * doc: wikiparser: Handle processing instructions
  * doc: wikiparser: Fix attachment URLs in regular links
  * doc: wikiparser: When processing single pages, ignore header/footer
  * doc: wikiparser: Generate colspec for tables
  * doc: wikiparser: Handle table of contents macro without parenthesis
  * doc: wikiparser: Handle more paragraph breakers
  * doc: wikiparser: Parse content inside a comment
  * doc: wikiparser: Allow empty lines between list items
  * doc: wikiparser: Fix parsing URLs, simplify plain text parsing
  * doc: wikiparser: Resolve relative URLs
  * doc: wikiparser: Preserve spaces during parsing and generation
  * doc: wikiparser: Handle existing # in links, don't append again
  * doc: wikiparser: Assign text to URLs that don't provide them
  * doc: wikiparser: Handle wiki links starting with a /
  * doc: wikiparser: Allow lists to started with just spaces
  * doc: wikiparser: Strip spaces from attachment's text
  * doc: wikiparser: Place anchors inside paragraphs
  * doc: wikiparser: Sort imagedata properties
  * doc: wikiparser: Retain the text for icons
  * doc: wikiparser: Set icon dimensions to old values (temporarily)
  * doc: wikiparser: Handle empty table cells
  * doc: wikiparser: Fix some flake8 warnings
  * doc: wikiparser: Improve links relative to included files
  * doc: wikiparser: Fix issue with parsing inline code blocks
  * doc: wikiparser: Handle markup inside italic/bold markup
  * doc: wikiparser: Format text inside admonitions properly
  * doc: Drop post processor as it is not needed anymore
  * doc: wikiparser: Incorporate post processing fixes
  * doc: Simplify make file by eliminating targets for intermediates
  * doc: wikiparser: Add note about some incorrect links
  * doc: Update the test script for wikiparser
  * manual: Fetch latest images
  * doc: Fetch latest manual
  * firewall: Use service files for showing port forwarding info
  * firewall: Show port forwarding info in tabular format
  * kvstore: Allow module to be imported before Django init
  * networks: Expose API to get/set network meta info
  * firewall: Show port forwarding info contextually
  * doc: wikiparser: Fix a minor flake8 issue
  * doc: wikiparser: Fix issue with some URL containing dup. lang part
  * doc: wikiparser: Make it easier to run with a #! at the top
  * doc: wikiparser: Reduce build verbosity
  * upgrades: Fix issue with checking if backports is current
  * upgrades: Separate concepts for backports enabled vs. requested
  * upgrades, security: Use consistent terminology 'activate'
  * backports: When upgrading from older version, assumed requested
  * package: Add ability to reinstall a package
  * matrixsynapse: Perform a one time conversion to new config format
  * doc: manual: Fetch latest manual, remove non-existent images/pages
  * doc: wikiparser: Use icons from the icons directory
  * doc: wikiparser: Show icons with full size
  * doc: manual: Replace manual icons to drop CC 2.5 license
  * deluge: Use older icon to drop CC 2.0 license

  [ Joseph Nuthalapati ]
  * searx: Add functional test for app availability
  * container: Add unstable distribution
  * functional-tests: Fix instructions for running functional tests
  * functional-tests: Use latest version of splinter
  * framework: Remove module init() functions
  * wireguard: Remove hardcoded Windows client version
  * functional-tests: splinter 0.14.0 is in PyPI
  * apps: Remove Coquelicot
  * matrix-synapse: Upgrade to 1.19
  * container: Use builds with build-deps included

  [ James Valleroy ]
  * ci: Allow fuse to be installed
  * tests: functional: Strip trailing / from FREEDOMBOX_URL
  * ejabberd: Use new ruamel.yaml API and allow duplicate keys
  * locale: Update translation strings
  * doc: Fetch latest manual
  * debian: Add gbp dch config
  * debian: Fix use of wildcard path in copyright
  * debian: Split copyright paragraph to avoid lintian error
  * radicale: Remove code to handle 1.x
  * doc: Fetch latest manual
  * bepasty: New app for file upload and sharing
  * bepasty: Add public access config form
  * bepasty: Fetch manual page
  * locale: Update translation strings
  * doc: Add moinmoin wiki parser
  * wikiparser: Fix spaces, multi-line, languages, icons
  * doc: Use Makefile to fetch raw wiki files
  * doc: Add icons used in manual
  * manual: Add raw wiki files of included pages
  * manual: Remove checked-in xml files
  * wikiparser: Don't render Admonition with style comment
  * test-wikiparser: Remove fixes.xslt step
  * debian: Add unit tests to autopkgtest
  * apache: Disable mod_status (CVE-2020-25073)
  * debian: Don't show first wizard secret on command line
  * debian: Remove unused vars from postinst
  * matrixsynapse: Use conf.d snippets
  * upgrades: Change backports activation message wording
  * upgrades: Display correct backports info for unstable
  * upgrades: Add first boot step to configure backports
  * upgrades: Use kvstore and then file to determine if backports are enabled
  * debian: Temporarily revert source package rename
  * locale: Update translation strings
  * doc: Fetch latest manual

  [ Veiko Aasa ]
  * samba: Hide common system partitions
  * ikiwiki: Validate a path when deleting wiki or blog
  * ssh: Disallow managing keys for the root user
  * debian: Add newline to end of /var/lib/plinth/firstboot-wizard-secret
  * functional-tests: snapshot: Skip if filesystem doesn't support snapshots
  * container: Randomize btrfs partition UUID
  * gitweb: Fix enable auth webserver component on app init
  * gitweb: Add ability to change default branch

  [ Павел Протасов ]
  * Translated using Weblate (Russian)

  [ Michael Breidenbach ]
  * Translated using Weblate (German)
  * Translated using Weblate (Swedish)
  * Translated using Weblate (German)
  * Translated using Weblate (Swedish)
  * Translated using Weblate (German)
  * Translated using Weblate (Swedish)

  [ ikmaak ]
  * Translated using Weblate (Dutch)
  * Translated using Weblate (Dutch)

  [ Burak Yavuz ]
  * Translated using Weblate (Turkish)
  * Translated using Weblate (Turkish)
  * Translated using Weblate (Turkish)
  * Translated using Weblate (Turkish)

  [ Xosé M ]
  * Translated using Weblate (Galician)

  [ Jens Molgaard ]
  * Translated using Weblate (Danish)

  [ Nikita Epifanov ]
  * Translated using Weblate (Russian)
  * Translated using Weblate (Russian)

  [ Dietmar ]
  * Translated using Weblate (German)

  [ Johannes Keyser ]
  * Translated using Weblate (German)

  [ Diego Roversi ]
  * Translated using Weblate (Italian)

  [ Artem ]
  * Translated using Weblate (Russian)

  [ Ralf Barkow ]
  * Translated using Weblate (German)

  [ Reg Me ]
  * Translated using Weblate (Dutch)
  * Translated using Weblate (Dutch)

  [ Q.-A. Nick ]
  * upgrades, security: Update the messages describing backports

 -- James Valleroy <jvalleroy@mailbox.org>  Tue, 15 Sep 2020 17:03:43 -0400

freedombox (20.13) unstable; urgency=medium

  [ Sunil Mohan Adapa ]
  * Rename source package from plinth to freedombox.

  [ Veiko Aasa ]
  * minidlna: Do not expose statistics over public web

  [ Benjamin Ortiz ]
  * backups: Allow remote repository usernames to start with numbers

  [ James Valleroy ]
  * upgrades: Update apt cache before manual update
  * upgrades: Parameterize backports dist name
  * upgrades: Use current release codename when enabling backports
  * upgrades: Use codename to pin freedombox from backports
  * security: Move backports notice to security page
  * upgrades: Add button to activate backports
  * upgrades: Use only sources file to determine if backports enabled
  * upgrades: Check that backports is for current release
  * upgrades: Rewrite apt prefs file when activating backports
  * upgrades: Enable backports for testing only in development mode
  * upgrades: Show dist of backports to be activated
  * upgrades: Split apt preferences into 2 files
  * upgrades: Refactor use of lsb_release
  * locale: Update translation strings
  * doc: Fetch latest manual

  [ Allan Nordhøy ]
  * Translated using Weblate (Norwegian Bokmål)

  [ Tang Zongxun ]
  * Translated using Weblate (Chinese (Simplified))

  [ Doma Gergő ]
  * Translated using Weblate (Hungarian)

 -- Federico Ceratto <federico@debian.org>  Sat, 18 Jul 2020 12:14:08 +0100

plinth (20.12.1) unstable; urgency=high

  [ nautilusx ]
  * Translated using Weblate (German)

  [ Robert Pollak ]
  * Translated using Weblate (German)

  [ J. Lavoie ]
  * Translated using Weblate (French)

  [ Petter Reinholdtsen ]
  * Translated using Weblate (Norwegian Bokmål)

  [ Sunil Mohan Adapa ]
  * cfg, frontpage: Ignore errors while reading config and shortcuts

  [ Milo Ivir ]
  * Translated using Weblate (German)

 -- James Valleroy <jvalleroy@mailbox.org>  Sun, 05 Jul 2020 15:40:30 -0400

plinth (20.12) unstable; urgency=medium

  [ Oğuz Ersen ]
  * Translated using Weblate (Turkish)

  [ Sunil Mohan Adapa ]
  * Translated using Weblate (Telugu)
  * transmission: tests: functional: Fix to wait properly
  * ttrss: tests: functional: Fix to wait properly
  * tor: tests: functional: Fix to wait properly on progress page
  * users: tests: functional: Leave no-language as final setting
  * mldonkey: tests: functional: Wait for frame to load properly
  * snapshot: tests: functional: Delete all snapshots properly
  * ejabberd: tests: functional: Fixes for no implicit waiting
  * syncthing: tests: functional: Fix to wait properly
  * tests: functional: Remove implicit and explicit wait times
  * tests: functional: Allow parallel installation of apps
  * d/control: Add python3-systemd as a dependency
  * apache: Add ssl-cert package as dependency
  * storage: Use DBus directly for listing disks
  * storage: Fix regression with showing error messages
  * storage: Use UDisks information as primary source
  * storage: Don't show empty progress bar for disks not mounted
  * storage: Remove rule to not automount system disks with no paritions
  * storage: Don't auto-mount loopback devices except in develop mode
  * storage: Allow ejecting any device not in fstab or crypttab
  * storage: Ignore eject failures if filesystems unmounted properly
  * backups: Remove an unnecessary print() statement
  * Translated using Weblate (Telugu)
  * container: Remove sqlite3 file early enough
  * storage: Don't log exception of disk space check fails
  * storage: Use mount info instead of disk info for free space warning
  * notifications: Fix issue with redirection on dismiss
  * views: Drop use of private Django utility
  * cfg: Don't fallback to develop config if main is not found
  * cfg: Drop the default configuration file
  * frontpage: Read custom shortcuts from multiple locations
  * frontpage: Drop empty custom shortcut files
  * cfg: Allow loading multiple configuration files
  * cfg: For develop mode, overlay on top of regular configuration
  * context_processor: tests: Use already available config fixture
  * cfg: Eliminate the need for 'root' directory in configuration
  * cfg: Move /plinth.config to plinth/develop.config
  * cfg: Rename configuration file to freedombox.config
  * d/tests/control: Rename Plinth to FreedomBox in a comment
  * cfg: Read configuration from .d files and multiple locations
  * frontpage: Load shortcuts from .d directories too
  * frontpage: Read from .d files too
  * cfg: Remove redundant data in develop.config
  * cfg: Remove comments in test data
  * cfg: In develop mode, use /var/lib for DB and sessions
  * web_framework: Split initialization into two parts
  * web_framework: Don't create Django secret key when listing depends
  * log: Allow setting the default log level before log configuration
  * main: List dependencies without writing to disk
  * d/rules: vagrant: INSTALL.md: Fix installing dependencies
  * *: Drop files paths in data/var
  * doc: Update manual page with configuration file changes
  * network: test: Fix race condition when deleting connections
  * storage: tests: Ignore cases needing loop devices when not available
  * actions: tests: Fix test failures due order of fixtures
  * tests: Use develop configuration for most tests
  * templates: Disable button and show spinner on submit for all forms
  * backups: Remove custom handling of progress on the restore button
  * js: Simplify auto-refresh page logic
  * jsxc: Remove inline javascript
  * apache: Set CSP and other common security headers
  * apache: Relax CSP to allow web workers for JSXC
  * locale: Update translation strings

  [ ferhad.necef ]
  * Translated using Weblate (Russian)

  [ Thomas Vincent ]
  * Translated using Weblate (French)

  [ Joseph Nuthalapati ]
  * Translated using Weblate (Telugu)

  [ wind ]
  * Translated using Weblate (Russian)

  [ James Valleroy ]
  * upgrades: Combine into single page with manual update
  * upgrades: Skip enable-auto in develop mode
  * debian: Add nscd >= 2 as dependency
  * upgrades: Append unattended-upgrades-dpkg.log for more detail
  * storage: Handle multi-line text in functional test
  * apt: Run `apt-get -f install` before other commands
  * apt: Run `dpkg --configure -a` before other actions
  * upgrades: Skip enabling backports on testing and unstable
  * networks: Remove firewall zone warning
  * networks: Correct wording of internet connection form

  [ Veiko Aasa ]
  * functional-tests: Handle connection error when web server restarts
  * functional-tests: Skip tests if app is not available in distribution
  * functional-tests: Fix page not fully loaded errors when taking backups
  * functional-tests: Remove unnecessary wait when navigating to module

  [ Michael Breidenbach ]
  * Translated using Weblate (German)
  * Translated using Weblate (Swedish)

  [ Fioddor Superconcentrado ]
  * Translated using Weblate (Spanish)

  [ Pavel Borecki ]
  * Translated using Weblate (Czech)

  [ Éfrit ]
  * Translated using Weblate (French)

  [ Jens Molgaard ]
  * Translated using Weblate (Danish)

 -- Sunil Mohan Adapa <sunil@medhas.org>  Mon, 29 Jun 2020 16:39:33 -0700

plinth (20.11) unstable; urgency=medium

  [ Thomas Vincent ]
  * Translated using Weblate (French)

  [ Petter Reinholdtsen ]
  * Translated using Weblate (Norwegian Bokmål)

  [ Michael Breidenbach ]
  * Translated using Weblate (German)
  * Translated using Weblate (Swedish)

  [ Sunil Mohan Adapa ]
  * *: Remove use of Turbolinks library
  * web_framework: Reduce verbosity of DB migration process
  * container: Add script to manage systemd-nspawn containers for dev.
  * container: Fix upgrading of freedombox
  * matrixsynapse: Handle upgrade to versions 1.15.x

  [ James Valleroy ]
  * upgrades: Don't enable backports on Debian derivatives
  * upgrades: Use a custom service for manual update
  * locale: Update translation strings
  * doc: Fetch latest manual
  * debian: Update renamed lintian tag

  [ Ralf Barkow ]
  * Translated using Weblate (German)

  [ aiman an ]
  * Added translation using Weblate (Arabic (Saudi Arabia))
  * Translated using Weblate (Arabic (Saudi Arabia))

  [ WaldiS ]
  * Translated using Weblate (Polish)

  [ Luis A. Arizmendi ]
  * Translated using Weblate (Spanish)

 -- James Valleroy <jvalleroy@mailbox.org>  Mon, 15 Jun 2020 19:55:45 -0400

plinth (20.10) unstable; urgency=high

  [ Joseph Nuthalapati ]
  * backups: Add optional field - Name
  * functional-tests: Use Name attribute in backups
  * functional-tests: Move @backups to Scenario level
  * functional-tests: Leave tor+http test disabled
  * tests: functional: Document running tests in parallel
  * tests: functional: Add pytest-xdist to install.sh

  [ Sunil Mohan Adapa ]
  * openvpn: Use app toggle button and common app view
  * tests: functional: Merge into main source hierarchy
  * storage: Fix failing path validation unit tests
  * tests: functional: cosmetic: flake8 fixes
  * tests: functional: Re-organize step definitions and helper methods
  * coturn: Fix functional test for backup/restore
  * ttrss: Fix functional tests
  * snapshot: Fix functional test to account for non-removable snapshots
  * test: functional: Fix for Apache restart after domain change
  * tor: Fix problems with running a relay
  * mldonkey: Add app to freedombox-share group
  * samba: Add clients information
  * cockpit: Promote for advanced storage/firewalld/networking ops
  * firewall: Mention that internal services are available over VPN
  * firewall: Don't show tun interface in internal zone warning
  * minidlna: Add link to manual page
  * minidlna: Fix i18n for name of the app
  * pagekite: Fix expired certificates causing connection failures

  [ Luis A. Arizmendi ]
  * Translated using Weblate (Spanish)

  [ Etienne ]
  * Translated using Weblate (French)

  [ Artem ]
  * Translated using Weblate (Russian)

  [ fred1m ]
  * ikiwiki: Enable 'attachment' plugin by default

  [ James Valleroy ]
  * utils: Handle removal of axes.get_version()
  * debian: Mark doc packages as Multi-Arch: foreign
  * firewall: Minor spelling fix
  * radicale: Fix link in description to clients
  * users: Avoid error when user's groups cannot be parsed
  * templates: Fix setup state check
  * locale: Update translation strings
  * doc: Fetch latest manual

  [ Allan Nordhøy ]
  * Translated using Weblate (Norwegian Bokmål)
  * Translated using Weblate (Czech)
  * Translated using Weblate (Hungarian)
  * Translated using Weblate (Greek)

 -- James Valleroy <jvalleroy@mailbox.org>  Mon, 01 Jun 2020 20:06:53 -0400

plinth (20.9) unstable; urgency=medium

  [ Petter Reinholdtsen ]
  * Translated using Weblate (Norwegian Bokmål)

  [ James Valleroy ]
  * snapshot: Set as essential module
  * functional_tests: snapshot: Skip delete all when there are no snapshots
  * quassel: Use systemd sandboxing features
  * minidlna: Move sysctl config to /etc/sysctl.d/50-freedombox.conf
  * upgrades: Add needrestart to restart services as needed
  * upgrades: Enable Automatic-Reboot option of unattended-upgrades
  * locale: Update translation strings
  * doc: Fetch latest manual

  [ Michael Breidenbach ]
  * Translated using Weblate (German)
  * Translated using Weblate (Swedish)

  [ Fioddor Superconcentrado ]
  * Folder remained unrenamed. Should have changed along with git links.

  [ Sunil Mohan Adapa ]
  * snapshot: Fix issues with restore and delete
  * performance: Add basic functional tests
  * daemon: Allow using an alias when enabling a daemon
  * bind: Add daemon alias for bind9 -> named
  * daemon: bind: cosmetic: yapf, isort formatting
  * firewall: Reload firewalld so it works with newly installed services
  * glib: Allow scheduling non-repeating tasks in separate threads
  * notification: Expand and clarify restriction on id property
  * storage: Auto-mount disks, notify of failing disks
  * package: Fix error log when checking if package manager is busy
  * power: cosmetic: Fix flake8 warnings
  * first_setup: Fix regression with logo not showing
  * minidlna: cosmetic: isort fixes
  * mediawiki: Stop jobrunner during backup/restore
  * minidlna: Stop daemon during backup/restore
  * mumble: Stop server during backup/restore
  * quassel: Fix stopping server during backup/restore
  * tor: Fix stopping server during backup/restore
  * upgrades: Always schedule a reboot at 02:00 local time
  * upgrades: Add information about service restart and system reboot
  * performance: Launch the Cockpit graphs directly if possible

  [ Joseph Nuthalapati ]
  * samba: Change description to Network File Storage
  * functional-tests: Skip network setup wizard
  * functional-tests: Move Disable tests to the end

  [ fred1m ]
  * performance: Add app for system monitoring

  [ Luis A. Arizmendi ]
  * Translated using Weblate (Spanish)

  [ Artem ]
  * Translated using Weblate (Russian)

 -- James Valleroy <jvalleroy@mailbox.org>  Mon, 18 May 2020 19:42:49 -0400

plinth (20.8) unstable; urgency=medium

  [ Luis A. Arizmendi ]
  * Translated using Weblate (Spanish)
  * Translated using Weblate (Spanish)

  [ Joseph Nuthalapati ]
  * Translated using Weblate (Telugu)
  * Translated using Weblate (Telugu)
  * HACKING: More detailed instructions for VirtualBox
  * HACKING: Correction to macOS package manager name

  [ Nektarios Katakis ]
  * syncthing: add to freedombox-share group

  [ Veiko Aasa ]
  * users: Try-restart service after service is added to the sharing group
  * datetime: Handle timesyncd service runs conditionally
  * minidlna: Add functional tests that enable and disable application
  * minidlna: Make app installable inside unprivileged container

  [ Sunil Mohan Adapa ]
  * web_server: Suppress warnings that static directories don't exist
  * debian: Remove timer to setup repositories properly
  * static: Use SVG logo during first wizard welcome step
  * static: Reduce the size of the background noise image
  * mediawiki: Reuse existing images in functional tests
  * setup.py: Don't install/ship .po files
  * static: Don't ship visual design file and unused images
  * storage: Fix tests by wrestling with auto-mounting of disks
  * HACKING: Minor indentation fix
  * *: Update links to repository and project page
  * ci: Update link to container in Docker registry
  * coturn: New app to manage Coturn TURN/STUN server
  * datetime: Refactor handling systemd-timesyncd not running in VMs
  * datetime: Don't expect synced time in diagnostics inside VMs
  * mediawiki: Partial fix for installing on testing
  * datetime: Disable diagnostics when no tests are available

  [ James Valleroy ]
  * d/copyright: Fix path to visual_design
  * data: Print hostname and IP addresses before console login
  * snapshot: Fix message when not available
  * snapshot: Fix title
  * locale: Update translation strings
  * debian: Use debhelper compat level 13
  * doc: Fetch latest manual

  [ Artem ]
  * Translated using Weblate (Russian)

  [ nautilusx ]
  * Translated using Weblate (German)

  [ Fioddor Superconcentrado ]
  * Directions to install VirtualBox when it's not part of the Debian-based
    distro, like Buster.

  [ Anonymous ]
  * Translated using Weblate (Spanish)

  [ Nathan ]
  * Translated using Weblate (French)

  [ Michael Breidenbach ]
  * Translated using Weblate (Swedish)

  [ fred1m ]
  * mumble: Add Mumla to the list of clients

 -- James Valleroy <jvalleroy@mailbox.org>  Mon, 04 May 2020 20:33:35 -0400

plinth (20.7) unstable; urgency=medium

  [ Coucouf ]
  * Translated using Weblate (French)

  [ vihor ]
  * Translated using Weblate (Serbian)

  [ Localisation Lab ]
  * Translated using Weblate (French)

  [ Joseph Nuthalapati ]
  * Translated using Weblate (Telugu)

  [ Veiko Aasa ]
  * gitweb: Improve error handling when creating repository

  [ James Valleroy ]
  * upgrades: Allow installation of python3-twisted from backports
  * matrixsynapse: Handle upgrade to 1.12.*
  * locale: Update translation strings
  * doc: Fetch latest manual

  [ Fioddor Superconcentrado ]
  * HACKING: Clarify where commands should be run

 -- James Valleroy <jvalleroy@mailbox.org>  Mon, 20 Apr 2020 18:38:52 -0400

plinth (20.6.1) unstable; urgency=medium

  [ James Valleroy ]
  * users: Fix regression where form help_text line was dropped
  * debian: Add firmware-ath9k-htc to Recommends
  * doc: Fetch latest manual

  [ Allan Nordhøy ]
  * gitweb: Use proper ellipsis char when showing clone progress
  * Translated using Weblate (Norwegian Bokmål)
  * Translated using Weblate (German)

  [ Coucouf ]
  * Translated using Weblate (French)
  * Translated using Weblate (French)

  [ Manuela Silva ]
  * Translated using Weblate (Portuguese)

  [ nautilusx ]
  * Translated using Weblate (German)

  [ Jeannette L ]
  * Translated using Weblate (German)
  * Translated using Weblate (French)
  * Translated using Weblate (Italian)

  [ wind ]
  * Translated using Weblate (Russian)

  [ vihor ]
  * Translated using Weblate (Serbian)

 -- James Valleroy <jvalleroy@mailbox.org>  Sat, 11 Apr 2020 09:56:43 -0400

plinth (20.6) unstable; urgency=medium

  [ wind ]
  * Translated using Weblate (Russian)

  [ Thomas Vincent ]
  * Translated using Weblate (French)
  * Translated using Weblate (French)

  [ Alice Kile ]
  * app: Separate app enable/disable form from config form

  [ Sunil Mohan Adapa ]
  * pagekite: Fix functional tests
  * monkeysphere: Making styling more specific to avoid interference
  * networks: Make styling more specific to avoid interference
  * syncthing: Update description to mention 'syncthing' group

  [ Michael Breidenbach ]
  * Translated using Weblate (German)

  [ Coucouf ]
  * Translated using Weblate (French)
  * Translated using Weblate (French)
  * Translated using Weblate (French)
  * Translated using Weblate (French)
  * Translated using Weblate (French)
  * Translated using Weblate (French)
  * Translated using Weblate (French)
  * Translated using Weblate (French)
  * Translated using Weblate (French)

  [ Pavel Borecki ]
  * Translated using Weblate (Czech)

  [ James Valleroy ]
  * radicale: Support upgrade to any 2.x version
  * packages: Mark freedombox package as held during package installs
  * packages: Keep existing hold if already set
  * locale: Update translation strings
  * doc: Fetch latest manual
  * debian: Cleanup overrides for jsxc symlinks

  [ Allan Nordhøy ]
  * Translated using Weblate (German)
  * Translated using Weblate (French)
  * Translated using Weblate (Italian)
  * Translated using Weblate (Hindi)

  [ Joseph Nuthalapati ]
  * users: Add component for managing users and groups
  * yapf: Update conf to add blank line before nested class/def
  * cosmetic: Minor yapf and other fixes
  * app: Fix grammar in developer documentation string
  * ikiwiki: Disable edits. Add moderation of comments
  * Translated using Weblate (Telugu)
  * vagrant: Skip upgrading freedombox dependencies
  * firewalld: Force upgrade anything in [0.7, 0.9)
  * infinoted: Fix permissions of sync directory

  [ vihor ]
  * Added translation using Weblate (Serbian)
  * Translated using Weblate (Serbian)

  [ Luis A. Arizmendi ]
  * Translated using Weblate (Spanish)

 -- James Valleroy <jvalleroy@mailbox.org>  Mon, 06 Apr 2020 20:40:17 -0400

plinth (20.5.1) unstable; urgency=medium

  [ Petter Reinholdtsen ]
  * Translated using Weblate (Norwegian Bokmål)

  [ Allan Nordhøy ]
  * networks: Update label wording in topology form: Choose → Specify
  * Translated using Weblate (Norwegian Bokmål)

  [ Sunil Mohan Adapa ]
  * web_server: Introduce component to handle special static file dirs
  * jsxc: Fix issue with serving static files
  * help: Move custom static file handling into app from central place
  * debian: Update doc-base to include PDF
  * debian: Prepare for multiple binary packages
  * debian: Separate binary packages for each language manual
  * debian: Remove outdated TODO file

  [ Michael Breidenbach ]
  * Translated using Weblate (German)

  [ James Valleroy ]
  * debian: Correct doc package names in Recommends

 -- James Valleroy <jvalleroy@mailbox.org>  Thu, 26 Mar 2020 09:13:13 -0400

plinth (20.5) unstable; urgency=medium

  [ Joseph Nuthalapati ]
  * ci: Use pre-built container image to speed up CI
  * ci: Add maintenance script for updating images
  * ci: Optimize refreshing Docker image for GitLabCI

  [ James Valleroy ]
  * ci: Switch docker image to testing
  * Translated using Weblate (Swedish)
  * locale: Update translation strings
  * doc: Fetch latest manual

  [ Sunil Mohan Adapa ]
  * app: Fix name of the block in templates, used for overriding
  * views: Allow AppViews to set self.intial
  * pagekite: Simplify code for form adding custom service
  * pagekite: Remove unused templates
  * pagekite: Drop ineffective base template
  * pagekite: Minor cleanup
  * pagekite: Merge all the configuration retrieval actions
  * pagekite: Merge set-kite and set-frontend actions
  * pagekite: Use Daemon component to simplify handling daemon actions
  * pagekite: Don't signal new domain on init if app is disabled
  * pagekite: Simplify code notifying domain name changes
  * pagekite: Don't attempt to notify about domain if app is disabled
  * pagekite: Remove app enabled checking from getting configuration
  * pagekite: Fix functional tests by submitting the right form
  * pagekite: Fix styling issues for custom services section
  * pagekite: On enable/disable, add/remove domain from names module
  * pagekite: Fix an error message in custom services form
  * pagekite: Ensure transitioning for from old code
  * matrixsynapse: Handle release of matrix-synapse 1.11
  * setup: Fix regression to force-upgrade caused by Info changes
  * pagekite: Don't allow non-unique custom services
  * toolbar: Factor out the clients buttons into a separate template
  * index: Reintroduce clients button in front page
  * upgrades: Don't ship apt backport preferences file
  * setup.py: Remove files shipped in the past
  * upgrades: Use internal scheduler instead of systemd timer
  * shadowsocks: Change default configuration
  * action_utils: Add utility to call systemd daemon-reload
  * shadowsocks: Fix incorrect setting of state directory
  * shadowsocks: When editing configuration, don't re-enable
  * mediawiki: Don't allow anonymous edits

  [ Fioddor Superconcentrado ]
  * Translated using Weblate (Spanish)
  * Translated using Weblate (Spanish)
  * Translated using Weblate (Spanish)
  * Translated using Weblate (Spanish)
  * Translated using Weblate (Spanish)

  [ Luis A. Arizmendi ]
  * Translated using Weblate (Spanish)
  * Translated using Weblate (Spanish)
  * Translated using Weblate (Spanish)
  * Translated using Weblate (Spanish)

  [ Fred ]
  * Translated using Weblate (French)

  [ Veiko Aasa ]
  * names: Fix Local Network Domain is not shown

  [ Thomas Vincent ]
  * Translated using Weblate (French)

  [ Nektarios Katakis ]
  * shadowshocks: Fix setting configuration on Buster

  [ Michael Breidenbach ]
  * Translated using Weblate (Swedish)

 -- James Valleroy <jvalleroy@mailbox.org>  Mon, 23 Mar 2020 19:42:28 -0400

plinth (20.4) unstable; urgency=medium

  [ Thomas Vincent ]
  * Translated using Weblate (French)
  * Translated using Weblate (French)

  [ Sunil Mohan Adapa ]
  * networks: Fixes for networks wizards
  * avahi: Use generic app view
  * privoxy: Use generic app view
  * infinoted: Move views to a separate views module
  * help: Rename views modules as 'views'
  * networks: Rename views modules as 'views'
  * diagnostics: Rename views modules, move utilities to main module
  * backups: cosmetic: Rename .inc file to .html
  * css: Merge responsive.css into main style file
  * css: cosmetic: Rename plinth.css to main.css
  * views: Don't send app to template context
  * app: Fix showing app name in port forwarding information
  * networks: Rename polkit JS authority rules file
  * firewalld: Add polkit JS authority rules files
  * networks: Show router wizard before Internet connection type wizard
  * networks: Don't show router wizard if not behind a router
  * networks: If topology wizard is skipped, skip router wizard too
  * apache: Handle transition to php 7.4

  [ Joseph Nuthalapati ]
  * Translated using Weblate (Telugu)
  * shadowsocks: Move user settings to state directory

  [ Veiko Aasa ]
  * storage: Directory selection form improvements
  * transmission: Allow one to submit download directory if it is creatable
  * plinth: Increase sqlite busy timeout from default 5s to 30s
  * upgrades: Clean apt cache every week
  * apps: Do not show status block if service is running
  * i2p: New style app page layout
  * quassel: Fix unable to disable application without choosing a domain name

  [ Luis A. Arizmendi ]
  * Translated using Weblate (Spanish)

  [ Nektarios Katakis ]
  * networks: Add form for network topology
  * networks: Add page for network topology form
  * networks: First boot view for network topology wizard
  * networks: First boot step for network topology wizard
  * networks: Save networks topology type to DB
  * networks: Update main networks page Internet connectivity section

  [ Michael Breidenbach ]
  * Translated using Weblate (Swedish)

  [ James Valleroy ]
  * ci: Switch to testing image
  * locale: Update translation strings
  * doc: Fetch latest manual

 -- James Valleroy <jvalleroy@mailbox.org>  Mon, 09 Mar 2020 20:01:44 -0400

plinth (20.3) unstable; urgency=medium

  [ Sunil Mohan Adapa ]
  * web_framework: Separate out Django settings into module
  * doc/dev: Allow all modules to be imported by Sphinx
  * notification: Add developer documentation
  * doc/dev: Update copyright year
  * app: Update style for toggle button
  * app: Drop border shadow for app icon in mobile view
  * app: cosmetic: Minor refactoring of header styling
  * app: Simplify some header styling
  * app: cosmetic: Rename a CSS style class in app header
  * app: cosmetic: Rename header.html to app-header.html
  * app: Show short description as secondary title
  * networks: Fix i18n for wizard forms
  * networks: Minor changes to router/internet configuration forms
  * web_framework: Generate and retain a secret key
  * web_framework: Cleanup expired sessions every week

  [ Nektarios Katakis ]
  * networks: Add form for internet connection type
  * networks: Add network view and url for internet connection help page
  * networks: Link internet connection help page with networks page.
  * networks: All first step wizard form for internet connection type
  * networks: Add first boot step for internet connection type
  * networks: Save to kvstore internet connectivity type
  * networks: Refactor connections list template
  * networks: Show internet connectivity string in main page

  [ Michael Breidenbach ]
  * Translated using Weblate (German)
  * Translated using Weblate (Swedish)

  [ Dietmar ]
  * Translated using Weblate (Italian)

  [ Jaime Marquínez Ferrándiz ]
  * Translated using Weblate (Spanish)

  [ Luis A. Arizmendi ]
  * Translated using Weblate (Spanish)

  [ Joseph Nuthalapati ]
  * shadowsocks: Fix shadowsocks not able to start

  [ James Valleroy ]
  * locale: Update translation strings
  * doc: Fetch latest manual

 -- James Valleroy <jvalleroy@mailbox.org>  Mon, 24 Feb 2020 20:16:12 -0500

plinth (20.2.1) unstable; urgency=high

  [ Veiko Aasa ]
  * apps: remove css filters and glow from app icons
  * config: Depends also on apache module

  [ Dietmar ]
  * Translated using Weblate (German)
  * Translated using Weblate (Italian)
  * Translated using Weblate (Italian)

  [ Petter Reinholdtsen ]
  * Translated using Weblate (Norwegian Bokmål)

  [ Sunil Mohan Adapa ]
  * cards: Remove the transition delay on hover effect
  * system: Implement new style for cards
  * jsxc: Bypass issue with stronghold to get the app working again
  * jsxc: Fix functional test case failure
  * functional_tests: cosmetic: Minor yapf change
  * app: Introduce Info component to store basic app information
  * app: Add info property as shortcut to access basic information
  * app: Refactor all apps to use the Info component
  * app: Document the app_id property for App class
  * doc/dev: Include information on how to edit dev documentation
  * views: Document the AppView class properties
  * monkeysphere: Fix regression with reading Apache configuration
  * Translated using Weblate (Italian)
  * firewall: Use firewalld DBus API for most operations
  * *.py: Use SPDX license identifier
  * *.html: Use SPDX license identifier
  * actions/*: Use SPDX license identifier
  * functional_tests: Use SPDX license identifier
  * *.css: Use SPDX license identifier
  * *: Update misc build related files to use SPDX license identifier
  * doc/dev: Update tutorial to use SPDX license indentifier
  * *: Update remaining misc files to use SPDX license identifier
  * *.js: Use SPDX license identifier
  * help: Fix attribute on download manual button
  * css: Add missing license identifier on some CSS files
  * firewalld: Ignore errors with DBus API when firewalld is not running
  * deluge: Don't use code execution for editing configuration
  * deluge: More reliable initial configuration setup

  [ Joseph Nuthalapati ]
  * l10n: Fix gettext not detecting no-python-format
  * samba: Add link to manual page
  * searx: Update search engines for 0.16.0

  [ Allan Nordhøy ]
  * openvpn: Fix spelling for Tunnelblick
  * Translated using Weblate (Norwegian Bokmål)

  [ Nektarios Katakis ]
  * bind: parse zones files
  * bind: test for parsing zones file with specific format
  * bind: views show served domains in main view
  * bind: create zones directory on setup action

  [ James Valleroy ]
  * bind: Bump version and handle upgrade

  [ Ralf Barkow ]
  * Translated using Weblate (German)

  [ nautilusx ]
  * Translated using Weblate (German)

  [ Doma Gergő ]
  * Translated using Weblate (Hungarian)

  [ Lev Lamberov ]
  * debian: Update Russian translation for debconf (Closes: #951440)

  [ Radek Pasiok ]
  * Translated using Weblate (Polish)

  [ Alice Kile ]
  * gitignore: Add .vscode & segregate editor settings

  [ Thomas Vincent ]
  * Translated using Weblate (French)

 -- James Valleroy <jvalleroy@mailbox.org>  Fri, 21 Feb 2020 22:38:12 -0500

plinth (20.2) unstable; urgency=medium

  [ Veiko Aasa ]
  * networks: Support virtual Ethernet (veth) devices
  * diagnostics: Show firewall service status
  * users: Fix functional test delete user
  * storage: Show disks if FreedomBox is running in an unprivileged container
  * service: Stop service not before but after disabling it
  * users: More precise username validation
  * sso, users: Turn off autocapitalization on the username field
  * users: Add unit tests for views
  * help: Fix anchor hidden under navbar

  [ Joseph Nuthalapati ]
  * tests: Use the latest version of geckodriver
  * vagrant: Add alias for run --develop
  * l10n: Add blocktrans trimmed tag on a block
  * l10n: Add missing trimmed to blocktrans blocks
  * vagrant: Allocate cpus equal to the no. of cores
  * Translated using Weblate (Telugu)
  * searx: Fix installation issue for 0.16.0

  [ Sunil Mohan Adapa ]
  * firewall: Show Run Diagnostics button in app
  * help: Eliminate redundant HTML attribute in template
  * glib: Create a new module to deal with all things glib
  * glib: Introduce method to schedule an operation at regular intervals
  * web_framework: Set the timezone to UTC
  * log: Ability to log SQL queries (disabled by default)
  * tests: Allow adding test templates
  * models: Add model for storing notifications
  * notification: New API for showing better notifications
  * notification: Add tests for notification API
  * views: A view to dismiss notifications
  * notification: Show a drop down from main navbar for notifications
  * storage: Show low disk space warning using notifications API
  * upgrades: Show notification when FreedomBox is updated
  * storage: In develop mode check for low disk space more frequently

  [ Thomas Vincent ]
  * Translated using Weblate (French)

  [ Allan Nordhøy ]
  * Translated using Weblate (Norwegian Bokmål)

  [ Ralf Barkow ]
  * Translated using Weblate (German)

  [ Luis A. Arizmendi ]
  * Translated using Weblate (Spanish)

  [ James Valleroy ]
  * users: Make help text translatable
  * security: Add Sandbox Coverage to report page
  * bind: Add CapabilityBoundingSet and ReadWritePaths to service file
  * matrixsynapse: Enable systemd sandboxing
  * security: Drop PrivateUsers=yes from all service files
  * locale: Update translation strings
  * doc: Fetch latest manual

  [ Michael Breidenbach ]
  * Translated using Weblate (German)
  * Translated using Weblate (Swedish)

 -- James Valleroy <jvalleroy@mailbox.org>  Mon, 10 Feb 2020 19:22:55 -0500

plinth (20.1) unstable; urgency=medium

  [ ikmaak ]
  * Translated using Weblate (Dutch)
  * Translated using Weblate (Dutch)

  [ Allan Nordhøy ]
  * samba: Fix spelling
  * Translated using Weblate (Norwegian Bokmål)
  * Translated using Weblate (German)
  * Translated using Weblate (Spanish)
  * Translated using Weblate (Norwegian Bokmål)
  * Translated using Weblate (Swedish)

  [ Veiko Aasa ]
  * samba: Add unit and functional tests
  * deluge: Allow one to set a download directory
  * deluge: Fix installation failure on slow machine
  * storage: Make external disk mounts accessible by other users
  * gitweb: Add link to the manual page
  * gitweb: Fix functional tests if git user and email is not configured

  [ Sunil Mohan Adapa ]
  * style: Fix incorrect margins for containers in mobile view
  * style: Fix responsiveness for app header
  * network: Fix activating connections that don't have real devices
  * network: Allow setting the auto-connect property on a connection
  * network: Add method to re-activate connections after an update
  * wireguard: Show large buttons in show client/server pages
  * wireguard: Cosmetic fixes by yapf and isort
  * wireguard: Don't error out when wg0 server is not setup
  * wireguard: Add ability to set private key in client addition
  * wireguard: Accept all IPs on server in a client setup
  * wireguard: Update descriptions in form labels
  * wireguard: Only use network manager for connections to servers
  * wireguard: Handle client connections through network manager
  * wireguard: Update descriptions for client vs. server clarity
  * wireguard: Generate private key if needed when editing server
  * wireguard: Add validations in forms
  * wireguard: Ensure tests work without latest network manager
  * wireguard: Implement enabling/disabling app using a stored flag
  * wireguard: Enable/disable connections along with the app
  * wireguard: When a connection is edited, reactivate to apply changes
  * wireguard: Show public key even when connection is not active

  [ Thomas Vincent ]
  * Translated using Weblate (French)

  [ Nektarios Katakis ]
  * Translated using Weblate (Greek)
  * Translated using Weblate (Greek)
  * Translated using Weblate (Greek)
  * networks: form for configuring router
  * networks: create view & url for new form
  * networks: add link to main page for router config form
  * networks: add first boot step for router config helper
  * networks: modify as first boot wizard step
  * networks: save router config to kvstore

  [ James Valleroy ]
  * Translated using Weblate (French)
  * wireguard: Add skeleton for new app
  * wireguard: Implement adding client
  * wireguard: Show list of added clients
  * wireguard: Allow deleting a client
  * wireguard: Add client info view
  * wireguard: Form to add server
  * wireguard: List peers in client section
  * wireguard: Add server information view
  * wireguard: Generate key pair
  * wireguard: Show this box's public key
  * wireguard: Create network manager connection
  * wireguard: Encode public keys for use in URLs
  * wireguard: Refactor actions file
  * wireguard: Add views for editing and deleting clients and servers
  * wireguard: Make setup idempotent
  * wireguard: Write pre-shared key to tempfile
  * wireguard: Use network API to handle connections
  * wireguard: Add icon
  * wireguard: Replace nmcli use with libnm
  * restore: Remove app
  * repro: Remove app
  * networks: Update text for router setup
  * bind: Enable systemd sandbox options for bind9 service
  * functional_tests: Update geckodriver version to v0.26.0
  * locale: Update translation strings
  * doc: Fetch latest manual
  * debian: Rename TODO.Debian to TODO
  * debian: Add Expat license to copyright
  * debian: Update standards version to 4.5.0

  [ Dietmar ]
  * Translated using Weblate (German)

  [ nautilusx ]
  * Translated using Weblate (German)
  * Translated using Weblate (German)

  [ Joseph Nuthalapati ]
  * functional-tests: Login only once per session
  * functional-tests: Africa/Addis_Abada is gone?
  * functional-tests: Add tag @service-discovery
  * functional-tests: Make nav_to_module efficient
  * functional-tests: Avoid unnecessary trips to Home
  * functional-tests: Avoid warnings about markers
  * functional-tests: Minor refactoring
  * functional-tests: Mark backups and security with @system

 -- James Valleroy <jvalleroy@mailbox.org>  Mon, 27 Jan 2020 19:23:04 -0500

plinth (20.0) unstable; urgency=medium

  [ Veiko Aasa ]
  * users: Fix test fixture that disables console login restrictions
  * gitweb: Add tests for views
  * samba: Improve actions script startup time
  * deluge: Manage starting/stoping deluged
  * deluge: Fix set default daemon

  [ Nektarios Katakis ]
  * openvpn: Enable support for communication among all clients
  * Translated using Weblate (Greek)
  * Translated using Weblate (Greek)
  * Translated using Weblate (Greek)
  * Translated using Weblate (Greek)

  [ Sunil Mohan Adapa ]
  * gitweb: Fix flake8 error that is causing pipeline failures
  * storage: Ignore errors resizing partition during initial setup
  * storage: Make partition resizing work with parted 3.3
  * debian: Add powermgmt-base to recommends list
  * openvpn: Enable IPv6 for server and client outside the tunnel
  * networks: Refactor creating a network manager client
  * networks: Remove unused method
  * networks: Fix crashing when accessing network manager D-Bus API

  [ Michael Breidenbach ]
  * Translated using Weblate (German)
  * Translated using Weblate (Swedish)
  * Translated using Weblate (German)
  * Translated using Weblate (German)

  [ Doma Gergő ]
  * Translated using Weblate (Hungarian)

  [ Joseph Nuthalapati ]
  * mediawiki: Use a mobile-friendly skin by default
  * mediawiki: Allow admin to set default skin
  * mediawiki: Fix functional tests depending on skin

  [ James Valleroy ]
  * Translated using Weblate (Greek)
  * Translated using Weblate (Greek)
  * openvpn: Add diagnostic for ipv6 port
  * matrixsynapse: Allow upgrade to 1.8.*
  * security: Add explanation of sandboxing
  * locale: Update translation strings
  * doc: Fetch latest manual

  [ Allan Nordhøy ]
  * Translated using Weblate (Norwegian Bokmål)

  [ Thomas Vincent ]
  * Translated using Weblate (French)

  [ Ralf Barkow ]
  * Translated using Weblate (German)

 -- James Valleroy <jvalleroy@mailbox.org>  Mon, 13 Jan 2020 19:11:44 -0500

plinth (19.24) unstable; urgency=medium

  [ Thomas Vincent ]
  * Translated using Weblate (French)
  * Translated using Weblate (French)

  [ Veiko Aasa ]
  * app: Fix javascript doesn't run on first visit
  * samba: private shares
  * storage: Tests for the directory validation action
  * users: Add tests for the Samba user database

  [ James Valleroy ]
  * samba: Fix spelling in description
  * debian: Update French debconf translation (Closes: #947386)
    - Thanks to Jean-Pierre Giraud for the patch.
  * firewall: Support upgrading firewalld to 0.8
  * mldonkey: Add ProtectKernelLogs
  * deluge: Use systemd sandboxing features
  * infinoted: Use systemd sandboxing features
  * storage: Add systemd sandboxing features to udiskie service
  * upgrades: Add systemd sandboxing features to repository setup service
  * security: List whether each app is sandboxed
  * locale: Update translation strings
  * debian: Update Dutch debconf translation (Closes: #947136)
    - Thanks to Frans Spiesschaert for the patch.
  * doc: Fetch latest manual

  [ Michael Breidenbach ]
  * Translated using Weblate (German)
  * Translated using Weblate (Swedish)

  [ Nektarios Katakis ]
  * Translated using Weblate (Greek)

  [ Doma Gergő ]
  * Translated using Weblate (Hungarian)

  [ Allan Nordhøy ]
  * Translated using Weblate (Norwegian Bokmål)

  [ Kunal Mehta ]
  * mediawiki: Pass --quick when running update.php

  [ Sunil Mohan Adapa ]
  * help: Refactor to move app into __init__.py for consistency
  * app: Introduce API to return a list of all apps
  * app: Introduce API to run diagnostics on an app
  * apache: Implement diagnostic test for web server component
  * daemon: Implement diagnostic test for daemon component
  * daemon: Implement diagnostic test to check if a daemon is running
  * firewall: Implement new diagnostic tests to check port status
  * diagnostics: Use new component based API for all diagnostic tests
  * cosmetic: Yapf and isort fixes
  * daemon: Move diagnosing port listening into daemon module
  * daemon: Move diagnosing using netcat to daemon module
  * apache: Move diagnostics for checking URLs into apache module
  * app: Implement API to check if app/component has diagnostics
  * views: Don't require sending diagnostics module name separately
  * minidlna: Fix showing clients information
  * mediawiki: Fix problem with session cache failing logins

  [ Ralf Barkow ]
  * Translated using Weblate (German)

  [ erlendnagel ]
  * Translated using Weblate (Dutch)

 -- James Valleroy <jvalleroy@mailbox.org>  Mon, 30 Dec 2019 21:17:58 -0500

plinth (19.23) unstable; urgency=medium

  [ Thomas Vincent ]
  * Translated using Weblate (French)
  * Translated using Weblate (French)

  [ Fred ]
  * Translated using Weblate (French)

  [ Alice Kile ]
  * show app icons in apps page
  * use single variable for referencing icon filename
  * fix formatting issues
  * fix formatting and template-related issues
  * properly implement header in app and setup pages
  * implement responsive layout for app page
  * fix toggle button html layout and responsive design css
  * config: fix minor syntax error
  * fix: implement requested changes

  [ James Valleroy ]
  * themes: css whitespace minor fixes
  * samba: Add icon to app page
  * minidlna: Add managed service and Daemon component
  * minidlna: Use single action to set media dir and restart
  * minidlna: Show icon on app page
  * minidlna: Fix webserver config name
  * minidlna: Only show shortcut to users in group
  * mumble: Keep icon_filename in moved view
  * cockpit: Filter out localhost URLs from displayed access list
  * users: Use service action to restart share group service
  * locale: Update translation strings
  * doc: Fetch latest manual

  [ Veiko Aasa ]
  * samba: recursively set open share directory permissions
  * users: Fix functional tests changing the language feature
  * app: Fix app checkbox status change functional tests
  * storage: Directory selection form and validator
  * transmission: New directory selection form

  [ Nektarios Katakis ]
  * feature: minidlna app
  * fix: minidlna.conf file permissions after editing
  * update minidlna svg
  * run sysctl after installation
  * mumble: Add option to set SuperUser password
  * cockpit: extend apps description with access info
  * cockpit: add list of valid urls to access the app.

  [ /rgb ]
  * Translated using Weblate (German)
  * Translated using Weblate (German)

  [ Luis A. Arizmendi ]
  * Translated using Weblate (Spanish)

  [ adaragao ]
  * Translated using Weblate (Portuguese)

  [ Michael Breidenbach ]
  * Translated using Weblate (Swedish)

 -- James Valleroy <jvalleroy@mailbox.org>  Mon, 16 Dec 2019 18:38:46 -0500

plinth (19.22) unstable; urgency=medium

  [ Matt Conroy ]
  * pagekite: Get rid of tabs in the configuration page
  * openvpn: manual link points to incorrect page

  [ Joseph Nuthalapati ]
  * pagekite: Fix functional tests
  * pagekite: Show existing services only if there are any
  * pagekite: Make Custom Services look like it's under Configuration
  * pagekite: Use the new app toggle button
  * openvpn: Add client apps

  [ Thomas Vincent ]
  * Translated using Weblate (French)

  [ Fred ]
  * Translated using Weblate (French)
  * Translated using Weblate (French)

  [ Alice Kile ]
  * backups: fix title not appearing
  * diagnostics: don't run on disabled modules
  * apps: Remove link to webapps in app descriptions
  * Fix error with app toggle input
  * templates: Add toolbar for apps in app.html
  * toolbar: Move diagnostics button into dropdown menu

  [ nautilusx ]
  * Translated using Weblate (German)

  [ Michael Breidenbach ]
  * Translated using Weblate (German)
  * Translated using Weblate (Swedish)

  [ Veiko Aasa ]
  * ssh: fix Avahi SFTP service file
  * diagnostics: fix IPv6 failures
  * matrix-synapse: Update requirement from buster-backports
  * samba: Users can enable a guest share
  * samba: user can select devices for sharing
  * samba: fixes and improvements
  * samba: fixes and improvements
  * app: fix javascript constant redeclaration error
  * samba: Fix javascript constant redeclaration error

  [ James Valleroy ]
  * debian: Update German debconf translation (Closes: #945387)
    - Thanks to Helge Kreutzmann for the patch.
  * samba: Add acl to managed_packages
  * samba: Fix restore command
  * samba: Move urls under apps/
  * functional_tests: Add basic samba tests
  * samba: Use register_group instead of create_group
  * samba: Only show shortcut to users in freedombox-share group
  * samba: Keep create_group in setup
  * diagnostics: Use a distinct class for Run Diagnostics button on this page
  * locale: Update translation strings
  * doc: Fetch latest manual

  [ Sunil Mohan Adapa ]
  * diagnostics: Use app.html instead of simple_app.html
  * firewall: Use app.html instead of simple_app.html
  * letsencrypt: Use app.html instead of simple_app.html
  * monkeysphere: Use app.html instead of simple_app.html
  * names: Use app.html instead of simple_app.html
  * power: Use app.html instead of simple_app.html
  * openvpn: Use app.html instead of simple_app.html
  * tor: Use app.html instead of simple_app.html
  * ikiwiki: Move the create button to manage section
  * gitweb: Move create button into manage section
  * networks: Move actions button into connection section
  * templates: Remove the now unused simple_app.html
  * users: Move create button into users section
  * minetest: Minor cosmetic fix
  * templates: Make internal zone and port forwarding info override-able
  * toolbar: Make diagnostics button looks like other drop down items
  * toolbar: Align extra actions drop down button to the right
  * toolbar: Rewamp toolbar code for simplicity and to fix issues

 -- James Valleroy <jvalleroy@mailbox.org>  Mon, 02 Dec 2019 18:00:45 -0500

plinth (19.21) unstable; urgency=medium

  [ Veiko Aasa ]
  * gitweb: Allow to import from a remote repository
  * gitweb: Do not recursively scan for Git repositories
  * turbolinks: Disable turbolinks on links that don't point to /plinth/...

  [ nautilusx ]
  * Translated using Weblate (German)

  [ Doma Gergő ]
  * Translated using Weblate (Hungarian)

  [ Allan Nordhøy ]
  * Translated using Weblate (Swedish)
  * Translated using Weblate (Norwegian Bokmål)

  [ Birger Schacht ]
  * backups: Show proper error when SSH server is not reachable
  * ssh: Add the error of ssh-keyscan to the verification view
  * tor: Rename "Hidden Service" to "Onion Service"

  [ Joseph Nuthalapati ]
  * ejabberd: Handle case where domain name is not set
  * tahoe: Mark Tahoe-LAFS as an advanced app
  * README: Fix hyperlinks to badges and images
  * doc: dev: Add instructions to setup developer documentation
  * doc: dev: Mention where to find the user manual
  * doc: dev: Reduce toc depth to 2 levels to reduce noise
  * doc: dev: Fix headings
  * doc: dev: Add favicon to developer documentation site
  * app: Avoid showing empty configuration block
  * app: Fix broken functional tests
  * firstboot: reading firstboot-wizard-secret file
  * searx: Set safe_search to Moderate by default
  * clients: Improve code readability

  [ Sunil Mohan Adapa ]
  * backups: i18n for a string on verify ssh host page
  * backups: Simplify SSH fingerprint verification command
  * HACKING: Update with instructions for multiple OSes
  * CONTRIBUTING: Add more instructions on commits and MR changes
  * doc: Fix unavailability of manual images
  * tor: Fix port diagnostics by correcting port data type
  * tor: Expect obfs service to be also available on IPv6
  * tor: Listen on IPv6 for OrPort

  [ Thomas Vincent ]
  * Translated using Weblate (French)

  [ Michael Breidenbach ]
  * Translated using Weblate (Swedish)

  [ James Valleroy ]
  * HACKING: Fix provision with tests command
  * d/po: Run debconf-updatepo
  * locale: Update translation strings

  [ Radek Pasiok ]
  * Translated using Weblate (Polish)
  * Translated using Weblate (Polish)

  [ Alice Kile ]
  * clients: implement launch button feature
  * app: Implement toggle button in app page
  * app: Use single form for app toggle and configuration
  * app: Make the toggle-button responsive

 -- James Valleroy <jvalleroy@mailbox.org>  Mon, 18 Nov 2019 19:35:38 -0500

plinth (19.20) unstable; urgency=medium

  [ Veiko Aasa ]
  * gitweb: Set correct access rights after enabling application
  * gitweb: Add tests for actions script
  * gitweb: Add functional tests
  * gitweb: avoid global environment variables in Apache configuration
  * gitweb: fix links that end with /HEAD
  * gitweb: Validate repository name also in actions script
  * gitweb: do not change working directory inside actions script
  * sharing: Fix wrong links on Apache2 directory index page

  [ Fioddor Superconcentrado ]
  * Translated using Weblate (German)
  * Translated using Weblate (Spanish)
  * d/po/es: New translation file
  * d/po: Fix header comments

  [ Michael Breidenbach ]
  * Translated using Weblate (German)
  * Translated using Weblate (Swedish)
  * Translated using Weblate (Swedish)

  [ Sunil Mohan Adapa ]
  * debian: Remove plinth transitional package
  * cfg: Fix test case failure due to incorrect path assumption
  * gitlab-ci: Fix path for HTML coverage report generation
  * gitweb: Set proper access after restoration of a backup
  * setup: Don't include actions/__pycache__ during installation
  * ssh: Fix flake8 failure by removing unused import
  * config: Use AppView and cleanup custom code
  * storage: Use AppView and cleanup custom code
  * doc: Install using makefile instead of setup.py
  * doc: Fetch and add Spanish manual
  * help: Fix showing manual pages in fallback cases
  * app: Fix a pytest warning in tests
  * setup.py: Set development status classifier to production/stable
  * setup.py: Add more topics to classifiers
  * doc: Add developer documentation using Sphinx
  * actions: Fix issue with docstring causing issues with Sphnix
  * Translated using Weblate (Swedish)

  [ Pavel Borecki ]
  * Translated using Weblate (Czech)

  [ Thomas Vincent ]
  * Translated using Weblate (French)
  * backups: Fix a typo in backups upload form
  * Translated using Weblate (French)

  [ homycal ]
  * Translated using Weblate (French)

  [ Mattias Münster ]
  * Translated using Weblate (Swedish)

  [ Allan Nordhøy ]
  * Translated using Weblate (Norwegian Bokmål)
  * Translated using Weblate (French)
  * Translated using Weblate (French)

  [ Nektarios Katakis ]
  * ssh: Option for disabling password authentication

  [ Joseph Nuthalapati ]
  * infinoted: Add missing manual page link
  * doc: Add directory for development documentation
  * doc: Skip empty lines when piping to wget
  * doc: Fix Unicode issues with the manual
  * doc: Remove language code from title
  * doc: Move build scripts into separate directory
  * doc: Minor cosmetic changes
  * doc: Move English manual to manual/en directory
  * help: Respect language preference when showing user manual
  * snapshot: Sort snapshot list from newest to oldest

  [ Doma Gergő ]
  * Translated using Weblate (Hungarian)

  [ Fred ]
  * Translated using Weblate (French)
  * Translated using Weblate (French)

  [ James Valleroy ]
  * config: Implement get_initial and form_valid
  * functional_tests: Update config form ids
  * coquelicot: Change quotes to ASCII
  * locale: Update translation strings
  * doc: Fetch latest manual

 -- James Valleroy <jvalleroy@mailbox.org>  Mon, 04 Nov 2019 19:15:27 -0500

plinth (19.19) unstable; urgency=medium

  [ Veiko Aasa ]
  * ikiwiki: Allow full Unicode text in wiki/blog title names
  * actions: Check with flake8
  * gitweb: New app for simple git hosting
  * users: reload Apache2 to flush LDAP cache after user operations
  * gitweb: update repository list where necessary
  * gitweb: fix Windows Git client download link in manifest
  * gitweb: add help text for description and owner fields in the form
  * gitweb: enable rename detection

  [ Pavel Borecki ]
  * Translated using Weblate (Czech)

  [ Thomas Vincent ]
  * Translated using Weblate (French)

  [ Birger Schacht ]
  * ssh: Show server fingerprints in SSH page

  [ James Valleroy ]
  * Translated using Weblate (French)
  * gitweb: Fix flake8 error
  * locale: Update translations strings
  * doc: Fetch latest manual

  [ Nevena Mircheva ]
  * Translated using Weblate (Bulgarian)

  [ Sunil Mohan Adapa ]
  * matrixsynapse: Remove unused letsencrypt action
  * ejabberd: Removed unused letsencrypt action
  * gitweb: Minor fixes after review
  * gitweb: Minor visual changes to templates
  * gitweb: Fix issue with elevated access to private repositories
  * frontpage: Show shortcuts that public even if need a group
  * searx, app, translation, language-selection: Fix license header
  * ikiwiki: Remove extra create button when no wiki/blog is present
  * cosmetic: yapf formatting

  [ ikmaak ]
  * Translated using Weblate (Dutch)

  [ Michael Breidenbach ]
  * Translated using Weblate (German)

  [ Allan Nordhøy ]
  * Translated using Weblate (Norwegian Bokmål)

  [ Matthias Dellweg ]
  * quassel: Add let's encrypt component for certficiates

 -- James Valleroy <jvalleroy@mailbox.org>  Mon, 21 Oct 2019 18:49:35 -0400

plinth (19.18) unstable; urgency=medium

  [ Matthias Dellweg ]
  * diagnose: Move negating diagnose result inside try block

  [ Fioddor Superconcentrado ]
  * Translated using Weblate (Spanish)

  [ Luis A. Arizmendi ]
  * Translated using Weblate (Spanish)

  [ Allan Nordhøy ]
  * Translated using Weblate (Norwegian Bokmål)

  [ Dietmar ]
  * Translated using Weblate (German)

  [ Sunil Mohan Adapa ]
  * pagekite: Remove first wizard step for danube edition
  * pagekite: cosmetic: yapf and isort changes
  * debian: Remove python3-requests from depends list
  * users: Make UI close to rest of the apps
  * upgrades: Remove unnecessary subsubmenu
  * ikiwiki: Remove subsubmenu in favor of toolbar
  * networks: Remove subsubmenu in favor of toolbar buttons
  * backups: Remove unnecessary use of subsubmenu template
  * templates: Remove unused invocation of subsubmenu
  * templates: Simplify unnecessary override
  * templates: Provide subsubmenu functionality in app.html
  * dynamicdns: Use app.html instead of app-subsubmenu.html
  * i2p: Use app.html instead of app-subsubmenu.html
  * pagekite: Use app.html instead of app-subsubmenu.html
  * snapshot: Use app.html instead of app-subsubmenu.html
  * templates: Remove unused app-subsubmenu.html
  * deluge: Support deluge 2 by starting it properly
  * minetest: Remove mod-torches no longer available in testing/unstable

  [ James Valleroy ]
  * security: Add past vulnerabilities count
  * security: Move security report to new page
  * locale: Update translation strings
  * doc: Fetch latest manual
  * d/control: Add Rules-Requires-Root: no
  * d/control: Update Standards-Version to 4.4.1

 -- James Valleroy <jvalleroy@mailbox.org>  Mon, 07 Oct 2019 19:06:16 -0400

plinth (19.17) unstable; urgency=medium

  [ Pavel Borecki ]
  * Translated using Weblate (Czech)
  * Translated using Weblate (Czech)

  [ Anxin YI ]
  * Translated using Weblate (Chinese (Simplified))

  [ Joseph Nuthalapati ]
  * firstboot: network connections not used, cleanup
  * firstboot: Add new help menu to firstboot navbar

  [ Sunil Mohan Adapa ]
  * letsencrypt: Update and fix tests involving domain changes
  * tor: Fix test case for getting status
  * firstboot: Hide left menu during first boot as intended

  [ James Valleroy ]
  * locale: Update translation strings
  * doc: Fetch latest manual

 -- James Valleroy <jvalleroy@mailbox.org>  Mon, 23 Sep 2019 18:14:40 -0400

plinth (19.16) unstable; urgency=medium

  [ Joseph Nuthalapati ]
  * help: Add button to submit feedback
  * help: Add button for Support
  * help: Add button for Contribute
  * manual: Move PDF download link to HTML manual page
  * help: Convert help icon in the navbar to dropdown

  [ Sunil Mohan Adapa ]
  * help: Add more text to contribute page for donations
  * action_utils: Introduce utility for setting debconf answers
  * action_utils: Workaround problem with setting debconf answers
  * views: Fix failure in redirecting from language selection page
  * help: Make download as PDF a regular button
  * backups: Add missing slashes at the end of URLs
  * backups: Remove cancel button from add disk location page
  * backups: Fix removing local repository
  * backups: Simplify checking repository capabilities using flags
  * backups: Simplify listing repositories in index page
  * backups: Rename network_storage module to store
  * backups: Introduce method for checking if a repository is usable
  * backups: Minor cosmetic fixes
  * backups: Expose repository path as property
  * backups: Rename remove_repository method to remove
  * backups: Minor change to disk repository name
  * backups: Rename repo_path to borg_path for clarity
  * backups: Make mountpoint property private
  * backups: Use higher level method in views instead of store methods
  * backups: Implement hostname property on SSH repository
  * backups: Clarify two separate uses of name create_repository
  * backups: Separate repository loading from instantiation
  * backups: Minor cosmetic changes
  * backups: Minor simplification in running of action script
  * backups: Improve handling borg errors
  * backups: Minor simplification when adding remote repository
  * backups: Handle errors when adding disk repository
  * backups: Show repository error in archives table
  * backups: Show lock icon for encrypted repositories
  * backups: Show error when password is provided for unencrypted repo
  * backups: Don't show used disk choices when adding disk repo
  * backups: Show error when there are no disks available to add repo
  * backups: Move add repository buttons to the top
  * ejabberd: Fix listen port configuration for ejabberd 19.x
  * cockpit: Prevent restart on freedombox startup
  * ejabberd: Prevent restart on freedombox startup
  * ejabberd: Perform host/domain name operations only when installed
  * module_loader: Cosmetic changes by yapf
  * web_server: Remove log message about serving static directory
  * setup: Better log message when no apps need upgrades
  * module_loader: Remove log message when app is imported
  * actions: Improve log message about action execution

  [ Doma Gergő ]
  * Translated using Weblate (Hungarian)

  [ Swann Martinet ]
  * Translated using Weblate (German)
  * Translated using Weblate (Italian)
  * Translated using Weblate (French)

  [ Allan Nordhøy ]
  * Translated using Weblate (Norwegian Bokmål)

  [ Danny Haidar ]
  * help: Minor updates to the statements on contribute page

  [ Joseph Nuthalpati ]
  * backups: Allow adding backup repositories on multiple disks
  * backups: Refactor class hierarchy in repository.py
  * backups: Save new backup location to plinth database

  [ James Valleroy ]
  * locale: Update translation strings

 -- James Valleroy <jvalleroy@mailbox.org>  Mon, 09 Sep 2019 18:20:03 -0400

plinth (19.15) unstable; urgency=medium

  [ Doma Gergő ]
  * Translated using Weblate (Hungarian)

  [ nautilusx ]
  * Translated using Weblate (German)

  [ Allan Nordhøy ]
  * Translated using Weblate (Norwegian Bokmål)

  [ Joseph Nuthalpati ]
  * functional_tests: Fix site.is_available not handling default paths
  * functional_tests: Fix step definition "When I log out"
  * matrix-synapse: Allow installation of version 1.2 from backports

  [ James Valleroy ]
  * security: Hide vulnerability table by default
  * vagrant: Stop any ongoing unattended-upgrade
  * functional_tests: Use longer password when creating user
  * locale: Update translation strings
  * doc: Fetch latest manual
  * debian: Add lintian-override for package-installs-apt-preferences

  [ Sunil Mohan Adapa ]
  * names: Perform better layout of domain names table on small screens
  * cockpit: Apply domain name changes immediately
  * ejabberd: Prevent processing empty domain name
  * config: Send hostname change signal only after fully processing it
  * letsencrypt: Don't try to obtain certificates for .local domains
  * avahi: Expose .local domain as a proper domain
  * cockpit: Make essential and install by default
  * tt-rss: Force upgrade to 18.12-1.1 and beyond
  * doc: Fetch latest manual
  * README: Add more screenshots, update existing paths
  * matrixsynapse: Fix apache syntax errors introduce by 4b8b2e171c86d75
  * users: yapf cosmetic changes
  * users: Don't delete 'admin' group when running unit tests
  * users: Minor cosmetic refactoring
  * users: Don't fail badly when admin group does not exist
  * users: Minor fix to return value when getting last admin user
  * users: Cosmetic yapf and isort fixes
  * updates: Allow matrix-synapse 1.3 to be installed for buster users
  * javascript: Don't resubmit when refreshing the page
  * vagrant: Fix dpkg command for recovering from broken state
  * functional_tests: Fix create snapshot test failure
  * storage: Fix regression with restoring backups with storage

  [ bn4t ]
  * matrix-synapse: Use recommended reverse proxy configuration

 -- James Valleroy <jvalleroy@mailbox.org>  Mon, 26 Aug 2019 18:55:49 -0400

plinth (19.14) unstable; urgency=medium

  [ James Valleroy ]
  * functional_tests: Fix delete backup path
  * tests: Test add custom shortcuts to frontpage
  * locale: Update translation strings
  * doc: Fetch latest manual
  * debian: Update standards version to 4.4.0
  * debian: Switch to debhelper-compat

  [ Pavel Borecki ]
  * Translated using Weblate (Czech)

  [ Doma Gergő ]
  * Translated using Weblate (Hungarian)

  [ pierre ]
  * Translated using Weblate (French)

  [ ZeroAurora ]
  * Translated using Weblate (Chinese (Simplified))

  [ Sunil Mohan Adapa ]
  * storage: Handle all device paths during eject
  * storage: Fix incorrect i18n when throwing and error
  * storage: yapf changes
  * setup: Clarify success log message when force upgrading
  * Yapf changes
  * firewall: Force upgrade to firewalld 0.7.x
  * frontpage: Fix regression with loading custom shortcuts
  * frontpage: Log a message when loading custom shortcuts
  * upgrades: Set apt configuration to allow release info change
  * tests: Fix flake8 warning about unused imports
  * Minor yapf fixes
  * names: Minor styling fixes
  * names: Don't enumerate services for domains supporting all
  * names: Introduce new API to manage domains
  * names: Declare domain types in various apps
  * names: Make all apps use new api to retrieve domain names
  * names: Use new API in all apps
  * letsencrypt: Revoke certificate only if it exists
  * letsencrypt: Fix problem with automatically obtaining certificates
  * cockpit: Don't error out when removing an unknown domain
  * ejabberd: Ensure that hosts are not duplicated in configuration
  * ejabberd: Use domain added signal for listening to domain changes
  * cockpit: Don't handle the domain changed signal
  * letsencrypt: Remove unused listen to domain change signal
  * config: Remove unused domain change signal
  * api: Fix regression with listing only enabled apps in mobile app

  [ Joseph Nuthalpati ]
  * upgrades: Use reusable collapsible-button style for logs

  [ Mesut Akcan ]
  * Translated using Weblate (Turkish)

  [ Radek Pasiok ]
  * Translated using Weblate (Polish)

  [ Anxin YI ]
  * Translated using Weblate (Chinese (Simplified))

  [ Allan Nordhøy ]
  * Translated using Weblate (Norwegian Bokmål)

 -- James Valleroy <jvalleroy@mailbox.org>  Mon, 12 Aug 2019 19:31:35 -0400

plinth (19.13) unstable; urgency=low

  [ Nikolas Nyby ]
  * Fix a handful of typos in docs and comments
  * Introduce flake8 checking
  * Fix typos in module init docs
  * Add flake8 to gitlib-ci

  [ Petter Reinholdtsen ]
  * Translated using Weblate (Norwegian Bokmål)

  [ Sunil Mohan Adapa ]
  * Minor changes to flake8 related updates
  * diaspora: Fix tests by reverting changes during flake8 clenaup
  * backups: Fix issue with showing index page
  * backups: Fix HTML template indentation, remove inline styling

  [ James Valleroy ]
  * help: Show security notice when backports are in use
  * security: Show vulnerability counts
  * locale: Update translation strings
  * doc: Fetch latest manual
  * Begin uploading to unstable again.
  * security: Fixup refactoring

  [ Joseph Nuthalapati ]
  * backups: Make UI more consistent with other apps
  * backups: Make backup location tables collapsible
  * flake8: Remove unused import

  [ nautilusx ]
  * Translated using Weblate (German)

  [ Anxin YI ]
  * Translated using Weblate (Chinese (Simplified))

 -- James Valleroy <jvalleroy@mailbox.org>  Mon, 29 Jul 2019 19:13:58 -0400

plinth (19.12) experimental; urgency=medium

  [ Miguel A. Bouzada ]
  * Added translation using Weblate (Galician)
  * Translated using Weblate (Galician)

  [ Sunil Mohan Adapa ]
  * dbus: Allow plinth user to own FreedomBox DBus service
  * service: Implement action for systemd try-restart
  * cockpit: Don't handle domains if app is not installed
  * dynamicdns: Send domain added signal properly during init
  * letsencrypt: Force commands to be non-interactive
  * letsencrypt: Remove renewal hooks implementation
  * letsencrypt: Remove old style hooks from all configuration files
  * letsencrypt: Remove deprecated logger.warn
  * letsencrypt: Remove special treatment for domain added from 'config'
  * letsencrypt: Implement DBus service for renewal notifications
  * letsencrypt: Add lineage information in status
  * letsencyrpt: Implement action to copy certificates
  * letsencrypt: Implement action to compare copied certificates
  * letsencrypt: Introduce component for handling certificates
  * letsencrypt: Add permanent hook to receive renewal notifications
  * letsencrypt: Trigger renewal certificate events in component
  * letsencrypt: Trigger events for obtain, revoke and delete
  * letsencrypt: Implement re-obtain separately
  * letsencrypt: Handling certificate renewals when daemon is offline
  * apache: Add let's encrypt certificate component
  * matrixsynapse: Add let's encrypt component for certficiates
  * ejabberd: Add let's encrypt component for managing certificates
  * ejabberd: Backup and restore TLS certificates
  * sso: Use new features of axes, log axes messages
  * Minor yapf and isort changes

  [ Pavel Borecki ]
  * Translated using Weblate (Czech)

  [ Petter Reinholdtsen ]
  * Translated using Weblate (Norwegian Bokmål)

  [ Allan Nordhøy ]
  * Translated using Weblate (Norwegian Bokmål)

  [ Doma Gergő ]
  * Translated using Weblate (Hungarian)

  [ Luis A. Arizmendi ]
  * Translated using Weblate (Spanish)

  [ Joseph Nuthalapati ]
  * backups: Add option to select/deselect all apps for backup or restore
  * backups: Change "select all" to a pure JavaScript implementation
  * Translated using Weblate (Telugu)
  * Translated using Weblate (Chinese (Simplified))
  * sharing: Allow directories to be publicly shared
  * sharing: Add functional test for public shares
  * sharing: Add JavaScript to hide user groups for public shares
  * sharing: Simplify --is-public option
  * sharing: Indicate public shares in listing of shares

  [ Johannes Keyser ]
  * Translated using Weblate (German)

  [ Mesut Akcan ]
  * Translated using Weblate (Turkish)

  [ Elizabeth Sherrock ]
  * Translated using Weblate (Chinese (Simplified))

  [ Anxin YI ]
  * Translated using Weblate (Chinese (Simplified))

  [ Igor ]
  * Translated using Weblate (Russian)

  [ ZeroAurora ]
  * Translated using Weblate (Chinese (Simplified))

  [ James Valleroy ]
  * Translated using Weblate (Chinese (Simplified))
  * locale: Update translation strings
  * doc: Fetch latest manual

 -- James Valleroy <jvalleroy@mailbox.org>  Mon, 22 Jul 2019 19:23:02 -0400

plinth (19.11) experimental; urgency=medium

  [ THANOS SIOURDAKIS ]
  * Added translation using Weblate (Greek)

  [ ZeroAurora ]
  * Translated using Weblate (Chinese (Simplified))

  [ Doma Gergő Mihály ]
  * matrixsynapse: Fix missing translation mark

  [ Doma Gergő ]
  * Translated using Weblate (Hungarian)

  [ Luis A. Arizmendi ]
  * Translated using Weblate (Spanish)

  [ Joseph Nuthalapati ]
  * backups: Improve UX of adding ssh remote
  * backups: Avoid creating duplicate SSH remotes
  * backups: YAPF formatting
  * backups: Text change on index page
  * backups: Make paramiko a dependency of freedombox package
  * debian: Add python3-paramiko to build dependencies
  * backups: Fix issue with repository not being initialized
  * backups: Minor refactoring in forms.py
  * backups: Add test for adding ssh remotes
  * backups: Avoid using `sudo` in tests
  * backups: Skipping tests temporarily
  * backups: tests: Fix issue with usage of fixture 'needs_root'
  * Add SSH hostkey verification
  * backups: ssh remotes: Refactoring
  * backups: Fix functional tests broken due to URL changes
  * Verify SSH hostkey before mounting
  * ui: Create reusable CSS class for collapsible-button
  * backups: Remove unnecessary context manager for paramiko SFTPClient
  * backups: Read file path of known_hosts directly from plinth.config
  * backups: Add regex validation for ssh_repository field

  [ Sunil Mohan Adapa ]
  * backups: Minor fixes to host verification view template
  * backup: Allow SSH directory paths with : in them
  * backups: Cleanup auto-mounting SSH repositories
  * backups: Minor styling changes
  * backups: Handle SSH keys for old stored repositories
  * backups: Require passphrase for encryption in add repository form
  * backups: Fix and refactor adding a new remote repository
  * backups: Remove known_hosts file from config file
  * backups: Fix issue with verifying SSH host keys
  * backups: Don't send passphrase on the command line
  * backups: Git ignore the .ssh folder in data folder
  * setup.py: Don't install directories matching ignore patterns
  * backups: Minor cleanup
  * backups: Un-mount SSH repositories before deleting them

  [ Igor ]
  * Translated using Weblate (Russian)

  [ Andrey Vostrikov ]
  * Translated using Weblate (Russian)

  [ James Valleroy ]
  * locale: Update translation strings
  * doc: Fetch latest manual

 -- James Valleroy <jvalleroy@mailbox.org>  Mon, 08 Jul 2019 18:13:37 -0400

plinth (19.10) experimental; urgency=medium

  [ Sunil Mohan Adapa ]
  * Introduce firewall component for opening/closing ports
  * Introduce webserver component for managing Apache configuration
  * Introduce uwsgi component to manage uWSGI configuration
  * app: Rename get() method to get_component()
  * app: Add unique ID to each app class
  * Introduce daemon component to handle systemd units
  * radicale: Workaround issue with creating log directory
  * app: Set app as enabled only when the daemon is enabled
  * syncthing: Open firewall ports for listening and discovery

  [ James Valleroy ]
  * functional_tests: Add shortcut- prefix to test home page config
  * locale: Update translations strings
  * doc: Fetch latest manual

  [ Mesut Akcan ]
  * Translated using Weblate (Turkish)

  [ ssantos ]
  * Translated using Weblate (German)

  [ Pavel Borecki ]
  * Translated using Weblate (Czech)

  [ Allan Nordhøy ]
  * Translated using Weblate (Norwegian Bokmål)

  [ adaragao ]
  * Translated using Weblate (Portuguese)

  [ Petter Reinholdtsen ]
  * Translated using Weblate (Norwegian Bokmål)

 -- James Valleroy <jvalleroy@mailbox.org>  Mon, 24 Jun 2019 20:06:17 -0400

plinth (19.9) experimental; urgency=medium

  [ Danny Haidar ]
  * Added translation using Weblate (Bulgarian)

  [ Sunil Mohan Adapa ]
  * menu: Remove unused template submenu.html
  * menu: Removed unused templates, methods and properties
  * Introduce component architecture and menu component
  * Turn frontpage shortcut into an app component

  [ James Valleroy ]
  * config: Update migration to use app id
  * searx: Update to use shortcut component
  * config: Add option to show advanced apps
  * monkeysphere: Hide by default
  * locale: Update translation strings
  * doc: Fetch latest manual

  [ Joseph Nuthalapati ]
  * searx: Add option to allow public access to the application
  * searx: Preserve public_access setting
  * searx: Improve functional tests

  [ Mesut Akcan ]
  * Translated using Weblate (Turkish)

  [ Allan Nordhøy ]
  * Translated using Weblate (Norwegian Bokmål)

 -- James Valleroy <jvalleroy@mailbox.org>  Mon, 10 Jun 2019 19:18:52 -0400

plinth (19.8) experimental; urgency=medium

  [ Pavel Borecki ]
  * Translated using Weblate (Czech)

  [ Allan Nordhøy ]
  * Translated using Weblate (Norwegian Bokmål)

  [ Sunil Mohan Adapa ]
  * i2p: Update SVG logo with standard units, size and margins
  * HACKING: Add guidelines for creating new icons
  * icons: Add new SVG icons for all apps
  * icons: Add license information for SVG icons
  * templates: Use SVG icons for apps page and shortcuts
  * icons: Ensure SVG presence for all non-app icons
  * icons: Update copyright information remaining icons
  * doc: Update the correct license for documentation
  * apache: Serve SVG files compressed using gzip

  [ Doma Gergő ]
  * Translated using Weblate (Hungarian)

  [ ssantos ]
  * Translated using Weblate (German)

  [ Mesut Akcan ]
  * Translated using Weblate (Turkish)

  [ ventolinmono ]
  * Translated using Weblate (Spanish)

  [ Petter Reinholdtsen ]
  * Translated using Weblate (Norwegian Bokmål)

  [ James Valleroy ]
  * locate: Update translation strings
  * doc: Fetch latest manual
  * debian: Remove duplicate priority field
  * doc: Remove unused duplicate image

 -- James Valleroy <jvalleroy@mailbox.org>  Mon, 27 May 2019 18:11:25 -0400

plinth (19.7) experimental; urgency=medium

  [ LoveIsGrief ]
  * i2p: Use augeas for editing the router.config
  * i2p: Include default favorites after installation

  [ Sunil Mohan Adapa ]
  * i2p: Update license headers for consistent formatting
  * i2p: Minor flake8 and yapf fixes
  * i2p: Convert router configuration tests to pytest style
  * transmission: Fix issue with promoting menu item
  * tor: Fix issue with promoting/demoting menu item
  * apps: Fix showing apps background twice
  * apps: Style disable app icons according to design
  * apps: Style the title for disabled icons section
  * sharing: Always keep menu item in promoted state
  * apps: Promote/demote menu items for disabled apps too
  * tests: Add commonly used fixtures globally
  * tests: Remove unused test discovery code
  * custom_shortcuts: Fix issue with writing tests as different user
  * backups: Convert tests to pytest style
  * bind: Convert tests to pytest style
  * config: Convert tests to pytest style
  * diaspora: Convert tests to pytest style
  * letsencrypt: Convert tests to pytest style
  * names: Convert tests to pytest style
  * pagekite: Convert tests to pytest style
  * storage: Convert tests to pytest style
  * tor: Convert tests to pytest style
  * users: Convert tests to pytest style
  * actions: Convert tests to pytest style
  * cfg: Convert tests to pytest style
  * clients: Convert tests to pytest style
  * context_processors: Convert tests to pytest style
  * kvstore: Convert tests to pytest style
  * menu: Convert tests to pytest style
  * middleware: Convert tests to pytest style
  * network: Convert tests to pytest style
  * templatetags: Convert tests to pytest style
  * utils: Convert tests to pytest style
  * i2p: Rename test fixtures to avoid a minor warning
  * ejabberd: Include Bosh port 5280 in port forwarding information
  * repro: Show port forwarding information
  * Common template for showing port forwarding information
  * i2p: Show port forwarding information
  * bind: Show port forwarding information
  * ssh: Show port forwarding information

  [ Doma Gergő ]
  * Translated using Weblate (Hungarian)

  [ Allan Nordhøy ]
  * Translated using Weblate (Norwegian Bokmål)

  [ Radek Pasiok ]
  * Translated using Weblate (Polish)

  [ Erik Ušaj ]
  * Added translation using Weblate (Slovenian)
  * Translated using Weblate (Slovenian)

  [ Karel Trachet ]
  * Translated using Weblate (Dutch)

  [ ssantos ]
  * Translated using Weblate (German)
  * Translated using Weblate (Portuguese)

  [ James Valleroy ]
  * apps: Separate enabled and disabled apps
  * apps: Add port forwarding info
  * service: Show port forwarding info when available
  * openvpn: Show port forwarding info
  * minetest: Fix flake8 error
  * matrixsynapse: Show port forwarding info
  * tahoe: Show port forwarding info
  * locate: Update translation strings
  * doc: Fetch latest manual

  [ Joseph Nuthalapati ]
  * Translated using Weblate (Telugu)

 -- James Valleroy <jvalleroy@mailbox.org>  Mon, 13 May 2019 19:47:52 -0400

plinth (19.6) experimental; urgency=medium

  [ Pavel Borecki ]
  * Translated using Weblate (Czech)

  [ CurlingTongs ]
  * Translated using Weblate (German)

  [ nautilusx ]
  * Translated using Weblate (German)

  [ Allan Nordhøy ]
  * Translated using Weblate (Norwegian Bokmål)

  [ Mesut Akcan ]
  * Translated using Weblate (Turkish)

  [ narendrakumar.b ]
  * letsencrypt: Provide link to configure domain if not configured

  [ James Valleroy ]
  * firewall: Get service ports details
  * firewall: Show ports details
  * locale: Update translation strings
  * doc: Fetch latest manual

  [ LoveIsGrief ]
  * i2p: Add helper to modify the tunnel config
  * i2p: Open HTTP(S) and IRC ports on all interfaces on install
  * i2p: Add HTTP(S) and IRC ports to firewall
  * i2p: Enable application

  [ Sunil Mohan Adapa ]
  * i2p: flake8 and yapf fixes
  * i2p: Convert unit tests to pytest style
  * i2p: Update firewalld service descriptions
  * i2p: Disable the daemon before editing configuration
  * i2p: Don't enable proxies on external zone

 -- James Valleroy <jvalleroy@mailbox.org>  Mon, 29 Apr 2019 19:18:01 -0400

plinth (19.5) experimental; urgency=medium

  [ LoveIsGrief ]
  * i2p: Add new application
  * i2p: Disable compression on /i2p/
  * i2p: apache: Catch more I2P locations
  * i2p: django: Add shortcuts to /i2p/... URLs
  * i2p: django: Additional information about /i2p location
  * i2p: todo: Add TODOs for I2P
  * i2p: todo: add more TODOs for I2P
  * i2p: idea: Browse eepsites directly from freedombox
  * i2p: todo: Add torrent tracker to list of favorites
  * i2p: django: Add description for the configuration shortcuts
  * i2p: django: Add i2p homepage to description
  * i2p: setup: Enrich I2P favorites
  * i2p: todo: Tick off a TODO and reword one
  * i2p: todo: Remove IDEA for browsing to .i2p sites in iframe
  * i2p: torrents: Link to the list of trackers
  * i2p: Add functional tests
  * functional_tests: Allow provisioning VM for functional tests
  * functional tests: Fix wheel errors when provisioning VM

  [ Sunil Mohan Adapa ]
  * i2p: Move data files into the app's data folder
  * i2p: Use project logo instead of mascot
  * i2p: Remove TODO in favor of issue tracker
  * apache: Add proxy_html module needed by i2p app
  * i2p: Backup/restore the correct state folder
  * i2p: Minor styling changes
  * i2p: Add diagnostic test for web interface port
  * i2p: Add main web interface to list of clients
  * i2p: Review and cleanup action script
  * i2p: Review and update views
  * i2p: Disable app until further fixes are done

  [ James Valleroy ]
  * functional_tests: Install python3-pytest-django
  * locale: Update translation strings
  * doc: Fetch manual

  [ wind ]
  * Translated using Weblate (Russian)

  [ Joseph Nuthalapati ]
  * storage: Use udisks to list disks and df for disk space utilization

  [ Igor ]
  * Translated using Weblate (Russian)

  [ CurlingTongs ]
  * Translated using Weblate (German)

 -- James Valleroy <jvalleroy@mailbox.org>  Mon, 15 Apr 2019 18:47:17 -0400

plinth (19.4) experimental; urgency=medium

  [ Allan Nordhøy ]
  * Translated using Weblate (Norwegian Bokmål)

  [ Pavel Borecki ]
  * Translated using Weblate (Czech)

  [ nautilusx ]
  * Translated using Weblate (German)

  [ Doma Gergő ]
  * Translated using Weblate (Hungarian)

  [ advocatux ]
  * Translated using Weblate (Spanish)

  [ Joseph Nuthalapati ]
  * clients: Open web app in a new browser tab
  * matrix-synapse: Change client diagnostics url
  * minetest: Fix duplicate domain names being displayed in UI
  * storage: Do not show an eject button on /boot partitions
  * letsencrypt: Call letsencrypt manage_hooks with correct arguments
  * vagrant: Run plinth as user plinth in development environment

  [ Johannes Keyser ]
  * Translated using Weblate (German)

  [ James Valleroy ]
  * dynamicdns: Install module by default
  * locale: Update strings
  * doc: Fetch latest manual

  [ Sunil Mohan Adapa ]
  * storage: Don't check type of the disk for / and /boot
  * storage: Don't log error when checking if partition is expandable

  [ wind ]
  * Translated using Weblate (Russian)

 -- James Valleroy <jvalleroy@mailbox.org>  Mon, 01 Apr 2019 20:31:54 -0400

plinth (19.3) experimental; urgency=medium

  [ Pavel Borecki ]
  * Translated using Weblate (Czech)

  [ Doma Gergő ]
  * Translated using Weblate (Hungarian)

  [ Petter Reinholdtsen ]
  * Translated using Weblate (Norwegian Bokmål)

  [ advocatux ]
  * Translated using Weblate (Spanish)

  [ James Valleroy ]
  * vagrant: Rearrange steps of provision script
  * locale: Update translation strings

  [ Joseph Nuthalapati ]
  * dynamicdns: Break up dynamicdns.py into forms.py and views.py
  * dynamicdns: Move subsubmenu below description
  * firewall: Change "Current Status:" from p to h3
  * names: Add description
  * subsubmenu: Make description a customizable block
  * pagekite: Bring subsubmenu below description. Remove About section.
  * upgrades: Move subsubmenu below description
  * Include clients.html in service-subsubmenu.html
  * ikiwiki: Move subsubmenu below description

  [ Sunil Mohan Adapa ]
  * pagekite: Rename base template file
  * pagekite: Change the template section title
  * dynamicdns: Simplify template inheritance
  * ikiwiki: Consistent styling for delete warning page
  * templates: Minor styling change
  * functional_tests: Reorder tests to disable apps after tests
  * tests: Mark functional tests with functional mark
  * tests: Read functional tests conf file without assuming CWD
  * tests: Fix backups API test cases to work under all conditions
  * README: Provide simple instruction for installing FreedomBox
  * INSTALL.md: Simplify installation instructions
  * HACKING.md: Update instructions on installing dependencies
  * functional_tests: Update todo list by removing implemented tests
  * mediawiki: Fix tests to allow running from any directory
  * tests: Use pytest for running all tests
  * ci: Allow gitlab to parse test coverage results
  * main: Show service version in logs
  * setup: Automatically gather information about files to install
  * setup: Allow apps to have their own data directories
  * setup: Don't include data/ files as package data
  * module_loader: Specially load modules in development mode
  * setup: Move app enabling files to respective apps
  * setup: Move app data files into respective apps
  * setup: Remove unused /var/run directory

  [ Dietmar ]
  * Translated using Weblate (German)
  * Translated using Weblate (French)
  * Translated using Weblate (Italian)

  [ jonathan göhler ]
  * Translated using Weblate (German)

  [ Vincent Ladeuil ]
  * Translated using Weblate (French)

  [ David Maulat ]
  * Translated using Weblate (French)

  [ Allan Nordhøy ]
  * Translated using Weblate (Norwegian Bokmål)

  [ Mesut Akcan ]
  * Translated using Weblate (Turkish)

 -- James Valleroy <jvalleroy@mailbox.org>  Mon, 18 Mar 2019 20:30:44 -0400

plinth (19.2) unstable; urgency=medium

  [ Joseph Nuthalapati ]
  * docs: Fix deprecation warnings in post-processor
  * tor: Fix deprecation warning W605 for '\' character in regex
  * utils: Simplify YAMLFile by removing the post_exit argument
  * config: Consolidate get_domainname() implementation into config
  * config: Move default-app configuration to a dedicated file
  * config: Fix Ikiwiki entries not showing up as default apps
  * config: Migrate default app configuration to new conf file
  * config: Rename Default App to Webserver Home Page
  * config: Add option to use Apache's default home page as home page
  * config: Remove Apache home page configuration from freedombox.conf
  * config: Fix error when setting JSXC as the home page
  * users: Add nscd as a dependency
  * Disable Coquelicot for Buster release
  * matrix-synapse: Fix LDAP login issue
  * config: Revert changes in freedombox.conf to avoid conffile prompt
  * config: Reset home page setting in freedombox.conf during migration
  * openvpn: Migration from easy-rsa 2 to 3 for existing installations
  * openvpn: Increment version number for easy-rsa 3 migration
  * snapshot: Fix failing functional test

  [ Pavel Borecki ]
  * Translated using Weblate (Czech)

  [ danielwine ]
  * Translated using Weblate (Hungarian)

  [ Doma Gergő ]
  * Translated using Weblate (Hungarian)

  [ Allan Nordhøy ]
  * Translated using Weblate (Norwegian Bokmål)

  [ advocatux ]
  * Translated using Weblate (Spanish)

  [ Sunil Mohan Adapa ]
  * tor: Styling changes due to yapf
  * tor: Use fixed 9001 port for relaying
  * utils: Handle exceptions in context management for YAMLFile
  * utils: Fix some flake8 warnings
  * tahoe: Styling changes
  * backups: Fix failing test case
  * web_server: Move shutdown handling to main
  * dbus: Add new module for D-Bus services
  * setup: Abstraction for getting managing packages of a module
  * setup: Filter packages to force upgrade
  * package: Implement identifying packages that need conffile prompts
  * package: Helper method to filter packages that need conffile prompt
  * setup: Trigger force upgrade for app that implement it
  * bind: Handle conffile prompt during upgrade
  * setup: Rush force upgrade in development mode
  * ttrss: Make functional test definitions specific to ttrss
  * cockpit: Pre-enable necessary apache modules
  * radicale, searx: Pre-enable necessary apache modules
  * letsencrypt: Pre-enable necessary apache modules
  * ikiwiki: Pre-enable necessary apache modules
  * sso: Pre-enable necessary apache modules
  * apache: Use cgid module instead of cgi
  * apache: Increment app version number
  * setup: Make additional info available for force upgrading
  * debian/copyright: Minor fixes
  * debian/copyright: Add full text for AGPL-3+
  * debian/copyright: Add license text for public-domain
  * debian/copyright: Add license text for GPL-2 and GPL-3
  * debian/copyright: Add license text for CC-BY-SA-3.0
  * debian/copyright: Update copyright for logos
  * static: Remove unused files
  * LICENSES: Remove files that are same license as rest of the source
  * config: Don't pass configuration file argument to action
  * openvpn: Fix issues with upgrade easy-rsa 2 to 3 migration
  * openvpn: Make frontpage shortcut appear after an upgrade
  * openvpn: Work around firewalld bug 919517
  * setup: Pass better data structure for force upgrade operation
  * utils: Introduce abstraction over distutils comparison of versions
  * firewalld: Implement upgrading from 0.4.x to 0.6.x
  * ttrss: Make setup process reusable
  * ttrss: Implement upgrade from 17.4 to 18.12

  [ Johannes Keyser ]
  * Translated using Weblate (German)

  [ Anjali Datla ]
  * Translated using Weblate (Telugu)

  [ Darkblaze ]
  * Translated using Weblate (Telugu)

  [ Petter Reinholdtsen ]
  * Translated using Weblate (Norwegian Bokmål)

  [ Jag ]
  * vagrant: Use virtualbox linked clones / CoW to reduce startup times

  [ James Valleroy ]
  * Add 2019 to copyright years
  * Fix some paths in LICENSES
  * debian: Add copyright years for debian/*
  * radicale: Add description of web interface
  * ttrss: Add backup support
  * debian: Add copyright info for lato fonts
  * debian: Add copyright info for individual logo files
  * LICENSES: Add reference to debian/copyright
  * debian: Add copyright info for theme images
  * debian/copyright: Move all license texts to end
  * debian/copyright: Remove unnecessary fields for native package
  * debian/copyright: Move some app icons from LICENSES
  * debian/copyright: Fix typo in year
  * debian/copyright: Move more app icons from LICENSES
  * debian/copyright: Include some URLs dropped from LICENSES
  * debian/copyright: Move some more app icons from LICENSES
  * debian/copyright: Fix filename for tahoe-lafs logo
  * security: Migrate access config to new file
  * users: When ssh used in tests, add users to admin group
  * locale: Update translations strings

 -- James Valleroy <jvalleroy@mailbox.org>  Sat, 02 Mar 2019 14:45:55 -0500

plinth (19.1) unstable; urgency=medium

  [ James Valleroy ]
  * radicale: Log errors during upgrade
  * radicale: Bump version to 2
  * radicale: Remove obsolete diagnostics
  * radicale: Fix server URLs in client info
  * locale: Update translation strings
  * doc: Fetch latest manual

  [ Pavel Borecki ]
  * Translated using Weblate (Czech)

  [ Allan Nordhøy ]
  * Translated using Weblate (Norwegian Bokmål)

  [ Petter Reinholdtsen ]
  * Translated using Weblate (Norwegian Bokmål)

  [ advocatux ]
  * Translated using Weblate (Spanish)

  [ Sunil Mohan Adapa ]
  * setup: Add option to handle configuration prompts during install
  * radicale: Simplify upgrading to newer packages
  * matrixsynapse: Remove hard-coded URL
  * matrixsynapse: Fix issues with showing certificate warning
  * letsencrypt: Fix issue with disabling matrixsynapse checkbox
  * matrixsynapse: Don't check for current domain in renew hook
  * matrixsynapse: Fix potential exposure of private key
  * matrixsynapse: Setup certificate after domain selection
  * matrixsynapse: Better checking for valid certificate

  [ Joseph Nuthalapati ]
  * matrixsynapse: Use Let's Encrypt certificates

 -- James Valleroy <jvalleroy@mailbox.org>  Thu, 14 Feb 2019 06:01:19 -0500

plinth (19.0) unstable; urgency=high

  [ J. Carlos Romero ]
  * mldonkey: Add some more clients to the module page
  * mldonkey: Add to the description the three available front-ends

  [ Sunil Mohan Adapa ]
  * monkeysphere: Fix handling of multiple domains and keys
  * monkeysphere: Fix regression with reading new apache domain config
  * apache: Cleanup domain configuration
  * apache: Add support for mod_ssl in addition to mod_gnutls
  * apache: Switch to mod_ssl from mod_gnutls
  * mldonkey: Add systemd service file with security options
  * mldonkey: Enable app
  * action_utils: Fix checking for URL availability
  * upgrades: Fix priority for buster-backports version
  * upgrades: Fix premature adding of buster-backports sources

  [ Pavel Borecki ]
  * Translated using Weblate (Czech)

  [ Johannes Keyser ]
  * Translated using Weblate (German)

  [ advocatux ]
  * Translated using Weblate (Spanish)

  [ James Valleroy ]
  * locale: Update strings for translation
  * Switched to a new version number scheme: YY.N
    - YY is the year of release.
    - N is the release number within that year.

 -- James Valleroy <jvalleroy@mailbox.org>  Sat, 09 Feb 2019 20:38:00 -0500

plinth (0.49.1) unstable; urgency=medium

  [ Sunil Mohan Adapa ]
  * ui: Fix regression with configure button in home page
  * backups: Rename 'Abort' buttons to 'Cancel'
  * backups: Use icon for add repository button
  * backups: Move subsubmenu below description
  * backups: Add title and description to other pages
  * backups: Add link to manual page
  * backups: Fix styling for upload size warning
  * backups: Increase timeout for SSH operations to 30 seconds
  * backups: Minor styling fixes

  [ Pavel Borecki ]
  * Translated using Weblate (Czech)

  [ Petter Reinholdtsen ]
  * Translated using Weblate (Norwegian Bokmål)

  [ advocatux ]
  * Translated using Weblate (Spanish)

  [ Joseph Nuthalapati ]
  * letsencrypt: UI: Fix checkbox disabling

  [ James Valleroy ]
  * datetime: Switch from chrony to systemd-timesyncd
  * locale: Update translation strings
  * doc: Fetch latest manual

 -- James Valleroy <jvalleroy@mailbox.org>  Thu, 07 Feb 2019 21:23:32 -0500

plinth (0.49.0) unstable; urgency=medium

  [ Prachi Srivastava ]
  * networks: remove unused html
  * security: Moves inline javascript to files
  * security: Moves input field focus javascript to django forms
  * help: Use freedombox package instead of plinth for version
  * repro: Disable app due to issues with Debian package

  [ Sunil Mohan Adapa ]
  * ui: Fix regression with card icon style in front page
  * js: Full librejs compatibility
  * js: Remove javascript license link from footer
  * backups: Remove incorrectly set buffer size during download
  * backups: Minor styling fixes
  * backups: Remove dead code
  * backups: Minor styling fixes
  * backups: Minor refactoring
  * backups: Fix incomplete download archives
  * backups: Improve performance of backup download
  * tor: Make a utility method public
  * action_utils: Expose URL checking utility for generic use
  * upgrades: Improve handling of backports
  * datetime: Fix diagnostic test to not ignore first two servers

  [ Pavel Borecki ]
  * Translated using Weblate (Czech)

  [ J. Carlos Romero ]
  * mldonkey: show 'Learn more...' link in package page when installed

  [ James Valleroy ]
  * radicale: Handle migration from 1.x to 2.x
  * shadowsocks: Use resolvable domains in functional tests
  * radicale: Handle data migration for upgrade to 2.x
  * datetime: Switch from ntp to chrony
  * vagrant: Put hold on freedombox package during provision
  * repro: Also disable functional tests
  * monkeysphere: Re-enable functional tests
  * locale: Update translation strings

  [ Allan Nordhøy ]
  * Translated using Weblate (Norwegian Bokmål)

  [ Joseph Nuthalapati ]
  * backports: Add buster-backports to apt sources list
  * debian: Add smoke test with autopkgtests (Closes: #878699)

  [ danielwine ]
  * Translated using Weblate (Hungarian)

  [ Petter Reinholdtsen ]
  * Translated using Weblate (Norwegian Bokmål)

 -- James Valleroy <jvalleroy@mailbox.org>  Tue, 05 Feb 2019 22:55:53 -0500

plinth (0.48.0) unstable; urgency=medium

  [ Doma Gergő ]
  * Translated using Weblate (Hungarian)

  [ Pavel Borecki ]
  * Translated using Weblate (Czech)

  [ Allan Nordhøy ]
  * Translated using Weblate (Norwegian Bokmål)

  [ Sunil Mohan Adapa ]
  * ui: Fix top margin for content containers
  * ui: Rename page specific CSS classes
  * ui: Underline the logo along with 'Home' text when active
  * ui: Style frontpage application info like regular content
  * ui: Fix setting width of card-list at various page sizes
  * ui: Show help nav item text when navbar is collapsed
  * ui: Hide restart/shutdown items when navbar is collapsed
  * ui: Compact pages on extra small screen sizes
  * ui: Re-add background for home, apps and system pages in small sizes
  * fail2ban: Split and update configuration files
  * fail2ban: Pickup new configurations without reboot
  * mldonkey: Update description and minor updates
  * mldonkey: Disable app due to bug during restart
  * backups: Upgrade apps before restoring them
  * backups: Fix showing not-installed apps in create backup page
  * syncthing: Add backup/restore support
  * Serve default favicon for apps that don't provide one
  * radicale: Fix issue with configuration changes not applying
  * openvpn: Add backup/restore support
  * storage: Fix false error message visiting home page
  * storage, backups: Minor styling and yapf fixes
  * service: Fix warning to use collections.abc
  * help: Minor refactoring in get-logs action
  * mldonkey: Add functional test for uploading
  * axes: Minor fixes to configuration for IP blocking
  * infinoted: Wait for up to 5 minutes to kill daemon

  [ Petter Reinholdtsen ]
  * Translated using Weblate (Norwegian Bokmål)

  [ Joseph Nuthalapati ]
  * ci: Export freedombox.deb as build artifact instead of plinth.deb
  * matrix-synapse: Fix startup error caused by bind_address setting
  * matrix-synapse: Use '::' as the IPv6 bind address
  * backups: Automatically install required apps before restore
  * backups: Add a loader to the restore button to indicate progress

  [ Johannes Keyser ]
  * Translated using Weblate (German)

  [ James Valleroy ]
  * django: Remove deprecated AXES_BEHIND_REVERSE_PROXY
  * radicale: Only set hosts for radicale 1.x
  * radicale: Don't change auth type for radicale 2.x
  * radicale: Use rights file by default for radicale 2.x
  * radicale: Add functional tests for setting access rights
  * help: Use journalctl to show status log
  * help: Add action script to read logs from journal
  * help: Add functional test to check status logs page
  * locale: Update translation strings
  * doc: Fetch latest manual from wiki

  [ Prachi Srivastava ]
  * fail2ban: Enable bans for apache auth failures

  [ J. Carlos Romero ]
  * mldonkey: Add new module for the eDonkey network
  * mldonkey: Add backup/restore support

 -- James Valleroy <jvalleroy@mailbox.org>  Mon, 28 Jan 2019 19:22:19 -0500

plinth (0.47.0) unstable; urgency=medium

  [ Joseph Nuthalapati ]
  * ci: Don't install fuse and fuse3 packages in the CI environment
  * snapshot: Fix snapshots filling up the disk
  * snapshot: ui: Remove NUMBER_MIN_AGE setting and add FREE_LIMIT
  * snapshot: Enable TIMELINE_CLEANUP and NUMBER_CLEANUP by default
  * snapshot: Improve description
  * snapshot: Merge the functionality of the migrate command into setup
  * snapshot: Fix failing tests
  * snapshots: Handle installation on non-btrfs filesystems
  * snapshot: Handle "Config in use" error

  [ James Valleroy ]
  * radicale: Add tests for well-known URLs
  * radicale: Don't modify default file for radicale >= 2.1.10
  * radicale: Add support for radicale 2.x
  * setup: Fix spelling error
  * radicale: Switch to uwsgi for radicale 2.x
  * radicale: Create collections folder before starting uwsgi
  * Update translation strings
  * Fetch latest manual
  * debian: Update debhelper compat version to 12

  [ Sunil Mohan Adapa ]
  * radicale: Redirect to well-known URLs according to version
  * syncthing: Use exact matches when enforcing trailing '/'
  * snapshot: Minor styling fixes
  * snapshot: Update descriptions and UI options
  * snapshot: Refactor configuration migration
  * main: Separate out Django setup into a separate module
  * main: Separate out CherryPy code into a separate module
  * Show Gujarati in the list of UI languages
  * cockpit: Add link to manual page
  * cockpit: Update description
  * firewalld: Flush iptables rules before restarting firewall
  * backups: Don't fail tests when borg is not installed
  * backups: yapf fixes
  * django: Use Argon2 password hash
  * setup: Handle showing setup page after app completes installation
  * setup: Minor flake8 fixes
  * setup: Reduce refresh time when application is already installed
  * setup: Don't perform is-package-manager-busy checks when not needed
  * action_utils: Implement utilities for managing uwsgi configurations
  * searx: Use action utils for uwsgi configuration management
  * radicale: Don't keep radicale service running
  * icons: Fixes for switching to fork-awesome
  * Fix i18n for menu strings

  [ Prachi Srivastava ]
  * Replace glyphicons with forkawesome icons

 -- James Valleroy <jvalleroy@mailbox.org>  Mon, 14 Jan 2019 22:08:54 -0500

plinth (0.46.1) unstable; urgency=medium

  [ prolinux ukraine ]
  * Translated using Weblate (Ukrainian)

  [ Joseph Nuthalapati ]
  * clients: Rename DAVdroid to DAVx5

  [ Allan Nordhøy ]
  * Translated using Weblate (Norwegian Bokmål)

  [ Sunil Mohan Adapa ]
  * debian: Replace and break older versions of plinth

  [ James Valleroy ]
  * debian: Fix spelling errors in lintian override comment

 -- James Valleroy <jvalleroy@mailbox.org>  Fri, 04 Jan 2019 23:17:45 -0500

plinth (0.46.0) unstable; urgency=medium

  [ Pavel Borecki ]
  * Translated using Weblate (Czech)

  [ Johannes Keyser ]
  * Translated using Weblate (German)

  [ advocatux ]
  * Translated using Weblate (Spanish)

  [ prolinux ukraine ]
  * Translated using Weblate (Ukrainian)

  [ Sunil Mohan Adapa ]
  * logging: Don't log static file requests
  * logging: Make cherrypy log to the main log
  * logging: Don't log to a log file
  * logging: Log to systemd journal directly
  * logging: Separate logging init logic into a module
  * logging: Implement colors for console messages
  * searx: Update outdated Apache configuration
  * sso: Update outdated Apache configuration
  * letsencrypt: Use macros for configuring sites
  * letsencrypt: Remove outdated Apache configuration
  * logging: Remove references to old log files
  * debian: Alter control file indentation
  * storage: Add parted as dependency module
  * debian: Add dependencies from freedombox-setup
  * sudoers: Allow all admin users to become superusers
  * Move update-motd script from freedombox-setup
  * debian: Break current version of freedombox-setup
  * Move preseed file from freedombox-setup
  * debian: Use description from freedombox.org
  * debian: Ignore debian/debhelper-build-stamp
  * debian: Fix lintian warning about vcs ignore file
  * debian: Don't change ownership recursively in postinst
  * debian: Update short description
  * debian: Rename plinth package to freedombox

  [ James Valleroy ]
  * vagrant: Cleanup for obsolete log files
  * debian: Move Recommends to binary package
  * locale: Run update_translations
  * doc: Fetch latest manual from wiki
  * debian: Standards-Version is now 4.3.0

  [ Petter Reinholdtsen ]
  * Translated using Weblate (Norwegian Bokmål)

 -- James Valleroy <jvalleroy@mailbox.org>  Mon, 31 Dec 2018 16:46:25 -0500

plinth (0.45.0) unstable; urgency=medium

  [ Doma Gergő ]
  * Translated using Weblate (Hungarian)

  [ Pavel Borecki ]
  * Translated using Weblate (Czech)

  [ advocatux ]
  * Translated using Weblate (Spanish)

  [ Joseph Nuthalapati ]
  * udiskie: Finish merging udiskie into storage
  * apache: Switch to php-fpm from mod_php

  [ Allan Nordhøy ]
  * Translated using Weblate (Chinese (Simplified))
  * Translated using Weblate (Italian)
  * Translated using Weblate (Norwegian Bokmål)

  [ Herdir ]
  * Translated using Weblate (French)

  [ Michael Pimmer ]
  * Backups: first UI sceleton for remote / encrypted backups
  * Backups: allow testing the connection of ssh locations
  * Backups, remote repositories: implement init, info and some test
  * Backups, remote repositories: uniform parameter handling
  * Backups, remote repositories: start using sshfs
  * Backups, remote repositories: integrate to backups index page
  * Backups, remote repositories: re-use template for root location
  * Backups, remote repositories: use object-oriented repositories
  * Backups, remote backups: fix unittests
  * Backups, remote repositories: create/delete/restore of remote repos
  * Backups, remote repositories: change network_storage to dict
  * Backups, remote repository: adapt functional tests
  * Backups: remove unittests to backups test directory
  * Backups: remove archive name when creating an archive
  * Backups: support for encrypted repositories
  * Backups: Cleanup and improved error handling
  * Backups: functional tests update; restoring backup bugfix
  * Backups: allow creating archive in unmounted repository
  * Backups: allow using keyfile as credentials for sshfs mounts
  * Backups: notify that credentials of remote backups are stored
  * Backups: unittests for accessing repository with borg directly
  * Backups: bump module version

  [ James Valleroy ]
  * backups: Make validator errors translatable
  * functional_tests: Move backup test into backups feature

  [ ssantos ]
  * Translated using Weblate (German)

 -- James Valleroy <jvalleroy@mailbox.org>  Mon, 17 Dec 2018 19:05:51 -0500

plinth (0.44.0) unstable; urgency=medium

  [ Pavel Borecki ]
  * Translated using Weblate (Czech)

  [ Robert Martinez ]
  * Add gray noise background
  * Add white Card
  * add footer padding

  [ Allan Nordhøy ]
  * Translated using Weblate (Norwegian Bokmål)

  [ James Valleroy ]
  * ejabberd: bosh port moved to 5443
  * apache: Run setup again to reload
  * ejabberd: Change BOSH port from 5280 to 5443
  * Revert "ci: Use python3.6 when installing dependencies"
  * ci: Install jquery packages for coverage
  * functional_tests: Confirm when deleting all snapshots
  * Translated using Weblate (Spanish)
  * Update translation strings

  [ Joseph Nuthalapati ]
  * vagrant: clear logs and plinth database on destroying box
  * minetest: Change list of mods to what's available in Debian
  * Add instructions on how to use "WIP" in merge requests
  * clients: Fix distortion of the client apps buttons
  * snapshots: Fix default snapshot listing
  * firewalld: Use nftables instead of iptables
  * snapshots: Place the subsubmenu below the description

  [ ssantos ]
  * Translated using Weblate (German)
  * Translated using Weblate (Portuguese)

  [ Prachi Srivastava ]
  * Changes delete all to delete selected in snapshot
  * Adds toggle to select all for deletion
  * Changes functional test to select All and delete snapshots
  * Ignores warnings in pytest while running functional test

  [ advocatux ]
  * Translated using Weblate (Spanish)

  [ Petter Reinholdtsen ]
  * Translated using Weblate (Norwegian Bokmål)

 -- James Valleroy <jvalleroy@mailbox.org>  Mon, 03 Dec 2018 19:47:04 -0500

plinth (0.43.0) unstable; urgency=medium

  [ Michael Pimmer ]
  * Backups: export and download archives in one step
  * Backups: uploading and import with temporarily stored file
  * Backups: Restore directly from archive
  * Backups: Don't fail when borg doesn't find files to extract
  * Backups: clean up exporting archives functionality
  * Backups: relative paths for borg extract in action script
  * Backups: fix test
  * Backups: clean up forms, names and templates
  * Functional tests: minor documentation changes
  * Backups: Stream archive downloads/exports
  * Backups: do not hardcode uploaded backup file path
  * Backups: minor cleanups
  * Backups: show free disk space on upload+restore page
  * Backups: functional test to download and restore an archive
  * Backups: minor adaption of upload file size warning
  * Backups: minor fixes of functional tests
  * Functional tests: check that browser waits for redirects to finish
  * Functional tests: fix waiting for redirects
  * Functional tests: assert that module installation succeeded
  * Cherrypy: Do not limit maximum upload size
  * Backups: Make Manifest a dict instead of a list

  [ James Valleroy ]
  * functional_tests: Remove backup export steps
  * functional_tests: Remove remaining backup export steps
  * functional_tests: Add sso tags
  * upgrades: Internationalize string and apply minor formatting

  [ Anthony Stalker ]
  * Translated using Weblate (Czech)

  [ Joseph Nuthalapati ]
  * vagrant: Destroy Plinth development database when box is destroyed
  * sso: Make auth-pubtkt tickets valid for 12 hours
  * openvpn: Migration from easy-rsa 2 to 3
  * openvpn: is-setup checks for non-empty dh.pem file
  * openvpn: Always write the latest server configuration on setup

  [ ssantos ]
  * Translated using Weblate (Portuguese)

  [ Robert Martinez ]
  * Update module terminology improvements
  * Incorporate feedback from MR

 -- James Valleroy <jvalleroy@mailbox.org>  Mon, 19 Nov 2018 17:25:31 -0500

plinth (0.42.0) unstable; urgency=medium

  [ Robert Martinez ]
  * Fix wrong color in mobile menu

  [ James Valleroy ]
  * snapshot: Handle snapper list output change
  * functional_tests: Fix steps with domain parameter

  [ Joseph Nuthalapati ]
  * Translated using Weblate (Telugu)
  * tor: Add functional tests for relays and hidden services
  * tor: Enable backup/restore
  * upgrades: Add functional tests
  * upgrades: Enable backup/restore
  * monkeysphere: Handle importing new OpenSSH format keys
  * monkeysphere: yapf reformatting
  * tests: Change the domain to be an FQDN
  * monkeysphere: Add functional tests for import/publish keys
  * monkeysphere: Enable backup/restore
  * monkeysphere: Skip functional tests until bugs are resolved
  * letsencrypt: Enable backup/restore
  * tahoe: Minor changes to facilitate functional tests
  * tahoe: Add functional tests
  * tahoe: Enable backup/restore
  * tahoe: yapf run
  * udiskie: unmount drive as superuser

  [ buoyantair ]
  * Translated using Weblate (Telugu)

  [ Michael Pimmer ]
  * Actions: use local plinth in development mode
  * Actions: path in development mode: do not preserve PYTHONPATH

  [ ButterflyOfFire ]
  * Translated using Weblate (Indonesian)
  * Translated using Weblate (Italian)

 -- James Valleroy <jvalleroy@mailbox.org>  Mon, 05 Nov 2018 18:41:15 -0800

plinth (0.41.0) unstable; urgency=medium

  [ Allan Nordhøy ]
  * Translated using Weblate (Norwegian Bokmål)

  [ ButterflyOfFire ]
  * Translated using Weblate (French)

  [ James Valleroy ]
  * debian: Add Russian translation of debconf template (Closes: #910848)
    - Thanks to Lev Lamberov for the patch.
  * deluge: Handle prompt to change default password
  * functional_tests: When creating backup, scroll window to top
  * backups: Handle permission error during chown

  [ Joseph Nuthalapati ]
  * vagrant: Increase memory to 2GiB
  * vagrant: Increase number of CPUs to 2
  * datetime: Add functional test for setting time zone
  * datetime: Enable backup/restore
  * tests: More accurately compute waited time
  * deluge: Add functional test for uploading a torrent
  * deluge: Enable backup/restore
  * avahi: Enable backup/restore (no data)
  * backups: Enable backup/restore (no data currently)
  * bind: Add functional tests
  * bind: Enable backup/restore
  * security: Add functional tests for restricted logins
  * security: Enable backup/restore
  * snapshot: Fix issue with setting configuration
  * snapshot: Add functional tests for setting configuration
  * backups: Implement app hooks
  * snapshot: Enable backup/restore
  * deluge: Add missing backups tag in functional tests
  * ssh: Enable backup/restore
  * firewall: Enable backup/restore (no data)
  * diagnostics: Enable backup/restore (no data)
  * names: Enable backup/restore (no data)
  * power: Enable backup/restore (no data)
  * storage: Enable backup/restore (no data)
  * backups: Make plinth the owner of the backup archives
  * backups: Fix issue with showing exports from disks without labels
  * storage: Minor styling with urlencode call in template
  * backups: Don't rely on disk labels during export/restore

  [ Michael Pimmer ]
  * Backups: bugfix for downloading extracted archive files

  [ rafael ]
  * Translated using Weblate (Spanish)

 -- James Valleroy <jvalleroy@mailbox.org>  Mon, 22 Oct 2018 19:48:50 -0400

plinth (0.40.0) unstable; urgency=medium

  [ Allan Nordhøy ]
  * Translated using Weblate (Norwegian Bokmål)

  [ James Valleroy ]
  * ci: Prevent installing fuse
  * upgrades: Don't change origins pattern list
  * upgrades: Keep config file when disabling
  * debian: Add Portuguese translation for debconf messages (Closes: #909745)
    - Thanks to "Traduz" - Portuguese Translation Team for the patch.
  * home: Also display card title above icon
  * functional_tests: Make coquelicot password entry more robust
  * functional_tests: Check ejabberd contact list more robustly

  [ Augusto Borin ]
  * Translated using Weblate (Portuguese)

  [ advocatux ]
  * Translated using Weblate (Spanish)

  [ Pavel Borecki ]
  * Translated using Weblate (Czech)

  [ BO41 ]
  * Translated using Weblate (German)

  [ David Maulat ]
  * Translated using Weblate (French)

  [ Robert Martinez ]
  * Translated using Weblate (German)
  * Add tint effect on card icons under "Apps"
  * Change maximum cards per row
  * Change card text style and position

  [ Joseph Nuthalapati ]
  * Don't disable installation when apt lists are empty
  * backups: Relax schema for backup manifest data
  * backups: Remove empty keys in backup manifest data
  * backups: Rename the backups API module
  * mediawiki: Backup/restore settings also
  * backups: Rename test_backup to test_api
  * backups: List apps that don't require backup too
  * backups: Minor styling fixes
  * cockpit: Add clients and backup manifests
  * mumble: Implement backup/restore
  * privoxy: Enable backup/restore (no data)
  * backups: Allow restoring backups with no files
  * roundcube: Enable backup/restore (no data)
  * searx: Enable backup/restore (no data)
  * jsxc: Enable backup/restore (no data)
  * coquelicot: Enable backup/restore
  * coquelicot: Implement functional tests with uploading file
  * tests: Reduce time for polling in functional tests
  * transmission: Implement upload torrent functional test
  * transmission: Enable backup/restore
  * coquelicot: Fix upload file functional test
  * mediawiki: Run update script for 1.31 upgrade
  * quassel: Enable backup/restore
  * shadowsocks: Enable backup/restore
  * backups: Implement disabling web configuration during backup
  * sharing: Enable backup/restore
  * pagekite: Add functional tests
  * pagekite: Enable backup/restore
  * tests: Add missing backups tag on functional tests
  * vagrant: Get rid of apt warning during provisioning
  * customization: Serve static files from customization directory
  * customization: Create customization path in /var/www
  * customization: Serve custom shortcuts through the REST API
  * customization: Show custom shortcuts on frontpage

  [ Michael Pimmer ]
  * Backup module: Implement downloading archives
  * Backup module: Implemented uploading files
  * Backup module: added some unittests; minor doc updates

  [ Federico Ceratto ]
  * Translated using Weblate (Italian)

  [ Johannes Keyser ]
  * Translated using Weblate (German)

 -- James Valleroy <jvalleroy@mailbox.org>  Tue, 09 Oct 2018 06:01:50 -0400

plinth (0.39.0) unstable; urgency=medium

  [ Joseph Nuthalapati ]
  * Fix typo in the description meta tag
  * backups: Support multiple backups in one day
  * backups: Check if paths exist before passing them to borgbackup
  * backups: Reword the no-apps-installed message
  * backups: Make getting all apps method public
  * backups: Minor styling fixes
  * backups: Minor refactoring in finding exported archive
  * backups: Simplify getting included apps during restoring
  * udiskie: Merge into storage module

  [ Doma Gergő ]
  * Translated using Weblate (Hungarian)

  [ Petter Reinholdtsen ]
  * Translated using Weblate (Norwegian Bokmål)

  [ Allan Nordhøy ]
  * Translated using Weblate (Norwegian Bokmål)

  [ danielwine ]
  * Translated using Weblate (Hungarian)

  [ James Valleroy ]
  * backups: Validate backup manifests
  * backups: Move manifest validation into backups app
  * backups: Fix iteration over loaded modules
  * users: Reset groups before testing register_group
  * backups: List supported and installed apps when creating
  * backups: Implement process manifests for Packet
  * backups: Provide a default backup name
  * backups: Select all apps by default
  * backups: Use paths from selected apps
  * backups: Fix and test service shutdown and restore
  * backups: Patch actions for shutdown services test
  * backups: Disable create archive when no supported apps are installed
  * backups: Dump manifests file and include it in backup
  * backups: Name borg repo folder more clearly
  * backups: Include app versions in manifest file
  * backups: Use valid filename for export
  * backups: Don't display time as separate column
  * backups: Confirm that archive exists before restoring
  * backups: Add apps selection to restore form
  * backups: Use valid filename for manifest
  * backups: When restoring, only list apps included in backup
  * backups: Use backups API for restore
  * backups: Add more basic tests for backups API
  * functional_tests: Test dynamicdns backup and restore
  * ikiwiki: Add sites folder to backup data
  * functional_tests: Test ikiwiki backup and restore
  * functional_tests: Test mediawiki backup and restore
  * functional_tests: Test repro config backup and restore
  * backups: Rename 'Create archive' to 'New backup'
  * functional_tests: More robust checks using eventually
  * backups: Show disabled 'New backup' button when no apps installed
  * backups: Enable module
  * backups: Create folder if needed during setup
  * functional_tests: Only select app under test for new backup
  * functional_tests: Test ejabberd backup and restore
  * functional_tests: Ensure that backups app is installed before test
  * debian: Don't make backup of /etc/security/access.conf (Closes: #909484)
  * Bump Standards-Version to 4.2.1
  * Cleanup udiskie module

 -- James Valleroy <jvalleroy@mailbox.org>  Mon, 24 Sep 2018 19:23:04 -0400

plinth (0.38.0) unstable; urgency=medium

  [ Allan Nordhøy ]
  * Translated using Weblate (Norwegian Bokmål)

  [ Pavel Borecki ]
  * Translated using Weblate (Czech)

  [ Igor ]
  * Translated using Weblate (Russian)

  [ Johannes Keyser ]
  * Translated using Weblate (German)

  [ BO41 ]
  * Translated using Weblate (German)

  [ Doma Gergő ]
  * Translated using Weblate (Hungarian)

  [ Vignan Lavu ]
  * mediawiki: Enable SVG support for MediaWiki

  [ advocatux ]
  * Translated using Weblate (Spanish)

  [ Joseph Nuthalapati ]
  * Install ncurses-term during vagrant file provision
  * docs: Fix MediaWiki manual page download failing
  * manual: Remove footer for manual pages using Python XML module
  * upgrades: Clean up old kernel packages during automatic upgrades
  * turbolinks: Make the progress bar white and thicker

  [ James Valleroy ]
  * debian: Add German translation of debconf messages (Closes: #907787)
    - Thanks to Helge Kreutzmann for the patch.
  * tests: Make coverage package optional

 -- James Valleroy <jvalleroy@mailbox.org>  Mon, 10 Sep 2018 18:12:06 -0400

plinth (0.37.0) unstable; urgency=medium

  [ Pavel Borecki ]
  * Translated using Weblate (Czech)

  [ Allan Nordhøy ]
  * Translated using Weblate (Norwegian Bokmål)

  [ Petter Reinholdtsen ]
  * Translated using Weblate (Norwegian Bokmål)

  [ Igor ]
  * Translated using Weblate (Russian)

  [ advocatux ]
  * Translated using Weblate (Spanish)

  [ Doma Gergő ]
  * Translated using Weblate (Hungarian)

  [ James Valleroy ]
  * backups: Simplify export of backup archive files
  * backups: Add list of exported archives
  * backups: Restore from exported archive
  * vagrant: Clarify post-up message
  * debian: Add Dutch translation of debconf messages (Closes: #906945)
    - Thanks to Frans Spiesschaert for the patch.
  * Bump Standards-Version to 4.2.0

  [ Joseph Nuthalapati ]
  * vagrant: Vagrantfile changes for ease of development
  * install: Use Post/Response/Get pattern for reloads

 -- James Valleroy <jvalleroy@mailbox.org>  Mon, 27 Aug 2018 19:15:08 -0400

plinth (0.36.0) unstable; urgency=medium

  [ Gayathri Das ]
  * Translated using Weblate (Hindi)

  [ James Valleroy ]
  * Fix validation error in Hindi translation
  * Fix validation error in Spanish translation
  * Add backups info to apps
  * ejabberd: Cleanup config file upgrade
  * Add license info for Lato fonts
  * ci: Run test coverage and get report
  * Commit patch for French debconf translation (Closes: #905933)
    - Thanks to jean-pierre giraud for the patch.

  [ Luis A. Arizmendi ]
  * Translated using Weblate (Spanish)

  [ Igor ]
  * Translated using Weblate (Russian)

  [ Hemanth Kumar Veeranki ]
  * Translated using Weblate (Telugu)
  * Remove deprecated settings from already existing config files
  * Add functional test to enable/disable Message Archive Management

  [ Joseph Nuthalapati ]
  * Fix validation error in Spanish translation
  * Translated using Weblate (Hindi)
  * Trim the translation strings in Letsencrypt template where missing
  * backups: Add core API for full/apps backup
  * mediawiki: Fix issue with re-installation
  * mediawiki: Enable Instant Commons
  * mediawiki: Fix images throwing 403s
  * turbolinks: Reload page using JavaScript
  * functional tests: Fix failing test change default app

  [ Johannes Keyser ]
  * Translated using Weblate (German)

  [ Doma Gergő ]
  * Translated using Weblate (Hungarian)

  [ Robert Martinez ]
  * Add woff2 fonts

  [ Prachi Srivastava ]
  * Translated using Weblate (Hindi)

  [ manikanta varma datla ]
  * Disable launch button for web client when not installed

  [ Pavel Borecki ]
  * Translated using Weblate (Czech)

 -- James Valleroy <jvalleroy@mailbox.org>  Mon, 13 Aug 2018 18:24:33 -0400

plinth (0.35.0) unstable; urgency=medium

  [ Igor ]
  * Translated using Weblate (Russian)

  [ Luis A. Arizmendi ]
  * Translated using Weblate (Spanish)

  [ ikmaak ]
  * Translated using Weblate (Dutch)

  [ Bart Notelaers ]
  * Translated using Weblate (Dutch)

  [ Doma Gergő ]
  * Translated using Weblate (Hungarian)

  [ Gayathri Das ]
  * Translated using Weblate (Hindi)

  [ Sciumedanglisc ]
  * Translated using Weblate (Italian)

  [ Praveen Illa ]
  * Translated using Weblate (Telugu)

  [ Jayasuganthi ]
  * mediawiki: Enable short URLs

  [ Joseph Nuthalapati ]
  * mediawiki: Override Debian settings in FreedomBoxSettings.php
  * functional_tests: Fix first test failing on a pristine VM
  * debian: Remove Bdale Garbee from the list of uploaders
  * Add turbolinks
  * turbolinks: Replace style elements in head with blocks in body
  * functional_tests: Use body instead of html for state change check
  * turbolinks: Disable caching on application visits
  * configuration: Option to set a default app for FreedomBox
  * configuration: Use augeas to edit Apache files
  * configuration: Fix parsing error in retrieving default app

  [ వీవెన్ ]
  * Translated using Weblate (Telugu)

  [ Johannes Keyser ]
  * Translated using Weblate (German)
  * text stripped from icons for mediawiki, radicale, tahoe-lafs

  [ Hemanth Kumar Veeranki ]
  * Clarify description for radicale shared calendar/addressbook
  * Remove deprecated `iqdisc` in ejabberd config

  [ Robert Martinez ]
  * Adding link to HACKING.md
  * Fix ejabberd logo #1336

  [ Sunil Mohan Adapa ]
  * udiskie: Move udisks2 methods to separate module
  * storage: Fix parsing issues when mount point has spaces
  * udiskie: Remove the unused ejectable property
  * utils: Remove unused method
  * udiskie: Add eject functionality for a drive
  * udiskie: Also list read-only filesystems
  * udiskie: Remove internal networks warning
  * udiskie: Show special message when no storage device available

  [ James Valleroy ]
  * udiskie: Import glib and udisks only inside methods

  [ Allan Nordhøy ]
  * Translated using Weblate (Norwegian Bokmål)

 -- James Valleroy <jvalleroy@mailbox.org>  Mon, 30 Jul 2018 19:04:51 -0400

plinth (0.34.0) unstable; urgency=medium

  [ Joseph Nuthalapati ]
  * firstboot: Prompt for secret during firstboot welcome
  * firstboot: Add debconf translations for wizard secret dialog
  * l10n: Fix build error due to partially translated string in Hindi
  * ci: Install python3-coverage before running tests
  * backups: Temporarily hide app till implementation is complete

  [ James Valleroy ]
  * postinst: Fix indents and untabify
  * lintian: Add override for no-debconf-config
  * Translated using Weblate (Italian)
  * ci: Use python3.6 when installing dependencies
  * functional_tests: Rename features, organize by app
  * backups: New app to manage borgbackup archives
  * backups: Allow valid filenames as archive names
  * backups: Set LANG=C.UTF-8 when extracting archive
  * backups: Move repository location under /var/lib

  [ ikmaak ]
  * Translated using Weblate (Dutch)

  [ Gayathri Das ]
  * Translated using Weblate (Hindi)

  [ Sciumedanglisc ]
  * Translated using Weblate (Italian)

  [ Bart Notelaers ]
  * Translated using Weblate (Dutch)

  [ Doma Gergő ]
  * Translated using Weblate (Hungarian)

 -- James Valleroy <jvalleroy@mailbox.org>  Mon, 16 Jul 2018 19:16:08 -0400

plinth (0.33.1) unstable; urgency=medium

  [ Doma Gergő ]
  * Translated using Weblate (Hungarian)

  [ Pavel Borecki ]
  * Translated using Weblate (Czech)

  [ advocatux ]
  * Translated using Weblate (Spanish)

  [ Igor ]
  * Translated using Weblate (Russian)

  [ Joseph Nuthalapati ]
  * Change get-group-users to a simpler implementation
  * users: Replace disabled with readonly for admin group checkbox
    (Closes: #902892)

  [ Gayathri Das ]
  * Translated using Weblate (Hindi)

 -- James Valleroy <jvalleroy@mailbox.org>  Wed, 04 Jul 2018 10:32:23 -0400

plinth (0.33.0) unstable; urgency=medium

  [ Doma Gergő ]
  * Translated using Weblate (Hungarian)

  [ Allan Nordhøy ]
  * Translated using Weblate (Norsk bokmål)

  [ advocatux ]
  * Translated using Weblate (Spanish)

  [ Igor ]
  * Translated using Weblate (Русский)

  [ Pavel Borecki ]
  * Translated using Weblate (Čeština)

  [ Gayathri Das ]
  * Translated using Weblate (Hindi)

  [ Joseph Nuthalapati ]
  * Fix mistake in Hindi translation template
  * firewall: Display information that a service is internal only
  * users: Don't show Create User form to non-admin users
  * Translated using Weblate (Hindi)
  * users: Redirect to users list on successful user creation
  * packages: Button to refresh package lists

  [ Hemanth Kumar Veeranki ]
  * Add a way to refine shortcuts
  * Restrict removal of last admin user
  * Use logos instead of icons in the apps page

  [ danielwine ]
  * Translated using Weblate (Hungarian)

  [ Bart Notelaers ]
  * Translated using Weblate (Dutch)

  [ James Valleroy ]
  * users: Update Change Password menu for non-admin users
  * package: Add option to skip recommends
  * udiskie: New module for automatic mounting of removable media

  [ Sciumedanglisc ]
  * Translated using Weblate (Italian)

  [ Sunil Mohan Adapa ]
  * udiskie: Use glib library for dbus interaction

 -- James Valleroy <jvalleroy@mailbox.org>  Mon, 02 Jul 2018 20:15:50 -0400

plinth (0.32.0) unstable; urgency=medium

  [ Allan Nordhøy ]
  * Translated using Weblate (Norsk bokmål)

  [ Pavel Borecki ]
  * Translated using Weblate (Čeština)

  [ advocatux ]
  * Translated using Weblate (Spanish)

  [ Igor ]
  * Translated using Weblate (Русский)

  [ Gayathri Das ]
  * Translated using Weblate (Hindi)

  [ Hemanth Kumar Veeranki ]
  * Hide mediawiki frontpage shortcut when private mode is enabled
  * Translated using Weblate (Telugu)
  * Enable image uploads in mediawiki at startup

  [ Sciumedanglisc ]
  * Translated using Weblate (Italian)

  [ ikmaak ]
  * Translated using Weblate (Dutch)

  [ Michael Pimmer ]
  * Use djangos url reverse mechanism instead of hardcoding urls
  * Add ./run --develop option to use relative config/file paths
  * Add documentation for the './run --develop' option
  * Adapt test and documentation to changes of '--develop' option
  * Adapt .md files to four spaces for correct lists
  * Merge ./run --debug into --develop option
  * Remove unused imports and variables

  [ Sunil Mohan Adapa ]
  * yapf and isort fixes
  * Fix client info table size and flickering
  * Resize all main content
  * Remove unnecessary submenu override in 403.html
  * help: Show cards in the index page
  * snapshot: Remove unnecessary column sizing
  * users: Remove unnecessary column sizing
  * networks: Center align connection information
  * networks: Remove unnecessary column sizing
  * pagekite: Convert a two column page to one column
  * pagekite: Remove unnecessary column sizing
  * letsencrpt: Remove unnecessary column sizing
  * monkeysphere: Remove unnecessary column sizing
  * names: Remove unnecessary column sizing
  * sso: Adjust size of login form
  * storage: Remove unnecessary column sizing
  * tor: Increase the size of the status tables
  * help: Center the FreedomBox logo on about page
  * help: Remove the duplicate index URL and menu item
  * firewall: Resize the info table to full width
  * Increase language selection form to full width
  * first_setup: Remove unnecessary content sizing
  * first_boot: Remove unnecessary content sizing
  * diagnostics: Remove unnecessary content sizing
  * frontpage: Fix card sizing

  [ Johannes Keyser ]
  * Translated using Weblate (German)

  [ Joseph Nuthalapati ]
  * Translated using Weblate (Telugu)
  * mediawiki: Make private mode and public registrations mutually exclusive
  * mediawiki: Image uploads: improve logic and add functional tests
  * first-setup: Automatically expand root partition

  [ kotibannu541 ]
  * Translated using Weblate (Telugu)

  [ Nikhil Sankesa ]
  * Translated using Weblate (Telugu)

  [ Nikhil501 ]
  * Translated using Weblate (Telugu)

  [ Sandeepbasva ]
  * Translated using Weblate (Telugu)

  [ James Valleroy ]
  * mediawiki: Untabify template

  [ Doma Gergő ]
  * Translated using Weblate (Hungarian)

  [ Manish Tripathy ]
  * Apply new card based design

 -- James Valleroy <jvalleroy@mailbox.org>  Mon, 18 Jun 2018 20:36:30 -0400

plinth (0.31.0) unstable; urgency=medium

  [ Pavel Borecki ]
  * Translated using Weblate (Czech)

  [ advocatux ]
  * Translated using Weblate (Spanish)

  [ Igor ]
  * Translated using Weblate (Russian)

  [ Johannes Keyser ]
  * Translated using Weblate (German)

  [ Sciumedanglisc ]
  * Translated using Weblate (Italian)

  [ Gayathri Das ]
  * Translated using Weblate (Hindi)

  [ Robert Pollak ]
  * Translated using Weblate (German)

  [ Hemanth Kumar Veeranki ]
  * Translated using Weblate (Telugu)
  * Added an option to enable/disable private mode in mediawiki

  [ Petter Reinholdtsen ]
  * Translated using Weblate (Norwegian Bokmål)

  [ Allan Nordhøy ]
  * Translated using Weblate (Norwegian Bokmål)

  [ Sunil Mohan Adapa ]
  * searx: Don't depend on libapache2-mod-proxy-uwsgi

  [ Joseph Nuthalapati ]
  * users: Fix user permissions not being saved
  * users: internationalize a string
  * mediawiki: Run update script for 1.30 upgrade
  * shortcuts: Fix urls for ikiwiki shortcuts

  [ James Valleroy ]
  * mediawiki: Handle missing config lines for private mode

 -- James Valleroy <jvalleroy@mailbox.org>  Mon, 04 Jun 2018 18:16:00 -0400

plinth (0.30.0) unstable; urgency=medium

  [ Igor ]
  * Translated using Weblate (Russian)

  [ Sciumedanglisc ]
  * Translated using Weblate (Italian)

  [ Allan Nordhøy ]
  * Translated using Weblate (Norwegian Bokmål)

  [ danielwine ]
  * Translated using Weblate (Hungarian)

  [ Gayathri Das ]
  * Translated using Weblate (Hindi)

  [ Joseph Nuthalapati ]
  * setup: Remove unavailable as a state in setup_helper

 -- James Valleroy <jvalleroy@mailbox.org>  Mon, 21 May 2018 17:15:47 -0400

plinth (0.29.1) unstable; urgency=high

  [ Pavel Borecki ]
  * Translated using Weblate (Czech)

  [ advocatux ]
  * Translated using Weblate (Spanish)

  [ Sunil Mohan Adapa ]
  * security: Fix issue with Plinth locked out from sudo

 -- James Valleroy <jvalleroy@mailbox.org>  Tue, 08 May 2018 05:20:45 -0400

plinth (0.29.0) unstable; urgency=high

  [ Pavel Borecki ]
  * Translated using Weblate (Czech)

  [ advocatux ]
  * Translated using Weblate (Spanish)

  [ Johannes Keyser ]
  * Translated using Weblate (German)

  [ Allan Nordhøy ]
  * Translated using Weblate (Norwegian Bokmål)

  [ Hemanth Kumar Veeranki ]
  * Add an option to enable/disable public registrations in mediawiki

  [ Joseph Nuthalapati ]
  * mediawiki: enable/disable public registrations - refactoring & tests
  * security: Allow console login access to user plinth
  * tt-rss: Skip the check for SELF_URL_PATH

  [ Sciumedanglisc ]
  * Translated using Weblate (Italian)

  [ Sunil Mohan Adapa ]
  * searx: Fix issue with uwsgi crashing

 -- James Valleroy <jvalleroy@mailbox.org>  Mon, 07 May 2018 18:45:02 -0400

plinth (0.28.0) unstable; urgency=medium

  [ Sunil Mohan Adapa ]
  * Add locale for Lithuanian (lt)

  [ Sciumedanglisc ]
  * Translated using Weblate (Italian)

  [ Pavel Borecki ]
  * Translated using Weblate (Czech)

  [ Igor ]
  * Translated using Weblate (Russian)

  [ advocatux ]
  * Translated using Weblate (Spanish)

  [ Johannes Keyser ]
  * Translated using Weblate (German)
  * setup: disable install button for currently unavailable apps

  [ Allan Nordhøy ]
  * Translated using Weblate (Norwegian Bokmål)

  [ Joseph Nuthalapati ]
  * Translated using Weblate (Telugu)

  [ ikmaak ]
  * Translated using Weblate (Dutch)

  [ James Valleroy ]
  * Bump Standards-Version to 4.1.4

 -- James Valleroy <jvalleroy@mailbox.org>  Mon, 23 Apr 2018 21:03:39 -0400

plinth (0.27.0) unstable; urgency=medium

  [ Sciumedanglisc ]
  * Translated using Weblate (Italian)

  [ Pavel Borecki ]
  * Translated using Weblate (Czech)

  [ Igor ]
  * Translated using Weblate (Russian)

  [ advocatux ]
  * Translated using Weblate (Spanish)

  [ ikmaak ]
  * Translated using Weblate (Dutch)
  * Translated using Weblate (German)

  [ Allan Nordhøy ]
  * Translated using Weblate (Norwegian Bokmål)

  [ James Valleroy ]
  * snapshot: Disable python formatting for description
  * debian: Move Lintian source-level overrides to preferred location
  * debian: Bump debhelper compat version to 11
  * debian: Use https for copyright format url
  * debian: Bump standards version to 4.1.3
  * debian: Remove unused lintian override
  * middleware: Skip 'installed' message for essential apps
  * snapshot: Don't increment version
  * snapshot: Clarify form label and help text
  * snapshot: Format code with yapf

  [ Johannes Keyser ]
  * Translated using Weblate (German)

  [ Максим Якимчук ]
  * Translated using Weblate (Ukrainian)

  [ Jonny Birkelund ]
  * Translated using Weblate (Norwegian Bokmål)

  [ Joseph Nuthalapati ]
  * users: Fix admin group appearing twice in permissions
  * apps: Fix app names and short descriptions not being translated
  * snapshots: Move manual page link to the index page
  * snapshots: Fix tests broken by UI changes
  * language: Fix tests broken by recent feature
  * tests: Improve waiting for installation and configuration
  * Fix tests for firstboot, users and groups
  * tests: snapshots: Remove find_by_value usages
  * test: sharing: Fix tests that check text in English
  * tor: Make tests independent of language
  * tests: Recover from server restart during installation
  * tests: Fix tests depending on language being English
  * tests: Fix delete_user fixture
  * UI: Fix progress bar not appearing
  * snapshots: Fix for permissions issue when updating configuration

  [ Shubham Agarwal ]
  * snapper: enable/diable apt snapshots

 -- James Valleroy <jvalleroy@mailbox.org>  Mon, 09 Apr 2018 19:34:05 -0400

plinth (0.26.0) unstable; urgency=high

  [ 关羽 ]
  * Translated using Weblate (Chinese (Simplified))

  [ Igor ]
  * Translated using Weblate (Russian)

  [ Pavel Borecki ]
  * Translated using Weblate (Czech)

  [ Dietmar ]
  * Translated using Weblate (German)

  [ anonymous ]
  * Translated using Weblate (German)

  [ Allan Nordhøy ]
  * Translated using Weblate (Norwegian Bokmål)

  [ Joseph Nuthalapati ]
  * snapshots: Update description
  * searx: Rewrite url from /searx to /searx/
  * manual: Link to manual from each service
  * manual: Fix manual page links for tor and power templates

  [ Petter Reinholdtsen ]
  * Translated using Weblate (Norwegian Bokmål)

  [ Robert Martinez ]
  * Translated using Weblate (German)

  [ Sunil Mohan Adapa ]
  * Workaround security issues in django-axes
  * ssh, avahi, apache: Fix default value for setup arguments
  * ssh: Add comment about regenerating SSH keys
  * apache: Only regenerate snake oil cert when needed
  * apache: Explicitly enable the latest version of PHP module
  * apache: Increase module version number to fix php7.2

  [ danielwine ]
  * Translated using Weblate (Hungarian)

  [ Luis A. Arizmendi ]
  * Translated using Weblate (Spanish)

  [ Sciumedanglisc ]
  * Translated using Weblate (Italian)

  [ Johannes Keyser ]
  * Translated using Weblate (German)

  [ James Valleroy ]
  * Update doc-base for current html manual file

 -- James Valleroy <jvalleroy@mailbox.org>  Mon, 26 Mar 2018 20:18:57 -0400

plinth (0.25.0) unstable; urgency=medium

  [ Pavel Borecki ]
  * Translated using Weblate (Czech)

  [ danielwine ]
  * Translated using Weblate (Hungarian)

  [ Allan Nordhøy ]
  * Translated using Weblate (Norwegian Bokmål)

  [ Luis A. Arizmendi ]
  * Translated using Weblate (Spanish)

  [ Joseph Nuthalapati ]
  * coquelicot: Rename Plinth to FreedomBox in license headers
  * functional-tests: Merge plinth-tester into plinth
  * searx: Add basic functional tests
  * snapshots: Refactoring and indentation changes
  * Translated using Weblate (Telugu)
  * ttrss: update client apps
  * sharing: Update description
  * sharing: CSS styling fixes and text changes

  [ James Valleroy ]
  * infinoted: Always check ownership of cert files in setup

  [ Алексей Докучаев ]
  * Translated using Weblate (Russian)

  [ Igor ]
  * Translated using Weblate (Russian)

  [ Sunil Mohan Adapa ]
  * doc: Fix generation of HTML fragment
  * users: Generalize styling for multi-select widget
  * sharing: Finish implementation
  * sharing: Add functional tests
  * Support Django 2.0

  [ Shubham Agarwal ]
  * snapshots: Add submenu section in UI

  [ Prachi ]
  * sharing: Add app to share disk folders using various protocols

 -- James Valleroy <jvalleroy@mailbox.org>  Mon, 12 Mar 2018 18:40:31 -0400

plinth (0.24.0) unstable; urgency=medium

  [ Joseph Nuthalapati ]
  * Add file-sharing application Coquelicot to FreedomBox
  * Translated using Weblate (Telugu)
  * mediawiki: Allow shortcut to be publicly visible on front page
  * clients: Add and correct Client Apps
  * api: fix icon_url
  * searx: New app for Searx metasearch engine

  [ Pavel Borecki ]
  * Translated using Weblate (Czech)

  [ Allan Nordhøy ]
  * Translated using Weblate (Chinese (Simplified))
  * Translated using Weblate (Norwegian Bokmål)

  [ Sunil Mohan Adapa ]
  * Rename Plinth to FreedomBox in various places
  * debian: Update copyright to FreedomBox Authors
  * setup.py: Update website to freedombox.org
  * Add locale for Hungarian (hu)
  * locale: Update the language selection form
  * config: Remove language selection from config page
  * Don't use async for method parameters
  * searx: Increase the secret key length to 64 bytes

  [ danielwine ]
  * Translated using Weblate (Hungarian)

  [ Sai Kiran Naragam ]
  * locale: Anonymous users can set preferred language
  * locale: Adds preferred language for logged in user

  [ Luis A. Arizmendi ]
  * Translated using Weblate (Spanish)

  [ Johannes Keyser ]
  * Translated using Weblate (German)
  * matrixsynapse: Fix mail attribute for ldap login

 -- James Valleroy <jvalleroy@mailbox.org>  Mon, 26 Feb 2018 18:22:23 +0100

plinth (0.23.0) unstable; urgency=medium

  [ Sunil Mohan Adapa ]
  * Fetch latest manual from wiki
  * Translated using Weblate (Telugu)
  * snapshot: Enable Delete All only with non-default snapshots

  [ Joseph Nuthalapati ]
  * jsxc: consistent url format
  * Translated using Weblate (Telugu)
  * sso: Increase timeout to 60 minutes
  * YAPF formatting for actions/auth_pubtkt
  * transmission: Add .png logo
  * snapshot: Delete All should skip currently active snapshot
  * config: Move the method get_hostname to __init__.py
  * snapshots: Refactoring and text changes
  * snapshots: Increment version to 2

  [ drashti kaushik ]
  * Translated using Weblate (Gujarati)

  [ uday17 ]
  * Translated using Weblate (Telugu)

  [ Sandeepbasva ]
  * Translated using Weblate (Telugu)

  [ kotibannu541 ]
  * Translated using Weblate (Telugu)

  [ Arshadashu ]
  * Translated using Weblate (Telugu)

  [ Nikhil Sankesa ]
  * Translated using Weblate (Telugu)

  [ sandeepgurram ]
  * Translated using Weblate (Telugu)

  [ prudhvi ]
  * Translated using Weblate (Telugu)

  [ chilumula vamshi krishna ]
  * Translated using Weblate (Telugu)

  [ pranava pari ]
  * Translated using Weblate (Telugu)

  [ Nikhil501 ]
  * Translated using Weblate (Telugu)

  [ Michal Čihař ]
  * Translated using Weblate (Telugu)

  [ Johannes Keyser ]
  * Translated using Weblate (German)

  [ anil kukmar soma ]
  * Translated using Weblate (Telugu)

  [ Pavel Borecki ]
  * Translated using Weblate (Czech)

  [ Vikas Singh ]
  * Font: Change Helvetica to Lato
  * theme: Update CSS to use Lato font

  [ Aakanksha Saini ]
  * Snapper: Modify configurations to reduce disk usage

  [ James Valleroy ]
  * Add fonts-lato as dependency
  * Update translation strings
  * Add lintian override for symlink to Lato font file

 -- James Valleroy <jvalleroy@mailbox.org>  Mon, 12 Feb 2018 19:17:31 -0500

plinth (0.22.0) unstable; urgency=medium

  [ Drashti Kaushik ]
  * Translated using Weblate (Gujarati)
  * Translated using Weblate (Hindi)

  [ Igor ]
  * Translated using Weblate (Russian)

  [ Ikmaak ]
  * Translated using Weblate (Dutch)

  [ Joseph Nuthalapati ]
  * Translated using Weblate (Telugu)
  * ci: Replace CircleCI configuration with GitLab CI configuration
  * firstboot: Fix caching issue in collecting first_boot steps
  * HACKING: Commands to run a single test method, class or module
  * first_setup: UX improvements for the first setup page
  * matrix-synapse: Fix YAML format issues.

  [ Pavel Borecki ]
  * Translated using Weblate (Czech)

  [ Sunil Mohan Adapa ]
  * Add locale for Ukrainian (uk)
  * ci: Update badge to use Gitlab CI instead of Circle CI
  * Update Github URLs with Salsa URLs
  * tor: Ensure that is-enabled status is show properly

  [ Vikas Singh ]
  * actions: Allow not printing error when an action fails

 -- Sunil Mohan Adapa <sunil@medhas.org>  Tue, 30 Jan 2018 14:41:25 +0530

plinth (0.21.0) unstable; urgency=medium

  [ Aakanksha Saini ]
  * navigation bar: change label 'Configuration' to 'System'
  * storage: Removed beta warning for expanding partition
  * groups: Consistent listing of groups
  * syncthing: Restrict administration to users in group syncthing

  [ Allan Nordhøy ]
  * Spelling: configuration, log in, wiki

  [ Johannes Keyser ]
  * doc: update HACKING, CONTRIBUTING and INSTALL information
  * help: Show menu on smaller screens also

  [ Joseph Nuthalapati ]
  * Complete some of the pending changing in renaming some files to .md

  [ Shubham Agarwal ]
  * diagnostics: Enable button when enabled but not running

  [ Sunil Mohan Adapa ]
  * openvpn: Upgrade to the new Debian way
  * Add explicit dependency on e2fsprogs (Closes: #887223).

 -- James Valleroy <jvalleroy@mailbox.org>  Mon, 15 Jan 2018 15:07:03 -0500

plinth (0.20.0) unstable; urgency=high

  [ James Valleroy ]
  * bind: Rework getting and changing config
  * bind: Don't use forwarders by default

  [ Johannes Keyser ]
  * ejabberd: Remove redundant button Client Apps
  * ejabberd: Minor description cleanups

  [ Joseph Nuthalpati ]
  * mediawiki: Add wiki application

  [ Sunil Mohan Adapa ]
  * users: Make sure first run actually works
  * bind: Add information about current utility
  * storage: Make tests run on special filesystems

 -- James Valleroy <jvalleroy@mailbox.org>  Mon, 01 Jan 2018 15:04:02 -0500

plinth (0.19.0) unstable; urgency=medium

  [ James Valleroy ]
  * users: Use own copy of ldapscripts config
  * users: Handle upgrade for ldapscripts config
  * vagrant: Avoid debconf prompts while provisioning
  * Bump standards version, no changes needed

  [ John McCann ]
  * ejabberd: Use dynamic reload after enabling/disabling MAM

  [ Joseph Nuthalapati ]
  * Add framework for user groups per application
  * groups: User permissions for access to apps based on LDAP groups
  * Fixes for user groups
  * Fix failing root tests
  * Suppress unnecessary logging in cfg tests
  * users: tests: restore previous value of restricted access
  * snapshots: Button to delete all snapshots
  * snapshots: Minor refactoring
  * manual: Make manual available as a PDF download
  * manual: Download can serve either pdf or pdf.gz file

  [ Sunil Mohan Adapa ]
  * Update yapf configuration for simplicity
  * Update HACKING file about coding standard tools
  * clients: Minor styling fixes
  * clients: Update icons to be 32x32 consistently
  * api: Update for clarity (API breaking change)
  * clients: Cleanup framework
  * clients: Update all manifest due to use updated framework
  * users: Add a note about using separate first setup action
  * help: Don't uncompress the PDF manual

  [ Hanisha P ]
  * minetest: Show domain information for users to connect to minetest
  * Option to enable/disble automatic timeline snapshots

 -- James Valleroy <jvalleroy@mailbox.org>  Mon, 18 Dec 2017 17:16:58 -0500

plinth (0.18.1) unstable; urgency=high

  * Re-upload with higher urgency (to unblock django-axes 3.0.3).

 -- James Valleroy <jvalleroy@mailbox.org>  Mon, 04 Dec 2017 23:10:37 -0500

plinth (0.18.0) unstable; urgency=low

  [ James Valleroy ]
  * Add shadowsocks client with socks5 proxy.

  [ Joseph Nuthalapati ]
  * config: Avoid sending domain_added signal for empty domain.
  * Override monkey-patched LoginView from django-axes 3.0.3.
  * Make Plinth depend on django-axes 3.0.3 or later.
  * sso: Fixes for regressions after adding captcha and axes.
  * sso: Fix conflict between urls of sso and captcha.
  * transmission: Fix sso not being enabled.
  * Add client information for Matrix Synapse and Syncthing.
  * Add icons for desktop applications and Apple App store.

  [ Prachi Srivastava ]
  * avahi: Add service for freedombox discovery.
  * Add fields to the api response.
  * Add client information for modules.

  [ Sunil Mohan Adapa ]
  * shadowsocks: Add more ciphers.
  * service: Add missing restart action.
  * avahi: Update FreedomBox service file.

  [ Hritesh Gurnani ]
  * Reduce OS icons size for clients.

 -- James Valleroy <jvalleroy@mailbox.org>  Mon, 04 Dec 2017 20:14:41 -0500

plinth (0.17.0) unstable; urgency=medium

  [ Joseph Nuthalapati ]
  * transmission: Enable Single Sign On.
  * cockpit: Add short description to frontpage shortcut.

  [ Allan Nordhøy ]
  * fail2ban: Spelling "Fail2ban" and sentence structure.

  [ Ravi Bolla ]
  * config: Refactor config.py into views and form.

  [ James Valleroy ]
  * Removed old changelog.

 -- James Valleroy <jvalleroy@mailbox.org>  Mon, 20 Nov 2017 18:43:17 -0500

plinth (0.16.0) unstable; urgency=medium

  [ Federico Ceratto ]
  * Switched to native package.

 -- James Valleroy <jvalleroy@mailbox.org>  Mon, 06 Nov 2017 20:51:58 -0500

plinth (0.15.3+ds-1) unstable; urgency=high

  [ James Valleroy ]
  * Switch from gir1.2-networkmanager-1.0 to gir1.2-nm-1.0 (Closes: #862758).
    Thanks to Michael Biebl.
  * Bump standards version to 4.1.1.
  * New upstream version 0.15.3 (Closes: #877371).
  * Add patch to skip letsencrypt tests that require root privileges.
  * Cleanup disks module (renamed to storage).
  * Add patch with workaround for login issues.
  * Add myself to uploaders.

  [ Sunil Mohan Adapa ]
  * Break older version of freedombox-setup (<< 0.11~)
  * Bump Django version to 1.11

  [ Joseph Nuthalapati ]
  * Add new dependencies - axes and captcha

 -- James Valleroy <jvalleroy@mailbox.org>  Sat, 21 Oct 2017 14:14:00 -0400

plinth (0.15.2+ds-1) unstable; urgency=medium

  [ James Valleroy ]
  * Cleanup config for removed modules (Closes: #876627).
  * New upstream version 0.15.2 (Closes: #876640).
  * Add python3-configobj depend.

 -- Federico Ceratto <federico@debian.org>  Mon, 25 Sep 2017 15:03:35 +0100

plinth (0.15.1+ds-1) unstable; urgency=medium

  [ James Valleroy ]
  * Sort dependency list for essential modules (Closes: #872541).
  * Bump standards version to 4.0.1.

  [ Federico Ceratto ]
  * New upstream version 0.15.1

 -- Federico Ceratto <federico@debian.org>  Sat, 23 Sep 2017 11:35:41 +0100

plinth (0.14.0+ds-1) unstable; urgency=medium

  [ James Valleroy ]
  * New upstream version 0.14.0.
  * Refresh patches.

 -- Sunil Mohan Adapa <sunil@medhas.org>  Thu, 20 Apr 2017 19:48:03 +0530

plinth (0.13.1+ds-1) unstable; urgency=medium

  [ James Valleroy ]
  * Disable shaarli module, package removed from Debian.
  * New upstream version 0.13.1.
  * Update paths for jsxc symlinks.
  * Remove configuration for obsolete xmpp module.

 -- Federico Ceratto <federico@debian.org>  Sun, 22 Jan 2017 21:48:59 +0000

plinth (0.12.0+ds-1) unstable; urgency=medium

  [ James Valleroy ]
  * Exclude new symlink in upstream source.
  * New upstream version 0.12.0.
  * Remove patches that have been merged upstream.
  * Rearrange copyright file with more general license at the top.
  * Move plinth into web section.
  * Update symlinks for jsxc 3.0.0.

 -- Federico Ceratto <federico@debian.org>  Sat, 10 Dec 2016 18:42:29 +0100

plinth (0.11.0+ds-1) unstable; urgency=medium

  [ James Valleroy ]
  * New upstream version 0.11.0.
  * Replace python3-yaml dependency with python3-ruamel.yaml.
  * Add python3-apt dependency.
  * Add patch to fix permissions and use new setup command (Closes: #837206).
  * Add patch to include xmpp module static files in build.
  * Add links for jsxc static files. Workaround for #838183.
  * Remove symlinks from source package.

  [ Sunil Mohan Adapa ]
  * Automatically add essential packages to depends (Closes: #837332).

 -- Federico Ceratto <federico@debian.org>  Mon, 26 Sep 2016 14:52:36 +0100

plinth (0.10.0-1) unstable; urgency=medium

  [ James Valleroy ]
  * New upstream version 0.10.0.
  * Bump minimum required python3-django to 1.10.

 -- Federico Ceratto <federico@debian.org>  Sun, 21 Aug 2016 13:07:54 +0100

plinth (0.9.4-2) unstable; urgency=medium

  [ James Valleroy ]
  * Add breaks/replaces on freedombox-setup << 0.9.2~ (Closes: #829743).

 -- Federico Ceratto <federico@debian.org>  Sat, 16 Jul 2016 14:55:37 +0100

plinth (0.9.4-1) unstable; urgency=medium

  [ James Valleroy ]
  * New upstream version 0.9.4.
  * Remove init script override. Init script was removed from upstream.
  * Drop packagekit dependency. No longer required by upstream.
  * Drop gir1.2-packagekitglib-1.0 depend and build-depend.

 -- Federico Ceratto <federico@debian.org>  Fri, 24 Jun 2016 22:02:54 +0100

plinth (0.9.2-1) unstable; urgency=medium

  [ James Valleroy ]
  * New upstream version 0.9.2.

  [ Petter Reinholdtsen ]
  * Added d/gbp.conf to enforce the user of pristine-tar.
  * Adjusted d/copyright to make sure license names are unique.  Thanks lintian.
  * Updated Standards-Version from 3.9.6 to 3.9.8.

 -- Petter Reinholdtsen <pere@debian.org>  Wed, 25 May 2016 07:16:08 +0000

plinth (0.9.1-1) unstable; urgency=low

  [ James Valleroy ]
  * New upstream version 0.9.1.
  * Add python3-requests as dependency and build-dep.

 -- Federico Ceratto <federico@debian.org>  Sat, 02 Apr 2016 16:53:42 +0100

plinth (0.8.2-1) unstable; urgency=low

  [ James Valleroy ]
  * New upstream version 0.8.2.

 -- Federico Ceratto <federico@debian.org>  Fri, 26 Feb 2016 19:51:37 +0000

plinth (0.8.1-1) unstable; urgency=low

  [ James Valleroy ]
  * Skip filter-pristine-tar step for new upstream.
  * New upstream version 0.8.1.
  * Add docbook-utils as build dependency.
  * Add packagekit as dependency.

 -- Federico Ceratto <federico@debian.org>  Tue, 16 Feb 2016 18:38:53 +0000

plinth (0.7.2-1) unstable; urgency=low

  [ James Valleroy ]
  * New upstream version 0.7.2.
  * Remove patch to enable javascript-common, fixed upstream.

 -- Federico Ceratto <federico@debian.org>  Fri, 25 Dec 2015 13:47:03 +0000

plinth (0.7.1-1) unstable; urgency=low

  [ James Valleroy ]
  * New upstream version 0.7.1.
  * Remove patch to fix config test, fixed upstream.
  * Refresh patch.
  * Add gettext as build dependency.
  * Disable restore module, node-restore package not available in Debian yet.

  [ Sunil Mohan Adapa ]
  * Remove Django HTMLParser workaround as it is no longer need.
  * Add javascript-common as dependency as we are enabling it during setup.

  * Update package description (Closes: #804753)

 -- Federico Ceratto <federico@debian.org>  Sat, 12 Dec 2015 15:12:48 +0000

plinth (0.6-1) unstable; urgency=low

  [ Nick Daly ]
  * Uploaded new version.

  [ James Valleroy ]
  * New upstream version 0.6.
  * Drop obsolete documentation patch.
  * Add dblatex and xmlto as build dependencies, for manual. Drop pandoc.
  * Add network-manager, ppp, pppoe, and python3-psutil as dependencies.
  * Remove old TODO from docs.
  * Add patch to workaround django 1.7 issue with python 3.5.
  * Add patch to fix failing plinth config test.
  * Add gir1.2-networkmanager-1.0 and python3-psutil also as build-depends.
  * Cleanup installation documenation.

 -- Nick Daly <Nick.M.Daly@gmail.com>  Fri, 16 Oct 2015 22:57:10 -0500

plinth (0.5-1) unstable; urgency=low

  [ Nick Daly ]
  * Package new upstream version 0.5.

  [ James Valleroy ]
  * Add augeas-tools, gir1.2-glib-2.0, gir1.2-networkmanager-1.0, ldapscripts,
    python3-augeas, and python3-django-stronghold as dependencies.
  * Disable "packages" module when upgrading.
  * Remove patches for python-networkmanager (obsolete) and ikiwiki
    (upstreamed).
  * Add patch to skip privileged actions test while building.
  * Add some build-depends needed for tests.

  [ James Valleroy ]
  * New upstream version 0.4.5.
  * Remove patch that has been upstreamed.
  * Add new patch to remove python-networkmanager dependency, because
    python3-networkmanager package is not available in Debian yet. The networks
    module is disabled for now.
  * Enable systemd service file.
  * Add new patch to enable javascript-common apache conf in plinth setup.
  * Add new patch to require ikiwiki module to install some of ikiwiki's
    recommends that are needed for compiling wikis.

  [ Sunil Mohan Adapa ]
  * Add python3-yaml as dependency.
  * Add lintian override for extra apache configuration.
  * Update Debian copyright file.

 -- Nick Daly <Nick.M.Daly@gmail.com>  Sun, 02 Aug 2015 17:14:50 -0500

plinth (0.4.4-1) unstable; urgency=low

  [ Sunil Mohan Adapa ]
  * New upstream version 0.4.4.  Closes: #769328, #755619, #765916,
    #768666, #737456, #741919.
  * Update dependencies as per upstream changes.
  * Require Django 1.7 reflecting upstream changes.
  * Remove patches that have been upstreamed.
  * Update standards version to 3.9.6.
  * Properly remove obsolete module configuration.
  * Remove upstream install documentation.

 -- Bdale Garbee <bdale@gag.com>  Tue, 13 Jan 2015 22:25:07 +1300

plinth (0.4.1-1) unstable; urgency=low

  [ Sunil Mohan Adapa ]
  * New upstream version 0.4.1.
  * Remove install override which is no longer required. Upstream
    does not contain images with executable permissions anymore.
  * Remove patch for changing paths which is no longer necessary.
  * Change upstream URLs to point to github.com/freedombox.
  * Update license information. Remove information about files no
    longer present in upstream.
  * Remove link to configuration file no longer necessary due to
    upstream changes.
  * Remove debian/clean no longer necessary.
  * Build package as Python 3 package. Upstream migrated to Python 3.
  * Fix issue with cleaning the package after build.

 -- Petter Reinholdtsen <pere@debian.org>  Sun, 02 Nov 2014 17:20:26 +0000

plinth (0.3.2.0.git.20140829-1) unstable; urgency=high

  * Updated to new git version from Nick Daly based on commit
    250b0100aab236fcf9dfa65eccf656fe037f9422.
    - Fixes broken web pages (Closes: #754117).
  * Updated patch program-paths.diff to include actions_dir setting,
    and drop now obsolete patch actions-path.diff.

 -- Petter Reinholdtsen <pere@debian.org>  Sat, 30 Aug 2014 08:26:06 +0200

plinth (0.3.2.0.git.20140621-1) unstable; urgency=medium

  * Updated to new git version from Nick Daly based on commit
    af08066cafefb5d10304b7d8b22ed1f18c4df6d0.
    - Drop now obsolete patch drop-firewalld-services.diff.

 -- Petter Reinholdtsen <pere@debian.org>  Sat, 21 Jun 2014 20:39:30 +0200

plinth (0.3.2.0.git.20140614-3) unstable; urgency=medium

  * Add libjs-twitter-bootstrap as binary dependency in addition to
    being a build dependency.

 -- Petter Reinholdtsen <pere@debian.org>  Sun, 15 Jun 2014 23:38:57 +0200

plinth (0.3.2.0.git.20140614-2) unstable; urgency=low

  * Update dependencies, drop python-cheetah and python-simplejson,
    which are no longer used, and add python-bootstrapform needed to
    show the first page.

 -- Petter Reinholdtsen <pere@debian.org>  Sat, 14 Jun 2014 08:51:34 +0200

plinth (0.3.2.0.git.20140614-1) unstable; urgency=low

  * Updated to new git version from Nick Daly based on commit
    a01ef055beab017fcd77ca9da7cab6fe01eeffbe.
  * Add build-depend on libjs-twitter-bootstrap, now needed to
    build documentation.
  * Add new patch drop-firewalld-services.diff to remove firewalld
    service definitions now available in firewalld version 0.3.10-1
    (Closes: #750927).

 -- Petter Reinholdtsen <pere@debian.org>  Sat, 14 Jun 2014 00:30:42 +0200

plinth (0.3.2.0.git.20140504-2) unstable; urgency=low

  * Drop python-contract dependency.  It is not used any more.
  * Add python-django as binary dependency on request from Nick Daly.

 -- Petter Reinholdtsen <pere@debian.org>  Mon, 05 May 2014 13:27:27 +0200

plinth (0.3.2.0.git.20140504-1) unstable; urgency=low

  * Updated to new git version from Nick Daly based on commit
    d7a323512073cea9e4ee5a1cd91870a9f04959a6.
    - Move firewall setup from freedombox-setup to plinth.
  * Add Sunil and Nick as uploaders.

 -- Petter Reinholdtsen <pere@debian.org>  Sun, 04 May 2014 09:53:25 +0200

plinth (0.3.1.git.20140327-1) unstable; urgency=low

  * New upstream version 0.3.1.git.20140327.

 -- Petter Reinholdtsen <pere@debian.org>  Thu, 27 Mar 2014 10:29:36 +0100

plinth (0.3.1.git.20140304-1) unstable; urgency=low

  * Add sudo as a run time dependency, to make sure the privileged
    commands work.
  * Update Standards-Version from 3.9.4 to 3.9.5.  No changes needed.
  * Create plinth user with /var/lib/plinth as home directory, to keep
    lintian happy.

 -- Petter Reinholdtsen <pere@debian.org>  Sat, 08 Mar 2014 22:25:32 +0100

plinth (0.3.0.0.git.20131229-1) unstable; urgency=low

  * Updated to new git version from Nick Daly based on commit
    cb9ca1b86c7b7440e87b6d5b65ab6ccf51f760cf .
    - Remove patch correct-issue-tracker.diff now included upstream.
    - Updated patches actions-path.diff and program-paths.diff to match
      changes done upstream.
  * Updated copyright file with more details using the new upstream
    LICENSES file.

 -- Petter Reinholdtsen <pere@debian.org>  Sun, 29 Dec 2013 16:06:53 +0100

plinth (0.3.0.0.git.20131117-1) unstable; urgency=low

  * Updated to new git version from Nick Daly based on commit
    7f3b1a62c81f760da465497030b68d77139406d7.
    - Add new dependencies libjs-jquery and libjs-modernizr to plinth.
      Patch from James Valleroy.
    - Add new dependencies on python-passlib (>= 1.6.1) and python-bcrypt.
  * Remove now obsolete disable-override-config patch
  * Updated program-paths.diff patch to match new upstream source.
  * Add new patch actions-path.diff to use correct path to actions scripts.
  * Add new patch correct-issue-tracker.diff to use correct URL to current
    upstream github repository.

 -- Petter Reinholdtsen <pere@debian.org>  Sun, 17 Nov 2013 13:07:21 +0100

plinth (0.3.0.0.git.20131101-2) unstable; urgency=low

  * Rewrite config to get plinth starting out of the box.  New patches
    program-paths and disable-override-config.

 -- Petter Reinholdtsen <pere@debian.org>  Sat, 02 Nov 2013 07:54:37 +0100

plinth (0.3.0.0.git.20131101-1) unstable; urgency=low

  * Updated to new git version from Nick Daly based on commit
    b9b4e0a2ec21edc1b1f73cffc905463a96c18f25.
  * Drop patch install-actions-lib made obsolete by latest upstream
    changes.
  * Depend on pandoc-data | pandoc (<= 1.11.1-3) to make sure
    documentation can be built with the latest pandoc package in
    unstable.

 -- Petter Reinholdtsen <pere@debian.org>  Fri, 01 Nov 2013 13:14:41 +0100

plinth (0.3.0.0.git.20131028-1) unstable; urgency=low

  * Updated to new git version from Nick Daly based on commit
    0296a1a99cb1ad0a21729ea37fd53e171ee60614.
    - Drops local copies of javascript libraries also available from
      Debian packages.
  * Add new dependency python-contract needed by new upstream version.
  * Reduce the versioned python-withsqlite dependency from
    0.0.0~git.20130929-1 to 0.0.0~git.20130929, to also accept the
    0.0.0~git.20130929-1~pere.0 version currently available from the
    non-debian repo.
  * New patch install-actions-lib to fix install target (Upstream
    issue #41).

 -- Petter Reinholdtsen <pere@debian.org>  Wed, 30 Oct 2013 22:25:25 +0100

plinth (0.3.0.0.git.20131010-1) unstable; urgency=low

  * Updated to new git version from Nick Daly based on
    commit 5ec749af8e5cb2480556e6926e239972ac890b4c
  * Dropped patch debpathes now merged upstream.
  * Changed depend on python-withsqlite to (>= 0.0.0~git.20130929-1),
    making sure a version with support for more than one table in
    one sqlite file is available.

 -- Petter Reinholdtsen <pere@debian.org>  Thu, 10 Oct 2013 22:51:34 +0200

plinth (0.0.0~git.20130928-1) unstable; urgency=low

  * Updated to new git version from Nick Daly.
  * Drop patches keep-vendor-dir.diff, handle-unknown-users.diff,
    sudo-not-exmachina.diff and app-owncloud.diff now merged upstream.
  * Drop workaround for keep-vendor-dir.diff from rules file.

 -- Petter Reinholdtsen <pere@debian.org>  Sat, 28 Sep 2013 22:55:36 +0200

plinth (0.0.0~git.20130925-2) unstable; urgency=low

  * Depend on python-withsqlite (>= 0.0.0~git.20130915-2) to make sure a
    version with support for the check_same_thread constructor option is
    available.
  * New patch handle-unknown-users.diff to make sure unknown users
    are handled exactly like incorrect passwords when login fail.
  * New patch app-owncloud.diff to add owncloud support to Plinth.
  * Adjusted rules to make sure actions/* scripts are executable.

 -- Petter Reinholdtsen <pere@debian.org>  Fri, 27 Sep 2013 09:06:38 +0200

plinth (0.0.0~git.20130925-1) unstable; urgency=low

  [ Tzafrir Cohen ]
  * Initial release. (Closes: #722093)

  [ Petter Reinholdtsen ]
  * New patch keep-vendor-dir.diff to avoid removing directories that
    should survive the clean Makefile target.
  * Add workaround in rules addressing the problem caused by
    keep-vendor-dir.diff being applied after 'make clean' is executed.
  * New patch sudo-not-exmachina.diff to drop the exmachina dependency,
    and adjust binary dependencies and the debpathes patch to cope with
    this.  Drop dependency on augeas-tools, no longer used with this
    patch.
  * Set priority to optional, as the package do not conflict with anything.

 -- Petter Reinholdtsen <pere@debian.org>  Thu, 26 Sep 2013 09:14:54 +0200<|MERGE_RESOLUTION|>--- conflicted
+++ resolved
@@ -1,10 +1,3 @@
-<<<<<<< HEAD
-freedombox (25.9.1~bpo12+1) bookworm-backports; urgency=medium
-
-  * Rebuild for bookworm-backports.
-
- -- James Valleroy <jvalleroy@mailbox.org>  Mon, 16 Jun 2025 19:40:01 -0400
-=======
 freedombox (25.9.2) unstable; urgency=medium
 
   [ Priit Jõerüüt ]
@@ -26,7 +19,12 @@
   * doc: Fetch latest manual
 
  -- James Valleroy <jvalleroy@mailbox.org>  Mon, 23 Jun 2025 21:13:48 -0400
->>>>>>> 917fc970
+
+freedombox (25.9.1~bpo12+1) bookworm-backports; urgency=medium
+
+  * Rebuild for bookworm-backports.
+
+ -- James Valleroy <jvalleroy@mailbox.org>  Mon, 16 Jun 2025 19:40:01 -0400
 
 freedombox (25.9.1) unstable; urgency=medium
 
