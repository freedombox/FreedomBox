--- conflicted
+++ resolved
@@ -1,10 +1,3 @@
-<<<<<<< HEAD
-freedombox (23.17~bpo12+1) bookworm-backports; urgency=medium
-
-  * Rebuild for bookworm-backports.
-
- -- James Valleroy <jvalleroy@mailbox.org>  Fri, 15 Sep 2023 07:06:56 -0400
-=======
 freedombox (23.18) unstable; urgency=medium
 
   [ 109247019824 ]
@@ -33,7 +26,12 @@
   * pyproject: Add configuration for mypy to ignore some libraries
 
  -- James Valleroy <jvalleroy@mailbox.org>  Mon, 25 Sep 2023 20:47:20 -0400
->>>>>>> db544455
+
+freedombox (23.17~bpo12+1) bookworm-backports; urgency=medium
+
+  * Rebuild for bookworm-backports.
+
+ -- James Valleroy <jvalleroy@mailbox.org>  Fri, 15 Sep 2023 07:06:56 -0400
 
 freedombox (23.17) unstable; urgency=medium
 
