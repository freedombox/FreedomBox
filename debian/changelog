--- conflicted
+++ resolved
@@ -1,10 +1,3 @@
-<<<<<<< HEAD
-freedombox (25.14~bpo13+1) trixie-backports; urgency=medium
-
-  * Rebuild for trixie-backports.
-
- -- James Valleroy <jvalleroy@mailbox.org>  Thu, 30 Oct 2025 07:24:20 -0400
-=======
 freedombox (25.15) unstable; urgency=medium
 
   [ Coucouf ]
@@ -30,7 +23,12 @@
   * doc: Fetch latest manual
 
  -- James Valleroy <jvalleroy@mailbox.org>  Mon, 10 Nov 2025 20:48:49 -0500
->>>>>>> 91de3e6e
+
+freedombox (25.14~bpo13+1) trixie-backports; urgency=medium
+
+  * Rebuild for trixie-backports.
+
+ -- James Valleroy <jvalleroy@mailbox.org>  Thu, 30 Oct 2025 07:24:20 -0400
 
 freedombox (25.14) unstable; urgency=medium
 
