<<<<<<< HEAD
freedombox (24.13~bpo12+1) bookworm-backports; urgency=medium

  * Rebuild for bookworm-backports.

 -- James Valleroy <jvalleroy@mailbox.org>  Tue, 25 Jun 2024 14:37:23 -0400
=======
freedombox (24.14) unstable; urgency=medium

  [ John Doe ]
  * Translated using Weblate (French)

  [ James Valleroy ]
  * diagnostics: Add option for automatic repair
  * locale: Update translation strings
  * doc: Fetch latest manual

  [ Sunil Mohan Adapa ]
  * container: Allow podman containers to run inside the container

 -- James Valleroy <jvalleroy@mailbox.org>  Mon, 01 Jul 2024 20:44:53 -0400
>>>>>>> 2cbbd956

freedombox (24.13) unstable; urgency=medium

  [ Tymofii Lytvynenko ]
  * Translated using Weblate (Swedish)
  * Translated using Weblate (Czech)
  * Translated using Weblate (Ukrainian)

  [ ikmaak ]
  * Translated using Weblate (Dutch)

  [ James Valleroy ]
  * doc: Fetch latest manual

 -- James Valleroy <jvalleroy@mailbox.org>  Mon, 17 Jun 2024 20:44:51 -0400

freedombox (24.12~bpo12+1) bookworm-backports; urgency=medium

  * Rebuild for bookworm-backports.

 -- James Valleroy <jvalleroy@mailbox.org>  Mon, 10 Jun 2024 08:52:54 -0400

freedombox (24.12) unstable; urgency=medium

  [ Ray Kuo ]
  * Translated using Weblate (Chinese (Traditional))
  * Translated using Weblate (Chinese (Traditional))
  * Translated using Weblate (Chinese (Traditional))
  * Translated using Weblate (Chinese (Traditional))
  * Translated using Weblate (Chinese (Traditional))

  [ Besnik Bleta ]
  * Translated using Weblate (Albanian)

  [ gfbdrgng ]
  * Translated using Weblate (Russian)
  * Translated using Weblate (Russian)

  [ Ettore Atalan ]
  * Translated using Weblate (German)

  [ James Valleroy ]
  * doc: Fetch latest manual

 -- James Valleroy <jvalleroy@mailbox.org>  Mon, 03 Jun 2024 20:35:33 -0400

freedombox (24.11~bpo12+1) bookworm-backports; urgency=medium

  * Rebuild for bookworm-backports.

 -- James Valleroy <jvalleroy@mailbox.org>  Fri, 24 May 2024 19:51:55 -0400

freedombox (24.11) unstable; urgency=medium

  [ gallegonovato ]
  * Translated using Weblate (Spanish)

  [ Burak Yavuz ]
  * Translated using Weblate (Turkish)

  [ 大王叫我来巡山 ]
  * Translated using Weblate (Chinese (Simplified))

  [ Ray Kuo ]
  * Translated using Weblate (Chinese (Traditional))
  * Translated using Weblate (Chinese (Traditional))
  * Translated using Weblate (Chinese (Traditional))
  * Translated using Weblate (Chinese (Traditional))

  [ bittin1ddc447d824349b2 ]
  * Translated using Weblate (Swedish)

  [ James Valleroy ]
  * doc: Fetch latest manual

 -- James Valleroy <jvalleroy@mailbox.org>  Mon, 20 May 2024 20:34:48 -0400

freedombox (24.10~bpo12+1) bookworm-backports; urgency=medium

  * Rebuild for bookworm-backports.

 -- James Valleroy <jvalleroy@mailbox.org>  Sat, 11 May 2024 16:53:07 -0400

freedombox (24.10) unstable; urgency=medium

  [ Veiko Aasa ]
  * storage: Add an option to include help text to directory selection form
  * minidlna: Add media directory selection form
  * minidlna: Explicitly include ssdp service to firewall configuration
  * minidlna: Do not proxy minidlna web interface over Apache
  * minidlna: Restart app when upgrading to reconfigure firewall

  [ gallegonovato ]
  * Translated using Weblate (Spanish)

  [ Burak Yavuz ]
  * Translated using Weblate (Turkish)

  [ 大王叫我来巡山 ]
  * Translated using Weblate (Chinese (Simplified))

  [ Jiří Podhorecký ]
  * Translated using Weblate (Czech)

  [ Ray Kuo ]
  * Translated using Weblate (Chinese (Traditional))

  [ James Valleroy ]
  * diagnostics: Add optional component_id to DiagnosticCheck
  * app, component: Add repair method
  * setup: Add method to run app repair
  * diagnostics: Change "Re-run setup" to "Try to repair"
  * letsencrypt: Re-obtain certificates during repair
  * locale: Update translation strings
  * doc: Fetch latest manual

  [ Sunil Mohan Adapa ]
  * letsencrypt: Remove unused imports
  * nextcloud: Use systemd generator for creating container service
  * nextcloud: Create network using systemd generator
  * nextcloud: Drop network namespacing in container, use host network
  * nextcloud: Use php-fpm container instead of apache container
  * nextcloud: Wait on init sync lock
  * nextcloud: Pull the image separately before starting systemd unit
  * nextcloud: Ship instead of create cron timer related units
  * nextcloud: Restart container when dependent services are restarted
  * nextcloud: Allow re-running setup
  * nextcloud: Implement enable/disable container
  * nextcloud: Enable pretty URLs without /index.php in them
  * notification: Handle more formatting errors
  * nextcloud: Allow re-running setup when app is disabled
  * nextcloud: Populated and maintain a list of trusted domains
  * nextcloud: Enable app with experimental warning
  * nextcloud: Warn that community provides the container not team
  * nextcloud: Add fallback for when quadlet is not available

 -- James Valleroy <jvalleroy@mailbox.org>  Mon, 06 May 2024 21:00:03 -0400

freedombox (24.9~bpo12+1) bookworm-backports; urgency=medium

  * Rebuild for bookworm-backports.

 -- James Valleroy <jvalleroy@mailbox.org>  Fri, 26 Apr 2024 08:05:22 -0400

freedombox (24.9) unstable; urgency=medium

  [ Burak Yavuz ]
  * Translated using Weblate (Turkish)

  [ Besnik Bleta ]
  * Translated using Weblate (Albanian)

  [ gallegonovato ]
  * Translated using Weblate (Spanish)

  [ 大王叫我来巡山 ]
  * Translated using Weblate (Chinese (Simplified))

  [ Joseph Nuthalapati ]
  * tests: functional: Disable functional tests

  [ Ray Kuo ]
  * Translated using Weblate (Chinese (Traditional))

  [ Sunil Mohan Adapa ]
  * nextcloud: Rename the systemd service names
  * nextcloud: Add network interface to firewall zone after creating it
  * nextcloud: Refactor container creation code
  * nextcloud: Fix configuring trusted proxies setting
  * nextcloud: Drop a repeated creation of systemd service file
  * nextcloud: Connect to mysql using socket instead of TCP
  * nextcloud: Fail on errors when configuring the app
  * nextcloud: Improve check used to test if installation wizard is done
  * nextcloud: Improve setting up LDAP configuration
  * nextcloud: Ensure that database is running when running setup
  * nextcloud: Don't fail uninstall if DB or user do not exist
  * action_utils, nextcloud: Make podman util more generic
  * nextcloud: Improve database permission granting
  * nextcloud: Connect to redis using Unix socket
  * nextcloud: Connect to slapd for LDAP using Unix socket
  * nextcloud: Refactor setting admin password
  * nextcloud: Don't show incorrect phone region when it is not set
  * nextcloud: Minor refactoring
  * nextcloud: Retrieve database password in a more robust way
  * nextcloud: Don't set password on redis server
  * nextcloud: Use a separate DB for redis
  * nextcloud: Use secrets module generate passwords
  * nextcloud: Minor changes to cron timer units
  * nextcloud: When backup fails, unset the maintenance mode
  * nextcloud: Remove fail2ban jail, brute force protection present
  * nextcloud: Expand on the warning about container usage
  * nextcloud: Add warning that the app is experimental
  * nextcloud: Minor update to description regarding users' usage
  * nextcloud: Allow backup/restore when app is disabled
  * config: Handle dropin config files with limited permissions

  [ Yurt Page ]
  * Translated using Weblate (Russian)

  [ James Valleroy ]
  * locale: Update translation strings
  * doc: Fetch latest manual

 -- James Valleroy <jvalleroy@mailbox.org>  Mon, 22 Apr 2024 20:29:07 -0400

freedombox (24.8~bpo12+1) bookworm-backports; urgency=medium

  * Rebuild for bookworm-backports.

 -- James Valleroy <jvalleroy@mailbox.org>  Thu, 11 Apr 2024 18:38:41 -0400

freedombox (24.8) unstable; urgency=medium

  [ Burak Yavuz ]
  * Translated using Weblate (Turkish)

  [ 大王叫我来巡山 ]
  * Translated using Weblate (Chinese (Simplified))

  [ Besnik Bleta ]
  * Translated using Weblate (Albanian)

  [ gallegonovato ]
  * Translated using Weblate (Spanish)

  [ John Doe ]
  * Translated using Weblate (French)
  * Translated using Weblate (French)

  [ Allan Nordhøy ]
  * Translated using Weblate (Norwegian Bokmål)

  [ Veiko Aasa ]
  * gitweb: Fix an issue when cloning existing repository

  [ Benedek Nagy ]
  * network: Skip of bridge interfaces in connections list
  * action_utils: Add generic utils for managing podman containers
  * nextcloud: Add new app based on podman container
  * nextcloud: Add backup/restore
  * nextcloud: Add option to configure the default phone region
  * nextcloud: Configure redis caching, create static PHP file

  [ Sunil Mohan Adapa ]
  * nextcloud: Diasble app until more testing and review changes
  * zoph: Re-add a safety check when reading the setup state of the app
  * zoph: Include dbconfig configuration file in backup
  * ttrss: Include dbconfig configuration file in backup
  * ttrss: tests: functional: Uninstall during backup/restore test
  * ttrss: Improve backup and restore of the database
  * ttrss: Ensure that database is removed after uninstall
  * actions: Don't repeat action traceback in stderr
  * doc: Fetch latest manual

  [ ikmaak ]
  * Translated using Weblate (Dutch)

  [ James Valleroy ]
  * upgrades: Re-enable unattended-upgrade during dist-upgrade
  * diagnostics: Don't store list of app objects with results
  * locale: Update translation strings
  * doc: Fetch latest manual

  [ Johannes Keyser ]
  * Translated using Weblate (German)

 -- James Valleroy <jvalleroy@mailbox.org>  Tue, 09 Apr 2024 07:24:57 -0400

freedombox (24.7~bpo12+1) bookworm-backports; urgency=medium

  * Rebuild for bookworm-backports.

 -- James Valleroy <jvalleroy@mailbox.org>  Fri, 29 Mar 2024 18:18:54 -0400

freedombox (24.7) unstable; urgency=medium

  [ Sunil Mohan Adapa ]
  * actions: Move most of the privileged action code to main directory
  * tests: Remove unused fixture for testing actions
  * tests: Move test configuration to plinth directory
  * tests: Merge actions related test files
  * tests: Automatically create pytest marks for apps
  * users: Add email address field when creating/updating user accounts
  * users: Add email address field during first boot
  * system: Organize items into sections
  * views: Fix alignment of close button in error messages
  * actions: Minor refactor to action error logging
  * actions: Provide HTML error message with action error
  * views: Implement a utility to easily show error message
  * middleware: Show HTML exception message as extra detail in messages
  * package: Drop special error message handling for package errors
  * backups: Adjust to changes in privileged errors
  * letsencrypt: Simplify error warning when certificate revoke fails
  * letsencrypt: Show better error messages
  * storage: Adjust to changes in privileged errors
  * letsencrypt: Remove unnecessary processing of the error messages
  * storage: Show better error message
  * upgrades: Show better error messages
  * snapshot: Show better error messages
  * package: Don't remove packages of other apps on uninstall
  * matrixsynapse: Prevent setup page from being shown during uninstall

  [ Veiko Aasa ]
  * samba: Fix Samba not accessible from IPv6 localhost ::1 address
  * samba: Disable nmbd NetBIOS service

  [ James Valleroy ]
  * locale: Update translation strings
  * doc: Fetch latest manual

 -- James Valleroy <jvalleroy@mailbox.org>  Mon, 25 Mar 2024 21:12:59 -0400

freedombox (24.6) unstable; urgency=medium

  [ Veiko Aasa ]
  * gitweb: Fix modifying git repositories when gitweb app is disabled
  * users: tests: Do not remove LDAP user when testing views
  * samba: Ignore non-existent users who are in freedombox-share group

  [ ikmaak ]
  * Translated using Weblate (Dutch)

  [ James Valleroy ]
  * diagnostics: Add tests for get_results
  * diagnostics: Handle TypeError when copying results
  * locale: Update translation strings
  * doc: Fetch latest manual

  [ Sunil Mohan Adapa ]
  * users: Fix creating users with initial set of groups
  * users: Minor refactor when creating django groups
  * log: Don't log with in color inside actions scripts
  * actions: Fix log message when action return can't be decoded
  * actions: When action errors out, log a better message
  * *: Add type hints for app init methods
  * *: Add type hints for diagnose method
  * action_utils: Implement method for starting a service temporarily
  * zoph: Don't fail setup if mysql installed but not running
  * wordpress: Don't fail setup if mysql installed but not running
  * app: Add ability to hide configuration form when app is disabled
  * zoph: Hide configuration form when app is disabled
  * app: views: Expose method to get enabled/disabled state and cache it
  * zoph: Don't redirect to setup page when app is disabled
  * zoph: Don't fail with backup/restore if app is disabled
  * zoph: Uninstall fully so that reinstall works
  * daemon: Added method to ensure a daemon is running in component
  * zoph: Ensure that database server is running when setting up app
  * wordpress: Fix backup, restore and uninstall when db is not running
  * wordpress: Drop database user when app is uninstalled
  * tests: functional: Uninstall app after backup and before restore
  * zoph: Restore database password to old value after restore operation
  * wordpress: tests: Uninstall app after backup and before restore
  * tests: functional: Refactor install/setup fixture for apps
  * wordpress: Fix minor issue in restoring database

 -- James Valleroy <jvalleroy@mailbox.org>  Mon, 11 Mar 2024 20:40:48 -0400

freedombox (24.5~bpo12+1) bookworm-backports; urgency=medium

  * Rebuild for bookworm-backports.

 -- James Valleroy <jvalleroy@mailbox.org>  Sat, 02 Mar 2024 11:58:50 -0500

freedombox (24.5) unstable; urgency=medium

  [ Sunil Mohan Adapa ]
  * container: Fix issue with missing make command on stable image
  * setup: Minor refactoring of force upgrader class instantiation
  * setup: Ensure that force upgrade won't run when app is not installed
  * setup: Ensure that apt is updated before checking force upgrade
  * firewalld: Implement force upgrading to any 2.x versions
  * backups: tests: Don't use pytest marks on fixtures
  * tor: tests: Fix issue with pytest 8.x versions
  * tor: tests: Convert to pytest style tests from class based tests
  * pyproject.toml: Exclude the build directory from mypy checks
  * gitweb, users: Minor fixes for newer pycodestyle
  * daemon: Add new component for daemons shared across apps
  * wordpress: Add shared daemon component for mariadb/mysql
  * zoph: Add shared daemon component for mariadb/mysql

  [ James Valleroy ]
  * setup: Try force upgrade before running app setup
  * tests: Patch apps_init for enable/disable daemon test
  * doc: Fetch latest manual

  [ Olaf Schaf ]
  * Translated using Weblate (German)

 -- James Valleroy <jvalleroy@mailbox.org>  Mon, 26 Feb 2024 20:58:45 -0500

freedombox (24.4~bpo12+1) bookworm-backports; urgency=medium

  * Rebuild for bookworm-backports.

 -- James Valleroy <jvalleroy@mailbox.org>  Sun, 18 Feb 2024 11:00:29 -0500

freedombox (24.4) unstable; urgency=medium

  [ Johannes Keyser ]
  * Translated using Weblate (German)

  [ Burak Yavuz ]
  * Translated using Weblate (Turkish)

  [ 大王叫我来巡山 ]
  * Translated using Weblate (Chinese (Simplified))

  [ bittin1ddc447d824349b2 ]
  * Translated using Weblate (Swedish)

  [ Ihor Hordiichuk ]
  * Translated using Weblate (Ukrainian)

  [ gallegonovato ]
  * Translated using Weblate (Spanish)

  [ Faraaz M.d ]
  * Translated using Weblate (Telugu)
  * Translated using Weblate (Telugu)
  * Translated using Weblate (Telugu)

  [ Kesava Manikanta ]
  * Translated using Weblate (Telugu)
  * Translated using Weblate (Telugu)

  [ SAI MANIKANTA ]
  * Translated using Weblate (Telugu)
  * Translated using Weblate (Telugu)

  [ Soumika Devarakonda ]
  * Translated using Weblate (Telugu)
  * Translated using Weblate (Telugu)

  [ Sarath Chandra ]
  * Translated using Weblate (Telugu)
  * Translated using Weblate (Telugu)

  [ Latheesh kumar ]
  * Translated using Weblate (Telugu)
  * Translated using Weblate (Telugu)

  [ Vijay Gopu ]
  * Translated using Weblate (Telugu)
  * Translated using Weblate (Telugu)
  * Translated using Weblate (Telugu)
  * Translated using Weblate (Telugu)
  * Translated using Weblate (Telugu)

  [ Mahi Reddy ]
  * Translated using Weblate (Telugu)
  * Translated using Weblate (Telugu)
  * Translated using Weblate (Telugu)
  * Translated using Weblate (Telugu)
  * Translated using Weblate (Telugu)

  [ Nistchal sri ]
  * Translated using Weblate (Telugu)
  * Translated using Weblate (Telugu)
  * Translated using Weblate (Telugu)
  * Translated using Weblate (Telugu)
  * Translated using Weblate (Telugu)

  [ Likhil Chowdary ]
  * Translated using Weblate (Telugu)
  * Translated using Weblate (Telugu)

  [ Sri Harsha ]
  * Translated using Weblate (Telugu)
  * Translated using Weblate (Telugu)
  * Translated using Weblate (Telugu)
  * Translated using Weblate (Telugu)

  [ Muntha Veera ]
  * Translated using Weblate (Telugu)
  * Translated using Weblate (Telugu)

  [ Aswith Varma ]
  * Translated using Weblate (Telugu)
  * Translated using Weblate (Telugu)
  * Translated using Weblate (Telugu)
  * Translated using Weblate (Telugu)

  [ visruth vardhan thokala ]
  * Translated using Weblate (Telugu)

  [ Bhavishya nitha ]
  * Translated using Weblate (Telugu)
  * Translated using Weblate (Telugu)
  * Translated using Weblate (Telugu)

  [ ABHI RAM POTNURU ]
  * Translated using Weblate (Telugu)

  [ VINAY K.V.N.S ]
  * Translated using Weblate (Telugu)
  * Translated using Weblate (Telugu)

  [ M Jagadeesh ]
  * Translated using Weblate (Telugu)

  [ Sreehitha Velivela ]
  * Translated using Weblate (Telugu)

  [ James Valleroy ]
  * Translated using Weblate (Telugu)
  * debian: Remove lintian override for init script
  * locale: Update translation strings
  * doc: Fetch latest manual

  [ Dietmar ]
  * Translated using Weblate (German)

  [ Sunil Mohan Adapa ]
  * Translated using Weblate (Telugu)
  * d/copyright: Update copyright year
  * help: tests: Run tests using doc in current dir instead of /usr
  * actions: Drop legacy placeholders for unused actions
  * doc: Install man1 page using Makefile
  * pyproject.toml: Move project meta data from setup.py
  * *: Introduce make file based build, eliminate setup.py
  * doc: dev: Update all references to setup.py
  * Makefile: Move most of the provision process into build system
  * Makefile: Move various tests into build system

  [ Besnik Bleta ]
  * Translated using Weblate (Albanian)
  * Translated using Weblate (Albanian)

 -- James Valleroy <jvalleroy@mailbox.org>  Mon, 12 Feb 2024 21:24:20 -0500

freedombox (24.3~bpo12+1) bookworm-backports; urgency=medium

  * Rebuild for bookworm-backports.

 -- James Valleroy <jvalleroy@mailbox.org>  Sun, 04 Feb 2024 08:11:08 -0500

freedombox (24.3) unstable; urgency=medium

  [ James Valleroy ]
  * diagnostics: Add parameters to DiagnosticCheck
  * diagnostics: Add method to translate checks
  * diagnostics: Translate descriptions only in view
  * diagnostics: Store results of full run in database
  * diagnostics: Add option to toggle daily run
  * locale: Update translation strings
  * doc: Fetch latest manual

  [ Sunil Mohan Adapa ]
  * diagnostics: Simplify getting translated description in results
  * diagnostics: Safely access results when showing notification
  * diagnostics: Fix a potential iteration of None value in error cases
  * glib: Change API for repeating an in-thread scheduled task

  [ Benedek Nagy ]
  * zoph: Fix failing PHP configuration requirements

 -- James Valleroy <jvalleroy@mailbox.org>  Mon, 29 Jan 2024 20:48:12 -0500

freedombox (24.2~bpo12+1) bookworm-backports; urgency=medium

  * Rebuild for bookworm-backports.

 -- James Valleroy <jvalleroy@mailbox.org>  Thu, 18 Jan 2024 06:46:59 -0500

freedombox (24.2) unstable; urgency=medium

  [ gallegonovato ]
  * Translated using Weblate (Spanish)

  [ Burak Yavuz ]
  * Translated using Weblate (Turkish)

  [ bittin1ddc447d824349b2 ]
  * Translated using Weblate (Swedish)

  [ John Doe ]
  * Translated using Weblate (French)

  [ Eric ]
  * Translated using Weblate (Chinese (Simplified))

  [ Сергій ]
  * Translated using Weblate (Ukrainian)

  [ James Valleroy ]
  * doc: Fetch latest manual

 -- James Valleroy <jvalleroy@mailbox.org>  Mon, 15 Jan 2024 21:30:58 -0500

freedombox (24.1~bpo12+1) bookworm-backports; urgency=medium

  * Rebuild for bookworm-backports.

 -- James Valleroy <jvalleroy@mailbox.org>  Fri, 05 Jan 2024 07:39:10 -0500

freedombox (24.1) unstable; urgency=medium

  [ ikmaak ]
  * Translated using Weblate (Dutch)

  [ kopatych ]
  * Added translation using Weblate (Belarusian)

  [ James Valleroy ]
  * tests: operation: Fix mock has_calls assertion (Closes: #1058421)
  * locale: Update translation strings
  * doc: Fetch latest manual

  [ rsquared ]
  * storage: Show notification when rootfs is read-only

 -- James Valleroy <jvalleroy@mailbox.org>  Mon, 01 Jan 2024 21:00:25 -0500

freedombox (23.21~bpo12+1) bookworm-backports; urgency=medium

  * Rebuild for bookworm-backports.

 -- James Valleroy <jvalleroy@mailbox.org>  Sat, 02 Dec 2023 10:09:28 -0500

freedombox (23.21) unstable; urgency=medium

  [ gallegonovato ]
  * Translated using Weblate (Spanish)

  [ Burak Yavuz ]
  * Translated using Weblate (Turkish)

  [ bittin1ddc447d824349b2 ]
  * Translated using Weblate (Swedish)

  [ Ihor Hordiichuk ]
  * Translated using Weblate (Ukrainian)

  [ Eric ]
  * Translated using Weblate (Chinese (Simplified))

  [ Jiří Podhorecký ]
  * Translated using Weblate (Czech)
  * Translated using Weblate (Czech)

  [ James Valleroy ]
  * doc: Fetch latest manual

 -- James Valleroy <jvalleroy@mailbox.org>  Mon, 20 Nov 2023 21:08:03 -0500

freedombox (23.20~bpo12+1) bookworm-backports; urgency=medium

  * Rebuild for bookworm-backports.

 -- James Valleroy <jvalleroy@mailbox.org>  Fri, 10 Nov 2023 06:19:09 -0500

freedombox (23.20) unstable; urgency=medium

  [ gallegonovato ]
  * Translated using Weblate (Spanish)

  [ Burak Yavuz ]
  * Translated using Weblate (Turkish)
  * Translated using Weblate (Turkish)

  [ Ettore Atalan ]
  * Translated using Weblate (German)

  [ James Valleroy ]
  * app: Update diagnose() docstring
  * diagnostics: Add shortcut to re-run setup for app
  * locale: Update translation strings
  * doc: Fetch latest manual

  [ Sunil Mohan Adapa ]
  * datetime: Fix diagnostic test for checking NTP server sync
  * apache: tests: Update to use DiagnosticCheck class
  * backups: Don't leave services stopped if backup fails
  * operation: Fix issue with re-running setup when it fails first time
  * coturn: Fix incorrectly passing transport argument to STUN URIs
  * matrixsynapse: Update old STUN URIs to remove 'transport' parameter
  * ejabberd: Update old STUN URIs to remove 'transport' parameter
  * email: Increase the size of the message to 100MiB

  [ Ihor Hordiichuk ]
  * Translated using Weblate (Ukrainian)

  [ Besnik Bleta ]
  * Translated using Weblate (Albanian)

  [ Joseph Nuthalapati ]
  * tests: functional: Run tests on two app servers

 -- James Valleroy <jvalleroy@mailbox.org>  Mon, 06 Nov 2023 21:03:50 -0500

freedombox (23.19~bpo12+1) bookworm-backports; urgency=medium

  * Rebuild for bookworm-backports.

 -- James Valleroy <jvalleroy@mailbox.org>  Thu, 26 Oct 2023 20:01:12 -0400

freedombox (23.19) unstable; urgency=medium

  [ gallegonovato ]
  * Translated using Weblate (Spanish)

  [ ikmaak ]
  * Translated using Weblate (Dutch)

  [ Burak Yavuz ]
  * Translated using Weblate (Turkish)

  [ Dietmar ]
  * Translated using Weblate (German)

  [ Ihor Hordiichuk ]
  * Translated using Weblate (Ukrainian)

  [ Jiří Podhorecký ]
  * Translated using Weblate (Czech)

  [ Sunil Mohan Adapa ]
  * email: Fix issue with install caused by missing drop-in config file
  * operation: Add unique ID for each operation
  * diagnostics: Refactor check IDs, tests and background checks
  * diagnostics: Refactor background diagnostics task
  * upgrades: Allow matrix-synapse to be installed from bookworm
  * matrix-synapse: Update warning on how to change domain name
  * kiwix: Fix various issues after review
  * Translated using Weblate (Telugu)
  * Translated using Weblate (Telugu)
  * kiwix: Drop unnecessary file in /etc/plinth/modules-enabled
  * glib: Refactor schedule debugging in a central place
  * glib: Add a jitter to the interval by default when scheduling tasks
  * db: Serialize most of the database queries using locks

  [ Benedek Nagy ]
  * backup: Fix bug in adding existing unencrypted backup location

  [ James Valleroy ]
  * diagnostics: Run daily check and notify on failures
  * diagnostics: Add DiagnosticCheck dataclass
  * locale: Update translation strings
  * doc: Fetch latest manual

  [ Sripath Roy Koganti ]
  * Translated using Weblate (Telugu)

  [ bittin1ddc447d824349b2 ]
  * Translated using Weblate (Swedish)

  [ Nikitha1960 ]
  * Translated using Weblate (Telugu)
  * Translated using Weblate (Telugu)
  * Translated using Weblate (Telugu)
  * Translated using Weblate (Telugu)

  [ Sanjanaa2703 ]
  * Translated using Weblate (Telugu)
  * Translated using Weblate (Telugu)
  * Translated using Weblate (Telugu)
  * Translated using Weblate (Telugu)

  [ Joseph Nuthalapati ]
  * kiwix: Add app for Kiwix offline Wikipedia reader
  * Translated using Weblate (Telugu)
  * kiwix: Do not require login to access the app
  * Translated using Weblate (Telugu)

  [ Ajay ]
  * Translated using Weblate (Telugu)
  * Translated using Weblate (Arabic)
  * Translated using Weblate (Arabic)
  * Translated using Weblate (Arabic)

  [ Nellore Mohan ]
  * Translated using Weblate (Telugu)
  * Translated using Weblate (Telugu)

  [ L.sandeep Kumar Reddy ]
  * Translated using Weblate (Telugu)

  [ KOMALA gunji ]
  * Translated using Weblate (Telugu)

  [ Harshitha Chandra ]
  * Translated using Weblate (Telugu)

  [ Vayaluru koushik ]
  * Translated using Weblate (Telugu)
  * Translated using Weblate (Telugu)
  * Translated using Weblate (Telugu)

  [ Siddhartha vadlapalli ]
  * Translated using Weblate (Telugu)
  * Translated using Weblate (Telugu)

  [ M.venkateswarlu ]
  * Translated using Weblate (Telugu)
  * Translated using Weblate (Telugu)
  * Translated using Weblate (Telugu)
  * Translated using Weblate (Telugu)

  [ Kumarkalva manaswini ]
  * Translated using Weblate (Telugu)

  [ Dega chakradhar ]
  * Translated using Weblate (Telugu)

  [ Avisa sudheer ]
  * Translated using Weblate (Telugu)

  [ Santha Sumanth ]
  * Translated using Weblate (Telugu)
  * Translated using Weblate (Telugu)

  [ Sarvepalli sathwika ]
  * Translated using Weblate (Telugu)

  [ V.Sunil ]
  * Translated using Weblate (Telugu)

  [ Nikhil kumar chowdary ]
  * Translated using Weblate (Telugu)

  [ O SIDDHARDHA ]
  * Translated using Weblate (Telugu)

  [ Sk juber ]
  * Translated using Weblate (Telugu)

  [ G Praharsha ]
  * Translated using Weblate (Telugu)

  [ Thop Siva ]
  * Translated using Weblate (Telugu)
  * Translated using Weblate (Telugu)

  [ anudeep kumar ]
  * Translated using Weblate (Telugu)
  * Translated using Weblate (Telugu)

  [ Harshitha Chainur ]
  * Translated using Weblate (Telugu)

  [ Shaik ]
  * Translated using Weblate (Arabic)
  * Translated using Weblate (Hindi)

  [ Anvitha Pachwa ]
  * Translated using Weblate (Telugu)

  [ SHAIK.FAMILABANU ]
  * Translated using Weblate (Telugu)

  [ Lohitha _Durga ]
  * Translated using Weblate (Telugu)

  [ B.Nandhini ]
  * Translated using Weblate (Telugu)

  [ Cheshma Golla ]
  * Translated using Weblate (Telugu)

 -- James Valleroy <jvalleroy@mailbox.org>  Mon, 23 Oct 2023 20:35:46 -0400

freedombox (23.18~bpo12+1) bookworm-backports; urgency=medium

  * Rebuild for bookworm-backports.

 -- James Valleroy <jvalleroy@mailbox.org>  Thu, 28 Sep 2023 19:21:50 -0400

freedombox (23.18) unstable; urgency=medium

  [ 109247019824 ]
  * Translated using Weblate (Bulgarian)
  * Translated using Weblate (Bulgarian)

  [ Brian Ó Donnell ]
  * middleware: Add new middleware to handle common errors like DB busy

  [ James Valleroy ]
  * middleware: tests: Add tests for common error middleware
  * locale: Update translations strings
  * doc: Fetch latest manual

  [ rsquared ]
  * ikiwiki: Disable discussion pages by default for new wiki/blog

  [ Sunil Mohan Adapa ]
  * wordpress: Use absolute path in service file
  * upgrades: Fix detecting apt over tor during upgrade
  * gitlab-ci: Perform backports tests on bookworm instead of bullseye
  * *: Fix all typing hint related errors
  * gitlab-ci: Make passing mypy checks mandatory
  * *: Utilize newer 3.10 syntax for type hints
  * *: Add some additional type annotations
  * pyproject: Add configuration for mypy to ignore some libraries

 -- James Valleroy <jvalleroy@mailbox.org>  Mon, 25 Sep 2023 20:47:20 -0400

freedombox (23.17~bpo12+1) bookworm-backports; urgency=medium

  * Rebuild for bookworm-backports.

 -- James Valleroy <jvalleroy@mailbox.org>  Fri, 15 Sep 2023 07:06:56 -0400

freedombox (23.17) unstable; urgency=medium

  [ gallegonovato ]
  * Translated using Weblate (Spanish)

  [ Burak Yavuz ]
  * Translated using Weblate (Turkish)

  [ Jiří Podhorecký ]
  * Translated using Weblate (Czech)

  [ Ihor Hordiichuk ]
  * Translated using Weblate (Ukrainian)

  [ ikmaak ]
  * Translated using Weblate (Dutch)

  [ bittin1ddc447d824349b2 ]
  * Translated using Weblate (Swedish)

 -- James Valleroy <jvalleroy@mailbox.org>  Mon, 11 Sep 2023 20:46:43 -0400

freedombox (23.16~bpo12+1) bookworm-backports; urgency=medium

  * Rebuild for bookworm-backports.

 -- James Valleroy <jvalleroy@mailbox.org>  Thu, 31 Aug 2023 06:50:08 -0400

freedombox (23.16) unstable; urgency=medium

  [ Petter Reinholdtsen ]
  * Translated using Weblate (Norwegian Bokmål)

  [ Jiří Podhorecký ]
  * Translated using Weblate (Czech)

  [ Joseph Nuthalapati ]
  * l10n: Fix error in Czech translation string

  [ Sunil Mohan Adapa ]
  * django: Remove use of X-XSS-Protection header
  * backups: Remove use of length_is template function
  * users, networks: Use the autofocus HTML attribute sparingly
  * sso: Use POST method for logout
  * sso: Switch to django-axes >= 5.0
  * networks, samba: tests: functional: Fix setting firewall zone
  * openvpn: Fix app not installing Debian testing
  * openvpn: Correctly set expiry of server/client certs to 10 years
  * openvpn: Minor refactoring in setting up easy-rsa
  * openvpn: Use config file instead of env vars for easy-rsa
  * openvpn: Ensure that re-running setup works as expected
  * openpvn: Renew server/client certificates

  [ Michael Breidenbach ]
  * Translated using Weblate (Swedish)

  [ James Valleroy ]
  * locale: Update translation strings
  * doc: Fetch latest manual

 -- James Valleroy <jvalleroy@mailbox.org>  Mon, 28 Aug 2023 20:47:10 -0400

freedombox (23.15~bpo12+1) bookworm-backports; urgency=medium

  * Rebuild for bookworm-backports.

 -- James Valleroy <jvalleroy@mailbox.org>  Fri, 18 Aug 2023 06:38:26 -0400

freedombox (23.15) unstable; urgency=medium

  [ ikmaak ]
  * Translated using Weblate (Dutch)

  [ Burak Yavuz ]
  * Translated using Weblate (Turkish)

  [ Ihor Hordiichuk ]
  * Translated using Weblate (Ukrainian)

  [ Ettore Atalan ]
  * Translated using Weblate (German)

  [ gallegonovato ]
  * Translated using Weblate (Spanish)

  [ James Valleroy ]
  * debian: Add Swedish translation for debconf (Closes: #1041735)
  * doc: Fetch latest manual

 -- James Valleroy <jvalleroy@mailbox.org>  Mon, 14 Aug 2023 21:08:16 -0400

freedombox (23.14~bpo12+1) bookworm-backports; urgency=medium

  * Rebuild for bookworm-backports.

 -- James Valleroy <jvalleroy@mailbox.org>  Thu, 03 Aug 2023 06:11:41 -0400

freedombox (23.14) unstable; urgency=medium

  [ James Valleroy ]
  * users: Add diagnostics check for nslcd config
  * users: Add diagnostic checks for nsswitch config
  * firewall: Add diagnostic for default zone
  * firewall: Add diagnostic check for backend
  * firewall: Add diagnostic check for passthroughs
  * torproxy: Add separate app for Tor Proxy
  * HACKING: Add instructions for container on Raspberry Pi
  * ci: Add mypy static type check
  * upgrades: Use codename= in apt preferences
  * upgrades: Use n= for unattended-upgrades origin pattern
  * container: Update for bookworm images
  * locale: Update translation strings
  * doc: Fetch latest manual

  [ ikmaak ]
  * Translated using Weblate (Dutch)

  [ Sunil Mohan Adapa ]
  * torproxy: Rename icon from tor to torproxy
  * torproxy: Remove unnecessary load tags in template file
  * torproxy: Add shortcut to home page for logged in users
  * tor: Minor refactor to remove code the check for need to restart
  * tor, torproxy: Update description for info on services provided
  * tor: tests: Make functional test check for running service
  * torproxy: Drop irrelavant 'ExitPolicy' configuration directive
  * kvstore: Optionally, don't throw exception when deleting key
  * tor, torproxy: Export settings from old to new app
  * bepasty: Don't enable app when setup is rerun
  * bind: Don't enable app when setup is rerun
  * deluge: Don't enable app when setup is rerun
  * ejabberd: Don't enable app when setup is rerun
  * gitweb: Don't enable app when setup is rerun
  * ikiwiki: Don't enable app when setup is rerun
  * infinoted: Don't enable app when setup is rerun
  * janus: Don't enable app when setup is rerun
  * jsxc: Don't enable app when setup is rerun
  * mediawiki: Don't enable app when setup is rerun
  * minetest: Don't enable app when setup is rerun
  * openvpn: Don't enable app when setup is rerun
  * performance: Don't enable app when setup is rerun
  * privoxy: Don't enable app when setup is rerun
  * quassel: Don't enable app when setup is rerun
  * radicale: Don't enable app when setup is rerun
  * rssbridge: Don't enable app when setup is rerun
  * shaarli: Don't enable app when setup is rerun
  * sharing: Don't enable app when setup is rerun
  * ttrss: Don't enable app when setup is rerun
  * wireguard: Don't enable app when setup is rerun
  * zoph: Don't enable app when setup is rerun
  * app: Implement advanced option to rerun app setup

  [ fliu ]
  * container: Add support for retrieving GPG keys using wget

 -- James Valleroy <jvalleroy@mailbox.org>  Mon, 31 Jul 2023 20:39:40 -0400

freedombox (23.13~bpo12+1) bookworm-backports; urgency=medium

  * Rebuild for bookworm-backports.

 -- James Valleroy <jvalleroy@mailbox.org>  Fri, 21 Jul 2023 09:56:10 -0400

freedombox (23.13) unstable; urgency=medium

  [ gallegonovato ]
  * Translated using Weblate (Spanish)

  [ Burak Yavuz ]
  * Translated using Weblate (Turkish)

  [ Ihor Hordiichuk ]
  * Translated using Weblate (Ukrainian)

  [ Ettore Atalan ]
  * Translated using Weblate (German)

  [ Joseph Nuthalapati ]
  * HACKING: Instructions for macOS on Apple Silicon
  * container: Add support for ARM64 containers

  [ James Valleroy ]
  * doc: Fetch latest manual

 -- James Valleroy <jvalleroy@mailbox.org>  Mon, 17 Jul 2023 22:02:21 -0400

freedombox (23.12~bpo12+1) bookworm-backports; urgency=medium

  * Rebuild for bookworm-backports.

 -- James Valleroy <jvalleroy@mailbox.org>  Tue, 11 Jul 2023 07:28:43 -0400

freedombox (23.12) unstable; urgency=medium

  [ gallegonovato ]
  * Translated using Weblate (Spanish)

  [ Burak Yavuz ]
  * Translated using Weblate (Turkish)

  [ Jiří Podhorecký ]
  * Translated using Weblate (Czech)
  * Translated using Weblate (Czech)

  [ Ihor Hordiichuk ]
  * Translated using Weblate (Ukrainian)

  [ Sunil Mohan Adapa ]
  * gitweb: Fix issue with service startup when gitweb is not enabled
  * packages: Purge packages on uninstall
  * searx: Fix typo in method name
  * samba: Remove additional configuration files on uninstall
  * mediawiki: Utilize purging of packages and don't remove explicitly
  * shaarli: Utilize purging of packages and don't remove explicitly
  * deluge: Utilize purging of packages and don't remove explicitly
  * uninstall: Remove experimental warning
  * roundcube: Clarify description for local mail only option
  * mediawiki: Increment version to run update.php automatically

  [ ikmaak ]
  * Translated using Weblate (Dutch)

  [ James Valleroy ]
  * locale: Update translation strings
  * doc: Fetch latest manual

 -- James Valleroy <jvalleroy@mailbox.org>  Mon, 19 Jun 2023 20:44:30 -0400

freedombox (23.11) experimental; urgency=medium

  [ James Valleroy ]
  * shadowsocksserver: Add separate app for Shadowsocks server
  * shadowsocksserver: Use shared manual page with Client
  * debian: Remove drop-in configs from version <23.11
  * locale: Update translation strings
  * doc: Fetch latest manual

  [ Sunil Mohan Adapa ]
  * *: Fix icons not present in the generated .deb
  * config: Add new component for managing drop-in /etc/ config files
  * debian/install: Add new place in /usr to keep drop-in config files
  * gitweb: Use drop-in config component for /etc files
  * deluge: Use drop-in config comonents for /etc files
  * email: Use drop-in config component for /etc files
  * i2p: Use drop-in config component for /etc files
  * ikiwiki: Use drop-in config component for /etc files
  * janus: Use drop-in config component for /etc files
  * letsencrypt: Use drop-in config component for /etc files
  * matrixsynapse: Use drop-in config component for /etc files
  * mediawiki: Use drop-in config component for /etc files
  * minidlna: Use drop-in config component for /etc files
  * networks: Use drop-in config component for /etc files
  * pagekite: Drop the config file for forcing use of Debian certs
  * privacy: Use drop-in config component for /etc files
  * radicale: Use drop-in config component for /etc files
  * roundcube: Use drop-in config component for /etc files
  * rssbridge: Use drop-in config component for /etc files
  * searx: Use drop-in config component for /etc files
  * security: Use drop-in config component for /etc files
  * sharing: Use drop-in config component for /etc files
  * ssh: Use drop-in config component for /etc files
  * sso: Use drop-in config component for /etc files
  * syncthing: Use drop-in config component for /etc files
  * transmission: Use drop-in config component for /etc files
  * ttrss: Use drop-in config component for /etc files
  * upgrades: Use drop-in config component for /etc files
  * users: Use drop-in config component for /etc files
  * wordpress: Use drop-in config component for /etc files
  * apache: Use drop-in config component for /etc files
  * bepasty: Use drop-in config component for /etc files
  * calibre: Use drop-in config component for /etc files
  * cockpit: Use drop-in config component for /etc files
  * ejabberd: Use drop-in config component for /etc files
  * apache: Fix failure during app update

 -- James Valleroy <jvalleroy@mailbox.org>  Mon, 05 Jun 2023 22:07:02 -0400

freedombox (23.10) experimental; urgency=medium

  [ gallegonovato ]
  * Translated using Weblate (Spanish)

  [ ikmaak ]
  * Translated using Weblate (Dutch)
  * Translated using Weblate (Dutch)

  [ Burak Yavuz ]
  * Translated using Weblate (Turkish)

  [ Ihor Hordiichuk ]
  * Translated using Weblate (Ukrainian)

  [ Sunil Mohan Adapa ]
  * *: Move modules-enabled files to /usr/share
  * doc/dev: Set language code explicitly in Sphinx configuration

  [ James Valleroy ]
  * gitweb: Disable gpg signing in tests

  [ Frederico Gomes ]
  * Translated using Weblate (Portuguese)
  * Translated using Weblate (Portuguese)

 -- James Valleroy <jvalleroy@mailbox.org>  Mon, 22 May 2023 21:14:24 -0400

freedombox (23.9) experimental; urgency=medium

  [ nbenedek ]
  * ttrss: Allow apps to use /tt-rss URL instead of separate one

  [ James Valleroy ]
  * debian: Update copyright years
  * debian: Follows policy v4.6.2
  * tor: Only diagnose relay ports if feature enabled
  * tor: Check if Hidden service is version 3
  * tor: Rename Hidden service to Onion service
  * help: Add information on obtaining source code
  * locale: Update translation strings
  * doc: Fetch latest manual

  [ Sunil Mohan Adapa ]
  * mediawiki: Make a utility method public
  * mediawiki: Make retrieving list of supported languages robust
  * mediawiki: Simplify retrieving the default language
  * ttrss: Update list of clients
  * ttrss: Don't show app in enabled list of apps if install fails
  * apache: Reload apache using component if config changes
  * transmission: Allow remote UIs to connect
  * transmission: Add Tremotesf to list of client apps
  * ttrss: Use the apache component to restart apache on config change
  * storage: Handle mount error properly
  * uninstall: Fix issue with uninstall of apps that have no backup
  * service: Remove reference to managed_services in a message
  * zoph: Don't fail at showing app view during uninstall
  * theme: Move icons to app folders
  * minidlna: Resize icon and export to PNG also
  * doc/dev: Update copyright year

  [ Nobuhiro Iwamatsu ]
  * Translated using Weblate (Japanese)

 -- James Valleroy <jvalleroy@mailbox.org>  Mon, 08 May 2023 20:39:20 -0400

freedombox (23.8) experimental; urgency=medium

  [ James Valleroy ]
  * Revert "locale: Update translation strings"
  * HACKING: Force pip to install packages to system environment
  * ci: Force pip install for functional tests
  * datetime: Use unique component ID for related daemon
  * upgrades: Check apt result during dist-upgrade
  * doc: Fetch latest manual

  [ Sunil Mohan Adapa ]
  * tests: Don't error during collection if selenium is not installed
  * tests: functional: Make install script work for Bullseye
  * datetime: Re-implement backup/restore for timezone
  * coturn: Prevent package removal when roundcube is uninstalled
  * tests: functional: Remove handling for custom enable/disable buttons
  * tests: functional: Update detecting page changes
  * gitweb: Simplify handling shortcut for front page
  * searx: Simplify handling shortcut for front page

  [ nbenedek ]
  * calibre: Remove libraries during uninstallation
  * mediawiki: Fix broken view on Bullseye due to language selection
  * bepasty: Completely uninstall app
  * coturn: Completely uninstall app
  * deluge: Completely uninstall app
  * gitweb: Completely uninstall app, remove repositories
  * ikiwiki: Completely uninstall app
  * matrixsynapse: Completely uninstall app
  * roundcube: Completely uninstall app
  * rssbridge: Completely uninstall app
  * searx: Completely uninstall app
  * shaarli: Completely uninstall app
  * shadowsocks: Completely uninstall app
  * sharing: Completely uninstall app
  * syncthing: Completely uninstall app
  * wordpress: Completely uninstall app
  * mediawiki: Completely uninstall app
  * syncthing: Remove unused pathlib import so job code-quality can pass
  * tor: Completely uninstall app
  * ttrss: Completely uninstall app
  * infinoted: Completely uninstall app
  * openvpn: Completely uninstall app
  * samba: Completely uninstall app

  [ 109247019824 ]
  * Translated using Weblate (Bulgarian)
  * Translated using Weblate (Bulgarian)
  * Translated using Weblate (Bulgarian)

  [ Coucouf ]
  * Translated using Weblate (French)

  [ Veiko Aasa ]
  * gitweb: Disable snapshot feature
  * gitweb: Make globally configured features overridable per-repository

  [ Ihor Hordiichuk ]
  * Translated using Weblate (Ukrainian)

 -- James Valleroy <jvalleroy@mailbox.org>  Mon, 24 Apr 2023 21:46:50 -0400

freedombox (23.7) experimental; urgency=medium

  [ 109247019824 ]
  * Translated using Weblate (Bulgarian)
  * Translated using Weblate (Bulgarian)

  [ Veiko Aasa ]
  * container: Force pip to install packages to system environment
  * tests: functional: Fix setting first ethernet connection as internal

  [ Sunil Mohan Adapa ]
  * container: Fix resizing disk image containing multiple partitions
  * container: Increase wait time to accommodate slower architectures
  * matrixsynapse: Add token based registration verification

  [ nbenedek ]
  * mediawiki: Allow setting site language code

  [ James Valleroy ]
  * locale: Update translation strings
  * doc: Fetch latest manual

 -- James Valleroy <jvalleroy@mailbox.org>  Mon, 27 Mar 2023 20:51:28 -0400

freedombox (23.6) unstable; urgency=medium

  [ Sunil Mohan Adapa ]
  * ci: Force pip to install packages to system environment
  * /etc/issue: Update message to reflect that all users can login
  * datetime: Use timedatectl to read current timezone

  [ nbenedek ]
  * samba: make sure shares are not accessible from the internet
  * ttrss: fix failing backup

  [ James Valleroy ]
  * locale: Update translation strings
  * doc: Fetch latest manual

 -- James Valleroy <jvalleroy@mailbox.org>  Mon, 13 Mar 2023 21:52:56 -0400

freedombox (23.5) unstable; urgency=medium

  [ Dietmar ]
  * Translated using Weblate (German)

  [ ikmaak ]
  * Translated using Weblate (German)
  * Translated using Weblate (Dutch)

  [ gallegonovato ]
  * Translated using Weblate (Spanish)

  [ Burak Yavuz ]
  * Translated using Weblate (Turkish)

  [ Ihor Hordiichuk ]
  * Translated using Weblate (Ukrainian)

  [ 109247019824 ]
  * Translated using Weblate (Bulgarian)

  [ James Valleroy ]
  * mediawiki: Fix app view error
  * locale: Update translation strings
  * doc: Fetch latest manual

  [ Jiří Podhorecký ]
  * Translated using Weblate (Czech)

  [ Besnik Bleta ]
  * Translated using Weblate (Albanian)

  [ Veiko Aasa ]
  * samba: tests: Fix enable share view test

  [ Michael Breidenbach ]
  * Translated using Weblate (Swedish)

 -- James Valleroy <jvalleroy@mailbox.org>  Mon, 27 Feb 2023 20:33:22 -0500

freedombox (23.4) unstable; urgency=medium

  [ James Valleroy ]
  * matrixsynapse: Add python3-psycopg2 to packages
  * searx: Add libjs-bootstrap to packages
  * ikiwiki: Re-run setup for each site after restore
  * matrixsynapse: Use yaml.safe_load
  * dynamicdns: Skip uninstall test
  * uninstall: Fix spelling in warning message
  * locale: Update translation strings
  * doc: Fetch latest manual

  [ nbenedek ]
  * email: Redirect to the app page if roundcube isn't installed

  [ Sunil Mohan Adapa ]
  * ejabberd: Fix making call connections when using TURN
  * snapshot: Fix issue with snapshot rollbacks
  * snapshot: Fix mounting /.snapshots subvolume and use automounting
  * config: Drop RuntimeMaxUse=5% for journal logging
  * templates: Show better title for 404 page
  * backups: Allow selecting a single app from URL when creating backup
  * app: Add backup and restore menu items to toolbar menu
  * vagrant: Mount source in /freedombox instead of /vagrant
  * vagrant: Switch to /freedombox before running service with alias
  * vagrant: Drop unnecessary script that deletes sqlite file
  * vagrant: Hide the vagrant-script directory
  * matrixsnapse: Minor refactor in getting/setting public registrations
  * matrixsynapse: Disable verification to fix public registrations
  * ejabberd: Add Monal and Siskin for iOS and remove ChatSecure

  [ Juan ]
  * Translated using Weblate (Spanish)

  [ 109247019824 ]
  * Translated using Weblate (Bulgarian)

 -- James Valleroy <jvalleroy@mailbox.org>  Mon, 13 Feb 2023 21:06:24 -0500

freedombox (23.3) unstable; urgency=medium

  [ 109247019824 ]
  * Translated using Weblate (Bulgarian)

  [ James Valleroy ]
  * tor: Remove workaround for old Augeas bug
  * upgrades: Add augeas lens for Deb822 apt sources
  * tor: Also use Aptsources822 augeas lens
  * firewalld: Allow upgrade to version 2*
  * locale: Update translation strings
  * doc: Fetch latest manual

  [ Sunil Mohan Adapa ]
  * config: Fix showing the value of the default home page
  * tests: functional: Fix submitting forms with notifications present
  * views: Use dedicated view when showing an app with operations
  * gitweb: tests: Skip tests using git when git is not installed
  * email: Revert workaround for error on finishing uninstall

 -- James Valleroy <jvalleroy@mailbox.org>  Mon, 30 Jan 2023 20:36:37 -0500

freedombox (23.2) unstable; urgency=medium

  [ Besnik Bleta ]
  * Translated using Weblate (Albanian)

  [ James Valleroy ]
  * upgrades: Stop quassel during dist upgrade
  * ssh: Add sudo to allowed groups
  * doc: Fetch latest manual

  [ Sunil Mohan Adapa ]
  * ssh: Update existing setups to add sudo group to allowed SSH groups

  [ 109247019824 ]
  * Translated using Weblate (Bulgarian)

 -- James Valleroy <jvalleroy@mailbox.org>  Mon, 16 Jan 2023 20:33:02 -0500

freedombox (23.1) unstable; urgency=medium

  [ gallegonovato ]
  * Translated using Weblate (Spanish)
  * Translated using Weblate (Galician)
  * Translated using Weblate (Spanish)

  [ James Valleroy ]
  * janus: Allow upgrade to 1.1
  * locale: Update translation strings
  * doc: Fetch latest manual

  [ Veiko Aasa ]
  * gitweb: Run git commands as a web user

  [ Sunil Mohan Adapa ]
  * operation: tests: Fix warning when test helpers start with 'Test'
  * package: Don't uninstall packages that are in use by other apps
  * email: Workaround an issue with error on finishing uninstall
  * zoph: Add explicit dependency on default-mysql-server

  [ nbenedek ]
  * tor: Add onion location to apache

 -- James Valleroy <jvalleroy@mailbox.org>  Tue, 03 Jan 2023 11:54:58 -0500

freedombox (22.27) unstable; urgency=medium

  [ ikmaak ]
  * Translated using Weblate (Dutch)

  [ Burak Yavuz ]
  * Translated using Weblate (Turkish)

  [ Eric ]
  * Translated using Weblate (Chinese (Simplified))

  [ Ihor Hordiichuk ]
  * Translated using Weblate (Ukrainian)

  [ 109247019824 ]
  * Translated using Weblate (Bulgarian)

  [ Johannes Keyser ]
  * Translated using Weblate (German)

  [ Jiří Podhorecký ]
  * Translated using Weblate (Czech)

  [ Joseph Nuthalapati ]
  * container: Drop free tag from image URLs
  * tests: functional: Set timeout to 3 hours

  [ Sunil Mohan Adapa ]
  * users: tests: Fix privileged tests
  * minidlna: Fix incorrect marking for firewall local protection
  * snapshot: Fix showing unsupported message on non-btrfs filesystems
  * d/control: Don't recommend libpam-tmpdir
  * package, email: Move conflicting package removal to framework
  * zoph, wordpress: Add conflicts on libpam-tmpdir

  [ James Valleroy ]
  * upgrades: dist-upgrade: Don't change apt security line
  * wordpress: Redirect Webfinger queries
  * locale: Update translation strings
  * doc: Fetch latest manual

 -- James Valleroy <jvalleroy@mailbox.org>  Mon, 19 Dec 2022 20:59:17 -0500

freedombox (22.26) unstable; urgency=medium

  [ Sunil Mohan Adapa ]
  * i2p: Remove donation URL that is no longer available
  * searx: Ensure that socket is only reachable by Apache and root
  * firewall: Create a mechanism for protecting local services
  * firewall: Introduce component for local service protection
  * calibre: Add protection to local service using firewall
  * deluge: Add protection to local service using firewall
  * transmission: Add protection to local service using firewall
  * syncthing: Add protection to local service using firewall
  * minidlna: Add protection to local service using firewall
  * i2p: Add protection to local service using firewall
  * email: Add protection to local service using firewall
  * ssh: Restrict logins to groups root, admin and freedombox-ssh
  * ssh: Add checkbox to remove login group restrictions
  * security: Remove restricted access setting and configuration

  [ James Valleroy ]
  * ejabberd: Enable mod_http_upload
  * locale: Update translation strings
  * doc: Fetch latest manual

 -- James Valleroy <jvalleroy@mailbox.org>  Mon, 05 Dec 2022 21:37:21 -0500

freedombox (22.25.1) unstable; urgency=medium

  * Re-upload to unstable.

 -- Sunil Mohan Adapa <sunil@medhas.org>  Fri, 02 Dec 2022 08:21:34 -0800

freedombox (22.25) unstable; urgency=medium

  [ nbenedek ]
  * email: dovecot: Add fail2ban jail

  [ Sunil Mohan Adapa ]
  * email: Fix creation of aliases for security@ and usenet@

  [ James Valleroy ]
  * doc: Fetch latest manual

 -- Sunil Mohan Adapa <sunil@medhas.org>  Mon, 28 Nov 2022 15:41:46 -0800

freedombox (22.24) unstable; urgency=medium

  [ Johannes Keyser ]
  * Translated using Weblate (German)

  [ Coucouf ]
  * Translated using Weblate (French)

  [ 109247019824 ]
  * Translated using Weblate (Bulgarian)

  [ James Valleroy ]
  * storage: Drop skip_recommends
  * minetest: Handle upgrade from 5.3.0 to 5.6.1
  * upgrades: Update list of holds during dist upgrade
  * locale: Update translation strings
  * doc: Fetch latest manual

  [ Sunil Mohan Adapa ]
  * debian/lintian-overrides: Fix mismatch patterns and new messages
  * upgrades: Add documentation link to upgrades service file

  [ Petter Reinholdtsen ]
  * Translated using Weblate (Norwegian Bokmål)

 -- James Valleroy <jvalleroy@mailbox.org>  Mon, 07 Nov 2022 20:57:48 -0500

freedombox (22.23) unstable; urgency=medium

  [ Michael Breidenbach ]
  * Translated using Weblate (Swedish)

  [ 109247019824 ]
  * Translated using Weblate (Bulgarian)
  * Translated using Weblate (Bulgarian)

  [ James Valleroy ]
  * upgrades: Allow FreedomBox vendor when adding backports
  * upgrades: Skip unattended-upgrade in dist-upgrade
  * locale: Update translation strings
  * doc: Fetch latest manual

  [ Benedek Nagy ]
  * Translated using Weblate (Hungarian)

  [ tunebes ]
  * storage: Handle file systems on non-physical devices

  [ Sunil Mohan Adapa ]
  * Translated using Weblate (Hungarian)
  * upgrades: Fix a minor flake8 pipeline failure
  * letsencrypt: Fix regression with comparing certificate

  [ nbenedek ]
  * rssbridge: add option to allow public access

 -- James Valleroy <jvalleroy@mailbox.org>  Mon, 24 Oct 2022 20:37:54 -0400

freedombox (22.22.1) unstable; urgency=medium

  [ Sunil Mohan Adapa ]
  * privacy: Remove unused import, fix pipeline

  [ James Valleroy ]
  * debian: tests: Fix PYTHONPATH
  * doc: Fetch latest manual

  [ ikmaak ]
  * Translated using Weblate (Dutch)

  [ Burak Yavuz ]
  * Translated using Weblate (Turkish)

  [ Eric ]
  * Translated using Weblate (Chinese (Simplified))

  [ Tymofii Lytvynenko ]
  * Translated using Weblate (Ukrainian)
  * Translated using Weblate (Ukrainian)

  [ 109247019824 ]
  * Translated using Weblate (Bulgarian)

  [ Jiří Podhorecký ]
  * Translated using Weblate (Czech)

 -- James Valleroy <jvalleroy@mailbox.org>  Sun, 16 Oct 2022 10:55:59 -0400

freedombox (22.22) unstable; urgency=medium

  [ Michael Breidenbach ]
  * Translated using Weblate (Swedish)

  [ Tymofii Lytvynenko ]
  * Translated using Weblate (Ukrainian)
  * Translated using Weblate (Ukrainian)
  * Translated using Weblate (Ukrainian)

  [ Jiří Podhorecký ]
  * Translated using Weblate (Czech)

  [ Sunil Mohan Adapa ]
  * templates: Update HTML meta tags for better description and app-name
  * doc: dev: Minor example code refactor
  * actions: Allow nested and top-level actions
  * actions: Use separate IPC for communicating results
  * actions: Implement getting raw output from the process
  * actions: Allow actions to be called by other users
  * config: Drop ability to set hostname on systems without systemd
  * dynamicdns: Check action script with flake8
  * tests: Add fixture to help in testing privileged actions
  * apache: Use privileged decorator for actions
  * bepasty: Use privileged decorator for actions
  * bind: Use privileged decorator for actions
  * calibre: Use privileged decorator for actions
  * config: Minor update to privileged method signature
  * config: Use privileged decorator for actions
  * config: Use privileged decorator for set-hostname action
  * config: Use privileged decorator for set domainname action
  * config: Minor refactor
  * coturn: Use privileged decorator for actions
  * datetime: Use privileged decorator for actions
  * deluge: Use privileged decorator for actions
  * dynamicdns: Use privileged decorator for actions
  * ejabberd: Use privileged decorator for actions
  * email: Use privileged decorator for actions
  * firewall: Use privileged decorator, drop showing running status
  * gitweb: Use privileged decorator for actions
  * help: Use privileged decorator for actions
  * i2p: Use privileged decorator for actions
  * ikiwiki: Use privileged decorator for actions
  * infinoted: Use privileged decorator for actions
  * letsencrypt: Use privileged decorator for actions
  * matrixsynapse: Use privileged decorator for actions
  * mediawiki: Use privileged decorator for actions
  * minetest: Use privileged decorator for actions
  * minidlna: Use privileged decorator for actions
  * minidlna: Use the exposed URL for diagnostic test
  * networks: Use privileged decorator for actions
  * openvpn: Use privileged decorator for actions
  * openvpn: Drop RSA to ECC migration code and two-step setup
  * pagekite: Use privileged decorator for actions
  * power: Use privileged decorator for actions
  * quassel: Use privileged decorator for actions
  * radicale: Use privileged decorator for actions
  * roundcube: Minor update to comment in privileged actions
  * searx: Use privileged decorator for actions
  * searx: Show status of public access irrespective of enabled state
  * security: Use privileged decorator for actions
  * shadowsocks: Use privileged decorator for actions
  * sharing: Use privileged decorator for actions
  * snapshot: Use privileged decorator for actions
  * ssh: Use privileged decorator for actions
  * sso: Use privileged decorator for actions
  * syncthing: Use privileged decorator for actions
  * tor: Use privileged decorator for actions
  * transmission: Minor update to privileged method signature
  * ttrss: Use privileged decorator for actions
  * upgrades: Use privileged decorator for actions
  * wireguard: Us privileged decorator for actions
  * wordpress: Use privileged decorator for actions
  * zoph: Use privileged decorator for actions
  * backups: Use privileged decorator for sshfs actions
  * samba: Use privileged decorator for actions
  * storage: Use privileged decorator for actions
  * users: Use privileged decorator for actions
  * *: Use privileged decorator for service actions
  * backups: Use privileged decorator for backup actions
  * *: Use privileged decorator for package actions
  * actions: Drop unused superuser_run and related methods
  * action_utils: Drop unused progress requests from apt-get
  * bind: Drop enabling DNSSEC (deprecated) as it is always enabled
  * config: Drop legacy migration of Apache homepage settings
  * action_utils: Drop support for non-systemd environments
  * apache: Fix logs still going into /var/log files
  * wordpress: Update fail2ban filter
  * fail2ban: Make fail2ban log to journald
  * privacy: Set vendor as FreedomBox for dpkg and popularity-contest

  [ Petter Reinholdtsen ]
  * Translated using Weblate (Norwegian Bokmål)

  [ Besnik Bleta ]
  * Translated using Weblate (Albanian)
  * Translated using Weblate (Albanian)

  [ nbenedek ]
  * matrix: Add fail2ban jail
  * privacy: Add new system app for popularity-contest

  [ Nikita Epifanov ]
  * Translated using Weblate (Russian)

  [ James Valleroy ]
  * locale: Update translation strings
  * doc: Fetch latest manual

 -- James Valleroy <jvalleroy@mailbox.org>  Mon, 10 Oct 2022 21:38:11 -0400

freedombox (22.21.1) unstable; urgency=medium

  [ Andrij Mizyk ]
  * Translated using Weblate (Ukrainian)
  * Translated using Weblate (Ukrainian)

  [ Sunil Mohan Adapa ]
  * notification: Don't fail when formatting message strings

  [ 109247019824 ]
  * Translated using Weblate (Bulgarian)

 -- James Valleroy <jvalleroy@mailbox.org>  Sat, 01 Oct 2022 10:07:08 -0400

freedombox (22.21) unstable; urgency=medium

  [ ikmaak ]
  * Translated using Weblate (Danish)
  * Translated using Weblate (German)
  * Translated using Weblate (Spanish)
  * Translated using Weblate (French)
  * Translated using Weblate (Italian)
  * Translated using Weblate (Norwegian Bokmål)
  * Translated using Weblate (Dutch)
  * Translated using Weblate (Portuguese)
  * Translated using Weblate (Swedish)
  * Translated using Weblate (Russian)
  * Translated using Weblate (Polish)
  * Translated using Weblate (Persian)
  * Translated using Weblate (Indonesian)
  * Translated using Weblate (Czech)
  * Translated using Weblate (Ukrainian)
  * Translated using Weblate (Hungarian)
  * Translated using Weblate (Lithuanian)
  * Translated using Weblate (Slovenian)
  * Translated using Weblate (Bulgarian)
  * Translated using Weblate (Greek)
  * Translated using Weblate (Serbian)
  * Translated using Weblate (Albanian)
  * Translated using Weblate (Latvian)

  [ Oğuz Ersen ]
  * Translated using Weblate (Turkish)

  [ Andrij Mizyk ]
  * Translated using Weblate (Ukrainian)
  * Translated using Weblate (Ukrainian)
  * Translated using Weblate (Ukrainian)

  [ 109247019824 ]
  * Translated using Weblate (Bulgarian)
  * Translated using Weblate (Bulgarian)

  [ Besnik Bleta ]
  * Translated using Weblate (Albanian)

  [ James Valleroy ]
  * janus: Enable systemd sandboxing
  * janus: Allow AF_UNIX and AF_NETLINK
  * locale: Update translation strings
  * doc: Fetch latest manual
  * setup.py: Move distutils import after setuptools import

  [ nbenedek ]
  * wordpress: disable readme.html, xmlrpc.php, wp-cron.php
  * wordpress: Add fail2ban filter and jail
  * mediawiki: Add powered by freedombox logo

  [ Sunil Mohan Adapa ]
  * wordpress: Reload apache after app update
  * d/install: mediawiki: Install the new powered by file

  [ Michael Breidenbach ]
  * Translated using Weblate (Swedish)

 -- James Valleroy <jvalleroy@mailbox.org>  Mon, 26 Sep 2022 20:47:48 -0400

freedombox (22.20) unstable; urgency=medium

  [ atilluF ]
  * Translated using Weblate (Italian)

  [ Burak Yavuz ]
  * Translated using Weblate (Turkish)

  [ Eric ]
  * Translated using Weblate (Chinese (Simplified))

  [ Jiří Podhorecký ]
  * Translated using Weblate (Czech)

  [ Veiko Aasa ]
  * tests: functional: Assert app is not installed after uninstallation
  * samba: Ignore mounted files when listing mounts
  * samba: Update client apps information

  [ Sunil Mohan Adapa ]
  * ejabberd: tests: functional: Ensure jsxc is installed
  * zoph: tests: functional: Simplify finding the form to submit
  * shaarli: tests: functional: Specify setup form submission button
  * ikiwiki: tests: functional: Find forms more accurately
  * gitweb: Use generic form template for create/edit repository
  * gitweb: tests: functional: Find forms more accurately
  * gitweb: Fix issue with page not refreshing during uninstall
  * calibre: tests: functional: Find forms more specifically
  * bepasty: Use generic form template for add password view
  * bepasty: tests: functional: Minor refactor for form submission
  * first_boot: tests: functional: Find form more specifically
  * sharing: tests: functional: Find forms more accurately
  * sso: tests: functional: Find forms more accurately
  * backups: Use generic form template for create and schedule views
  * backups: tests: functional: Find forms more accurately
  * templates: form: Specify a form class for use with functional tests
  * snapshot: tests: functional: Minor refactoring for form submission
  * wordpress: tests: functional: Find forms more specifically
  * users: tests: functional: Find forms more accurately
  * tests: functional: Force specifying form to submit more accurately
  * tests: functional: Wait for installation to complete fully

  [ James Valleroy ]
  * debian: Add Italian debconf translation (Closes: #1019157)
  * version: Compare Debian package version numbers
  * firewall: Allow upgrade from any version to 1.2.*
  * locale: Update translation strings
  * doc: Fetch latest manual

  [ Coucouf ]
  * Translated using Weblate (French)
  * Translated using Weblate (French)

  [ nbenedek ]
  * matrixsynapse: Allow matrix-synapse >= 1.65 to install successfully
  * d/maintscript: remove tahoe and mldonkey apache conf files

 -- James Valleroy <jvalleroy@mailbox.org>  Mon, 12 Sep 2022 21:07:14 -0400

freedombox (22.19) unstable; urgency=medium

  [ James Valleroy ]
  * debian: Update Spanish translation template (Closes: #1017452)
  * avahi: Don't disable after tests
  * ejabberd: Set hostname for test that relies on it
  * upgrades: Add button to test dist-upgrade in development mode
  * Translated using Weblate (French)
  * janus: Convert action to privileged
  * janus: Handle upgrades to 1.0.*
  * upgrades: Hold janus during dist-upgrade
  * locale: Update translation strings
  * doc: Fetch latest manual

  [ Joseph Nuthalapati ]
  * tests: Make functional.is_available check faster

  [ nautilusx ]
  * Translated using Weblate (German)

  [ Maxime Leroy ]
  * Translated using Weblate (French)

  [ Burak Yavuz ]
  * Translated using Weblate (Turkish)

  [ Eric ]
  * Translated using Weblate (Chinese (Simplified))

  [ Andrij Mizyk ]
  * Translated using Weblate (Ukrainian)

  [ 109247019824 ]
  * Translated using Weblate (Bulgarian)

  [ Fioddor Superconcentrado ]
  * Translated using Weblate (Spanish)

  [ Jiří Podhorecký ]
  * Translated using Weblate (Czech)

  [ nbenedek ]
  * ttrss: add donation url
  * d/control: Break ufw as we use firewalld

  [ Veiko Aasa ]
  * container: Display help message when no args are passed
  * container: Show default values in command help

  [ Hugel ]
  * Translated using Weblate (Chinese (Simplified))

  [ Sunil Mohan Adapa ]
  * operation: Factor out template code into a separate file
  * operation: Show operations on app page in addition to setup page
  * package: Implement low-level methods for uninstalling
  * forms: Implement form for uninstallation
  * setup: Drop check for already running operation
  * app: Add API to uninstall an app
  * package: Implement uninstall in Package component
  * setup: Implement operation to uninstall an app
  * views: Implement a view to uninstall an app
  * app: Add a menu item to trigger uninstallation
  * tests: functional: Add install/uninstall test for all apps
  * backups: Use AppView for the main app page
  * diagnostics: Use AppView for app page
  * names: Use AppView for app page
  * networks: Use AppView for app page
  * power: Use AppView for app page
  * security: Use AppView for app page
  * snapshot: Use AppView for app page
  * letsencrypt: Use AppView for app page
  * tor: Use AppView and Operation for app page
  * jsxc: Allow disabling the app

 -- James Valleroy <jvalleroy@mailbox.org>  Mon, 29 Aug 2022 22:33:54 -0400

freedombox (22.18) unstable; urgency=medium

  [ Maxime Leroy ]
  * Translated using Weblate (French)

  [ ikmaak ]
  * Translated using Weblate (Dutch)

  [ Burak Yavuz ]
  * Translated using Weblate (Turkish)

  [ Jiří Podhorecký ]
  * Translated using Weblate (Czech)
  * Translated using Weblate (Czech)

  [ 109247019824 ]
  * Translated using Weblate (Bulgarian)

  [ nautilusx ]
  * Translated using Weblate (German)

  [ Andrij Mizyk ]
  * Translated using Weblate (Ukrainian)

  [ James Valleroy ]
  * networks: Remove DNSSEC diagnostics
  * locale: Update translation strings
  * doc: Fetch latest manual

  [ Cosmin Humeniuc ]
  * container: Add IdentitiesOnly option to SSH

  [ Veiko Aasa ]
  * container: Ignore flake8 error 'line too long' in bash script text
  * storage: Fix enumerating partitions without mount points

  [ Sunil Mohan Adapa ]
  * coturn: Fix link to ejabberd in description
  * notification: Pass full context when rendering body template
  * package: Run installation operation using app_id instead of module
  * operation: Add module to manage threaded operations
  * *: Make setup method part of App class for all apps
  * *: Add setup method on all apps that don't have it
  * *: Make force upgrading part of app rather than a module
  * app: Drop optimization that skips setup process
  * setup: Fix issue with immediate refresh after installation
  * *: Drop module level app property
  * setup: Drop setup_helper and use the new Operation API
  * setup: Allow starting installation when package manager is busy
  * backups: tests: Mark need for Django database during API tests
  * matrixsynapse: Fix showing the status messages
  * ejabberd: Fix showing the status messages
  * ssh: tests: functional: Keep service enabled after tests
  * sharing: tests: functional: Fix a flaky test by waiting
  * sharing: Add installing and enable/disable like other apps
  * wireguard: Fix module.app usage that is no longer available
  * doc: dev: Document previously undocumented components

 -- James Valleroy <jvalleroy@mailbox.org>  Mon, 15 Aug 2022 20:54:46 -0400

freedombox (22.17) unstable; urgency=medium

  [ ikmaak ]
  * Translated using Weblate (German)
  * Translated using Weblate (Dutch)

  [ Burak Yavuz ]
  * Translated using Weblate (Turkish)

  [ Eric ]
  * Translated using Weblate (Chinese (Simplified))

  [ Maxime Leroy ]
  * Translated using Weblate (French)

  [ nbenedek ]
  * wordpress: Don't install php-ssh2

  [ James Valleroy ]
  * help: Add "How can I help?" section to Contribute page
  * locale: Update translation strings
  * doc: Fetch latest manual

  [ Sunil Mohan Adapa ]
  * help: Update test for contribute view
  * help: tests: Fix about page test by mocking version calls

 -- James Valleroy <jvalleroy@mailbox.org>  Mon, 01 Aug 2022 21:01:41 -0400

freedombox (22.16) unstable; urgency=medium

  [ Eric ]
  * Translated using Weblate (Chinese (Simplified))

  [ Andrij Mizyk ]
  * Translated using Weblate (Ukrainian)

  [ 109247019824 ]
  * Translated using Weblate (Bulgarian)
  * Translated using Weblate (Bulgarian)
  * Translated using Weblate (Bulgarian)
  * Translated using Weblate (Bulgarian)

  [ Maxime Leroy ]
  * Translated using Weblate (French)
  * Translated using Weblate (French)

  [ Nikita Epifanov ]
  * Translated using Weblate (Russian)
  * Translated using Weblate (Russian)

  [ Sunil Mohan Adapa ]
  * cockpit: Depend on apache and setup after it
  * privoxy: Use privileged decorator for actions
  * cockpit: Reconfigure to allow any origin
  * cockpit: Use decorator for privileged actions
  * rssbridge: Whitelist all bridges by default
  * rssbridge: Add functional tests
  * apache: Merge old configuration files into a better location
  * apache: Also configure to serve on /freedombox
  * apache: Redirect all logs to systemd journal
  * config: Add option to set logging mode: none/volatile/persistent
  * config: Set volatile logging by default
  * roundcube: Configure to log to journald
  * roundcube: Use privileged to simplify actions

  [ nbenedek ]
  * privoxy: Restrict to private IPs, prevent access over the internet
  * rssbridge: New app to generate RSS feeds for websites
  * roundcube: Add fail2ban jail

  [ Veiko Aasa ]
  * gitweb: Switch default branch name to main for new repositories

  [ James Valleroy ]
  * janus: Change short description to "Video Room"
  * rssbridge: Fix flake8 errors
  * debian: Update copyright year
  * debian: Follows policy version 4.6.1
  * locale: Update translation strings
  * doc: Fetch latest manual

 -- James Valleroy <jvalleroy@mailbox.org>  Mon, 18 Jul 2022 20:50:09 -0400

freedombox (22.15) unstable; urgency=medium

  [ nbenedek ]
  * mediawiki: Remove Buster specific code not needed in Bullseye
  * mediawiki: Remove wgLogo as it is not needed in Bullseye
  * mediawiki: Add regex validator to the domain field
  * users: create home directories for newly created users

  [ Nikita Epifanov ]
  * Translated using Weblate (Russian)

  [ 109247019824 ]
  * Translated using Weblate (Bulgarian)

  [ Joseph Nuthalapati ]
  * tests: functional: Simplify GitLabCI configuration
  * ci: Use compatible versions of Selenium and Splinter

  [ Artem ]
  * Translated using Weblate (Ukrainian)

  [ Guillermo Lopez Alejos ]
  * backups: Add options to keep sshfs shares responsive
  * backups: Unmount repositories before and after backup

  [ James Valleroy ]
  * upgrades: Re-add workaround for grub
  * upgrades: Hold packages one at a time
  * datetime: Fix typo from pylint fix
  * locale: Update translation strings
  * doc: Fetch latest manual

  [ Sunil Mohan Adapa ]
  * *: pylint: Explicitly specify encoding when open a file
  * *: pylint: Suppress unused argument warnings
  * *: pylint: Don't inherit from 'object'
  * *: pylint: Avoid calling super() with arguments
  * *: pylint: Drop unnecessary 'pass' statements
  * pyproject.toml: Ignore some refactoring messages with pylint
  * static: js: css: Make multiple select fields work with Django 4.0
  * views: Add a comment about change in Django 4.0

  [ Andrij Mizyk ]
  * Translated using Weblate (Ukrainian)

 -- James Valleroy <jvalleroy@mailbox.org>  Mon, 04 Jul 2022 21:30:09 -0400

freedombox (22.14.1) unstable; urgency=medium

  [ ikmaak ]
  * Translated using Weblate (German)
  * Translated using Weblate (Dutch)

  [ Burak Yavuz ]
  * Translated using Weblate (Turkish)

  [ Eric ]
  * Translated using Weblate (Chinese (Simplified))

  [ 109247019824 ]
  * Translated using Weblate (Bulgarian)

  [ Sunil Mohan Adapa ]
  * matrixsynapse: Allow new dependency to be installed from backports
  * mumble: Use privileged decorator for superuser actions
  * actions: Note that privileged actions can't output to stdout
  * mumble: Backup/restore the configuration file
  * mumble: Don't set the root channel name unless it is changed
  * mumble: tests: Add functional tests for setting the passwords

  [ Jiří Podhorecký ]
  * Translated using Weblate (Czech)

  [ James Valleroy ]
  * doc: Fetch latest manual

 -- James Valleroy <jvalleroy@mailbox.org>  Mon, 27 Jun 2022 07:13:07 -0400

freedombox (22.14) unstable; urgency=medium

  [ ikmaak ]
  * Translated using Weblate (German)
  * Translated using Weblate (Dutch)

  [ Burak Yavuz ]
  * Translated using Weblate (Turkish)

  [ Eric ]
  * Translated using Weblate (Chinese (Simplified))

  [ Jiří Podhorecký ]
  * Translated using Weblate (Czech)

  [ 109247019824 ]
  * Translated using Weblate (Bulgarian)
  * Translated using Weblate (Bulgarian)

  [ Nikita Epifanov ]
  * Translated using Weblate (Russian)

  [ Coucouf ]
  * Translated using Weblate (French)

  [ schiriki ]
  * Add char field to set a password that is required to join the server

  [ nbenedek ]
  * janus: improve description about coturn
  * mediawiki: Add option to change the site name

  [ Sunil Mohan Adapa ]
  * translation: Don't use session for storing lang pref in Django 4.0
  * users: Fix deleting user LDAP entry with Django 4.0
  * ejabberd: Make localhost disabled option in domain selection
  * actions: Add a decorator for marking superuser actions
  * doc: dev: Use and recommend new privileged actions
  * transmission: Simplify actions using the privileged decorator
  * ejabberd: Revert changes to always keep localhost (aa5b1cea126d37)

  [ James Valleroy ]
  * tests: Add a dummy parameter for middlewares
  * ejabberd: Automatically use coturn
  * ejabberd: Add multi-select form for domains
  * locale: Update translation strings
  * doc: Fetch latest manual

 -- James Valleroy <jvalleroy@mailbox.org>  Mon, 20 Jun 2022 20:52:22 -0400

freedombox (22.13) unstable; urgency=medium

  [ D āvis ]
  * Added translation using Weblate (Latvian)

  [ ikmaak ]
  * Translated using Weblate (German)
  * Translated using Weblate (Dutch)

  [ Burak Yavuz ]
  * Translated using Weblate (Turkish)

  [ Eric ]
  * Translated using Weblate (Chinese (Simplified))

  [ 109247019824 ]
  * Translated using Weblate (Bulgarian)
  * Translated using Weblate (Bulgarian)

  [ Benedek Nagy ]
  * transmission: Add redirects to avoid 409 conflict

  [ Joseph Nuthalapati ]
  * tests: functional: Integrate into Salsa CI
  * tests: functional: Add jobs for bullseye-backports

  [ Michael Breidenbach ]
  * Translated using Weblate (Swedish)

  [ Jiří Podhorecký ]
  * Translated using Weblate (Czech)

  [ Sunil Mohan Adapa ]
  * wordpress: Allow installing/updating plugins and themes
  * wordpress: tests: Fix writing title for new post in newer versions
  * email: Add description about ISP and domain limitations
  * email: Make app available for all users (even without advanced flag)

  [ Kolja Gorter ]
  * Add function to change root chanel name of mumble server

  [ Nikita Epifanov ]
  * Translated using Weblate (Russian)

  [ James Valleroy ]
  * wordpress: tests: Continue past language selection screen
  * janus: Add new app for lightweight WebRTC server
  * locale: Update translation strings
  * doc: Fetch latest manual

 -- James Valleroy <jvalleroy@mailbox.org>  Mon, 06 Jun 2022 21:59:34 -0400

freedombox (22.12) unstable; urgency=medium

  [ Benedek Nagy ]
  * mediawiki: Add stricter sandbox rules for jobrunner service
  * mediawiki: Serve hidden service over http for .onion domains
  * tt-rss: Fix description about user access
  * ssh, bind: Show 'Learn More...' links

  [ ikmaak ]
  * Translated using Weblate (German)
  * Translated using Weblate (Dutch)

  [ John Doe ]
  * Translated using Weblate (French)

  [ Burak Yavuz ]
  * Translated using Weblate (Turkish)

  [ Eric ]
  * Translated using Weblate (Chinese (Simplified))

  [ 109247019824 ]
  * Translated using Weblate (Bulgarian)

  [ Asle Næss ]
  * Translated using Weblate (Norwegian Bokmål)
  * Translated using Weblate (Norwegian Bokmål)

  [ Petter Reinholdtsen ]
  * Translated using Weblate (Norwegian Bokmål)

  [ Sunil Mohan Adapa ]
  * apache: Allow URL diagnostics to work with redirects
  * mediawiki: Fix URL diagnostics with redirects involved
  * frontpage: Reuse app header template for showing app description
  * frontpage: Allow showing links to manual pages
  * *: Show Learn More... links in frontpage with description
  * firewall: Show service name in port forwarding info table
  * tor: Show port forwarding information in consistent way

  [ Jiří Podhorecký ]
  * Translated using Weblate (Czech)

  [ James Valleroy ]
  * locale: Update translation strings
  * doc: Fetch latest manual

 -- James Valleroy <jvalleroy@mailbox.org>  Mon, 23 May 2022 20:48:11 -0400

freedombox (22.11) unstable; urgency=medium

  [ Veiko Aasa ]
  * samba: Fix functional tests when user is not logged in at start

  [ Nikita Epifanov ]
  * Translated using Weblate (Russian)

  [ Benedek Nagy ]
  * transmission: Improve description
  * mediawiki: Check if admin password is at least 10 characters long

  [ Petter Reinholdtsen ]
  * Translated using Weblate (Norwegian Bokmål)

  [ Joseph Nuthalapati ]
  * tests: functional: Get rid of dependency on xvfb
  * HACKING: Improve documentation on how to run tests

  [ Sunil Mohan Adapa ]
  * container: Show executed commands when setting up/running tests
  * email: Fix userdb lookups with LDAP
  * mediawiki: Handle password rejection from MediaWiki
  * matrixsynapse: Allow new dependencies to be installed from backports

  [ Andrij Mizyk ]
  * Translated using Weblate (Ukrainian)

  [ 109247019824 ]
  * Translated using Weblate (Bulgarian)
  * Translated using Weblate (Bulgarian)

  [ Coucouf ]
  * Translated using Weblate (French)

  [ ikmaak ]
  * Translated using Weblate (Danish)
  * Translated using Weblate (Polish)
  * Translated using Weblate (Ukrainian)
  * Translated using Weblate (Hungarian)

  [ James Valleroy ]
  * locale: Update translation strings
  * doc: Fetch latest manual

 -- James Valleroy <jvalleroy@mailbox.org>  Mon, 09 May 2022 22:36:05 -0400

freedombox (22.10) unstable; urgency=medium

  [ Nikita Epifanov ]
  * Translated using Weblate (Russian)

  [ Burak Yavuz ]
  * Translated using Weblate (Turkish)

  [ Luna Jernberg ]
  * Translated using Weblate (Swedish)

  [ Jiří Podhorecký ]
  * Translated using Weblate (Czech)

  [ 109247019824 ]
  * Translated using Weblate (Bulgarian)

  [ Giannis ]
  * Translated using Weblate (Greek)

  [ Benedek Nagy ]
  * sharing: put file path between quotation marks

  [ Sunil Mohan Adapa ]
  * sharing: Allow double quotes in path strings

  [ ikmaak ]
  * Translated using Weblate (German)
  * Translated using Weblate (Dutch)

  [ James Valleroy ]
  * doc: Fetch latest manual

 -- James Valleroy <jvalleroy@mailbox.org>  Mon, 25 Apr 2022 20:47:52 -0400

freedombox (22.9) unstable; urgency=medium

  [ abidin toumi ]
  * Added translation using Weblate (Arabic)
  * Translated using Weblate (Arabic)

  [ ikmaak ]
  * Translated using Weblate (German)
  * Translated using Weblate (Dutch)

  [ Oğuz Ersen ]
  * Translated using Weblate (Turkish)

  [ Jiří Podhorecký ]
  * Translated using Weblate (Czech)

  [ Benedek Nagy ]
  * Translated using Weblate (Hungarian)
  * plinth: Add forum to footer

  [ 109247019824 ]
  * Translated using Weblate (Bulgarian)

  [ Coucouf ]
  * Translated using Weblate (French)

  [ Paul Lettich ]
  * Translated using Weblate (German)

  [ James Valleroy ]
  * package: Add package expressions
  * package: Use package expressions in Packages component
  * package: Fail diagnostic when not able to resolve
  * minetest: Allow alternate name for 3d armor mod
  * package: Fix comment and type annotations
  * upgrades: Use python3-typing-extensions from bullseye-backports
  * upgrades: Split Explanation line
  * locale: Update translation strings
  * doc: Fetch latest manual

  [ Sunil Mohan Adapa ]
  * package: Update package expression API and fix regressions

  [ Aurélien Couderc ]
  * Fix description of the validation rule for calibre library names so it
    actually matches the pattern

 -- James Valleroy <jvalleroy@mailbox.org>  Mon, 11 Apr 2022 20:29:12 -0400

freedombox (22.8) unstable; urgency=medium

  [ Coucouf ]
  * Translated using Weblate (French)

  [ Павел Протасов ]
  * Translated using Weblate (Russian)

  [ Nikita Epifanov ]
  * Translated using Weblate (Russian)

  [ Benedek Nagy ]
  * ikiwiki: add packages that are necessary for apt-get install
  * calibre: explain correct name format for new library

  [ Ma Yong ]
  * Translated using Weblate (Chinese (Simplified))
  * Translated using Weblate (Chinese (Simplified))

  [ Eric ]
  * Translated using Weblate (Chinese (Simplified))

  [ James Valleroy ]
  * upgrades: Allow backports from src:freedombox
  * locale: Update translation strings
  * doc: Fetch latest manual

  [ Jim Gregory ]
  * network: Fix showing wifi connection

 -- James Valleroy <jvalleroy@mailbox.org>  Mon, 28 Mar 2022 20:30:00 -0400

freedombox (22.7) unstable; urgency=medium

  [ Nathaniel Ramos Alexander ]
  * Translated using Weblate (Spanish)

  [ Benedek Nagy ]
  * Translated using Weblate (Hungarian)

  [ ButterflyOfFire ]
  * Translated using Weblate (French)

  [ James Valleroy ]
  * doc: Fetch latest manual

 -- James Valleroy <jvalleroy@mailbox.org>  Mon, 14 Mar 2022 20:30:20 -0400

freedombox (22.6.1) unstable; urgency=medium

  [ Johannes Keyser ]
  * Translated using Weblate (German)

  [ ikmaak ]
  * Translated using Weblate (Dutch)
  * Translated using Weblate (Dutch)

  [ Burak Yavuz ]
  * Translated using Weblate (Turkish)

  [ Eric ]
  * Translated using Weblate (Chinese (Simplified))

  [ Jiří Podhorecký ]
  * Translated using Weblate (Czech)

  [ 109247019824 ]
  * Translated using Weblate (Bulgarian)

 -- James Valleroy <jvalleroy@mailbox.org>  Sun, 06 Mar 2022 06:25:27 -0500

freedombox (22.6) unstable; urgency=medium

  [ ikmaak ]
  * Translated using Weblate (German)
  * Translated using Weblate (Dutch)

  [ Burak Yavuz ]
  * Translated using Weblate (Turkish)

  [ Nikita Epifanov ]
  * Translated using Weblate (Russian)

  [ Eric ]
  * Translated using Weblate (Chinese (Simplified))

  [ Andrij Mizyk ]
  * Translated using Weblate (Ukrainian)

  [ Michael Breidenbach ]
  * Translated using Weblate (Swedish)

  [ Jiří Podhorecký ]
  * Translated using Weblate (Czech)

  [ Sripath Roy Koganti ]
  * Translated using Weblate (Telugu)

  [ Hemchand Pidikiti ]
  * Translated using Weblate (Telugu)

  [ Revolutioners ]
  * Translated using Weblate (Telugu)

  [ Anusha.chennamsetti ]
  * Translated using Weblate (Telugu)

  [ Rohith ]
  * Translated using Weblate (Telugu)

  [ B Rohit ]
  * Translated using Weblate (Telugu)

  [ Sk Abdulaziz ]
  * Translated using Weblate (Telugu)

  [ Prudhvi varma ]
  * Translated using Weblate (Telugu)

  [ Lavanya Duddukuri ]
  * Translated using Weblate (Telugu)

  [ Revathi Pathiwada ]
  * Translated using Weblate (Telugu)

  [ Rushi Puttigumpala ]
  * Translated using Weblate (Telugu)

  [ Kotagiri Hardik Sai ]
  * Translated using Weblate (Telugu)

  [ Andhavarapu vamsi ]
  * Translated using Weblate (Telugu)

  [ VANTIPALLI HARINI DEVI ]
  * Translated using Weblate (Telugu)

  [ Mupparthi Rema Sharanya ]
  * Translated using Weblate (Telugu)

  [ Nishmitha Undavalli ]
  * Translated using Weblate (Telugu)

  [ l. Mamatha sahithi ]
  * Translated using Weblate (Telugu)

  [ N SIRI HARSHITHA ]
  * Translated using Weblate (Telugu)

  [ Sainadh Pragada ]
  * Translated using Weblate (Telugu)

  [ Kesava Manikanta ]
  * Translated using Weblate (Telugu)

  [ Padilam Sairam ]
  * Translated using Weblate (Telugu)

  [ Benedek Nagy ]
  * minidlna: add iOS VLC client
  * samba: add iOS VLC client
  * Translated using Weblate (Hungarian)

  [ James Valleroy ]
  * Translated using Weblate (Telugu)
  * locale: Update translation strings
  * doc: Fetch latest manual

  [ 109247019824 ]
  * Translated using Weblate (Bulgarian)

  [ Sunil Mohan Adapa ]
  * email_server: List all listening ports of the daemons
  * email_server: Update donation URL to rspamd donation URL
  * email_server: Update short description
  * email_server: Add front page shortcut, update name and description
  * email: Rename app from email_server to email
  * email: Drop X-Robots-Tag on the auto-configuration URL
  * email: Backup/restore aliases and mailboxes
  * email: rspamd: Simplify installing configuration
  * email: Tweak client auto-configuration file
  * email: Drop unused Apache include freedombox-robots.conf
  * email: Simplify modifying headers proxied to rspamd web UI
  * email: Depend on and run redis server
  * email: Open firewall port for managesieve protocol
  * email: Narrowly match just rspamd's spam header
  * email: Add more special-use IMAP folders, set autoexpunge to 60days
  * email: Simplify setting milter configuration and running sievec
  * email: Drop special handling for reserved TLDs
  * email: Drop special handling for outbound filtering
  * email: Remove override for local addresses
  * email: Setup rspamd configuration to include FreedomBox config
  * email: Add basic functional tests
  * email: Add backup/restore component
  * email: Simplify setting up postfix
  * email: Drop unused diagnosis module
  * email: Minor indentation and docstring changes
  * email: Set an icon from Tango project
  * email: dkim: Implement setting up DKIM signing keys
  * email: dns: Show table for desired DNS entries
  * email: Enable as an advanced app
  * email: aliases: Drop ability to enable/disable aliases
  * email: Add shortcut for non-admin users to manage their aliases
  * email: Drop mentions of clamav as it is too memory intensive
  * email: Rename audit module to privileged
  * email: Drop use of mutex for postfix configuration operations
  * email: Simplify and rename postfix configuration module
  * email: Drop unused utility method for logging
  * email: Name module ldap to postfix
  * email: Drop postfix and dovecot LDAP packages
  * email: Drop atomic writing to a file
  * email: Update module docstrings
  * email: Use the term 'setup' rather than 'repair' for consistency
  * email: Don't start disabled daemons when setup is re-run
  * email: Implement adding common aliases for first admin user
  * email: Add various documentation links for future readability
  * email: postfix: Fix priority for authentication directives
  * email: aliases: Minor refactoring to form validation
  * email: clients: Make Thunderbird URLs language independent
  * email: Allow re-running setup
  * email: postfix: use inline map for TLS SNI maps
  * email: rspamd: Log to journald via syslog
  * email: Revert to LDAP auth as pam does not allow non-admin users
  * email: Fix issue with certs not being available
  * dynamicdns: Fix adding null domain into configuration

 -- James Valleroy <jvalleroy@mailbox.org>  Wed, 02 Mar 2022 08:44:45 -0500

freedombox (22.5) unstable; urgency=medium

  [ ikmaak ]
  * Translated using Weblate (German)
  * Translated using Weblate (Dutch)

  [ Burak Yavuz ]
  * Translated using Weblate (Turkish)

  [ Eric ]
  * Translated using Weblate (Chinese (Simplified))

  [ Joseph Nuthalapati ]
  * tests: functional: Add plugin for HTML reports

  [ Besnik Bleta ]
  * Translated using Weblate (Albanian)
  * Translated using Weblate (Albanian)
  * Translated using Weblate (Albanian)

  [ Jaime Marquínez Ferrándiz ]
  * Translated using Weblate (Spanish)

  [ Michael Breidenbach ]
  * Translated using Weblate (Swedish)

  [ Nikita Epifanov ]
  * Translated using Weblate (Russian)

  [ Jiří Podhorecký ]
  * Translated using Weblate (Czech)

  [ Andrij Mizyk ]
  * Translated using Weblate (Ukrainian)

  [ Benedek Nagy ]
  * Translated using Weblate (Hungarian)
  * Translated using Weblate (Hungarian)
  * tt-rss: Restrict access to `feed-reader` group in "/tt-rss-app"

  [ James Valleroy ]
  * dynamicdns: Replace ez-ipupdate
  * locale: Update translation strings
  * doc: Fetch latest manual

  [ Sunil Mohan Adapa ]
  * dynamicdns: Drop about page and merge into description
  * dynamicdns: Drop tabs and use single page
  * dynamicdns: Drop NAT detection as it is no longer used
  * app: Add component to store enabled state of an app in kvstore
  * backups: Implement backup/restore of key/value settings
  * dynamicdns: Rewrite configuration handling and update using URL
  * users: Fix typo in description
  * minetest: Reduce the number of configuration update messages

  [ 109247019824 ]
  * Translated using Weblate (Bulgarian)
  * Translated using Weblate (Bulgarian)

 -- James Valleroy <jvalleroy@mailbox.org>  Mon, 14 Feb 2022 20:41:06 -0500

freedombox (22.4) unstable; urgency=medium

  [ ikmaak ]
  * Translated using Weblate (German)
  * Translated using Weblate (Dutch)

  [ Benedek Nagy ]
  * shaarli: Add android app to description
  * apache: Don't redirect to HTTPS for .onion domains
  * matrixsynapse: Add FluffyChat to client list
  * power: Add a link to power app in the system menu
  * Translated using Weblate (Hungarian)

  [ Sunil Mohan Adapa ]
  * mldonkey: Drop app not available in Debian Bullseye and Bookworm
  * tests: functional: Implement a workaround for issue with screenshots
  * wordpress: tests: functional: Add missing marks on tests
  * tests: functional: Set default screenshots dir as ./screenshots
  * doc: Fail when downloading images from Debian wiki fails
  * cockpit: Explicitly redirect to HTTPS as needed for WebSockets
  * apache: Don't set HSTS for .onion domain
  * wireguard: tests: Add functional tests
  * snapshots: Clarify that snapshots are take during updates too
  * coturn: Use wildcard listening address to fix startup issues
  * sso, users: Redirect to home page after logout
  * users: Clarify help message for authorization password
  * HACKING: Stop using setup.py as a way to run tests
  * email_server: Drop some unused code
  * roundcube: Add setting for local connection only
  * email_server: Drop showing diagnostics/repair and roundcube config

  [ James Valleroy ]
  * .gitignore: Add screenshots/
  * shaarli: Add backup component
  * shaarli: Add functional test
  * shaarli: Test adding a bookmark
  * locale: Update translation strings
  * doc: Fetch latest manual

  [ Coucouf ]
  * Translated using Weblate (French)

  [ 109247019824 ]
  * Translated using Weblate (Bulgarian)

  [ Michael Breidenbach ]
  * Translated using Weblate (Swedish)

  [ Nikita Epifanov ]
  * Translated using Weblate (Russian)

  [ Andrij Mizyk ]
  * Translated using Weblate (Ukrainian)

 -- James Valleroy <jvalleroy@mailbox.org>  Mon, 31 Jan 2022 20:04:57 -0500

freedombox (22.3) unstable; urgency=medium

  [ nautilusx ]
  * Translated using Weblate (German)

  [ ikmaak ]
  * Translated using Weblate (Dutch)

  [ Burak Yavuz ]
  * Translated using Weblate (Turkish)

  [ Eric ]
  * Translated using Weblate (Chinese (Simplified))

  [ Benedek Nagy ]
  * tt-rss: Allow published articles to be publicly available
  * Translated using Weblate (Hungarian)

  [ Jiří Podhorecký ]
  * Translated using Weblate (Czech)

  [ Sunil Mohan Adapa ]
  * container: Avoid a warning that interactive mode is intended
  * sso: Add missing captcha/rate limiting on SSO login
  * sso: Adjust URL to CAPTCHA page needed by Django security fix
  * upgrades: Allow matrix's new dependency to be installed
  * tests: functional: Fix setting domain name with active notifications
  * help: tests: Fix functional test to check for status logs

  [ James Valleroy ]
  * doc: Fetch latest manual

 -- James Valleroy <jvalleroy@mailbox.org>  Mon, 17 Jan 2022 20:17:22 -0500

freedombox (22.2) unstable; urgency=medium

  [ Dietmar ]
  * Translated using Weblate (German)
  * Translated using Weblate (Italian)

  [ ikmaak ]
  * Translated using Weblate (Dutch)

  [ Burak Yavuz ]
  * Translated using Weblate (Turkish)

  [ Eric ]
  * Translated using Weblate (Chinese (Simplified))

  [ Benedek Nagy ]
  * Translated using Weblate (Hungarian)
  * Translated using Weblate (Hungarian)
  * wireguard: Fix spelling
  * transmission: Fix capitalization
  * openvpn: Add link to IOS app
  * mumble: Change description to include iOS client app
  * radicale: Update Thunderbird URLs
  * i2p: Fix grammar in description
  * backups: Correct spelling of encryption protocols
  * networks: Fix reference to an option

  [ Jiří Podhorecký ]
  * Translated using Weblate (Czech)

  [ Johannes Keyser ]
  * Translated using Weblate (German)

  [ Michael Breidenbach ]
  * Translated using Weblate (Swedish)

  [ Sunil Mohan Adapa ]
  * help: Fix failing setup when manual directory is not available
  * debian, setup.py: Add dependency on python3-tomli
  * ikiwiki: Initialize shortcuts during post-init setup

  [ James Valleroy ]
  * locale: Update translation strings

 -- James Valleroy <jvalleroy@mailbox.org>  Tue, 11 Jan 2022 20:09:59 -0500

freedombox (22.1) unstable; urgency=medium

  [ ikmaak ]
  * Translated using Weblate (Dutch)
  * Translated using Weblate (Dutch)

  [ Benedek Nagy ]
  * Translated using Weblate (Hungarian)

  [ pesder ]
  * Translated using Weblate (Chinese (Traditional))

  [ James Valleroy ]
  * Translated using Weblate (Hungarian)
  * Translated using Weblate (Hungarian)
  * backups: Capitalize 'SSH' in template
  * config, upgrades: Specify submit button for tests
  * locale: Update translation strings
  * doc: Fetch latest manual

  [ Sunil Mohan Adapa ]
  * upgrades: Relabel from 'Update' to 'Software Update'
  * datetime: Explicitly list systemd-timesyncd as a dependency
  * storage: Skip tests if not enough disk space is available
  * package: Add diagnostic to check if a package is the latest version

  [ Petter Reinholdtsen ]
  * Translated using Weblate (Norwegian Bokmål)

  [ Michael Breidenbach ]
  * Translated using Weblate (Swedish)

  [ Jiří Podhorecký ]
  * Translated using Weblate (Czech)

  [ Fioddor Superconcentrado ]
  * Translated using Weblate (Spanish)

 -- James Valleroy <jvalleroy@mailbox.org>  Mon, 03 Jan 2022 19:51:35 -0500

freedombox (21.16) unstable; urgency=medium

  [ Burak Yavuz ]
  * Translated using Weblate (Turkish)

  [ Johannes Keyser ]
  * Translated using Weblate (German)

  [ Joseph Nuthalapati ]
  * tests: Fix app name in pytest.skip statement
  * cockpit: Make 'name' optional in Signal handlers
  * ejabberd: Make name option in Signal handlers
  * tests: functional: Skip MLDonkey app
  * monkeysphere: Drop app as it is not being used
  * diaspora: Drop app that was never finished.
  * tahoe-lafs: Drop app as it is not being used

  [ Sunil Mohan Adapa ]
  * roundcube: Allow upgrades using configuration file prompts
  * letsencrypt: Handle cert setup when an app wants all domains
  * email_server: Include postfix package in packages list
  * email_server: Fix issue with handling domain removal
  * email_server: Re-implement TLS configuration
  * email_server: Adjust TLS configuration parameters
  * email_server: Rename dovecot TLS configuration file for consistency
  * datetime: Fix checking when timesyncd will run on a system

  [ Coucouf ]
  * Translated using Weblate (French)

  [ Eric ]
  * Translated using Weblate (Chinese (Simplified))
  * Translated using Weblate (Chinese (Simplified))

  [ Jiří Podhorecký ]
  * Translated using Weblate (Czech)
  * Translated using Weblate (Czech)

  [ pesder ]
  * Translated using Weblate (Chinese (Traditional))
  * Translated using Weblate (Chinese (Traditional))

  [ Michael Breidenbach ]
  * Translated using Weblate (Swedish)

  [ James Valleroy ]
  * upgrades: Refactor dist upgrade process
  * upgrades: Cleanup dist upgrade steps specific to bullseye release
  * upgrades: Add type annotations to action
  * pyproject: Add domain marker
  * locale: Update translation strings
  * doc: Fetch latest manual

 -- James Valleroy <jvalleroy@mailbox.org>  Mon, 20 Dec 2021 20:58:00 -0500

freedombox (21.15) unstable; urgency=medium

  [ trendspotter ]
  * Translated using Weblate (Czech)

  [ James Valleroy ]
  * shaarli: Enable app
  * tests: Add 'domain' mark for apps that add/remove domains
  * locale: Update translation strings
  * doc: Fetch latest manual

  [ Petter Reinholdtsen ]
  * Translated using Weblate (Norwegian Bokmål)

  [ Sunil Mohan Adapa ]
  * dynamicdns: Update URLs to the new dynamic DNS server
  * firewall: Allow configuration upgrade to version 1.0.x
  * *: Drop unused manual_page at module level
  * app: Introduce API to setup an app
  * package: Add parameter to specify skipping package recommendations
  * package: Implement installing packages in the component
  * actions: Get list of packages from Packages components
  * security: Get the list of packages from Packages component
  * *: Drop use of managed_packages and rely on Packages component
  * doc/dev: Update documentation to not refer to managed_packages
  * actions/service: Drop unused list action
  * bind: Drop alias handling unnecessary in >= Bullseye
  * security: Drop use of managed_services in security report
  * daemon: Add new component to hold information about related daemons
  * actions/service: Drop use of managed_services for Daemon component
  * *: Drop use of managed_services, rely on Daemon component
  * doc/dev: Remove mention of managed_services
  * actions/letsencrypt: Drop use of managed_paths and use LE component
  * *: Drop use of unnecessary managed_paths
  * doc/dev: Drop discussion on managed_paths
  * package: Introduce component API for package conflicts
  * *: Drop module level package_conflicts and use component API
  * packages: Move checking for unavailable packages to component
  * app: Introduce API for managing setup state of the app
  * doc/dev: Remove outdated reference to init() at module level
  * *: Use the App's state management API
  * setup: Drop unused API for app's state management
  * *: Drop use of module level is_essential flag
  * *: Drop use of module level version
  * middleware, views: Reduce use of setup_helper
  * web_server: Drop use of loaded_modules and use App.list
  * first_boot: Drop use of loaded_modules and use App.list
  * security: Drop use of loaded_modules and use App.list
  * main: List apps instead of modules
  * setup: Run setup on apps instead of modules
  * setup: List dependencies for apps instead of modules
  * setup: Use apps instead of modules to determine running first setup
  * setup: Work on apps instead of modules for force upgrade
  * module_loader, app: Move app init to app module
  * *: Drop module level depends declaration
  * doc/dev: Drop reference to module level depends declaration
  * forms: Fix regression with TLS domain form in quassel and tt-rss
  * email_server: Simplify domain configuration form
  * email_server: Merge domain configuration with app view
  * letsencrypt: On domain removal, don't revoke certificate, keep it

  [ Johannes Keyser ]
  * Translated using Weblate (German)

 -- James Valleroy <jvalleroy@mailbox.org>  Mon, 06 Dec 2021 18:51:28 -0500

freedombox (21.14.1) unstable; urgency=high

  [ Sunil Mohan Adapa ]
  * config: Add packages component to a re-add zram-tools dependency

 -- James Valleroy <jvalleroy@mailbox.org>  Wed, 24 Nov 2021 10:36:25 -0500

freedombox (21.14) unstable; urgency=high

  [ Burak Yavuz ]
  * Translated using Weblate (Turkish)

  [ Michael Breidenbach ]
  * Translated using Weblate (Swedish)

  [ Sunil Mohan Adapa ]
  * app: Introduce separate method for post initialization operations
  * module_loader: Split app initialization into separate steps
  * avahi: Split app initialization
  * backups: Split app initialization
  * cockpit: Split app initialization
  * diagnostics: Split app initialization
  * dynamicdns: Split app initialization
  * email_server: Don't get domain name during initialization
  * config: Split app configuration
  * letencrypt: Split app initialization
  * names: Split app initialization
  * pagekite: Split app initialization
  * storage: Split app initialization
  * tor: Split app initialziation
  * upgrades: Split app initialziation
  * ejabberd: Split app initialziation
  * gitweb: Split app initialization
  * frontpage: Avoid URL reverse during Shortcut component construction
  * menu: Avoid reversing URL during Menu component construction
  * main: Drop initializing Django when listing dependencies (Closes: #999484)

  [ Andrij Mizyk ]
  * Translated using Weblate (Ukrainian)

  [ Joseph Nuthalapati ]
  * names: Create a generic TLS domain selection form
  * tt-rss: Allow selection of a domain name

  [ James Valleroy ]
  * debian: Fail build if no module dependencies found
  * datetime: Avoid error when systemctl is not available
  * locale: Update translation strings
  * doc: Fetch latest manual

 -- James Valleroy <jvalleroy@mailbox.org>  Mon, 22 Nov 2021 18:45:33 -0500

freedombox (21.13) unstable; urgency=medium

  [ Burak Yavuz ]
  * Translated using Weblate (Turkish)

  [ Andrij Mizyk ]
  * Translated using Weblate (Ukrainian)

  [ Michael Breidenbach ]
  * Translated using Weblate (Swedish)
  * Translated using Weblate (Swedish)

  [ Joseph Nuthalapati ]
  * utils: Fix ruamel.yaml deprecation warnings
  * components: Introduce new component - Packages
  * setup: Use packages from Packages component
  * components: Add docstrings & tutorial for Packages

  [ Sunil Mohan Adapa ]
  * email_server: Refactor the home directory page
  * email_server: Add button for setting up home directory
  * email_server: Turn home view into a simple page rather than a tab
  * email_server: Add button for managing aliases
  * email_server: Remove aliases view from tabs list
  * email_server: Add heading for manage aliases page
  * email_server: Reduce the size of headings for aliases/homedir pages
  * email_server: aliases: Add method for checking of an alias is taken
  * email_server: aliases: Using Django forms instead of custom forms
  * email_server: aliases: Drop validation already done by form
  * email_server: aliases: Move sanitizing to form
  * email_server: aliases: Drop unnecessary sanitizing
  * email_server: aliases: Drop unused sanitizing method
  * email_server: aliases: Drop unused regex
  * email_server: yapf formatting
  * email_server: aliases: Drop hash DB and use sqlite3 directly
  * email_server: aliases: Minor refactoring
  * email_server: aliases: Minor refactoring to DB schema
  * email_server: aliases: Minor refactor to list view
  * email_server: aliases: Fix showing empty alias list message
  * email_server: aliases: Refactor for simpler organization
  * email_server: tls: Drop unimplemented TLS forms/view
  * email_server: rspamd: Turn spam management link to a button
  * email_server: domains: Add button for domain management form
  * email_server: Remove tabs from the interface
  * email_server: homedir: Fix styling to not show everything as header
  * email_server: Minor refactor of license statement in templates
  * email_server: domains: Use Django forms and views
  * email_server: domains: Add validation to form
  * email_server: action: Refactor for simplicity
  * email_server: yapf formatting
  * log, email_server: Don't use syslog instead of journald
  * email_server: action: Add argument type checking for extra safety
  * email_server: Don't use user IDs when performing lookups
  * email_server: Lookup LDAP local recipients via PAM
  * email_server: dovecot: Authenticate using PAM instead of LDAP
  * email_server: dovecot: Don't deliver mail to home directory
  * email_server: Setup /var/mail, drop home setup view
  * email_server: Use rollback journal for aliases sqlite DB
  * security: Properly handle sandbox analysis of timer units

  [ Johannes Keyser ]
  * Translated using Weblate (German)

  [ James Valleroy ]
  * tests: Use background fixture for each test
  * bepasty: Use BaseAppTests for functional tests
  * bind: Use BaseAppTests for functional tests
  * calibre: Use BaseAppTests for functional tests
  * deluge: Use BaseAppTests for functional tests
  * ejabberd: Use BaseAppTests for functional tests
  * gitweb: Use BaseAppTests for functional tests
  * ikiwiki: Use BaseAppTests for functional tests
  * mediawiki: Use BaseAppTests for functional tests
  * mldonkey: Use BaseAppTests for functional tests
  * openvpn: Use BaseAppTests for functional tests
  * pagekite: Use BaseAppTests for functional tests
  * radicale: Use BaseAppTests for functional tests
  * samba: Use BaseAppTests for functional tests
  * shadowsocks, syncthing: Use BaseAppTests for functional tests
  * transmission: Use BaseAppTests for functional tests
  * tahoe: Use BaseAppTests for functional tests
  * tor: Use BaseAppTests for functional tests
  * tests: functional: Add diagnostics delay parameter
  * avahi: Use systemd sandboxing
  * samba: Use systemd sandboxing for smbd/nmbd
  * debian: Add python3-openssl to autopkgtest depends
  * locale: Update translation strings
  * doc: Fetch latest manual

 -- James Valleroy <jvalleroy@mailbox.org>  Mon, 08 Nov 2021 21:34:27 -0500

freedombox (21.12) unstable; urgency=medium

  [ Burak Yavuz ]
  * Translated using Weblate (Turkish)

  [ Andrij Mizyk ]
  * Translated using Weblate (Ukrainian)

  [ nautilusx ]
  * Translated using Weblate (German)
  * Translated using Weblate (German)

  [ Sunil Mohan Adapa ]
  * middleware: Don't show setup view to non-admin users
  * email_server: yapf formatting
  * email_server: Add a name for aliases view
  * email_server: Add heading for manage aliases page
  * email_server: Don't let the My Mail page to blank page
  * email_server: clients: Launch roundcube directly instead of app page
  * email_server: Move roundcube link from My Mail to description
  * storage: tests: Refactor disk tests for readability
  * storage: Pass optional mount point to partition expansion
  * storage: tests: Fix tests for expanding disk partitions
  * storage: tests: Convert class based tests to simple tests

  [ James Valleroy ]
  * tests: Add BaseAppTests class for common functional tests
  * tests: Add run diagnostics test to BaseAppTests
  * infinoted: Use BaseAppTests for functional tests
  * mumble: Use BaseAppTests for functional tests
  * roundcube: Use BaseAppTests for functional tests
  * avahi: Use BaseAppTests for functional tests
  * cockpit: Use BaseAppTests for functional tests
  * coturn: Use BaseAppTests for functional tests
  * i2p: Use BaseAppTests for functional tests
  * matrixsynapse: Use BaseAppTests for functional tests
  * minetest: Use BaseAppTests for functional tests
  * minidlna: Use BaseAppTests for functional tests
  * performance: Add backup support (no data)
  * performance: Use BaseAppTests for functional tests
  * privoxy: Use BaseAppTests for functional tests
  * quassel: Use BaseAppTests for functional tests
  * ssh: Use BaseAppTests for functional tests
  * zoph: Use BaseAppTests for functional tests
  * locale: Update translation strings
  * doc: Fetch latest manual

  [ 109247019824 ]
  * Translated using Weblate (Bulgarian)

  [ Coucouf ]
  * Translated using Weblate (French)

  [ trendspotter ]
  * Translated using Weblate (Czech)

 -- James Valleroy <jvalleroy@mailbox.org>  Mon, 25 Oct 2021 19:19:33 -0400

freedombox (21.11) unstable; urgency=medium

  [ Fioddor Superconcentrado ]
  * test: help: Add help view tests
  * test: Add tests for action utilities
  * tests: Improve handling of tests skipped by default
  * package: Add functions for removing packages
  * setup: Show and remove conflicts before installation
  * email: Manage known installation conflicts

  [ 109247019824 ]
  * Translated using Weblate (Bulgarian)

  [ Andrij Mizyk ]
  * Translated using Weblate (Ukrainian)

  [ James Valleroy ]
  * openvpn: Convert functional tests to non-BDD python format
  * pagekite: Convert functional tests to non-BDD python format
  * privoxy: Convert functional tests to non-BDD python format
  * tests: Add backups mark for openvpn, pagekite, privoxy
  * quassel: Convert functional tests to non-BDD python format
  * radicale: Convert functional tests to non-BDD python format
  * roundcube: Convert functional tests to non-BDD python format
  * searx: Convert functional tests to non-BDD python format
  * security: Convert functional tests to non-BDD python format
  * shadowsocks: Convert functional tests to non-BDD python format
  * sharing: Convert functional tests to non-BDD python format
  * snapshot: Convert functional tests to non-BDD python format
  * ssh: Convert functional tests to non-BDD python format
  * sso: Convert functional tests to non-BDD python format
  * storage: Convert functional tests to non-BDD python format
  * syncthing: Convert functional tests to non-BDD python format
  * tahoe: Convert functional tests to non-BDD python format
  * tor: Convert functional tests to non-BDD python format
  * transmission: Convert functional tests to non-BDD python format
  * ttrss: Convert functional tests to non-BDD python format
  * upgrades: Convert functional tests to non-BDD python format
  * zoph: Convert functional tests to non-BDD python format
  * users: Convert functional tests to non-BDD python format
  * tests: Add some missed marks for functional tests
  * tests: Drop step definitions
  * conftest: Skip functional tests if splinter not importable
  * locale: Update translation strings
  * doc: Fetch latest manual

  [ Sunil Mohan Adapa ]
  * d/control: Allow building with python interpreter of any arch
  * user: Accommodate Django 3.1 change for model choice iteration
  * settings: Choose password hashing complexity suitable for SBCs
  * pyproject.toml: Merge contents of pytest.ini
  * pyproject.toml: Merge contents of .converagerc
  * d/rules: Don't use setup.py to invoke tests, invoke directly instead
  * users: Help set language cookie when user profile is edited
  * sso, translation: Help set language cookie when user logins in
  * translation: Always set language cookie when switching language
  * *: Move all systemd service files from /lib to /usr
  * wordpress: Run service only if when installed and configured
  * calibre: Run service only if when installed
  * d/rules: Don't install and enable other systemd service files
  * storage: tests: functional: Fix tests always getting skipped
  * package: Remove unused import to fix pipeline
  * tests: Drop installation of pytest-bdd
  * performance: Cleanup code meant for cockpit version < 235
  * *: Always pass check= argument to subprocess.run()
  * ttrss: Fix daemon not running sometimes on startup
  * ttrss: Add systemd security hardening to daemon

  [ Joseph Nuthalapati ]
  * ttrss: tests: functional: Make subscription faster

 -- James Valleroy <jvalleroy@mailbox.org>  Mon, 11 Oct 2021 18:55:20 -0400

freedombox (21.10) unstable; urgency=medium

  [ Veiko Aasa ]
  * samba: tests: Convert functional tests to non-BDD python format

  [ James Valleroy ]
  * tests: Show warning when app not available
  * bepasty: Convert functional tests to non-BDD python format
  * bind: Convert functional tests to non-BDD python format
  * config: Convert functional tests to non-BDD python format
  * coturn: Convert functional tests to non-BDD python format
  * datetime: Convert functional tests to non-BDD python format
  * deluge: Convert functional tests to non-BDD python format
  * dynamicdns: Convert functional tests to non-BDD python format
  * ejabberd: Convert functional tests to non-BDD python format
  * help: Convert functional tests to non-BDD python format
  * ikiwiki: Convert functional tests to non-BDD python format
  * mediawiki: Convert functional tests to non-BDD python format
  * mldonkey: Convert functional tests to non-BDD python format
  * monkeysphere: Convert functional tests to non-BDD python format
  * mumble: Convert functional tests to non-BDD python format
  * locale: Update translation strings
  * doc: Fetch latest manual
  * debian: Set Standards-Version to 4.6.0

  [ Sunil Mohan Adapa ]
  * ikiwiki: tests: functional: Use newer splinter API for finding links
  * openvpn: tests: functional: Use newer splinter API for finding links
  * backups: tests: functional: Use newer splinter API for finding links
  * users: tests: functional: Use newer splinter API for finding links
  * mediawiki: tests: functional: Use newer splinter API for finding links
  * dynamicdns: tests: functional: Use newer splinter API for finding links
  * calibre: tests: functional: Use newer splinter API for finding links
  * tests: functional: Use newer splinter API for finding links
  * *: Use Django gettext functions instead of ugettext
  * pyproject: Make isort consistent across execution environments
  * *: Various isort fixes
  * *: Use django.urls.re_path() instead of its alias url()
  * signals: Drop provider args when creating Signal object
  * settings: Set Django auto field type explicitly
  * *: Use allow/denylist instead white/blacklist in comments
  * tests: Introduce fixtures to make it easy to test actions
  * calibre: tests: Use common fixtures for testing actions module
  * sso: tests: Use common fixtures for testing actions module
  * gitweb: tests: Use common fixtures for testing actions module
  * openvpn: tests: Use common fixtures for testing actions module
  * matrixsynapse: tests: Use common fixtures for testing actions module
  * ejabberd: tests: Use common fixtures for testing actions module
  * mediawiki: tests: Use common fixtures for testing actions module
  * views: Update utility for checking URL safety
  * sso: Update usage of OpenSSL crypt signing API

  [ Andrij Mizyk ]
  * Translated using Weblate (Ukrainian)
  * Translated using Weblate (Ukrainian)
  * Translated using Weblate (Ukrainian)
  * Translated using Weblate (Ukrainian)

  [ Dietmar ]
  * Translated using Weblate (German)
  * Translated using Weblate (Italian)

  [ Burak Yavuz ]
  * Translated using Weblate (Turkish)

  [ Michael Breidenbach ]
  * Translated using Weblate (Swedish)

  [ Johannes Keyser ]
  * Translated using Weblate (German)

 -- James Valleroy <jvalleroy@mailbox.org>  Mon, 27 Sep 2021 19:10:05 -0400

freedombox (21.9) unstable; urgency=medium

  [ Fioddor Superconcentrado ]
  * container: Don't fail if there's no fbx network
  * container: freedombox-develop callable from anywhere
  * lintian: Overrides for remove-on-upgrade dpkg conffiles flag

  [ James Valleroy ]
  * debian: Add gbp tag config
  * container: Update stable image for bullseye
  * backups: Add functional test to disable schedule backups
  * avahi: Convert functional tests to non-BDD python format
  * cockpit: Convert functional tests to non-BDD python format
  * i2p: Convert functional tests to non-BDD python format
  * infinoted: Convert functional tests to non-BDD python format
  * minetest: Convert functional tests to non-BDD python format
  * minidlna: Convert functional tests to non-BDD python format
  * performance: Convert functional tests to non-BDD python format
  * matrixsynapse: Convert functional tests to non-BDD python format
  * jsxc: Convert functional tests to non-BDD python format
  * backups: Convert functional tests to non-BDD python format
  * locale: Update translation strings
  * doc: Fetch latest manual

  [ Burak Yavuz ]
  * Translated using Weblate (Turkish)

  [ Michael Breidenbach ]
  * Translated using Weblate (Swedish)

  [ Andrij Mizyk ]
  * Translated using Weblate (Ukrainian)
  * Translated using Weblate (Ukrainian)
  * Translated using Weblate (Ukrainian)
  * Translated using Weblate (Ukrainian)
  * Translated using Weblate (Ukrainian)

  [ Tiago Zaniquelli ]
  * plinth: remove diagnose command

  [ Joseph Nuthalapati ]
  * apache: Drop support for SSLv3, TLSv1 and TLSv1.1
  * mediawiki: Backup and restore uploaded files
  * mediawiki: Bump version number for 1.35 upgrade
  * mediawiki: Enable a subset of default extensions
  * mediawiki: Switch to MediaWiki 2020 logo

  [ ikmaak ]
  * Translated using Weblate (Dutch)
  * Translated using Weblate (Dutch)
  * Translated using Weblate (Dutch)
  * Translated using Weblate (Dutch)
  * Translated using Weblate (Dutch)

  [ Sunil Mohan Adapa ]
  * mediawiki: tests: functional: Fix races after flipping flags
  * d/lintian-overrides: Drop override for a removed tag
  * d/lintian-overrides: Override message for not supporting sysvinit
  * d/lintian-overrides: Add override for manual outside .../doc/
  * d/lintian-overrides: Drop workaround for remove-on-upgrade dpkg flag
  * apache: Drop support for GnuTLS
  * apache: Enable and prioritize HTTP/2 protocol
  * apache: Setup Mozilla recommended configuration
  * container: Fix the update command for new web server
  * tests: Add some missing markers
  * web_framework, tests: Workaround captcha 0.5.6 vs. Django 3.2

  [ fliu ]
  * email: Fix self.critical not callable error
  * email: postconf.get_many_unsafe: batch query
  * email: configure postfix domain names

  [ Seyed mohammad ali Hosseinifard ]
  * Translated using Weblate (Persian)

  [ Veiko Aasa ]
  * gitweb: tests: Fix test failures if initial default branch is not master
  * gitweb: tests: Convert functional tests to non-BDD python format
  * gitweb: tests: functional: Fix test failure if initial default branch is not master

  [ Artem ]
  * Translated using Weblate (Russian)

  [ 109247019824 ]
  * Translated using Weblate (Bulgarian)

  [ 池边树下 ]
  * Translated using Weblate (Chinese (Simplified))

 -- James Valleroy <jvalleroy@mailbox.org>  Sat, 18 Sep 2021 09:47:06 -0400

freedombox (21.8) unstable; urgency=medium

  [ Andrij Mizyk ]
  * Translated using Weblate (Ukrainian)
  * Translated using Weblate (Ukrainian)
  * Translated using Weblate (Ukrainian)

  [ fliu ]
  * diagnostics: Allow underscores (_) in app names
  * doc/dev: Using mocking instead of importing external modules
  * email: Basic app to manage an email server
  * email: Enable LDAP by calling postconf in a thread-safe way
  * email: Implement `email_server ipc set_sasl` and `set_submission`
  * email: Set up local delivery (no spam filtering)
  * email: Code quality fixes
  * email: Fix enabling SMTPS; check return value
  * email: dovecot: Support user lookup by UID number
  * email: Address some code review comments
  * email: Install rspamd; proxy its web interface
  * email: Parse command arguments with a mutually exclusive group
  * email: mutex: create lock file as plinth user
  * email, plinth.log: Write more information to syslog
  * email: postconf: Handle postconf returning an empty key
  * email: audit: improve the speed of post-installation setup
  * email: Open lock file as plinth user
  * email: Support UID number lookup in Dovecot
  * email: diagnostics: Fix sudo permission problem
  * email: views: Implement tab rendering
  * email: Implement alias management
  * email: aliases: Use bootstrap styles
  * email: Add UI for creating the home directory
  * email: Add templates for TLS and domains
  * email: Implement view for setting up domains
  * email: postfix: Install LDAP map support
  * email: Implement spam sorting with sieve
  * email: apache: X-Robots-Tag header, full URL match
  * email: Implement auto-discovery
  * email: LMTP: remove the recipient's UID number from email headers
  * email: Code cleanup
  * email: Implement outbound mail filtering
  * email: Reload postfix in domain view
  * email: Code cleanup, address reviews
  * email: Local delivery: use full email address
  * email: postfix: dovecot: Set strong security parameters
  * email: setup: Find Let's Encrypt certificates
  * email: Documentation, code cleanup
  * email: setup: Configure Roundcube
  * email: Sender spoofing patch 1/2: domain rewriting
  * email: implemented service alert

  [ Sunil Mohan Adapa ]
  * doc/dev: Drop seemingly irrelevant automodule reference
  * container: Use keyserver.ubuntu.com as the default keyserver
  * d/lintian-overrides: Allow all systemd services paths
  * d/control: Drop wireless-tools as recommends
  * tests: functional: Add a convenience method to logout
  * wordpress: New app to manage a WordPress site/blog

  [ Petter Reinholdtsen ]
  * Translated using Weblate (Norwegian Bokmål)

  [ James Valleroy ]
  * security: Remove display of past vulnerabilities
  * locale: Update translation strings
  * doc: Fetch latest manual

 -- James Valleroy <jvalleroy@mailbox.org>  Mon, 30 Aug 2021 20:01:46 -0400

freedombox (21.7) unstable; urgency=low

  [ Allan Nordhøy ]
  * Translated using Weblate (Norwegian Bokmål)
  * Translated using Weblate (Norwegian Bokmål)

  [ Jacque Fresco ]
  * Translated using Weblate (Indonesian)

  [ Reza Almanda ]
  * Translated using Weblate (Indonesian)
  * Translated using Weblate (Indonesian)

  [ Besnik Bleta ]
  * Translated using Weblate (Albanian)

  [ 池边树下 ]
  * Translated using Weblate (Chinese (Simplified))

  [ Tiago Zaniquelli ]
  * tests: functional: storage: skip test List disks

  [ Oymate ]
  * Translated using Weblate (Bengali)

  [ whenwesober ]
  * Translated using Weblate (Indonesian)

  [ James Valleroy ]
  * ci: Disable autopkgtest
  * debian: Ensure fuse gets replaced by fuse3 (Closes: #990758)
    - Thanks to Andreas Beckmann <anbe@debian.org> for the patch.
  * action_utils: Separate function to hold freedombox package
  * action_utils: Use flag to indicate freedombox package has been held
    (Closes: #991292)
  * upgrades: Check for held freedombox package in manual update
  * upgrades: Check for held freedombox package daily
  * action_utils: Don't print when unholding freedombox package
  * vagrant: Update box name
  * ttrss: Allow upgrade to version 21
  * Update translation strings
  * doc: Fetch latest manual
  * Upload to unstable

  [ bruh ]
  * Translated using Weblate (Vietnamese)
  * Translated using Weblate (Vietnamese)

  [ Andrij Mizyk ]
  * Translated using Weblate (Ukrainian)
  * Translated using Weblate (Ukrainian)
  * Translated using Weblate (Ukrainian)
  * Translated using Weblate (Ukrainian)
  * Translated using Weblate (Ukrainian)
  * Translated using Weblate (Ukrainian)
  * Translated using Weblate (Ukrainian)
  * Translated using Weblate (Ukrainian)
  * Translated using Weblate (Ukrainian)
  * Translated using Weblate (Ukrainian)

  [ Johannes Keyser ]
  * Translated using Weblate (German)

 -- James Valleroy <jvalleroy@mailbox.org>  Mon, 16 Aug 2021 19:18:59 -0400

freedombox (21.6) experimental; urgency=medium

  [ ikmaak ]
  * Translated using Weblate (Dutch)
  * Translated using Weblate (German)

  [ Burak Yavuz ]
  * Translated using Weblate (Turkish)

  [ Michael Breidenbach ]
  * Translated using Weblate (Swedish)

  [ whenwesober ]
  * Translated using Weblate (Indonesian)
  * Translated using Weblate (Indonesian)

  [ Benedek Nagy ]
  * Translated using Weblate (Hungarian)

  [ James Valleroy ]
  * Translated using Weblate (Indonesian)
  * Translated using Weblate (Indonesian)
  * Translated using Weblate (Indonesian)
  * Translated using Weblate (Indonesian)
  * Translated using Weblate (Chinese (Simplified))
  * locale: Update translation strings
  * doc: Fetch latest manual

  [ Weblate ]
  * Added translation using Weblate (Sinhala)
  * Added translation using Weblate (Vietnamese)

  [ James Pan ]
  * Translated using Weblate (Chinese (Traditional))

  [ HelaBasa ]
  * Translated using Weblate (Sinhala)

  [ Johannes Keyser ]
  * Translated using Weblate (German)

  [ Coucouf ]
  * Translated using Weblate (French)
  * Translated using Weblate (French)

  [ ssantos ]
  * Translated using Weblate (Portuguese)

  [ 池边树下 ]
  * Translated using Weblate (Chinese (Simplified))

  [ Reza Almanda ]
  * Translated using Weblate (Indonesian)
  * Translated using Weblate (Indonesian)
  * Translated using Weblate (Indonesian)

  [ bruh ]
  * Translated using Weblate (Vietnamese)
  * Translated using Weblate (Vietnamese)
  * Translated using Weblate (Vietnamese)
  * Translated using Weblate (Vietnamese)

  [ Arshadashu ]
  * Translated using Weblate (Telugu)

  [ Joseph Nuthalapati ]
  * Translated using Weblate (Telugu)
  * Translated using Weblate (Telugu)
  * Translated using Weblate (Telugu)
  * Translated using Weblate (Telugu)
  * Translated using Weblate (Telugu)
  * Translated using Weblate (Telugu)

  [ uday17 ]
  * Translated using Weblate (Telugu)
  * Translated using Weblate (Telugu)
  * Translated using Weblate (Telugu)

  [ Sandeepbasva ]
  * Translated using Weblate (Telugu)

  [ Aurélien Couderc ]
  * Change backups submit button to fix translation issues

  [ chilumula vamshi krishna ]
  * Translated using Weblate (Telugu)

  [ Jacque Fresco ]
  * Translated using Weblate (Indonesian)
  * Translated using Weblate (Japanese)

 -- James Valleroy <jvalleroy@mailbox.org>  Mon, 31 May 2021 19:00:45 -0400

freedombox (21.5) experimental; urgency=medium

  [ Dietmar ]
  * Translated using Weblate (German)

  [ Karol Werner ]
  * Translated using Weblate (Polish)

  [ Michalis ]
  * Translated using Weblate (Greek)
  * Translated using Weblate (Greek)
  * Translated using Weblate (Greek)
  * Translated using Weblate (Greek)

  [ Fioddor Superconcentrado ]
  * Generating developer documentation.
  * config: Fix tests related to user home directory
  * Translated using Weblate (Spanish)

  [ ikmaak ]
  * Translated using Weblate (Dutch)

  [ Burak Yavuz ]
  * Translated using Weblate (Turkish)
  * Translated using Weblate (Turkish)
  * Translated using Weblate (Turkish)

  [ Veiko Aasa ]
  * deluge, mldonkey, syncthing, transmission: Depend on nslcd.service
  * deluge: Fix daemon user not in freedombox-share group after installation
  * users: Fix unit test failures when LDAP is empty

  [ Sunil Mohan Adapa ]
  * ssh, apache: Make fail2ban use systemd journald backend by default
  * security: Move fail2ban default configuration to this app
  * security: Ensure that fail2ban is not re-enabled on version increment
  * security: Increment app version to reload fail2ban
  * action_utils: Introduce utility for masking services
  * config: Disable rsyslog and syslog forwarding
  * config: Install and configure zram for swap
  * Update copyright year

  [ James Valleroy ]
  * debian: Add coverage to autopkgtest
  * ci: Merge with Salsa CI pipeline
  * config: Convert entered domain name to lower case
  * dynamicdns: Wait after changing domain name in tests
  * dynamicdns: Convert entered domain name to lower case
  * pagekite: Convert entered kite name to lower case
  * config, dynamicdns, pagekite: Remove incorrect use of str
  * letsencrypt: Always return a diagnostics result
  * diagnostics: Use lock to protect results
  * coturn: Validate TURN URIs if provided in form
  * locale: Update translation strings
  * doc: Fetch latest manual

  [ Max Rockatansky ]
  * security: Clarify vulnerability count and provide link to more info

  [ Joseph Nuthalapati ]
  * docs: Improve Developer Documentation index page
  * container: distribution as environment variable
  * ejabberd: STUN/TURN configuration
  * coturn: Mention ejabberd in app description

  [ Michael Breidenbach ]
  * Translated using Weblate (Swedish)
  * Translated using Weblate (Swedish)

  [ nautilusx ]
  * Translated using Weblate (German)

  [ Reza Almanda ]
  * Translated using Weblate (Indonesian)

  [ Aditya Pratap Singh ]
  * container: Work in the absence of systemd in PATH, for eg. in Arch

  [ Kirill Schmidt ]
  * first_boot: Use session to verify first boot welcome step

  [ fliu ]
  * HACKING.md: added some troubleshooting information
  * container script: Must convert env. var. string to a Path object

  [ Johannes Keyser ]
  * Translated using Weblate (German)

  [ whenwesober ]
  * Translated using Weblate (Indonesian)

  [ 池边树下 ]
  * Translated using Weblate (Chinese (Simplified))

  [ Weblate ]
  * Added translation using Weblate (Albanian)

  [ Besnik Bleta ]
  * debian: Add Albanian (sq) locale
  * Translated using Weblate (Albanian)

  [ Carlos Henrique Lima Melara ]
  * doc: Add filename to code snippets in tutorial
  * docs: Add missing imports in tutorial
  * docs: Set the `version` attribute as required instead of optional

 -- James Valleroy <jvalleroy@mailbox.org>  Mon, 19 Apr 2021 20:23:23 -0400

freedombox (21.4) unstable; urgency=medium

  [ Petter Reinholdtsen ]
  * Translated using Weblate (Norwegian Bokmål)

  [ Allan Nordhøy ]
  * Translated using Weblate (Norwegian Bokmål)

  [ ikmaak ]
  * Translated using Weblate (Dutch)

  [ Burak Yavuz ]
  * Translated using Weblate (Turkish)

  [ James Valleroy ]
  * plinth: Disable start rate limiting for service
  * upgrades: Disable searx during dist-upgrade
  * locale: Update translation strings
  * doc: Fetch latest manual

  [ Dietmar ]
  * Translated using Weblate (German)
  * Translated using Weblate (Italian)
  * Translated using Weblate (German)
  * Translated using Weblate (Italian)

  [ Coucouf ]
  * Translated using Weblate (French)

  [ Michael Breidenbach ]
  * Translated using Weblate (Swedish)

  [ Sunil Mohan Adapa ]
  * ui: Fix buttons jumping on click in snapshots page
  * matrix-synapse, coturn: Fix minor pipeline failures

  [ Benedek Nagy ]
  * Translated using Weblate (Hungarian)

  [ Kornelijus Tvarijanavičius ]
  * Translated using Weblate (Lithuanian)

  [ Joseph Nuthalapati ]
  * coturn: Add new component for usage of coturn by other apps
  * coturn: Minor refactor view to use utility to generate URIs
  * coturn: Remove advanced flag, make app visible to all
  * matrix-synapse: Auto configure STUN/TURN using coturn server
  * matrix-synapse: Update description to talk about TURN configuration

 -- James Valleroy <jvalleroy@mailbox.org>  Sun, 28 Feb 2021 20:57:00 -0500

freedombox (21.3) unstable; urgency=medium

  [ Oğuz Ersen ]
  * Translated using Weblate (Turkish)

  [ ikmaak ]
  * Translated using Weblate (Dutch)

  [ Burak Yavuz ]
  * Translated using Weblate (Turkish)

  [ Michael Breidenbach ]
  * Translated using Weblate (Swedish)

  [ Michalis ]
  * Translated using Weblate (Greek)

  [ James Valleroy ]
  * upgrades: Mark string as no-python-format
  * locale: Update translation strings
  * upgrades: Only check free space bytes before dist upgrade
  * upgrades: Add 10 minute delay before apt update
  * upgrades: Disable apt snapshots during dist upgrade
  * locale: Update translation strings
  * doc: Fetch latest manual

  [ John Lines ]
  * gitignore: Ignore files generated during package build
  * zoph: Add new app to organize photos

  [ Sunil Mohan Adapa ]
  * tests: functional: Introduce step def. to check if app is enabled
  * zoph: Make app unavailable in Buster

  [ Aurélien Couderc ]
  * sharing: Improve shares group access description

  [ Fioddor Superconcentrado ]
  * HACKING: Link download page for Geckodriver.
  * Translated using Weblate (Spanish)

 -- James Valleroy <jvalleroy@mailbox.org>  Thu, 11 Feb 2021 17:59:49 -0500

freedombox (21.2) unstable; urgency=medium

  [ Burak Yavuz ]
  * Translated using Weblate (Turkish)
  * Translated using Weblate (Turkish)

  [ Sunil Mohan Adapa ]
  * radicale: Allow older 2.x release to upgrade to 3.x
  * backups: schedule: tests: Fix failures due to long test run
  * minidlna: Minor refactor of media directory handling
  * minidlna: Implement force upgrading from older version
  * jsxc: Fix issues with jQuery >= 3.5.0

  [ Veiko Aasa ]
  * calibre: Fix freedombox.local inaccessible after enabling app
  * mediawiki: Fix app installation process doesn't display status information
  * plinth: Show running spinner when app installation is in progress

  [ James Valleroy ]
  * upgrades: Return reason when checking for dist upgrade
  * upgrades: Get result of start-dist-upgrade
  * upgrades: Move start-dist-upgrade result string to app
  * upgrades: Add notifications for dist upgrade
  * tests: Update functional tests default config
  * roundcube: Allow upgrade to 1.4.*
  * locale: Update translation strings
  * doc: Fetch latest manual

  [ Dietmar ]
  * Translated using Weblate (German)
  * Translated using Weblate (Italian)

  [ ikmaak ]
  * Translated using Weblate (Spanish)
  * Translated using Weblate (Dutch)
  * Translated using Weblate (Swedish)
  * Translated using Weblate (Russian)
  * Translated using Weblate (Hungarian)

  [ Coucouf ]
  * Translated using Weblate (French)
  * Translated using Weblate (French)

  [ Алексей Докучаев ]
  * Translated using Weblate (Russian)

  [ Stanisław Stefan Krukowski ]
  * Translated using Weblate (Polish)

  [ Oymate ]
  * Translated using Weblate (Bengali)

  [ Fioddor Superconcentrado ]
  * Translated using Weblate (Spanish)

  [ Joseph Nuthalapati ]
  * matrix-synapse: python3-psycopg2 from backports
  * upgrades: Increment version for MatrixSynapse 1.26
  * mediawiki: Set default logo to mediawiki.png

  [ nautilusx ]
  * Translated using Weblate (German)

 -- James Valleroy <jvalleroy@mailbox.org>  Sat, 06 Feb 2021 00:33:34 -0500

freedombox (21.1) unstable; urgency=medium

  [ ikmaak ]
  * Translated using Weblate (German)
  * Translated using Weblate (Spanish)
  * Translated using Weblate (Dutch)
  * Translated using Weblate (Polish)
  * Translated using Weblate (Danish)
  * Translated using Weblate (French)
  * Translated using Weblate (Italian)
  * Translated using Weblate (Norwegian Bokmål)
  * Translated using Weblate (Dutch)
  * Translated using Weblate (Portuguese)
  * Translated using Weblate (Swedish)
  * Translated using Weblate (Russian)
  * Translated using Weblate (Chinese (Simplified))
  * Translated using Weblate (Persian)
  * Translated using Weblate (Gujarati)
  * Translated using Weblate (Hindi)
  * Translated using Weblate (Czech)
  * Translated using Weblate (Ukrainian)
  * Translated using Weblate (Hungarian)
  * Translated using Weblate (Lithuanian)
  * Translated using Weblate (Slovenian)
  * Translated using Weblate (Bulgarian)
  * Translated using Weblate (Greek)
  * Translated using Weblate (Galician)
  * Translated using Weblate (Serbian)

  [ Burak Yavuz ]
  * Translated using Weblate (Turkish)

  [ John Doe ]
  * Translated using Weblate (Turkish)
  * Translated using Weblate (Turkish)

  [ Doma Gergő ]
  * Translated using Weblate (Hungarian)

  [ Ouvek Kostiva ]
  * Translated using Weblate (Chinese (Traditional))

  [ James Valleroy ]
  * tahoe: Disable app
  * setup: Enable essential apps that use firewall
  * upgrades: Requires at least 5 GB free space for dist upgrade
  * locale: Update translation strings
  * doc: Fetch latest manual

  [ Veiko Aasa ]
  * syncthing: Create LDAP group name different from system group
  * syncthing: Hide unnecessary security warning
  * sharing: Update functional test to use syncthing-access group
  * plinth: Fix disable daemon when service alias is provided
  * container script: Various improvements

  [ Sunil Mohan Adapa ]
  * ui: js: Make select all checkbox option available more broadly
  * ui: css: New style for select all checkbox
  * backups: tests: Fix a typo in test case name
  * backups: Allow comments to be added to archives during backup
  * backups: Allow storing root repository details
  * backups: repository: Introduce a prepare method
  * backups: repository: Simplify handling of remote repo properties
  * backups: Introduce backup scheduling
  * backups: Add a schedule to each repository
  * backups: Trigger schedules every hour
  * backups: Add UI to edit schedules
  * backups: Add a notification to suggest users to enable schedules
  * backups: Show notification on error during scheduled backups
  * networks: Remove unused import to fix flake8 failure
  * performance: Fix failure to start due to lru_cache in stable

  [ Allan Nordhøy ]
  * Translated using Weblate (Norwegian Bokmål)

  [ Fred LE MEUR ]
  * performance: Fix web client link to Cockpit

  [ Milan ]
  * Translated using Weblate (Czech)

  [ crlambda ]
  * Translated using Weblate (Chinese (Traditional))

  [ Fioddor Superconcentrado ]
  * networks: Separate the delete button and color it differently
  * network: Minor refactoring in a test
  * network: Minor refactoring, new is_primary() function
  * networks: Change connection type to a radio button
  * networks: Use radio buttons for network modes
  * networks: Prevent unintended changes to primary connection.
  * networks: Hide deactivate/remove buttons for primary connections
  * Translated using Weblate (Spanish)

 -- James Valleroy <jvalleroy@mailbox.org>  Mon, 25 Jan 2021 21:08:22 -0500

freedombox (21.0) unstable; urgency=medium

  [ Dietmar ]
  * Translated using Weblate (German)

  [ ikmaak ]
  * Translated using Weblate (German)
  * Translated using Weblate (Dutch)
  * Translated using Weblate (Spanish)
  * Translated using Weblate (French)

  [ Burak Yavuz ]
  * Translated using Weblate (Turkish)

  [ Doma Gergő ]
  * Translated using Weblate (Hungarian)

  [ Veiko Aasa ]
  * functional tests: Make tests compatible with pytest-bdd v4.0
  * ejabberd: functional tests: Wait until the jsxc buddy list is loaded
  * users: Skip action script tests if LDAP is not set up
  * functional-tests: Fix installation errors in install.sh script
  * dev-container: Add subcommand to run tests
  * gitweb: tests: functional: Fix test failures in localized environment
  * dev-container: 'up' command: Show banner also when container is already
    running
  * dev-container: Add command to print container IP address
  * tests: functional: Improve creating users in tests
  * gitweb: Add functional tests for git-access group
  * plinth: Fix daemon is enabled check when service alias is provided

  [ ullli ]
  * mumble: Updated mumla and removed plumble from clients list

  [ Johannes Keyser ]
  * Translated using Weblate (German)

  [ Sunil Mohan Adapa ]
  * apache2: Allow downloads in openvpn and backups with latest browsers
  * backups: Don't open a new window for downloading backups
  * openvpn: Don't show running status on download profile button
  * app: component: Add app_id and app properties
  * app: Add locked flag
  * backups: Add new component for backup and restore
  * backups: Use the backup component in all apps
  * doc: dev: Update documentation for using backup component
  * app: info: Move client validation to info component
  * doc: dev: Update documentation on calling clients validation
  * doc: dev: Update the tutorial to reflect latest API/code
  * radicale: Fix backup and restore of configuration

  [ Michael Breidenbach ]
  * Translated using Weblate (Swedish)

  [ James Valleroy ]
  * users: Avoid test error if ldapsearch is not available
  * upgrades: Ensure freedombox package is upgraded during dist upgrade
  * upgrades: Add service for dist upgrade
  * upgrades: Install python3-systemd for unattended-upgrades
  * upgrades: Don't allow needrestart to restart freedombox-dist-upgrade
  * upgrades: Check before starting dist upgrade process
  * upgrades: Write dist-upgrade service file in /run
  * upgrades: Restart FreedomBox service at end of dist-upgrade
  * upgrades: Use full path to searx action script
  * upgrades: Hold tt-rss during dist upgrade, if available
  * locale: Update translation strings
  * doc: Fetch latest manual

  [ Stanisław Stefan Krukowski ]
  * Translated using Weblate (Polish)

  [ Joseph Nuthalapati ]
  * transmission: Show port forwarding information
  * transmission: Update description

 -- James Valleroy <jvalleroy@mailbox.org>  Mon, 11 Jan 2021 19:57:44 -0500

freedombox (20.21) unstable; urgency=medium

  [ Johannes Keyser ]
  * Translated using Weblate (German)

  [ Fioddor Superconcentrado ]
  * Translated using Weblate (Spanish)
  * Translated using Weblate (Spanish)

  [ Joseph Nuthalapati ]
  * deluge: Sync apache2 config with Transmission
  * deluge: Functional tests for bit-torrent group

  [ Michael Breidenbach ]
  * Translated using Weblate (Swedish)

  [ Veiko Aasa ]
  * apache: Create snake oil certificate if not exists
  * users: Remove timeout when creating Samba user
  * security: Fix access denied for user daemon from cron

  [ n0nie4HP ]
  * Translated using Weblate (Polish)
  * Translated using Weblate (Polish)

  [ spectral ]
  * calibre: Fix manual page name

  [ James Valleroy ]
  * upgrades: Allow grub-pc upgrade without reinstalling grub
  * upgrades: Update searx search engines during dist upgrade
  * locale: Update translation strings
  * doc: Fetch latest manual
  * debian: Bump standards version to 4.5.1

  [ Nikita Epifanov ]
  * Translated using Weblate (Russian)

  [ ikmaak ]
  * Translated using Weblate (Polish)

  [ Doma Gergő ]
  * Translated using Weblate (Hungarian)

 -- James Valleroy <jvalleroy@mailbox.org>  Mon, 28 Dec 2020 21:08:41 -0500

freedombox (20.20.1) unstable; urgency=medium

  [ Reg Me ]
  * Translated using Weblate (Dutch)

  [ ikmaak ]
  * Translated using Weblate (Dutch)
  * Translated using Weblate (German)
  * Translated using Weblate (Dutch)

  [ Burak Yavuz ]
  * Translated using Weblate (Turkish)

  [ Sunil Mohan Adapa ]
  * pagekite: Drop unused subdomain widget
  * pagekite: cosmetic: Minor yapf changes
  * clients: Fix a duplicated HTML ID
  * ui: Adopt a consistent and new table style
  * ui: Make all tables responsive
  * ui: css: Use rem as the primary unit
  * ui: Drop italic style on app name and sections in card listing
  * jsxc: Drop loading text on the login button
  * firewall: New styling for status stable
  * ui: Consistently use the btn-toolbar class for all toolbars
  * help: Make the button normal size in about page
  * users: Drop cancel button show submit as danger in delete page
  * help, power, index: ui: Drop remaining uses of &raquo;
  * ui: index: Don't show too large a help message
  * HACKING: Add suggestion not over-use Bootstrap utility classes
  * ui: Fix form error styling using bootstrap 3 style
  * jslicense.html: Drop minor styling
  * ui: Introduce common styling for two column list group
  * calibre: Use common styling for libraries list
  * pagekite: Use common styling for custom services
  * ikiwiki: Use common styling for wiki/blog list
  * gitweb: Use common styling for repo list
  * users: Use common styling for users list
  * networks: Use common styling for showing network connection
  * networks: Use common styling for Wi-Fi network list
  * networks: Use table for styling network connection list
  * firewall: Split CSS styling into separate file
  * monkeysphere: Split CSS styling into a separate file
  * samba: Split CSS styling into separate file
  * upgrades: Split CSS styling into a separate file
  * backups: Split CSS styling into a separate file
  * storage: Split CSS styling into a separate file
  * sharing: Split CSS styling into a separate file
  * letsencrypt: Split CSS styling into a separate file
  * help: Split CSS styling into a separate file
  * first_setup: Use template variable to refresh page
  * ui: Use common styling to hide logo during firstboot
  * firstboot: Use bootstrap for logo styling
  * pagekite: Eliminate inline styling
  * help: Show version information as an alert
  * ui: Avoid inline styling for setting progress bar width
  * apache2: Disallow all inline styling in sandbox settings
  * ui: Fix warning button colors

  [ achalaramu ]
  * Migrate bootstrap 4 from bootstrap 3

  [ Veiko Aasa ]
  * gitweb: Make functional tests compatible with pytest-bdd v4.0
  * javascript: Fix disabled submit buttons when navigating back to a page

  [ James Valleroy ]
  * tests: Skip initial update
  * help: Update status log test
  * config: Skip homepage test on buildd (Closes: #977527)
  * doc: Fetch latest manual

 -- James Valleroy <jvalleroy@mailbox.org>  Sat, 19 Dec 2020 19:18:42 -0500

freedombox (20.20) unstable; urgency=medium

  [ ikmaak ]
  * Translated using Weblate (Dutch)
  * Translated using Weblate (Dutch)

  [ Burak Yavuz ]
  * Translated using Weblate (Turkish)

  [ ssantos ]
  * Translated using Weblate (Portuguese)

  [ Johannes Keyser ]
  * Translated using Weblate (German)

  [ Thomas Vincent ]
  * Translated using Weblate (French)

  [ Michael Breidenbach ]
  * Translated using Weblate (Swedish)

  [ Fioddor Superconcentrado ]
  * Translated using Weblate (Spanish)
  * config: Add user websites as choices for homepage config
  * config: rename functions (improve readability)

  [ James Valleroy ]
  * config: Mark test_homepage_field as needs_root
  * mumble: Implement force upgrade for 1.3.*
  * upgrades: Hold mumble-server during dist upgrade
  * locale: Update translation strings
  * doc: Fetch latest manual

  [ Veiko Aasa ]
  * apache: Add app name
  * snapshot: Check that / is a btrfs subvolume before setup
  * diagnostics: Improve exception handling in app diagnostics
  * diagnostics: Show app name and fallback to app id if not exist
  * templates: Make toggle button responsive

 -- James Valleroy <jvalleroy@mailbox.org>  Mon, 14 Dec 2020 19:31:00 -0500

freedombox (20.19) unstable; urgency=medium

  [ ikmaak ]
  * Translated using Weblate (Dutch)
  * Translated using Weblate (Dutch)
  * Translated using Weblate (Dutch)
  * Translated using Weblate (German)
  * Translated using Weblate (Dutch)
  * Translated using Weblate (Dutch)

  [ Fioddor Superconcentrado ]
  * networks: Apply translation to a tooltip.
  * bepasty: Apply translation to autogenerated comments.
  * snapshots: Translate snapshot types (field description)
  * Translated using Weblate (Spanish)

  [ Joseph Nuthalapati ]
  * OpenVPN: Create user group "vpn"
  * openvpn: Add functional tests for user group "vpn"
  * openvpn: Deny access to users not in group "vpn"

  [ James Valleroy ]
  * upgrades: Add first boot step to run initial update
  * upgrades: Add progress page for initial update
  * upgrades: Fix flag name in info message
  * upgrades: Hold freedombox package during dist upgrade
  * upgrades: Use apt_hold contextmanager
  * upgrades: Print steps in dist-upgrade
  * upgrades: Fix sources list for dist upgrade from buster
  * sso: Add test to generate ticket
  * locale: Update translation strings
  * doc: Fetch latest manual
  * debian: Add python3-openssl as build dependency for tests

  [ Veiko Aasa ]
  * Samba: UI: Show toggle buttons and share names

  [ Oymate ]
  * Translated using Weblate (Bengali)

 -- James Valleroy <jvalleroy@mailbox.org>  Mon, 30 Nov 2020 18:37:52 -0500

freedombox (20.18.1) unstable; urgency=medium

  [ Burak Yavuz ]
  * Translated using Weblate (Turkish)
  * Translated using Weblate (Turkish)

  [ Hetgyl ]
  * Translated using Weblate (French)
  * Translated using Weblate (French)
  * Translated using Weblate (French)
  * Translated using Weblate (French)
  * Translated using Weblate (French)
  * Translated using Weblate (French)
  * Translated using Weblate (French)
  * Translated using Weblate (French)
  * Translated using Weblate (French)
  * Translated using Weblate (French)
  * Translated using Weblate (French)
  * Translated using Weblate (French)

  [ Reg Me ]
  * Translated using Weblate (Dutch)
  * Translated using Weblate (Dutch)

  [ Oğuz Ersen ]
  * Translated using Weblate (Turkish)

  [ Thomas Vincent ]
  * Translated using Weblate (French)
  * Translated using Weblate (French)
  * Translated using Weblate (French)
  * Translated using Weblate (French)
  * Translated using Weblate (French)
  * Translated using Weblate (French)
  * Translated using Weblate (French)
  * Translated using Weblate (French)
  * Translated using Weblate (French)
  * Translated using Weblate (French)
  * Translated using Weblate (French)

  [ Petter Reinholdtsen ]
  * Translated using Weblate (Norwegian Bokmål)

  [ Joseph Nuthalapati ]
  * sso: Fix regression in auth-pubtkt configuration

  [ Dietmar ]
  * Translated using Weblate (German)
  * Translated using Weblate (Italian)

  [ Fioddor Superconcentrado ]
  * Translated using Weblate (Spanish)

  [ Diego Roversi ]
  * Translated using Weblate (Italian)

  [ ikmaak ]
  * Translated using Weblate (Dutch)

  [ Michael Breidenbach ]
  * Translated using Weblate (Swedish)

  [ James Valleroy ]
  * Translated using Weblate (French)
  * doc: Fetch latest manual

 -- James Valleroy <jvalleroy@mailbox.org>  Mon, 23 Nov 2020 18:37:38 -0500

freedombox (20.18) unstable; urgency=medium

  [ Hetgyl ]
  * Translated using Weblate (French)

  [ Reg Me ]
  * Translated using Weblate (Dutch)
  * Translated using Weblate (Dutch)
  * Translated using Weblate (Dutch)
  * Translated using Weblate (Dutch)

  [ Joseph Nuthalapati ]
  * coverage: Omit files under tests/ directories
  * ci: Add --cov-config to the coverage command
  * openvpn: Cleanup easyrsa 2 to 3 upgrade code
  * openvpn: Function to detect ECC/RSA configuration
  * openvpn: ECC: Setup and Migration
  * openvpn: Remove explicit setup step
  * openvpn: Improve migrate_to_ecc template
  * openvpn: Remove opinion on which curve to use
  * openvpn: client configuration for RSA and ECC
  * gitlabci: Update Dockerfile and script

  [ Ralf Barkow ]
  * Translated using Weblate (German)

  [ Fioddor Superconcentrado ]
  * Translated using Weblate (Spanish)

  [ Matthias Dellweg ]
  * Enable dynamicdns module to handle IPv6

  [ Dietmar ]
  * Translated using Weblate (Italian)

  [ James Valleroy ]
  * locale: Update translation strings
  * doc: Fetch latest manual

 -- James Valleroy <jvalleroy@mailbox.org>  Mon, 16 Nov 2020 20:49:24 -0500

freedombox (20.17.1) experimental; urgency=medium

  [ Burak Yavuz ]
  * Translated using Weblate (Turkish)
  * Translated using Weblate (Turkish)

  [ Dietmar ]
  * Translated using Weblate (German)
  * Translated using Weblate (Italian)

  [ Joseph Nuthalapati ]
  * ci: Fix flake8 errors
  * pubtkt: Fix Python format language errors

  [ James Valleroy ]
  * debian: Rename source package to freedombox
  * doc: Fetch latest manual

 -- James Valleroy <jvalleroy@mailbox.org>  Sat, 07 Nov 2020 08:02:53 -0500

plinth (20.17) unstable; urgency=medium

  [ Fioddor Superconcentrado ]
  * package: i18n: Mark progress status strings for translation
  * networks: i18n: Mark string for translation on delete page
  * networks: i18n: Mark various strings for translation
  * notifications: i18n: Mark app names and extra data for translation
  * networks: css: Make button wider in network list
  * Translated using Weblate (Spanish)

  [ Sunil Mohan Adapa ]
  * backups: i18n: Mark form success messages for translation
  * doc: wikiparser: Fix issue with running parser outside doc/ dir
  * upgrades: Disable the option when not able to dist upgrade
  * ci: Split testing stages into smaller stages

  [ Coucouf ]
  * Translated using Weblate (French)
  * Translated using Weblate (French)

  [ Burak Yavuz ]
  * Translated using Weblate (Turkish)
  * Translated using Weblate (Turkish)

  [ Nikita Epifanov ]
  * Translated using Weblate (Russian)

  [ Jens Molgaard ]
  * Translated using Weblate (Danish)

  [ Petter Reinholdtsen ]
  * Translated using Weblate (Norwegian Bokmål)

  [ Praveen Illa ]
  * Translated using Weblate (Telugu)

  [ James Valleroy ]
  * Translated using Weblate (Danish)
  * ci: Run wikiparser doctests
  * wikiparser: Exit with return value 1 on test failure
  * upgrades: Add a setting to enable dist upgrade
  * locale: Update translation strings
  * doc: Fetch latest manual

  [ Michael Breidenbach ]
  * Translated using Weblate (German)
  * Translated using Weblate (Swedish)

  [ marklin0913 ]
  * Added translation using Weblate (Chinese (Traditional))

  [ Joseph Nuthalapati ]
  * mediawiki: Ensure password file is not empty
  * mediawiki: Add action to set domain name

  [ Dietmar ]
  * Translated using Weblate (German)
  * Translated using Weblate (Italian)

  [ Radek Pasiok ]
  * Translated using Weblate (Polish)

  [ Onurb ]
  * apache: setup uwsgi by default

 -- James Valleroy <jvalleroy@mailbox.org>  Mon, 02 Nov 2020 19:45:57 -0500

plinth (20.16) unstable; urgency=medium

  [ Oğuz Ersen ]
  * Translated using Weblate (Turkish)

  [ Burak Yavuz ]
  * Translated using Weblate (Turkish)
  * Translated using Weblate (Turkish)

  [ Nikita Epifanov ]
  * Translated using Weblate (Russian)

  [ Allan Nordhøy ]
  * Translated using Weblate (Norwegian Bokmål)
  * Translated using Weblate (Chinese (Simplified))
  * Translated using Weblate (Slovenian)
  * Translated using Weblate (Greek)
  * Translated using Weblate (Norwegian Bokmål)

  [ Veiko Aasa ]
  * diagnostics: Show low system memory notifications
  * notifications: Show severity level on every notification

  [ Coucouf ]
  * Translated using Weblate (French)

  [ James Valleroy ]
  * app: Add donation links in dropdown menu
  * debian: Add Brazilian Portuguese debconf templates translation
    (Closes: #972449)
    - Thanks to Adriano Rafael Gomes for the translation.
  * locale: Update translation strings
  * doc: Fetch latest manual

  [ Fioddor Superconcentrado ]
  * upgrades: Add status section showing version and upgrade status
  * diagnostics: Lazy format all diagnostic test strings properly
  * Translated using Weblate (Spanish)
  * help: Link to updates page when new version is available
  * updates: Eliminate delay and better status for manual upgrade

  [ Michael Breidenbach ]
  * Translated using Weblate (Swedish)

  [ Sunil Mohan Adapa ]
  * calibre: Add link to donation page
  * app: Make the donation button more prominent
  * calibre: Update group description to reflect 'using' app

 -- James Valleroy <jvalleroy@mailbox.org>  Mon, 19 Oct 2020 20:42:32 -0400

plinth (20.15) unstable; urgency=medium

  [ Coucouf ]
  * Translated using Weblate (French)
  * Translated using Weblate (French)
  * Translated using Weblate (French)
  * Translated using Weblate (French)

  [ Joseph Nuthalapati ]
  * bepasty: Change default permissions to 'read'
  * calibre: Add new e-book library app
  * calibre: Minor changes to app description
  * container: Handle edge cases with container update

  [ Fioddor Superconcentrado ]
  * HACKING: Add extra development requirements
  * CONTRIBUTING: Require flake8 compliance
  * Translated using Weblate (Spanish)
  * HACKING.md: Re-organised contents according to onboarding journey
  * Translated using Weblate (Spanish)

  [ Sunil Mohan Adapa ]
  * module_loader, web_framework: Update console log messages
  * dynamicdns: Drop unnecessary code to set app as enabled
  * pagekite: Don't announce unconfigured kite as a valid domain
  * pagekite: Don't update names module if not installed
  * tor: Don't check if enabled when not installed
  * tests: functional: Simplify calling the login helper
  * doc: Before fetching, drop all old to cleanup deleted pages/images
  * coturn: Don't handle certificates if not installed
  * quassel: Don't handle certificates if not installed
  * quassel: Fix minor typo
  * mumble: Store and use a single domain for TLS certificate setup
  * doc: dev: Link to list of potential apps from tutorial
  * coturn: Don't handle certificates if not installed
  * quassel: Don't handle certificates if not installed
  * users: Deal with admin user already existing during first boot
  * users: cosmetic: Yapf refactoring
  * *: Minor flake8 fixes
  * debian/control: Add sshpass as build dependency

  [ Michael Breidenbach ]
  * Translated using Weblate (Swedish)

  [ ssantos ]
  * Translated using Weblate (Portuguese)

  [ Phil Morrell ]
  * mumble: configure letsencrypt component

  [ Burak Yavuz ]
  * Translated using Weblate (Turkish)

  [ Petter Reinholdtsen ]
  * Translated using Weblate (Norwegian Bokmål)

  [ Veiko Aasa ]
  * ssh: action script: Require user credentials when editing ssh keys
  * users: Require admin credentials when creating or editing a user
  * container: Assign virtual network interface to trusted firewall zone

  [ James Valleroy ]
  * upgrades: Extend function to check for normal dist availability
  * upgrades: Detect and upgrade to next stable release
  * upgrades: Set a flag so interrupted dist-upgrade can be continued
  * upgrades: Check free space before dist-upgrade
  * locale: Update translation strings
  * doc: Fetch latest manual

 -- James Valleroy <jvalleroy@mailbox.org>  Mon, 05 Oct 2020 19:25:41 -0400

plinth (20.14.1) unstable; urgency=high

  [ Burak Yavuz ]
  * Translated using Weblate (Turkish)

  [ Nikita Epifanov ]
  * Translated using Weblate (Russian)

  [ JC Staudt ]
  * minidlna: Fix typo DNLA -> DLNA

  [ Sunil Mohan Adapa ]
  * cockpit: Don't show home page icon to non-admin users
  * module_loader: Load/process all essential modules before others

  [ Petter Reinholdtsen ]
  * Translated using Weblate (Norwegian Bokmål)

  [ Dietmar ]
  * Translated using Weblate (German)

  [ Coucouf ]
  * Translated using Weblate (French)

  [ James Valleroy ]
  * doc: Fetch latest manual

 -- James Valleroy <jvalleroy@mailbox.org>  Wed, 23 Sep 2020 07:37:53 -0400

plinth (20.14) unstable; urgency=high

  [ Fioddor Superconcentrado ]
  * Translated using Weblate (Spanish)
  * Translated using Weblate (Spanish)
  * sudo user needed for container
  * Branch-out
  * Specify machine
  * Fix typo
  * post-processor: Solve 1908 fixing the wiki links fix
  * Translated using Weblate (Spanish)
  * Translated using Weblate (Spanish)
  * jsxc, sharing: Add 'Learn more...' link for help pages
  * wireguard: Add 'Learn more...' link for help page
  * doc: wikiparser: Resolve URLs for locally available pages
  * HACKING.md: Instructions for container-related troubleshooting
  * i18n: Mark strings missed for translation
  * snapshots: Clarify description for disabling yearly snapshots

  [ Doma Gergő ]
  * Translated using Weblate (Hungarian)
  * Translated using Weblate (Hungarian)

  [ Sunil Mohan Adapa ]
  * upgrades: Minor isort fix
  * upgrades: Remove unused context variable
  * security: Don't show report button as part of backports notice
  * upgrades: security: Don't with the technical term 'backports' in UI
  * matrixsynapse: Allow upgrade to version 1.17
  * backups: Make app available by default
  * samba: cosmetic: Minor yapf fixes
  * container: unstable: Handle interface naming for systemd < 245
  * storage: Fix expanding partitions on GPT partition tables
  * matrixsynapse: Rename Riot to Element
  * ejabberd, mumble, wireguard: Update Apple app links
  * menu: Update documentation to clarify that icons can be files
  * frontpage: Fix documentation related to renamed parameter
  * bepasty: Make description a private variable
  * bepasty: Expand app description
  * bepasty: Tighten permissions on the uwsgi socket
  * infinoted, syncthing: Fix minor typo in a comment
  * bepasty: Add diagnostics tests on app URL
  * bepasty: Minor fixes
  * bepasty: tests: functional: Add a password before removing all
  * bepasty: Resize SVG to 512x512 for consistency with other icons
  * bepasty: Add "Snippet" in category/short description
  * bepasty: Update UI strings for permissions
  * bepasty: Require at least one permission on a password
  * bepasty: Simplify configuration file handling
  * js: Don't show running status on buttons pulled to right
  * diagnostics: Prevent showing running status on diagnostics menu item
  * help, networks: Clarify i18n different contexts for "Manual"
  * radicale: Stop service during backup and restore
  * radicale: tests: functional: Add test for backup/restore
  * doc: Recompile when parser script changes
  * doc: wikiparser: Handle processing instructions
  * doc: wikiparser: Fix attachment URLs in regular links
  * doc: wikiparser: When processing single pages, ignore header/footer
  * doc: wikiparser: Generate colspec for tables
  * doc: wikiparser: Handle table of contents macro without parenthesis
  * doc: wikiparser: Handle more paragraph breakers
  * doc: wikiparser: Parse content inside a comment
  * doc: wikiparser: Allow empty lines between list items
  * doc: wikiparser: Fix parsing URLs, simplify plain text parsing
  * doc: wikiparser: Resolve relative URLs
  * doc: wikiparser: Preserve spaces during parsing and generation
  * doc: wikiparser: Handle existing # in links, don't append again
  * doc: wikiparser: Assign text to URLs that don't provide them
  * doc: wikiparser: Handle wiki links starting with a /
  * doc: wikiparser: Allow lists to started with just spaces
  * doc: wikiparser: Strip spaces from attachment's text
  * doc: wikiparser: Place anchors inside paragraphs
  * doc: wikiparser: Sort imagedata properties
  * doc: wikiparser: Retain the text for icons
  * doc: wikiparser: Set icon dimensions to old values (temporarily)
  * doc: wikiparser: Handle empty table cells
  * doc: wikiparser: Fix some flake8 warnings
  * doc: wikiparser: Improve links relative to included files
  * doc: wikiparser: Fix issue with parsing inline code blocks
  * doc: wikiparser: Handle markup inside italic/bold markup
  * doc: wikiparser: Format text inside admonitions properly
  * doc: Drop post processor as it is not needed anymore
  * doc: wikiparser: Incorporate post processing fixes
  * doc: Simplify make file by eliminating targets for intermediates
  * doc: wikiparser: Add note about some incorrect links
  * doc: Update the test script for wikiparser
  * manual: Fetch latest images
  * doc: Fetch latest manual
  * firewall: Use service files for showing port forwarding info
  * firewall: Show port forwarding info in tabular format
  * kvstore: Allow module to be imported before Django init
  * networks: Expose API to get/set network meta info
  * firewall: Show port forwarding info contextually
  * doc: wikiparser: Fix a minor flake8 issue
  * doc: wikiparser: Fix issue with some URL containing dup. lang part
  * doc: wikiparser: Make it easier to run with a #! at the top
  * doc: wikiparser: Reduce build verbosity
  * upgrades: Fix issue with checking if backports is current
  * upgrades: Separate concepts for backports enabled vs. requested
  * upgrades, security: Use consistent terminology 'activate'
  * backports: When upgrading from older version, assumed requested
  * package: Add ability to reinstall a package
  * matrixsynapse: Perform a one time conversion to new config format
  * doc: manual: Fetch latest manual, remove non-existent images/pages
  * doc: wikiparser: Use icons from the icons directory
  * doc: wikiparser: Show icons with full size
  * doc: manual: Replace manual icons to drop CC 2.5 license
  * deluge: Use older icon to drop CC 2.0 license

  [ Joseph Nuthalapati ]
  * searx: Add functional test for app availability
  * container: Add unstable distribution
  * functional-tests: Fix instructions for running functional tests
  * functional-tests: Use latest version of splinter
  * framework: Remove module init() functions
  * wireguard: Remove hardcoded Windows client version
  * functional-tests: splinter 0.14.0 is in PyPI
  * apps: Remove Coquelicot
  * matrix-synapse: Upgrade to 1.19
  * container: Use builds with build-deps included

  [ James Valleroy ]
  * ci: Allow fuse to be installed
  * tests: functional: Strip trailing / from FREEDOMBOX_URL
  * ejabberd: Use new ruamel.yaml API and allow duplicate keys
  * locale: Update translation strings
  * doc: Fetch latest manual
  * debian: Add gbp dch config
  * debian: Fix use of wildcard path in copyright
  * debian: Split copyright paragraph to avoid lintian error
  * radicale: Remove code to handle 1.x
  * doc: Fetch latest manual
  * bepasty: New app for file upload and sharing
  * bepasty: Add public access config form
  * bepasty: Fetch manual page
  * locale: Update translation strings
  * doc: Add moinmoin wiki parser
  * wikiparser: Fix spaces, multi-line, languages, icons
  * doc: Use Makefile to fetch raw wiki files
  * doc: Add icons used in manual
  * manual: Add raw wiki files of included pages
  * manual: Remove checked-in xml files
  * wikiparser: Don't render Admonition with style comment
  * test-wikiparser: Remove fixes.xslt step
  * debian: Add unit tests to autopkgtest
  * apache: Disable mod_status (CVE-2020-25073)
  * debian: Don't show first wizard secret on command line
  * debian: Remove unused vars from postinst
  * matrixsynapse: Use conf.d snippets
  * upgrades: Change backports activation message wording
  * upgrades: Display correct backports info for unstable
  * upgrades: Add first boot step to configure backports
  * upgrades: Use kvstore and then file to determine if backports are enabled
  * debian: Temporarily revert source package rename
  * locale: Update translation strings
  * doc: Fetch latest manual

  [ Veiko Aasa ]
  * samba: Hide common system partitions
  * ikiwiki: Validate a path when deleting wiki or blog
  * ssh: Disallow managing keys for the root user
  * debian: Add newline to end of /var/lib/plinth/firstboot-wizard-secret
  * functional-tests: snapshot: Skip if filesystem doesn't support snapshots
  * container: Randomize btrfs partition UUID
  * gitweb: Fix enable auth webserver component on app init
  * gitweb: Add ability to change default branch

  [ Павел Протасов ]
  * Translated using Weblate (Russian)

  [ Michael Breidenbach ]
  * Translated using Weblate (German)
  * Translated using Weblate (Swedish)
  * Translated using Weblate (German)
  * Translated using Weblate (Swedish)
  * Translated using Weblate (German)
  * Translated using Weblate (Swedish)

  [ ikmaak ]
  * Translated using Weblate (Dutch)
  * Translated using Weblate (Dutch)

  [ Burak Yavuz ]
  * Translated using Weblate (Turkish)
  * Translated using Weblate (Turkish)
  * Translated using Weblate (Turkish)
  * Translated using Weblate (Turkish)

  [ Xosé M ]
  * Translated using Weblate (Galician)

  [ Jens Molgaard ]
  * Translated using Weblate (Danish)

  [ Nikita Epifanov ]
  * Translated using Weblate (Russian)
  * Translated using Weblate (Russian)

  [ Dietmar ]
  * Translated using Weblate (German)

  [ Johannes Keyser ]
  * Translated using Weblate (German)

  [ Diego Roversi ]
  * Translated using Weblate (Italian)

  [ Artem ]
  * Translated using Weblate (Russian)

  [ Ralf Barkow ]
  * Translated using Weblate (German)

  [ Reg Me ]
  * Translated using Weblate (Dutch)
  * Translated using Weblate (Dutch)

  [ Q.-A. Nick ]
  * upgrades, security: Update the messages describing backports

 -- James Valleroy <jvalleroy@mailbox.org>  Tue, 15 Sep 2020 17:03:43 -0400

freedombox (20.13) unstable; urgency=medium

  [ Sunil Mohan Adapa ]
  * Rename source package from plinth to freedombox.

  [ Veiko Aasa ]
  * minidlna: Do not expose statistics over public web

  [ Benjamin Ortiz ]
  * backups: Allow remote repository usernames to start with numbers

  [ James Valleroy ]
  * upgrades: Update apt cache before manual update
  * upgrades: Parameterize backports dist name
  * upgrades: Use current release codename when enabling backports
  * upgrades: Use codename to pin freedombox from backports
  * security: Move backports notice to security page
  * upgrades: Add button to activate backports
  * upgrades: Use only sources file to determine if backports enabled
  * upgrades: Check that backports is for current release
  * upgrades: Rewrite apt prefs file when activating backports
  * upgrades: Enable backports for testing only in development mode
  * upgrades: Show dist of backports to be activated
  * upgrades: Split apt preferences into 2 files
  * upgrades: Refactor use of lsb_release
  * locale: Update translation strings
  * doc: Fetch latest manual

  [ Allan Nordhøy ]
  * Translated using Weblate (Norwegian Bokmål)

  [ Tang Zongxun ]
  * Translated using Weblate (Chinese (Simplified))

  [ Doma Gergő ]
  * Translated using Weblate (Hungarian)

 -- Federico Ceratto <federico@debian.org>  Sat, 18 Jul 2020 12:14:08 +0100

plinth (20.12.1) unstable; urgency=high

  [ nautilusx ]
  * Translated using Weblate (German)

  [ Robert Pollak ]
  * Translated using Weblate (German)

  [ J. Lavoie ]
  * Translated using Weblate (French)

  [ Petter Reinholdtsen ]
  * Translated using Weblate (Norwegian Bokmål)

  [ Sunil Mohan Adapa ]
  * cfg, frontpage: Ignore errors while reading config and shortcuts

  [ Milo Ivir ]
  * Translated using Weblate (German)

 -- James Valleroy <jvalleroy@mailbox.org>  Sun, 05 Jul 2020 15:40:30 -0400

plinth (20.12) unstable; urgency=medium

  [ Oğuz Ersen ]
  * Translated using Weblate (Turkish)

  [ Sunil Mohan Adapa ]
  * Translated using Weblate (Telugu)
  * transmission: tests: functional: Fix to wait properly
  * ttrss: tests: functional: Fix to wait properly
  * tor: tests: functional: Fix to wait properly on progress page
  * users: tests: functional: Leave no-language as final setting
  * mldonkey: tests: functional: Wait for frame to load properly
  * snapshot: tests: functional: Delete all snapshots properly
  * ejabberd: tests: functional: Fixes for no implicit waiting
  * syncthing: tests: functional: Fix to wait properly
  * tests: functional: Remove implicit and explicit wait times
  * tests: functional: Allow parallel installation of apps
  * d/control: Add python3-systemd as a dependency
  * apache: Add ssl-cert package as dependency
  * storage: Use DBus directly for listing disks
  * storage: Fix regression with showing error messages
  * storage: Use UDisks information as primary source
  * storage: Don't show empty progress bar for disks not mounted
  * storage: Remove rule to not automount system disks with no paritions
  * storage: Don't auto-mount loopback devices except in develop mode
  * storage: Allow ejecting any device not in fstab or crypttab
  * storage: Ignore eject failures if filesystems unmounted properly
  * backups: Remove an unnecessary print() statement
  * Translated using Weblate (Telugu)
  * container: Remove sqlite3 file early enough
  * storage: Don't log exception of disk space check fails
  * storage: Use mount info instead of disk info for free space warning
  * notifications: Fix issue with redirection on dismiss
  * views: Drop use of private Django utility
  * cfg: Don't fallback to develop config if main is not found
  * cfg: Drop the default configuration file
  * frontpage: Read custom shortcuts from multiple locations
  * frontpage: Drop empty custom shortcut files
  * cfg: Allow loading multiple configuration files
  * cfg: For develop mode, overlay on top of regular configuration
  * context_processor: tests: Use already available config fixture
  * cfg: Eliminate the need for 'root' directory in configuration
  * cfg: Move /plinth.config to plinth/develop.config
  * cfg: Rename configuration file to freedombox.config
  * d/tests/control: Rename Plinth to FreedomBox in a comment
  * cfg: Read configuration from .d files and multiple locations
  * frontpage: Load shortcuts from .d directories too
  * frontpage: Read from .d files too
  * cfg: Remove redundant data in develop.config
  * cfg: Remove comments in test data
  * cfg: In develop mode, use /var/lib for DB and sessions
  * web_framework: Split initialization into two parts
  * web_framework: Don't create Django secret key when listing depends
  * log: Allow setting the default log level before log configuration
  * main: List dependencies without writing to disk
  * d/rules: vagrant: INSTALL.md: Fix installing dependencies
  * *: Drop files paths in data/var
  * doc: Update manual page with configuration file changes
  * network: test: Fix race condition when deleting connections
  * storage: tests: Ignore cases needing loop devices when not available
  * actions: tests: Fix test failures due order of fixtures
  * tests: Use develop configuration for most tests
  * templates: Disable button and show spinner on submit for all forms
  * backups: Remove custom handling of progress on the restore button
  * js: Simplify auto-refresh page logic
  * jsxc: Remove inline javascript
  * apache: Set CSP and other common security headers
  * apache: Relax CSP to allow web workers for JSXC
  * locale: Update translation strings

  [ ferhad.necef ]
  * Translated using Weblate (Russian)

  [ Thomas Vincent ]
  * Translated using Weblate (French)

  [ Joseph Nuthalapati ]
  * Translated using Weblate (Telugu)

  [ wind ]
  * Translated using Weblate (Russian)

  [ James Valleroy ]
  * upgrades: Combine into single page with manual update
  * upgrades: Skip enable-auto in develop mode
  * debian: Add nscd >= 2 as dependency
  * upgrades: Append unattended-upgrades-dpkg.log for more detail
  * storage: Handle multi-line text in functional test
  * apt: Run `apt-get -f install` before other commands
  * apt: Run `dpkg --configure -a` before other actions
  * upgrades: Skip enabling backports on testing and unstable
  * networks: Remove firewall zone warning
  * networks: Correct wording of internet connection form

  [ Veiko Aasa ]
  * functional-tests: Handle connection error when web server restarts
  * functional-tests: Skip tests if app is not available in distribution
  * functional-tests: Fix page not fully loaded errors when taking backups
  * functional-tests: Remove unnecessary wait when navigating to module

  [ Michael Breidenbach ]
  * Translated using Weblate (German)
  * Translated using Weblate (Swedish)

  [ Fioddor Superconcentrado ]
  * Translated using Weblate (Spanish)

  [ Pavel Borecki ]
  * Translated using Weblate (Czech)

  [ Éfrit ]
  * Translated using Weblate (French)

  [ Jens Molgaard ]
  * Translated using Weblate (Danish)

 -- Sunil Mohan Adapa <sunil@medhas.org>  Mon, 29 Jun 2020 16:39:33 -0700

plinth (20.11) unstable; urgency=medium

  [ Thomas Vincent ]
  * Translated using Weblate (French)

  [ Petter Reinholdtsen ]
  * Translated using Weblate (Norwegian Bokmål)

  [ Michael Breidenbach ]
  * Translated using Weblate (German)
  * Translated using Weblate (Swedish)

  [ Sunil Mohan Adapa ]
  * *: Remove use of Turbolinks library
  * web_framework: Reduce verbosity of DB migration process
  * container: Add script to manage systemd-nspawn containers for dev.
  * container: Fix upgrading of freedombox
  * matrixsynapse: Handle upgrade to versions 1.15.x

  [ James Valleroy ]
  * upgrades: Don't enable backports on Debian derivatives
  * upgrades: Use a custom service for manual update
  * locale: Update translation strings
  * doc: Fetch latest manual
  * debian: Update renamed lintian tag

  [ Ralf Barkow ]
  * Translated using Weblate (German)

  [ aiman an ]
  * Added translation using Weblate (Arabic (Saudi Arabia))
  * Translated using Weblate (Arabic (Saudi Arabia))

  [ WaldiS ]
  * Translated using Weblate (Polish)

  [ Luis A. Arizmendi ]
  * Translated using Weblate (Spanish)

 -- James Valleroy <jvalleroy@mailbox.org>  Mon, 15 Jun 2020 19:55:45 -0400

plinth (20.10) unstable; urgency=high

  [ Joseph Nuthalapati ]
  * backups: Add optional field - Name
  * functional-tests: Use Name attribute in backups
  * functional-tests: Move @backups to Scenario level
  * functional-tests: Leave tor+http test disabled
  * tests: functional: Document running tests in parallel
  * tests: functional: Add pytest-xdist to install.sh

  [ Sunil Mohan Adapa ]
  * openvpn: Use app toggle button and common app view
  * tests: functional: Merge into main source hierarchy
  * storage: Fix failing path validation unit tests
  * tests: functional: cosmetic: flake8 fixes
  * tests: functional: Re-organize step definitions and helper methods
  * coturn: Fix functional test for backup/restore
  * ttrss: Fix functional tests
  * snapshot: Fix functional test to account for non-removable snapshots
  * test: functional: Fix for Apache restart after domain change
  * tor: Fix problems with running a relay
  * mldonkey: Add app to freedombox-share group
  * samba: Add clients information
  * cockpit: Promote for advanced storage/firewalld/networking ops
  * firewall: Mention that internal services are available over VPN
  * firewall: Don't show tun interface in internal zone warning
  * minidlna: Add link to manual page
  * minidlna: Fix i18n for name of the app
  * pagekite: Fix expired certificates causing connection failures

  [ Luis A. Arizmendi ]
  * Translated using Weblate (Spanish)

  [ Etienne ]
  * Translated using Weblate (French)

  [ Artem ]
  * Translated using Weblate (Russian)

  [ fred1m ]
  * ikiwiki: Enable 'attachment' plugin by default

  [ James Valleroy ]
  * utils: Handle removal of axes.get_version()
  * debian: Mark doc packages as Multi-Arch: foreign
  * firewall: Minor spelling fix
  * radicale: Fix link in description to clients
  * users: Avoid error when user's groups cannot be parsed
  * templates: Fix setup state check
  * locale: Update translation strings
  * doc: Fetch latest manual

  [ Allan Nordhøy ]
  * Translated using Weblate (Norwegian Bokmål)
  * Translated using Weblate (Czech)
  * Translated using Weblate (Hungarian)
  * Translated using Weblate (Greek)

 -- James Valleroy <jvalleroy@mailbox.org>  Mon, 01 Jun 2020 20:06:53 -0400

plinth (20.9) unstable; urgency=medium

  [ Petter Reinholdtsen ]
  * Translated using Weblate (Norwegian Bokmål)

  [ James Valleroy ]
  * snapshot: Set as essential module
  * functional_tests: snapshot: Skip delete all when there are no snapshots
  * quassel: Use systemd sandboxing features
  * minidlna: Move sysctl config to /etc/sysctl.d/50-freedombox.conf
  * upgrades: Add needrestart to restart services as needed
  * upgrades: Enable Automatic-Reboot option of unattended-upgrades
  * locale: Update translation strings
  * doc: Fetch latest manual

  [ Michael Breidenbach ]
  * Translated using Weblate (German)
  * Translated using Weblate (Swedish)

  [ Fioddor Superconcentrado ]
  * Folder remained unrenamed. Should have changed along with git links.

  [ Sunil Mohan Adapa ]
  * snapshot: Fix issues with restore and delete
  * performance: Add basic functional tests
  * daemon: Allow using an alias when enabling a daemon
  * bind: Add daemon alias for bind9 -> named
  * daemon: bind: cosmetic: yapf, isort formatting
  * firewall: Reload firewalld so it works with newly installed services
  * glib: Allow scheduling non-repeating tasks in separate threads
  * notification: Expand and clarify restriction on id property
  * storage: Auto-mount disks, notify of failing disks
  * package: Fix error log when checking if package manager is busy
  * power: cosmetic: Fix flake8 warnings
  * first_setup: Fix regression with logo not showing
  * minidlna: cosmetic: isort fixes
  * mediawiki: Stop jobrunner during backup/restore
  * minidlna: Stop daemon during backup/restore
  * mumble: Stop server during backup/restore
  * quassel: Fix stopping server during backup/restore
  * tor: Fix stopping server during backup/restore
  * upgrades: Always schedule a reboot at 02:00 local time
  * upgrades: Add information about service restart and system reboot
  * performance: Launch the Cockpit graphs directly if possible

  [ Joseph Nuthalapati ]
  * samba: Change description to Network File Storage
  * functional-tests: Skip network setup wizard
  * functional-tests: Move Disable tests to the end

  [ fred1m ]
  * performance: Add app for system monitoring

  [ Luis A. Arizmendi ]
  * Translated using Weblate (Spanish)

  [ Artem ]
  * Translated using Weblate (Russian)

 -- James Valleroy <jvalleroy@mailbox.org>  Mon, 18 May 2020 19:42:49 -0400

plinth (20.8) unstable; urgency=medium

  [ Luis A. Arizmendi ]
  * Translated using Weblate (Spanish)
  * Translated using Weblate (Spanish)

  [ Joseph Nuthalapati ]
  * Translated using Weblate (Telugu)
  * Translated using Weblate (Telugu)
  * HACKING: More detailed instructions for VirtualBox
  * HACKING: Correction to macOS package manager name

  [ Nektarios Katakis ]
  * syncthing: add to freedombox-share group

  [ Veiko Aasa ]
  * users: Try-restart service after service is added to the sharing group
  * datetime: Handle timesyncd service runs conditionally
  * minidlna: Add functional tests that enable and disable application
  * minidlna: Make app installable inside unprivileged container

  [ Sunil Mohan Adapa ]
  * web_server: Suppress warnings that static directories don't exist
  * debian: Remove timer to setup repositories properly
  * static: Use SVG logo during first wizard welcome step
  * static: Reduce the size of the background noise image
  * mediawiki: Reuse existing images in functional tests
  * setup.py: Don't install/ship .po files
  * static: Don't ship visual design file and unused images
  * storage: Fix tests by wrestling with auto-mounting of disks
  * HACKING: Minor indentation fix
  * *: Update links to repository and project page
  * ci: Update link to container in Docker registry
  * coturn: New app to manage Coturn TURN/STUN server
  * datetime: Refactor handling systemd-timesyncd not running in VMs
  * datetime: Don't expect synced time in diagnostics inside VMs
  * mediawiki: Partial fix for installing on testing
  * datetime: Disable diagnostics when no tests are available

  [ James Valleroy ]
  * d/copyright: Fix path to visual_design
  * data: Print hostname and IP addresses before console login
  * snapshot: Fix message when not available
  * snapshot: Fix title
  * locale: Update translation strings
  * debian: Use debhelper compat level 13
  * doc: Fetch latest manual

  [ Artem ]
  * Translated using Weblate (Russian)

  [ nautilusx ]
  * Translated using Weblate (German)

  [ Fioddor Superconcentrado ]
  * Directions to install VirtualBox when it's not part of the Debian-based
    distro, like Buster.

  [ Anonymous ]
  * Translated using Weblate (Spanish)

  [ Nathan ]
  * Translated using Weblate (French)

  [ Michael Breidenbach ]
  * Translated using Weblate (Swedish)

  [ fred1m ]
  * mumble: Add Mumla to the list of clients

 -- James Valleroy <jvalleroy@mailbox.org>  Mon, 04 May 2020 20:33:35 -0400

plinth (20.7) unstable; urgency=medium

  [ Coucouf ]
  * Translated using Weblate (French)

  [ vihor ]
  * Translated using Weblate (Serbian)

  [ Localisation Lab ]
  * Translated using Weblate (French)

  [ Joseph Nuthalapati ]
  * Translated using Weblate (Telugu)

  [ Veiko Aasa ]
  * gitweb: Improve error handling when creating repository

  [ James Valleroy ]
  * upgrades: Allow installation of python3-twisted from backports
  * matrixsynapse: Handle upgrade to 1.12.*
  * locale: Update translation strings
  * doc: Fetch latest manual

  [ Fioddor Superconcentrado ]
  * HACKING: Clarify where commands should be run

 -- James Valleroy <jvalleroy@mailbox.org>  Mon, 20 Apr 2020 18:38:52 -0400

plinth (20.6.1) unstable; urgency=medium

  [ James Valleroy ]
  * users: Fix regression where form help_text line was dropped
  * debian: Add firmware-ath9k-htc to Recommends
  * doc: Fetch latest manual

  [ Allan Nordhøy ]
  * gitweb: Use proper ellipsis char when showing clone progress
  * Translated using Weblate (Norwegian Bokmål)
  * Translated using Weblate (German)

  [ Coucouf ]
  * Translated using Weblate (French)
  * Translated using Weblate (French)

  [ Manuela Silva ]
  * Translated using Weblate (Portuguese)

  [ nautilusx ]
  * Translated using Weblate (German)

  [ Jeannette L ]
  * Translated using Weblate (German)
  * Translated using Weblate (French)
  * Translated using Weblate (Italian)

  [ wind ]
  * Translated using Weblate (Russian)

  [ vihor ]
  * Translated using Weblate (Serbian)

 -- James Valleroy <jvalleroy@mailbox.org>  Sat, 11 Apr 2020 09:56:43 -0400

plinth (20.6) unstable; urgency=medium

  [ wind ]
  * Translated using Weblate (Russian)

  [ Thomas Vincent ]
  * Translated using Weblate (French)
  * Translated using Weblate (French)

  [ Alice Kile ]
  * app: Separate app enable/disable form from config form

  [ Sunil Mohan Adapa ]
  * pagekite: Fix functional tests
  * monkeysphere: Making styling more specific to avoid interference
  * networks: Make styling more specific to avoid interference
  * syncthing: Update description to mention 'syncthing' group

  [ Michael Breidenbach ]
  * Translated using Weblate (German)

  [ Coucouf ]
  * Translated using Weblate (French)
  * Translated using Weblate (French)
  * Translated using Weblate (French)
  * Translated using Weblate (French)
  * Translated using Weblate (French)
  * Translated using Weblate (French)
  * Translated using Weblate (French)
  * Translated using Weblate (French)
  * Translated using Weblate (French)

  [ Pavel Borecki ]
  * Translated using Weblate (Czech)

  [ James Valleroy ]
  * radicale: Support upgrade to any 2.x version
  * packages: Mark freedombox package as held during package installs
  * packages: Keep existing hold if already set
  * locale: Update translation strings
  * doc: Fetch latest manual
  * debian: Cleanup overrides for jsxc symlinks

  [ Allan Nordhøy ]
  * Translated using Weblate (German)
  * Translated using Weblate (French)
  * Translated using Weblate (Italian)
  * Translated using Weblate (Hindi)

  [ Joseph Nuthalapati ]
  * users: Add component for managing users and groups
  * yapf: Update conf to add blank line before nested class/def
  * cosmetic: Minor yapf and other fixes
  * app: Fix grammar in developer documentation string
  * ikiwiki: Disable edits. Add moderation of comments
  * Translated using Weblate (Telugu)
  * vagrant: Skip upgrading freedombox dependencies
  * firewalld: Force upgrade anything in [0.7, 0.9)
  * infinoted: Fix permissions of sync directory

  [ vihor ]
  * Added translation using Weblate (Serbian)
  * Translated using Weblate (Serbian)

  [ Luis A. Arizmendi ]
  * Translated using Weblate (Spanish)

 -- James Valleroy <jvalleroy@mailbox.org>  Mon, 06 Apr 2020 20:40:17 -0400

plinth (20.5.1) unstable; urgency=medium

  [ Petter Reinholdtsen ]
  * Translated using Weblate (Norwegian Bokmål)

  [ Allan Nordhøy ]
  * networks: Update label wording in topology form: Choose → Specify
  * Translated using Weblate (Norwegian Bokmål)

  [ Sunil Mohan Adapa ]
  * web_server: Introduce component to handle special static file dirs
  * jsxc: Fix issue with serving static files
  * help: Move custom static file handling into app from central place
  * debian: Update doc-base to include PDF
  * debian: Prepare for multiple binary packages
  * debian: Separate binary packages for each language manual
  * debian: Remove outdated TODO file

  [ Michael Breidenbach ]
  * Translated using Weblate (German)

  [ James Valleroy ]
  * debian: Correct doc package names in Recommends

 -- James Valleroy <jvalleroy@mailbox.org>  Thu, 26 Mar 2020 09:13:13 -0400

plinth (20.5) unstable; urgency=medium

  [ Joseph Nuthalapati ]
  * ci: Use pre-built container image to speed up CI
  * ci: Add maintenance script for updating images
  * ci: Optimize refreshing Docker image for GitLabCI

  [ James Valleroy ]
  * ci: Switch docker image to testing
  * Translated using Weblate (Swedish)
  * locale: Update translation strings
  * doc: Fetch latest manual

  [ Sunil Mohan Adapa ]
  * app: Fix name of the block in templates, used for overriding
  * views: Allow AppViews to set self.intial
  * pagekite: Simplify code for form adding custom service
  * pagekite: Remove unused templates
  * pagekite: Drop ineffective base template
  * pagekite: Minor cleanup
  * pagekite: Merge all the configuration retrieval actions
  * pagekite: Merge set-kite and set-frontend actions
  * pagekite: Use Daemon component to simplify handling daemon actions
  * pagekite: Don't signal new domain on init if app is disabled
  * pagekite: Simplify code notifying domain name changes
  * pagekite: Don't attempt to notify about domain if app is disabled
  * pagekite: Remove app enabled checking from getting configuration
  * pagekite: Fix functional tests by submitting the right form
  * pagekite: Fix styling issues for custom services section
  * pagekite: On enable/disable, add/remove domain from names module
  * pagekite: Fix an error message in custom services form
  * pagekite: Ensure transitioning for from old code
  * matrixsynapse: Handle release of matrix-synapse 1.11
  * setup: Fix regression to force-upgrade caused by Info changes
  * pagekite: Don't allow non-unique custom services
  * toolbar: Factor out the clients buttons into a separate template
  * index: Reintroduce clients button in front page
  * upgrades: Don't ship apt backport preferences file
  * setup.py: Remove files shipped in the past
  * upgrades: Use internal scheduler instead of systemd timer
  * shadowsocks: Change default configuration
  * action_utils: Add utility to call systemd daemon-reload
  * shadowsocks: Fix incorrect setting of state directory
  * shadowsocks: When editing configuration, don't re-enable
  * mediawiki: Don't allow anonymous edits

  [ Fioddor Superconcentrado ]
  * Translated using Weblate (Spanish)
  * Translated using Weblate (Spanish)
  * Translated using Weblate (Spanish)
  * Translated using Weblate (Spanish)
  * Translated using Weblate (Spanish)

  [ Luis A. Arizmendi ]
  * Translated using Weblate (Spanish)
  * Translated using Weblate (Spanish)
  * Translated using Weblate (Spanish)
  * Translated using Weblate (Spanish)

  [ Fred ]
  * Translated using Weblate (French)

  [ Veiko Aasa ]
  * names: Fix Local Network Domain is not shown

  [ Thomas Vincent ]
  * Translated using Weblate (French)

  [ Nektarios Katakis ]
  * shadowshocks: Fix setting configuration on Buster

  [ Michael Breidenbach ]
  * Translated using Weblate (Swedish)

 -- James Valleroy <jvalleroy@mailbox.org>  Mon, 23 Mar 2020 19:42:28 -0400

plinth (20.4) unstable; urgency=medium

  [ Thomas Vincent ]
  * Translated using Weblate (French)
  * Translated using Weblate (French)

  [ Sunil Mohan Adapa ]
  * networks: Fixes for networks wizards
  * avahi: Use generic app view
  * privoxy: Use generic app view
  * infinoted: Move views to a separate views module
  * help: Rename views modules as 'views'
  * networks: Rename views modules as 'views'
  * diagnostics: Rename views modules, move utilities to main module
  * backups: cosmetic: Rename .inc file to .html
  * css: Merge responsive.css into main style file
  * css: cosmetic: Rename plinth.css to main.css
  * views: Don't send app to template context
  * app: Fix showing app name in port forwarding information
  * networks: Rename polkit JS authority rules file
  * firewalld: Add polkit JS authority rules files
  * networks: Show router wizard before Internet connection type wizard
  * networks: Don't show router wizard if not behind a router
  * networks: If topology wizard is skipped, skip router wizard too
  * apache: Handle transition to php 7.4

  [ Joseph Nuthalapati ]
  * Translated using Weblate (Telugu)
  * shadowsocks: Move user settings to state directory

  [ Veiko Aasa ]
  * storage: Directory selection form improvements
  * transmission: Allow one to submit download directory if it is creatable
  * plinth: Increase sqlite busy timeout from default 5s to 30s
  * upgrades: Clean apt cache every week
  * apps: Do not show status block if service is running
  * i2p: New style app page layout
  * quassel: Fix unable to disable application without choosing a domain name

  [ Luis A. Arizmendi ]
  * Translated using Weblate (Spanish)

  [ Nektarios Katakis ]
  * networks: Add form for network topology
  * networks: Add page for network topology form
  * networks: First boot view for network topology wizard
  * networks: First boot step for network topology wizard
  * networks: Save networks topology type to DB
  * networks: Update main networks page Internet connectivity section

  [ Michael Breidenbach ]
  * Translated using Weblate (Swedish)

  [ James Valleroy ]
  * ci: Switch to testing image
  * locale: Update translation strings
  * doc: Fetch latest manual

 -- James Valleroy <jvalleroy@mailbox.org>  Mon, 09 Mar 2020 20:01:44 -0400

plinth (20.3) unstable; urgency=medium

  [ Sunil Mohan Adapa ]
  * web_framework: Separate out Django settings into module
  * doc/dev: Allow all modules to be imported by Sphinx
  * notification: Add developer documentation
  * doc/dev: Update copyright year
  * app: Update style for toggle button
  * app: Drop border shadow for app icon in mobile view
  * app: cosmetic: Minor refactoring of header styling
  * app: Simplify some header styling
  * app: cosmetic: Rename a CSS style class in app header
  * app: cosmetic: Rename header.html to app-header.html
  * app: Show short description as secondary title
  * networks: Fix i18n for wizard forms
  * networks: Minor changes to router/internet configuration forms
  * web_framework: Generate and retain a secret key
  * web_framework: Cleanup expired sessions every week

  [ Nektarios Katakis ]
  * networks: Add form for internet connection type
  * networks: Add network view and url for internet connection help page
  * networks: Link internet connection help page with networks page.
  * networks: All first step wizard form for internet connection type
  * networks: Add first boot step for internet connection type
  * networks: Save to kvstore internet connectivity type
  * networks: Refactor connections list template
  * networks: Show internet connectivity string in main page

  [ Michael Breidenbach ]
  * Translated using Weblate (German)
  * Translated using Weblate (Swedish)

  [ Dietmar ]
  * Translated using Weblate (Italian)

  [ Jaime Marquínez Ferrándiz ]
  * Translated using Weblate (Spanish)

  [ Luis A. Arizmendi ]
  * Translated using Weblate (Spanish)

  [ Joseph Nuthalapati ]
  * shadowsocks: Fix shadowsocks not able to start

  [ James Valleroy ]
  * locale: Update translation strings
  * doc: Fetch latest manual

 -- James Valleroy <jvalleroy@mailbox.org>  Mon, 24 Feb 2020 20:16:12 -0500

plinth (20.2.1) unstable; urgency=high

  [ Veiko Aasa ]
  * apps: remove css filters and glow from app icons
  * config: Depends also on apache module

  [ Dietmar ]
  * Translated using Weblate (German)
  * Translated using Weblate (Italian)
  * Translated using Weblate (Italian)

  [ Petter Reinholdtsen ]
  * Translated using Weblate (Norwegian Bokmål)

  [ Sunil Mohan Adapa ]
  * cards: Remove the transition delay on hover effect
  * system: Implement new style for cards
  * jsxc: Bypass issue with stronghold to get the app working again
  * jsxc: Fix functional test case failure
  * functional_tests: cosmetic: Minor yapf change
  * app: Introduce Info component to store basic app information
  * app: Add info property as shortcut to access basic information
  * app: Refactor all apps to use the Info component
  * app: Document the app_id property for App class
  * doc/dev: Include information on how to edit dev documentation
  * views: Document the AppView class properties
  * monkeysphere: Fix regression with reading Apache configuration
  * Translated using Weblate (Italian)
  * firewall: Use firewalld DBus API for most operations
  * *.py: Use SPDX license identifier
  * *.html: Use SPDX license identifier
  * actions/*: Use SPDX license identifier
  * functional_tests: Use SPDX license identifier
  * *.css: Use SPDX license identifier
  * *: Update misc build related files to use SPDX license identifier
  * doc/dev: Update tutorial to use SPDX license indentifier
  * *: Update remaining misc files to use SPDX license identifier
  * *.js: Use SPDX license identifier
  * help: Fix attribute on download manual button
  * css: Add missing license identifier on some CSS files
  * firewalld: Ignore errors with DBus API when firewalld is not running
  * deluge: Don't use code execution for editing configuration
  * deluge: More reliable initial configuration setup

  [ Joseph Nuthalapati ]
  * l10n: Fix gettext not detecting no-python-format
  * samba: Add link to manual page
  * searx: Update search engines for 0.16.0

  [ Allan Nordhøy ]
  * openvpn: Fix spelling for Tunnelblick
  * Translated using Weblate (Norwegian Bokmål)

  [ Nektarios Katakis ]
  * bind: parse zones files
  * bind: test for parsing zones file with specific format
  * bind: views show served domains in main view
  * bind: create zones directory on setup action

  [ James Valleroy ]
  * bind: Bump version and handle upgrade

  [ Ralf Barkow ]
  * Translated using Weblate (German)

  [ nautilusx ]
  * Translated using Weblate (German)

  [ Doma Gergő ]
  * Translated using Weblate (Hungarian)

  [ Lev Lamberov ]
  * debian: Update Russian translation for debconf (Closes: #951440)

  [ Radek Pasiok ]
  * Translated using Weblate (Polish)

  [ Alice Kile ]
  * gitignore: Add .vscode & segregate editor settings

  [ Thomas Vincent ]
  * Translated using Weblate (French)

 -- James Valleroy <jvalleroy@mailbox.org>  Fri, 21 Feb 2020 22:38:12 -0500

plinth (20.2) unstable; urgency=medium

  [ Veiko Aasa ]
  * networks: Support virtual Ethernet (veth) devices
  * diagnostics: Show firewall service status
  * users: Fix functional test delete user
  * storage: Show disks if FreedomBox is running in an unprivileged container
  * service: Stop service not before but after disabling it
  * users: More precise username validation
  * sso, users: Turn off autocapitalization on the username field
  * users: Add unit tests for views
  * help: Fix anchor hidden under navbar

  [ Joseph Nuthalapati ]
  * tests: Use the latest version of geckodriver
  * vagrant: Add alias for run --develop
  * l10n: Add blocktrans trimmed tag on a block
  * l10n: Add missing trimmed to blocktrans blocks
  * vagrant: Allocate cpus equal to the no. of cores
  * Translated using Weblate (Telugu)
  * searx: Fix installation issue for 0.16.0

  [ Sunil Mohan Adapa ]
  * firewall: Show Run Diagnostics button in app
  * help: Eliminate redundant HTML attribute in template
  * glib: Create a new module to deal with all things glib
  * glib: Introduce method to schedule an operation at regular intervals
  * web_framework: Set the timezone to UTC
  * log: Ability to log SQL queries (disabled by default)
  * tests: Allow adding test templates
  * models: Add model for storing notifications
  * notification: New API for showing better notifications
  * notification: Add tests for notification API
  * views: A view to dismiss notifications
  * notification: Show a drop down from main navbar for notifications
  * storage: Show low disk space warning using notifications API
  * upgrades: Show notification when FreedomBox is updated
  * storage: In develop mode check for low disk space more frequently

  [ Thomas Vincent ]
  * Translated using Weblate (French)

  [ Allan Nordhøy ]
  * Translated using Weblate (Norwegian Bokmål)

  [ Ralf Barkow ]
  * Translated using Weblate (German)

  [ Luis A. Arizmendi ]
  * Translated using Weblate (Spanish)

  [ James Valleroy ]
  * users: Make help text translatable
  * security: Add Sandbox Coverage to report page
  * bind: Add CapabilityBoundingSet and ReadWritePaths to service file
  * matrixsynapse: Enable systemd sandboxing
  * security: Drop PrivateUsers=yes from all service files
  * locale: Update translation strings
  * doc: Fetch latest manual

  [ Michael Breidenbach ]
  * Translated using Weblate (German)
  * Translated using Weblate (Swedish)

 -- James Valleroy <jvalleroy@mailbox.org>  Mon, 10 Feb 2020 19:22:55 -0500

plinth (20.1) unstable; urgency=medium

  [ ikmaak ]
  * Translated using Weblate (Dutch)
  * Translated using Weblate (Dutch)

  [ Allan Nordhøy ]
  * samba: Fix spelling
  * Translated using Weblate (Norwegian Bokmål)
  * Translated using Weblate (German)
  * Translated using Weblate (Spanish)
  * Translated using Weblate (Norwegian Bokmål)
  * Translated using Weblate (Swedish)

  [ Veiko Aasa ]
  * samba: Add unit and functional tests
  * deluge: Allow one to set a download directory
  * deluge: Fix installation failure on slow machine
  * storage: Make external disk mounts accessible by other users
  * gitweb: Add link to the manual page
  * gitweb: Fix functional tests if git user and email is not configured

  [ Sunil Mohan Adapa ]
  * style: Fix incorrect margins for containers in mobile view
  * style: Fix responsiveness for app header
  * network: Fix activating connections that don't have real devices
  * network: Allow setting the auto-connect property on a connection
  * network: Add method to re-activate connections after an update
  * wireguard: Show large buttons in show client/server pages
  * wireguard: Cosmetic fixes by yapf and isort
  * wireguard: Don't error out when wg0 server is not setup
  * wireguard: Add ability to set private key in client addition
  * wireguard: Accept all IPs on server in a client setup
  * wireguard: Update descriptions in form labels
  * wireguard: Only use network manager for connections to servers
  * wireguard: Handle client connections through network manager
  * wireguard: Update descriptions for client vs. server clarity
  * wireguard: Generate private key if needed when editing server
  * wireguard: Add validations in forms
  * wireguard: Ensure tests work without latest network manager
  * wireguard: Implement enabling/disabling app using a stored flag
  * wireguard: Enable/disable connections along with the app
  * wireguard: When a connection is edited, reactivate to apply changes
  * wireguard: Show public key even when connection is not active

  [ Thomas Vincent ]
  * Translated using Weblate (French)

  [ Nektarios Katakis ]
  * Translated using Weblate (Greek)
  * Translated using Weblate (Greek)
  * Translated using Weblate (Greek)
  * networks: form for configuring router
  * networks: create view & url for new form
  * networks: add link to main page for router config form
  * networks: add first boot step for router config helper
  * networks: modify as first boot wizard step
  * networks: save router config to kvstore

  [ James Valleroy ]
  * Translated using Weblate (French)
  * wireguard: Add skeleton for new app
  * wireguard: Implement adding client
  * wireguard: Show list of added clients
  * wireguard: Allow deleting a client
  * wireguard: Add client info view
  * wireguard: Form to add server
  * wireguard: List peers in client section
  * wireguard: Add server information view
  * wireguard: Generate key pair
  * wireguard: Show this box's public key
  * wireguard: Create network manager connection
  * wireguard: Encode public keys for use in URLs
  * wireguard: Refactor actions file
  * wireguard: Add views for editing and deleting clients and servers
  * wireguard: Make setup idempotent
  * wireguard: Write pre-shared key to tempfile
  * wireguard: Use network API to handle connections
  * wireguard: Add icon
  * wireguard: Replace nmcli use with libnm
  * restore: Remove app
  * repro: Remove app
  * networks: Update text for router setup
  * bind: Enable systemd sandbox options for bind9 service
  * functional_tests: Update geckodriver version to v0.26.0
  * locale: Update translation strings
  * doc: Fetch latest manual
  * debian: Rename TODO.Debian to TODO
  * debian: Add Expat license to copyright
  * debian: Update standards version to 4.5.0

  [ Dietmar ]
  * Translated using Weblate (German)

  [ nautilusx ]
  * Translated using Weblate (German)
  * Translated using Weblate (German)

  [ Joseph Nuthalapati ]
  * functional-tests: Login only once per session
  * functional-tests: Africa/Addis_Abada is gone?
  * functional-tests: Add tag @service-discovery
  * functional-tests: Make nav_to_module efficient
  * functional-tests: Avoid unnecessary trips to Home
  * functional-tests: Avoid warnings about markers
  * functional-tests: Minor refactoring
  * functional-tests: Mark backups and security with @system

 -- James Valleroy <jvalleroy@mailbox.org>  Mon, 27 Jan 2020 19:23:04 -0500

plinth (20.0) unstable; urgency=medium

  [ Veiko Aasa ]
  * users: Fix test fixture that disables console login restrictions
  * gitweb: Add tests for views
  * samba: Improve actions script startup time
  * deluge: Manage starting/stoping deluged
  * deluge: Fix set default daemon

  [ Nektarios Katakis ]
  * openvpn: Enable support for communication among all clients
  * Translated using Weblate (Greek)
  * Translated using Weblate (Greek)
  * Translated using Weblate (Greek)
  * Translated using Weblate (Greek)

  [ Sunil Mohan Adapa ]
  * gitweb: Fix flake8 error that is causing pipeline failures
  * storage: Ignore errors resizing partition during initial setup
  * storage: Make partition resizing work with parted 3.3
  * debian: Add powermgmt-base to recommends list
  * openvpn: Enable IPv6 for server and client outside the tunnel
  * networks: Refactor creating a network manager client
  * networks: Remove unused method
  * networks: Fix crashing when accessing network manager D-Bus API

  [ Michael Breidenbach ]
  * Translated using Weblate (German)
  * Translated using Weblate (Swedish)
  * Translated using Weblate (German)
  * Translated using Weblate (German)

  [ Doma Gergő ]
  * Translated using Weblate (Hungarian)

  [ Joseph Nuthalapati ]
  * mediawiki: Use a mobile-friendly skin by default
  * mediawiki: Allow admin to set default skin
  * mediawiki: Fix functional tests depending on skin

  [ James Valleroy ]
  * Translated using Weblate (Greek)
  * Translated using Weblate (Greek)
  * openvpn: Add diagnostic for ipv6 port
  * matrixsynapse: Allow upgrade to 1.8.*
  * security: Add explanation of sandboxing
  * locale: Update translation strings
  * doc: Fetch latest manual

  [ Allan Nordhøy ]
  * Translated using Weblate (Norwegian Bokmål)

  [ Thomas Vincent ]
  * Translated using Weblate (French)

  [ Ralf Barkow ]
  * Translated using Weblate (German)

 -- James Valleroy <jvalleroy@mailbox.org>  Mon, 13 Jan 2020 19:11:44 -0500

plinth (19.24) unstable; urgency=medium

  [ Thomas Vincent ]
  * Translated using Weblate (French)
  * Translated using Weblate (French)

  [ Veiko Aasa ]
  * app: Fix javascript doesn't run on first visit
  * samba: private shares
  * storage: Tests for the directory validation action
  * users: Add tests for the Samba user database

  [ James Valleroy ]
  * samba: Fix spelling in description
  * debian: Update French debconf translation (Closes: #947386)
    - Thanks to Jean-Pierre Giraud for the patch.
  * firewall: Support upgrading firewalld to 0.8
  * mldonkey: Add ProtectKernelLogs
  * deluge: Use systemd sandboxing features
  * infinoted: Use systemd sandboxing features
  * storage: Add systemd sandboxing features to udiskie service
  * upgrades: Add systemd sandboxing features to repository setup service
  * security: List whether each app is sandboxed
  * locale: Update translation strings
  * debian: Update Dutch debconf translation (Closes: #947136)
    - Thanks to Frans Spiesschaert for the patch.
  * doc: Fetch latest manual

  [ Michael Breidenbach ]
  * Translated using Weblate (German)
  * Translated using Weblate (Swedish)

  [ Nektarios Katakis ]
  * Translated using Weblate (Greek)

  [ Doma Gergő ]
  * Translated using Weblate (Hungarian)

  [ Allan Nordhøy ]
  * Translated using Weblate (Norwegian Bokmål)

  [ Kunal Mehta ]
  * mediawiki: Pass --quick when running update.php

  [ Sunil Mohan Adapa ]
  * help: Refactor to move app into __init__.py for consistency
  * app: Introduce API to return a list of all apps
  * app: Introduce API to run diagnostics on an app
  * apache: Implement diagnostic test for web server component
  * daemon: Implement diagnostic test for daemon component
  * daemon: Implement diagnostic test to check if a daemon is running
  * firewall: Implement new diagnostic tests to check port status
  * diagnostics: Use new component based API for all diagnostic tests
  * cosmetic: Yapf and isort fixes
  * daemon: Move diagnosing port listening into daemon module
  * daemon: Move diagnosing using netcat to daemon module
  * apache: Move diagnostics for checking URLs into apache module
  * app: Implement API to check if app/component has diagnostics
  * views: Don't require sending diagnostics module name separately
  * minidlna: Fix showing clients information
  * mediawiki: Fix problem with session cache failing logins

  [ Ralf Barkow ]
  * Translated using Weblate (German)

  [ erlendnagel ]
  * Translated using Weblate (Dutch)

 -- James Valleroy <jvalleroy@mailbox.org>  Mon, 30 Dec 2019 21:17:58 -0500

plinth (19.23) unstable; urgency=medium

  [ Thomas Vincent ]
  * Translated using Weblate (French)
  * Translated using Weblate (French)

  [ Fred ]
  * Translated using Weblate (French)

  [ Alice Kile ]
  * show app icons in apps page
  * use single variable for referencing icon filename
  * fix formatting issues
  * fix formatting and template-related issues
  * properly implement header in app and setup pages
  * implement responsive layout for app page
  * fix toggle button html layout and responsive design css
  * config: fix minor syntax error
  * fix: implement requested changes

  [ James Valleroy ]
  * themes: css whitespace minor fixes
  * samba: Add icon to app page
  * minidlna: Add managed service and Daemon component
  * minidlna: Use single action to set media dir and restart
  * minidlna: Show icon on app page
  * minidlna: Fix webserver config name
  * minidlna: Only show shortcut to users in group
  * mumble: Keep icon_filename in moved view
  * cockpit: Filter out localhost URLs from displayed access list
  * users: Use service action to restart share group service
  * locale: Update translation strings
  * doc: Fetch latest manual

  [ Veiko Aasa ]
  * samba: recursively set open share directory permissions
  * users: Fix functional tests changing the language feature
  * app: Fix app checkbox status change functional tests
  * storage: Directory selection form and validator
  * transmission: New directory selection form

  [ Nektarios Katakis ]
  * feature: minidlna app
  * fix: minidlna.conf file permissions after editing
  * update minidlna svg
  * run sysctl after installation
  * mumble: Add option to set SuperUser password
  * cockpit: extend apps description with access info
  * cockpit: add list of valid urls to access the app.

  [ /rgb ]
  * Translated using Weblate (German)
  * Translated using Weblate (German)

  [ Luis A. Arizmendi ]
  * Translated using Weblate (Spanish)

  [ adaragao ]
  * Translated using Weblate (Portuguese)

  [ Michael Breidenbach ]
  * Translated using Weblate (Swedish)

 -- James Valleroy <jvalleroy@mailbox.org>  Mon, 16 Dec 2019 18:38:46 -0500

plinth (19.22) unstable; urgency=medium

  [ Matt Conroy ]
  * pagekite: Get rid of tabs in the configuration page
  * openvpn: manual link points to incorrect page

  [ Joseph Nuthalapati ]
  * pagekite: Fix functional tests
  * pagekite: Show existing services only if there are any
  * pagekite: Make Custom Services look like it's under Configuration
  * pagekite: Use the new app toggle button
  * openvpn: Add client apps

  [ Thomas Vincent ]
  * Translated using Weblate (French)

  [ Fred ]
  * Translated using Weblate (French)
  * Translated using Weblate (French)

  [ Alice Kile ]
  * backups: fix title not appearing
  * diagnostics: don't run on disabled modules
  * apps: Remove link to webapps in app descriptions
  * Fix error with app toggle input
  * templates: Add toolbar for apps in app.html
  * toolbar: Move diagnostics button into dropdown menu

  [ nautilusx ]
  * Translated using Weblate (German)

  [ Michael Breidenbach ]
  * Translated using Weblate (German)
  * Translated using Weblate (Swedish)

  [ Veiko Aasa ]
  * ssh: fix Avahi SFTP service file
  * diagnostics: fix IPv6 failures
  * matrix-synapse: Update requirement from buster-backports
  * samba: Users can enable a guest share
  * samba: user can select devices for sharing
  * samba: fixes and improvements
  * samba: fixes and improvements
  * app: fix javascript constant redeclaration error
  * samba: Fix javascript constant redeclaration error

  [ James Valleroy ]
  * debian: Update German debconf translation (Closes: #945387)
    - Thanks to Helge Kreutzmann for the patch.
  * samba: Add acl to managed_packages
  * samba: Fix restore command
  * samba: Move urls under apps/
  * functional_tests: Add basic samba tests
  * samba: Use register_group instead of create_group
  * samba: Only show shortcut to users in freedombox-share group
  * samba: Keep create_group in setup
  * diagnostics: Use a distinct class for Run Diagnostics button on this page
  * locale: Update translation strings
  * doc: Fetch latest manual

  [ Sunil Mohan Adapa ]
  * diagnostics: Use app.html instead of simple_app.html
  * firewall: Use app.html instead of simple_app.html
  * letsencrypt: Use app.html instead of simple_app.html
  * monkeysphere: Use app.html instead of simple_app.html
  * names: Use app.html instead of simple_app.html
  * power: Use app.html instead of simple_app.html
  * openvpn: Use app.html instead of simple_app.html
  * tor: Use app.html instead of simple_app.html
  * ikiwiki: Move the create button to manage section
  * gitweb: Move create button into manage section
  * networks: Move actions button into connection section
  * templates: Remove the now unused simple_app.html
  * users: Move create button into users section
  * minetest: Minor cosmetic fix
  * templates: Make internal zone and port forwarding info override-able
  * toolbar: Make diagnostics button looks like other drop down items
  * toolbar: Align extra actions drop down button to the right
  * toolbar: Rewamp toolbar code for simplicity and to fix issues

 -- James Valleroy <jvalleroy@mailbox.org>  Mon, 02 Dec 2019 18:00:45 -0500

plinth (19.21) unstable; urgency=medium

  [ Veiko Aasa ]
  * gitweb: Allow to import from a remote repository
  * gitweb: Do not recursively scan for Git repositories
  * turbolinks: Disable turbolinks on links that don't point to /plinth/...

  [ nautilusx ]
  * Translated using Weblate (German)

  [ Doma Gergő ]
  * Translated using Weblate (Hungarian)

  [ Allan Nordhøy ]
  * Translated using Weblate (Swedish)
  * Translated using Weblate (Norwegian Bokmål)

  [ Birger Schacht ]
  * backups: Show proper error when SSH server is not reachable
  * ssh: Add the error of ssh-keyscan to the verification view
  * tor: Rename "Hidden Service" to "Onion Service"

  [ Joseph Nuthalapati ]
  * ejabberd: Handle case where domain name is not set
  * tahoe: Mark Tahoe-LAFS as an advanced app
  * README: Fix hyperlinks to badges and images
  * doc: dev: Add instructions to setup developer documentation
  * doc: dev: Mention where to find the user manual
  * doc: dev: Reduce toc depth to 2 levels to reduce noise
  * doc: dev: Fix headings
  * doc: dev: Add favicon to developer documentation site
  * app: Avoid showing empty configuration block
  * app: Fix broken functional tests
  * firstboot: reading firstboot-wizard-secret file
  * searx: Set safe_search to Moderate by default
  * clients: Improve code readability

  [ Sunil Mohan Adapa ]
  * backups: i18n for a string on verify ssh host page
  * backups: Simplify SSH fingerprint verification command
  * HACKING: Update with instructions for multiple OSes
  * CONTRIBUTING: Add more instructions on commits and MR changes
  * doc: Fix unavailability of manual images
  * tor: Fix port diagnostics by correcting port data type
  * tor: Expect obfs service to be also available on IPv6
  * tor: Listen on IPv6 for OrPort

  [ Thomas Vincent ]
  * Translated using Weblate (French)

  [ Michael Breidenbach ]
  * Translated using Weblate (Swedish)

  [ James Valleroy ]
  * HACKING: Fix provision with tests command
  * d/po: Run debconf-updatepo
  * locale: Update translation strings

  [ Radek Pasiok ]
  * Translated using Weblate (Polish)
  * Translated using Weblate (Polish)

  [ Alice Kile ]
  * clients: implement launch button feature
  * app: Implement toggle button in app page
  * app: Use single form for app toggle and configuration
  * app: Make the toggle-button responsive

 -- James Valleroy <jvalleroy@mailbox.org>  Mon, 18 Nov 2019 19:35:38 -0500

plinth (19.20) unstable; urgency=medium

  [ Veiko Aasa ]
  * gitweb: Set correct access rights after enabling application
  * gitweb: Add tests for actions script
  * gitweb: Add functional tests
  * gitweb: avoid global environment variables in Apache configuration
  * gitweb: fix links that end with /HEAD
  * gitweb: Validate repository name also in actions script
  * gitweb: do not change working directory inside actions script
  * sharing: Fix wrong links on Apache2 directory index page

  [ Fioddor Superconcentrado ]
  * Translated using Weblate (German)
  * Translated using Weblate (Spanish)
  * d/po/es: New translation file
  * d/po: Fix header comments

  [ Michael Breidenbach ]
  * Translated using Weblate (German)
  * Translated using Weblate (Swedish)
  * Translated using Weblate (Swedish)

  [ Sunil Mohan Adapa ]
  * debian: Remove plinth transitional package
  * cfg: Fix test case failure due to incorrect path assumption
  * gitlab-ci: Fix path for HTML coverage report generation
  * gitweb: Set proper access after restoration of a backup
  * setup: Don't include actions/__pycache__ during installation
  * ssh: Fix flake8 failure by removing unused import
  * config: Use AppView and cleanup custom code
  * storage: Use AppView and cleanup custom code
  * doc: Install using makefile instead of setup.py
  * doc: Fetch and add Spanish manual
  * help: Fix showing manual pages in fallback cases
  * app: Fix a pytest warning in tests
  * setup.py: Set development status classifier to production/stable
  * setup.py: Add more topics to classifiers
  * doc: Add developer documentation using Sphinx
  * actions: Fix issue with docstring causing issues with Sphnix
  * Translated using Weblate (Swedish)

  [ Pavel Borecki ]
  * Translated using Weblate (Czech)

  [ Thomas Vincent ]
  * Translated using Weblate (French)
  * backups: Fix a typo in backups upload form
  * Translated using Weblate (French)

  [ homycal ]
  * Translated using Weblate (French)

  [ Mattias Münster ]
  * Translated using Weblate (Swedish)

  [ Allan Nordhøy ]
  * Translated using Weblate (Norwegian Bokmål)
  * Translated using Weblate (French)
  * Translated using Weblate (French)

  [ Nektarios Katakis ]
  * ssh: Option for disabling password authentication

  [ Joseph Nuthalapati ]
  * infinoted: Add missing manual page link
  * doc: Add directory for development documentation
  * doc: Skip empty lines when piping to wget
  * doc: Fix Unicode issues with the manual
  * doc: Remove language code from title
  * doc: Move build scripts into separate directory
  * doc: Minor cosmetic changes
  * doc: Move English manual to manual/en directory
  * help: Respect language preference when showing user manual
  * snapshot: Sort snapshot list from newest to oldest

  [ Doma Gergő ]
  * Translated using Weblate (Hungarian)

  [ Fred ]
  * Translated using Weblate (French)
  * Translated using Weblate (French)

  [ James Valleroy ]
  * config: Implement get_initial and form_valid
  * functional_tests: Update config form ids
  * coquelicot: Change quotes to ASCII
  * locale: Update translation strings
  * doc: Fetch latest manual

 -- James Valleroy <jvalleroy@mailbox.org>  Mon, 04 Nov 2019 19:15:27 -0500

plinth (19.19) unstable; urgency=medium

  [ Veiko Aasa ]
  * ikiwiki: Allow full Unicode text in wiki/blog title names
  * actions: Check with flake8
  * gitweb: New app for simple git hosting
  * users: reload Apache2 to flush LDAP cache after user operations
  * gitweb: update repository list where necessary
  * gitweb: fix Windows Git client download link in manifest
  * gitweb: add help text for description and owner fields in the form
  * gitweb: enable rename detection

  [ Pavel Borecki ]
  * Translated using Weblate (Czech)

  [ Thomas Vincent ]
  * Translated using Weblate (French)

  [ Birger Schacht ]
  * ssh: Show server fingerprints in SSH page

  [ James Valleroy ]
  * Translated using Weblate (French)
  * gitweb: Fix flake8 error
  * locale: Update translations strings
  * doc: Fetch latest manual

  [ Nevena Mircheva ]
  * Translated using Weblate (Bulgarian)

  [ Sunil Mohan Adapa ]
  * matrixsynapse: Remove unused letsencrypt action
  * ejabberd: Removed unused letsencrypt action
  * gitweb: Minor fixes after review
  * gitweb: Minor visual changes to templates
  * gitweb: Fix issue with elevated access to private repositories
  * frontpage: Show shortcuts that public even if need a group
  * searx, app, translation, language-selection: Fix license header
  * ikiwiki: Remove extra create button when no wiki/blog is present
  * cosmetic: yapf formatting

  [ ikmaak ]
  * Translated using Weblate (Dutch)

  [ Michael Breidenbach ]
  * Translated using Weblate (German)

  [ Allan Nordhøy ]
  * Translated using Weblate (Norwegian Bokmål)

  [ Matthias Dellweg ]
  * quassel: Add let's encrypt component for certficiates

 -- James Valleroy <jvalleroy@mailbox.org>  Mon, 21 Oct 2019 18:49:35 -0400

plinth (19.18) unstable; urgency=medium

  [ Matthias Dellweg ]
  * diagnose: Move negating diagnose result inside try block

  [ Fioddor Superconcentrado ]
  * Translated using Weblate (Spanish)

  [ Luis A. Arizmendi ]
  * Translated using Weblate (Spanish)

  [ Allan Nordhøy ]
  * Translated using Weblate (Norwegian Bokmål)

  [ Dietmar ]
  * Translated using Weblate (German)

  [ Sunil Mohan Adapa ]
  * pagekite: Remove first wizard step for danube edition
  * pagekite: cosmetic: yapf and isort changes
  * debian: Remove python3-requests from depends list
  * users: Make UI close to rest of the apps
  * upgrades: Remove unnecessary subsubmenu
  * ikiwiki: Remove subsubmenu in favor of toolbar
  * networks: Remove subsubmenu in favor of toolbar buttons
  * backups: Remove unnecessary use of subsubmenu template
  * templates: Remove unused invocation of subsubmenu
  * templates: Simplify unnecessary override
  * templates: Provide subsubmenu functionality in app.html
  * dynamicdns: Use app.html instead of app-subsubmenu.html
  * i2p: Use app.html instead of app-subsubmenu.html
  * pagekite: Use app.html instead of app-subsubmenu.html
  * snapshot: Use app.html instead of app-subsubmenu.html
  * templates: Remove unused app-subsubmenu.html
  * deluge: Support deluge 2 by starting it properly
  * minetest: Remove mod-torches no longer available in testing/unstable

  [ James Valleroy ]
  * security: Add past vulnerabilities count
  * security: Move security report to new page
  * locale: Update translation strings
  * doc: Fetch latest manual
  * d/control: Add Rules-Requires-Root: no
  * d/control: Update Standards-Version to 4.4.1

 -- James Valleroy <jvalleroy@mailbox.org>  Mon, 07 Oct 2019 19:06:16 -0400

plinth (19.17) unstable; urgency=medium

  [ Pavel Borecki ]
  * Translated using Weblate (Czech)
  * Translated using Weblate (Czech)

  [ Anxin YI ]
  * Translated using Weblate (Chinese (Simplified))

  [ Joseph Nuthalapati ]
  * firstboot: network connections not used, cleanup
  * firstboot: Add new help menu to firstboot navbar

  [ Sunil Mohan Adapa ]
  * letsencrypt: Update and fix tests involving domain changes
  * tor: Fix test case for getting status
  * firstboot: Hide left menu during first boot as intended

  [ James Valleroy ]
  * locale: Update translation strings
  * doc: Fetch latest manual

 -- James Valleroy <jvalleroy@mailbox.org>  Mon, 23 Sep 2019 18:14:40 -0400

plinth (19.16) unstable; urgency=medium

  [ Joseph Nuthalapati ]
  * help: Add button to submit feedback
  * help: Add button for Support
  * help: Add button for Contribute
  * manual: Move PDF download link to HTML manual page
  * help: Convert help icon in the navbar to dropdown

  [ Sunil Mohan Adapa ]
  * help: Add more text to contribute page for donations
  * action_utils: Introduce utility for setting debconf answers
  * action_utils: Workaround problem with setting debconf answers
  * views: Fix failure in redirecting from language selection page
  * help: Make download as PDF a regular button
  * backups: Add missing slashes at the end of URLs
  * backups: Remove cancel button from add disk location page
  * backups: Fix removing local repository
  * backups: Simplify checking repository capabilities using flags
  * backups: Simplify listing repositories in index page
  * backups: Rename network_storage module to store
  * backups: Introduce method for checking if a repository is usable
  * backups: Minor cosmetic fixes
  * backups: Expose repository path as property
  * backups: Rename remove_repository method to remove
  * backups: Minor change to disk repository name
  * backups: Rename repo_path to borg_path for clarity
  * backups: Make mountpoint property private
  * backups: Use higher level method in views instead of store methods
  * backups: Implement hostname property on SSH repository
  * backups: Clarify two separate uses of name create_repository
  * backups: Separate repository loading from instantiation
  * backups: Minor cosmetic changes
  * backups: Minor simplification in running of action script
  * backups: Improve handling borg errors
  * backups: Minor simplification when adding remote repository
  * backups: Handle errors when adding disk repository
  * backups: Show repository error in archives table
  * backups: Show lock icon for encrypted repositories
  * backups: Show error when password is provided for unencrypted repo
  * backups: Don't show used disk choices when adding disk repo
  * backups: Show error when there are no disks available to add repo
  * backups: Move add repository buttons to the top
  * ejabberd: Fix listen port configuration for ejabberd 19.x
  * cockpit: Prevent restart on freedombox startup
  * ejabberd: Prevent restart on freedombox startup
  * ejabberd: Perform host/domain name operations only when installed
  * module_loader: Cosmetic changes by yapf
  * web_server: Remove log message about serving static directory
  * setup: Better log message when no apps need upgrades
  * module_loader: Remove log message when app is imported
  * actions: Improve log message about action execution

  [ Doma Gergő ]
  * Translated using Weblate (Hungarian)

  [ Swann Martinet ]
  * Translated using Weblate (German)
  * Translated using Weblate (Italian)
  * Translated using Weblate (French)

  [ Allan Nordhøy ]
  * Translated using Weblate (Norwegian Bokmål)

  [ Danny Haidar ]
  * help: Minor updates to the statements on contribute page

  [ Joseph Nuthalpati ]
  * backups: Allow adding backup repositories on multiple disks
  * backups: Refactor class hierarchy in repository.py
  * backups: Save new backup location to plinth database

  [ James Valleroy ]
  * locale: Update translation strings

 -- James Valleroy <jvalleroy@mailbox.org>  Mon, 09 Sep 2019 18:20:03 -0400

plinth (19.15) unstable; urgency=medium

  [ Doma Gergő ]
  * Translated using Weblate (Hungarian)

  [ nautilusx ]
  * Translated using Weblate (German)

  [ Allan Nordhøy ]
  * Translated using Weblate (Norwegian Bokmål)

  [ Joseph Nuthalpati ]
  * functional_tests: Fix site.is_available not handling default paths
  * functional_tests: Fix step definition "When I log out"
  * matrix-synapse: Allow installation of version 1.2 from backports

  [ James Valleroy ]
  * security: Hide vulnerability table by default
  * vagrant: Stop any ongoing unattended-upgrade
  * functional_tests: Use longer password when creating user
  * locale: Update translation strings
  * doc: Fetch latest manual
  * debian: Add lintian-override for package-installs-apt-preferences

  [ Sunil Mohan Adapa ]
  * names: Perform better layout of domain names table on small screens
  * cockpit: Apply domain name changes immediately
  * ejabberd: Prevent processing empty domain name
  * config: Send hostname change signal only after fully processing it
  * letsencrypt: Don't try to obtain certificates for .local domains
  * avahi: Expose .local domain as a proper domain
  * cockpit: Make essential and install by default
  * tt-rss: Force upgrade to 18.12-1.1 and beyond
  * doc: Fetch latest manual
  * README: Add more screenshots, update existing paths
  * matrixsynapse: Fix apache syntax errors introduce by 4b8b2e171c86d75
  * users: yapf cosmetic changes
  * users: Don't delete 'admin' group when running unit tests
  * users: Minor cosmetic refactoring
  * users: Don't fail badly when admin group does not exist
  * users: Minor fix to return value when getting last admin user
  * users: Cosmetic yapf and isort fixes
  * updates: Allow matrix-synapse 1.3 to be installed for buster users
  * javascript: Don't resubmit when refreshing the page
  * vagrant: Fix dpkg command for recovering from broken state
  * functional_tests: Fix create snapshot test failure
  * storage: Fix regression with restoring backups with storage

  [ bn4t ]
  * matrix-synapse: Use recommended reverse proxy configuration

 -- James Valleroy <jvalleroy@mailbox.org>  Mon, 26 Aug 2019 18:55:49 -0400

plinth (19.14) unstable; urgency=medium

  [ James Valleroy ]
  * functional_tests: Fix delete backup path
  * tests: Test add custom shortcuts to frontpage
  * locale: Update translation strings
  * doc: Fetch latest manual
  * debian: Update standards version to 4.4.0
  * debian: Switch to debhelper-compat

  [ Pavel Borecki ]
  * Translated using Weblate (Czech)

  [ Doma Gergő ]
  * Translated using Weblate (Hungarian)

  [ pierre ]
  * Translated using Weblate (French)

  [ ZeroAurora ]
  * Translated using Weblate (Chinese (Simplified))

  [ Sunil Mohan Adapa ]
  * storage: Handle all device paths during eject
  * storage: Fix incorrect i18n when throwing and error
  * storage: yapf changes
  * setup: Clarify success log message when force upgrading
  * Yapf changes
  * firewall: Force upgrade to firewalld 0.7.x
  * frontpage: Fix regression with loading custom shortcuts
  * frontpage: Log a message when loading custom shortcuts
  * upgrades: Set apt configuration to allow release info change
  * tests: Fix flake8 warning about unused imports
  * Minor yapf fixes
  * names: Minor styling fixes
  * names: Don't enumerate services for domains supporting all
  * names: Introduce new API to manage domains
  * names: Declare domain types in various apps
  * names: Make all apps use new api to retrieve domain names
  * names: Use new API in all apps
  * letsencrypt: Revoke certificate only if it exists
  * letsencrypt: Fix problem with automatically obtaining certificates
  * cockpit: Don't error out when removing an unknown domain
  * ejabberd: Ensure that hosts are not duplicated in configuration
  * ejabberd: Use domain added signal for listening to domain changes
  * cockpit: Don't handle the domain changed signal
  * letsencrypt: Remove unused listen to domain change signal
  * config: Remove unused domain change signal
  * api: Fix regression with listing only enabled apps in mobile app

  [ Joseph Nuthalpati ]
  * upgrades: Use reusable collapsible-button style for logs

  [ Mesut Akcan ]
  * Translated using Weblate (Turkish)

  [ Radek Pasiok ]
  * Translated using Weblate (Polish)

  [ Anxin YI ]
  * Translated using Weblate (Chinese (Simplified))

  [ Allan Nordhøy ]
  * Translated using Weblate (Norwegian Bokmål)

 -- James Valleroy <jvalleroy@mailbox.org>  Mon, 12 Aug 2019 19:31:35 -0400

plinth (19.13) unstable; urgency=low

  [ Nikolas Nyby ]
  * Fix a handful of typos in docs and comments
  * Introduce flake8 checking
  * Fix typos in module init docs
  * Add flake8 to gitlib-ci

  [ Petter Reinholdtsen ]
  * Translated using Weblate (Norwegian Bokmål)

  [ Sunil Mohan Adapa ]
  * Minor changes to flake8 related updates
  * diaspora: Fix tests by reverting changes during flake8 clenaup
  * backups: Fix issue with showing index page
  * backups: Fix HTML template indentation, remove inline styling

  [ James Valleroy ]
  * help: Show security notice when backports are in use
  * security: Show vulnerability counts
  * locale: Update translation strings
  * doc: Fetch latest manual
  * Begin uploading to unstable again.
  * security: Fixup refactoring

  [ Joseph Nuthalapati ]
  * backups: Make UI more consistent with other apps
  * backups: Make backup location tables collapsible
  * flake8: Remove unused import

  [ nautilusx ]
  * Translated using Weblate (German)

  [ Anxin YI ]
  * Translated using Weblate (Chinese (Simplified))

 -- James Valleroy <jvalleroy@mailbox.org>  Mon, 29 Jul 2019 19:13:58 -0400

plinth (19.12) experimental; urgency=medium

  [ Miguel A. Bouzada ]
  * Added translation using Weblate (Galician)
  * Translated using Weblate (Galician)

  [ Sunil Mohan Adapa ]
  * dbus: Allow plinth user to own FreedomBox DBus service
  * service: Implement action for systemd try-restart
  * cockpit: Don't handle domains if app is not installed
  * dynamicdns: Send domain added signal properly during init
  * letsencrypt: Force commands to be non-interactive
  * letsencrypt: Remove renewal hooks implementation
  * letsencrypt: Remove old style hooks from all configuration files
  * letsencrypt: Remove deprecated logger.warn
  * letsencrypt: Remove special treatment for domain added from 'config'
  * letsencrypt: Implement DBus service for renewal notifications
  * letsencrypt: Add lineage information in status
  * letsencyrpt: Implement action to copy certificates
  * letsencrypt: Implement action to compare copied certificates
  * letsencrypt: Introduce component for handling certificates
  * letsencrypt: Add permanent hook to receive renewal notifications
  * letsencrypt: Trigger renewal certificate events in component
  * letsencrypt: Trigger events for obtain, revoke and delete
  * letsencrypt: Implement re-obtain separately
  * letsencrypt: Handling certificate renewals when daemon is offline
  * apache: Add let's encrypt certificate component
  * matrixsynapse: Add let's encrypt component for certficiates
  * ejabberd: Add let's encrypt component for managing certificates
  * ejabberd: Backup and restore TLS certificates
  * sso: Use new features of axes, log axes messages
  * Minor yapf and isort changes

  [ Pavel Borecki ]
  * Translated using Weblate (Czech)

  [ Petter Reinholdtsen ]
  * Translated using Weblate (Norwegian Bokmål)

  [ Allan Nordhøy ]
  * Translated using Weblate (Norwegian Bokmål)

  [ Doma Gergő ]
  * Translated using Weblate (Hungarian)

  [ Luis A. Arizmendi ]
  * Translated using Weblate (Spanish)

  [ Joseph Nuthalapati ]
  * backups: Add option to select/deselect all apps for backup or restore
  * backups: Change "select all" to a pure JavaScript implementation
  * Translated using Weblate (Telugu)
  * Translated using Weblate (Chinese (Simplified))
  * sharing: Allow directories to be publicly shared
  * sharing: Add functional test for public shares
  * sharing: Add JavaScript to hide user groups for public shares
  * sharing: Simplify --is-public option
  * sharing: Indicate public shares in listing of shares

  [ Johannes Keyser ]
  * Translated using Weblate (German)

  [ Mesut Akcan ]
  * Translated using Weblate (Turkish)

  [ Elizabeth Sherrock ]
  * Translated using Weblate (Chinese (Simplified))

  [ Anxin YI ]
  * Translated using Weblate (Chinese (Simplified))

  [ Igor ]
  * Translated using Weblate (Russian)

  [ ZeroAurora ]
  * Translated using Weblate (Chinese (Simplified))

  [ James Valleroy ]
  * Translated using Weblate (Chinese (Simplified))
  * locale: Update translation strings
  * doc: Fetch latest manual

 -- James Valleroy <jvalleroy@mailbox.org>  Mon, 22 Jul 2019 19:23:02 -0400

plinth (19.11) experimental; urgency=medium

  [ THANOS SIOURDAKIS ]
  * Added translation using Weblate (Greek)

  [ ZeroAurora ]
  * Translated using Weblate (Chinese (Simplified))

  [ Doma Gergő Mihály ]
  * matrixsynapse: Fix missing translation mark

  [ Doma Gergő ]
  * Translated using Weblate (Hungarian)

  [ Luis A. Arizmendi ]
  * Translated using Weblate (Spanish)

  [ Joseph Nuthalapati ]
  * backups: Improve UX of adding ssh remote
  * backups: Avoid creating duplicate SSH remotes
  * backups: YAPF formatting
  * backups: Text change on index page
  * backups: Make paramiko a dependency of freedombox package
  * debian: Add python3-paramiko to build dependencies
  * backups: Fix issue with repository not being initialized
  * backups: Minor refactoring in forms.py
  * backups: Add test for adding ssh remotes
  * backups: Avoid using `sudo` in tests
  * backups: Skipping tests temporarily
  * backups: tests: Fix issue with usage of fixture 'needs_root'
  * Add SSH hostkey verification
  * backups: ssh remotes: Refactoring
  * backups: Fix functional tests broken due to URL changes
  * Verify SSH hostkey before mounting
  * ui: Create reusable CSS class for collapsible-button
  * backups: Remove unnecessary context manager for paramiko SFTPClient
  * backups: Read file path of known_hosts directly from plinth.config
  * backups: Add regex validation for ssh_repository field

  [ Sunil Mohan Adapa ]
  * backups: Minor fixes to host verification view template
  * backup: Allow SSH directory paths with : in them
  * backups: Cleanup auto-mounting SSH repositories
  * backups: Minor styling changes
  * backups: Handle SSH keys for old stored repositories
  * backups: Require passphrase for encryption in add repository form
  * backups: Fix and refactor adding a new remote repository
  * backups: Remove known_hosts file from config file
  * backups: Fix issue with verifying SSH host keys
  * backups: Don't send passphrase on the command line
  * backups: Git ignore the .ssh folder in data folder
  * setup.py: Don't install directories matching ignore patterns
  * backups: Minor cleanup
  * backups: Un-mount SSH repositories before deleting them

  [ Igor ]
  * Translated using Weblate (Russian)

  [ Andrey Vostrikov ]
  * Translated using Weblate (Russian)

  [ James Valleroy ]
  * locale: Update translation strings
  * doc: Fetch latest manual

 -- James Valleroy <jvalleroy@mailbox.org>  Mon, 08 Jul 2019 18:13:37 -0400

plinth (19.10) experimental; urgency=medium

  [ Sunil Mohan Adapa ]
  * Introduce firewall component for opening/closing ports
  * Introduce webserver component for managing Apache configuration
  * Introduce uwsgi component to manage uWSGI configuration
  * app: Rename get() method to get_component()
  * app: Add unique ID to each app class
  * Introduce daemon component to handle systemd units
  * radicale: Workaround issue with creating log directory
  * app: Set app as enabled only when the daemon is enabled
  * syncthing: Open firewall ports for listening and discovery

  [ James Valleroy ]
  * functional_tests: Add shortcut- prefix to test home page config
  * locale: Update translations strings
  * doc: Fetch latest manual

  [ Mesut Akcan ]
  * Translated using Weblate (Turkish)

  [ ssantos ]
  * Translated using Weblate (German)

  [ Pavel Borecki ]
  * Translated using Weblate (Czech)

  [ Allan Nordhøy ]
  * Translated using Weblate (Norwegian Bokmål)

  [ adaragao ]
  * Translated using Weblate (Portuguese)

  [ Petter Reinholdtsen ]
  * Translated using Weblate (Norwegian Bokmål)

 -- James Valleroy <jvalleroy@mailbox.org>  Mon, 24 Jun 2019 20:06:17 -0400

plinth (19.9) experimental; urgency=medium

  [ Danny Haidar ]
  * Added translation using Weblate (Bulgarian)

  [ Sunil Mohan Adapa ]
  * menu: Remove unused template submenu.html
  * menu: Removed unused templates, methods and properties
  * Introduce component architecture and menu component
  * Turn frontpage shortcut into an app component

  [ James Valleroy ]
  * config: Update migration to use app id
  * searx: Update to use shortcut component
  * config: Add option to show advanced apps
  * monkeysphere: Hide by default
  * locale: Update translation strings
  * doc: Fetch latest manual

  [ Joseph Nuthalapati ]
  * searx: Add option to allow public access to the application
  * searx: Preserve public_access setting
  * searx: Improve functional tests

  [ Mesut Akcan ]
  * Translated using Weblate (Turkish)

  [ Allan Nordhøy ]
  * Translated using Weblate (Norwegian Bokmål)

 -- James Valleroy <jvalleroy@mailbox.org>  Mon, 10 Jun 2019 19:18:52 -0400

plinth (19.8) experimental; urgency=medium

  [ Pavel Borecki ]
  * Translated using Weblate (Czech)

  [ Allan Nordhøy ]
  * Translated using Weblate (Norwegian Bokmål)

  [ Sunil Mohan Adapa ]
  * i2p: Update SVG logo with standard units, size and margins
  * HACKING: Add guidelines for creating new icons
  * icons: Add new SVG icons for all apps
  * icons: Add license information for SVG icons
  * templates: Use SVG icons for apps page and shortcuts
  * icons: Ensure SVG presence for all non-app icons
  * icons: Update copyright information remaining icons
  * doc: Update the correct license for documentation
  * apache: Serve SVG files compressed using gzip

  [ Doma Gergő ]
  * Translated using Weblate (Hungarian)

  [ ssantos ]
  * Translated using Weblate (German)

  [ Mesut Akcan ]
  * Translated using Weblate (Turkish)

  [ ventolinmono ]
  * Translated using Weblate (Spanish)

  [ Petter Reinholdtsen ]
  * Translated using Weblate (Norwegian Bokmål)

  [ James Valleroy ]
  * locate: Update translation strings
  * doc: Fetch latest manual
  * debian: Remove duplicate priority field
  * doc: Remove unused duplicate image

 -- James Valleroy <jvalleroy@mailbox.org>  Mon, 27 May 2019 18:11:25 -0400

plinth (19.7) experimental; urgency=medium

  [ LoveIsGrief ]
  * i2p: Use augeas for editing the router.config
  * i2p: Include default favorites after installation

  [ Sunil Mohan Adapa ]
  * i2p: Update license headers for consistent formatting
  * i2p: Minor flake8 and yapf fixes
  * i2p: Convert router configuration tests to pytest style
  * transmission: Fix issue with promoting menu item
  * tor: Fix issue with promoting/demoting menu item
  * apps: Fix showing apps background twice
  * apps: Style disable app icons according to design
  * apps: Style the title for disabled icons section
  * sharing: Always keep menu item in promoted state
  * apps: Promote/demote menu items for disabled apps too
  * tests: Add commonly used fixtures globally
  * tests: Remove unused test discovery code
  * custom_shortcuts: Fix issue with writing tests as different user
  * backups: Convert tests to pytest style
  * bind: Convert tests to pytest style
  * config: Convert tests to pytest style
  * diaspora: Convert tests to pytest style
  * letsencrypt: Convert tests to pytest style
  * names: Convert tests to pytest style
  * pagekite: Convert tests to pytest style
  * storage: Convert tests to pytest style
  * tor: Convert tests to pytest style
  * users: Convert tests to pytest style
  * actions: Convert tests to pytest style
  * cfg: Convert tests to pytest style
  * clients: Convert tests to pytest style
  * context_processors: Convert tests to pytest style
  * kvstore: Convert tests to pytest style
  * menu: Convert tests to pytest style
  * middleware: Convert tests to pytest style
  * network: Convert tests to pytest style
  * templatetags: Convert tests to pytest style
  * utils: Convert tests to pytest style
  * i2p: Rename test fixtures to avoid a minor warning
  * ejabberd: Include Bosh port 5280 in port forwarding information
  * repro: Show port forwarding information
  * Common template for showing port forwarding information
  * i2p: Show port forwarding information
  * bind: Show port forwarding information
  * ssh: Show port forwarding information

  [ Doma Gergő ]
  * Translated using Weblate (Hungarian)

  [ Allan Nordhøy ]
  * Translated using Weblate (Norwegian Bokmål)

  [ Radek Pasiok ]
  * Translated using Weblate (Polish)

  [ Erik Ušaj ]
  * Added translation using Weblate (Slovenian)
  * Translated using Weblate (Slovenian)

  [ Karel Trachet ]
  * Translated using Weblate (Dutch)

  [ ssantos ]
  * Translated using Weblate (German)
  * Translated using Weblate (Portuguese)

  [ James Valleroy ]
  * apps: Separate enabled and disabled apps
  * apps: Add port forwarding info
  * service: Show port forwarding info when available
  * openvpn: Show port forwarding info
  * minetest: Fix flake8 error
  * matrixsynapse: Show port forwarding info
  * tahoe: Show port forwarding info
  * locate: Update translation strings
  * doc: Fetch latest manual

  [ Joseph Nuthalapati ]
  * Translated using Weblate (Telugu)

 -- James Valleroy <jvalleroy@mailbox.org>  Mon, 13 May 2019 19:47:52 -0400

plinth (19.6) experimental; urgency=medium

  [ Pavel Borecki ]
  * Translated using Weblate (Czech)

  [ CurlingTongs ]
  * Translated using Weblate (German)

  [ nautilusx ]
  * Translated using Weblate (German)

  [ Allan Nordhøy ]
  * Translated using Weblate (Norwegian Bokmål)

  [ Mesut Akcan ]
  * Translated using Weblate (Turkish)

  [ narendrakumar.b ]
  * letsencrypt: Provide link to configure domain if not configured

  [ James Valleroy ]
  * firewall: Get service ports details
  * firewall: Show ports details
  * locale: Update translation strings
  * doc: Fetch latest manual

  [ LoveIsGrief ]
  * i2p: Add helper to modify the tunnel config
  * i2p: Open HTTP(S) and IRC ports on all interfaces on install
  * i2p: Add HTTP(S) and IRC ports to firewall
  * i2p: Enable application

  [ Sunil Mohan Adapa ]
  * i2p: flake8 and yapf fixes
  * i2p: Convert unit tests to pytest style
  * i2p: Update firewalld service descriptions
  * i2p: Disable the daemon before editing configuration
  * i2p: Don't enable proxies on external zone

 -- James Valleroy <jvalleroy@mailbox.org>  Mon, 29 Apr 2019 19:18:01 -0400

plinth (19.5) experimental; urgency=medium

  [ LoveIsGrief ]
  * i2p: Add new application
  * i2p: Disable compression on /i2p/
  * i2p: apache: Catch more I2P locations
  * i2p: django: Add shortcuts to /i2p/... URLs
  * i2p: django: Additional information about /i2p location
  * i2p: todo: Add TODOs for I2P
  * i2p: todo: add more TODOs for I2P
  * i2p: idea: Browse eepsites directly from freedombox
  * i2p: todo: Add torrent tracker to list of favorites
  * i2p: django: Add description for the configuration shortcuts
  * i2p: django: Add i2p homepage to description
  * i2p: setup: Enrich I2P favorites
  * i2p: todo: Tick off a TODO and reword one
  * i2p: todo: Remove IDEA for browsing to .i2p sites in iframe
  * i2p: torrents: Link to the list of trackers
  * i2p: Add functional tests
  * functional_tests: Allow provisioning VM for functional tests
  * functional tests: Fix wheel errors when provisioning VM

  [ Sunil Mohan Adapa ]
  * i2p: Move data files into the app's data folder
  * i2p: Use project logo instead of mascot
  * i2p: Remove TODO in favor of issue tracker
  * apache: Add proxy_html module needed by i2p app
  * i2p: Backup/restore the correct state folder
  * i2p: Minor styling changes
  * i2p: Add diagnostic test for web interface port
  * i2p: Add main web interface to list of clients
  * i2p: Review and cleanup action script
  * i2p: Review and update views
  * i2p: Disable app until further fixes are done

  [ James Valleroy ]
  * functional_tests: Install python3-pytest-django
  * locale: Update translation strings
  * doc: Fetch manual

  [ wind ]
  * Translated using Weblate (Russian)

  [ Joseph Nuthalapati ]
  * storage: Use udisks to list disks and df for disk space utilization

  [ Igor ]
  * Translated using Weblate (Russian)

  [ CurlingTongs ]
  * Translated using Weblate (German)

 -- James Valleroy <jvalleroy@mailbox.org>  Mon, 15 Apr 2019 18:47:17 -0400

plinth (19.4) experimental; urgency=medium

  [ Allan Nordhøy ]
  * Translated using Weblate (Norwegian Bokmål)

  [ Pavel Borecki ]
  * Translated using Weblate (Czech)

  [ nautilusx ]
  * Translated using Weblate (German)

  [ Doma Gergő ]
  * Translated using Weblate (Hungarian)

  [ advocatux ]
  * Translated using Weblate (Spanish)

  [ Joseph Nuthalapati ]
  * clients: Open web app in a new browser tab
  * matrix-synapse: Change client diagnostics url
  * minetest: Fix duplicate domain names being displayed in UI
  * storage: Do not show an eject button on /boot partitions
  * letsencrypt: Call letsencrypt manage_hooks with correct arguments
  * vagrant: Run plinth as user plinth in development environment

  [ Johannes Keyser ]
  * Translated using Weblate (German)

  [ James Valleroy ]
  * dynamicdns: Install module by default
  * locale: Update strings
  * doc: Fetch latest manual

  [ Sunil Mohan Adapa ]
  * storage: Don't check type of the disk for / and /boot
  * storage: Don't log error when checking if partition is expandable

  [ wind ]
  * Translated using Weblate (Russian)

 -- James Valleroy <jvalleroy@mailbox.org>  Mon, 01 Apr 2019 20:31:54 -0400

plinth (19.3) experimental; urgency=medium

  [ Pavel Borecki ]
  * Translated using Weblate (Czech)

  [ Doma Gergő ]
  * Translated using Weblate (Hungarian)

  [ Petter Reinholdtsen ]
  * Translated using Weblate (Norwegian Bokmål)

  [ advocatux ]
  * Translated using Weblate (Spanish)

  [ James Valleroy ]
  * vagrant: Rearrange steps of provision script
  * locale: Update translation strings

  [ Joseph Nuthalapati ]
  * dynamicdns: Break up dynamicdns.py into forms.py and views.py
  * dynamicdns: Move subsubmenu below description
  * firewall: Change "Current Status:" from p to h3
  * names: Add description
  * subsubmenu: Make description a customizable block
  * pagekite: Bring subsubmenu below description. Remove About section.
  * upgrades: Move subsubmenu below description
  * Include clients.html in service-subsubmenu.html
  * ikiwiki: Move subsubmenu below description

  [ Sunil Mohan Adapa ]
  * pagekite: Rename base template file
  * pagekite: Change the template section title
  * dynamicdns: Simplify template inheritance
  * ikiwiki: Consistent styling for delete warning page
  * templates: Minor styling change
  * functional_tests: Reorder tests to disable apps after tests
  * tests: Mark functional tests with functional mark
  * tests: Read functional tests conf file without assuming CWD
  * tests: Fix backups API test cases to work under all conditions
  * README: Provide simple instruction for installing FreedomBox
  * INSTALL.md: Simplify installation instructions
  * HACKING.md: Update instructions on installing dependencies
  * functional_tests: Update todo list by removing implemented tests
  * mediawiki: Fix tests to allow running from any directory
  * tests: Use pytest for running all tests
  * ci: Allow gitlab to parse test coverage results
  * main: Show service version in logs
  * setup: Automatically gather information about files to install
  * setup: Allow apps to have their own data directories
  * setup: Don't include data/ files as package data
  * module_loader: Specially load modules in development mode
  * setup: Move app enabling files to respective apps
  * setup: Move app data files into respective apps
  * setup: Remove unused /var/run directory

  [ Dietmar ]
  * Translated using Weblate (German)
  * Translated using Weblate (French)
  * Translated using Weblate (Italian)

  [ jonathan göhler ]
  * Translated using Weblate (German)

  [ Vincent Ladeuil ]
  * Translated using Weblate (French)

  [ David Maulat ]
  * Translated using Weblate (French)

  [ Allan Nordhøy ]
  * Translated using Weblate (Norwegian Bokmål)

  [ Mesut Akcan ]
  * Translated using Weblate (Turkish)

 -- James Valleroy <jvalleroy@mailbox.org>  Mon, 18 Mar 2019 20:30:44 -0400

plinth (19.2) unstable; urgency=medium

  [ Joseph Nuthalapati ]
  * docs: Fix deprecation warnings in post-processor
  * tor: Fix deprecation warning W605 for '\' character in regex
  * utils: Simplify YAMLFile by removing the post_exit argument
  * config: Consolidate get_domainname() implementation into config
  * config: Move default-app configuration to a dedicated file
  * config: Fix Ikiwiki entries not showing up as default apps
  * config: Migrate default app configuration to new conf file
  * config: Rename Default App to Webserver Home Page
  * config: Add option to use Apache's default home page as home page
  * config: Remove Apache home page configuration from freedombox.conf
  * config: Fix error when setting JSXC as the home page
  * users: Add nscd as a dependency
  * Disable Coquelicot for Buster release
  * matrix-synapse: Fix LDAP login issue
  * config: Revert changes in freedombox.conf to avoid conffile prompt
  * config: Reset home page setting in freedombox.conf during migration
  * openvpn: Migration from easy-rsa 2 to 3 for existing installations
  * openvpn: Increment version number for easy-rsa 3 migration
  * snapshot: Fix failing functional test

  [ Pavel Borecki ]
  * Translated using Weblate (Czech)

  [ danielwine ]
  * Translated using Weblate (Hungarian)

  [ Doma Gergő ]
  * Translated using Weblate (Hungarian)

  [ Allan Nordhøy ]
  * Translated using Weblate (Norwegian Bokmål)

  [ advocatux ]
  * Translated using Weblate (Spanish)

  [ Sunil Mohan Adapa ]
  * tor: Styling changes due to yapf
  * tor: Use fixed 9001 port for relaying
  * utils: Handle exceptions in context management for YAMLFile
  * utils: Fix some flake8 warnings
  * tahoe: Styling changes
  * backups: Fix failing test case
  * web_server: Move shutdown handling to main
  * dbus: Add new module for D-Bus services
  * setup: Abstraction for getting managing packages of a module
  * setup: Filter packages to force upgrade
  * package: Implement identifying packages that need conffile prompts
  * package: Helper method to filter packages that need conffile prompt
  * setup: Trigger force upgrade for app that implement it
  * bind: Handle conffile prompt during upgrade
  * setup: Rush force upgrade in development mode
  * ttrss: Make functional test definitions specific to ttrss
  * cockpit: Pre-enable necessary apache modules
  * radicale, searx: Pre-enable necessary apache modules
  * letsencrypt: Pre-enable necessary apache modules
  * ikiwiki: Pre-enable necessary apache modules
  * sso: Pre-enable necessary apache modules
  * apache: Use cgid module instead of cgi
  * apache: Increment app version number
  * setup: Make additional info available for force upgrading
  * debian/copyright: Minor fixes
  * debian/copyright: Add full text for AGPL-3+
  * debian/copyright: Add license text for public-domain
  * debian/copyright: Add license text for GPL-2 and GPL-3
  * debian/copyright: Add license text for CC-BY-SA-3.0
  * debian/copyright: Update copyright for logos
  * static: Remove unused files
  * LICENSES: Remove files that are same license as rest of the source
  * config: Don't pass configuration file argument to action
  * openvpn: Fix issues with upgrade easy-rsa 2 to 3 migration
  * openvpn: Make frontpage shortcut appear after an upgrade
  * openvpn: Work around firewalld bug 919517
  * setup: Pass better data structure for force upgrade operation
  * utils: Introduce abstraction over distutils comparison of versions
  * firewalld: Implement upgrading from 0.4.x to 0.6.x
  * ttrss: Make setup process reusable
  * ttrss: Implement upgrade from 17.4 to 18.12

  [ Johannes Keyser ]
  * Translated using Weblate (German)

  [ Anjali Datla ]
  * Translated using Weblate (Telugu)

  [ Darkblaze ]
  * Translated using Weblate (Telugu)

  [ Petter Reinholdtsen ]
  * Translated using Weblate (Norwegian Bokmål)

  [ Jag ]
  * vagrant: Use virtualbox linked clones / CoW to reduce startup times

  [ James Valleroy ]
  * Add 2019 to copyright years
  * Fix some paths in LICENSES
  * debian: Add copyright years for debian/*
  * radicale: Add description of web interface
  * ttrss: Add backup support
  * debian: Add copyright info for lato fonts
  * debian: Add copyright info for individual logo files
  * LICENSES: Add reference to debian/copyright
  * debian: Add copyright info for theme images
  * debian/copyright: Move all license texts to end
  * debian/copyright: Remove unnecessary fields for native package
  * debian/copyright: Move some app icons from LICENSES
  * debian/copyright: Fix typo in year
  * debian/copyright: Move more app icons from LICENSES
  * debian/copyright: Include some URLs dropped from LICENSES
  * debian/copyright: Move some more app icons from LICENSES
  * debian/copyright: Fix filename for tahoe-lafs logo
  * security: Migrate access config to new file
  * users: When ssh used in tests, add users to admin group
  * locale: Update translations strings

 -- James Valleroy <jvalleroy@mailbox.org>  Sat, 02 Mar 2019 14:45:55 -0500

plinth (19.1) unstable; urgency=medium

  [ James Valleroy ]
  * radicale: Log errors during upgrade
  * radicale: Bump version to 2
  * radicale: Remove obsolete diagnostics
  * radicale: Fix server URLs in client info
  * locale: Update translation strings
  * doc: Fetch latest manual

  [ Pavel Borecki ]
  * Translated using Weblate (Czech)

  [ Allan Nordhøy ]
  * Translated using Weblate (Norwegian Bokmål)

  [ Petter Reinholdtsen ]
  * Translated using Weblate (Norwegian Bokmål)

  [ advocatux ]
  * Translated using Weblate (Spanish)

  [ Sunil Mohan Adapa ]
  * setup: Add option to handle configuration prompts during install
  * radicale: Simplify upgrading to newer packages
  * matrixsynapse: Remove hard-coded URL
  * matrixsynapse: Fix issues with showing certificate warning
  * letsencrypt: Fix issue with disabling matrixsynapse checkbox
  * matrixsynapse: Don't check for current domain in renew hook
  * matrixsynapse: Fix potential exposure of private key
  * matrixsynapse: Setup certificate after domain selection
  * matrixsynapse: Better checking for valid certificate

  [ Joseph Nuthalapati ]
  * matrixsynapse: Use Let's Encrypt certificates

 -- James Valleroy <jvalleroy@mailbox.org>  Thu, 14 Feb 2019 06:01:19 -0500

plinth (19.0) unstable; urgency=high

  [ J. Carlos Romero ]
  * mldonkey: Add some more clients to the module page
  * mldonkey: Add to the description the three available front-ends

  [ Sunil Mohan Adapa ]
  * monkeysphere: Fix handling of multiple domains and keys
  * monkeysphere: Fix regression with reading new apache domain config
  * apache: Cleanup domain configuration
  * apache: Add support for mod_ssl in addition to mod_gnutls
  * apache: Switch to mod_ssl from mod_gnutls
  * mldonkey: Add systemd service file with security options
  * mldonkey: Enable app
  * action_utils: Fix checking for URL availability
  * upgrades: Fix priority for buster-backports version
  * upgrades: Fix premature adding of buster-backports sources

  [ Pavel Borecki ]
  * Translated using Weblate (Czech)

  [ Johannes Keyser ]
  * Translated using Weblate (German)

  [ advocatux ]
  * Translated using Weblate (Spanish)

  [ James Valleroy ]
  * locale: Update strings for translation
  * Switched to a new version number scheme: YY.N
    - YY is the year of release.
    - N is the release number within that year.

 -- James Valleroy <jvalleroy@mailbox.org>  Sat, 09 Feb 2019 20:38:00 -0500

plinth (0.49.1) unstable; urgency=medium

  [ Sunil Mohan Adapa ]
  * ui: Fix regression with configure button in home page
  * backups: Rename 'Abort' buttons to 'Cancel'
  * backups: Use icon for add repository button
  * backups: Move subsubmenu below description
  * backups: Add title and description to other pages
  * backups: Add link to manual page
  * backups: Fix styling for upload size warning
  * backups: Increase timeout for SSH operations to 30 seconds
  * backups: Minor styling fixes

  [ Pavel Borecki ]
  * Translated using Weblate (Czech)

  [ Petter Reinholdtsen ]
  * Translated using Weblate (Norwegian Bokmål)

  [ advocatux ]
  * Translated using Weblate (Spanish)

  [ Joseph Nuthalapati ]
  * letsencrypt: UI: Fix checkbox disabling

  [ James Valleroy ]
  * datetime: Switch from chrony to systemd-timesyncd
  * locale: Update translation strings
  * doc: Fetch latest manual

 -- James Valleroy <jvalleroy@mailbox.org>  Thu, 07 Feb 2019 21:23:32 -0500

plinth (0.49.0) unstable; urgency=medium

  [ Prachi Srivastava ]
  * networks: remove unused html
  * security: Moves inline javascript to files
  * security: Moves input field focus javascript to django forms
  * help: Use freedombox package instead of plinth for version
  * repro: Disable app due to issues with Debian package

  [ Sunil Mohan Adapa ]
  * ui: Fix regression with card icon style in front page
  * js: Full librejs compatibility
  * js: Remove javascript license link from footer
  * backups: Remove incorrectly set buffer size during download
  * backups: Minor styling fixes
  * backups: Remove dead code
  * backups: Minor styling fixes
  * backups: Minor refactoring
  * backups: Fix incomplete download archives
  * backups: Improve performance of backup download
  * tor: Make a utility method public
  * action_utils: Expose URL checking utility for generic use
  * upgrades: Improve handling of backports
  * datetime: Fix diagnostic test to not ignore first two servers

  [ Pavel Borecki ]
  * Translated using Weblate (Czech)

  [ J. Carlos Romero ]
  * mldonkey: show 'Learn more...' link in package page when installed

  [ James Valleroy ]
  * radicale: Handle migration from 1.x to 2.x
  * shadowsocks: Use resolvable domains in functional tests
  * radicale: Handle data migration for upgrade to 2.x
  * datetime: Switch from ntp to chrony
  * vagrant: Put hold on freedombox package during provision
  * repro: Also disable functional tests
  * monkeysphere: Re-enable functional tests
  * locale: Update translation strings

  [ Allan Nordhøy ]
  * Translated using Weblate (Norwegian Bokmål)

  [ Joseph Nuthalapati ]
  * backports: Add buster-backports to apt sources list
  * debian: Add smoke test with autopkgtests (Closes: #878699)

  [ danielwine ]
  * Translated using Weblate (Hungarian)

  [ Petter Reinholdtsen ]
  * Translated using Weblate (Norwegian Bokmål)

 -- James Valleroy <jvalleroy@mailbox.org>  Tue, 05 Feb 2019 22:55:53 -0500

plinth (0.48.0) unstable; urgency=medium

  [ Doma Gergő ]
  * Translated using Weblate (Hungarian)

  [ Pavel Borecki ]
  * Translated using Weblate (Czech)

  [ Allan Nordhøy ]
  * Translated using Weblate (Norwegian Bokmål)

  [ Sunil Mohan Adapa ]
  * ui: Fix top margin for content containers
  * ui: Rename page specific CSS classes
  * ui: Underline the logo along with 'Home' text when active
  * ui: Style frontpage application info like regular content
  * ui: Fix setting width of card-list at various page sizes
  * ui: Show help nav item text when navbar is collapsed
  * ui: Hide restart/shutdown items when navbar is collapsed
  * ui: Compact pages on extra small screen sizes
  * ui: Re-add background for home, apps and system pages in small sizes
  * fail2ban: Split and update configuration files
  * fail2ban: Pickup new configurations without reboot
  * mldonkey: Update description and minor updates
  * mldonkey: Disable app due to bug during restart
  * backups: Upgrade apps before restoring them
  * backups: Fix showing not-installed apps in create backup page
  * syncthing: Add backup/restore support
  * Serve default favicon for apps that don't provide one
  * radicale: Fix issue with configuration changes not applying
  * openvpn: Add backup/restore support
  * storage: Fix false error message visiting home page
  * storage, backups: Minor styling and yapf fixes
  * service: Fix warning to use collections.abc
  * help: Minor refactoring in get-logs action
  * mldonkey: Add functional test for uploading
  * axes: Minor fixes to configuration for IP blocking
  * infinoted: Wait for up to 5 minutes to kill daemon

  [ Petter Reinholdtsen ]
  * Translated using Weblate (Norwegian Bokmål)

  [ Joseph Nuthalapati ]
  * ci: Export freedombox.deb as build artifact instead of plinth.deb
  * matrix-synapse: Fix startup error caused by bind_address setting
  * matrix-synapse: Use '::' as the IPv6 bind address
  * backups: Automatically install required apps before restore
  * backups: Add a loader to the restore button to indicate progress

  [ Johannes Keyser ]
  * Translated using Weblate (German)

  [ James Valleroy ]
  * django: Remove deprecated AXES_BEHIND_REVERSE_PROXY
  * radicale: Only set hosts for radicale 1.x
  * radicale: Don't change auth type for radicale 2.x
  * radicale: Use rights file by default for radicale 2.x
  * radicale: Add functional tests for setting access rights
  * help: Use journalctl to show status log
  * help: Add action script to read logs from journal
  * help: Add functional test to check status logs page
  * locale: Update translation strings
  * doc: Fetch latest manual from wiki

  [ Prachi Srivastava ]
  * fail2ban: Enable bans for apache auth failures

  [ J. Carlos Romero ]
  * mldonkey: Add new module for the eDonkey network
  * mldonkey: Add backup/restore support

 -- James Valleroy <jvalleroy@mailbox.org>  Mon, 28 Jan 2019 19:22:19 -0500

plinth (0.47.0) unstable; urgency=medium

  [ Joseph Nuthalapati ]
  * ci: Don't install fuse and fuse3 packages in the CI environment
  * snapshot: Fix snapshots filling up the disk
  * snapshot: ui: Remove NUMBER_MIN_AGE setting and add FREE_LIMIT
  * snapshot: Enable TIMELINE_CLEANUP and NUMBER_CLEANUP by default
  * snapshot: Improve description
  * snapshot: Merge the functionality of the migrate command into setup
  * snapshot: Fix failing tests
  * snapshots: Handle installation on non-btrfs filesystems
  * snapshot: Handle "Config in use" error

  [ James Valleroy ]
  * radicale: Add tests for well-known URLs
  * radicale: Don't modify default file for radicale >= 2.1.10
  * radicale: Add support for radicale 2.x
  * setup: Fix spelling error
  * radicale: Switch to uwsgi for radicale 2.x
  * radicale: Create collections folder before starting uwsgi
  * Update translation strings
  * Fetch latest manual
  * debian: Update debhelper compat version to 12

  [ Sunil Mohan Adapa ]
  * radicale: Redirect to well-known URLs according to version
  * syncthing: Use exact matches when enforcing trailing '/'
  * snapshot: Minor styling fixes
  * snapshot: Update descriptions and UI options
  * snapshot: Refactor configuration migration
  * main: Separate out Django setup into a separate module
  * main: Separate out CherryPy code into a separate module
  * Show Gujarati in the list of UI languages
  * cockpit: Add link to manual page
  * cockpit: Update description
  * firewalld: Flush iptables rules before restarting firewall
  * backups: Don't fail tests when borg is not installed
  * backups: yapf fixes
  * django: Use Argon2 password hash
  * setup: Handle showing setup page after app completes installation
  * setup: Minor flake8 fixes
  * setup: Reduce refresh time when application is already installed
  * setup: Don't perform is-package-manager-busy checks when not needed
  * action_utils: Implement utilities for managing uwsgi configurations
  * searx: Use action utils for uwsgi configuration management
  * radicale: Don't keep radicale service running
  * icons: Fixes for switching to fork-awesome
  * Fix i18n for menu strings

  [ Prachi Srivastava ]
  * Replace glyphicons with forkawesome icons

 -- James Valleroy <jvalleroy@mailbox.org>  Mon, 14 Jan 2019 22:08:54 -0500

plinth (0.46.1) unstable; urgency=medium

  [ prolinux ukraine ]
  * Translated using Weblate (Ukrainian)

  [ Joseph Nuthalapati ]
  * clients: Rename DAVdroid to DAVx5

  [ Allan Nordhøy ]
  * Translated using Weblate (Norwegian Bokmål)

  [ Sunil Mohan Adapa ]
  * debian: Replace and break older versions of plinth

  [ James Valleroy ]
  * debian: Fix spelling errors in lintian override comment

 -- James Valleroy <jvalleroy@mailbox.org>  Fri, 04 Jan 2019 23:17:45 -0500

plinth (0.46.0) unstable; urgency=medium

  [ Pavel Borecki ]
  * Translated using Weblate (Czech)

  [ Johannes Keyser ]
  * Translated using Weblate (German)

  [ advocatux ]
  * Translated using Weblate (Spanish)

  [ prolinux ukraine ]
  * Translated using Weblate (Ukrainian)

  [ Sunil Mohan Adapa ]
  * logging: Don't log static file requests
  * logging: Make cherrypy log to the main log
  * logging: Don't log to a log file
  * logging: Log to systemd journal directly
  * logging: Separate logging init logic into a module
  * logging: Implement colors for console messages
  * searx: Update outdated Apache configuration
  * sso: Update outdated Apache configuration
  * letsencrypt: Use macros for configuring sites
  * letsencrypt: Remove outdated Apache configuration
  * logging: Remove references to old log files
  * debian: Alter control file indentation
  * storage: Add parted as dependency module
  * debian: Add dependencies from freedombox-setup
  * sudoers: Allow all admin users to become superusers
  * Move update-motd script from freedombox-setup
  * debian: Break current version of freedombox-setup
  * Move preseed file from freedombox-setup
  * debian: Use description from freedombox.org
  * debian: Ignore debian/debhelper-build-stamp
  * debian: Fix lintian warning about vcs ignore file
  * debian: Don't change ownership recursively in postinst
  * debian: Update short description
  * debian: Rename plinth package to freedombox

  [ James Valleroy ]
  * vagrant: Cleanup for obsolete log files
  * debian: Move Recommends to binary package
  * locale: Run update_translations
  * doc: Fetch latest manual from wiki
  * debian: Standards-Version is now 4.3.0

  [ Petter Reinholdtsen ]
  * Translated using Weblate (Norwegian Bokmål)

 -- James Valleroy <jvalleroy@mailbox.org>  Mon, 31 Dec 2018 16:46:25 -0500

plinth (0.45.0) unstable; urgency=medium

  [ Doma Gergő ]
  * Translated using Weblate (Hungarian)

  [ Pavel Borecki ]
  * Translated using Weblate (Czech)

  [ advocatux ]
  * Translated using Weblate (Spanish)

  [ Joseph Nuthalapati ]
  * udiskie: Finish merging udiskie into storage
  * apache: Switch to php-fpm from mod_php

  [ Allan Nordhøy ]
  * Translated using Weblate (Chinese (Simplified))
  * Translated using Weblate (Italian)
  * Translated using Weblate (Norwegian Bokmål)

  [ Herdir ]
  * Translated using Weblate (French)

  [ Michael Pimmer ]
  * Backups: first UI sceleton for remote / encrypted backups
  * Backups: allow testing the connection of ssh locations
  * Backups, remote repositories: implement init, info and some test
  * Backups, remote repositories: uniform parameter handling
  * Backups, remote repositories: start using sshfs
  * Backups, remote repositories: integrate to backups index page
  * Backups, remote repositories: re-use template for root location
  * Backups, remote repositories: use object-oriented repositories
  * Backups, remote backups: fix unittests
  * Backups, remote repositories: create/delete/restore of remote repos
  * Backups, remote repositories: change network_storage to dict
  * Backups, remote repository: adapt functional tests
  * Backups: remove unittests to backups test directory
  * Backups: remove archive name when creating an archive
  * Backups: support for encrypted repositories
  * Backups: Cleanup and improved error handling
  * Backups: functional tests update; restoring backup bugfix
  * Backups: allow creating archive in unmounted repository
  * Backups: allow using keyfile as credentials for sshfs mounts
  * Backups: notify that credentials of remote backups are stored
  * Backups: unittests for accessing repository with borg directly
  * Backups: bump module version

  [ James Valleroy ]
  * backups: Make validator errors translatable
  * functional_tests: Move backup test into backups feature

  [ ssantos ]
  * Translated using Weblate (German)

 -- James Valleroy <jvalleroy@mailbox.org>  Mon, 17 Dec 2018 19:05:51 -0500

plinth (0.44.0) unstable; urgency=medium

  [ Pavel Borecki ]
  * Translated using Weblate (Czech)

  [ Robert Martinez ]
  * Add gray noise background
  * Add white Card
  * add footer padding

  [ Allan Nordhøy ]
  * Translated using Weblate (Norwegian Bokmål)

  [ James Valleroy ]
  * ejabberd: bosh port moved to 5443
  * apache: Run setup again to reload
  * ejabberd: Change BOSH port from 5280 to 5443
  * Revert "ci: Use python3.6 when installing dependencies"
  * ci: Install jquery packages for coverage
  * functional_tests: Confirm when deleting all snapshots
  * Translated using Weblate (Spanish)
  * Update translation strings

  [ Joseph Nuthalapati ]
  * vagrant: clear logs and plinth database on destroying box
  * minetest: Change list of mods to what's available in Debian
  * Add instructions on how to use "WIP" in merge requests
  * clients: Fix distortion of the client apps buttons
  * snapshots: Fix default snapshot listing
  * firewalld: Use nftables instead of iptables
  * snapshots: Place the subsubmenu below the description

  [ ssantos ]
  * Translated using Weblate (German)
  * Translated using Weblate (Portuguese)

  [ Prachi Srivastava ]
  * Changes delete all to delete selected in snapshot
  * Adds toggle to select all for deletion
  * Changes functional test to select All and delete snapshots
  * Ignores warnings in pytest while running functional test

  [ advocatux ]
  * Translated using Weblate (Spanish)

  [ Petter Reinholdtsen ]
  * Translated using Weblate (Norwegian Bokmål)

 -- James Valleroy <jvalleroy@mailbox.org>  Mon, 03 Dec 2018 19:47:04 -0500

plinth (0.43.0) unstable; urgency=medium

  [ Michael Pimmer ]
  * Backups: export and download archives in one step
  * Backups: uploading and import with temporarily stored file
  * Backups: Restore directly from archive
  * Backups: Don't fail when borg doesn't find files to extract
  * Backups: clean up exporting archives functionality
  * Backups: relative paths for borg extract in action script
  * Backups: fix test
  * Backups: clean up forms, names and templates
  * Functional tests: minor documentation changes
  * Backups: Stream archive downloads/exports
  * Backups: do not hardcode uploaded backup file path
  * Backups: minor cleanups
  * Backups: show free disk space on upload+restore page
  * Backups: functional test to download and restore an archive
  * Backups: minor adaption of upload file size warning
  * Backups: minor fixes of functional tests
  * Functional tests: check that browser waits for redirects to finish
  * Functional tests: fix waiting for redirects
  * Functional tests: assert that module installation succeeded
  * Cherrypy: Do not limit maximum upload size
  * Backups: Make Manifest a dict instead of a list

  [ James Valleroy ]
  * functional_tests: Remove backup export steps
  * functional_tests: Remove remaining backup export steps
  * functional_tests: Add sso tags
  * upgrades: Internationalize string and apply minor formatting

  [ Anthony Stalker ]
  * Translated using Weblate (Czech)

  [ Joseph Nuthalapati ]
  * vagrant: Destroy Plinth development database when box is destroyed
  * sso: Make auth-pubtkt tickets valid for 12 hours
  * openvpn: Migration from easy-rsa 2 to 3
  * openvpn: is-setup checks for non-empty dh.pem file
  * openvpn: Always write the latest server configuration on setup

  [ ssantos ]
  * Translated using Weblate (Portuguese)

  [ Robert Martinez ]
  * Update module terminology improvements
  * Incorporate feedback from MR

 -- James Valleroy <jvalleroy@mailbox.org>  Mon, 19 Nov 2018 17:25:31 -0500

plinth (0.42.0) unstable; urgency=medium

  [ Robert Martinez ]
  * Fix wrong color in mobile menu

  [ James Valleroy ]
  * snapshot: Handle snapper list output change
  * functional_tests: Fix steps with domain parameter

  [ Joseph Nuthalapati ]
  * Translated using Weblate (Telugu)
  * tor: Add functional tests for relays and hidden services
  * tor: Enable backup/restore
  * upgrades: Add functional tests
  * upgrades: Enable backup/restore
  * monkeysphere: Handle importing new OpenSSH format keys
  * monkeysphere: yapf reformatting
  * tests: Change the domain to be an FQDN
  * monkeysphere: Add functional tests for import/publish keys
  * monkeysphere: Enable backup/restore
  * monkeysphere: Skip functional tests until bugs are resolved
  * letsencrypt: Enable backup/restore
  * tahoe: Minor changes to facilitate functional tests
  * tahoe: Add functional tests
  * tahoe: Enable backup/restore
  * tahoe: yapf run
  * udiskie: unmount drive as superuser

  [ buoyantair ]
  * Translated using Weblate (Telugu)

  [ Michael Pimmer ]
  * Actions: use local plinth in development mode
  * Actions: path in development mode: do not preserve PYTHONPATH

  [ ButterflyOfFire ]
  * Translated using Weblate (Indonesian)
  * Translated using Weblate (Italian)

 -- James Valleroy <jvalleroy@mailbox.org>  Mon, 05 Nov 2018 18:41:15 -0800

plinth (0.41.0) unstable; urgency=medium

  [ Allan Nordhøy ]
  * Translated using Weblate (Norwegian Bokmål)

  [ ButterflyOfFire ]
  * Translated using Weblate (French)

  [ James Valleroy ]
  * debian: Add Russian translation of debconf template (Closes: #910848)
    - Thanks to Lev Lamberov for the patch.
  * deluge: Handle prompt to change default password
  * functional_tests: When creating backup, scroll window to top
  * backups: Handle permission error during chown

  [ Joseph Nuthalapati ]
  * vagrant: Increase memory to 2GiB
  * vagrant: Increase number of CPUs to 2
  * datetime: Add functional test for setting time zone
  * datetime: Enable backup/restore
  * tests: More accurately compute waited time
  * deluge: Add functional test for uploading a torrent
  * deluge: Enable backup/restore
  * avahi: Enable backup/restore (no data)
  * backups: Enable backup/restore (no data currently)
  * bind: Add functional tests
  * bind: Enable backup/restore
  * security: Add functional tests for restricted logins
  * security: Enable backup/restore
  * snapshot: Fix issue with setting configuration
  * snapshot: Add functional tests for setting configuration
  * backups: Implement app hooks
  * snapshot: Enable backup/restore
  * deluge: Add missing backups tag in functional tests
  * ssh: Enable backup/restore
  * firewall: Enable backup/restore (no data)
  * diagnostics: Enable backup/restore (no data)
  * names: Enable backup/restore (no data)
  * power: Enable backup/restore (no data)
  * storage: Enable backup/restore (no data)
  * backups: Make plinth the owner of the backup archives
  * backups: Fix issue with showing exports from disks without labels
  * storage: Minor styling with urlencode call in template
  * backups: Don't rely on disk labels during export/restore

  [ Michael Pimmer ]
  * Backups: bugfix for downloading extracted archive files

  [ rafael ]
  * Translated using Weblate (Spanish)

 -- James Valleroy <jvalleroy@mailbox.org>  Mon, 22 Oct 2018 19:48:50 -0400

plinth (0.40.0) unstable; urgency=medium

  [ Allan Nordhøy ]
  * Translated using Weblate (Norwegian Bokmål)

  [ James Valleroy ]
  * ci: Prevent installing fuse
  * upgrades: Don't change origins pattern list
  * upgrades: Keep config file when disabling
  * debian: Add Portuguese translation for debconf messages (Closes: #909745)
    - Thanks to "Traduz" - Portuguese Translation Team for the patch.
  * home: Also display card title above icon
  * functional_tests: Make coquelicot password entry more robust
  * functional_tests: Check ejabberd contact list more robustly

  [ Augusto Borin ]
  * Translated using Weblate (Portuguese)

  [ advocatux ]
  * Translated using Weblate (Spanish)

  [ Pavel Borecki ]
  * Translated using Weblate (Czech)

  [ BO41 ]
  * Translated using Weblate (German)

  [ David Maulat ]
  * Translated using Weblate (French)

  [ Robert Martinez ]
  * Translated using Weblate (German)
  * Add tint effect on card icons under "Apps"
  * Change maximum cards per row
  * Change card text style and position

  [ Joseph Nuthalapati ]
  * Don't disable installation when apt lists are empty
  * backups: Relax schema for backup manifest data
  * backups: Remove empty keys in backup manifest data
  * backups: Rename the backups API module
  * mediawiki: Backup/restore settings also
  * backups: Rename test_backup to test_api
  * backups: List apps that don't require backup too
  * backups: Minor styling fixes
  * cockpit: Add clients and backup manifests
  * mumble: Implement backup/restore
  * privoxy: Enable backup/restore (no data)
  * backups: Allow restoring backups with no files
  * roundcube: Enable backup/restore (no data)
  * searx: Enable backup/restore (no data)
  * jsxc: Enable backup/restore (no data)
  * coquelicot: Enable backup/restore
  * coquelicot: Implement functional tests with uploading file
  * tests: Reduce time for polling in functional tests
  * transmission: Implement upload torrent functional test
  * transmission: Enable backup/restore
  * coquelicot: Fix upload file functional test
  * mediawiki: Run update script for 1.31 upgrade
  * quassel: Enable backup/restore
  * shadowsocks: Enable backup/restore
  * backups: Implement disabling web configuration during backup
  * sharing: Enable backup/restore
  * pagekite: Add functional tests
  * pagekite: Enable backup/restore
  * tests: Add missing backups tag on functional tests
  * vagrant: Get rid of apt warning during provisioning
  * customization: Serve static files from customization directory
  * customization: Create customization path in /var/www
  * customization: Serve custom shortcuts through the REST API
  * customization: Show custom shortcuts on frontpage

  [ Michael Pimmer ]
  * Backup module: Implement downloading archives
  * Backup module: Implemented uploading files
  * Backup module: added some unittests; minor doc updates

  [ Federico Ceratto ]
  * Translated using Weblate (Italian)

  [ Johannes Keyser ]
  * Translated using Weblate (German)

 -- James Valleroy <jvalleroy@mailbox.org>  Tue, 09 Oct 2018 06:01:50 -0400

plinth (0.39.0) unstable; urgency=medium

  [ Joseph Nuthalapati ]
  * Fix typo in the description meta tag
  * backups: Support multiple backups in one day
  * backups: Check if paths exist before passing them to borgbackup
  * backups: Reword the no-apps-installed message
  * backups: Make getting all apps method public
  * backups: Minor styling fixes
  * backups: Minor refactoring in finding exported archive
  * backups: Simplify getting included apps during restoring
  * udiskie: Merge into storage module

  [ Doma Gergő ]
  * Translated using Weblate (Hungarian)

  [ Petter Reinholdtsen ]
  * Translated using Weblate (Norwegian Bokmål)

  [ Allan Nordhøy ]
  * Translated using Weblate (Norwegian Bokmål)

  [ danielwine ]
  * Translated using Weblate (Hungarian)

  [ James Valleroy ]
  * backups: Validate backup manifests
  * backups: Move manifest validation into backups app
  * backups: Fix iteration over loaded modules
  * users: Reset groups before testing register_group
  * backups: List supported and installed apps when creating
  * backups: Implement process manifests for Packet
  * backups: Provide a default backup name
  * backups: Select all apps by default
  * backups: Use paths from selected apps
  * backups: Fix and test service shutdown and restore
  * backups: Patch actions for shutdown services test
  * backups: Disable create archive when no supported apps are installed
  * backups: Dump manifests file and include it in backup
  * backups: Name borg repo folder more clearly
  * backups: Include app versions in manifest file
  * backups: Use valid filename for export
  * backups: Don't display time as separate column
  * backups: Confirm that archive exists before restoring
  * backups: Add apps selection to restore form
  * backups: Use valid filename for manifest
  * backups: When restoring, only list apps included in backup
  * backups: Use backups API for restore
  * backups: Add more basic tests for backups API
  * functional_tests: Test dynamicdns backup and restore
  * ikiwiki: Add sites folder to backup data
  * functional_tests: Test ikiwiki backup and restore
  * functional_tests: Test mediawiki backup and restore
  * functional_tests: Test repro config backup and restore
  * backups: Rename 'Create archive' to 'New backup'
  * functional_tests: More robust checks using eventually
  * backups: Show disabled 'New backup' button when no apps installed
  * backups: Enable module
  * backups: Create folder if needed during setup
  * functional_tests: Only select app under test for new backup
  * functional_tests: Test ejabberd backup and restore
  * functional_tests: Ensure that backups app is installed before test
  * debian: Don't make backup of /etc/security/access.conf (Closes: #909484)
  * Bump Standards-Version to 4.2.1
  * Cleanup udiskie module

 -- James Valleroy <jvalleroy@mailbox.org>  Mon, 24 Sep 2018 19:23:04 -0400

plinth (0.38.0) unstable; urgency=medium

  [ Allan Nordhøy ]
  * Translated using Weblate (Norwegian Bokmål)

  [ Pavel Borecki ]
  * Translated using Weblate (Czech)

  [ Igor ]
  * Translated using Weblate (Russian)

  [ Johannes Keyser ]
  * Translated using Weblate (German)

  [ BO41 ]
  * Translated using Weblate (German)

  [ Doma Gergő ]
  * Translated using Weblate (Hungarian)

  [ Vignan Lavu ]
  * mediawiki: Enable SVG support for MediaWiki

  [ advocatux ]
  * Translated using Weblate (Spanish)

  [ Joseph Nuthalapati ]
  * Install ncurses-term during vagrant file provision
  * docs: Fix MediaWiki manual page download failing
  * manual: Remove footer for manual pages using Python XML module
  * upgrades: Clean up old kernel packages during automatic upgrades
  * turbolinks: Make the progress bar white and thicker

  [ James Valleroy ]
  * debian: Add German translation of debconf messages (Closes: #907787)
    - Thanks to Helge Kreutzmann for the patch.
  * tests: Make coverage package optional

 -- James Valleroy <jvalleroy@mailbox.org>  Mon, 10 Sep 2018 18:12:06 -0400

plinth (0.37.0) unstable; urgency=medium

  [ Pavel Borecki ]
  * Translated using Weblate (Czech)

  [ Allan Nordhøy ]
  * Translated using Weblate (Norwegian Bokmål)

  [ Petter Reinholdtsen ]
  * Translated using Weblate (Norwegian Bokmål)

  [ Igor ]
  * Translated using Weblate (Russian)

  [ advocatux ]
  * Translated using Weblate (Spanish)

  [ Doma Gergő ]
  * Translated using Weblate (Hungarian)

  [ James Valleroy ]
  * backups: Simplify export of backup archive files
  * backups: Add list of exported archives
  * backups: Restore from exported archive
  * vagrant: Clarify post-up message
  * debian: Add Dutch translation of debconf messages (Closes: #906945)
    - Thanks to Frans Spiesschaert for the patch.
  * Bump Standards-Version to 4.2.0

  [ Joseph Nuthalapati ]
  * vagrant: Vagrantfile changes for ease of development
  * install: Use Post/Response/Get pattern for reloads

 -- James Valleroy <jvalleroy@mailbox.org>  Mon, 27 Aug 2018 19:15:08 -0400

plinth (0.36.0) unstable; urgency=medium

  [ Gayathri Das ]
  * Translated using Weblate (Hindi)

  [ James Valleroy ]
  * Fix validation error in Hindi translation
  * Fix validation error in Spanish translation
  * Add backups info to apps
  * ejabberd: Cleanup config file upgrade
  * Add license info for Lato fonts
  * ci: Run test coverage and get report
  * Commit patch for French debconf translation (Closes: #905933)
    - Thanks to jean-pierre giraud for the patch.

  [ Luis A. Arizmendi ]
  * Translated using Weblate (Spanish)

  [ Igor ]
  * Translated using Weblate (Russian)

  [ Hemanth Kumar Veeranki ]
  * Translated using Weblate (Telugu)
  * Remove deprecated settings from already existing config files
  * Add functional test to enable/disable Message Archive Management

  [ Joseph Nuthalapati ]
  * Fix validation error in Spanish translation
  * Translated using Weblate (Hindi)
  * Trim the translation strings in Letsencrypt template where missing
  * backups: Add core API for full/apps backup
  * mediawiki: Fix issue with re-installation
  * mediawiki: Enable Instant Commons
  * mediawiki: Fix images throwing 403s
  * turbolinks: Reload page using JavaScript
  * functional tests: Fix failing test change default app

  [ Johannes Keyser ]
  * Translated using Weblate (German)

  [ Doma Gergő ]
  * Translated using Weblate (Hungarian)

  [ Robert Martinez ]
  * Add woff2 fonts

  [ Prachi Srivastava ]
  * Translated using Weblate (Hindi)

  [ manikanta varma datla ]
  * Disable launch button for web client when not installed

  [ Pavel Borecki ]
  * Translated using Weblate (Czech)

 -- James Valleroy <jvalleroy@mailbox.org>  Mon, 13 Aug 2018 18:24:33 -0400

plinth (0.35.0) unstable; urgency=medium

  [ Igor ]
  * Translated using Weblate (Russian)

  [ Luis A. Arizmendi ]
  * Translated using Weblate (Spanish)

  [ ikmaak ]
  * Translated using Weblate (Dutch)

  [ Bart Notelaers ]
  * Translated using Weblate (Dutch)

  [ Doma Gergő ]
  * Translated using Weblate (Hungarian)

  [ Gayathri Das ]
  * Translated using Weblate (Hindi)

  [ Sciumedanglisc ]
  * Translated using Weblate (Italian)

  [ Praveen Illa ]
  * Translated using Weblate (Telugu)

  [ Jayasuganthi ]
  * mediawiki: Enable short URLs

  [ Joseph Nuthalapati ]
  * mediawiki: Override Debian settings in FreedomBoxSettings.php
  * functional_tests: Fix first test failing on a pristine VM
  * debian: Remove Bdale Garbee from the list of uploaders
  * Add turbolinks
  * turbolinks: Replace style elements in head with blocks in body
  * functional_tests: Use body instead of html for state change check
  * turbolinks: Disable caching on application visits
  * configuration: Option to set a default app for FreedomBox
  * configuration: Use augeas to edit Apache files
  * configuration: Fix parsing error in retrieving default app

  [ వీవెన్ ]
  * Translated using Weblate (Telugu)

  [ Johannes Keyser ]
  * Translated using Weblate (German)
  * text stripped from icons for mediawiki, radicale, tahoe-lafs

  [ Hemanth Kumar Veeranki ]
  * Clarify description for radicale shared calendar/addressbook
  * Remove deprecated `iqdisc` in ejabberd config

  [ Robert Martinez ]
  * Adding link to HACKING.md
  * Fix ejabberd logo #1336

  [ Sunil Mohan Adapa ]
  * udiskie: Move udisks2 methods to separate module
  * storage: Fix parsing issues when mount point has spaces
  * udiskie: Remove the unused ejectable property
  * utils: Remove unused method
  * udiskie: Add eject functionality for a drive
  * udiskie: Also list read-only filesystems
  * udiskie: Remove internal networks warning
  * udiskie: Show special message when no storage device available

  [ James Valleroy ]
  * udiskie: Import glib and udisks only inside methods

  [ Allan Nordhøy ]
  * Translated using Weblate (Norwegian Bokmål)

 -- James Valleroy <jvalleroy@mailbox.org>  Mon, 30 Jul 2018 19:04:51 -0400

plinth (0.34.0) unstable; urgency=medium

  [ Joseph Nuthalapati ]
  * firstboot: Prompt for secret during firstboot welcome
  * firstboot: Add debconf translations for wizard secret dialog
  * l10n: Fix build error due to partially translated string in Hindi
  * ci: Install python3-coverage before running tests
  * backups: Temporarily hide app till implementation is complete

  [ James Valleroy ]
  * postinst: Fix indents and untabify
  * lintian: Add override for no-debconf-config
  * Translated using Weblate (Italian)
  * ci: Use python3.6 when installing dependencies
  * functional_tests: Rename features, organize by app
  * backups: New app to manage borgbackup archives
  * backups: Allow valid filenames as archive names
  * backups: Set LANG=C.UTF-8 when extracting archive
  * backups: Move repository location under /var/lib

  [ ikmaak ]
  * Translated using Weblate (Dutch)

  [ Gayathri Das ]
  * Translated using Weblate (Hindi)

  [ Sciumedanglisc ]
  * Translated using Weblate (Italian)

  [ Bart Notelaers ]
  * Translated using Weblate (Dutch)

  [ Doma Gergő ]
  * Translated using Weblate (Hungarian)

 -- James Valleroy <jvalleroy@mailbox.org>  Mon, 16 Jul 2018 19:16:08 -0400

plinth (0.33.1) unstable; urgency=medium

  [ Doma Gergő ]
  * Translated using Weblate (Hungarian)

  [ Pavel Borecki ]
  * Translated using Weblate (Czech)

  [ advocatux ]
  * Translated using Weblate (Spanish)

  [ Igor ]
  * Translated using Weblate (Russian)

  [ Joseph Nuthalapati ]
  * Change get-group-users to a simpler implementation
  * users: Replace disabled with readonly for admin group checkbox
    (Closes: #902892)

  [ Gayathri Das ]
  * Translated using Weblate (Hindi)

 -- James Valleroy <jvalleroy@mailbox.org>  Wed, 04 Jul 2018 10:32:23 -0400

plinth (0.33.0) unstable; urgency=medium

  [ Doma Gergő ]
  * Translated using Weblate (Hungarian)

  [ Allan Nordhøy ]
  * Translated using Weblate (Norsk bokmål)

  [ advocatux ]
  * Translated using Weblate (Spanish)

  [ Igor ]
  * Translated using Weblate (Русский)

  [ Pavel Borecki ]
  * Translated using Weblate (Čeština)

  [ Gayathri Das ]
  * Translated using Weblate (Hindi)

  [ Joseph Nuthalapati ]
  * Fix mistake in Hindi translation template
  * firewall: Display information that a service is internal only
  * users: Don't show Create User form to non-admin users
  * Translated using Weblate (Hindi)
  * users: Redirect to users list on successful user creation
  * packages: Button to refresh package lists

  [ Hemanth Kumar Veeranki ]
  * Add a way to refine shortcuts
  * Restrict removal of last admin user
  * Use logos instead of icons in the apps page

  [ danielwine ]
  * Translated using Weblate (Hungarian)

  [ Bart Notelaers ]
  * Translated using Weblate (Dutch)

  [ James Valleroy ]
  * users: Update Change Password menu for non-admin users
  * package: Add option to skip recommends
  * udiskie: New module for automatic mounting of removable media

  [ Sciumedanglisc ]
  * Translated using Weblate (Italian)

  [ Sunil Mohan Adapa ]
  * udiskie: Use glib library for dbus interaction

 -- James Valleroy <jvalleroy@mailbox.org>  Mon, 02 Jul 2018 20:15:50 -0400

plinth (0.32.0) unstable; urgency=medium

  [ Allan Nordhøy ]
  * Translated using Weblate (Norsk bokmål)

  [ Pavel Borecki ]
  * Translated using Weblate (Čeština)

  [ advocatux ]
  * Translated using Weblate (Spanish)

  [ Igor ]
  * Translated using Weblate (Русский)

  [ Gayathri Das ]
  * Translated using Weblate (Hindi)

  [ Hemanth Kumar Veeranki ]
  * Hide mediawiki frontpage shortcut when private mode is enabled
  * Translated using Weblate (Telugu)
  * Enable image uploads in mediawiki at startup

  [ Sciumedanglisc ]
  * Translated using Weblate (Italian)

  [ ikmaak ]
  * Translated using Weblate (Dutch)

  [ Michael Pimmer ]
  * Use djangos url reverse mechanism instead of hardcoding urls
  * Add ./run --develop option to use relative config/file paths
  * Add documentation for the './run --develop' option
  * Adapt test and documentation to changes of '--develop' option
  * Adapt .md files to four spaces for correct lists
  * Merge ./run --debug into --develop option
  * Remove unused imports and variables

  [ Sunil Mohan Adapa ]
  * yapf and isort fixes
  * Fix client info table size and flickering
  * Resize all main content
  * Remove unnecessary submenu override in 403.html
  * help: Show cards in the index page
  * snapshot: Remove unnecessary column sizing
  * users: Remove unnecessary column sizing
  * networks: Center align connection information
  * networks: Remove unnecessary column sizing
  * pagekite: Convert a two column page to one column
  * pagekite: Remove unnecessary column sizing
  * letsencrpt: Remove unnecessary column sizing
  * monkeysphere: Remove unnecessary column sizing
  * names: Remove unnecessary column sizing
  * sso: Adjust size of login form
  * storage: Remove unnecessary column sizing
  * tor: Increase the size of the status tables
  * help: Center the FreedomBox logo on about page
  * help: Remove the duplicate index URL and menu item
  * firewall: Resize the info table to full width
  * Increase language selection form to full width
  * first_setup: Remove unnecessary content sizing
  * first_boot: Remove unnecessary content sizing
  * diagnostics: Remove unnecessary content sizing
  * frontpage: Fix card sizing

  [ Johannes Keyser ]
  * Translated using Weblate (German)

  [ Joseph Nuthalapati ]
  * Translated using Weblate (Telugu)
  * mediawiki: Make private mode and public registrations mutually exclusive
  * mediawiki: Image uploads: improve logic and add functional tests
  * first-setup: Automatically expand root partition

  [ kotibannu541 ]
  * Translated using Weblate (Telugu)

  [ Nikhil Sankesa ]
  * Translated using Weblate (Telugu)

  [ Nikhil501 ]
  * Translated using Weblate (Telugu)

  [ Sandeepbasva ]
  * Translated using Weblate (Telugu)

  [ James Valleroy ]
  * mediawiki: Untabify template

  [ Doma Gergő ]
  * Translated using Weblate (Hungarian)

  [ Manish Tripathy ]
  * Apply new card based design

 -- James Valleroy <jvalleroy@mailbox.org>  Mon, 18 Jun 2018 20:36:30 -0400

plinth (0.31.0) unstable; urgency=medium

  [ Pavel Borecki ]
  * Translated using Weblate (Czech)

  [ advocatux ]
  * Translated using Weblate (Spanish)

  [ Igor ]
  * Translated using Weblate (Russian)

  [ Johannes Keyser ]
  * Translated using Weblate (German)

  [ Sciumedanglisc ]
  * Translated using Weblate (Italian)

  [ Gayathri Das ]
  * Translated using Weblate (Hindi)

  [ Robert Pollak ]
  * Translated using Weblate (German)

  [ Hemanth Kumar Veeranki ]
  * Translated using Weblate (Telugu)
  * Added an option to enable/disable private mode in mediawiki

  [ Petter Reinholdtsen ]
  * Translated using Weblate (Norwegian Bokmål)

  [ Allan Nordhøy ]
  * Translated using Weblate (Norwegian Bokmål)

  [ Sunil Mohan Adapa ]
  * searx: Don't depend on libapache2-mod-proxy-uwsgi

  [ Joseph Nuthalapati ]
  * users: Fix user permissions not being saved
  * users: internationalize a string
  * mediawiki: Run update script for 1.30 upgrade
  * shortcuts: Fix urls for ikiwiki shortcuts

  [ James Valleroy ]
  * mediawiki: Handle missing config lines for private mode

 -- James Valleroy <jvalleroy@mailbox.org>  Mon, 04 Jun 2018 18:16:00 -0400

plinth (0.30.0) unstable; urgency=medium

  [ Igor ]
  * Translated using Weblate (Russian)

  [ Sciumedanglisc ]
  * Translated using Weblate (Italian)

  [ Allan Nordhøy ]
  * Translated using Weblate (Norwegian Bokmål)

  [ danielwine ]
  * Translated using Weblate (Hungarian)

  [ Gayathri Das ]
  * Translated using Weblate (Hindi)

  [ Joseph Nuthalapati ]
  * setup: Remove unavailable as a state in setup_helper

 -- James Valleroy <jvalleroy@mailbox.org>  Mon, 21 May 2018 17:15:47 -0400

plinth (0.29.1) unstable; urgency=high

  [ Pavel Borecki ]
  * Translated using Weblate (Czech)

  [ advocatux ]
  * Translated using Weblate (Spanish)

  [ Sunil Mohan Adapa ]
  * security: Fix issue with Plinth locked out from sudo

 -- James Valleroy <jvalleroy@mailbox.org>  Tue, 08 May 2018 05:20:45 -0400

plinth (0.29.0) unstable; urgency=high

  [ Pavel Borecki ]
  * Translated using Weblate (Czech)

  [ advocatux ]
  * Translated using Weblate (Spanish)

  [ Johannes Keyser ]
  * Translated using Weblate (German)

  [ Allan Nordhøy ]
  * Translated using Weblate (Norwegian Bokmål)

  [ Hemanth Kumar Veeranki ]
  * Add an option to enable/disable public registrations in mediawiki

  [ Joseph Nuthalapati ]
  * mediawiki: enable/disable public registrations - refactoring & tests
  * security: Allow console login access to user plinth
  * tt-rss: Skip the check for SELF_URL_PATH

  [ Sciumedanglisc ]
  * Translated using Weblate (Italian)

  [ Sunil Mohan Adapa ]
  * searx: Fix issue with uwsgi crashing

 -- James Valleroy <jvalleroy@mailbox.org>  Mon, 07 May 2018 18:45:02 -0400

plinth (0.28.0) unstable; urgency=medium

  [ Sunil Mohan Adapa ]
  * Add locale for Lithuanian (lt)

  [ Sciumedanglisc ]
  * Translated using Weblate (Italian)

  [ Pavel Borecki ]
  * Translated using Weblate (Czech)

  [ Igor ]
  * Translated using Weblate (Russian)

  [ advocatux ]
  * Translated using Weblate (Spanish)

  [ Johannes Keyser ]
  * Translated using Weblate (German)
  * setup: disable install button for currently unavailable apps

  [ Allan Nordhøy ]
  * Translated using Weblate (Norwegian Bokmål)

  [ Joseph Nuthalapati ]
  * Translated using Weblate (Telugu)

  [ ikmaak ]
  * Translated using Weblate (Dutch)

  [ James Valleroy ]
  * Bump Standards-Version to 4.1.4

 -- James Valleroy <jvalleroy@mailbox.org>  Mon, 23 Apr 2018 21:03:39 -0400

plinth (0.27.0) unstable; urgency=medium

  [ Sciumedanglisc ]
  * Translated using Weblate (Italian)

  [ Pavel Borecki ]
  * Translated using Weblate (Czech)

  [ Igor ]
  * Translated using Weblate (Russian)

  [ advocatux ]
  * Translated using Weblate (Spanish)

  [ ikmaak ]
  * Translated using Weblate (Dutch)
  * Translated using Weblate (German)

  [ Allan Nordhøy ]
  * Translated using Weblate (Norwegian Bokmål)

  [ James Valleroy ]
  * snapshot: Disable python formatting for description
  * debian: Move Lintian source-level overrides to preferred location
  * debian: Bump debhelper compat version to 11
  * debian: Use https for copyright format url
  * debian: Bump standards version to 4.1.3
  * debian: Remove unused lintian override
  * middleware: Skip 'installed' message for essential apps
  * snapshot: Don't increment version
  * snapshot: Clarify form label and help text
  * snapshot: Format code with yapf

  [ Johannes Keyser ]
  * Translated using Weblate (German)

  [ Максим Якимчук ]
  * Translated using Weblate (Ukrainian)

  [ Jonny Birkelund ]
  * Translated using Weblate (Norwegian Bokmål)

  [ Joseph Nuthalapati ]
  * users: Fix admin group appearing twice in permissions
  * apps: Fix app names and short descriptions not being translated
  * snapshots: Move manual page link to the index page
  * snapshots: Fix tests broken by UI changes
  * language: Fix tests broken by recent feature
  * tests: Improve waiting for installation and configuration
  * Fix tests for firstboot, users and groups
  * tests: snapshots: Remove find_by_value usages
  * test: sharing: Fix tests that check text in English
  * tor: Make tests independent of language
  * tests: Recover from server restart during installation
  * tests: Fix tests depending on language being English
  * tests: Fix delete_user fixture
  * UI: Fix progress bar not appearing
  * snapshots: Fix for permissions issue when updating configuration

  [ Shubham Agarwal ]
  * snapper: enable/diable apt snapshots

 -- James Valleroy <jvalleroy@mailbox.org>  Mon, 09 Apr 2018 19:34:05 -0400

plinth (0.26.0) unstable; urgency=high

  [ 关羽 ]
  * Translated using Weblate (Chinese (Simplified))

  [ Igor ]
  * Translated using Weblate (Russian)

  [ Pavel Borecki ]
  * Translated using Weblate (Czech)

  [ Dietmar ]
  * Translated using Weblate (German)

  [ anonymous ]
  * Translated using Weblate (German)

  [ Allan Nordhøy ]
  * Translated using Weblate (Norwegian Bokmål)

  [ Joseph Nuthalapati ]
  * snapshots: Update description
  * searx: Rewrite url from /searx to /searx/
  * manual: Link to manual from each service
  * manual: Fix manual page links for tor and power templates

  [ Petter Reinholdtsen ]
  * Translated using Weblate (Norwegian Bokmål)

  [ Robert Martinez ]
  * Translated using Weblate (German)

  [ Sunil Mohan Adapa ]
  * Workaround security issues in django-axes
  * ssh, avahi, apache: Fix default value for setup arguments
  * ssh: Add comment about regenerating SSH keys
  * apache: Only regenerate snake oil cert when needed
  * apache: Explicitly enable the latest version of PHP module
  * apache: Increase module version number to fix php7.2

  [ danielwine ]
  * Translated using Weblate (Hungarian)

  [ Luis A. Arizmendi ]
  * Translated using Weblate (Spanish)

  [ Sciumedanglisc ]
  * Translated using Weblate (Italian)

  [ Johannes Keyser ]
  * Translated using Weblate (German)

  [ James Valleroy ]
  * Update doc-base for current html manual file

 -- James Valleroy <jvalleroy@mailbox.org>  Mon, 26 Mar 2018 20:18:57 -0400

plinth (0.25.0) unstable; urgency=medium

  [ Pavel Borecki ]
  * Translated using Weblate (Czech)

  [ danielwine ]
  * Translated using Weblate (Hungarian)

  [ Allan Nordhøy ]
  * Translated using Weblate (Norwegian Bokmål)

  [ Luis A. Arizmendi ]
  * Translated using Weblate (Spanish)

  [ Joseph Nuthalapati ]
  * coquelicot: Rename Plinth to FreedomBox in license headers
  * functional-tests: Merge plinth-tester into plinth
  * searx: Add basic functional tests
  * snapshots: Refactoring and indentation changes
  * Translated using Weblate (Telugu)
  * ttrss: update client apps
  * sharing: Update description
  * sharing: CSS styling fixes and text changes

  [ James Valleroy ]
  * infinoted: Always check ownership of cert files in setup

  [ Алексей Докучаев ]
  * Translated using Weblate (Russian)

  [ Igor ]
  * Translated using Weblate (Russian)

  [ Sunil Mohan Adapa ]
  * doc: Fix generation of HTML fragment
  * users: Generalize styling for multi-select widget
  * sharing: Finish implementation
  * sharing: Add functional tests
  * Support Django 2.0

  [ Shubham Agarwal ]
  * snapshots: Add submenu section in UI

  [ Prachi ]
  * sharing: Add app to share disk folders using various protocols

 -- James Valleroy <jvalleroy@mailbox.org>  Mon, 12 Mar 2018 18:40:31 -0400

plinth (0.24.0) unstable; urgency=medium

  [ Joseph Nuthalapati ]
  * Add file-sharing application Coquelicot to FreedomBox
  * Translated using Weblate (Telugu)
  * mediawiki: Allow shortcut to be publicly visible on front page
  * clients: Add and correct Client Apps
  * api: fix icon_url
  * searx: New app for Searx metasearch engine

  [ Pavel Borecki ]
  * Translated using Weblate (Czech)

  [ Allan Nordhøy ]
  * Translated using Weblate (Chinese (Simplified))
  * Translated using Weblate (Norwegian Bokmål)

  [ Sunil Mohan Adapa ]
  * Rename Plinth to FreedomBox in various places
  * debian: Update copyright to FreedomBox Authors
  * setup.py: Update website to freedombox.org
  * Add locale for Hungarian (hu)
  * locale: Update the language selection form
  * config: Remove language selection from config page
  * Don't use async for method parameters
  * searx: Increase the secret key length to 64 bytes

  [ danielwine ]
  * Translated using Weblate (Hungarian)

  [ Sai Kiran Naragam ]
  * locale: Anonymous users can set preferred language
  * locale: Adds preferred language for logged in user

  [ Luis A. Arizmendi ]
  * Translated using Weblate (Spanish)

  [ Johannes Keyser ]
  * Translated using Weblate (German)
  * matrixsynapse: Fix mail attribute for ldap login

 -- James Valleroy <jvalleroy@mailbox.org>  Mon, 26 Feb 2018 18:22:23 +0100

plinth (0.23.0) unstable; urgency=medium

  [ Sunil Mohan Adapa ]
  * Fetch latest manual from wiki
  * Translated using Weblate (Telugu)
  * snapshot: Enable Delete All only with non-default snapshots

  [ Joseph Nuthalapati ]
  * jsxc: consistent url format
  * Translated using Weblate (Telugu)
  * sso: Increase timeout to 60 minutes
  * YAPF formatting for actions/auth_pubtkt
  * transmission: Add .png logo
  * snapshot: Delete All should skip currently active snapshot
  * config: Move the method get_hostname to __init__.py
  * snapshots: Refactoring and text changes
  * snapshots: Increment version to 2

  [ drashti kaushik ]
  * Translated using Weblate (Gujarati)

  [ uday17 ]
  * Translated using Weblate (Telugu)

  [ Sandeepbasva ]
  * Translated using Weblate (Telugu)

  [ kotibannu541 ]
  * Translated using Weblate (Telugu)

  [ Arshadashu ]
  * Translated using Weblate (Telugu)

  [ Nikhil Sankesa ]
  * Translated using Weblate (Telugu)

  [ sandeepgurram ]
  * Translated using Weblate (Telugu)

  [ prudhvi ]
  * Translated using Weblate (Telugu)

  [ chilumula vamshi krishna ]
  * Translated using Weblate (Telugu)

  [ pranava pari ]
  * Translated using Weblate (Telugu)

  [ Nikhil501 ]
  * Translated using Weblate (Telugu)

  [ Michal Čihař ]
  * Translated using Weblate (Telugu)

  [ Johannes Keyser ]
  * Translated using Weblate (German)

  [ anil kukmar soma ]
  * Translated using Weblate (Telugu)

  [ Pavel Borecki ]
  * Translated using Weblate (Czech)

  [ Vikas Singh ]
  * Font: Change Helvetica to Lato
  * theme: Update CSS to use Lato font

  [ Aakanksha Saini ]
  * Snapper: Modify configurations to reduce disk usage

  [ James Valleroy ]
  * Add fonts-lato as dependency
  * Update translation strings
  * Add lintian override for symlink to Lato font file

 -- James Valleroy <jvalleroy@mailbox.org>  Mon, 12 Feb 2018 19:17:31 -0500

plinth (0.22.0) unstable; urgency=medium

  [ Drashti Kaushik ]
  * Translated using Weblate (Gujarati)
  * Translated using Weblate (Hindi)

  [ Igor ]
  * Translated using Weblate (Russian)

  [ Ikmaak ]
  * Translated using Weblate (Dutch)

  [ Joseph Nuthalapati ]
  * Translated using Weblate (Telugu)
  * ci: Replace CircleCI configuration with GitLab CI configuration
  * firstboot: Fix caching issue in collecting first_boot steps
  * HACKING: Commands to run a single test method, class or module
  * first_setup: UX improvements for the first setup page
  * matrix-synapse: Fix YAML format issues.

  [ Pavel Borecki ]
  * Translated using Weblate (Czech)

  [ Sunil Mohan Adapa ]
  * Add locale for Ukrainian (uk)
  * ci: Update badge to use Gitlab CI instead of Circle CI
  * Update Github URLs with Salsa URLs
  * tor: Ensure that is-enabled status is show properly

  [ Vikas Singh ]
  * actions: Allow not printing error when an action fails

 -- Sunil Mohan Adapa <sunil@medhas.org>  Tue, 30 Jan 2018 14:41:25 +0530

plinth (0.21.0) unstable; urgency=medium

  [ Aakanksha Saini ]
  * navigation bar: change label 'Configuration' to 'System'
  * storage: Removed beta warning for expanding partition
  * groups: Consistent listing of groups
  * syncthing: Restrict administration to users in group syncthing

  [ Allan Nordhøy ]
  * Spelling: configuration, log in, wiki

  [ Johannes Keyser ]
  * doc: update HACKING, CONTRIBUTING and INSTALL information
  * help: Show menu on smaller screens also

  [ Joseph Nuthalapati ]
  * Complete some of the pending changing in renaming some files to .md

  [ Shubham Agarwal ]
  * diagnostics: Enable button when enabled but not running

  [ Sunil Mohan Adapa ]
  * openvpn: Upgrade to the new Debian way
  * Add explicit dependency on e2fsprogs (Closes: #887223).

 -- James Valleroy <jvalleroy@mailbox.org>  Mon, 15 Jan 2018 15:07:03 -0500

plinth (0.20.0) unstable; urgency=high

  [ James Valleroy ]
  * bind: Rework getting and changing config
  * bind: Don't use forwarders by default

  [ Johannes Keyser ]
  * ejabberd: Remove redundant button Client Apps
  * ejabberd: Minor description cleanups

  [ Joseph Nuthalpati ]
  * mediawiki: Add wiki application

  [ Sunil Mohan Adapa ]
  * users: Make sure first run actually works
  * bind: Add information about current utility
  * storage: Make tests run on special filesystems

 -- James Valleroy <jvalleroy@mailbox.org>  Mon, 01 Jan 2018 15:04:02 -0500

plinth (0.19.0) unstable; urgency=medium

  [ James Valleroy ]
  * users: Use own copy of ldapscripts config
  * users: Handle upgrade for ldapscripts config
  * vagrant: Avoid debconf prompts while provisioning
  * Bump standards version, no changes needed

  [ John McCann ]
  * ejabberd: Use dynamic reload after enabling/disabling MAM

  [ Joseph Nuthalapati ]
  * Add framework for user groups per application
  * groups: User permissions for access to apps based on LDAP groups
  * Fixes for user groups
  * Fix failing root tests
  * Suppress unnecessary logging in cfg tests
  * users: tests: restore previous value of restricted access
  * snapshots: Button to delete all snapshots
  * snapshots: Minor refactoring
  * manual: Make manual available as a PDF download
  * manual: Download can serve either pdf or pdf.gz file

  [ Sunil Mohan Adapa ]
  * Update yapf configuration for simplicity
  * Update HACKING file about coding standard tools
  * clients: Minor styling fixes
  * clients: Update icons to be 32x32 consistently
  * api: Update for clarity (API breaking change)
  * clients: Cleanup framework
  * clients: Update all manifest due to use updated framework
  * users: Add a note about using separate first setup action
  * help: Don't uncompress the PDF manual

  [ Hanisha P ]
  * minetest: Show domain information for users to connect to minetest
  * Option to enable/disble automatic timeline snapshots

 -- James Valleroy <jvalleroy@mailbox.org>  Mon, 18 Dec 2017 17:16:58 -0500

plinth (0.18.1) unstable; urgency=high

  * Re-upload with higher urgency (to unblock django-axes 3.0.3).

 -- James Valleroy <jvalleroy@mailbox.org>  Mon, 04 Dec 2017 23:10:37 -0500

plinth (0.18.0) unstable; urgency=low

  [ James Valleroy ]
  * Add shadowsocks client with socks5 proxy.

  [ Joseph Nuthalapati ]
  * config: Avoid sending domain_added signal for empty domain.
  * Override monkey-patched LoginView from django-axes 3.0.3.
  * Make Plinth depend on django-axes 3.0.3 or later.
  * sso: Fixes for regressions after adding captcha and axes.
  * sso: Fix conflict between urls of sso and captcha.
  * transmission: Fix sso not being enabled.
  * Add client information for Matrix Synapse and Syncthing.
  * Add icons for desktop applications and Apple App store.

  [ Prachi Srivastava ]
  * avahi: Add service for freedombox discovery.
  * Add fields to the api response.
  * Add client information for modules.

  [ Sunil Mohan Adapa ]
  * shadowsocks: Add more ciphers.
  * service: Add missing restart action.
  * avahi: Update FreedomBox service file.

  [ Hritesh Gurnani ]
  * Reduce OS icons size for clients.

 -- James Valleroy <jvalleroy@mailbox.org>  Mon, 04 Dec 2017 20:14:41 -0500

plinth (0.17.0) unstable; urgency=medium

  [ Joseph Nuthalapati ]
  * transmission: Enable Single Sign On.
  * cockpit: Add short description to frontpage shortcut.

  [ Allan Nordhøy ]
  * fail2ban: Spelling "Fail2ban" and sentence structure.

  [ Ravi Bolla ]
  * config: Refactor config.py into views and form.

  [ James Valleroy ]
  * Removed old changelog.

 -- James Valleroy <jvalleroy@mailbox.org>  Mon, 20 Nov 2017 18:43:17 -0500

plinth (0.16.0) unstable; urgency=medium

  [ Federico Ceratto ]
  * Switched to native package.

 -- James Valleroy <jvalleroy@mailbox.org>  Mon, 06 Nov 2017 20:51:58 -0500

plinth (0.15.3+ds-1) unstable; urgency=high

  [ James Valleroy ]
  * Switch from gir1.2-networkmanager-1.0 to gir1.2-nm-1.0 (Closes: #862758).
    Thanks to Michael Biebl.
  * Bump standards version to 4.1.1.
  * New upstream version 0.15.3 (Closes: #877371).
  * Add patch to skip letsencrypt tests that require root privileges.
  * Cleanup disks module (renamed to storage).
  * Add patch with workaround for login issues.
  * Add myself to uploaders.

  [ Sunil Mohan Adapa ]
  * Break older version of freedombox-setup (<< 0.11~)
  * Bump Django version to 1.11

  [ Joseph Nuthalapati ]
  * Add new dependencies - axes and captcha

 -- James Valleroy <jvalleroy@mailbox.org>  Sat, 21 Oct 2017 14:14:00 -0400

plinth (0.15.2+ds-1) unstable; urgency=medium

  [ James Valleroy ]
  * Cleanup config for removed modules (Closes: #876627).
  * New upstream version 0.15.2 (Closes: #876640).
  * Add python3-configobj depend.

 -- Federico Ceratto <federico@debian.org>  Mon, 25 Sep 2017 15:03:35 +0100

plinth (0.15.1+ds-1) unstable; urgency=medium

  [ James Valleroy ]
  * Sort dependency list for essential modules (Closes: #872541).
  * Bump standards version to 4.0.1.

  [ Federico Ceratto ]
  * New upstream version 0.15.1

 -- Federico Ceratto <federico@debian.org>  Sat, 23 Sep 2017 11:35:41 +0100

plinth (0.14.0+ds-1) unstable; urgency=medium

  [ James Valleroy ]
  * New upstream version 0.14.0.
  * Refresh patches.

 -- Sunil Mohan Adapa <sunil@medhas.org>  Thu, 20 Apr 2017 19:48:03 +0530

plinth (0.13.1+ds-1) unstable; urgency=medium

  [ James Valleroy ]
  * Disable shaarli module, package removed from Debian.
  * New upstream version 0.13.1.
  * Update paths for jsxc symlinks.
  * Remove configuration for obsolete xmpp module.

 -- Federico Ceratto <federico@debian.org>  Sun, 22 Jan 2017 21:48:59 +0000

plinth (0.12.0+ds-1) unstable; urgency=medium

  [ James Valleroy ]
  * Exclude new symlink in upstream source.
  * New upstream version 0.12.0.
  * Remove patches that have been merged upstream.
  * Rearrange copyright file with more general license at the top.
  * Move plinth into web section.
  * Update symlinks for jsxc 3.0.0.

 -- Federico Ceratto <federico@debian.org>  Sat, 10 Dec 2016 18:42:29 +0100

plinth (0.11.0+ds-1) unstable; urgency=medium

  [ James Valleroy ]
  * New upstream version 0.11.0.
  * Replace python3-yaml dependency with python3-ruamel.yaml.
  * Add python3-apt dependency.
  * Add patch to fix permissions and use new setup command (Closes: #837206).
  * Add patch to include xmpp module static files in build.
  * Add links for jsxc static files. Workaround for #838183.
  * Remove symlinks from source package.

  [ Sunil Mohan Adapa ]
  * Automatically add essential packages to depends (Closes: #837332).

 -- Federico Ceratto <federico@debian.org>  Mon, 26 Sep 2016 14:52:36 +0100

plinth (0.10.0-1) unstable; urgency=medium

  [ James Valleroy ]
  * New upstream version 0.10.0.
  * Bump minimum required python3-django to 1.10.

 -- Federico Ceratto <federico@debian.org>  Sun, 21 Aug 2016 13:07:54 +0100

plinth (0.9.4-2) unstable; urgency=medium

  [ James Valleroy ]
  * Add breaks/replaces on freedombox-setup << 0.9.2~ (Closes: #829743).

 -- Federico Ceratto <federico@debian.org>  Sat, 16 Jul 2016 14:55:37 +0100

plinth (0.9.4-1) unstable; urgency=medium

  [ James Valleroy ]
  * New upstream version 0.9.4.
  * Remove init script override. Init script was removed from upstream.
  * Drop packagekit dependency. No longer required by upstream.
  * Drop gir1.2-packagekitglib-1.0 depend and build-depend.

 -- Federico Ceratto <federico@debian.org>  Fri, 24 Jun 2016 22:02:54 +0100

plinth (0.9.2-1) unstable; urgency=medium

  [ James Valleroy ]
  * New upstream version 0.9.2.

  [ Petter Reinholdtsen ]
  * Added d/gbp.conf to enforce the user of pristine-tar.
  * Adjusted d/copyright to make sure license names are unique.  Thanks lintian.
  * Updated Standards-Version from 3.9.6 to 3.9.8.

 -- Petter Reinholdtsen <pere@debian.org>  Wed, 25 May 2016 07:16:08 +0000

plinth (0.9.1-1) unstable; urgency=low

  [ James Valleroy ]
  * New upstream version 0.9.1.
  * Add python3-requests as dependency and build-dep.

 -- Federico Ceratto <federico@debian.org>  Sat, 02 Apr 2016 16:53:42 +0100

plinth (0.8.2-1) unstable; urgency=low

  [ James Valleroy ]
  * New upstream version 0.8.2.

 -- Federico Ceratto <federico@debian.org>  Fri, 26 Feb 2016 19:51:37 +0000

plinth (0.8.1-1) unstable; urgency=low

  [ James Valleroy ]
  * Skip filter-pristine-tar step for new upstream.
  * New upstream version 0.8.1.
  * Add docbook-utils as build dependency.
  * Add packagekit as dependency.

 -- Federico Ceratto <federico@debian.org>  Tue, 16 Feb 2016 18:38:53 +0000

plinth (0.7.2-1) unstable; urgency=low

  [ James Valleroy ]
  * New upstream version 0.7.2.
  * Remove patch to enable javascript-common, fixed upstream.

 -- Federico Ceratto <federico@debian.org>  Fri, 25 Dec 2015 13:47:03 +0000

plinth (0.7.1-1) unstable; urgency=low

  [ James Valleroy ]
  * New upstream version 0.7.1.
  * Remove patch to fix config test, fixed upstream.
  * Refresh patch.
  * Add gettext as build dependency.
  * Disable restore module, node-restore package not available in Debian yet.

  [ Sunil Mohan Adapa ]
  * Remove Django HTMLParser workaround as it is no longer need.
  * Add javascript-common as dependency as we are enabling it during setup.

  * Update package description (Closes: #804753)

 -- Federico Ceratto <federico@debian.org>  Sat, 12 Dec 2015 15:12:48 +0000

plinth (0.6-1) unstable; urgency=low

  [ Nick Daly ]
  * Uploaded new version.

  [ James Valleroy ]
  * New upstream version 0.6.
  * Drop obsolete documentation patch.
  * Add dblatex and xmlto as build dependencies, for manual. Drop pandoc.
  * Add network-manager, ppp, pppoe, and python3-psutil as dependencies.
  * Remove old TODO from docs.
  * Add patch to workaround django 1.7 issue with python 3.5.
  * Add patch to fix failing plinth config test.
  * Add gir1.2-networkmanager-1.0 and python3-psutil also as build-depends.
  * Cleanup installation documenation.

 -- Nick Daly <Nick.M.Daly@gmail.com>  Fri, 16 Oct 2015 22:57:10 -0500

plinth (0.5-1) unstable; urgency=low

  [ Nick Daly ]
  * Package new upstream version 0.5.

  [ James Valleroy ]
  * Add augeas-tools, gir1.2-glib-2.0, gir1.2-networkmanager-1.0, ldapscripts,
    python3-augeas, and python3-django-stronghold as dependencies.
  * Disable "packages" module when upgrading.
  * Remove patches for python-networkmanager (obsolete) and ikiwiki
    (upstreamed).
  * Add patch to skip privileged actions test while building.
  * Add some build-depends needed for tests.

  [ James Valleroy ]
  * New upstream version 0.4.5.
  * Remove patch that has been upstreamed.
  * Add new patch to remove python-networkmanager dependency, because
    python3-networkmanager package is not available in Debian yet. The networks
    module is disabled for now.
  * Enable systemd service file.
  * Add new patch to enable javascript-common apache conf in plinth setup.
  * Add new patch to require ikiwiki module to install some of ikiwiki's
    recommends that are needed for compiling wikis.

  [ Sunil Mohan Adapa ]
  * Add python3-yaml as dependency.
  * Add lintian override for extra apache configuration.
  * Update Debian copyright file.

 -- Nick Daly <Nick.M.Daly@gmail.com>  Sun, 02 Aug 2015 17:14:50 -0500

plinth (0.4.4-1) unstable; urgency=low

  [ Sunil Mohan Adapa ]
  * New upstream version 0.4.4.  Closes: #769328, #755619, #765916,
    #768666, #737456, #741919.
  * Update dependencies as per upstream changes.
  * Require Django 1.7 reflecting upstream changes.
  * Remove patches that have been upstreamed.
  * Update standards version to 3.9.6.
  * Properly remove obsolete module configuration.
  * Remove upstream install documentation.

 -- Bdale Garbee <bdale@gag.com>  Tue, 13 Jan 2015 22:25:07 +1300

plinth (0.4.1-1) unstable; urgency=low

  [ Sunil Mohan Adapa ]
  * New upstream version 0.4.1.
  * Remove install override which is no longer required. Upstream
    does not contain images with executable permissions anymore.
  * Remove patch for changing paths which is no longer necessary.
  * Change upstream URLs to point to github.com/freedombox.
  * Update license information. Remove information about files no
    longer present in upstream.
  * Remove link to configuration file no longer necessary due to
    upstream changes.
  * Remove debian/clean no longer necessary.
  * Build package as Python 3 package. Upstream migrated to Python 3.
  * Fix issue with cleaning the package after build.

 -- Petter Reinholdtsen <pere@debian.org>  Sun, 02 Nov 2014 17:20:26 +0000

plinth (0.3.2.0.git.20140829-1) unstable; urgency=high

  * Updated to new git version from Nick Daly based on commit
    250b0100aab236fcf9dfa65eccf656fe037f9422.
    - Fixes broken web pages (Closes: #754117).
  * Updated patch program-paths.diff to include actions_dir setting,
    and drop now obsolete patch actions-path.diff.

 -- Petter Reinholdtsen <pere@debian.org>  Sat, 30 Aug 2014 08:26:06 +0200

plinth (0.3.2.0.git.20140621-1) unstable; urgency=medium

  * Updated to new git version from Nick Daly based on commit
    af08066cafefb5d10304b7d8b22ed1f18c4df6d0.
    - Drop now obsolete patch drop-firewalld-services.diff.

 -- Petter Reinholdtsen <pere@debian.org>  Sat, 21 Jun 2014 20:39:30 +0200

plinth (0.3.2.0.git.20140614-3) unstable; urgency=medium

  * Add libjs-twitter-bootstrap as binary dependency in addition to
    being a build dependency.

 -- Petter Reinholdtsen <pere@debian.org>  Sun, 15 Jun 2014 23:38:57 +0200

plinth (0.3.2.0.git.20140614-2) unstable; urgency=low

  * Update dependencies, drop python-cheetah and python-simplejson,
    which are no longer used, and add python-bootstrapform needed to
    show the first page.

 -- Petter Reinholdtsen <pere@debian.org>  Sat, 14 Jun 2014 08:51:34 +0200

plinth (0.3.2.0.git.20140614-1) unstable; urgency=low

  * Updated to new git version from Nick Daly based on commit
    a01ef055beab017fcd77ca9da7cab6fe01eeffbe.
  * Add build-depend on libjs-twitter-bootstrap, now needed to
    build documentation.
  * Add new patch drop-firewalld-services.diff to remove firewalld
    service definitions now available in firewalld version 0.3.10-1
    (Closes: #750927).

 -- Petter Reinholdtsen <pere@debian.org>  Sat, 14 Jun 2014 00:30:42 +0200

plinth (0.3.2.0.git.20140504-2) unstable; urgency=low

  * Drop python-contract dependency.  It is not used any more.
  * Add python-django as binary dependency on request from Nick Daly.

 -- Petter Reinholdtsen <pere@debian.org>  Mon, 05 May 2014 13:27:27 +0200

plinth (0.3.2.0.git.20140504-1) unstable; urgency=low

  * Updated to new git version from Nick Daly based on commit
    d7a323512073cea9e4ee5a1cd91870a9f04959a6.
    - Move firewall setup from freedombox-setup to plinth.
  * Add Sunil and Nick as uploaders.

 -- Petter Reinholdtsen <pere@debian.org>  Sun, 04 May 2014 09:53:25 +0200

plinth (0.3.1.git.20140327-1) unstable; urgency=low

  * New upstream version 0.3.1.git.20140327.

 -- Petter Reinholdtsen <pere@debian.org>  Thu, 27 Mar 2014 10:29:36 +0100

plinth (0.3.1.git.20140304-1) unstable; urgency=low

  * Add sudo as a run time dependency, to make sure the privileged
    commands work.
  * Update Standards-Version from 3.9.4 to 3.9.5.  No changes needed.
  * Create plinth user with /var/lib/plinth as home directory, to keep
    lintian happy.

 -- Petter Reinholdtsen <pere@debian.org>  Sat, 08 Mar 2014 22:25:32 +0100

plinth (0.3.0.0.git.20131229-1) unstable; urgency=low

  * Updated to new git version from Nick Daly based on commit
    cb9ca1b86c7b7440e87b6d5b65ab6ccf51f760cf .
    - Remove patch correct-issue-tracker.diff now included upstream.
    - Updated patches actions-path.diff and program-paths.diff to match
      changes done upstream.
  * Updated copyright file with more details using the new upstream
    LICENSES file.

 -- Petter Reinholdtsen <pere@debian.org>  Sun, 29 Dec 2013 16:06:53 +0100

plinth (0.3.0.0.git.20131117-1) unstable; urgency=low

  * Updated to new git version from Nick Daly based on commit
    7f3b1a62c81f760da465497030b68d77139406d7.
    - Add new dependencies libjs-jquery and libjs-modernizr to plinth.
      Patch from James Valleroy.
    - Add new dependencies on python-passlib (>= 1.6.1) and python-bcrypt.
  * Remove now obsolete disable-override-config patch
  * Updated program-paths.diff patch to match new upstream source.
  * Add new patch actions-path.diff to use correct path to actions scripts.
  * Add new patch correct-issue-tracker.diff to use correct URL to current
    upstream github repository.

 -- Petter Reinholdtsen <pere@debian.org>  Sun, 17 Nov 2013 13:07:21 +0100

plinth (0.3.0.0.git.20131101-2) unstable; urgency=low

  * Rewrite config to get plinth starting out of the box.  New patches
    program-paths and disable-override-config.

 -- Petter Reinholdtsen <pere@debian.org>  Sat, 02 Nov 2013 07:54:37 +0100

plinth (0.3.0.0.git.20131101-1) unstable; urgency=low

  * Updated to new git version from Nick Daly based on commit
    b9b4e0a2ec21edc1b1f73cffc905463a96c18f25.
  * Drop patch install-actions-lib made obsolete by latest upstream
    changes.
  * Depend on pandoc-data | pandoc (<= 1.11.1-3) to make sure
    documentation can be built with the latest pandoc package in
    unstable.

 -- Petter Reinholdtsen <pere@debian.org>  Fri, 01 Nov 2013 13:14:41 +0100

plinth (0.3.0.0.git.20131028-1) unstable; urgency=low

  * Updated to new git version from Nick Daly based on commit
    0296a1a99cb1ad0a21729ea37fd53e171ee60614.
    - Drops local copies of javascript libraries also available from
      Debian packages.
  * Add new dependency python-contract needed by new upstream version.
  * Reduce the versioned python-withsqlite dependency from
    0.0.0~git.20130929-1 to 0.0.0~git.20130929, to also accept the
    0.0.0~git.20130929-1~pere.0 version currently available from the
    non-debian repo.
  * New patch install-actions-lib to fix install target (Upstream
    issue #41).

 -- Petter Reinholdtsen <pere@debian.org>  Wed, 30 Oct 2013 22:25:25 +0100

plinth (0.3.0.0.git.20131010-1) unstable; urgency=low

  * Updated to new git version from Nick Daly based on
    commit 5ec749af8e5cb2480556e6926e239972ac890b4c
  * Dropped patch debpathes now merged upstream.
  * Changed depend on python-withsqlite to (>= 0.0.0~git.20130929-1),
    making sure a version with support for more than one table in
    one sqlite file is available.

 -- Petter Reinholdtsen <pere@debian.org>  Thu, 10 Oct 2013 22:51:34 +0200

plinth (0.0.0~git.20130928-1) unstable; urgency=low

  * Updated to new git version from Nick Daly.
  * Drop patches keep-vendor-dir.diff, handle-unknown-users.diff,
    sudo-not-exmachina.diff and app-owncloud.diff now merged upstream.
  * Drop workaround for keep-vendor-dir.diff from rules file.

 -- Petter Reinholdtsen <pere@debian.org>  Sat, 28 Sep 2013 22:55:36 +0200

plinth (0.0.0~git.20130925-2) unstable; urgency=low

  * Depend on python-withsqlite (>= 0.0.0~git.20130915-2) to make sure a
    version with support for the check_same_thread constructor option is
    available.
  * New patch handle-unknown-users.diff to make sure unknown users
    are handled exactly like incorrect passwords when login fail.
  * New patch app-owncloud.diff to add owncloud support to Plinth.
  * Adjusted rules to make sure actions/* scripts are executable.

 -- Petter Reinholdtsen <pere@debian.org>  Fri, 27 Sep 2013 09:06:38 +0200

plinth (0.0.0~git.20130925-1) unstable; urgency=low

  [ Tzafrir Cohen ]
  * Initial release. (Closes: #722093)

  [ Petter Reinholdtsen ]
  * New patch keep-vendor-dir.diff to avoid removing directories that
    should survive the clean Makefile target.
  * Add workaround in rules addressing the problem caused by
    keep-vendor-dir.diff being applied after 'make clean' is executed.
  * New patch sudo-not-exmachina.diff to drop the exmachina dependency,
    and adjust binary dependencies and the debpathes patch to cope with
    this.  Drop dependency on augeas-tools, no longer used with this
    patch.
  * Set priority to optional, as the package do not conflict with anything.

 -- Petter Reinholdtsen <pere@debian.org>  Thu, 26 Sep 2013 09:14:54 +0200<|MERGE_RESOLUTION|>--- conflicted
+++ resolved
@@ -1,25 +1,23 @@
-<<<<<<< HEAD
+freedombox (24.14) unstable; urgency=medium
+
+  [ John Doe ]
+  * Translated using Weblate (French)
+
+  [ James Valleroy ]
+  * diagnostics: Add option for automatic repair
+  * locale: Update translation strings
+  * doc: Fetch latest manual
+
+  [ Sunil Mohan Adapa ]
+  * container: Allow podman containers to run inside the container
+
+ -- James Valleroy <jvalleroy@mailbox.org>  Mon, 01 Jul 2024 20:44:53 -0400
+
 freedombox (24.13~bpo12+1) bookworm-backports; urgency=medium
 
   * Rebuild for bookworm-backports.
 
  -- James Valleroy <jvalleroy@mailbox.org>  Tue, 25 Jun 2024 14:37:23 -0400
-=======
-freedombox (24.14) unstable; urgency=medium
-
-  [ John Doe ]
-  * Translated using Weblate (French)
-
-  [ James Valleroy ]
-  * diagnostics: Add option for automatic repair
-  * locale: Update translation strings
-  * doc: Fetch latest manual
-
-  [ Sunil Mohan Adapa ]
-  * container: Allow podman containers to run inside the container
-
- -- James Valleroy <jvalleroy@mailbox.org>  Mon, 01 Jul 2024 20:44:53 -0400
->>>>>>> 2cbbd956
 
 freedombox (24.13) unstable; urgency=medium
 
