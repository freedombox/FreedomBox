--- conflicted
+++ resolved
@@ -1,10 +1,3 @@
-<<<<<<< HEAD
-freedombox (24.18~bpo12+1) bookworm-backports; urgency=medium
-
-  * Rebuild for bookworm-backports.
-
- -- James Valleroy <jvalleroy@mailbox.org>  Sat, 31 Aug 2024 15:08:10 -0400
-=======
 freedombox (24.20.1) unstable; urgency=medium
 
   [ Veiko Aasa ]
@@ -151,7 +144,12 @@
   * mediawiki: Increase PHP maximum execution time to 100 seconds
 
  -- James Valleroy <jvalleroy@mailbox.org>  Mon, 09 Sep 2024 21:08:17 -0400
->>>>>>> 66d3ca01
+
+freedombox (24.18~bpo12+1) bookworm-backports; urgency=medium
+
+  * Rebuild for bookworm-backports.
+
+ -- James Valleroy <jvalleroy@mailbox.org>  Sat, 31 Aug 2024 15:08:10 -0400
 
 freedombox (24.18) unstable; urgency=medium
 
