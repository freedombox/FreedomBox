<<<<<<< HEAD
freedombox (25.17~bpo13+1) trixie-backports; urgency=medium

  * Rebuild for trixie-backports.

 -- James Valleroy <jvalleroy@mailbox.org>  Fri, 12 Dec 2025 09:04:48 -0500
=======
freedombox (25.17.1) unstable; urgency=medium

  [ James Valleroy ]
  * vagrant: Enable EFI firmware
  * locale: Update translation strings
  * doc: Fetch latest manual

  [ Burak Yavuz ]
  * Translated using Weblate (Turkish)

  [ Besnik Bleta ]
  * Translated using Weblate (Albanian)

  [ Максим Горпиніч ]
  * Translated using Weblate (Ukrainian)

  [ 109247019824 ]
  * Translated using Weblate (Bulgarian)

  [ Jiří Podhorecký ]
  * Translated using Weblate (Czech)

  [ Benedek Nagy ]
  * transmission: remove obsolete apache redirects
  * minetest: Rename Minetest to Luanti

  [ Priit Jõerüüt ]
  * Translated using Weblate (Estonian)

  [ OwlGale ]
  * Translated using Weblate (Russian)

  [ Diego Roversi ]
  * Translated using Weblate (Italian)

  [ Pierfrancesco Passerini ]
  * Translated using Weblate (Italian)

  [ Sunil Mohan Adapa ]
  * minetest: Remove legacy code, use new name, conf, etc.
  * transmission: Deal with changes in latest forky package
  * backups: Set proper permissions for backups-data directory

  [ bsurajpatra ]
  * Translated using Weblate (Hindi)

 -- James Valleroy <jvalleroy@mailbox.org>  Mon, 15 Dec 2025 20:35:00 -0500
>>>>>>> 9924897d

freedombox (25.17) unstable; urgency=medium

  [ James Valleroy ]
  * homeassistant: Fix spelling in tests
  * locale: Update translation strings
  * doc: Fetch latest manual

  [ OwlGale ]
  * Translated using Weblate (Russian)

  [ kosagi ]
  * Translated using Weblate (Catalan)

  [ Coucouf ]
  * Translated using Weblate (French)

  [ Sunil Mohan Adapa ]
  * ui: Implement a toggle menu for setting dark mode
  * upgrades: Use bootstrap spinner button instead of custom styling
  * ui: Use default button style for tag buttons
  * ui: Fix dark theme color for form help text
  * ui: Fix dark theme colors for default button style
  * ui: Fix dark theme color for disabled form elements
  * ui: Dark theme color for tags text in an app card
  * ui: Drop colors defined in Bootstrap 5.3
  * ui: Fix dark theme colors for running status indicator
  * ui: Minor CSS refactor to use variables
  * ui: Fix dark theme color for select-all button
  * ui: Fix dark theme colors for app enable/disable toggle button
  * privileged: Don't log exception that are expected

  [ Priit Jõerüüt ]
  * Translated using Weblate (Estonian)

  [ Joseph Nuthalapati ]
  * l10n: Fix python-brace-format error in Estonian

 -- James Valleroy <jvalleroy@mailbox.org>  Mon, 08 Dec 2025 20:50:56 -0500

freedombox (25.16~bpo13+1) trixie-backports; urgency=medium

  * Rebuild for trixie-backports.

 -- James Valleroy <jvalleroy@mailbox.org>  Sat, 29 Nov 2025 09:14:58 -0500

freedombox (25.16) unstable; urgency=medium

  [ Burak Yavuz ]
  * Translated using Weblate (Turkish)

  [ 大王叫我来巡山 ]
  * Translated using Weblate (Chinese (Simplified Han script))

  [ Jiří Podhorecký ]
  * Translated using Weblate (Czech)

  [ Максим Горпиніч ]
  * Translated using Weblate (Ukrainian)

  [ Besnik Bleta ]
  * Translated using Weblate (Albanian)

  [ Dietmar ]
  * Translated using Weblate (German)
  * Translated using Weblate (Italian)

  [ Sunil Mohan Adapa ]
  * middleware: Implement middleware for common headers such as CSP
  * janus: Allow app to be installed from Debian unstable
  * janus: Relax content security policy for the video room
  * janus: Update the video room code from latest upstream
  * package: Prevent freedombox's deps from removal during app uninstall
  * dynamicdns: Use only IPv4 for GnuDIP protocol
  * jsxc: Fix missing dependencies
  * jsxc: Update content security policy to prevent style errors

  [ Roman Akimov ]
  * Translated using Weblate (Russian)

  [ James Valleroy ]
  * locale: Update translation strings
  * doc: Fetch latest manual

 -- James Valleroy <jvalleroy@mailbox.org>  Mon, 24 Nov 2025 20:30:35 -0500

freedombox (25.15~bpo13+1) trixie-backports; urgency=medium

  * Rebuild for trixie-backports.

 -- James Valleroy <jvalleroy@mailbox.org>  Fri, 14 Nov 2025 17:22:54 -0500

freedombox (25.15) unstable; urgency=medium

  [ Coucouf ]
  * Translated using Weblate (French)

  [ Sunil Mohan Adapa ]
  * views: Implement an API to retrieve the readiness status in JSON
  * main: Allow setting development mode from environment
  * Run service using systemd even for development
  * README: Use the Weblate's language chart widget
  * help: Fix serving images from help pages
  * matrixsynapse: Clarify how to change domain name in status section
  * matrixsynapse: Explain federation and link to testing tool
  * matrixsynapse: Explicitly set the trusted key server to matrix.org
  * ttrss: Remove app not available in Trixie

  [ Dietmar ]
  * Translated using Weblate (German)
  * Translated using Weblate (Italian)

  [ James Valleroy ]
  * locale: Update translation strings
  * doc: Fetch latest manual

 -- James Valleroy <jvalleroy@mailbox.org>  Mon, 10 Nov 2025 20:48:49 -0500

freedombox (25.14~bpo13+1) trixie-backports; urgency=medium

  * Rebuild for trixie-backports.

 -- James Valleroy <jvalleroy@mailbox.org>  Thu, 30 Oct 2025 07:24:20 -0400

freedombox (25.14) unstable; urgency=medium

  [ Coucouf ]
  * Translated using Weblate (French)

  [ Jun Nogata ]
  * Translated using Weblate (Japanese)

  [ Sunil Mohan Adapa ]
  * Enable private tmp and join namespaces for the two daemons

  [ James Valleroy ]
  * doc: Fetch latest manual

 -- James Valleroy <jvalleroy@mailbox.org>  Mon, 27 Oct 2025 20:22:46 -0400

freedombox (25.13.1~bpo13+1) trixie-backports; urgency=medium

  * Rebuild for trixie-backports.

 -- James Valleroy <jvalleroy@mailbox.org>  Fri, 24 Oct 2025 14:36:43 -0400

freedombox (25.13.1) unstable; urgency=medium

  [ Paul Lettich ]
  * Translated using Weblate (German)

  [ Besnik Bleta ]
  * Translated using Weblate (Albanian)

  [ James Valleroy ]
  * doc: Fetch latest manual

 -- James Valleroy <jvalleroy@mailbox.org>  Mon, 20 Oct 2025 20:20:32 -0400

freedombox (25.13~bpo13+1) trixie-backports; urgency=medium

  * Rebuild for trixie-backports.

 -- James Valleroy <jvalleroy@mailbox.org>  Thu, 09 Oct 2025 07:48:05 -0400

freedombox (25.13) unstable; urgency=medium

  [ Burak Yavuz ]
  * Translated using Weblate (Turkish)

  [ 大王叫我来巡山 ]
  * Translated using Weblate (Chinese (Simplified Han script))

  [ Максим Горпиніч ]
  * Translated using Weblate (Ukrainian)

  [ 109247019824 ]
  * Translated using Weblate (Bulgarian)

  [ Jiří Podhorecký ]
  * Translated using Weblate (Czech)

  [ Sunil Mohan Adapa ]
  * glib: Add schedule parameter for setting interval in develop mode
  * diagnostics: In development mode, run diagnostics more rarely
  * backups: Ignore a typing error with mypy
  * Makefile: Move privileged daemon to /usr/lib/freedombox
  * action_utils: Handle capture_output argument in run wrapper
  * privileged_daemon: Fix showing errors for freedombox-cmd command
  * doc: Add manual page for freedombox-cmd
  * storage: Fix disk usage checking with disconnected SSH mounts
  * actions: Work with older privileged daemon
  * privileged_daemon: Implement handling termination signal
  * d/rules: Drop a workaround for dh_installsytemd needed for /usr/lib
  * actions: Log method arguments in privileged daemon
  * backups: Fix robust handling of known errors
  * config: Set home page to FreedomBox for invalid values
  * actions: Log full exception from privileged daemon on error
  * setup: Log full exception traceback when setup fails
  * actions: Fix lifetime of thread local storage
  * actions_utils: Fix issue with collecting stdout/stderr
  * *: Use action_utils.run instead of subprocess.run
  * *: Use action_utils.run instead of subprocess.check_call
  * *: Use action_utils.run instead of subprocess.call
  * *: Use action_utils.run instead of subprocess.check_output
  * *: Collect output for all privileged sub-processes
  * ci: Switch backports test to trixie-backports
  * actions: Raise an exception if privileged server response is empty
  * debian: Stop privileged service during upgrade or removal
  * backups: Don't show enable/disable button as app can't be disabled
  * locale: Fix a string formatting issue in Italian translation
  * daemon: When ensuring running state handle not-installed state
  * miniflux: Fix DB connection issues during install/uninstall
  * zoph: Additional dbconfig configuration keys

  [ Dietmar ]
  * Translated using Weblate (German)
  * Translated using Weblate (Italian)

  [ Roman Akimov ]
  * Translated using Weblate (Russian)

  [ Veiko Aasa ]
  * gitweb: Use Git credential helper when cloning URLs with credentials

  [ Besnik Bleta ]
  * Translated using Weblate (Albanian)

  [ James Valleroy ]
  * locale: Update translation strings
  * doc: Fetch latest manual

 -- James Valleroy <jvalleroy@mailbox.org>  Mon, 06 Oct 2025 20:30:14 -0400

freedombox (25.12~bpo13+1) trixie-backports; urgency=medium

  * Rebuild for trixie-backports.

 -- James Valleroy <jvalleroy@mailbox.org>  Fri, 26 Sep 2025 16:54:43 -0400

freedombox (25.12) unstable; urgency=medium

  [ Burak Yavuz ]
  * Translated using Weblate (Turkish)

  [ 大王叫我来巡山 ]
  * Translated using Weblate (Chinese (Simplified Han script))

  [ Максим Горпиніч ]
  * Translated using Weblate (Ukrainian)

  [ Dietmar ]
  * Translated using Weblate (German)
  * Translated using Weblate (Italian)

  [ Sunil Mohan Adapa ]
  * bepasty: tests: Override backup/restore test properly
  * ci: Update container for functional tests from bookworm to trixie
  * ci: Don't include defunct extract-source job
  * app: Add ability to retrieve logs from all systemd units of an app
  * views: Add a menu entry and view for showing logs of an app
  * diagnostics, help: Link to diagnostics page logs in 500 error page
  * bepasty: tests: Fix functional test failure to missing / in URL
  * ci: functional: Provision the privileged daemon properly
  * torproxy: When disabling apt over tor fails, report error properly
  * upgrades: Multiple fixes for parsing Apt's Deb822 style sources
  * upgrades: Overwrite apt sources lens with bug fixes
  * zoph: Fix cases when CLI user is set to "autodetect"
  * index: Generalize showing custom shortcut icons
  * api: Fix showing icons for custom shortcuts
  * views: Fix 'internal server error' when showing 404 page

  [ ikmaak ]
  * Translated using Weblate (Dutch)

  [ Roman Akimov ]
  * Translated using Weblate (Russian)
  * Translated using Weblate (Russian)

  [ Jiří Podhorecký ]
  * Translated using Weblate (Czech)

  [ James Valleroy ]
  * locale: Update translation strings
  * doc: Fetch latest manual

 -- James Valleroy <jvalleroy@mailbox.org>  Mon, 22 Sep 2025 20:23:07 -0400

freedombox (25.11~bpo13+1) trixie-backports; urgency=medium

  * Rebuild for trixie-backports.

 -- James Valleroy <jvalleroy@mailbox.org>  Fri, 12 Sep 2025 07:01:29 -0400

freedombox (25.11) unstable; urgency=medium

  [ Coucouf ]
  * Translated using Weblate (French)

  [ Burak Yavuz ]
  * Translated using Weblate (Turkish)

  [ 大王叫我来巡山 ]
  * Translated using Weblate (Chinese (Simplified Han script))

  [ Максим Горпиніч ]
  * Translated using Weblate (Ukrainian)

  [ Sunil Mohan Adapa ]
  * homeassistant: Fix typo in description
  * HACKING.md: Mention using virtual machines instead of containers
  * ui: Fix missing semicolon in JS file
  * tests: functional: Fix incorrect skipping of install tests
  * diagnostics: Fix notification severity when skipping tests
  * container: Add support for Trixie as stable distribution
  * d/control: Remove libpam-abl as a recommendation
  * Makefile, settings: Use full paths in pot files
  * container: Pass --nvram option to virsh undefine
  * syncthing: Update Android clients to Syncthing-Fork
  * web_server: Restart in development mode only for source code changes
  * upgrades: Don't allow needs-restart to restart privileged daemon
  * privileged: Don't isolate /var/tmp/ for privileged daemon
  * email: Fix Thunderbird auto configuration failure
  * action_utils: Implement a utility to run a command as different user
  * gitweb: Use pathlib API more
  * gitweb: Don't use privileged action feature to run as different user
  * storage: Don't use privileged action feature to run as different user
  * actions: Drop feature to run privileged action as another user
  * actions: Simplify raw output code in privileged methods
  * actions, backup: Implement raw output for privileged daemon
  * privileged_daemon: Introduce a command line client for the API
  * actions: Drop sudo based privileged actions
  * actions: Framework for capturing stdout/stderr in privileged daemon
  * actions, backups: Fix tests depending on sudo based actions
  * privileged_daemon: Log only to journal and not console
  * dynamicdns: Handle showing errors from GnuDIP
  * upgrades: Overhaul detection of distribution
  * package: Refresh apt cache if sources list is newer
  * package: Don't consider uninstalled packages as available
  * matrixsynapse, upgrades: Install select packages from unstable

  [ Joseph Nuthalapati ]
  * power: logind config to ignore laptop lid close
  * backups: Trim translatable string
  * l10n: Fix formatted strings for errors/exceptions
  * l10n: Fix broken Italian translation
  * l10n: Fix a broken string in Russian translation

  [ ikmaak ]
  * Translated using Weblate (Dutch)

  [ Dietmar ]
  * Translated using Weblate (German)
  * Translated using Weblate (Italian)

  [ Roman Akimov ]
  * Translated using Weblate (Russian)

  [ 109247019824 ]
  * Translated using Weblate (Bulgarian)

  [ Veiko Aasa ]
  * samba: Update client list

  [ Jiří Podhorecký ]
  * Translated using Weblate (Czech)

  [ James Valleroy ]
  * locale: Update translation strings
  * doc: Fetch latest manual

 -- James Valleroy <jvalleroy@mailbox.org>  Mon, 08 Sep 2025 20:27:54 -0400

freedombox (25.10~bpo13+1) trixie-backports; urgency=medium

  * debian: Set the branch for trixie-backports
  * Rebuild for trixie-backports.

 -- James Valleroy <jvalleroy@mailbox.org>  Tue, 02 Sep 2025 17:07:41 -0400

freedombox (25.10) unstable; urgency=medium

  [ kosagi ]
  * Translated using Weblate (Catalan)

  [ Sunil Mohan Adapa ]
  * uninstall: Use reverse order when uninstalling components
  * letsencrypt: Drop old app migration code
  * names: Add information about adding static domains/subdomains
  * dynamicdns: Add info about subdomains with Foundation's service
  * action_utils: Add support for device mappings in podman containers
  * action_utils: Allow checking result for service operations
  * container: Add component for managing containers using podman
  * matrixsynapse: Drop help text for domain selection dropdown
  * forms: Allow showing a None option during domain selection
  * apache: Allow customization to the root of a site
  * apache: Generalize TLS config to use certificates only if available
  * apache: Add component to host an app on a site's root
  * apache, letsencrypt: Create a site specific config for all domains
  * config: Allow better Apache default home page
  * templates: Show Launch web client button for all FreedomBox URLs
  * homeassistant: Add the most popular app for home automation
  * dynamicdns: Fix a type check error
  * notifications: Minor styling fix for operation notifications
  * doc: Update man page with option --version
  * *: Update copyright year
  * pyproject: Add missing pytest marker for "tags"
  * setup: Perform a check for app availability after the page loads
  * package: Refresh apt cache if old and some packages are not found
  * ui: Use system's UI fonts on all platforms instead of Lato
  * module_loader: Don't load modules again
  * app: Don't load apps again
  * actions: Add method to handle privileged JSON request to a server
  * privileged: Introduce a UNIX socket daemon for privileged calls
  * privileged: Add /bin file for privileged daemon
  * privileged: Add systemd units for socket activating the daemon
  * Makefile: Developer setup for privileged daemon
  * actions: Allow logging privileged calls to a server differently
  * actions: Call to a privileged server if it is available
  * tests: Ensure that privileged daemon is not used during tests
  * actions: Raise a proper exception if privileged module is not found
  * views: Remove unused code related to refresh packages button
  * package: Uninstall packages even if they are not in apt cache
  * d/control: Drop dependency on python3-setuptools-git
  * ui: Fix user menu popup overflowing beyond the page
  * sogo: Allow adding IMAP accounts and changing full name
  * dovecot: Allow login using email address with dovecot version 2.4
  * dovecot: Fix location of Inbox in dovecot 2.4
  * email: Increment app version number to trigger dovecot restart

  [ Priit Jõerüüt ]
  * Translated using Weblate (Estonian)

  [ ikmaak ]
  * Translated using Weblate (Dutch)

  [ James Valleroy ]
  * plinth: Add --version flag to print version and exit
  * debian: Print warning if version mismatch
  * locale: Update translation strings
  * doc: Fetch latest manual

  [ தமிழ்நேரம் ]
  * Translated using Weblate (Tamil)

  [ Joseph Nuthalapati ]
  * tiddlywiki: Don't allow index.html as a file name
  * featherwiki: Don't allow index.html as a file name
  * tiddlywiki: Avoid "412: Precondition failed" error
  * featherwiki: Disable caching to avoid 412 errors
  * diagnostics: Add collapsible sections for results
  * dynamicdns: Switch update client to HTTP protocol
  * notifications: Fix setting last_update_time
  * notifications: Add datetime to each notification
  * apache: Make all directory listings more mobile friendly
  * apps: Fix regression in enabling install button
  * actions:privileged: Fix flake8 errors

  [ Benedek Nagy ]
  * email: Add full text search capability

  [ Alexandre Detiste ]
  * debian, pyproject.toml: Remove ancient python3-tomli workaround
    (Closes: #1105937)

 -- James Valleroy <jvalleroy@mailbox.org>  Mon, 18 Aug 2025 20:58:44 -0400

freedombox (25.9.4) unstable; urgency=medium

  [ Sunil Mohan Adapa ]
  * distupgrade: Handle comments in sources.list file
  * distupgrade: Update Trixie's release date as announced

  [ James Valleroy ]
  * doc: Fetch latest manual

 -- James Valleroy <jvalleroy@mailbox.org>  Sat, 02 Aug 2025 08:06:57 -0400

freedombox (25.9.3) unstable; urgency=medium

  [ J AK ]
  * Translated using Weblate (Albanian)

  [ Besnik Bleta ]
  * Translated using Weblate (Albanian)

  [ kosagi ]
  * Translated using Weblate (Catalan)

  [ தமிழ்நேரம் ]
  * Translated using Weblate (Tamil)

  [ Benedek Nagy ]
  * sogo: Fix typo in configuration for sieve server
  * email: Add support for Dovecot 2.4

  [ Sunil Mohan Adapa ]
  * config: Allow overriding target path in dropin config component
  * email: Start servers during re-setup if they are not running

  [ 109247019824 ]
  * Translated using Weblate (Bulgarian)

  [ Priit Jõerüüt ]
  * Translated using Weblate (Estonian)

 -- James Valleroy <jvalleroy@mailbox.org>  Mon, 21 Jul 2025 19:29:32 -0400

freedombox (25.9.2) unstable; urgency=medium

  [ Priit Jõerüüt ]
  * Added translation using Weblate (Estonian)
  * Translated using Weblate (Estonian)

  [ András Szűcs ]
  * Translated using Weblate (Hungarian)

  [ ikmaak ]
  * Translated using Weblate (Dutch)
  * Translated using Weblate (German)

  [ James Valleroy ]
  * debian: Update debconf Portuguese translation (Closes: #1107447)
    - Thanks to Américo Monteiro for the patch.
  * performance: Handle install for trixie
  * debian: Set the branch for trixie
  * doc: Fetch latest manual

 -- James Valleroy <jvalleroy@mailbox.org>  Mon, 23 Jun 2025 21:13:48 -0400

freedombox (25.9.1) unstable; urgency=medium

  [ Sripath Roy Koganti ]
  * Translated using Weblate (Telugu)

  [ kosagi ]
  * Translated using Weblate (Catalan)

  [ Максим Горпиніч ]
  * Translated using Weblate (Ukrainian)

  [ James Valleroy ]
  * doc: Fetch latest manual

 -- James Valleroy <jvalleroy@mailbox.org>  Mon, 02 Jun 2025 20:16:21 -0400

freedombox (25.9) unstable; urgency=medium

  [ klu2300030052 ]
  * Translated using Weblate (Telugu)

  [ klu2300090005 ]
  * Translated using Weblate (Hindi)

  [ John Doe ]
  * Translated using Weblate (French)

  [ Bekkam B S M G Babi ]
  * Translated using Weblate (Telugu)

  [ Thulasi Edhala ]
  * Translated using Weblate (Telugu)
  * Translated using Weblate (Hindi)

  [ swaroop02-cse ]
  * Translated using Weblate (Telugu)

  [ Torra-Merin ]
  * Added translation using Weblate (Catalan)
  * Translated using Weblate (Catalan)

  [ Sunil Mohan Adapa ]
  * minetest: Work with new luanti binary in Trixie
  * minetest: Create the configuration directory if necessary for Trixie

  [ James Valleroy ]
  * doc: Fetch latest manual

 -- James Valleroy <jvalleroy@mailbox.org>  Mon, 05 May 2025 20:29:19 -0400

freedombox (25.8) unstable; urgency=medium

  [ James Valleroy ]
  * upgrades: Cleanup use of return value from _apt_run
  * Translated using Weblate (Telugu)
  * locale: Update translation strings
  * doc: Fetch latest manual

  [ DeepikaReddy ]
  * Translated using Weblate (Telugu)

  [ Parimi Pujitha ]
  * Translated using Weblate (Telugu)

  [ Jahnavi Lakshmi yerramsetty ]
  * Translated using Weblate (Telugu)

  [ Tejaswi1305 ]
  * Translated using Weblate (Telugu)

  [ ANNAPUREDDY RAKSHITHA ]
  * Translated using Weblate (Telugu)

  [ Gundumi Sri Krishna Sudhindra ]
  * Translated using Weblate (Telugu)

  [ SNEHA LATHA REDDY ]
  * Translated using Weblate (Telugu)

  [ Burak Yavuz ]
  * Translated using Weblate (Turkish)

  [ 大王叫我来巡山 ]
  * Translated using Weblate (Chinese (Simplified Han script))

  [ Jiří Podhorecký ]
  * Translated using Weblate (Czech)

  [ Максим Горпиніч ]
  * Translated using Weblate (Ukrainian)

  [ Besnik Bleta ]
  * Translated using Weblate (Albanian)

  [ Sunil Mohan Adapa ]
  * sogo: Adjust apache configuration to work on Trixie
  * distupgrade: Use new configuration file instead of halting upgrade
  * bind: Keep configuration during distribution upgrades
  * zoph: Don't fail while uninstalling
  * zoph: Don't use mod-php instead continue to use php-fpm
  * upgrades: Allow packages to be upgraded from stable-updates

  [ tuliogit ]
  * Translated using Weblate (Portuguese)

  [ Vemula Sai Ruchitha ]
  * Translated using Weblate (Telugu)

  [ Joshethapolireddy ]
  * Translated using Weblate (Telugu)

  [ varun ]
  * Translated using Weblate (Telugu)

  [ 2300031832 ]
  * Translated using Weblate (Telugu)

  [ klu2300032597 ]
  * Translated using Weblate (Telugu)
  * Translated using Weblate (Hindi)

  [ Sripath Roy Koganti ]
  * Translated using Weblate (Telugu)

  [ SHAIK SHAREEF ]
  * Translated using Weblate (Telugu)

  [ Nikhil501 ]
  * Translated using Weblate (Telugu)

  [ Annangi srinivasulu ]
  * Translated using Weblate (Telugu)

  [ Jyothiraditya Vangalapudi ]
  * Translated using Weblate (Telugu)

  [ sarvani susarla ]
  * Translated using Weblate (Telugu)

  [ Arshadashu ]
  * Translated using Weblate (Telugu)

  [ Harshitha Chandra ]
  * Translated using Weblate (Telugu)

  [ Sk juber ]
  * Translated using Weblate (Telugu)

  [ KURRA ROOPKANTH ]
  * Translated using Weblate (Telugu)

  [ jeevana sravya ]
  * Translated using Weblate (Telugu)

  [ sowmya surampalli ]
  * Translated using Weblate (Telugu)

  [ vivek krishna ]
  * Translated using Weblate (Telugu)

  [ chilumula vamshi krishna ]
  * Translated using Weblate (Telugu)

  [ kotibannu541 ]
  * Translated using Weblate (Telugu)

  [ Sanjanaa2703 ]
  * Translated using Weblate (Telugu)

  [ Ettore Atalan ]
  * Translated using Weblate (German)

  [ Harsh ]
  * Translated using Weblate (Hindi)

  [ Valurouthu Jashwanth ]
  * Translated using Weblate (Hindi)

  [ Varun Sharma ]
  * Translated using Weblate (Hindi)

  [ Veiko Aasa ]
  * container: Fix waiting until plinth setup is finished when running tests
  * users: Fix unable to delete user

  [ bsurajpatra ]
  * Translated using Weblate (Hindi)

  [ Alimilla-Abhinandan ]
  * Translated using Weblate (Telugu)

  [ PALCHURI BHAVYA VARSHA ]
  * Translated using Weblate (Telugu)

  [ MohammedMutee ]
  * Translated using Weblate (Telugu)
  * Translated using Weblate (Arabic)

  [ klu2300090005 ]
  * Translated using Weblate (Hindi)

  [ Leo Stephen Maduri ]
  * Translated using Weblate (Hindi)

  [ MohammedSaalif ]
  * Translated using Weblate (Hindi)
  * Translated using Weblate (Arabic)

  [ Gourav Ray ]
  * Translated using Weblate (Telugu)
  * Translated using Weblate (Hindi)

  [ klu2300033421 ]
  * Translated using Weblate (Telugu)

  [ Bekkam B S M G Babi ]
  * Translated using Weblate (Telugu)

  [ klu2300030052 ]
  * Translated using Weblate (Telugu)

  [ Aryan Raj ]
  * Translated using Weblate (Hindi)

  [ harini132 ]
  * Translated using Weblate (Telugu)

  [ 2300090024 ]
  * Translated using Weblate (Telugu)

  [ vyshnaviJammi ]
  * Translated using Weblate (Telugu)

  [ veena123-vee ]
  * Translated using Weblate (Telugu)

  [ saisankar333 ]
  * Translated using Weblate (Telugu)

 -- James Valleroy <jvalleroy@mailbox.org>  Mon, 21 Apr 2025 20:27:59 -0400

freedombox (25.7) unstable; urgency=medium

  [ Sunil Mohan Adapa ]
  * radicale: Explicitly set the auth type to accommodate radicale 3.5
  * tests: django: Fix a warning related to timezone settings
  * tests: Fix a warning with pytest setup
  * power: Disable sleep and hibernate on the system
  * backups: Add ability to cleanup files before restoring a backup
  * calibre: Remove existing data directory before a restore operation
  * kiwix: Remove existing data directory before a restore operation
  * packages: Don't run force upgrade hooks when freedombox performs ops
  * package: Allow app to say it wants to rerun setup after updates
  * setup: Implement mechanism to rerun setup when apt is updated
  * mediawiki: Run database upgrade after package upgrade
  * radicale: Rerun setup when package updated
  * upgrades: Increase distribution upgrade timeout to 3 days
  * app: During startup, run post-init operation in background
  * service: Notify systemd when service starts up
  * service: Increase startup/shutdown timeout to 5 minutes
  * upgrades: Revamp distribution upgrade UI
  * upgrades: Add introduction to the distribution upgrade page
  * upgrades: Use special desc. for snapshots take before dist upgrade
  * upgrades: Don't ignore apt error during distribution upgrade
  * upgrades: Show notification before, during, and after a dist upgrade
  * upgrades: Run distribution upgrade around 06:00 everyday
  * setup: Perform package operations immediately on trigger
  * main: Run package operations immediately after startup
  * upgrades: Trigger special package operations in a simpler way
  * mediawiki: Update configuration to work with version 1.4 (Trixie)

  [ Sripath Roy Koganti ]
  * Translated using Weblate (Telugu)

  [ MURALA SAI GANESH ]
  * Translated using Weblate (Telugu)
  * Translated using Weblate (Bengali)
  * Translated using Weblate (Hindi)

  [ Soumika Devarakonda ]
  * Translated using Weblate (French)
  * Translated using Weblate (Telugu)
  * Translated using Weblate (Hindi)

  [ NALLAPANENI LAKSHMI SOWJANYA ]
  * Translated using Weblate (Telugu)

  [ Manitej Chowdary Gadagottu ]
  * Translated using Weblate (Telugu)

  [ Rohithvema79 ]
  * Translated using Weblate (Telugu)

  [ Pallavireddy06 ]
  * Translated using Weblate (Telugu)

  [ 2300031832 ]
  * Translated using Weblate (Telugu)

  [ Aryan Raj ]
  * Translated using Weblate (Hindi)

  [ psfdvarun ]
  * Translated using Weblate (Telugu)

  [ Avinash-006 ]
  * Translated using Weblate (Telugu)

  [ klu2300032597 ]
  * Translated using Weblate (Telugu)

  [ EDHALA THULASI ]
  * Translated using Weblate (Telugu)

  [ Mohan_007 ]
  * Translated using Weblate (Telugu)

  [ bsurajpatra ]
  * Translated using Weblate (Hindi)

  [ AnkitaBehera ]
  * Translated using Weblate (Hindi)

  [ Valurouthu Jashwanth ]
  * Translated using Weblate (Hindi)

  [ Harshitha2300033363 ]
  * Translated using Weblate (Hindi)

  [ Rishi1208 ]
  * Translated using Weblate (Telugu)

  [ lohith1511 ]
  * Translated using Weblate (Telugu)

  [ ganesh29111865 ]
  * Translated using Weblate (Telugu)

  [ GAMIDI-JYOTHIKA ]
  * Translated using Weblate (Telugu)

  [ 2300090024 ]
  * Translated using Weblate (Telugu)

  [ GAVARA-PRABHAS-RAM ]
  * Translated using Weblate (Telugu)

  [ Nadham sai pallavi ]
  * Translated using Weblate (Telugu)

  [ harini132 ]
  * Translated using Weblate (Telugu)

  [ Bekkam B S M G Babi ]
  * Translated using Weblate (Telugu)

  [ Mallu Venkata SiriPriya ]
  * Translated using Weblate (Telugu)

  [ ANNAPUREDDY RAKSHITHA ]
  * Translated using Weblate (Telugu)

  [ Gurukalyanakki ]
  * Translated using Weblate (Telugu)

  [ DeepikaReddy ]
  * Translated using Weblate (Telugu)

  [ mohanpavanchandu ]
  * Translated using Weblate (Telugu)

  [ MohammedSaalif ]
  * Translated using Weblate (Hindi)

  [ sainitheeshc ]
  * Translated using Weblate (Telugu)

  [ 2300030127 ]
  * Translated using Weblate (Telugu)

  [ Reddy Saneesh Sumesh ]
  * Translated using Weblate (Hindi)

  [ Vemula Sai Ruchitha ]
  * Translated using Weblate (Telugu)

  [ James Valleroy ]
  * Translated using Weblate (Telugu)
  * Translated using Weblate (Hindi)
  * debian: Build depend on python3-systemd
  * mypy: Ignore missing type stubs for systemd.*
  * upgrades: Remove unused import
  * locale: Update translation strings
  * doc: Fetch latest manual

  [ Yurt Page ]
  * Translated using Weblate (Russian)

  [ Veiko Aasa ]
  * upgrades: Prevent installation of the Samba Active Directory service

 -- James Valleroy <jvalleroy@mailbox.org>  Mon, 07 Apr 2025 21:47:44 -0400

freedombox (25.6) unstable; urgency=medium

  [ Sunil Mohan Adapa ]
  * setup: Fix a minor flake8 complaint
  * doc: Fetch latest manual
  * container: Allow taking snapshots of VMs
  * upgrades: Run dpkg/apt fixes before dist upgrade
  * names: Store domains in kvstore instead of /etc/hosts
  * container: Don't remove qcow2 image when terminating VM
  * operation: Drop type annotations on enum members
  * storage: tests: Fix a test failure for psutils >= 7.0

  [ Dietmar ]
  * Translated using Weblate (German)

  [ James Valleroy ]
  * tests: functional: Add enable-all-apps script
  * locale: Update translation strings
  * doc: Fetch latest manual

  [ Benedek Nagy ]
  * SOGo: add dpkg-dev to the package list
  * syncthing: Extend setup process to recover from manual config errors

 -- James Valleroy <jvalleroy@mailbox.org>  Tue, 25 Mar 2025 10:09:07 -0400

freedombox (25.5) unstable; urgency=medium

  [ Sunil Mohan Adapa ]
  * sogo: Fix a typo in tags
  * ui: tags: Show tags on all cards pages if present
  * ui: tags: Minor refactoring in menu filtering and sorting
  * ui: tags: Add tag search/filter for system page
  * ui: tags: Redirect to apps or system page appropriately
  * ui: Minor change with renaming a variable
  * ui: system: When canceling search stay on current page
  * upgrades: Split dist upgrade into a separate module
  * upgrades: Drop special handling for searx
  * upgrades: Refactor code to disable snapshots
  * upgrades: Refactor code for disabling Quassel during dist-upgrade
  * upgrades: Use systemd-run to create transient service
  * upgrades: Refactor code to hold packages
  * upgrades: Split the main dist upgrade code
  * upgrades: Relax list of packages to hold during dist upgrade
  * upgrades: Perform sources file update more reliably
  * upgrades: Refactor code to retrieve the new codename
  * upgrades: Use systemd service status instead of flag file
  * upgrades: Simplify dist upgrades checks using exceptions
  * upgrades: Log apt output to journal during dist upgrade
  * upgrades: Log messages using python logging framework
  * upgrades: Simplify some global names
  * action_utils: Ensure that package are unheld if dist upgrade fails
  * upgrades: Perform easier checks first during dist upgrade
  * upgrades: tests: Add unit tests for dist upgrade methods
  * upgrades: Minor refactor to pre-dist upgrade checks
  * upgrades: Use bind mounts to edit sources file only upon completion
  * setup: Fix issue with pending app update and force upgrade

  [ Максим Горпиніч ]
  * Translated using Weblate (Ukrainian)

  [ James Valleroy ]
  * locale: Update translation strings
  * doc: Fetch latest manual

 -- James Valleroy <jvalleroy@mailbox.org>  Mon, 10 Mar 2025 20:52:29 -0400

freedombox (25.4.1) unstable; urgency=medium

  [ Burak Yavuz ]
  * Translated using Weblate (Turkish)

  [ 109247019824 ]
  * Translated using Weblate (Bulgarian)
  * Translated using Weblate (Bulgarian)
  * Translated using Weblate (Bulgarian)
  * Translated using Weblate (Bulgarian)
  * Translated using Weblate (Bulgarian)

  [ 大王叫我来巡山 ]
  * Translated using Weblate (Chinese (Simplified Han script))

  [ Besnik Bleta ]
  * Translated using Weblate (Albanian)

  [ Dietmar ]
  * Translated using Weblate (German)

  [ Jiří Podhorecký ]
  * Translated using Weblate (Czech)

  [ James Valleroy ]
  * debian: Move e2fsprogs to Recommends
  * doc: Fetch latest manual

 -- James Valleroy <jvalleroy@mailbox.org>  Sun, 02 Mar 2025 13:11:58 -0500

freedombox (25.4) unstable; urgency=medium

  [ Sunil Mohan Adapa ]
  * dynamicdns: Implement adding multiple domains
  * names: Use hostnamectl instead of socket API get the current hostname
  * names: domain type: Minor refactor
  * dynamicdns: Add/remove domains when app is enabled/disabled
  * dynamicdns: List domains that have not had status update yet
  * names: Add more URLs to the domain type component
  * names: Simplify showing current and available domains
  * names: Allow adding multiple static domain names
  * dynamicdns: Show specific operations on domains in Names apps
  * names: Simplify/clarify domain names types for static/dynamic
  * names: Specify priority order among domain types
  * names: Sort domains by priority of their domain types
  * pyproject: Ignore missing types for numpy (needed by pytest)
  * names: Retrieve the most important domain in a more generic way
  * names: Handle addition of duplicate static domains
  * dynamicdns: Handle addition of duplicate domains

  [ James Valleroy ]
  * matrixsynapse: tests: Fix adding domain
  * container: Fix spelling of 'destroy'
  * upgrades: Inhibit shutdown during dist-upgrade
  * upgrades: Drop unattended-upgrade call from dist-upgrade
  * locale: Update translation strings
  * doc: Fetch latest manual

  [ sai ]
  * Translated using Weblate (Telugu)

 -- James Valleroy <jvalleroy@mailbox.org>  Mon, 24 Feb 2025 20:46:34 -0500

freedombox (25.3.1) unstable; urgency=medium

  [ Benedek Nagy ]
  * email: fix fresh installation issue

  [ James Valleroy ]
  * doc: Fetch latest manual

 -- James Valleroy <jvalleroy@mailbox.org>  Sat, 15 Feb 2025 17:40:30 -0500

freedombox (25.3) unstable; urgency=medium

  [ Burak Yavuz ]
  * Translated using Weblate (Turkish)

  [ 大王叫我来巡山 ]
  * Translated using Weblate (Chinese (Simplified Han script))

  [ Jiří Podhorecký ]
  * Translated using Weblate (Czech)

  [ 109247019824 ]
  * Translated using Weblate (Bulgarian)
  * Translated using Weblate (Bulgarian)

  [ Besnik Bleta ]
  * Translated using Weblate (Albanian)
  * Translated using Weblate (Albanian)

  [ Dietmar ]
  * Translated using Weblate (German)

  [ James Valleroy ]
  * debian: Switch from dnsutils to bind9-dnsutils (Closes: #1094944)

  [ ikmaak ]
  * Translated using Weblate (Dutch)

  [ pesder ]
  * Translated using Weblate (Chinese (Traditional Han script))

 -- James Valleroy <jvalleroy@mailbox.org>  Mon, 10 Feb 2025 20:59:35 -0500

freedombox (25.2) unstable; urgency=medium

  [ Dietmar ]
  * Translated using Weblate (German)

  [ Burak Yavuz ]
  * Translated using Weblate (Turkish)

  [ 大王叫我来巡山 ]
  * Translated using Weblate (Chinese (Simplified Han script))

  [ Jiří Podhorecký ]
  * Translated using Weblate (Czech)

  [ 109247019824 ]
  * Translated using Weblate (Bulgarian)
  * Translated using Weblate (Bulgarian)

  [ Besnik Bleta ]
  * Translated using Weblate (Albanian)

  [ Sunil Mohan Adapa ]
  * action_utils: Implement methods to get/set the systemd boot target
  * gnome: Add app to provide a graphical desktop environment
  * gnome: Add changes missing from branch merge
  * ui: Fix missing arrow on dropdown form fields
  * nextcloud: tests: functional: Set override domain testing on VM
  * nextcloud: tests: functional: Fix test for modified structure of UI
  * ui: Drop the temporary fix for missing popper.js 2.0
  * firewall, networks, storage: Drop polkit pkla files
  * d/control: Fix incorrect comment format
  * d/copyright: Fix copyright entry for GNOME app icons
  * ui: Fix tag separator not showing on some machines
  * email: Recommend Thunderbird Mobile instead of K-9 Mail
  * miniflux: Add management of postgresql daemon in a shared manner
  * ttrss: Add management of postgresql daemon in a shared manner
  * wordpress: Order daemon enable/disable correctly
  * db: Add more utilities for managing PostgreSQL databases
  * ttrss: Fix issue with installing after uninstalling
  * nextcloud: Drop some dead code
  * apache: Enable expires module by default

  [ Benedek Nagy ]
  * email: Make rspamd learn spam/ham when the user marks mails as junk or
    not junk
  * sogo: Add a new app for SOGo groupware

  [ pesder ]
  * Translated using Weblate (Chinese (Traditional Han script))

  [ ikmaak ]
  * Translated using Weblate (Dutch)

  [ James Valleroy ]
  * locale: Update translation strings
  * doc: Fetch latest manual

 -- James Valleroy <jvalleroy@mailbox.org>  Mon, 27 Jan 2025 21:07:10 -0500

freedombox (25.1) unstable; urgency=medium

  [ gfbdrgng ]
  * Translated using Weblate (Russian)
  * Translated using Weblate (Russian)
  * Translated using Weblate (Russian)

  [ Sunil Mohan Adapa ]
  * ui: Update section header style to increase size, remove underline
  * ui: Fix missing variables in Bootstrap 5.2/Debian stable
  * web_framework: Disable caching templates files in development mode
  * ui: Drop remnants of already removed background images
  * ui: js: Load all JS files in deferred mode to speed up page load
  * ui: Don't place JS file at the bottom of the page
  * miniflux: Ignore an type check error with pexpect library
  * app: Allow apps to instantiate without Django initialization
  * app: Add tags to menu and frontpage components
  * doc: dev: Remove short description and add tags to all components
  * app: Stop showing short description on installation page
  * apps: Only show app tags all the tags in apps page search box
  * views: Use tags from menu or shortcut instead of the app
  * privacy: Introduce utility to lookup external IP address
  * privacy: Add option in UI to set lookup URL for public IPs
  * privacy: Show notification for privacy settings again
  * dynamicdns: Use the public IP lookup URL from privacy app
  * email: Create DKIM keys for all known domains
  * email: Show DNS entries for all domains instead of just primary
  * backups: Handle error when there is not enough space on disk
  * backups: Add warning that services may become unavailable
  * backups: Properly cleanup after downloading an archive
  * backups: Make all generated archive names consistent
  * email: Fix regression error when installing/operation app

  [ Veiko Aasa ]
  * deluge: tests: functional: Fix deluge client logged in detection

  [ Dietmar ]
  * Translated using Weblate (German)

  [ Benedek Nagy ]
  * email: Show reverse DNS entries to be configured

  [ James Valleroy ]
  * locale: Update translation strings
  * doc: Fetch latest manual

 -- James Valleroy <jvalleroy@mailbox.org>  Mon, 13 Jan 2025 21:13:33 -0500

freedombox (24.26.1) unstable; urgency=medium

  [ Ettore Atalan ]
  * Translated using Weblate (German)

  [ Burak Yavuz ]
  * Translated using Weblate (Turkish)

  [ 大王叫我来巡山 ]
  * Translated using Weblate (Chinese (Simplified Han script))

  [ 109247019824 ]
  * Translated using Weblate (Bulgarian)
  * Translated using Weblate (Bulgarian)
  * Translated using Weblate (Bulgarian)

  [ Besnik Bleta ]
  * Translated using Weblate (Albanian)

  [ Benedek Nagy ]
  * nextcloud: remove experimental warning
  * email: Fix DKIM signing by setting correct ownership on private keys

  [ Jiří Podhorecký ]
  * Translated using Weblate (Czech)

  [ James Valleroy ]
  * mumble: Support config file moved into /etc/mumble
  * mumble: Add diagnostic for setup config changes

  [ Sunil Mohan Adapa ]
  * sharing: Drop jQuery code as the library dependency has been removed
  * users: Drop jQuery code as the library dependency has been removed

  [ Coucouf ]
  * Translated using Weblate (French)

 -- James Valleroy <jvalleroy@mailbox.org>  Sun, 05 Jan 2025 12:17:03 -0500

freedombox (24.26) unstable; urgency=medium

  [ Sunil Mohan Adapa ]
  * tests: functional: Make first wizard run more robust
  * Makefile: Add i2p to list of apps to remove
  * container: Refactor nspawn specific operations into a separate class
  * container: Update FSID inside the image file to keep it bootable
  * container: Minor refactoring to reduce repeated code
  * container: Generalize language in output messages for VMs
  * container: Add support for VMs using libvirt
  * menu: Implement a helper method to lookup menu items using URL name
  * views: Implement retrieving breadcrumbs of a page
  * context_processors: Use breadcrumbs to highlight current section
  * menu: Ensure that all menu items have names for use by breadcrumbs
  * ui: Show breadcrumbs on deeper pages
  * ui: Don't show breadcrumbs in login and first wizard pages
  * views: Show exception details with the utility to show errors
  * ui: Handle and show most page load errors as alerts
  * middleware: Handle method not allowed errors and redirect
  * middleware: Handle page not found errors specially
  * diagnostics: Use generic handler to handle exceptions in diagnostics
  * backups: Fix issue with verifying remote server identity
  * backups: Fix issue with verifying SSH hosts with RSA key
  * backups: Fix issue clicking on schedule buttons with Bootstrap 5
  * system: Add tags to all remaining apps
  * actions: Allow privileged methods to be decorated again
  * backups: Parse borg errors from all operations and not just some
  * backups: Require POST method for mount/unmount operations
  * backups: Format better when showing archive time delete page
  * backups: Use ISO timestamp for auto-naming archives
  * backups: Handle common errors during borg operations
  * backups: tests: functional: Wait for pages to load after click
  * ui: Fix regression with margin above app title
  * networks: Fix error during creation of PPPoE connections

  [ Burak Yavuz ]
  * Translated using Weblate (Turkish)

  [ 109247019824 ]
  * Translated using Weblate (Bulgarian)

  [ Besnik Bleta ]
  * Translated using Weblate (Albanian)

  [ Ettore Atalan ]
  * Translated using Weblate (German)

  [ 大王叫我来巡山 ]
  * Translated using Weblate (Chinese (Simplified Han script))

  [ Joseph Nuthalapati ]
  * Translated using Weblate (Telugu)
  * tags: Add button to clear all tags
  * ui: Replace use of jQuery with plain JavaScript
  * debian: Remove dependency libjs-jquery
  * tags: Replace short description with tags in app pages
  * apps: Replace short description with tags in apps list
  * zoph: Include tags from the manifest
  * frontpage: Replace short description with tags
  * tags: Add tags to system apps
  * tags: Remove short description from system apps

  [ Jiří Podhorecký ]
  * Translated using Weblate (Czech)

  [ தமிழ்நேரம் ]
  * Translated using Weblate (Tamil)

  [ James Valleroy ]
  * Translated using Weblate (Tamil)
  * minetest: Provide default gameid argument
  * torproxy: Don't disable apt-transport-tor in setup
  * backups: Remove unused import contextlib
  * locale: Update translation strings
  * doc: Fetch latest manual

  [ Veiko Aasa ]
  * tor, torproxy: Fix daemon services are running after reboot when app is
    disabled
  * tests: functional: Add utility to click element wait for page update
  * samba: tests: functional: Wait for page update after enable/disable share
  * sharing: tests: functional: Use click function from functional library
  * mediawiki: tests: functional: Use click function from functional library
  * miniflux: tests: functional: Use helper functions from functional library
  * users: tests: functional: Use click function from functional library
  * users: Restart nslcd service after configuration changes during setup
  * tests: functional: Fix typos in diagnostics checks

 -- James Valleroy <jvalleroy@mailbox.org>  Mon, 30 Dec 2024 20:35:49 -0500

freedombox (24.25) unstable; urgency=medium

  [ Burak Yavuz ]
  * Translated using Weblate (Turkish)

  [ 109247019824 ]
  * Translated using Weblate (Bulgarian)
  * Translated using Weblate (Bulgarian)

  [ Besnik Bleta ]
  * Translated using Weblate (Albanian)

  [ Ettore Atalan ]
  * Translated using Weblate (German)

  [ 大王叫我来巡山 ]
  * Translated using Weblate (Chinese (Simplified Han script))

  [ Jiří Podhorecký ]
  * Translated using Weblate (Czech)

  [ Paul Lettich ]
  * Translated using Weblate (German)

  [ John Doe ]
  * Translated using Weblate (French)

  [ Sunil Mohan Adapa ]
  * tags: Fix issue with JS init on a page without tags
  * notifications: Don't error when dismissing missing notifications
  * help: Add a class to the help index page
  * ui: Align app icons in the center for home, apps, and help pages
  * ui: Allow users to provide a CSS file to customize styling
  * Translated using Weblate (Russian)
  * Translated using Weblate (Russian)
  * ui: Switch to using bootstrap 5 (Closes: #1088412, #1088577)
  * networks: Fix minor typo in template related to signal strength
  * ui: Drop use of badge-* utility classes for newer replacements
  * apache: Relax content security policy to allow data: URL
  * networks: Use new accordion component from Bootstrap 5
  * networks: Fix issue with loading create PPPoE form
  * firewalld: Reduce severity for alert about service on internal zone
  * help: Update the privacy notice on status log page
  * diagnostics: Fix trimming an i18n string
  * matrixsynapse: Fix trimming an i18n string
  * ui: Use Bootstrap 5 styling for all alerts
  * power: Refactor display of package manager busy alerts
  * ui: Rename data- attributes to data-bs- for Bootstrap 5
  * ui: app, system: Revert to earlier width for card lists
  * ui: Show disabled form elements as grey for Bootstrap 5
  * ui: Fix overflow of exception text in message
  * ui: users: Fix close button for confirmation dialog for Bootstrap 5
  * ui: app: Fix an incorrect HTML tag nesting
  * ui: Reduce the gap at the top of the pages
  * ui: diagnostics: Fix layout of repair buttons
  * ui: diagnostics: Fix gap between headings
  * ui: forms: Fix margins for form labels for Bootstrap 5
  * ui: backups: Drop unused styling in verify host key page
  * ui: Restore spacing between form elements in Bootstrap 5
  * ui: snapshots: Fix horizontal form styling margins for Bootstrap 5
  * ui: snapshots: Fix horizontal form layout on mobiles for Bootstrap 5
  * ui: Fix toggle button styling for Bootstrap 5
  * ui: Allow underlining for most links due to Bootstrap 5
  * ui: Restyle tags, remove underlining of text
  * ui: Accept default styling of Bootstrap 5 for warning button
  * ui: Update custom button styles for Bootstrap 5
  * ui: samba: Fix layout regressions with Bootstrap 5
  * ui: Fix styling in dismiss button in form errors for Bootstrap 5
  * ui: Update styling for navbar menu items
  * ui: Workaround dropdowns not working with Bootstrap 5
  * ui: Use collapse instead of dropdown for notification in Bootstrap 5
  * ui: Fix issue with notifications icon showing twice in mobile view
  * ui: Fix flash of notifications popdown during page load
  * ui: Style the 'Log out' item properly
  * ui: Don't use nav-link inside card
  * ui: Cleanup use of colors with CSS variables
  * ui: Fix placement of tags menu under tags input with Bootstrap 5
  * diagnostics: tests: functional: Pick errors more specifically
  * tests: functional: Disable smooth scrolling from Bootstrap 5
  * ui: firewall: Fix styling with Bootstrap 5
  * ui: backups: Use Bootstrap color variables instead of static values
  * ui: help: Fix alignment issue with footer links in about page
  * action_utils: Add utility to ensure that service is stopped
  * deluge: Cleanup and simplify setup code
  * letsencrypt: Declare explicit dependency on openssl
  * openvpn: Declare explicit dependency on openssl
  * sso: Switch using cryptography module instead of OpenSSL.crypto
    (Closes: #1088760)
  * ci: Add flake8 to gitlabci container
  * d/control: Drop version specification on dependencies for Bookworm
  * d/control: Drop unnecessary recommendations
  * i2p: Drop app as it has not been available in Debian for a while

  [ Veiko Aasa ]
  * tags: tests: Fix deprecated webdriver attribute
  * tests: functional: Don't try disable app after tests if app was not installed
  * tests: functional: Fix app installation test skipped on slow machines
  * deluge: Fix app installation on Debian testing

  [ James Valleroy ]
  * radicale: Update link to supported clients
  * locale: Update translation strings
  * doc: Fetch latest manual

  [ Carles Pina i Estany ]
  * Added po-debconf Catalan translation

  [ gfbdrgng ]
  * Translated using Weblate (Russian)

 -- James Valleroy <jvalleroy@mailbox.org>  Mon, 16 Dec 2024 21:32:08 -0500

freedombox (24.24) unstable; urgency=medium

  [ Burak Yavuz ]
  * Translated using Weblate (Turkish)

  [ 大王叫我来巡山 ]
  * Translated using Weblate (Chinese (Simplified Han script))

  [ 109247019824 ]
  * Translated using Weblate (Bulgarian)

  [ Besnik Bleta ]
  * Translated using Weblate (Albanian)

  [ Sunil Mohan Adapa ]
  * networks: Fix editing wireless connections with SSID field
  * networks: Fix display of mangled SSIDs when scanning Wi-Fi networks
  * networks: Fix display of strength and channel for Wi-Fi connections
  * networks: Improve styling of badges in the information tables
  * tests: functional: Wait for uninstall page load before uninstalling
  * i18n: Fix translation of FreedomBox name in various places
  * rssbridge: Mention miniflux in app description similar to tt-rss
  * tests: functional: Don't enable/disable app during tests
  * tests: functional: Fix visit() returning prematurely before page load
  * networks: Overhaul Wi-Fi network scan page
  * networks: wifi: In new connection page set form defaults properly
  * ui: Drop logo backgrounds for index, apps, and system pages
  * ui: Drop box shadow around the card in card lists
  * nextcloud: Switch to using FreedomBox container registry
  * nextcloud: Drop diagnostic for checking availability of docker.com

  [ Dietmar ]
  * Translated using Weblate (German)

  [ Jiří Podhorecký ]
  * Translated using Weblate (Czech)

  [ Veiko Aasa ]
  * container: Quote arguments that contain spaces when restoring pytest args

  [ James Valleroy ]
  * locale: Update translation strings
  * doc: Fetch latest manual

 -- James Valleroy <jvalleroy@mailbox.org>  Mon, 18 Nov 2024 20:39:56 -0500

freedombox (24.23) unstable; urgency=medium

  [ Burak Yavuz ]
  * Translated using Weblate (Turkish)

  [ 大王叫我来巡山 ]
  * Translated using Weblate (Chinese (Simplified Han script))

  [ 109247019824 ]
  * Translated using Weblate (Bulgarian)

  [ Besnik Bleta ]
  * Translated using Weblate (Albanian)

  [ Veiko Aasa ]
  * users: Delete or move home folder when user is deleted or renamed
  * functional tests: Add pytest testinfra plugin
  * users: tests: functional: Check LDAP information is correct after renaming user

  [ Ettore Atalan ]
  * Translated using Weblate (German)

  [ Jiří Podhorecký ]
  * Translated using Weblate (Czech)

  [ James Valleroy ]
  * ejabberd: Set mod_mam default to always
  * locale: Update translation strings
  * doc: Fetch latest manual
  * debian: Drop python3-flake8 build dependency

  [ Sunil Mohan Adapa ]
  * Translated using Weblate (Norwegian Bokmål)
  * middleware: tests: Drop some obsolete mock code
  * backups: Better explanation for the format of upload file
  * backups: Sort list of apps in backup, restore, and schedules
  * ui: Increase the width of app and system listings
  * system: Increase the size of items in listing page
  * ui: Don't bold titles in card lists
  * ui: Move app names below app icons
  * ui: Remove the noise background
  * ui: Remove the border around content container
  * help: Make about page available to unauthenticated users
  * help: Add all footer links to about page
  * index: Remove links and about text and link to about page
  * base: Add link to about for unauthenticated users
  * index: css: Move the 'powered by' logo further down

  [ gallegonovato ]
  * Translated using Weblate (Spanish)

  [ Coucouf ]
  * Translated using Weblate (French)

 -- James Valleroy <jvalleroy@mailbox.org>  Mon, 04 Nov 2024 20:37:01 -0500

freedombox (24.22) unstable; urgency=medium

  [ Sunil Mohan Adapa ]
  * apache2: Allow popups to have different sandbox policy
  * firstboot: Improve the setup complete page with more setups
  * firstboot: Hide navigation toggler in mobile layouts
  * firstboot: Make logo image responsive during first setup
  * firstboot: Show spinner instead of message during first setup
  * css: Fix height of navbar in mobile layout during first boot
  * css: Navbar styling fixes in mobile layout
  * upgrades: Remove step upgrade during first setup
  * networks: Remove first boot steps for connectivity/topology
  * upgrades: Show notification to remind user to run updates manually
  * first_boot: Allow the next steps page to be revisited
  * first_boot: Add notification for next steps after first setup
  * wordpress: tests: functional: Fix tests on Trixie
  * calibre: tests: functional: Fix occasional failure in add book test
  * ci: Generalize script to update container, switch to podman
  * ci: Dockerfile: Drop obsolete dependency on pytest-bdd
  * ci: Rename Dockerfiles to Containerfiles
  * ci: Add docker container for functional-tests:stable
  * ci: Add gitlab runner configuration
  * ci: Add a custom driver for gitlab runner for podman
  * .gitlab-ci.yml: Update for new infrastructure
  * ci: Update functional test timeout to 10h
  * *: tags: Adjust tags and style
  * context_processors: Use active menu urls to decide what to highlight
  * help, system: Stop using submenu.sorted_items
  * context_processors: Stop adding unused 'submenu' to context
  * tags: css: Minor styling cleanups
  * tags: js: Minor fixes and refactoring
  * tests: functional: Create utility to set user preferred locale
  * tags: Localization fixes
  * tests: functional: Add package for printing test failures instantly
  * ci: Enable showing test failures immediately as they fail
  * help: tests: Fix tests failing due to tags related changes
  * *: Remove unused imports to fix flake8 errors
  * nextcloud: Fix install failure due to PrivateTmp=yes
  * utils: Improve safe formatter by handling more cases
  * operation: Use safe formatter for translating messages
  * middleware: Show translated error messages when operation completes
  * setup: Translate errors when installing/updating/repairing apps

  [ gallegonovato ]
  * Translated using Weblate (Spanish)

  [ Burak Yavuz ]
  * Translated using Weblate (Turkish)

  [ 大王叫我来巡山 ]
  * Translated using Weblate (Chinese (Simplified Han script))

  [ 109247019824 ]
  * Translated using Weblate (Bulgarian)
  * Translated using Weblate (Bulgarian)
  * Translated using Weblate (Bulgarian)

  [ Besnik Bleta ]
  * Translated using Weblate (Albanian)
  * Translated using Weblate (Albanian)

  [ Veiko Aasa ]
  * syncthing: Fix app setup in Debian testing
  * ssh: Start server after nslcd service

  [ Joseph Nuthalapati ]
  * backups: Use new utility for handling file uploads
  * *: Implements tags for apps

  [ Jiří Podhorecký ]
  * Translated using Weblate (Czech)

  [ Ihor Hordiichuk ]
  * Translated using Weblate (Ukrainian)

  [ James Valleroy ]
  * locale: Update translation strings
  * doc: Fetch latest manual

 -- James Valleroy <jvalleroy@mailbox.org>  Mon, 21 Oct 2024 20:42:43 -0400

freedombox (24.21) unstable; urgency=medium

  [ Besnik Bleta ]
  * Translated using Weblate (Albanian)
  * Translated using Weblate (Albanian)

  [ Veiko Aasa ]
  * samba: Remove option to backup app
  * functional tests: Upgrade dependencies selenium and splinter
  * transmission: tests: Fix functional test failures in Debian testing

  [ Sunil Mohan Adapa ]
  * storage: Skip tests that involve loopback device in a container
  * action_utils: Introduce utility to move uploaded files
  * kiwix: Don't leave invalid .zim in library after a failed attempt
  * actions: Handle exceptions with Path-like objects
  * names: Introduce method to check if resolved is installed
  * privacy: Disable DNS fallback option if resolved is not installed
  * networks: Disable DNS-over-TLS option if resolved is not installed
  * networks: Don't show DNS-over-TLS when resolved is not installed
  * names: Perform resolve diagnostics only if resolved is installed
  * names: Don't show resolver status if package is not installed
  * names: Don't control resolved daemon when package is not installed
  * names: Try to install systemd-resolved during app setup
  * names: Schedule a task to install systemd-resolved when possible
  * names: Don't hard depend on systemd-resolved
  * action_utils: Fix missing parent folder when creating apt hold flag
  * nextcloud: Fix existing installs to upgrade properly
  * nextcloud: During upgrade wait properly for upgrade to complete

  [ Jiří Podhorecký ]
  * Translated using Weblate (Czech)

  [ Joseph Nuthalapati ]
  * django: Improve handling of file uploads
  * kiwix: Use new utility for handling uploads
  * featherwiki: Use new utility for handling uploads
  * tiddlywiki: Avoid writing duplicate temporary files

  [ Benedek Nagy ]
  * locale: Albanian: Fix build issue by correcting typo

  [ James Valleroy ]
  * locale: Update translation strings
  * doc: Fetch latest manual

 -- James Valleroy <jvalleroy@mailbox.org>  Mon, 07 Oct 2024 20:37:52 -0400

freedombox (24.20.1) unstable; urgency=medium

  [ Veiko Aasa ]
  * users: Inactivate users in LDAP user database
  * samba: Fix nmb systemd service is in erroneous state

  [ Sunil Mohan Adapa ]
  * users: Set proper class on default password policy object
  * users: Increment app version for changes w.r.t. inactive users
  * security: Remove PAM configuration for 'access' module

  [ James Valleroy ]
  * Revert "debian: tests: Wait for systemd-resolved to be started"
  * ci: Run autopkgtest but allow failure
  * d/tests: Add breaks-testbed restriction
  * doc: Fetch latest manual

  [ gallegonovato ]
  * Translated using Weblate (Spanish)

  [ Burak Yavuz ]
  * Translated using Weblate (Turkish)

  [ 大王叫我来巡山 ]
  * Translated using Weblate (Chinese (Simplified Han script))

  [ 109247019824 ]
  * Translated using Weblate (Bulgarian)

 -- James Valleroy <jvalleroy@mailbox.org>  Wed, 25 Sep 2024 11:57:46 -0400

freedombox (24.20) unstable; urgency=medium

  [ gallegonovato ]
  * Translated using Weblate (Spanish)
  * Translated using Weblate (Spanish)

  [ Burak Yavuz ]
  * Translated using Weblate (Turkish)

  [ 大王叫我来巡山 ]
  * Translated using Weblate (Chinese (Simplified Han script))

  [ 109247019824 ]
  * Translated using Weblate (Bulgarian)

  [ Besnik Bleta ]
  * Translated using Weblate (Albanian)
  * Translated using Weblate (Albanian)

  [ Jiří Podhorecký ]
  * Translated using Weblate (Czech)

  [ James Valleroy ]
  * upgrades: Treat n/a release as testing
  * debian: tests: Wait for systemd-resolved to be started
  * action_utils: Remove extra empty line
  * locale: Update translation strings
  * doc: Fetch latest manual

  [ Sunil Mohan Adapa ]
  * config, names: Move setting hostname from config to names
  * config, names: Move domain name configuration to names app
  * tests: functional: Don't timeout when web server restarts
  * service: Add privileged utility for 'try-reload-or-restart' action
  * letsencrypt: Allow reloading daemons after cert changes
  * apache: Don't restart daemon when changing certificates
  * users: Don't cache NSS user identity information
  * action_utils: Update outdated docstrings
  * action_utils: Add a method to reset services in 'failed' state
  * miniflux: Workaround a packaging bug with DB connection

  [ Veiko Aasa ]
  * users: Invalidate nscd cache after nslcd service startup

  [ Benedek Nagy ]
  * nextcloud: Fix issue with upgrading to next version

  [ ikmaak ]
  * Translated using Weblate (Dutch)

 -- James Valleroy <jvalleroy@mailbox.org>  Mon, 23 Sep 2024 20:22:01 -0400

freedombox (24.19) unstable; urgency=medium

  [ ikmaak ]
  * Translated using Weblate (Dutch)

  [ Burak Yavuz ]
  * Translated using Weblate (Turkish)

  [ 大王叫我来巡山 ]
  * Translated using Weblate (Chinese (Simplified))

  [ 109247019824 ]
  * Translated using Weblate (Bulgarian)

  [ Besnik Bleta ]
  * Translated using Weblate (Albanian)

  [ gallegonovato ]
  * Translated using Weblate (Spanish)

  [ Ihor Hordiichuk ]
  * Translated using Weblate (Ukrainian)

  [ Ettore Atalan ]
  * Translated using Weblate (German)

  [ Hemanth Kumar Veeranki ]
  * Translated using Weblate (Telugu)

  [ James Valleroy ]
  * storage: Handle grub-pc package not available
  * upgrades: Add repair step for held packages
  * letsencrypt: Handle both standard and custom repairs
  * locale: Update translation strings
  * doc: Fetch latest manual

  [ Sunil Mohan Adapa ]
  * names: Use systemd-resolved for DNS resolution
  * names, network: Re-feed DNS known to network-manager to resolved
  * privacy: Implement a way to disable fallback DNS servers
  * privacy: Show notification again so that users see the new setting
  * makefile: Workaround problems with systemd-resolved package
  * networks: Declare a need for DHCP/DNS ports to be open in firewall
  * bind: Don't start a stopped daemon during changes/upgrades
  * bind: Set default forwarder as systemd-resolved
  * container: Re-run failed provisioning even if container is running
  * networks: Groups fields in create/edit connection form
  * networks: Add support for DNS-over-TLS for individual connections
  * networks: Add more options for IPv6 configuration method
  * networks: Set 'auto' as default IPv6 method in new connection form
  * names: Add option for setting global DNS-over-TLS preference
  * names: Implement a diagnostic check for checking name resolution
  * names: Restart instead of reload for systemd-resolved changes
  * names: Add option for setting global DNSSEC preference
  * networks: Show current global value of DNS-over-TLS and link to it
  * names: Show systemd-resolved status in the names page
  * networks: Fix focusing on network interface field on error
  * bind: Fix port number clash with 'shared' network connections

  [ Joseph Nuthalapati ]
  * mediawiki: Increase PHP maximum execution time to 100 seconds

 -- James Valleroy <jvalleroy@mailbox.org>  Mon, 09 Sep 2024 21:08:17 -0400

freedombox (24.18) unstable; urgency=medium

  [ Burak Yavuz ]
  * Translated using Weblate (Turkish)

  [ 大王叫我来巡山 ]
  * Translated using Weblate (Chinese (Simplified))

  [ 109247019824 ]
  * Translated using Weblate (Bulgarian)

  [ Besnik Bleta ]
  * Translated using Weblate (Albanian)

  [ Petter Reinholdtsen ]
  * featherwiki, tiddlywiki: Remove redundant </p> in template
  * Translated using Weblate (Norwegian Bokmål)

  [ Jiří Podhorecký ]
  * Translated using Weblate (Czech)

  [ Sunil Mohan Adapa ]
  * Translated using Weblate (Czech)
  * Translated using Weblate (Telugu)
  * d/control: Remove haveged as it no longer relevant on latest kernels
    (Closes: #961733)
  * *.md, pyproject.toml: Update default branch from 'master' to 'main'
  * d/control: Don't recommend libnss-gw-name (Closes: #877935, #1069240)
  * doc/dev: Update copyright year
  * doc/dev: Fix Django related errors with auto-documentation
  * doc/dev: Limit table of contents depth to 2 for clarity

  [ gallegonovato ]
  * Translated using Weblate (Spanish)
  * Translated using Weblate (Spanish)

  [ Ihor Hordiichuk ]
  * Translated using Weblate (Ukrainian)

  [ Joseph Nuthalapati ]
  * ttrss: Remove unavailable Android client - org.fox.tttrss

  [ ikmaak ]
  * Translated using Weblate (Dutch)

  [ James Valleroy ]
  * upgrades: Add diagnostic for held packages
  * locale: Update translation strings
  * debian: Set gbp default branch to main
  * doc: Fetch latest manual

  [ Veiko Aasa ]
  * plinth: Fix translating app operations

 -- James Valleroy <jvalleroy@mailbox.org>  Mon, 26 Aug 2024 20:25:43 -0400

freedombox (24.17) unstable; urgency=medium

  [ gallegonovato ]
  * Translated using Weblate (Spanish)

  [ Burak Yavuz ]
  * Translated using Weblate (Turkish)

  [ 大王叫我来巡山 ]
  * Translated using Weblate (Chinese (Simplified))

  [ 109247019824 ]
  * Translated using Weblate (Bulgarian)

  [ Besnik Bleta ]
  * Translated using Weblate (Albanian)

  [ Sunil Mohan Adapa ]
  * gitweb: Don't backup/restore a drop-in configuration file
  * tests: functional: Allow submitting form buttons along with inputs
  * tests: functional: Name the background fixture
  * nextcloud: Redirect to URL nextcloud/ if ending slash is not given
  * nextcloud: Prevent process restart when nextcloud is uninstalled
  * nextcloud: tests: functional: Add base and interface tests
  * rssbridge: tests: Add missing __init__.py
  * base.html: Drop dependency on modernizr.js library
  * apache: Enable dav and dav_fs modules
  * COPYING.md: Update copyright years
  * featherwiki: Fix a type check failure
  * makefile: Don't fail while building and installing multiple versions
  * actions: Define and allow a new alias for str; secret_str
  * bepasty: Mark secret strings in privileged actions
  * ssh: Mark secret strings in privileged actions
  * pagekite: Mark secret strings in privileged actions
  * nextcloud: Mark secret strings in privileged actions
  * mumble: Mark secret strings in privileged actions
  * miniflux: Mark secret strings in privileged actions
  * shadowsocks: Mark secret strings in privileged actions
  * shadowsocksserver: Mark secret strings in privileged actions
  * mediawiki: Mark secret strings in privileged actions
  * ikiwiki: Mark secret strings in privileged actions
  * users: Mark secret strings in privileged actions
  * backups: Mark secret strings in privileged actions
  * actions: Log arguments without secret strings in privileged calls
  * actions: Add error when likely parameters are not marked as secret
  * django: settings: Don't set USE_L10N on newer versions
  * templates: Fix warning about using default.html for form template

  [ Joseph Nuthalapati ]
  * featherwiki: Add new app
  * featherwiki: Proxy download through freedombox.org
  * tiddlywiki: Add new app

  [ Jiří Podhorecký ]
  * Translated using Weblate (Czech)

  [ James Valleroy ]
  * storage: Add diagnostic for grub config issue
  * firewall: Setup inter-zone forwarding
  * locale: Update translation strings
  * doc: Fetch latest manual

 -- James Valleroy <jvalleroy@mailbox.org>  Mon, 12 Aug 2024 22:07:34 -0400

freedombox (24.16) unstable; urgency=medium

  [ 109247019824 ]
  * Translated using Weblate (Bulgarian)

  [ Joseph Nuthalapati ]
  * miniflux: Add new app
  * miniflux: Fix regression in creating admin user
  * miniflux: Fix error handling for reset password
  * readme: Mention the AGPLv3+ license
  * miniflux: Trim error messages when creating user

  [ Sunil Mohan Adapa ]
  * miniflux: Drop postgres-contrib package as it seem redundant
  * miniflux: Add list of client apps from upstream clients list
  * miniflux: Remove a spurious error message after resetting password
  * miniflux: Fix issues with running the CLI in a pseudo-terminal
  * miniflux: tests: functional: Fix failing tests when run out of order
  * miniflux, ttrss: Factor out duplicated postgres utility methods
  * tests: functional: Handle click failure when waiting for page update
  * tests: functional: Handle obscured elements when submitting forms

  [ Ricky From Hong Kong ]
  * Translated using Weblate (Chinese (Traditional))

  [ Ettore Atalan ]
  * Translated using Weblate (German)

  [ bittin1ddc447d824349b2 ]
  * Translated using Weblate (Swedish)

  [ James Valleroy ]
  * locale: Update translation strings
  * doc: Fetch latest manual

 -- James Valleroy <jvalleroy@mailbox.org>  Mon, 29 Jul 2024 22:02:09 -0400

freedombox (24.15) unstable; urgency=medium

  [ gallegonovato ]
  * Translated using Weblate (Spanish)

  [ John Doe ]
  * Translated using Weblate (French)

  [ Burak Yavuz ]
  * Translated using Weblate (Turkish)

  [ Besnik Bleta ]
  * Translated using Weblate (Albanian)

  [ 大王叫我来巡山 ]
  * Translated using Weblate (Chinese (Simplified))

  [ Johannes Keyser ]
  * Translated using Weblate (German)

  [ Ihor Hordiichuk ]
  * Translated using Weblate (Ukrainian)

  [ Dietmar ]
  * Translated using Weblate (German)

  [ Joseph Nuthalapati ]
  * make: Ignore .mypy_cache folders while copying files

  [ Monika ]
  * Translated using Weblate (Polish)

  [ James Valleroy ]
  * doc: Fetch latest manual

 -- James Valleroy <jvalleroy@mailbox.org>  Tue, 16 Jul 2024 20:41:25 -0400

freedombox (24.14) unstable; urgency=medium

  [ John Doe ]
  * Translated using Weblate (French)

  [ James Valleroy ]
  * diagnostics: Add option for automatic repair
  * locale: Update translation strings
  * doc: Fetch latest manual

  [ Sunil Mohan Adapa ]
  * container: Allow podman containers to run inside the container

 -- James Valleroy <jvalleroy@mailbox.org>  Mon, 01 Jul 2024 20:44:53 -0400

freedombox (24.13) unstable; urgency=medium

  [ Tymofii Lytvynenko ]
  * Translated using Weblate (Swedish)
  * Translated using Weblate (Czech)
  * Translated using Weblate (Ukrainian)

  [ ikmaak ]
  * Translated using Weblate (Dutch)

  [ James Valleroy ]
  * doc: Fetch latest manual

 -- James Valleroy <jvalleroy@mailbox.org>  Mon, 17 Jun 2024 20:44:51 -0400

freedombox (24.12) unstable; urgency=medium

  [ Ray Kuo ]
  * Translated using Weblate (Chinese (Traditional))
  * Translated using Weblate (Chinese (Traditional))
  * Translated using Weblate (Chinese (Traditional))
  * Translated using Weblate (Chinese (Traditional))
  * Translated using Weblate (Chinese (Traditional))

  [ Besnik Bleta ]
  * Translated using Weblate (Albanian)

  [ gfbdrgng ]
  * Translated using Weblate (Russian)
  * Translated using Weblate (Russian)

  [ Ettore Atalan ]
  * Translated using Weblate (German)

  [ James Valleroy ]
  * doc: Fetch latest manual

 -- James Valleroy <jvalleroy@mailbox.org>  Mon, 03 Jun 2024 20:35:33 -0400

freedombox (24.11) unstable; urgency=medium

  [ gallegonovato ]
  * Translated using Weblate (Spanish)

  [ Burak Yavuz ]
  * Translated using Weblate (Turkish)

  [ 大王叫我来巡山 ]
  * Translated using Weblate (Chinese (Simplified))

  [ Ray Kuo ]
  * Translated using Weblate (Chinese (Traditional))
  * Translated using Weblate (Chinese (Traditional))
  * Translated using Weblate (Chinese (Traditional))
  * Translated using Weblate (Chinese (Traditional))

  [ bittin1ddc447d824349b2 ]
  * Translated using Weblate (Swedish)

  [ James Valleroy ]
  * doc: Fetch latest manual

 -- James Valleroy <jvalleroy@mailbox.org>  Mon, 20 May 2024 20:34:48 -0400

freedombox (24.10) unstable; urgency=medium

  [ Veiko Aasa ]
  * storage: Add an option to include help text to directory selection form
  * minidlna: Add media directory selection form
  * minidlna: Explicitly include ssdp service to firewall configuration
  * minidlna: Do not proxy minidlna web interface over Apache
  * minidlna: Restart app when upgrading to reconfigure firewall

  [ gallegonovato ]
  * Translated using Weblate (Spanish)

  [ Burak Yavuz ]
  * Translated using Weblate (Turkish)

  [ 大王叫我来巡山 ]
  * Translated using Weblate (Chinese (Simplified))

  [ Jiří Podhorecký ]
  * Translated using Weblate (Czech)

  [ Ray Kuo ]
  * Translated using Weblate (Chinese (Traditional))

  [ James Valleroy ]
  * diagnostics: Add optional component_id to DiagnosticCheck
  * app, component: Add repair method
  * setup: Add method to run app repair
  * diagnostics: Change "Re-run setup" to "Try to repair"
  * letsencrypt: Re-obtain certificates during repair
  * locale: Update translation strings
  * doc: Fetch latest manual

  [ Sunil Mohan Adapa ]
  * letsencrypt: Remove unused imports
  * nextcloud: Use systemd generator for creating container service
  * nextcloud: Create network using systemd generator
  * nextcloud: Drop network namespacing in container, use host network
  * nextcloud: Use php-fpm container instead of apache container
  * nextcloud: Wait on init sync lock
  * nextcloud: Pull the image separately before starting systemd unit
  * nextcloud: Ship instead of create cron timer related units
  * nextcloud: Restart container when dependent services are restarted
  * nextcloud: Allow re-running setup
  * nextcloud: Implement enable/disable container
  * nextcloud: Enable pretty URLs without /index.php in them
  * notification: Handle more formatting errors
  * nextcloud: Allow re-running setup when app is disabled
  * nextcloud: Populated and maintain a list of trusted domains
  * nextcloud: Enable app with experimental warning
  * nextcloud: Warn that community provides the container not team
  * nextcloud: Add fallback for when quadlet is not available

 -- James Valleroy <jvalleroy@mailbox.org>  Mon, 06 May 2024 21:00:03 -0400

freedombox (24.9) unstable; urgency=medium

  [ Burak Yavuz ]
  * Translated using Weblate (Turkish)

  [ Besnik Bleta ]
  * Translated using Weblate (Albanian)

  [ gallegonovato ]
  * Translated using Weblate (Spanish)

  [ 大王叫我来巡山 ]
  * Translated using Weblate (Chinese (Simplified))

  [ Joseph Nuthalapati ]
  * tests: functional: Disable functional tests

  [ Ray Kuo ]
  * Translated using Weblate (Chinese (Traditional))

  [ Sunil Mohan Adapa ]
  * nextcloud: Rename the systemd service names
  * nextcloud: Add network interface to firewall zone after creating it
  * nextcloud: Refactor container creation code
  * nextcloud: Fix configuring trusted proxies setting
  * nextcloud: Drop a repeated creation of systemd service file
  * nextcloud: Connect to mysql using socket instead of TCP
  * nextcloud: Fail on errors when configuring the app
  * nextcloud: Improve check used to test if installation wizard is done
  * nextcloud: Improve setting up LDAP configuration
  * nextcloud: Ensure that database is running when running setup
  * nextcloud: Don't fail uninstall if DB or user do not exist
  * action_utils, nextcloud: Make podman util more generic
  * nextcloud: Improve database permission granting
  * nextcloud: Connect to redis using Unix socket
  * nextcloud: Connect to slapd for LDAP using Unix socket
  * nextcloud: Refactor setting admin password
  * nextcloud: Don't show incorrect phone region when it is not set
  * nextcloud: Minor refactoring
  * nextcloud: Retrieve database password in a more robust way
  * nextcloud: Don't set password on redis server
  * nextcloud: Use a separate DB for redis
  * nextcloud: Use secrets module generate passwords
  * nextcloud: Minor changes to cron timer units
  * nextcloud: When backup fails, unset the maintenance mode
  * nextcloud: Remove fail2ban jail, brute force protection present
  * nextcloud: Expand on the warning about container usage
  * nextcloud: Add warning that the app is experimental
  * nextcloud: Minor update to description regarding users' usage
  * nextcloud: Allow backup/restore when app is disabled
  * config: Handle dropin config files with limited permissions

  [ Yurt Page ]
  * Translated using Weblate (Russian)

  [ James Valleroy ]
  * locale: Update translation strings
  * doc: Fetch latest manual

 -- James Valleroy <jvalleroy@mailbox.org>  Mon, 22 Apr 2024 20:29:07 -0400

freedombox (24.8) unstable; urgency=medium

  [ Burak Yavuz ]
  * Translated using Weblate (Turkish)

  [ 大王叫我来巡山 ]
  * Translated using Weblate (Chinese (Simplified))

  [ Besnik Bleta ]
  * Translated using Weblate (Albanian)

  [ gallegonovato ]
  * Translated using Weblate (Spanish)

  [ John Doe ]
  * Translated using Weblate (French)
  * Translated using Weblate (French)

  [ Allan Nordhøy ]
  * Translated using Weblate (Norwegian Bokmål)

  [ Veiko Aasa ]
  * gitweb: Fix an issue when cloning existing repository

  [ Benedek Nagy ]
  * network: Skip of bridge interfaces in connections list
  * action_utils: Add generic utils for managing podman containers
  * nextcloud: Add new app based on podman container
  * nextcloud: Add backup/restore
  * nextcloud: Add option to configure the default phone region
  * nextcloud: Configure redis caching, create static PHP file

  [ Sunil Mohan Adapa ]
  * nextcloud: Diasble app until more testing and review changes
  * zoph: Re-add a safety check when reading the setup state of the app
  * zoph: Include dbconfig configuration file in backup
  * ttrss: Include dbconfig configuration file in backup
  * ttrss: tests: functional: Uninstall during backup/restore test
  * ttrss: Improve backup and restore of the database
  * ttrss: Ensure that database is removed after uninstall
  * actions: Don't repeat action traceback in stderr
  * doc: Fetch latest manual

  [ ikmaak ]
  * Translated using Weblate (Dutch)

  [ James Valleroy ]
  * upgrades: Re-enable unattended-upgrade during dist-upgrade
  * diagnostics: Don't store list of app objects with results
  * locale: Update translation strings
  * doc: Fetch latest manual

  [ Johannes Keyser ]
  * Translated using Weblate (German)

 -- James Valleroy <jvalleroy@mailbox.org>  Tue, 09 Apr 2024 07:24:57 -0400

freedombox (24.7) unstable; urgency=medium

  [ Sunil Mohan Adapa ]
  * actions: Move most of the privileged action code to main directory
  * tests: Remove unused fixture for testing actions
  * tests: Move test configuration to plinth directory
  * tests: Merge actions related test files
  * tests: Automatically create pytest marks for apps
  * users: Add email address field when creating/updating user accounts
  * users: Add email address field during first boot
  * system: Organize items into sections
  * views: Fix alignment of close button in error messages
  * actions: Minor refactor to action error logging
  * actions: Provide HTML error message with action error
  * views: Implement a utility to easily show error message
  * middleware: Show HTML exception message as extra detail in messages
  * package: Drop special error message handling for package errors
  * backups: Adjust to changes in privileged errors
  * letsencrypt: Simplify error warning when certificate revoke fails
  * letsencrypt: Show better error messages
  * storage: Adjust to changes in privileged errors
  * letsencrypt: Remove unnecessary processing of the error messages
  * storage: Show better error message
  * upgrades: Show better error messages
  * snapshot: Show better error messages
  * package: Don't remove packages of other apps on uninstall
  * matrixsynapse: Prevent setup page from being shown during uninstall

  [ Veiko Aasa ]
  * samba: Fix Samba not accessible from IPv6 localhost ::1 address
  * samba: Disable nmbd NetBIOS service

  [ James Valleroy ]
  * locale: Update translation strings
  * doc: Fetch latest manual

 -- James Valleroy <jvalleroy@mailbox.org>  Mon, 25 Mar 2024 21:12:59 -0400

freedombox (24.6) unstable; urgency=medium

  [ Veiko Aasa ]
  * gitweb: Fix modifying git repositories when gitweb app is disabled
  * users: tests: Do not remove LDAP user when testing views
  * samba: Ignore non-existent users who are in freedombox-share group

  [ ikmaak ]
  * Translated using Weblate (Dutch)

  [ James Valleroy ]
  * diagnostics: Add tests for get_results
  * diagnostics: Handle TypeError when copying results
  * locale: Update translation strings
  * doc: Fetch latest manual

  [ Sunil Mohan Adapa ]
  * users: Fix creating users with initial set of groups
  * users: Minor refactor when creating django groups
  * log: Don't log with in color inside actions scripts
  * actions: Fix log message when action return can't be decoded
  * actions: When action errors out, log a better message
  * *: Add type hints for app init methods
  * *: Add type hints for diagnose method
  * action_utils: Implement method for starting a service temporarily
  * zoph: Don't fail setup if mysql installed but not running
  * wordpress: Don't fail setup if mysql installed but not running
  * app: Add ability to hide configuration form when app is disabled
  * zoph: Hide configuration form when app is disabled
  * app: views: Expose method to get enabled/disabled state and cache it
  * zoph: Don't redirect to setup page when app is disabled
  * zoph: Don't fail with backup/restore if app is disabled
  * zoph: Uninstall fully so that reinstall works
  * daemon: Added method to ensure a daemon is running in component
  * zoph: Ensure that database server is running when setting up app
  * wordpress: Fix backup, restore and uninstall when db is not running
  * wordpress: Drop database user when app is uninstalled
  * tests: functional: Uninstall app after backup and before restore
  * zoph: Restore database password to old value after restore operation
  * wordpress: tests: Uninstall app after backup and before restore
  * tests: functional: Refactor install/setup fixture for apps
  * wordpress: Fix minor issue in restoring database

 -- James Valleroy <jvalleroy@mailbox.org>  Mon, 11 Mar 2024 20:40:48 -0400

freedombox (24.5) unstable; urgency=medium

  [ Sunil Mohan Adapa ]
  * container: Fix issue with missing make command on stable image
  * setup: Minor refactoring of force upgrader class instantiation
  * setup: Ensure that force upgrade won't run when app is not installed
  * setup: Ensure that apt is updated before checking force upgrade
  * firewalld: Implement force upgrading to any 2.x versions
  * backups: tests: Don't use pytest marks on fixtures
  * tor: tests: Fix issue with pytest 8.x versions
  * tor: tests: Convert to pytest style tests from class based tests
  * pyproject.toml: Exclude the build directory from mypy checks
  * gitweb, users: Minor fixes for newer pycodestyle
  * daemon: Add new component for daemons shared across apps
  * wordpress: Add shared daemon component for mariadb/mysql
  * zoph: Add shared daemon component for mariadb/mysql

  [ James Valleroy ]
  * setup: Try force upgrade before running app setup
  * tests: Patch apps_init for enable/disable daemon test
  * doc: Fetch latest manual

  [ Olaf Schaf ]
  * Translated using Weblate (German)

 -- James Valleroy <jvalleroy@mailbox.org>  Mon, 26 Feb 2024 20:58:45 -0500

freedombox (24.4) unstable; urgency=medium

  [ Johannes Keyser ]
  * Translated using Weblate (German)

  [ Burak Yavuz ]
  * Translated using Weblate (Turkish)

  [ 大王叫我来巡山 ]
  * Translated using Weblate (Chinese (Simplified))

  [ bittin1ddc447d824349b2 ]
  * Translated using Weblate (Swedish)

  [ Ihor Hordiichuk ]
  * Translated using Weblate (Ukrainian)

  [ gallegonovato ]
  * Translated using Weblate (Spanish)

  [ Faraaz M.d ]
  * Translated using Weblate (Telugu)
  * Translated using Weblate (Telugu)
  * Translated using Weblate (Telugu)

  [ Kesava Manikanta ]
  * Translated using Weblate (Telugu)
  * Translated using Weblate (Telugu)

  [ SAI MANIKANTA ]
  * Translated using Weblate (Telugu)
  * Translated using Weblate (Telugu)

  [ Soumika Devarakonda ]
  * Translated using Weblate (Telugu)
  * Translated using Weblate (Telugu)

  [ Sarath Chandra ]
  * Translated using Weblate (Telugu)
  * Translated using Weblate (Telugu)

  [ Latheesh kumar ]
  * Translated using Weblate (Telugu)
  * Translated using Weblate (Telugu)

  [ Vijay Gopu ]
  * Translated using Weblate (Telugu)
  * Translated using Weblate (Telugu)
  * Translated using Weblate (Telugu)
  * Translated using Weblate (Telugu)
  * Translated using Weblate (Telugu)

  [ Mahi Reddy ]
  * Translated using Weblate (Telugu)
  * Translated using Weblate (Telugu)
  * Translated using Weblate (Telugu)
  * Translated using Weblate (Telugu)
  * Translated using Weblate (Telugu)

  [ Nistchal sri ]
  * Translated using Weblate (Telugu)
  * Translated using Weblate (Telugu)
  * Translated using Weblate (Telugu)
  * Translated using Weblate (Telugu)
  * Translated using Weblate (Telugu)

  [ Likhil Chowdary ]
  * Translated using Weblate (Telugu)
  * Translated using Weblate (Telugu)

  [ Sri Harsha ]
  * Translated using Weblate (Telugu)
  * Translated using Weblate (Telugu)
  * Translated using Weblate (Telugu)
  * Translated using Weblate (Telugu)

  [ Muntha Veera ]
  * Translated using Weblate (Telugu)
  * Translated using Weblate (Telugu)

  [ Aswith Varma ]
  * Translated using Weblate (Telugu)
  * Translated using Weblate (Telugu)
  * Translated using Weblate (Telugu)
  * Translated using Weblate (Telugu)

  [ visruth vardhan thokala ]
  * Translated using Weblate (Telugu)

  [ Bhavishya nitha ]
  * Translated using Weblate (Telugu)
  * Translated using Weblate (Telugu)
  * Translated using Weblate (Telugu)

  [ ABHI RAM POTNURU ]
  * Translated using Weblate (Telugu)

  [ VINAY K.V.N.S ]
  * Translated using Weblate (Telugu)
  * Translated using Weblate (Telugu)

  [ M Jagadeesh ]
  * Translated using Weblate (Telugu)

  [ Sreehitha Velivela ]
  * Translated using Weblate (Telugu)

  [ James Valleroy ]
  * Translated using Weblate (Telugu)
  * debian: Remove lintian override for init script
  * locale: Update translation strings
  * doc: Fetch latest manual

  [ Dietmar ]
  * Translated using Weblate (German)

  [ Sunil Mohan Adapa ]
  * Translated using Weblate (Telugu)
  * d/copyright: Update copyright year
  * help: tests: Run tests using doc in current dir instead of /usr
  * actions: Drop legacy placeholders for unused actions
  * doc: Install man1 page using Makefile
  * pyproject.toml: Move project meta data from setup.py
  * *: Introduce make file based build, eliminate setup.py
  * doc: dev: Update all references to setup.py
  * Makefile: Move most of the provision process into build system
  * Makefile: Move various tests into build system

  [ Besnik Bleta ]
  * Translated using Weblate (Albanian)
  * Translated using Weblate (Albanian)

 -- James Valleroy <jvalleroy@mailbox.org>  Mon, 12 Feb 2024 21:24:20 -0500

freedombox (24.3) unstable; urgency=medium

  [ James Valleroy ]
  * diagnostics: Add parameters to DiagnosticCheck
  * diagnostics: Add method to translate checks
  * diagnostics: Translate descriptions only in view
  * diagnostics: Store results of full run in database
  * diagnostics: Add option to toggle daily run
  * locale: Update translation strings
  * doc: Fetch latest manual

  [ Sunil Mohan Adapa ]
  * diagnostics: Simplify getting translated description in results
  * diagnostics: Safely access results when showing notification
  * diagnostics: Fix a potential iteration of None value in error cases
  * glib: Change API for repeating an in-thread scheduled task

  [ Benedek Nagy ]
  * zoph: Fix failing PHP configuration requirements

 -- James Valleroy <jvalleroy@mailbox.org>  Mon, 29 Jan 2024 20:48:12 -0500

freedombox (24.2) unstable; urgency=medium

  [ gallegonovato ]
  * Translated using Weblate (Spanish)

  [ Burak Yavuz ]
  * Translated using Weblate (Turkish)

  [ bittin1ddc447d824349b2 ]
  * Translated using Weblate (Swedish)

  [ John Doe ]
  * Translated using Weblate (French)

  [ Eric ]
  * Translated using Weblate (Chinese (Simplified))

  [ Сергій ]
  * Translated using Weblate (Ukrainian)

  [ James Valleroy ]
  * doc: Fetch latest manual

 -- James Valleroy <jvalleroy@mailbox.org>  Mon, 15 Jan 2024 21:30:58 -0500

freedombox (24.1) unstable; urgency=medium

  [ ikmaak ]
  * Translated using Weblate (Dutch)

  [ kopatych ]
  * Added translation using Weblate (Belarusian)

  [ James Valleroy ]
  * tests: operation: Fix mock has_calls assertion (Closes: #1058421)
  * locale: Update translation strings
  * doc: Fetch latest manual

  [ rsquared ]
  * storage: Show notification when rootfs is read-only

 -- James Valleroy <jvalleroy@mailbox.org>  Mon, 01 Jan 2024 21:00:25 -0500

freedombox (23.21) unstable; urgency=medium

  [ gallegonovato ]
  * Translated using Weblate (Spanish)

  [ Burak Yavuz ]
  * Translated using Weblate (Turkish)

  [ bittin1ddc447d824349b2 ]
  * Translated using Weblate (Swedish)

  [ Ihor Hordiichuk ]
  * Translated using Weblate (Ukrainian)

  [ Eric ]
  * Translated using Weblate (Chinese (Simplified))

  [ Jiří Podhorecký ]
  * Translated using Weblate (Czech)
  * Translated using Weblate (Czech)

  [ James Valleroy ]
  * doc: Fetch latest manual

 -- James Valleroy <jvalleroy@mailbox.org>  Mon, 20 Nov 2023 21:08:03 -0500

freedombox (23.20) unstable; urgency=medium

  [ gallegonovato ]
  * Translated using Weblate (Spanish)

  [ Burak Yavuz ]
  * Translated using Weblate (Turkish)
  * Translated using Weblate (Turkish)

  [ Ettore Atalan ]
  * Translated using Weblate (German)

  [ James Valleroy ]
  * app: Update diagnose() docstring
  * diagnostics: Add shortcut to re-run setup for app
  * locale: Update translation strings
  * doc: Fetch latest manual

  [ Sunil Mohan Adapa ]
  * datetime: Fix diagnostic test for checking NTP server sync
  * apache: tests: Update to use DiagnosticCheck class
  * backups: Don't leave services stopped if backup fails
  * operation: Fix issue with re-running setup when it fails first time
  * coturn: Fix incorrectly passing transport argument to STUN URIs
  * matrixsynapse: Update old STUN URIs to remove 'transport' parameter
  * ejabberd: Update old STUN URIs to remove 'transport' parameter
  * email: Increase the size of the message to 100MiB

  [ Ihor Hordiichuk ]
  * Translated using Weblate (Ukrainian)

  [ Besnik Bleta ]
  * Translated using Weblate (Albanian)

  [ Joseph Nuthalapati ]
  * tests: functional: Run tests on two app servers

 -- James Valleroy <jvalleroy@mailbox.org>  Mon, 06 Nov 2023 21:03:50 -0500

freedombox (23.19) unstable; urgency=medium

  [ gallegonovato ]
  * Translated using Weblate (Spanish)

  [ ikmaak ]
  * Translated using Weblate (Dutch)

  [ Burak Yavuz ]
  * Translated using Weblate (Turkish)

  [ Dietmar ]
  * Translated using Weblate (German)

  [ Ihor Hordiichuk ]
  * Translated using Weblate (Ukrainian)

  [ Jiří Podhorecký ]
  * Translated using Weblate (Czech)

  [ Sunil Mohan Adapa ]
  * email: Fix issue with install caused by missing drop-in config file
  * operation: Add unique ID for each operation
  * diagnostics: Refactor check IDs, tests and background checks
  * diagnostics: Refactor background diagnostics task
  * upgrades: Allow matrix-synapse to be installed from bookworm
  * matrix-synapse: Update warning on how to change domain name
  * kiwix: Fix various issues after review
  * Translated using Weblate (Telugu)
  * Translated using Weblate (Telugu)
  * kiwix: Drop unnecessary file in /etc/plinth/modules-enabled
  * glib: Refactor schedule debugging in a central place
  * glib: Add a jitter to the interval by default when scheduling tasks
  * db: Serialize most of the database queries using locks

  [ Benedek Nagy ]
  * backup: Fix bug in adding existing unencrypted backup location

  [ James Valleroy ]
  * diagnostics: Run daily check and notify on failures
  * diagnostics: Add DiagnosticCheck dataclass
  * locale: Update translation strings
  * doc: Fetch latest manual

  [ Sripath Roy Koganti ]
  * Translated using Weblate (Telugu)

  [ bittin1ddc447d824349b2 ]
  * Translated using Weblate (Swedish)

  [ Nikitha1960 ]
  * Translated using Weblate (Telugu)
  * Translated using Weblate (Telugu)
  * Translated using Weblate (Telugu)
  * Translated using Weblate (Telugu)

  [ Sanjanaa2703 ]
  * Translated using Weblate (Telugu)
  * Translated using Weblate (Telugu)
  * Translated using Weblate (Telugu)
  * Translated using Weblate (Telugu)

  [ Joseph Nuthalapati ]
  * kiwix: Add app for Kiwix offline Wikipedia reader
  * Translated using Weblate (Telugu)
  * kiwix: Do not require login to access the app
  * Translated using Weblate (Telugu)

  [ Ajay ]
  * Translated using Weblate (Telugu)
  * Translated using Weblate (Arabic)
  * Translated using Weblate (Arabic)
  * Translated using Weblate (Arabic)

  [ Nellore Mohan ]
  * Translated using Weblate (Telugu)
  * Translated using Weblate (Telugu)

  [ L.sandeep Kumar Reddy ]
  * Translated using Weblate (Telugu)

  [ KOMALA gunji ]
  * Translated using Weblate (Telugu)

  [ Harshitha Chandra ]
  * Translated using Weblate (Telugu)

  [ Vayaluru koushik ]
  * Translated using Weblate (Telugu)
  * Translated using Weblate (Telugu)
  * Translated using Weblate (Telugu)

  [ Siddhartha vadlapalli ]
  * Translated using Weblate (Telugu)
  * Translated using Weblate (Telugu)

  [ M.venkateswarlu ]
  * Translated using Weblate (Telugu)
  * Translated using Weblate (Telugu)
  * Translated using Weblate (Telugu)
  * Translated using Weblate (Telugu)

  [ Kumarkalva manaswini ]
  * Translated using Weblate (Telugu)

  [ Dega chakradhar ]
  * Translated using Weblate (Telugu)

  [ Avisa sudheer ]
  * Translated using Weblate (Telugu)

  [ Santha Sumanth ]
  * Translated using Weblate (Telugu)
  * Translated using Weblate (Telugu)

  [ Sarvepalli sathwika ]
  * Translated using Weblate (Telugu)

  [ V.Sunil ]
  * Translated using Weblate (Telugu)

  [ Nikhil kumar chowdary ]
  * Translated using Weblate (Telugu)

  [ O SIDDHARDHA ]
  * Translated using Weblate (Telugu)

  [ Sk juber ]
  * Translated using Weblate (Telugu)

  [ G Praharsha ]
  * Translated using Weblate (Telugu)

  [ Thop Siva ]
  * Translated using Weblate (Telugu)
  * Translated using Weblate (Telugu)

  [ anudeep kumar ]
  * Translated using Weblate (Telugu)
  * Translated using Weblate (Telugu)

  [ Harshitha Chainur ]
  * Translated using Weblate (Telugu)

  [ Shaik ]
  * Translated using Weblate (Arabic)
  * Translated using Weblate (Hindi)

  [ Anvitha Pachwa ]
  * Translated using Weblate (Telugu)

  [ SHAIK.FAMILABANU ]
  * Translated using Weblate (Telugu)

  [ Lohitha _Durga ]
  * Translated using Weblate (Telugu)

  [ B.Nandhini ]
  * Translated using Weblate (Telugu)

  [ Cheshma Golla ]
  * Translated using Weblate (Telugu)

 -- James Valleroy <jvalleroy@mailbox.org>  Mon, 23 Oct 2023 20:35:46 -0400

freedombox (23.18) unstable; urgency=medium

  [ 109247019824 ]
  * Translated using Weblate (Bulgarian)
  * Translated using Weblate (Bulgarian)

  [ Brian Ó Donnell ]
  * middleware: Add new middleware to handle common errors like DB busy

  [ James Valleroy ]
  * middleware: tests: Add tests for common error middleware
  * locale: Update translations strings
  * doc: Fetch latest manual

  [ rsquared ]
  * ikiwiki: Disable discussion pages by default for new wiki/blog

  [ Sunil Mohan Adapa ]
  * wordpress: Use absolute path in service file
  * upgrades: Fix detecting apt over tor during upgrade
  * gitlab-ci: Perform backports tests on bookworm instead of bullseye
  * *: Fix all typing hint related errors
  * gitlab-ci: Make passing mypy checks mandatory
  * *: Utilize newer 3.10 syntax for type hints
  * *: Add some additional type annotations
  * pyproject: Add configuration for mypy to ignore some libraries

 -- James Valleroy <jvalleroy@mailbox.org>  Mon, 25 Sep 2023 20:47:20 -0400

freedombox (23.17) unstable; urgency=medium

  [ gallegonovato ]
  * Translated using Weblate (Spanish)

  [ Burak Yavuz ]
  * Translated using Weblate (Turkish)

  [ Jiří Podhorecký ]
  * Translated using Weblate (Czech)

  [ Ihor Hordiichuk ]
  * Translated using Weblate (Ukrainian)

  [ ikmaak ]
  * Translated using Weblate (Dutch)

  [ bittin1ddc447d824349b2 ]
  * Translated using Weblate (Swedish)

 -- James Valleroy <jvalleroy@mailbox.org>  Mon, 11 Sep 2023 20:46:43 -0400

freedombox (23.16) unstable; urgency=medium

  [ Petter Reinholdtsen ]
  * Translated using Weblate (Norwegian Bokmål)

  [ Jiří Podhorecký ]
  * Translated using Weblate (Czech)

  [ Joseph Nuthalapati ]
  * l10n: Fix error in Czech translation string

  [ Sunil Mohan Adapa ]
  * django: Remove use of X-XSS-Protection header
  * backups: Remove use of length_is template function
  * users, networks: Use the autofocus HTML attribute sparingly
  * sso: Use POST method for logout
  * sso: Switch to django-axes >= 5.0
  * networks, samba: tests: functional: Fix setting firewall zone
  * openvpn: Fix app not installing Debian testing
  * openvpn: Correctly set expiry of server/client certs to 10 years
  * openvpn: Minor refactoring in setting up easy-rsa
  * openvpn: Use config file instead of env vars for easy-rsa
  * openvpn: Ensure that re-running setup works as expected
  * openpvn: Renew server/client certificates

  [ Michael Breidenbach ]
  * Translated using Weblate (Swedish)

  [ James Valleroy ]
  * locale: Update translation strings
  * doc: Fetch latest manual

 -- James Valleroy <jvalleroy@mailbox.org>  Mon, 28 Aug 2023 20:47:10 -0400

freedombox (23.15) unstable; urgency=medium

  [ ikmaak ]
  * Translated using Weblate (Dutch)

  [ Burak Yavuz ]
  * Translated using Weblate (Turkish)

  [ Ihor Hordiichuk ]
  * Translated using Weblate (Ukrainian)

  [ Ettore Atalan ]
  * Translated using Weblate (German)

  [ gallegonovato ]
  * Translated using Weblate (Spanish)

  [ James Valleroy ]
  * debian: Add Swedish translation for debconf (Closes: #1041735)
  * doc: Fetch latest manual

 -- James Valleroy <jvalleroy@mailbox.org>  Mon, 14 Aug 2023 21:08:16 -0400

freedombox (23.14) unstable; urgency=medium

  [ James Valleroy ]
  * users: Add diagnostics check for nslcd config
  * users: Add diagnostic checks for nsswitch config
  * firewall: Add diagnostic for default zone
  * firewall: Add diagnostic check for backend
  * firewall: Add diagnostic check for passthroughs
  * torproxy: Add separate app for Tor Proxy
  * HACKING: Add instructions for container on Raspberry Pi
  * ci: Add mypy static type check
  * upgrades: Use codename= in apt preferences
  * upgrades: Use n= for unattended-upgrades origin pattern
  * container: Update for bookworm images
  * locale: Update translation strings
  * doc: Fetch latest manual

  [ ikmaak ]
  * Translated using Weblate (Dutch)

  [ Sunil Mohan Adapa ]
  * torproxy: Rename icon from tor to torproxy
  * torproxy: Remove unnecessary load tags in template file
  * torproxy: Add shortcut to home page for logged in users
  * tor: Minor refactor to remove code the check for need to restart
  * tor, torproxy: Update description for info on services provided
  * tor: tests: Make functional test check for running service
  * torproxy: Drop irrelavant 'ExitPolicy' configuration directive
  * kvstore: Optionally, don't throw exception when deleting key
  * tor, torproxy: Export settings from old to new app
  * bepasty: Don't enable app when setup is rerun
  * bind: Don't enable app when setup is rerun
  * deluge: Don't enable app when setup is rerun
  * ejabberd: Don't enable app when setup is rerun
  * gitweb: Don't enable app when setup is rerun
  * ikiwiki: Don't enable app when setup is rerun
  * infinoted: Don't enable app when setup is rerun
  * janus: Don't enable app when setup is rerun
  * jsxc: Don't enable app when setup is rerun
  * mediawiki: Don't enable app when setup is rerun
  * minetest: Don't enable app when setup is rerun
  * openvpn: Don't enable app when setup is rerun
  * performance: Don't enable app when setup is rerun
  * privoxy: Don't enable app when setup is rerun
  * quassel: Don't enable app when setup is rerun
  * radicale: Don't enable app when setup is rerun
  * rssbridge: Don't enable app when setup is rerun
  * shaarli: Don't enable app when setup is rerun
  * sharing: Don't enable app when setup is rerun
  * ttrss: Don't enable app when setup is rerun
  * wireguard: Don't enable app when setup is rerun
  * zoph: Don't enable app when setup is rerun
  * app: Implement advanced option to rerun app setup

  [ fliu ]
  * container: Add support for retrieving GPG keys using wget

 -- James Valleroy <jvalleroy@mailbox.org>  Mon, 31 Jul 2023 20:39:40 -0400

freedombox (23.13) unstable; urgency=medium

  [ gallegonovato ]
  * Translated using Weblate (Spanish)

  [ Burak Yavuz ]
  * Translated using Weblate (Turkish)

  [ Ihor Hordiichuk ]
  * Translated using Weblate (Ukrainian)

  [ Ettore Atalan ]
  * Translated using Weblate (German)

  [ Joseph Nuthalapati ]
  * HACKING: Instructions for macOS on Apple Silicon
  * container: Add support for ARM64 containers

  [ James Valleroy ]
  * doc: Fetch latest manual

 -- James Valleroy <jvalleroy@mailbox.org>  Mon, 17 Jul 2023 22:02:21 -0400

freedombox (23.12) unstable; urgency=medium

  [ gallegonovato ]
  * Translated using Weblate (Spanish)

  [ Burak Yavuz ]
  * Translated using Weblate (Turkish)

  [ Jiří Podhorecký ]
  * Translated using Weblate (Czech)
  * Translated using Weblate (Czech)

  [ Ihor Hordiichuk ]
  * Translated using Weblate (Ukrainian)

  [ Sunil Mohan Adapa ]
  * gitweb: Fix issue with service startup when gitweb is not enabled
  * packages: Purge packages on uninstall
  * searx: Fix typo in method name
  * samba: Remove additional configuration files on uninstall
  * mediawiki: Utilize purging of packages and don't remove explicitly
  * shaarli: Utilize purging of packages and don't remove explicitly
  * deluge: Utilize purging of packages and don't remove explicitly
  * uninstall: Remove experimental warning
  * roundcube: Clarify description for local mail only option
  * mediawiki: Increment version to run update.php automatically

  [ ikmaak ]
  * Translated using Weblate (Dutch)

  [ James Valleroy ]
  * locale: Update translation strings
  * doc: Fetch latest manual

 -- James Valleroy <jvalleroy@mailbox.org>  Mon, 19 Jun 2023 20:44:30 -0400

freedombox (23.11) experimental; urgency=medium

  [ James Valleroy ]
  * shadowsocksserver: Add separate app for Shadowsocks server
  * shadowsocksserver: Use shared manual page with Client
  * debian: Remove drop-in configs from version <23.11
  * locale: Update translation strings
  * doc: Fetch latest manual

  [ Sunil Mohan Adapa ]
  * *: Fix icons not present in the generated .deb
  * config: Add new component for managing drop-in /etc/ config files
  * debian/install: Add new place in /usr to keep drop-in config files
  * gitweb: Use drop-in config component for /etc files
  * deluge: Use drop-in config comonents for /etc files
  * email: Use drop-in config component for /etc files
  * i2p: Use drop-in config component for /etc files
  * ikiwiki: Use drop-in config component for /etc files
  * janus: Use drop-in config component for /etc files
  * letsencrypt: Use drop-in config component for /etc files
  * matrixsynapse: Use drop-in config component for /etc files
  * mediawiki: Use drop-in config component for /etc files
  * minidlna: Use drop-in config component for /etc files
  * networks: Use drop-in config component for /etc files
  * pagekite: Drop the config file for forcing use of Debian certs
  * privacy: Use drop-in config component for /etc files
  * radicale: Use drop-in config component for /etc files
  * roundcube: Use drop-in config component for /etc files
  * rssbridge: Use drop-in config component for /etc files
  * searx: Use drop-in config component for /etc files
  * security: Use drop-in config component for /etc files
  * sharing: Use drop-in config component for /etc files
  * ssh: Use drop-in config component for /etc files
  * sso: Use drop-in config component for /etc files
  * syncthing: Use drop-in config component for /etc files
  * transmission: Use drop-in config component for /etc files
  * ttrss: Use drop-in config component for /etc files
  * upgrades: Use drop-in config component for /etc files
  * users: Use drop-in config component for /etc files
  * wordpress: Use drop-in config component for /etc files
  * apache: Use drop-in config component for /etc files
  * bepasty: Use drop-in config component for /etc files
  * calibre: Use drop-in config component for /etc files
  * cockpit: Use drop-in config component for /etc files
  * ejabberd: Use drop-in config component for /etc files
  * apache: Fix failure during app update

 -- James Valleroy <jvalleroy@mailbox.org>  Mon, 05 Jun 2023 22:07:02 -0400

freedombox (23.10) experimental; urgency=medium

  [ gallegonovato ]
  * Translated using Weblate (Spanish)

  [ ikmaak ]
  * Translated using Weblate (Dutch)
  * Translated using Weblate (Dutch)

  [ Burak Yavuz ]
  * Translated using Weblate (Turkish)

  [ Ihor Hordiichuk ]
  * Translated using Weblate (Ukrainian)

  [ Sunil Mohan Adapa ]
  * *: Move modules-enabled files to /usr/share
  * doc/dev: Set language code explicitly in Sphinx configuration

  [ James Valleroy ]
  * gitweb: Disable gpg signing in tests

  [ Frederico Gomes ]
  * Translated using Weblate (Portuguese)
  * Translated using Weblate (Portuguese)

 -- James Valleroy <jvalleroy@mailbox.org>  Mon, 22 May 2023 21:14:24 -0400

freedombox (23.9) experimental; urgency=medium

  [ nbenedek ]
  * ttrss: Allow apps to use /tt-rss URL instead of separate one

  [ James Valleroy ]
  * debian: Update copyright years
  * debian: Follows policy v4.6.2
  * tor: Only diagnose relay ports if feature enabled
  * tor: Check if Hidden service is version 3
  * tor: Rename Hidden service to Onion service
  * help: Add information on obtaining source code
  * locale: Update translation strings
  * doc: Fetch latest manual

  [ Sunil Mohan Adapa ]
  * mediawiki: Make a utility method public
  * mediawiki: Make retrieving list of supported languages robust
  * mediawiki: Simplify retrieving the default language
  * ttrss: Update list of clients
  * ttrss: Don't show app in enabled list of apps if install fails
  * apache: Reload apache using component if config changes
  * transmission: Allow remote UIs to connect
  * transmission: Add Tremotesf to list of client apps
  * ttrss: Use the apache component to restart apache on config change
  * storage: Handle mount error properly
  * uninstall: Fix issue with uninstall of apps that have no backup
  * service: Remove reference to managed_services in a message
  * zoph: Don't fail at showing app view during uninstall
  * theme: Move icons to app folders
  * minidlna: Resize icon and export to PNG also
  * doc/dev: Update copyright year

  [ Nobuhiro Iwamatsu ]
  * Translated using Weblate (Japanese)

 -- James Valleroy <jvalleroy@mailbox.org>  Mon, 08 May 2023 20:39:20 -0400

freedombox (23.8) experimental; urgency=medium

  [ James Valleroy ]
  * Revert "locale: Update translation strings"
  * HACKING: Force pip to install packages to system environment
  * ci: Force pip install for functional tests
  * datetime: Use unique component ID for related daemon
  * upgrades: Check apt result during dist-upgrade
  * doc: Fetch latest manual

  [ Sunil Mohan Adapa ]
  * tests: Don't error during collection if selenium is not installed
  * tests: functional: Make install script work for Bullseye
  * datetime: Re-implement backup/restore for timezone
  * coturn: Prevent package removal when roundcube is uninstalled
  * tests: functional: Remove handling for custom enable/disable buttons
  * tests: functional: Update detecting page changes
  * gitweb: Simplify handling shortcut for front page
  * searx: Simplify handling shortcut for front page

  [ nbenedek ]
  * calibre: Remove libraries during uninstallation
  * mediawiki: Fix broken view on Bullseye due to language selection
  * bepasty: Completely uninstall app
  * coturn: Completely uninstall app
  * deluge: Completely uninstall app
  * gitweb: Completely uninstall app, remove repositories
  * ikiwiki: Completely uninstall app
  * matrixsynapse: Completely uninstall app
  * roundcube: Completely uninstall app
  * rssbridge: Completely uninstall app
  * searx: Completely uninstall app
  * shaarli: Completely uninstall app
  * shadowsocks: Completely uninstall app
  * sharing: Completely uninstall app
  * syncthing: Completely uninstall app
  * wordpress: Completely uninstall app
  * mediawiki: Completely uninstall app
  * syncthing: Remove unused pathlib import so job code-quality can pass
  * tor: Completely uninstall app
  * ttrss: Completely uninstall app
  * infinoted: Completely uninstall app
  * openvpn: Completely uninstall app
  * samba: Completely uninstall app

  [ 109247019824 ]
  * Translated using Weblate (Bulgarian)
  * Translated using Weblate (Bulgarian)
  * Translated using Weblate (Bulgarian)

  [ Coucouf ]
  * Translated using Weblate (French)

  [ Veiko Aasa ]
  * gitweb: Disable snapshot feature
  * gitweb: Make globally configured features overridable per-repository

  [ Ihor Hordiichuk ]
  * Translated using Weblate (Ukrainian)

 -- James Valleroy <jvalleroy@mailbox.org>  Mon, 24 Apr 2023 21:46:50 -0400

freedombox (23.7) experimental; urgency=medium

  [ 109247019824 ]
  * Translated using Weblate (Bulgarian)
  * Translated using Weblate (Bulgarian)

  [ Veiko Aasa ]
  * container: Force pip to install packages to system environment
  * tests: functional: Fix setting first ethernet connection as internal

  [ Sunil Mohan Adapa ]
  * container: Fix resizing disk image containing multiple partitions
  * container: Increase wait time to accommodate slower architectures
  * matrixsynapse: Add token based registration verification

  [ nbenedek ]
  * mediawiki: Allow setting site language code

  [ James Valleroy ]
  * locale: Update translation strings
  * doc: Fetch latest manual

 -- James Valleroy <jvalleroy@mailbox.org>  Mon, 27 Mar 2023 20:51:28 -0400

freedombox (23.6) unstable; urgency=medium

  [ Sunil Mohan Adapa ]
  * ci: Force pip to install packages to system environment
  * /etc/issue: Update message to reflect that all users can login
  * datetime: Use timedatectl to read current timezone

  [ nbenedek ]
  * samba: make sure shares are not accessible from the internet
  * ttrss: fix failing backup

  [ James Valleroy ]
  * locale: Update translation strings
  * doc: Fetch latest manual

 -- James Valleroy <jvalleroy@mailbox.org>  Mon, 13 Mar 2023 21:52:56 -0400

freedombox (23.5) unstable; urgency=medium

  [ Dietmar ]
  * Translated using Weblate (German)

  [ ikmaak ]
  * Translated using Weblate (German)
  * Translated using Weblate (Dutch)

  [ gallegonovato ]
  * Translated using Weblate (Spanish)

  [ Burak Yavuz ]
  * Translated using Weblate (Turkish)

  [ Ihor Hordiichuk ]
  * Translated using Weblate (Ukrainian)

  [ 109247019824 ]
  * Translated using Weblate (Bulgarian)

  [ James Valleroy ]
  * mediawiki: Fix app view error
  * locale: Update translation strings
  * doc: Fetch latest manual

  [ Jiří Podhorecký ]
  * Translated using Weblate (Czech)

  [ Besnik Bleta ]
  * Translated using Weblate (Albanian)

  [ Veiko Aasa ]
  * samba: tests: Fix enable share view test

  [ Michael Breidenbach ]
  * Translated using Weblate (Swedish)

 -- James Valleroy <jvalleroy@mailbox.org>  Mon, 27 Feb 2023 20:33:22 -0500

freedombox (23.4) unstable; urgency=medium

  [ James Valleroy ]
  * matrixsynapse: Add python3-psycopg2 to packages
  * searx: Add libjs-bootstrap to packages
  * ikiwiki: Re-run setup for each site after restore
  * matrixsynapse: Use yaml.safe_load
  * dynamicdns: Skip uninstall test
  * uninstall: Fix spelling in warning message
  * locale: Update translation strings
  * doc: Fetch latest manual

  [ nbenedek ]
  * email: Redirect to the app page if roundcube isn't installed

  [ Sunil Mohan Adapa ]
  * ejabberd: Fix making call connections when using TURN
  * snapshot: Fix issue with snapshot rollbacks
  * snapshot: Fix mounting /.snapshots subvolume and use automounting
  * config: Drop RuntimeMaxUse=5% for journal logging
  * templates: Show better title for 404 page
  * backups: Allow selecting a single app from URL when creating backup
  * app: Add backup and restore menu items to toolbar menu
  * vagrant: Mount source in /freedombox instead of /vagrant
  * vagrant: Switch to /freedombox before running service with alias
  * vagrant: Drop unnecessary script that deletes sqlite file
  * vagrant: Hide the vagrant-script directory
  * matrixsnapse: Minor refactor in getting/setting public registrations
  * matrixsynapse: Disable verification to fix public registrations
  * ejabberd: Add Monal and Siskin for iOS and remove ChatSecure

  [ Juan ]
  * Translated using Weblate (Spanish)

  [ 109247019824 ]
  * Translated using Weblate (Bulgarian)

 -- James Valleroy <jvalleroy@mailbox.org>  Mon, 13 Feb 2023 21:06:24 -0500

freedombox (23.3) unstable; urgency=medium

  [ 109247019824 ]
  * Translated using Weblate (Bulgarian)

  [ James Valleroy ]
  * tor: Remove workaround for old Augeas bug
  * upgrades: Add augeas lens for Deb822 apt sources
  * tor: Also use Aptsources822 augeas lens
  * firewalld: Allow upgrade to version 2*
  * locale: Update translation strings
  * doc: Fetch latest manual

  [ Sunil Mohan Adapa ]
  * config: Fix showing the value of the default home page
  * tests: functional: Fix submitting forms with notifications present
  * views: Use dedicated view when showing an app with operations
  * gitweb: tests: Skip tests using git when git is not installed
  * email: Revert workaround for error on finishing uninstall

 -- James Valleroy <jvalleroy@mailbox.org>  Mon, 30 Jan 2023 20:36:37 -0500

freedombox (23.2) unstable; urgency=medium

  [ Besnik Bleta ]
  * Translated using Weblate (Albanian)

  [ James Valleroy ]
  * upgrades: Stop quassel during dist upgrade
  * ssh: Add sudo to allowed groups
  * doc: Fetch latest manual

  [ Sunil Mohan Adapa ]
  * ssh: Update existing setups to add sudo group to allowed SSH groups

  [ 109247019824 ]
  * Translated using Weblate (Bulgarian)

 -- James Valleroy <jvalleroy@mailbox.org>  Mon, 16 Jan 2023 20:33:02 -0500

freedombox (23.1) unstable; urgency=medium

  [ gallegonovato ]
  * Translated using Weblate (Spanish)
  * Translated using Weblate (Galician)
  * Translated using Weblate (Spanish)

  [ James Valleroy ]
  * janus: Allow upgrade to 1.1
  * locale: Update translation strings
  * doc: Fetch latest manual

  [ Veiko Aasa ]
  * gitweb: Run git commands as a web user

  [ Sunil Mohan Adapa ]
  * operation: tests: Fix warning when test helpers start with 'Test'
  * package: Don't uninstall packages that are in use by other apps
  * email: Workaround an issue with error on finishing uninstall
  * zoph: Add explicit dependency on default-mysql-server

  [ nbenedek ]
  * tor: Add onion location to apache

 -- James Valleroy <jvalleroy@mailbox.org>  Tue, 03 Jan 2023 11:54:58 -0500

freedombox (22.27) unstable; urgency=medium

  [ ikmaak ]
  * Translated using Weblate (Dutch)

  [ Burak Yavuz ]
  * Translated using Weblate (Turkish)

  [ Eric ]
  * Translated using Weblate (Chinese (Simplified))

  [ Ihor Hordiichuk ]
  * Translated using Weblate (Ukrainian)

  [ 109247019824 ]
  * Translated using Weblate (Bulgarian)

  [ Johannes Keyser ]
  * Translated using Weblate (German)

  [ Jiří Podhorecký ]
  * Translated using Weblate (Czech)

  [ Joseph Nuthalapati ]
  * container: Drop free tag from image URLs
  * tests: functional: Set timeout to 3 hours

  [ Sunil Mohan Adapa ]
  * users: tests: Fix privileged tests
  * minidlna: Fix incorrect marking for firewall local protection
  * snapshot: Fix showing unsupported message on non-btrfs filesystems
  * d/control: Don't recommend libpam-tmpdir
  * package, email: Move conflicting package removal to framework
  * zoph, wordpress: Add conflicts on libpam-tmpdir

  [ James Valleroy ]
  * upgrades: dist-upgrade: Don't change apt security line
  * wordpress: Redirect Webfinger queries
  * locale: Update translation strings
  * doc: Fetch latest manual

 -- James Valleroy <jvalleroy@mailbox.org>  Mon, 19 Dec 2022 20:59:17 -0500

freedombox (22.26) unstable; urgency=medium

  [ Sunil Mohan Adapa ]
  * i2p: Remove donation URL that is no longer available
  * searx: Ensure that socket is only reachable by Apache and root
  * firewall: Create a mechanism for protecting local services
  * firewall: Introduce component for local service protection
  * calibre: Add protection to local service using firewall
  * deluge: Add protection to local service using firewall
  * transmission: Add protection to local service using firewall
  * syncthing: Add protection to local service using firewall
  * minidlna: Add protection to local service using firewall
  * i2p: Add protection to local service using firewall
  * email: Add protection to local service using firewall
  * ssh: Restrict logins to groups root, admin and freedombox-ssh
  * ssh: Add checkbox to remove login group restrictions
  * security: Remove restricted access setting and configuration

  [ James Valleroy ]
  * ejabberd: Enable mod_http_upload
  * locale: Update translation strings
  * doc: Fetch latest manual

 -- James Valleroy <jvalleroy@mailbox.org>  Mon, 05 Dec 2022 21:37:21 -0500

freedombox (22.25.1) unstable; urgency=medium

  * Re-upload to unstable.

 -- Sunil Mohan Adapa <sunil@medhas.org>  Fri, 02 Dec 2022 08:21:34 -0800

freedombox (22.25) unstable; urgency=medium

  [ nbenedek ]
  * email: dovecot: Add fail2ban jail

  [ Sunil Mohan Adapa ]
  * email: Fix creation of aliases for security@ and usenet@

  [ James Valleroy ]
  * doc: Fetch latest manual

 -- Sunil Mohan Adapa <sunil@medhas.org>  Mon, 28 Nov 2022 15:41:46 -0800

freedombox (22.24) unstable; urgency=medium

  [ Johannes Keyser ]
  * Translated using Weblate (German)

  [ Coucouf ]
  * Translated using Weblate (French)

  [ 109247019824 ]
  * Translated using Weblate (Bulgarian)

  [ James Valleroy ]
  * storage: Drop skip_recommends
  * minetest: Handle upgrade from 5.3.0 to 5.6.1
  * upgrades: Update list of holds during dist upgrade
  * locale: Update translation strings
  * doc: Fetch latest manual

  [ Sunil Mohan Adapa ]
  * debian/lintian-overrides: Fix mismatch patterns and new messages
  * upgrades: Add documentation link to upgrades service file

  [ Petter Reinholdtsen ]
  * Translated using Weblate (Norwegian Bokmål)

 -- James Valleroy <jvalleroy@mailbox.org>  Mon, 07 Nov 2022 20:57:48 -0500

freedombox (22.23) unstable; urgency=medium

  [ Michael Breidenbach ]
  * Translated using Weblate (Swedish)

  [ 109247019824 ]
  * Translated using Weblate (Bulgarian)
  * Translated using Weblate (Bulgarian)

  [ James Valleroy ]
  * upgrades: Allow FreedomBox vendor when adding backports
  * upgrades: Skip unattended-upgrade in dist-upgrade
  * locale: Update translation strings
  * doc: Fetch latest manual

  [ Benedek Nagy ]
  * Translated using Weblate (Hungarian)

  [ tunebes ]
  * storage: Handle file systems on non-physical devices

  [ Sunil Mohan Adapa ]
  * Translated using Weblate (Hungarian)
  * upgrades: Fix a minor flake8 pipeline failure
  * letsencrypt: Fix regression with comparing certificate

  [ nbenedek ]
  * rssbridge: add option to allow public access

 -- James Valleroy <jvalleroy@mailbox.org>  Mon, 24 Oct 2022 20:37:54 -0400

freedombox (22.22.1) unstable; urgency=medium

  [ Sunil Mohan Adapa ]
  * privacy: Remove unused import, fix pipeline

  [ James Valleroy ]
  * debian: tests: Fix PYTHONPATH
  * doc: Fetch latest manual

  [ ikmaak ]
  * Translated using Weblate (Dutch)

  [ Burak Yavuz ]
  * Translated using Weblate (Turkish)

  [ Eric ]
  * Translated using Weblate (Chinese (Simplified))

  [ Tymofii Lytvynenko ]
  * Translated using Weblate (Ukrainian)
  * Translated using Weblate (Ukrainian)

  [ 109247019824 ]
  * Translated using Weblate (Bulgarian)

  [ Jiří Podhorecký ]
  * Translated using Weblate (Czech)

 -- James Valleroy <jvalleroy@mailbox.org>  Sun, 16 Oct 2022 10:55:59 -0400

freedombox (22.22) unstable; urgency=medium

  [ Michael Breidenbach ]
  * Translated using Weblate (Swedish)

  [ Tymofii Lytvynenko ]
  * Translated using Weblate (Ukrainian)
  * Translated using Weblate (Ukrainian)
  * Translated using Weblate (Ukrainian)

  [ Jiří Podhorecký ]
  * Translated using Weblate (Czech)

  [ Sunil Mohan Adapa ]
  * templates: Update HTML meta tags for better description and app-name
  * doc: dev: Minor example code refactor
  * actions: Allow nested and top-level actions
  * actions: Use separate IPC for communicating results
  * actions: Implement getting raw output from the process
  * actions: Allow actions to be called by other users
  * config: Drop ability to set hostname on systems without systemd
  * dynamicdns: Check action script with flake8
  * tests: Add fixture to help in testing privileged actions
  * apache: Use privileged decorator for actions
  * bepasty: Use privileged decorator for actions
  * bind: Use privileged decorator for actions
  * calibre: Use privileged decorator for actions
  * config: Minor update to privileged method signature
  * config: Use privileged decorator for actions
  * config: Use privileged decorator for set-hostname action
  * config: Use privileged decorator for set domainname action
  * config: Minor refactor
  * coturn: Use privileged decorator for actions
  * datetime: Use privileged decorator for actions
  * deluge: Use privileged decorator for actions
  * dynamicdns: Use privileged decorator for actions
  * ejabberd: Use privileged decorator for actions
  * email: Use privileged decorator for actions
  * firewall: Use privileged decorator, drop showing running status
  * gitweb: Use privileged decorator for actions
  * help: Use privileged decorator for actions
  * i2p: Use privileged decorator for actions
  * ikiwiki: Use privileged decorator for actions
  * infinoted: Use privileged decorator for actions
  * letsencrypt: Use privileged decorator for actions
  * matrixsynapse: Use privileged decorator for actions
  * mediawiki: Use privileged decorator for actions
  * minetest: Use privileged decorator for actions
  * minidlna: Use privileged decorator for actions
  * minidlna: Use the exposed URL for diagnostic test
  * networks: Use privileged decorator for actions
  * openvpn: Use privileged decorator for actions
  * openvpn: Drop RSA to ECC migration code and two-step setup
  * pagekite: Use privileged decorator for actions
  * power: Use privileged decorator for actions
  * quassel: Use privileged decorator for actions
  * radicale: Use privileged decorator for actions
  * roundcube: Minor update to comment in privileged actions
  * searx: Use privileged decorator for actions
  * searx: Show status of public access irrespective of enabled state
  * security: Use privileged decorator for actions
  * shadowsocks: Use privileged decorator for actions
  * sharing: Use privileged decorator for actions
  * snapshot: Use privileged decorator for actions
  * ssh: Use privileged decorator for actions
  * sso: Use privileged decorator for actions
  * syncthing: Use privileged decorator for actions
  * tor: Use privileged decorator for actions
  * transmission: Minor update to privileged method signature
  * ttrss: Use privileged decorator for actions
  * upgrades: Use privileged decorator for actions
  * wireguard: Us privileged decorator for actions
  * wordpress: Use privileged decorator for actions
  * zoph: Use privileged decorator for actions
  * backups: Use privileged decorator for sshfs actions
  * samba: Use privileged decorator for actions
  * storage: Use privileged decorator for actions
  * users: Use privileged decorator for actions
  * *: Use privileged decorator for service actions
  * backups: Use privileged decorator for backup actions
  * *: Use privileged decorator for package actions
  * actions: Drop unused superuser_run and related methods
  * action_utils: Drop unused progress requests from apt-get
  * bind: Drop enabling DNSSEC (deprecated) as it is always enabled
  * config: Drop legacy migration of Apache homepage settings
  * action_utils: Drop support for non-systemd environments
  * apache: Fix logs still going into /var/log files
  * wordpress: Update fail2ban filter
  * fail2ban: Make fail2ban log to journald
  * privacy: Set vendor as FreedomBox for dpkg and popularity-contest

  [ Petter Reinholdtsen ]
  * Translated using Weblate (Norwegian Bokmål)

  [ Besnik Bleta ]
  * Translated using Weblate (Albanian)
  * Translated using Weblate (Albanian)

  [ nbenedek ]
  * matrix: Add fail2ban jail
  * privacy: Add new system app for popularity-contest

  [ Nikita Epifanov ]
  * Translated using Weblate (Russian)

  [ James Valleroy ]
  * locale: Update translation strings
  * doc: Fetch latest manual

 -- James Valleroy <jvalleroy@mailbox.org>  Mon, 10 Oct 2022 21:38:11 -0400

freedombox (22.21.1) unstable; urgency=medium

  [ Andrij Mizyk ]
  * Translated using Weblate (Ukrainian)
  * Translated using Weblate (Ukrainian)

  [ Sunil Mohan Adapa ]
  * notification: Don't fail when formatting message strings

  [ 109247019824 ]
  * Translated using Weblate (Bulgarian)

 -- James Valleroy <jvalleroy@mailbox.org>  Sat, 01 Oct 2022 10:07:08 -0400

freedombox (22.21) unstable; urgency=medium

  [ ikmaak ]
  * Translated using Weblate (Danish)
  * Translated using Weblate (German)
  * Translated using Weblate (Spanish)
  * Translated using Weblate (French)
  * Translated using Weblate (Italian)
  * Translated using Weblate (Norwegian Bokmål)
  * Translated using Weblate (Dutch)
  * Translated using Weblate (Portuguese)
  * Translated using Weblate (Swedish)
  * Translated using Weblate (Russian)
  * Translated using Weblate (Polish)
  * Translated using Weblate (Persian)
  * Translated using Weblate (Indonesian)
  * Translated using Weblate (Czech)
  * Translated using Weblate (Ukrainian)
  * Translated using Weblate (Hungarian)
  * Translated using Weblate (Lithuanian)
  * Translated using Weblate (Slovenian)
  * Translated using Weblate (Bulgarian)
  * Translated using Weblate (Greek)
  * Translated using Weblate (Serbian)
  * Translated using Weblate (Albanian)
  * Translated using Weblate (Latvian)

  [ Oğuz Ersen ]
  * Translated using Weblate (Turkish)

  [ Andrij Mizyk ]
  * Translated using Weblate (Ukrainian)
  * Translated using Weblate (Ukrainian)
  * Translated using Weblate (Ukrainian)

  [ 109247019824 ]
  * Translated using Weblate (Bulgarian)
  * Translated using Weblate (Bulgarian)

  [ Besnik Bleta ]
  * Translated using Weblate (Albanian)

  [ James Valleroy ]
  * janus: Enable systemd sandboxing
  * janus: Allow AF_UNIX and AF_NETLINK
  * locale: Update translation strings
  * doc: Fetch latest manual
  * setup.py: Move distutils import after setuptools import

  [ nbenedek ]
  * wordpress: disable readme.html, xmlrpc.php, wp-cron.php
  * wordpress: Add fail2ban filter and jail
  * mediawiki: Add powered by freedombox logo

  [ Sunil Mohan Adapa ]
  * wordpress: Reload apache after app update
  * d/install: mediawiki: Install the new powered by file

  [ Michael Breidenbach ]
  * Translated using Weblate (Swedish)

 -- James Valleroy <jvalleroy@mailbox.org>  Mon, 26 Sep 2022 20:47:48 -0400

freedombox (22.20) unstable; urgency=medium

  [ atilluF ]
  * Translated using Weblate (Italian)

  [ Burak Yavuz ]
  * Translated using Weblate (Turkish)

  [ Eric ]
  * Translated using Weblate (Chinese (Simplified))

  [ Jiří Podhorecký ]
  * Translated using Weblate (Czech)

  [ Veiko Aasa ]
  * tests: functional: Assert app is not installed after uninstallation
  * samba: Ignore mounted files when listing mounts
  * samba: Update client apps information

  [ Sunil Mohan Adapa ]
  * ejabberd: tests: functional: Ensure jsxc is installed
  * zoph: tests: functional: Simplify finding the form to submit
  * shaarli: tests: functional: Specify setup form submission button
  * ikiwiki: tests: functional: Find forms more accurately
  * gitweb: Use generic form template for create/edit repository
  * gitweb: tests: functional: Find forms more accurately
  * gitweb: Fix issue with page not refreshing during uninstall
  * calibre: tests: functional: Find forms more specifically
  * bepasty: Use generic form template for add password view
  * bepasty: tests: functional: Minor refactor for form submission
  * first_boot: tests: functional: Find form more specifically
  * sharing: tests: functional: Find forms more accurately
  * sso: tests: functional: Find forms more accurately
  * backups: Use generic form template for create and schedule views
  * backups: tests: functional: Find forms more accurately
  * templates: form: Specify a form class for use with functional tests
  * snapshot: tests: functional: Minor refactoring for form submission
  * wordpress: tests: functional: Find forms more specifically
  * users: tests: functional: Find forms more accurately
  * tests: functional: Force specifying form to submit more accurately
  * tests: functional: Wait for installation to complete fully

  [ James Valleroy ]
  * debian: Add Italian debconf translation (Closes: #1019157)
  * version: Compare Debian package version numbers
  * firewall: Allow upgrade from any version to 1.2.*
  * locale: Update translation strings
  * doc: Fetch latest manual

  [ Coucouf ]
  * Translated using Weblate (French)
  * Translated using Weblate (French)

  [ nbenedek ]
  * matrixsynapse: Allow matrix-synapse >= 1.65 to install successfully
  * d/maintscript: remove tahoe and mldonkey apache conf files

 -- James Valleroy <jvalleroy@mailbox.org>  Mon, 12 Sep 2022 21:07:14 -0400

freedombox (22.19) unstable; urgency=medium

  [ James Valleroy ]
  * debian: Update Spanish translation template (Closes: #1017452)
  * avahi: Don't disable after tests
  * ejabberd: Set hostname for test that relies on it
  * upgrades: Add button to test dist-upgrade in development mode
  * Translated using Weblate (French)
  * janus: Convert action to privileged
  * janus: Handle upgrades to 1.0.*
  * upgrades: Hold janus during dist-upgrade
  * locale: Update translation strings
  * doc: Fetch latest manual

  [ Joseph Nuthalapati ]
  * tests: Make functional.is_available check faster

  [ nautilusx ]
  * Translated using Weblate (German)

  [ Maxime Leroy ]
  * Translated using Weblate (French)

  [ Burak Yavuz ]
  * Translated using Weblate (Turkish)

  [ Eric ]
  * Translated using Weblate (Chinese (Simplified))

  [ Andrij Mizyk ]
  * Translated using Weblate (Ukrainian)

  [ 109247019824 ]
  * Translated using Weblate (Bulgarian)

  [ Fioddor Superconcentrado ]
  * Translated using Weblate (Spanish)

  [ Jiří Podhorecký ]
  * Translated using Weblate (Czech)

  [ nbenedek ]
  * ttrss: add donation url
  * d/control: Break ufw as we use firewalld

  [ Veiko Aasa ]
  * container: Display help message when no args are passed
  * container: Show default values in command help

  [ Hugel ]
  * Translated using Weblate (Chinese (Simplified))

  [ Sunil Mohan Adapa ]
  * operation: Factor out template code into a separate file
  * operation: Show operations on app page in addition to setup page
  * package: Implement low-level methods for uninstalling
  * forms: Implement form for uninstallation
  * setup: Drop check for already running operation
  * app: Add API to uninstall an app
  * package: Implement uninstall in Package component
  * setup: Implement operation to uninstall an app
  * views: Implement a view to uninstall an app
  * app: Add a menu item to trigger uninstallation
  * tests: functional: Add install/uninstall test for all apps
  * backups: Use AppView for the main app page
  * diagnostics: Use AppView for app page
  * names: Use AppView for app page
  * networks: Use AppView for app page
  * power: Use AppView for app page
  * security: Use AppView for app page
  * snapshot: Use AppView for app page
  * letsencrypt: Use AppView for app page
  * tor: Use AppView and Operation for app page
  * jsxc: Allow disabling the app

 -- James Valleroy <jvalleroy@mailbox.org>  Mon, 29 Aug 2022 22:33:54 -0400

freedombox (22.18) unstable; urgency=medium

  [ Maxime Leroy ]
  * Translated using Weblate (French)

  [ ikmaak ]
  * Translated using Weblate (Dutch)

  [ Burak Yavuz ]
  * Translated using Weblate (Turkish)

  [ Jiří Podhorecký ]
  * Translated using Weblate (Czech)
  * Translated using Weblate (Czech)

  [ 109247019824 ]
  * Translated using Weblate (Bulgarian)

  [ nautilusx ]
  * Translated using Weblate (German)

  [ Andrij Mizyk ]
  * Translated using Weblate (Ukrainian)

  [ James Valleroy ]
  * networks: Remove DNSSEC diagnostics
  * locale: Update translation strings
  * doc: Fetch latest manual

  [ Cosmin Humeniuc ]
  * container: Add IdentitiesOnly option to SSH

  [ Veiko Aasa ]
  * container: Ignore flake8 error 'line too long' in bash script text
  * storage: Fix enumerating partitions without mount points

  [ Sunil Mohan Adapa ]
  * coturn: Fix link to ejabberd in description
  * notification: Pass full context when rendering body template
  * package: Run installation operation using app_id instead of module
  * operation: Add module to manage threaded operations
  * *: Make setup method part of App class for all apps
  * *: Add setup method on all apps that don't have it
  * *: Make force upgrading part of app rather than a module
  * app: Drop optimization that skips setup process
  * setup: Fix issue with immediate refresh after installation
  * *: Drop module level app property
  * setup: Drop setup_helper and use the new Operation API
  * setup: Allow starting installation when package manager is busy
  * backups: tests: Mark need for Django database during API tests
  * matrixsynapse: Fix showing the status messages
  * ejabberd: Fix showing the status messages
  * ssh: tests: functional: Keep service enabled after tests
  * sharing: tests: functional: Fix a flaky test by waiting
  * sharing: Add installing and enable/disable like other apps
  * wireguard: Fix module.app usage that is no longer available
  * doc: dev: Document previously undocumented components

 -- James Valleroy <jvalleroy@mailbox.org>  Mon, 15 Aug 2022 20:54:46 -0400

freedombox (22.17) unstable; urgency=medium

  [ ikmaak ]
  * Translated using Weblate (German)
  * Translated using Weblate (Dutch)

  [ Burak Yavuz ]
  * Translated using Weblate (Turkish)

  [ Eric ]
  * Translated using Weblate (Chinese (Simplified))

  [ Maxime Leroy ]
  * Translated using Weblate (French)

  [ nbenedek ]
  * wordpress: Don't install php-ssh2

  [ James Valleroy ]
  * help: Add "How can I help?" section to Contribute page
  * locale: Update translation strings
  * doc: Fetch latest manual

  [ Sunil Mohan Adapa ]
  * help: Update test for contribute view
  * help: tests: Fix about page test by mocking version calls

 -- James Valleroy <jvalleroy@mailbox.org>  Mon, 01 Aug 2022 21:01:41 -0400

freedombox (22.16) unstable; urgency=medium

  [ Eric ]
  * Translated using Weblate (Chinese (Simplified))

  [ Andrij Mizyk ]
  * Translated using Weblate (Ukrainian)

  [ 109247019824 ]
  * Translated using Weblate (Bulgarian)
  * Translated using Weblate (Bulgarian)
  * Translated using Weblate (Bulgarian)
  * Translated using Weblate (Bulgarian)

  [ Maxime Leroy ]
  * Translated using Weblate (French)
  * Translated using Weblate (French)

  [ Nikita Epifanov ]
  * Translated using Weblate (Russian)
  * Translated using Weblate (Russian)

  [ Sunil Mohan Adapa ]
  * cockpit: Depend on apache and setup after it
  * privoxy: Use privileged decorator for actions
  * cockpit: Reconfigure to allow any origin
  * cockpit: Use decorator for privileged actions
  * rssbridge: Whitelist all bridges by default
  * rssbridge: Add functional tests
  * apache: Merge old configuration files into a better location
  * apache: Also configure to serve on /freedombox
  * apache: Redirect all logs to systemd journal
  * config: Add option to set logging mode: none/volatile/persistent
  * config: Set volatile logging by default
  * roundcube: Configure to log to journald
  * roundcube: Use privileged to simplify actions

  [ nbenedek ]
  * privoxy: Restrict to private IPs, prevent access over the internet
  * rssbridge: New app to generate RSS feeds for websites
  * roundcube: Add fail2ban jail

  [ Veiko Aasa ]
  * gitweb: Switch default branch name to main for new repositories

  [ James Valleroy ]
  * janus: Change short description to "Video Room"
  * rssbridge: Fix flake8 errors
  * debian: Update copyright year
  * debian: Follows policy version 4.6.1
  * locale: Update translation strings
  * doc: Fetch latest manual

 -- James Valleroy <jvalleroy@mailbox.org>  Mon, 18 Jul 2022 20:50:09 -0400

freedombox (22.15) unstable; urgency=medium

  [ nbenedek ]
  * mediawiki: Remove Buster specific code not needed in Bullseye
  * mediawiki: Remove wgLogo as it is not needed in Bullseye
  * mediawiki: Add regex validator to the domain field
  * users: create home directories for newly created users

  [ Nikita Epifanov ]
  * Translated using Weblate (Russian)

  [ 109247019824 ]
  * Translated using Weblate (Bulgarian)

  [ Joseph Nuthalapati ]
  * tests: functional: Simplify GitLabCI configuration
  * ci: Use compatible versions of Selenium and Splinter

  [ Artem ]
  * Translated using Weblate (Ukrainian)

  [ Guillermo Lopez Alejos ]
  * backups: Add options to keep sshfs shares responsive
  * backups: Unmount repositories before and after backup

  [ James Valleroy ]
  * upgrades: Re-add workaround for grub
  * upgrades: Hold packages one at a time
  * datetime: Fix typo from pylint fix
  * locale: Update translation strings
  * doc: Fetch latest manual

  [ Sunil Mohan Adapa ]
  * *: pylint: Explicitly specify encoding when open a file
  * *: pylint: Suppress unused argument warnings
  * *: pylint: Don't inherit from 'object'
  * *: pylint: Avoid calling super() with arguments
  * *: pylint: Drop unnecessary 'pass' statements
  * pyproject.toml: Ignore some refactoring messages with pylint
  * static: js: css: Make multiple select fields work with Django 4.0
  * views: Add a comment about change in Django 4.0

  [ Andrij Mizyk ]
  * Translated using Weblate (Ukrainian)

 -- James Valleroy <jvalleroy@mailbox.org>  Mon, 04 Jul 2022 21:30:09 -0400

freedombox (22.14.1) unstable; urgency=medium

  [ ikmaak ]
  * Translated using Weblate (German)
  * Translated using Weblate (Dutch)

  [ Burak Yavuz ]
  * Translated using Weblate (Turkish)

  [ Eric ]
  * Translated using Weblate (Chinese (Simplified))

  [ 109247019824 ]
  * Translated using Weblate (Bulgarian)

  [ Sunil Mohan Adapa ]
  * matrixsynapse: Allow new dependency to be installed from backports
  * mumble: Use privileged decorator for superuser actions
  * actions: Note that privileged actions can't output to stdout
  * mumble: Backup/restore the configuration file
  * mumble: Don't set the root channel name unless it is changed
  * mumble: tests: Add functional tests for setting the passwords

  [ Jiří Podhorecký ]
  * Translated using Weblate (Czech)

  [ James Valleroy ]
  * doc: Fetch latest manual

 -- James Valleroy <jvalleroy@mailbox.org>  Mon, 27 Jun 2022 07:13:07 -0400

freedombox (22.14) unstable; urgency=medium

  [ ikmaak ]
  * Translated using Weblate (German)
  * Translated using Weblate (Dutch)

  [ Burak Yavuz ]
  * Translated using Weblate (Turkish)

  [ Eric ]
  * Translated using Weblate (Chinese (Simplified))

  [ Jiří Podhorecký ]
  * Translated using Weblate (Czech)

  [ 109247019824 ]
  * Translated using Weblate (Bulgarian)
  * Translated using Weblate (Bulgarian)

  [ Nikita Epifanov ]
  * Translated using Weblate (Russian)

  [ Coucouf ]
  * Translated using Weblate (French)

  [ schiriki ]
  * Add char field to set a password that is required to join the server

  [ nbenedek ]
  * janus: improve description about coturn
  * mediawiki: Add option to change the site name

  [ Sunil Mohan Adapa ]
  * translation: Don't use session for storing lang pref in Django 4.0
  * users: Fix deleting user LDAP entry with Django 4.0
  * ejabberd: Make localhost disabled option in domain selection
  * actions: Add a decorator for marking superuser actions
  * doc: dev: Use and recommend new privileged actions
  * transmission: Simplify actions using the privileged decorator
  * ejabberd: Revert changes to always keep localhost (aa5b1cea126d37)

  [ James Valleroy ]
  * tests: Add a dummy parameter for middlewares
  * ejabberd: Automatically use coturn
  * ejabberd: Add multi-select form for domains
  * locale: Update translation strings
  * doc: Fetch latest manual

 -- James Valleroy <jvalleroy@mailbox.org>  Mon, 20 Jun 2022 20:52:22 -0400

freedombox (22.13) unstable; urgency=medium

  [ D āvis ]
  * Added translation using Weblate (Latvian)

  [ ikmaak ]
  * Translated using Weblate (German)
  * Translated using Weblate (Dutch)

  [ Burak Yavuz ]
  * Translated using Weblate (Turkish)

  [ Eric ]
  * Translated using Weblate (Chinese (Simplified))

  [ 109247019824 ]
  * Translated using Weblate (Bulgarian)
  * Translated using Weblate (Bulgarian)

  [ Benedek Nagy ]
  * transmission: Add redirects to avoid 409 conflict

  [ Joseph Nuthalapati ]
  * tests: functional: Integrate into Salsa CI
  * tests: functional: Add jobs for bullseye-backports

  [ Michael Breidenbach ]
  * Translated using Weblate (Swedish)

  [ Jiří Podhorecký ]
  * Translated using Weblate (Czech)

  [ Sunil Mohan Adapa ]
  * wordpress: Allow installing/updating plugins and themes
  * wordpress: tests: Fix writing title for new post in newer versions
  * email: Add description about ISP and domain limitations
  * email: Make app available for all users (even without advanced flag)

  [ Kolja Gorter ]
  * Add function to change root chanel name of mumble server

  [ Nikita Epifanov ]
  * Translated using Weblate (Russian)

  [ James Valleroy ]
  * wordpress: tests: Continue past language selection screen
  * janus: Add new app for lightweight WebRTC server
  * locale: Update translation strings
  * doc: Fetch latest manual

 -- James Valleroy <jvalleroy@mailbox.org>  Mon, 06 Jun 2022 21:59:34 -0400

freedombox (22.12) unstable; urgency=medium

  [ Benedek Nagy ]
  * mediawiki: Add stricter sandbox rules for jobrunner service
  * mediawiki: Serve hidden service over http for .onion domains
  * tt-rss: Fix description about user access
  * ssh, bind: Show 'Learn More...' links

  [ ikmaak ]
  * Translated using Weblate (German)
  * Translated using Weblate (Dutch)

  [ John Doe ]
  * Translated using Weblate (French)

  [ Burak Yavuz ]
  * Translated using Weblate (Turkish)

  [ Eric ]
  * Translated using Weblate (Chinese (Simplified))

  [ 109247019824 ]
  * Translated using Weblate (Bulgarian)

  [ Asle Næss ]
  * Translated using Weblate (Norwegian Bokmål)
  * Translated using Weblate (Norwegian Bokmål)

  [ Petter Reinholdtsen ]
  * Translated using Weblate (Norwegian Bokmål)

  [ Sunil Mohan Adapa ]
  * apache: Allow URL diagnostics to work with redirects
  * mediawiki: Fix URL diagnostics with redirects involved
  * frontpage: Reuse app header template for showing app description
  * frontpage: Allow showing links to manual pages
  * *: Show Learn More... links in frontpage with description
  * firewall: Show service name in port forwarding info table
  * tor: Show port forwarding information in consistent way

  [ Jiří Podhorecký ]
  * Translated using Weblate (Czech)

  [ James Valleroy ]
  * locale: Update translation strings
  * doc: Fetch latest manual

 -- James Valleroy <jvalleroy@mailbox.org>  Mon, 23 May 2022 20:48:11 -0400

freedombox (22.11) unstable; urgency=medium

  [ Veiko Aasa ]
  * samba: Fix functional tests when user is not logged in at start

  [ Nikita Epifanov ]
  * Translated using Weblate (Russian)

  [ Benedek Nagy ]
  * transmission: Improve description
  * mediawiki: Check if admin password is at least 10 characters long

  [ Petter Reinholdtsen ]
  * Translated using Weblate (Norwegian Bokmål)

  [ Joseph Nuthalapati ]
  * tests: functional: Get rid of dependency on xvfb
  * HACKING: Improve documentation on how to run tests

  [ Sunil Mohan Adapa ]
  * container: Show executed commands when setting up/running tests
  * email: Fix userdb lookups with LDAP
  * mediawiki: Handle password rejection from MediaWiki
  * matrixsynapse: Allow new dependencies to be installed from backports

  [ Andrij Mizyk ]
  * Translated using Weblate (Ukrainian)

  [ 109247019824 ]
  * Translated using Weblate (Bulgarian)
  * Translated using Weblate (Bulgarian)

  [ Coucouf ]
  * Translated using Weblate (French)

  [ ikmaak ]
  * Translated using Weblate (Danish)
  * Translated using Weblate (Polish)
  * Translated using Weblate (Ukrainian)
  * Translated using Weblate (Hungarian)

  [ James Valleroy ]
  * locale: Update translation strings
  * doc: Fetch latest manual

 -- James Valleroy <jvalleroy@mailbox.org>  Mon, 09 May 2022 22:36:05 -0400

freedombox (22.10) unstable; urgency=medium

  [ Nikita Epifanov ]
  * Translated using Weblate (Russian)

  [ Burak Yavuz ]
  * Translated using Weblate (Turkish)

  [ Luna Jernberg ]
  * Translated using Weblate (Swedish)

  [ Jiří Podhorecký ]
  * Translated using Weblate (Czech)

  [ 109247019824 ]
  * Translated using Weblate (Bulgarian)

  [ Giannis ]
  * Translated using Weblate (Greek)

  [ Benedek Nagy ]
  * sharing: put file path between quotation marks

  [ Sunil Mohan Adapa ]
  * sharing: Allow double quotes in path strings

  [ ikmaak ]
  * Translated using Weblate (German)
  * Translated using Weblate (Dutch)

  [ James Valleroy ]
  * doc: Fetch latest manual

 -- James Valleroy <jvalleroy@mailbox.org>  Mon, 25 Apr 2022 20:47:52 -0400

freedombox (22.9) unstable; urgency=medium

  [ abidin toumi ]
  * Added translation using Weblate (Arabic)
  * Translated using Weblate (Arabic)

  [ ikmaak ]
  * Translated using Weblate (German)
  * Translated using Weblate (Dutch)

  [ Oğuz Ersen ]
  * Translated using Weblate (Turkish)

  [ Jiří Podhorecký ]
  * Translated using Weblate (Czech)

  [ Benedek Nagy ]
  * Translated using Weblate (Hungarian)
  * plinth: Add forum to footer

  [ 109247019824 ]
  * Translated using Weblate (Bulgarian)

  [ Coucouf ]
  * Translated using Weblate (French)

  [ Paul Lettich ]
  * Translated using Weblate (German)

  [ James Valleroy ]
  * package: Add package expressions
  * package: Use package expressions in Packages component
  * package: Fail diagnostic when not able to resolve
  * minetest: Allow alternate name for 3d armor mod
  * package: Fix comment and type annotations
  * upgrades: Use python3-typing-extensions from bullseye-backports
  * upgrades: Split Explanation line
  * locale: Update translation strings
  * doc: Fetch latest manual

  [ Sunil Mohan Adapa ]
  * package: Update package expression API and fix regressions

  [ Aurélien Couderc ]
  * Fix description of the validation rule for calibre library names so it
    actually matches the pattern

 -- James Valleroy <jvalleroy@mailbox.org>  Mon, 11 Apr 2022 20:29:12 -0400

freedombox (22.8) unstable; urgency=medium

  [ Coucouf ]
  * Translated using Weblate (French)

  [ Павел Протасов ]
  * Translated using Weblate (Russian)

  [ Nikita Epifanov ]
  * Translated using Weblate (Russian)

  [ Benedek Nagy ]
  * ikiwiki: add packages that are necessary for apt-get install
  * calibre: explain correct name format for new library

  [ Ma Yong ]
  * Translated using Weblate (Chinese (Simplified))
  * Translated using Weblate (Chinese (Simplified))

  [ Eric ]
  * Translated using Weblate (Chinese (Simplified))

  [ James Valleroy ]
  * upgrades: Allow backports from src:freedombox
  * locale: Update translation strings
  * doc: Fetch latest manual

  [ Jim Gregory ]
  * network: Fix showing wifi connection

 -- James Valleroy <jvalleroy@mailbox.org>  Mon, 28 Mar 2022 20:30:00 -0400

freedombox (22.7) unstable; urgency=medium

  [ Nathaniel Ramos Alexander ]
  * Translated using Weblate (Spanish)

  [ Benedek Nagy ]
  * Translated using Weblate (Hungarian)

  [ ButterflyOfFire ]
  * Translated using Weblate (French)

  [ James Valleroy ]
  * doc: Fetch latest manual

 -- James Valleroy <jvalleroy@mailbox.org>  Mon, 14 Mar 2022 20:30:20 -0400

freedombox (22.6.1) unstable; urgency=medium

  [ Johannes Keyser ]
  * Translated using Weblate (German)

  [ ikmaak ]
  * Translated using Weblate (Dutch)
  * Translated using Weblate (Dutch)

  [ Burak Yavuz ]
  * Translated using Weblate (Turkish)

  [ Eric ]
  * Translated using Weblate (Chinese (Simplified))

  [ Jiří Podhorecký ]
  * Translated using Weblate (Czech)

  [ 109247019824 ]
  * Translated using Weblate (Bulgarian)

 -- James Valleroy <jvalleroy@mailbox.org>  Sun, 06 Mar 2022 06:25:27 -0500

freedombox (22.6) unstable; urgency=medium

  [ ikmaak ]
  * Translated using Weblate (German)
  * Translated using Weblate (Dutch)

  [ Burak Yavuz ]
  * Translated using Weblate (Turkish)

  [ Nikita Epifanov ]
  * Translated using Weblate (Russian)

  [ Eric ]
  * Translated using Weblate (Chinese (Simplified))

  [ Andrij Mizyk ]
  * Translated using Weblate (Ukrainian)

  [ Michael Breidenbach ]
  * Translated using Weblate (Swedish)

  [ Jiří Podhorecký ]
  * Translated using Weblate (Czech)

  [ Sripath Roy Koganti ]
  * Translated using Weblate (Telugu)

  [ Hemchand Pidikiti ]
  * Translated using Weblate (Telugu)

  [ Revolutioners ]
  * Translated using Weblate (Telugu)

  [ Anusha.chennamsetti ]
  * Translated using Weblate (Telugu)

  [ Rohith ]
  * Translated using Weblate (Telugu)

  [ B Rohit ]
  * Translated using Weblate (Telugu)

  [ Sk Abdulaziz ]
  * Translated using Weblate (Telugu)

  [ Prudhvi varma ]
  * Translated using Weblate (Telugu)

  [ Lavanya Duddukuri ]
  * Translated using Weblate (Telugu)

  [ Revathi Pathiwada ]
  * Translated using Weblate (Telugu)

  [ Rushi Puttigumpala ]
  * Translated using Weblate (Telugu)

  [ Kotagiri Hardik Sai ]
  * Translated using Weblate (Telugu)

  [ Andhavarapu vamsi ]
  * Translated using Weblate (Telugu)

  [ VANTIPALLI HARINI DEVI ]
  * Translated using Weblate (Telugu)

  [ Mupparthi Rema Sharanya ]
  * Translated using Weblate (Telugu)

  [ Nishmitha Undavalli ]
  * Translated using Weblate (Telugu)

  [ l. Mamatha sahithi ]
  * Translated using Weblate (Telugu)

  [ N SIRI HARSHITHA ]
  * Translated using Weblate (Telugu)

  [ Sainadh Pragada ]
  * Translated using Weblate (Telugu)

  [ Kesava Manikanta ]
  * Translated using Weblate (Telugu)

  [ Padilam Sairam ]
  * Translated using Weblate (Telugu)

  [ Benedek Nagy ]
  * minidlna: add iOS VLC client
  * samba: add iOS VLC client
  * Translated using Weblate (Hungarian)

  [ James Valleroy ]
  * Translated using Weblate (Telugu)
  * locale: Update translation strings
  * doc: Fetch latest manual

  [ 109247019824 ]
  * Translated using Weblate (Bulgarian)

  [ Sunil Mohan Adapa ]
  * email_server: List all listening ports of the daemons
  * email_server: Update donation URL to rspamd donation URL
  * email_server: Update short description
  * email_server: Add front page shortcut, update name and description
  * email: Rename app from email_server to email
  * email: Drop X-Robots-Tag on the auto-configuration URL
  * email: Backup/restore aliases and mailboxes
  * email: rspamd: Simplify installing configuration
  * email: Tweak client auto-configuration file
  * email: Drop unused Apache include freedombox-robots.conf
  * email: Simplify modifying headers proxied to rspamd web UI
  * email: Depend on and run redis server
  * email: Open firewall port for managesieve protocol
  * email: Narrowly match just rspamd's spam header
  * email: Add more special-use IMAP folders, set autoexpunge to 60days
  * email: Simplify setting milter configuration and running sievec
  * email: Drop special handling for reserved TLDs
  * email: Drop special handling for outbound filtering
  * email: Remove override for local addresses
  * email: Setup rspamd configuration to include FreedomBox config
  * email: Add basic functional tests
  * email: Add backup/restore component
  * email: Simplify setting up postfix
  * email: Drop unused diagnosis module
  * email: Minor indentation and docstring changes
  * email: Set an icon from Tango project
  * email: dkim: Implement setting up DKIM signing keys
  * email: dns: Show table for desired DNS entries
  * email: Enable as an advanced app
  * email: aliases: Drop ability to enable/disable aliases
  * email: Add shortcut for non-admin users to manage their aliases
  * email: Drop mentions of clamav as it is too memory intensive
  * email: Rename audit module to privileged
  * email: Drop use of mutex for postfix configuration operations
  * email: Simplify and rename postfix configuration module
  * email: Drop unused utility method for logging
  * email: Name module ldap to postfix
  * email: Drop postfix and dovecot LDAP packages
  * email: Drop atomic writing to a file
  * email: Update module docstrings
  * email: Use the term 'setup' rather than 'repair' for consistency
  * email: Don't start disabled daemons when setup is re-run
  * email: Implement adding common aliases for first admin user
  * email: Add various documentation links for future readability
  * email: postfix: Fix priority for authentication directives
  * email: aliases: Minor refactoring to form validation
  * email: clients: Make Thunderbird URLs language independent
  * email: Allow re-running setup
  * email: postfix: use inline map for TLS SNI maps
  * email: rspamd: Log to journald via syslog
  * email: Revert to LDAP auth as pam does not allow non-admin users
  * email: Fix issue with certs not being available
  * dynamicdns: Fix adding null domain into configuration

 -- James Valleroy <jvalleroy@mailbox.org>  Wed, 02 Mar 2022 08:44:45 -0500

freedombox (22.5) unstable; urgency=medium

  [ ikmaak ]
  * Translated using Weblate (German)
  * Translated using Weblate (Dutch)

  [ Burak Yavuz ]
  * Translated using Weblate (Turkish)

  [ Eric ]
  * Translated using Weblate (Chinese (Simplified))

  [ Joseph Nuthalapati ]
  * tests: functional: Add plugin for HTML reports

  [ Besnik Bleta ]
  * Translated using Weblate (Albanian)
  * Translated using Weblate (Albanian)
  * Translated using Weblate (Albanian)

  [ Jaime Marquínez Ferrándiz ]
  * Translated using Weblate (Spanish)

  [ Michael Breidenbach ]
  * Translated using Weblate (Swedish)

  [ Nikita Epifanov ]
  * Translated using Weblate (Russian)

  [ Jiří Podhorecký ]
  * Translated using Weblate (Czech)

  [ Andrij Mizyk ]
  * Translated using Weblate (Ukrainian)

  [ Benedek Nagy ]
  * Translated using Weblate (Hungarian)
  * Translated using Weblate (Hungarian)
  * tt-rss: Restrict access to `feed-reader` group in "/tt-rss-app"

  [ James Valleroy ]
  * dynamicdns: Replace ez-ipupdate
  * locale: Update translation strings
  * doc: Fetch latest manual

  [ Sunil Mohan Adapa ]
  * dynamicdns: Drop about page and merge into description
  * dynamicdns: Drop tabs and use single page
  * dynamicdns: Drop NAT detection as it is no longer used
  * app: Add component to store enabled state of an app in kvstore
  * backups: Implement backup/restore of key/value settings
  * dynamicdns: Rewrite configuration handling and update using URL
  * users: Fix typo in description
  * minetest: Reduce the number of configuration update messages

  [ 109247019824 ]
  * Translated using Weblate (Bulgarian)
  * Translated using Weblate (Bulgarian)

 -- James Valleroy <jvalleroy@mailbox.org>  Mon, 14 Feb 2022 20:41:06 -0500

freedombox (22.4) unstable; urgency=medium

  [ ikmaak ]
  * Translated using Weblate (German)
  * Translated using Weblate (Dutch)

  [ Benedek Nagy ]
  * shaarli: Add android app to description
  * apache: Don't redirect to HTTPS for .onion domains
  * matrixsynapse: Add FluffyChat to client list
  * power: Add a link to power app in the system menu
  * Translated using Weblate (Hungarian)

  [ Sunil Mohan Adapa ]
  * mldonkey: Drop app not available in Debian Bullseye and Bookworm
  * tests: functional: Implement a workaround for issue with screenshots
  * wordpress: tests: functional: Add missing marks on tests
  * tests: functional: Set default screenshots dir as ./screenshots
  * doc: Fail when downloading images from Debian wiki fails
  * cockpit: Explicitly redirect to HTTPS as needed for WebSockets
  * apache: Don't set HSTS for .onion domain
  * wireguard: tests: Add functional tests
  * snapshots: Clarify that snapshots are take during updates too
  * coturn: Use wildcard listening address to fix startup issues
  * sso, users: Redirect to home page after logout
  * users: Clarify help message for authorization password
  * HACKING: Stop using setup.py as a way to run tests
  * email_server: Drop some unused code
  * roundcube: Add setting for local connection only
  * email_server: Drop showing diagnostics/repair and roundcube config

  [ James Valleroy ]
  * .gitignore: Add screenshots/
  * shaarli: Add backup component
  * shaarli: Add functional test
  * shaarli: Test adding a bookmark
  * locale: Update translation strings
  * doc: Fetch latest manual

  [ Coucouf ]
  * Translated using Weblate (French)

  [ 109247019824 ]
  * Translated using Weblate (Bulgarian)

  [ Michael Breidenbach ]
  * Translated using Weblate (Swedish)

  [ Nikita Epifanov ]
  * Translated using Weblate (Russian)

  [ Andrij Mizyk ]
  * Translated using Weblate (Ukrainian)

 -- James Valleroy <jvalleroy@mailbox.org>  Mon, 31 Jan 2022 20:04:57 -0500

freedombox (22.3) unstable; urgency=medium

  [ nautilusx ]
  * Translated using Weblate (German)

  [ ikmaak ]
  * Translated using Weblate (Dutch)

  [ Burak Yavuz ]
  * Translated using Weblate (Turkish)

  [ Eric ]
  * Translated using Weblate (Chinese (Simplified))

  [ Benedek Nagy ]
  * tt-rss: Allow published articles to be publicly available
  * Translated using Weblate (Hungarian)

  [ Jiří Podhorecký ]
  * Translated using Weblate (Czech)

  [ Sunil Mohan Adapa ]
  * container: Avoid a warning that interactive mode is intended
  * sso: Add missing captcha/rate limiting on SSO login
  * sso: Adjust URL to CAPTCHA page needed by Django security fix
  * upgrades: Allow matrix's new dependency to be installed
  * tests: functional: Fix setting domain name with active notifications
  * help: tests: Fix functional test to check for status logs

  [ James Valleroy ]
  * doc: Fetch latest manual

 -- James Valleroy <jvalleroy@mailbox.org>  Mon, 17 Jan 2022 20:17:22 -0500

freedombox (22.2) unstable; urgency=medium

  [ Dietmar ]
  * Translated using Weblate (German)
  * Translated using Weblate (Italian)

  [ ikmaak ]
  * Translated using Weblate (Dutch)

  [ Burak Yavuz ]
  * Translated using Weblate (Turkish)

  [ Eric ]
  * Translated using Weblate (Chinese (Simplified))

  [ Benedek Nagy ]
  * Translated using Weblate (Hungarian)
  * Translated using Weblate (Hungarian)
  * wireguard: Fix spelling
  * transmission: Fix capitalization
  * openvpn: Add link to IOS app
  * mumble: Change description to include iOS client app
  * radicale: Update Thunderbird URLs
  * i2p: Fix grammar in description
  * backups: Correct spelling of encryption protocols
  * networks: Fix reference to an option

  [ Jiří Podhorecký ]
  * Translated using Weblate (Czech)

  [ Johannes Keyser ]
  * Translated using Weblate (German)

  [ Michael Breidenbach ]
  * Translated using Weblate (Swedish)

  [ Sunil Mohan Adapa ]
  * help: Fix failing setup when manual directory is not available
  * debian, setup.py: Add dependency on python3-tomli
  * ikiwiki: Initialize shortcuts during post-init setup

  [ James Valleroy ]
  * locale: Update translation strings

 -- James Valleroy <jvalleroy@mailbox.org>  Tue, 11 Jan 2022 20:09:59 -0500

freedombox (22.1) unstable; urgency=medium

  [ ikmaak ]
  * Translated using Weblate (Dutch)
  * Translated using Weblate (Dutch)

  [ Benedek Nagy ]
  * Translated using Weblate (Hungarian)

  [ pesder ]
  * Translated using Weblate (Chinese (Traditional))

  [ James Valleroy ]
  * Translated using Weblate (Hungarian)
  * Translated using Weblate (Hungarian)
  * backups: Capitalize 'SSH' in template
  * config, upgrades: Specify submit button for tests
  * locale: Update translation strings
  * doc: Fetch latest manual

  [ Sunil Mohan Adapa ]
  * upgrades: Relabel from 'Update' to 'Software Update'
  * datetime: Explicitly list systemd-timesyncd as a dependency
  * storage: Skip tests if not enough disk space is available
  * package: Add diagnostic to check if a package is the latest version

  [ Petter Reinholdtsen ]
  * Translated using Weblate (Norwegian Bokmål)

  [ Michael Breidenbach ]
  * Translated using Weblate (Swedish)

  [ Jiří Podhorecký ]
  * Translated using Weblate (Czech)

  [ Fioddor Superconcentrado ]
  * Translated using Weblate (Spanish)

 -- James Valleroy <jvalleroy@mailbox.org>  Mon, 03 Jan 2022 19:51:35 -0500

freedombox (21.16) unstable; urgency=medium

  [ Burak Yavuz ]
  * Translated using Weblate (Turkish)

  [ Johannes Keyser ]
  * Translated using Weblate (German)

  [ Joseph Nuthalapati ]
  * tests: Fix app name in pytest.skip statement
  * cockpit: Make 'name' optional in Signal handlers
  * ejabberd: Make name option in Signal handlers
  * tests: functional: Skip MLDonkey app
  * monkeysphere: Drop app as it is not being used
  * diaspora: Drop app that was never finished.
  * tahoe-lafs: Drop app as it is not being used

  [ Sunil Mohan Adapa ]
  * roundcube: Allow upgrades using configuration file prompts
  * letsencrypt: Handle cert setup when an app wants all domains
  * email_server: Include postfix package in packages list
  * email_server: Fix issue with handling domain removal
  * email_server: Re-implement TLS configuration
  * email_server: Adjust TLS configuration parameters
  * email_server: Rename dovecot TLS configuration file for consistency
  * datetime: Fix checking when timesyncd will run on a system

  [ Coucouf ]
  * Translated using Weblate (French)

  [ Eric ]
  * Translated using Weblate (Chinese (Simplified))
  * Translated using Weblate (Chinese (Simplified))

  [ Jiří Podhorecký ]
  * Translated using Weblate (Czech)
  * Translated using Weblate (Czech)

  [ pesder ]
  * Translated using Weblate (Chinese (Traditional))
  * Translated using Weblate (Chinese (Traditional))

  [ Michael Breidenbach ]
  * Translated using Weblate (Swedish)

  [ James Valleroy ]
  * upgrades: Refactor dist upgrade process
  * upgrades: Cleanup dist upgrade steps specific to bullseye release
  * upgrades: Add type annotations to action
  * pyproject: Add domain marker
  * locale: Update translation strings
  * doc: Fetch latest manual

 -- James Valleroy <jvalleroy@mailbox.org>  Mon, 20 Dec 2021 20:58:00 -0500

freedombox (21.15) unstable; urgency=medium

  [ trendspotter ]
  * Translated using Weblate (Czech)

  [ James Valleroy ]
  * shaarli: Enable app
  * tests: Add 'domain' mark for apps that add/remove domains
  * locale: Update translation strings
  * doc: Fetch latest manual

  [ Petter Reinholdtsen ]
  * Translated using Weblate (Norwegian Bokmål)

  [ Sunil Mohan Adapa ]
  * dynamicdns: Update URLs to the new dynamic DNS server
  * firewall: Allow configuration upgrade to version 1.0.x
  * *: Drop unused manual_page at module level
  * app: Introduce API to setup an app
  * package: Add parameter to specify skipping package recommendations
  * package: Implement installing packages in the component
  * actions: Get list of packages from Packages components
  * security: Get the list of packages from Packages component
  * *: Drop use of managed_packages and rely on Packages component
  * doc/dev: Update documentation to not refer to managed_packages
  * actions/service: Drop unused list action
  * bind: Drop alias handling unnecessary in >= Bullseye
  * security: Drop use of managed_services in security report
  * daemon: Add new component to hold information about related daemons
  * actions/service: Drop use of managed_services for Daemon component
  * *: Drop use of managed_services, rely on Daemon component
  * doc/dev: Remove mention of managed_services
  * actions/letsencrypt: Drop use of managed_paths and use LE component
  * *: Drop use of unnecessary managed_paths
  * doc/dev: Drop discussion on managed_paths
  * package: Introduce component API for package conflicts
  * *: Drop module level package_conflicts and use component API
  * packages: Move checking for unavailable packages to component
  * app: Introduce API for managing setup state of the app
  * doc/dev: Remove outdated reference to init() at module level
  * *: Use the App's state management API
  * setup: Drop unused API for app's state management
  * *: Drop use of module level is_essential flag
  * *: Drop use of module level version
  * middleware, views: Reduce use of setup_helper
  * web_server: Drop use of loaded_modules and use App.list
  * first_boot: Drop use of loaded_modules and use App.list
  * security: Drop use of loaded_modules and use App.list
  * main: List apps instead of modules
  * setup: Run setup on apps instead of modules
  * setup: List dependencies for apps instead of modules
  * setup: Use apps instead of modules to determine running first setup
  * setup: Work on apps instead of modules for force upgrade
  * module_loader, app: Move app init to app module
  * *: Drop module level depends declaration
  * doc/dev: Drop reference to module level depends declaration
  * forms: Fix regression with TLS domain form in quassel and tt-rss
  * email_server: Simplify domain configuration form
  * email_server: Merge domain configuration with app view
  * letsencrypt: On domain removal, don't revoke certificate, keep it

  [ Johannes Keyser ]
  * Translated using Weblate (German)

 -- James Valleroy <jvalleroy@mailbox.org>  Mon, 06 Dec 2021 18:51:28 -0500

freedombox (21.14.1) unstable; urgency=high

  [ Sunil Mohan Adapa ]
  * config: Add packages component to a re-add zram-tools dependency

 -- James Valleroy <jvalleroy@mailbox.org>  Wed, 24 Nov 2021 10:36:25 -0500

freedombox (21.14) unstable; urgency=high

  [ Burak Yavuz ]
  * Translated using Weblate (Turkish)

  [ Michael Breidenbach ]
  * Translated using Weblate (Swedish)

  [ Sunil Mohan Adapa ]
  * app: Introduce separate method for post initialization operations
  * module_loader: Split app initialization into separate steps
  * avahi: Split app initialization
  * backups: Split app initialization
  * cockpit: Split app initialization
  * diagnostics: Split app initialization
  * dynamicdns: Split app initialization
  * email_server: Don't get domain name during initialization
  * config: Split app configuration
  * letencrypt: Split app initialization
  * names: Split app initialization
  * pagekite: Split app initialization
  * storage: Split app initialization
  * tor: Split app initialziation
  * upgrades: Split app initialziation
  * ejabberd: Split app initialziation
  * gitweb: Split app initialization
  * frontpage: Avoid URL reverse during Shortcut component construction
  * menu: Avoid reversing URL during Menu component construction
  * main: Drop initializing Django when listing dependencies (Closes: #999484)

  [ Andrij Mizyk ]
  * Translated using Weblate (Ukrainian)

  [ Joseph Nuthalapati ]
  * names: Create a generic TLS domain selection form
  * tt-rss: Allow selection of a domain name

  [ James Valleroy ]
  * debian: Fail build if no module dependencies found
  * datetime: Avoid error when systemctl is not available
  * locale: Update translation strings
  * doc: Fetch latest manual

 -- James Valleroy <jvalleroy@mailbox.org>  Mon, 22 Nov 2021 18:45:33 -0500

freedombox (21.13) unstable; urgency=medium

  [ Burak Yavuz ]
  * Translated using Weblate (Turkish)

  [ Andrij Mizyk ]
  * Translated using Weblate (Ukrainian)

  [ Michael Breidenbach ]
  * Translated using Weblate (Swedish)
  * Translated using Weblate (Swedish)

  [ Joseph Nuthalapati ]
  * utils: Fix ruamel.yaml deprecation warnings
  * components: Introduce new component - Packages
  * setup: Use packages from Packages component
  * components: Add docstrings & tutorial for Packages

  [ Sunil Mohan Adapa ]
  * email_server: Refactor the home directory page
  * email_server: Add button for setting up home directory
  * email_server: Turn home view into a simple page rather than a tab
  * email_server: Add button for managing aliases
  * email_server: Remove aliases view from tabs list
  * email_server: Add heading for manage aliases page
  * email_server: Reduce the size of headings for aliases/homedir pages
  * email_server: aliases: Add method for checking of an alias is taken
  * email_server: aliases: Using Django forms instead of custom forms
  * email_server: aliases: Drop validation already done by form
  * email_server: aliases: Move sanitizing to form
  * email_server: aliases: Drop unnecessary sanitizing
  * email_server: aliases: Drop unused sanitizing method
  * email_server: aliases: Drop unused regex
  * email_server: yapf formatting
  * email_server: aliases: Drop hash DB and use sqlite3 directly
  * email_server: aliases: Minor refactoring
  * email_server: aliases: Minor refactoring to DB schema
  * email_server: aliases: Minor refactor to list view
  * email_server: aliases: Fix showing empty alias list message
  * email_server: aliases: Refactor for simpler organization
  * email_server: tls: Drop unimplemented TLS forms/view
  * email_server: rspamd: Turn spam management link to a button
  * email_server: domains: Add button for domain management form
  * email_server: Remove tabs from the interface
  * email_server: homedir: Fix styling to not show everything as header
  * email_server: Minor refactor of license statement in templates
  * email_server: domains: Use Django forms and views
  * email_server: domains: Add validation to form
  * email_server: action: Refactor for simplicity
  * email_server: yapf formatting
  * log, email_server: Don't use syslog instead of journald
  * email_server: action: Add argument type checking for extra safety
  * email_server: Don't use user IDs when performing lookups
  * email_server: Lookup LDAP local recipients via PAM
  * email_server: dovecot: Authenticate using PAM instead of LDAP
  * email_server: dovecot: Don't deliver mail to home directory
  * email_server: Setup /var/mail, drop home setup view
  * email_server: Use rollback journal for aliases sqlite DB
  * security: Properly handle sandbox analysis of timer units

  [ Johannes Keyser ]
  * Translated using Weblate (German)

  [ James Valleroy ]
  * tests: Use background fixture for each test
  * bepasty: Use BaseAppTests for functional tests
  * bind: Use BaseAppTests for functional tests
  * calibre: Use BaseAppTests for functional tests
  * deluge: Use BaseAppTests for functional tests
  * ejabberd: Use BaseAppTests for functional tests
  * gitweb: Use BaseAppTests for functional tests
  * ikiwiki: Use BaseAppTests for functional tests
  * mediawiki: Use BaseAppTests for functional tests
  * mldonkey: Use BaseAppTests for functional tests
  * openvpn: Use BaseAppTests for functional tests
  * pagekite: Use BaseAppTests for functional tests
  * radicale: Use BaseAppTests for functional tests
  * samba: Use BaseAppTests for functional tests
  * shadowsocks, syncthing: Use BaseAppTests for functional tests
  * transmission: Use BaseAppTests for functional tests
  * tahoe: Use BaseAppTests for functional tests
  * tor: Use BaseAppTests for functional tests
  * tests: functional: Add diagnostics delay parameter
  * avahi: Use systemd sandboxing
  * samba: Use systemd sandboxing for smbd/nmbd
  * debian: Add python3-openssl to autopkgtest depends
  * locale: Update translation strings
  * doc: Fetch latest manual

 -- James Valleroy <jvalleroy@mailbox.org>  Mon, 08 Nov 2021 21:34:27 -0500

freedombox (21.12) unstable; urgency=medium

  [ Burak Yavuz ]
  * Translated using Weblate (Turkish)

  [ Andrij Mizyk ]
  * Translated using Weblate (Ukrainian)

  [ nautilusx ]
  * Translated using Weblate (German)
  * Translated using Weblate (German)

  [ Sunil Mohan Adapa ]
  * middleware: Don't show setup view to non-admin users
  * email_server: yapf formatting
  * email_server: Add a name for aliases view
  * email_server: Add heading for manage aliases page
  * email_server: Don't let the My Mail page to blank page
  * email_server: clients: Launch roundcube directly instead of app page
  * email_server: Move roundcube link from My Mail to description
  * storage: tests: Refactor disk tests for readability
  * storage: Pass optional mount point to partition expansion
  * storage: tests: Fix tests for expanding disk partitions
  * storage: tests: Convert class based tests to simple tests

  [ James Valleroy ]
  * tests: Add BaseAppTests class for common functional tests
  * tests: Add run diagnostics test to BaseAppTests
  * infinoted: Use BaseAppTests for functional tests
  * mumble: Use BaseAppTests for functional tests
  * roundcube: Use BaseAppTests for functional tests
  * avahi: Use BaseAppTests for functional tests
  * cockpit: Use BaseAppTests for functional tests
  * coturn: Use BaseAppTests for functional tests
  * i2p: Use BaseAppTests for functional tests
  * matrixsynapse: Use BaseAppTests for functional tests
  * minetest: Use BaseAppTests for functional tests
  * minidlna: Use BaseAppTests for functional tests
  * performance: Add backup support (no data)
  * performance: Use BaseAppTests for functional tests
  * privoxy: Use BaseAppTests for functional tests
  * quassel: Use BaseAppTests for functional tests
  * ssh: Use BaseAppTests for functional tests
  * zoph: Use BaseAppTests for functional tests
  * locale: Update translation strings
  * doc: Fetch latest manual

  [ 109247019824 ]
  * Translated using Weblate (Bulgarian)

  [ Coucouf ]
  * Translated using Weblate (French)

  [ trendspotter ]
  * Translated using Weblate (Czech)

 -- James Valleroy <jvalleroy@mailbox.org>  Mon, 25 Oct 2021 19:19:33 -0400

freedombox (21.11) unstable; urgency=medium

  [ Fioddor Superconcentrado ]
  * test: help: Add help view tests
  * test: Add tests for action utilities
  * tests: Improve handling of tests skipped by default
  * package: Add functions for removing packages
  * setup: Show and remove conflicts before installation
  * email: Manage known installation conflicts

  [ 109247019824 ]
  * Translated using Weblate (Bulgarian)

  [ Andrij Mizyk ]
  * Translated using Weblate (Ukrainian)

  [ James Valleroy ]
  * openvpn: Convert functional tests to non-BDD python format
  * pagekite: Convert functional tests to non-BDD python format
  * privoxy: Convert functional tests to non-BDD python format
  * tests: Add backups mark for openvpn, pagekite, privoxy
  * quassel: Convert functional tests to non-BDD python format
  * radicale: Convert functional tests to non-BDD python format
  * roundcube: Convert functional tests to non-BDD python format
  * searx: Convert functional tests to non-BDD python format
  * security: Convert functional tests to non-BDD python format
  * shadowsocks: Convert functional tests to non-BDD python format
  * sharing: Convert functional tests to non-BDD python format
  * snapshot: Convert functional tests to non-BDD python format
  * ssh: Convert functional tests to non-BDD python format
  * sso: Convert functional tests to non-BDD python format
  * storage: Convert functional tests to non-BDD python format
  * syncthing: Convert functional tests to non-BDD python format
  * tahoe: Convert functional tests to non-BDD python format
  * tor: Convert functional tests to non-BDD python format
  * transmission: Convert functional tests to non-BDD python format
  * ttrss: Convert functional tests to non-BDD python format
  * upgrades: Convert functional tests to non-BDD python format
  * zoph: Convert functional tests to non-BDD python format
  * users: Convert functional tests to non-BDD python format
  * tests: Add some missed marks for functional tests
  * tests: Drop step definitions
  * conftest: Skip functional tests if splinter not importable
  * locale: Update translation strings
  * doc: Fetch latest manual

  [ Sunil Mohan Adapa ]
  * d/control: Allow building with python interpreter of any arch
  * user: Accommodate Django 3.1 change for model choice iteration
  * settings: Choose password hashing complexity suitable for SBCs
  * pyproject.toml: Merge contents of pytest.ini
  * pyproject.toml: Merge contents of .converagerc
  * d/rules: Don't use setup.py to invoke tests, invoke directly instead
  * users: Help set language cookie when user profile is edited
  * sso, translation: Help set language cookie when user logins in
  * translation: Always set language cookie when switching language
  * *: Move all systemd service files from /lib to /usr
  * wordpress: Run service only if when installed and configured
  * calibre: Run service only if when installed
  * d/rules: Don't install and enable other systemd service files
  * storage: tests: functional: Fix tests always getting skipped
  * package: Remove unused import to fix pipeline
  * tests: Drop installation of pytest-bdd
  * performance: Cleanup code meant for cockpit version < 235
  * *: Always pass check= argument to subprocess.run()
  * ttrss: Fix daemon not running sometimes on startup
  * ttrss: Add systemd security hardening to daemon

  [ Joseph Nuthalapati ]
  * ttrss: tests: functional: Make subscription faster

 -- James Valleroy <jvalleroy@mailbox.org>  Mon, 11 Oct 2021 18:55:20 -0400

freedombox (21.10) unstable; urgency=medium

  [ Veiko Aasa ]
  * samba: tests: Convert functional tests to non-BDD python format

  [ James Valleroy ]
  * tests: Show warning when app not available
  * bepasty: Convert functional tests to non-BDD python format
  * bind: Convert functional tests to non-BDD python format
  * config: Convert functional tests to non-BDD python format
  * coturn: Convert functional tests to non-BDD python format
  * datetime: Convert functional tests to non-BDD python format
  * deluge: Convert functional tests to non-BDD python format
  * dynamicdns: Convert functional tests to non-BDD python format
  * ejabberd: Convert functional tests to non-BDD python format
  * help: Convert functional tests to non-BDD python format
  * ikiwiki: Convert functional tests to non-BDD python format
  * mediawiki: Convert functional tests to non-BDD python format
  * mldonkey: Convert functional tests to non-BDD python format
  * monkeysphere: Convert functional tests to non-BDD python format
  * mumble: Convert functional tests to non-BDD python format
  * locale: Update translation strings
  * doc: Fetch latest manual
  * debian: Set Standards-Version to 4.6.0

  [ Sunil Mohan Adapa ]
  * ikiwiki: tests: functional: Use newer splinter API for finding links
  * openvpn: tests: functional: Use newer splinter API for finding links
  * backups: tests: functional: Use newer splinter API for finding links
  * users: tests: functional: Use newer splinter API for finding links
  * mediawiki: tests: functional: Use newer splinter API for finding links
  * dynamicdns: tests: functional: Use newer splinter API for finding links
  * calibre: tests: functional: Use newer splinter API for finding links
  * tests: functional: Use newer splinter API for finding links
  * *: Use Django gettext functions instead of ugettext
  * pyproject: Make isort consistent across execution environments
  * *: Various isort fixes
  * *: Use django.urls.re_path() instead of its alias url()
  * signals: Drop provider args when creating Signal object
  * settings: Set Django auto field type explicitly
  * *: Use allow/denylist instead white/blacklist in comments
  * tests: Introduce fixtures to make it easy to test actions
  * calibre: tests: Use common fixtures for testing actions module
  * sso: tests: Use common fixtures for testing actions module
  * gitweb: tests: Use common fixtures for testing actions module
  * openvpn: tests: Use common fixtures for testing actions module
  * matrixsynapse: tests: Use common fixtures for testing actions module
  * ejabberd: tests: Use common fixtures for testing actions module
  * mediawiki: tests: Use common fixtures for testing actions module
  * views: Update utility for checking URL safety
  * sso: Update usage of OpenSSL crypt signing API

  [ Andrij Mizyk ]
  * Translated using Weblate (Ukrainian)
  * Translated using Weblate (Ukrainian)
  * Translated using Weblate (Ukrainian)
  * Translated using Weblate (Ukrainian)

  [ Dietmar ]
  * Translated using Weblate (German)
  * Translated using Weblate (Italian)

  [ Burak Yavuz ]
  * Translated using Weblate (Turkish)

  [ Michael Breidenbach ]
  * Translated using Weblate (Swedish)

  [ Johannes Keyser ]
  * Translated using Weblate (German)

 -- James Valleroy <jvalleroy@mailbox.org>  Mon, 27 Sep 2021 19:10:05 -0400

freedombox (21.9) unstable; urgency=medium

  [ Fioddor Superconcentrado ]
  * container: Don't fail if there's no fbx network
  * container: freedombox-develop callable from anywhere
  * lintian: Overrides for remove-on-upgrade dpkg conffiles flag

  [ James Valleroy ]
  * debian: Add gbp tag config
  * container: Update stable image for bullseye
  * backups: Add functional test to disable schedule backups
  * avahi: Convert functional tests to non-BDD python format
  * cockpit: Convert functional tests to non-BDD python format
  * i2p: Convert functional tests to non-BDD python format
  * infinoted: Convert functional tests to non-BDD python format
  * minetest: Convert functional tests to non-BDD python format
  * minidlna: Convert functional tests to non-BDD python format
  * performance: Convert functional tests to non-BDD python format
  * matrixsynapse: Convert functional tests to non-BDD python format
  * jsxc: Convert functional tests to non-BDD python format
  * backups: Convert functional tests to non-BDD python format
  * locale: Update translation strings
  * doc: Fetch latest manual

  [ Burak Yavuz ]
  * Translated using Weblate (Turkish)

  [ Michael Breidenbach ]
  * Translated using Weblate (Swedish)

  [ Andrij Mizyk ]
  * Translated using Weblate (Ukrainian)
  * Translated using Weblate (Ukrainian)
  * Translated using Weblate (Ukrainian)
  * Translated using Weblate (Ukrainian)
  * Translated using Weblate (Ukrainian)

  [ Tiago Zaniquelli ]
  * plinth: remove diagnose command

  [ Joseph Nuthalapati ]
  * apache: Drop support for SSLv3, TLSv1 and TLSv1.1
  * mediawiki: Backup and restore uploaded files
  * mediawiki: Bump version number for 1.35 upgrade
  * mediawiki: Enable a subset of default extensions
  * mediawiki: Switch to MediaWiki 2020 logo

  [ ikmaak ]
  * Translated using Weblate (Dutch)
  * Translated using Weblate (Dutch)
  * Translated using Weblate (Dutch)
  * Translated using Weblate (Dutch)
  * Translated using Weblate (Dutch)

  [ Sunil Mohan Adapa ]
  * mediawiki: tests: functional: Fix races after flipping flags
  * d/lintian-overrides: Drop override for a removed tag
  * d/lintian-overrides: Override message for not supporting sysvinit
  * d/lintian-overrides: Add override for manual outside .../doc/
  * d/lintian-overrides: Drop workaround for remove-on-upgrade dpkg flag
  * apache: Drop support for GnuTLS
  * apache: Enable and prioritize HTTP/2 protocol
  * apache: Setup Mozilla recommended configuration
  * container: Fix the update command for new web server
  * tests: Add some missing markers
  * web_framework, tests: Workaround captcha 0.5.6 vs. Django 3.2

  [ fliu ]
  * email: Fix self.critical not callable error
  * email: postconf.get_many_unsafe: batch query
  * email: configure postfix domain names

  [ Seyed mohammad ali Hosseinifard ]
  * Translated using Weblate (Persian)

  [ Veiko Aasa ]
  * gitweb: tests: Fix test failures if initial default branch is not master
  * gitweb: tests: Convert functional tests to non-BDD python format
  * gitweb: tests: functional: Fix test failure if initial default branch is not master

  [ Artem ]
  * Translated using Weblate (Russian)

  [ 109247019824 ]
  * Translated using Weblate (Bulgarian)

  [ 池边树下 ]
  * Translated using Weblate (Chinese (Simplified))

 -- James Valleroy <jvalleroy@mailbox.org>  Sat, 18 Sep 2021 09:47:06 -0400

freedombox (21.8) unstable; urgency=medium

  [ Andrij Mizyk ]
  * Translated using Weblate (Ukrainian)
  * Translated using Weblate (Ukrainian)
  * Translated using Weblate (Ukrainian)

  [ fliu ]
  * diagnostics: Allow underscores (_) in app names
  * doc/dev: Using mocking instead of importing external modules
  * email: Basic app to manage an email server
  * email: Enable LDAP by calling postconf in a thread-safe way
  * email: Implement `email_server ipc set_sasl` and `set_submission`
  * email: Set up local delivery (no spam filtering)
  * email: Code quality fixes
  * email: Fix enabling SMTPS; check return value
  * email: dovecot: Support user lookup by UID number
  * email: Address some code review comments
  * email: Install rspamd; proxy its web interface
  * email: Parse command arguments with a mutually exclusive group
  * email: mutex: create lock file as plinth user
  * email, plinth.log: Write more information to syslog
  * email: postconf: Handle postconf returning an empty key
  * email: audit: improve the speed of post-installation setup
  * email: Open lock file as plinth user
  * email: Support UID number lookup in Dovecot
  * email: diagnostics: Fix sudo permission problem
  * email: views: Implement tab rendering
  * email: Implement alias management
  * email: aliases: Use bootstrap styles
  * email: Add UI for creating the home directory
  * email: Add templates for TLS and domains
  * email: Implement view for setting up domains
  * email: postfix: Install LDAP map support
  * email: Implement spam sorting with sieve
  * email: apache: X-Robots-Tag header, full URL match
  * email: Implement auto-discovery
  * email: LMTP: remove the recipient's UID number from email headers
  * email: Code cleanup
  * email: Implement outbound mail filtering
  * email: Reload postfix in domain view
  * email: Code cleanup, address reviews
  * email: Local delivery: use full email address
  * email: postfix: dovecot: Set strong security parameters
  * email: setup: Find Let's Encrypt certificates
  * email: Documentation, code cleanup
  * email: setup: Configure Roundcube
  * email: Sender spoofing patch 1/2: domain rewriting
  * email: implemented service alert

  [ Sunil Mohan Adapa ]
  * doc/dev: Drop seemingly irrelevant automodule reference
  * container: Use keyserver.ubuntu.com as the default keyserver
  * d/lintian-overrides: Allow all systemd services paths
  * d/control: Drop wireless-tools as recommends
  * tests: functional: Add a convenience method to logout
  * wordpress: New app to manage a WordPress site/blog

  [ Petter Reinholdtsen ]
  * Translated using Weblate (Norwegian Bokmål)

  [ James Valleroy ]
  * security: Remove display of past vulnerabilities
  * locale: Update translation strings
  * doc: Fetch latest manual

 -- James Valleroy <jvalleroy@mailbox.org>  Mon, 30 Aug 2021 20:01:46 -0400

freedombox (21.7) unstable; urgency=low

  [ Allan Nordhøy ]
  * Translated using Weblate (Norwegian Bokmål)
  * Translated using Weblate (Norwegian Bokmål)

  [ Jacque Fresco ]
  * Translated using Weblate (Indonesian)

  [ Reza Almanda ]
  * Translated using Weblate (Indonesian)
  * Translated using Weblate (Indonesian)

  [ Besnik Bleta ]
  * Translated using Weblate (Albanian)

  [ 池边树下 ]
  * Translated using Weblate (Chinese (Simplified))

  [ Tiago Zaniquelli ]
  * tests: functional: storage: skip test List disks

  [ Oymate ]
  * Translated using Weblate (Bengali)

  [ whenwesober ]
  * Translated using Weblate (Indonesian)

  [ James Valleroy ]
  * ci: Disable autopkgtest
  * debian: Ensure fuse gets replaced by fuse3 (Closes: #990758)
    - Thanks to Andreas Beckmann <anbe@debian.org> for the patch.
  * action_utils: Separate function to hold freedombox package
  * action_utils: Use flag to indicate freedombox package has been held
    (Closes: #991292)
  * upgrades: Check for held freedombox package in manual update
  * upgrades: Check for held freedombox package daily
  * action_utils: Don't print when unholding freedombox package
  * vagrant: Update box name
  * ttrss: Allow upgrade to version 21
  * Update translation strings
  * doc: Fetch latest manual
  * Upload to unstable

  [ bruh ]
  * Translated using Weblate (Vietnamese)
  * Translated using Weblate (Vietnamese)

  [ Andrij Mizyk ]
  * Translated using Weblate (Ukrainian)
  * Translated using Weblate (Ukrainian)
  * Translated using Weblate (Ukrainian)
  * Translated using Weblate (Ukrainian)
  * Translated using Weblate (Ukrainian)
  * Translated using Weblate (Ukrainian)
  * Translated using Weblate (Ukrainian)
  * Translated using Weblate (Ukrainian)
  * Translated using Weblate (Ukrainian)
  * Translated using Weblate (Ukrainian)

  [ Johannes Keyser ]
  * Translated using Weblate (German)

 -- James Valleroy <jvalleroy@mailbox.org>  Mon, 16 Aug 2021 19:18:59 -0400

freedombox (21.6) experimental; urgency=medium

  [ ikmaak ]
  * Translated using Weblate (Dutch)
  * Translated using Weblate (German)

  [ Burak Yavuz ]
  * Translated using Weblate (Turkish)

  [ Michael Breidenbach ]
  * Translated using Weblate (Swedish)

  [ whenwesober ]
  * Translated using Weblate (Indonesian)
  * Translated using Weblate (Indonesian)

  [ Benedek Nagy ]
  * Translated using Weblate (Hungarian)

  [ James Valleroy ]
  * Translated using Weblate (Indonesian)
  * Translated using Weblate (Indonesian)
  * Translated using Weblate (Indonesian)
  * Translated using Weblate (Indonesian)
  * Translated using Weblate (Chinese (Simplified))
  * locale: Update translation strings
  * doc: Fetch latest manual

  [ Weblate ]
  * Added translation using Weblate (Sinhala)
  * Added translation using Weblate (Vietnamese)

  [ James Pan ]
  * Translated using Weblate (Chinese (Traditional))

  [ HelaBasa ]
  * Translated using Weblate (Sinhala)

  [ Johannes Keyser ]
  * Translated using Weblate (German)

  [ Coucouf ]
  * Translated using Weblate (French)
  * Translated using Weblate (French)

  [ ssantos ]
  * Translated using Weblate (Portuguese)

  [ 池边树下 ]
  * Translated using Weblate (Chinese (Simplified))

  [ Reza Almanda ]
  * Translated using Weblate (Indonesian)
  * Translated using Weblate (Indonesian)
  * Translated using Weblate (Indonesian)

  [ bruh ]
  * Translated using Weblate (Vietnamese)
  * Translated using Weblate (Vietnamese)
  * Translated using Weblate (Vietnamese)
  * Translated using Weblate (Vietnamese)

  [ Arshadashu ]
  * Translated using Weblate (Telugu)

  [ Joseph Nuthalapati ]
  * Translated using Weblate (Telugu)
  * Translated using Weblate (Telugu)
  * Translated using Weblate (Telugu)
  * Translated using Weblate (Telugu)
  * Translated using Weblate (Telugu)
  * Translated using Weblate (Telugu)

  [ uday17 ]
  * Translated using Weblate (Telugu)
  * Translated using Weblate (Telugu)
  * Translated using Weblate (Telugu)

  [ Sandeepbasva ]
  * Translated using Weblate (Telugu)

  [ Aurélien Couderc ]
  * Change backups submit button to fix translation issues

  [ chilumula vamshi krishna ]
  * Translated using Weblate (Telugu)

  [ Jacque Fresco ]
  * Translated using Weblate (Indonesian)
  * Translated using Weblate (Japanese)

 -- James Valleroy <jvalleroy@mailbox.org>  Mon, 31 May 2021 19:00:45 -0400

freedombox (21.5) experimental; urgency=medium

  [ Dietmar ]
  * Translated using Weblate (German)

  [ Karol Werner ]
  * Translated using Weblate (Polish)

  [ Michalis ]
  * Translated using Weblate (Greek)
  * Translated using Weblate (Greek)
  * Translated using Weblate (Greek)
  * Translated using Weblate (Greek)

  [ Fioddor Superconcentrado ]
  * Generating developer documentation.
  * config: Fix tests related to user home directory
  * Translated using Weblate (Spanish)

  [ ikmaak ]
  * Translated using Weblate (Dutch)

  [ Burak Yavuz ]
  * Translated using Weblate (Turkish)
  * Translated using Weblate (Turkish)
  * Translated using Weblate (Turkish)

  [ Veiko Aasa ]
  * deluge, mldonkey, syncthing, transmission: Depend on nslcd.service
  * deluge: Fix daemon user not in freedombox-share group after installation
  * users: Fix unit test failures when LDAP is empty

  [ Sunil Mohan Adapa ]
  * ssh, apache: Make fail2ban use systemd journald backend by default
  * security: Move fail2ban default configuration to this app
  * security: Ensure that fail2ban is not re-enabled on version increment
  * security: Increment app version to reload fail2ban
  * action_utils: Introduce utility for masking services
  * config: Disable rsyslog and syslog forwarding
  * config: Install and configure zram for swap
  * Update copyright year

  [ James Valleroy ]
  * debian: Add coverage to autopkgtest
  * ci: Merge with Salsa CI pipeline
  * config: Convert entered domain name to lower case
  * dynamicdns: Wait after changing domain name in tests
  * dynamicdns: Convert entered domain name to lower case
  * pagekite: Convert entered kite name to lower case
  * config, dynamicdns, pagekite: Remove incorrect use of str
  * letsencrypt: Always return a diagnostics result
  * diagnostics: Use lock to protect results
  * coturn: Validate TURN URIs if provided in form
  * locale: Update translation strings
  * doc: Fetch latest manual

  [ Max Rockatansky ]
  * security: Clarify vulnerability count and provide link to more info

  [ Joseph Nuthalapati ]
  * docs: Improve Developer Documentation index page
  * container: distribution as environment variable
  * ejabberd: STUN/TURN configuration
  * coturn: Mention ejabberd in app description

  [ Michael Breidenbach ]
  * Translated using Weblate (Swedish)
  * Translated using Weblate (Swedish)

  [ nautilusx ]
  * Translated using Weblate (German)

  [ Reza Almanda ]
  * Translated using Weblate (Indonesian)

  [ Aditya Pratap Singh ]
  * container: Work in the absence of systemd in PATH, for eg. in Arch

  [ Kirill Schmidt ]
  * first_boot: Use session to verify first boot welcome step

  [ fliu ]
  * HACKING.md: added some troubleshooting information
  * container script: Must convert env. var. string to a Path object

  [ Johannes Keyser ]
  * Translated using Weblate (German)

  [ whenwesober ]
  * Translated using Weblate (Indonesian)

  [ 池边树下 ]
  * Translated using Weblate (Chinese (Simplified))

  [ Weblate ]
  * Added translation using Weblate (Albanian)

  [ Besnik Bleta ]
  * debian: Add Albanian (sq) locale
  * Translated using Weblate (Albanian)

  [ Carlos Henrique Lima Melara ]
  * doc: Add filename to code snippets in tutorial
  * docs: Add missing imports in tutorial
  * docs: Set the `version` attribute as required instead of optional

 -- James Valleroy <jvalleroy@mailbox.org>  Mon, 19 Apr 2021 20:23:23 -0400

freedombox (21.4) unstable; urgency=medium

  [ Petter Reinholdtsen ]
  * Translated using Weblate (Norwegian Bokmål)

  [ Allan Nordhøy ]
  * Translated using Weblate (Norwegian Bokmål)

  [ ikmaak ]
  * Translated using Weblate (Dutch)

  [ Burak Yavuz ]
  * Translated using Weblate (Turkish)

  [ James Valleroy ]
  * plinth: Disable start rate limiting for service
  * upgrades: Disable searx during dist-upgrade
  * locale: Update translation strings
  * doc: Fetch latest manual

  [ Dietmar ]
  * Translated using Weblate (German)
  * Translated using Weblate (Italian)
  * Translated using Weblate (German)
  * Translated using Weblate (Italian)

  [ Coucouf ]
  * Translated using Weblate (French)

  [ Michael Breidenbach ]
  * Translated using Weblate (Swedish)

  [ Sunil Mohan Adapa ]
  * ui: Fix buttons jumping on click in snapshots page
  * matrix-synapse, coturn: Fix minor pipeline failures

  [ Benedek Nagy ]
  * Translated using Weblate (Hungarian)

  [ Kornelijus Tvarijanavičius ]
  * Translated using Weblate (Lithuanian)

  [ Joseph Nuthalapati ]
  * coturn: Add new component for usage of coturn by other apps
  * coturn: Minor refactor view to use utility to generate URIs
  * coturn: Remove advanced flag, make app visible to all
  * matrix-synapse: Auto configure STUN/TURN using coturn server
  * matrix-synapse: Update description to talk about TURN configuration

 -- James Valleroy <jvalleroy@mailbox.org>  Sun, 28 Feb 2021 20:57:00 -0500

freedombox (21.3) unstable; urgency=medium

  [ Oğuz Ersen ]
  * Translated using Weblate (Turkish)

  [ ikmaak ]
  * Translated using Weblate (Dutch)

  [ Burak Yavuz ]
  * Translated using Weblate (Turkish)

  [ Michael Breidenbach ]
  * Translated using Weblate (Swedish)

  [ Michalis ]
  * Translated using Weblate (Greek)

  [ James Valleroy ]
  * upgrades: Mark string as no-python-format
  * locale: Update translation strings
  * upgrades: Only check free space bytes before dist upgrade
  * upgrades: Add 10 minute delay before apt update
  * upgrades: Disable apt snapshots during dist upgrade
  * locale: Update translation strings
  * doc: Fetch latest manual

  [ John Lines ]
  * gitignore: Ignore files generated during package build
  * zoph: Add new app to organize photos

  [ Sunil Mohan Adapa ]
  * tests: functional: Introduce step def. to check if app is enabled
  * zoph: Make app unavailable in Buster

  [ Aurélien Couderc ]
  * sharing: Improve shares group access description

  [ Fioddor Superconcentrado ]
  * HACKING: Link download page for Geckodriver.
  * Translated using Weblate (Spanish)

 -- James Valleroy <jvalleroy@mailbox.org>  Thu, 11 Feb 2021 17:59:49 -0500

freedombox (21.2) unstable; urgency=medium

  [ Burak Yavuz ]
  * Translated using Weblate (Turkish)
  * Translated using Weblate (Turkish)

  [ Sunil Mohan Adapa ]
  * radicale: Allow older 2.x release to upgrade to 3.x
  * backups: schedule: tests: Fix failures due to long test run
  * minidlna: Minor refactor of media directory handling
  * minidlna: Implement force upgrading from older version
  * jsxc: Fix issues with jQuery >= 3.5.0

  [ Veiko Aasa ]
  * calibre: Fix freedombox.local inaccessible after enabling app
  * mediawiki: Fix app installation process doesn't display status information
  * plinth: Show running spinner when app installation is in progress

  [ James Valleroy ]
  * upgrades: Return reason when checking for dist upgrade
  * upgrades: Get result of start-dist-upgrade
  * upgrades: Move start-dist-upgrade result string to app
  * upgrades: Add notifications for dist upgrade
  * tests: Update functional tests default config
  * roundcube: Allow upgrade to 1.4.*
  * locale: Update translation strings
  * doc: Fetch latest manual

  [ Dietmar ]
  * Translated using Weblate (German)
  * Translated using Weblate (Italian)

  [ ikmaak ]
  * Translated using Weblate (Spanish)
  * Translated using Weblate (Dutch)
  * Translated using Weblate (Swedish)
  * Translated using Weblate (Russian)
  * Translated using Weblate (Hungarian)

  [ Coucouf ]
  * Translated using Weblate (French)
  * Translated using Weblate (French)

  [ Алексей Докучаев ]
  * Translated using Weblate (Russian)

  [ Stanisław Stefan Krukowski ]
  * Translated using Weblate (Polish)

  [ Oymate ]
  * Translated using Weblate (Bengali)

  [ Fioddor Superconcentrado ]
  * Translated using Weblate (Spanish)

  [ Joseph Nuthalapati ]
  * matrix-synapse: python3-psycopg2 from backports
  * upgrades: Increment version for MatrixSynapse 1.26
  * mediawiki: Set default logo to mediawiki.png

  [ nautilusx ]
  * Translated using Weblate (German)

 -- James Valleroy <jvalleroy@mailbox.org>  Sat, 06 Feb 2021 00:33:34 -0500

freedombox (21.1) unstable; urgency=medium

  [ ikmaak ]
  * Translated using Weblate (German)
  * Translated using Weblate (Spanish)
  * Translated using Weblate (Dutch)
  * Translated using Weblate (Polish)
  * Translated using Weblate (Danish)
  * Translated using Weblate (French)
  * Translated using Weblate (Italian)
  * Translated using Weblate (Norwegian Bokmål)
  * Translated using Weblate (Dutch)
  * Translated using Weblate (Portuguese)
  * Translated using Weblate (Swedish)
  * Translated using Weblate (Russian)
  * Translated using Weblate (Chinese (Simplified))
  * Translated using Weblate (Persian)
  * Translated using Weblate (Gujarati)
  * Translated using Weblate (Hindi)
  * Translated using Weblate (Czech)
  * Translated using Weblate (Ukrainian)
  * Translated using Weblate (Hungarian)
  * Translated using Weblate (Lithuanian)
  * Translated using Weblate (Slovenian)
  * Translated using Weblate (Bulgarian)
  * Translated using Weblate (Greek)
  * Translated using Weblate (Galician)
  * Translated using Weblate (Serbian)

  [ Burak Yavuz ]
  * Translated using Weblate (Turkish)

  [ John Doe ]
  * Translated using Weblate (Turkish)
  * Translated using Weblate (Turkish)

  [ Doma Gergő ]
  * Translated using Weblate (Hungarian)

  [ Ouvek Kostiva ]
  * Translated using Weblate (Chinese (Traditional))

  [ James Valleroy ]
  * tahoe: Disable app
  * setup: Enable essential apps that use firewall
  * upgrades: Requires at least 5 GB free space for dist upgrade
  * locale: Update translation strings
  * doc: Fetch latest manual

  [ Veiko Aasa ]
  * syncthing: Create LDAP group name different from system group
  * syncthing: Hide unnecessary security warning
  * sharing: Update functional test to use syncthing-access group
  * plinth: Fix disable daemon when service alias is provided
  * container script: Various improvements

  [ Sunil Mohan Adapa ]
  * ui: js: Make select all checkbox option available more broadly
  * ui: css: New style for select all checkbox
  * backups: tests: Fix a typo in test case name
  * backups: Allow comments to be added to archives during backup
  * backups: Allow storing root repository details
  * backups: repository: Introduce a prepare method
  * backups: repository: Simplify handling of remote repo properties
  * backups: Introduce backup scheduling
  * backups: Add a schedule to each repository
  * backups: Trigger schedules every hour
  * backups: Add UI to edit schedules
  * backups: Add a notification to suggest users to enable schedules
  * backups: Show notification on error during scheduled backups
  * networks: Remove unused import to fix flake8 failure
  * performance: Fix failure to start due to lru_cache in stable

  [ Allan Nordhøy ]
  * Translated using Weblate (Norwegian Bokmål)

  [ Fred LE MEUR ]
  * performance: Fix web client link to Cockpit

  [ Milan ]
  * Translated using Weblate (Czech)

  [ crlambda ]
  * Translated using Weblate (Chinese (Traditional))

  [ Fioddor Superconcentrado ]
  * networks: Separate the delete button and color it differently
  * network: Minor refactoring in a test
  * network: Minor refactoring, new is_primary() function
  * networks: Change connection type to a radio button
  * networks: Use radio buttons for network modes
  * networks: Prevent unintended changes to primary connection.
  * networks: Hide deactivate/remove buttons for primary connections
  * Translated using Weblate (Spanish)

 -- James Valleroy <jvalleroy@mailbox.org>  Mon, 25 Jan 2021 21:08:22 -0500

freedombox (21.0) unstable; urgency=medium

  [ Dietmar ]
  * Translated using Weblate (German)

  [ ikmaak ]
  * Translated using Weblate (German)
  * Translated using Weblate (Dutch)
  * Translated using Weblate (Spanish)
  * Translated using Weblate (French)

  [ Burak Yavuz ]
  * Translated using Weblate (Turkish)

  [ Doma Gergő ]
  * Translated using Weblate (Hungarian)

  [ Veiko Aasa ]
  * functional tests: Make tests compatible with pytest-bdd v4.0
  * ejabberd: functional tests: Wait until the jsxc buddy list is loaded
  * users: Skip action script tests if LDAP is not set up
  * functional-tests: Fix installation errors in install.sh script
  * dev-container: Add subcommand to run tests
  * gitweb: tests: functional: Fix test failures in localized environment
  * dev-container: 'up' command: Show banner also when container is already
    running
  * dev-container: Add command to print container IP address
  * tests: functional: Improve creating users in tests
  * gitweb: Add functional tests for git-access group
  * plinth: Fix daemon is enabled check when service alias is provided

  [ ullli ]
  * mumble: Updated mumla and removed plumble from clients list

  [ Johannes Keyser ]
  * Translated using Weblate (German)

  [ Sunil Mohan Adapa ]
  * apache2: Allow downloads in openvpn and backups with latest browsers
  * backups: Don't open a new window for downloading backups
  * openvpn: Don't show running status on download profile button
  * app: component: Add app_id and app properties
  * app: Add locked flag
  * backups: Add new component for backup and restore
  * backups: Use the backup component in all apps
  * doc: dev: Update documentation for using backup component
  * app: info: Move client validation to info component
  * doc: dev: Update documentation on calling clients validation
  * doc: dev: Update the tutorial to reflect latest API/code
  * radicale: Fix backup and restore of configuration

  [ Michael Breidenbach ]
  * Translated using Weblate (Swedish)

  [ James Valleroy ]
  * users: Avoid test error if ldapsearch is not available
  * upgrades: Ensure freedombox package is upgraded during dist upgrade
  * upgrades: Add service for dist upgrade
  * upgrades: Install python3-systemd for unattended-upgrades
  * upgrades: Don't allow needrestart to restart freedombox-dist-upgrade
  * upgrades: Check before starting dist upgrade process
  * upgrades: Write dist-upgrade service file in /run
  * upgrades: Restart FreedomBox service at end of dist-upgrade
  * upgrades: Use full path to searx action script
  * upgrades: Hold tt-rss during dist upgrade, if available
  * locale: Update translation strings
  * doc: Fetch latest manual

  [ Stanisław Stefan Krukowski ]
  * Translated using Weblate (Polish)

  [ Joseph Nuthalapati ]
  * transmission: Show port forwarding information
  * transmission: Update description

 -- James Valleroy <jvalleroy@mailbox.org>  Mon, 11 Jan 2021 19:57:44 -0500

freedombox (20.21) unstable; urgency=medium

  [ Johannes Keyser ]
  * Translated using Weblate (German)

  [ Fioddor Superconcentrado ]
  * Translated using Weblate (Spanish)
  * Translated using Weblate (Spanish)

  [ Joseph Nuthalapati ]
  * deluge: Sync apache2 config with Transmission
  * deluge: Functional tests for bit-torrent group

  [ Michael Breidenbach ]
  * Translated using Weblate (Swedish)

  [ Veiko Aasa ]
  * apache: Create snake oil certificate if not exists
  * users: Remove timeout when creating Samba user
  * security: Fix access denied for user daemon from cron

  [ n0nie4HP ]
  * Translated using Weblate (Polish)
  * Translated using Weblate (Polish)

  [ spectral ]
  * calibre: Fix manual page name

  [ James Valleroy ]
  * upgrades: Allow grub-pc upgrade without reinstalling grub
  * upgrades: Update searx search engines during dist upgrade
  * locale: Update translation strings
  * doc: Fetch latest manual
  * debian: Bump standards version to 4.5.1

  [ Nikita Epifanov ]
  * Translated using Weblate (Russian)

  [ ikmaak ]
  * Translated using Weblate (Polish)

  [ Doma Gergő ]
  * Translated using Weblate (Hungarian)

 -- James Valleroy <jvalleroy@mailbox.org>  Mon, 28 Dec 2020 21:08:41 -0500

freedombox (20.20.1) unstable; urgency=medium

  [ Reg Me ]
  * Translated using Weblate (Dutch)

  [ ikmaak ]
  * Translated using Weblate (Dutch)
  * Translated using Weblate (German)
  * Translated using Weblate (Dutch)

  [ Burak Yavuz ]
  * Translated using Weblate (Turkish)

  [ Sunil Mohan Adapa ]
  * pagekite: Drop unused subdomain widget
  * pagekite: cosmetic: Minor yapf changes
  * clients: Fix a duplicated HTML ID
  * ui: Adopt a consistent and new table style
  * ui: Make all tables responsive
  * ui: css: Use rem as the primary unit
  * ui: Drop italic style on app name and sections in card listing
  * jsxc: Drop loading text on the login button
  * firewall: New styling for status stable
  * ui: Consistently use the btn-toolbar class for all toolbars
  * help: Make the button normal size in about page
  * users: Drop cancel button show submit as danger in delete page
  * help, power, index: ui: Drop remaining uses of &raquo;
  * ui: index: Don't show too large a help message
  * HACKING: Add suggestion not over-use Bootstrap utility classes
  * ui: Fix form error styling using bootstrap 3 style
  * jslicense.html: Drop minor styling
  * ui: Introduce common styling for two column list group
  * calibre: Use common styling for libraries list
  * pagekite: Use common styling for custom services
  * ikiwiki: Use common styling for wiki/blog list
  * gitweb: Use common styling for repo list
  * users: Use common styling for users list
  * networks: Use common styling for showing network connection
  * networks: Use common styling for Wi-Fi network list
  * networks: Use table for styling network connection list
  * firewall: Split CSS styling into separate file
  * monkeysphere: Split CSS styling into a separate file
  * samba: Split CSS styling into separate file
  * upgrades: Split CSS styling into a separate file
  * backups: Split CSS styling into a separate file
  * storage: Split CSS styling into a separate file
  * sharing: Split CSS styling into a separate file
  * letsencrypt: Split CSS styling into a separate file
  * help: Split CSS styling into a separate file
  * first_setup: Use template variable to refresh page
  * ui: Use common styling to hide logo during firstboot
  * firstboot: Use bootstrap for logo styling
  * pagekite: Eliminate inline styling
  * help: Show version information as an alert
  * ui: Avoid inline styling for setting progress bar width
  * apache2: Disallow all inline styling in sandbox settings
  * ui: Fix warning button colors

  [ achalaramu ]
  * Migrate bootstrap 4 from bootstrap 3

  [ Veiko Aasa ]
  * gitweb: Make functional tests compatible with pytest-bdd v4.0
  * javascript: Fix disabled submit buttons when navigating back to a page

  [ James Valleroy ]
  * tests: Skip initial update
  * help: Update status log test
  * config: Skip homepage test on buildd (Closes: #977527)
  * doc: Fetch latest manual

 -- James Valleroy <jvalleroy@mailbox.org>  Sat, 19 Dec 2020 19:18:42 -0500

freedombox (20.20) unstable; urgency=medium

  [ ikmaak ]
  * Translated using Weblate (Dutch)
  * Translated using Weblate (Dutch)

  [ Burak Yavuz ]
  * Translated using Weblate (Turkish)

  [ ssantos ]
  * Translated using Weblate (Portuguese)

  [ Johannes Keyser ]
  * Translated using Weblate (German)

  [ Thomas Vincent ]
  * Translated using Weblate (French)

  [ Michael Breidenbach ]
  * Translated using Weblate (Swedish)

  [ Fioddor Superconcentrado ]
  * Translated using Weblate (Spanish)
  * config: Add user websites as choices for homepage config
  * config: rename functions (improve readability)

  [ James Valleroy ]
  * config: Mark test_homepage_field as needs_root
  * mumble: Implement force upgrade for 1.3.*
  * upgrades: Hold mumble-server during dist upgrade
  * locale: Update translation strings
  * doc: Fetch latest manual

  [ Veiko Aasa ]
  * apache: Add app name
  * snapshot: Check that / is a btrfs subvolume before setup
  * diagnostics: Improve exception handling in app diagnostics
  * diagnostics: Show app name and fallback to app id if not exist
  * templates: Make toggle button responsive

 -- James Valleroy <jvalleroy@mailbox.org>  Mon, 14 Dec 2020 19:31:00 -0500

freedombox (20.19) unstable; urgency=medium

  [ ikmaak ]
  * Translated using Weblate (Dutch)
  * Translated using Weblate (Dutch)
  * Translated using Weblate (Dutch)
  * Translated using Weblate (German)
  * Translated using Weblate (Dutch)
  * Translated using Weblate (Dutch)

  [ Fioddor Superconcentrado ]
  * networks: Apply translation to a tooltip.
  * bepasty: Apply translation to autogenerated comments.
  * snapshots: Translate snapshot types (field description)
  * Translated using Weblate (Spanish)

  [ Joseph Nuthalapati ]
  * OpenVPN: Create user group "vpn"
  * openvpn: Add functional tests for user group "vpn"
  * openvpn: Deny access to users not in group "vpn"

  [ James Valleroy ]
  * upgrades: Add first boot step to run initial update
  * upgrades: Add progress page for initial update
  * upgrades: Fix flag name in info message
  * upgrades: Hold freedombox package during dist upgrade
  * upgrades: Use apt_hold contextmanager
  * upgrades: Print steps in dist-upgrade
  * upgrades: Fix sources list for dist upgrade from buster
  * sso: Add test to generate ticket
  * locale: Update translation strings
  * doc: Fetch latest manual
  * debian: Add python3-openssl as build dependency for tests

  [ Veiko Aasa ]
  * Samba: UI: Show toggle buttons and share names

  [ Oymate ]
  * Translated using Weblate (Bengali)

 -- James Valleroy <jvalleroy@mailbox.org>  Mon, 30 Nov 2020 18:37:52 -0500

freedombox (20.18.1) unstable; urgency=medium

  [ Burak Yavuz ]
  * Translated using Weblate (Turkish)
  * Translated using Weblate (Turkish)

  [ Hetgyl ]
  * Translated using Weblate (French)
  * Translated using Weblate (French)
  * Translated using Weblate (French)
  * Translated using Weblate (French)
  * Translated using Weblate (French)
  * Translated using Weblate (French)
  * Translated using Weblate (French)
  * Translated using Weblate (French)
  * Translated using Weblate (French)
  * Translated using Weblate (French)
  * Translated using Weblate (French)
  * Translated using Weblate (French)

  [ Reg Me ]
  * Translated using Weblate (Dutch)
  * Translated using Weblate (Dutch)

  [ Oğuz Ersen ]
  * Translated using Weblate (Turkish)

  [ Thomas Vincent ]
  * Translated using Weblate (French)
  * Translated using Weblate (French)
  * Translated using Weblate (French)
  * Translated using Weblate (French)
  * Translated using Weblate (French)
  * Translated using Weblate (French)
  * Translated using Weblate (French)
  * Translated using Weblate (French)
  * Translated using Weblate (French)
  * Translated using Weblate (French)
  * Translated using Weblate (French)

  [ Petter Reinholdtsen ]
  * Translated using Weblate (Norwegian Bokmål)

  [ Joseph Nuthalapati ]
  * sso: Fix regression in auth-pubtkt configuration

  [ Dietmar ]
  * Translated using Weblate (German)
  * Translated using Weblate (Italian)

  [ Fioddor Superconcentrado ]
  * Translated using Weblate (Spanish)

  [ Diego Roversi ]
  * Translated using Weblate (Italian)

  [ ikmaak ]
  * Translated using Weblate (Dutch)

  [ Michael Breidenbach ]
  * Translated using Weblate (Swedish)

  [ James Valleroy ]
  * Translated using Weblate (French)
  * doc: Fetch latest manual

 -- James Valleroy <jvalleroy@mailbox.org>  Mon, 23 Nov 2020 18:37:38 -0500

freedombox (20.18) unstable; urgency=medium

  [ Hetgyl ]
  * Translated using Weblate (French)

  [ Reg Me ]
  * Translated using Weblate (Dutch)
  * Translated using Weblate (Dutch)
  * Translated using Weblate (Dutch)
  * Translated using Weblate (Dutch)

  [ Joseph Nuthalapati ]
  * coverage: Omit files under tests/ directories
  * ci: Add --cov-config to the coverage command
  * openvpn: Cleanup easyrsa 2 to 3 upgrade code
  * openvpn: Function to detect ECC/RSA configuration
  * openvpn: ECC: Setup and Migration
  * openvpn: Remove explicit setup step
  * openvpn: Improve migrate_to_ecc template
  * openvpn: Remove opinion on which curve to use
  * openvpn: client configuration for RSA and ECC
  * gitlabci: Update Dockerfile and script

  [ Ralf Barkow ]
  * Translated using Weblate (German)

  [ Fioddor Superconcentrado ]
  * Translated using Weblate (Spanish)

  [ Matthias Dellweg ]
  * Enable dynamicdns module to handle IPv6

  [ Dietmar ]
  * Translated using Weblate (Italian)

  [ James Valleroy ]
  * locale: Update translation strings
  * doc: Fetch latest manual

 -- James Valleroy <jvalleroy@mailbox.org>  Mon, 16 Nov 2020 20:49:24 -0500

freedombox (20.17.1) experimental; urgency=medium

  [ Burak Yavuz ]
  * Translated using Weblate (Turkish)
  * Translated using Weblate (Turkish)

  [ Dietmar ]
  * Translated using Weblate (German)
  * Translated using Weblate (Italian)

  [ Joseph Nuthalapati ]
  * ci: Fix flake8 errors
  * pubtkt: Fix Python format language errors

  [ James Valleroy ]
  * debian: Rename source package to freedombox
  * doc: Fetch latest manual

 -- James Valleroy <jvalleroy@mailbox.org>  Sat, 07 Nov 2020 08:02:53 -0500

plinth (20.17) unstable; urgency=medium

  [ Fioddor Superconcentrado ]
  * package: i18n: Mark progress status strings for translation
  * networks: i18n: Mark string for translation on delete page
  * networks: i18n: Mark various strings for translation
  * notifications: i18n: Mark app names and extra data for translation
  * networks: css: Make button wider in network list
  * Translated using Weblate (Spanish)

  [ Sunil Mohan Adapa ]
  * backups: i18n: Mark form success messages for translation
  * doc: wikiparser: Fix issue with running parser outside doc/ dir
  * upgrades: Disable the option when not able to dist upgrade
  * ci: Split testing stages into smaller stages

  [ Coucouf ]
  * Translated using Weblate (French)
  * Translated using Weblate (French)

  [ Burak Yavuz ]
  * Translated using Weblate (Turkish)
  * Translated using Weblate (Turkish)

  [ Nikita Epifanov ]
  * Translated using Weblate (Russian)

  [ Jens Molgaard ]
  * Translated using Weblate (Danish)

  [ Petter Reinholdtsen ]
  * Translated using Weblate (Norwegian Bokmål)

  [ Praveen Illa ]
  * Translated using Weblate (Telugu)

  [ James Valleroy ]
  * Translated using Weblate (Danish)
  * ci: Run wikiparser doctests
  * wikiparser: Exit with return value 1 on test failure
  * upgrades: Add a setting to enable dist upgrade
  * locale: Update translation strings
  * doc: Fetch latest manual

  [ Michael Breidenbach ]
  * Translated using Weblate (German)
  * Translated using Weblate (Swedish)

  [ marklin0913 ]
  * Added translation using Weblate (Chinese (Traditional))

  [ Joseph Nuthalapati ]
  * mediawiki: Ensure password file is not empty
  * mediawiki: Add action to set domain name

  [ Dietmar ]
  * Translated using Weblate (German)
  * Translated using Weblate (Italian)

  [ Radek Pasiok ]
  * Translated using Weblate (Polish)

  [ Onurb ]
  * apache: setup uwsgi by default

 -- James Valleroy <jvalleroy@mailbox.org>  Mon, 02 Nov 2020 19:45:57 -0500

plinth (20.16) unstable; urgency=medium

  [ Oğuz Ersen ]
  * Translated using Weblate (Turkish)

  [ Burak Yavuz ]
  * Translated using Weblate (Turkish)
  * Translated using Weblate (Turkish)

  [ Nikita Epifanov ]
  * Translated using Weblate (Russian)

  [ Allan Nordhøy ]
  * Translated using Weblate (Norwegian Bokmål)
  * Translated using Weblate (Chinese (Simplified))
  * Translated using Weblate (Slovenian)
  * Translated using Weblate (Greek)
  * Translated using Weblate (Norwegian Bokmål)

  [ Veiko Aasa ]
  * diagnostics: Show low system memory notifications
  * notifications: Show severity level on every notification

  [ Coucouf ]
  * Translated using Weblate (French)

  [ James Valleroy ]
  * app: Add donation links in dropdown menu
  * debian: Add Brazilian Portuguese debconf templates translation
    (Closes: #972449)
    - Thanks to Adriano Rafael Gomes for the translation.
  * locale: Update translation strings
  * doc: Fetch latest manual

  [ Fioddor Superconcentrado ]
  * upgrades: Add status section showing version and upgrade status
  * diagnostics: Lazy format all diagnostic test strings properly
  * Translated using Weblate (Spanish)
  * help: Link to updates page when new version is available
  * updates: Eliminate delay and better status for manual upgrade

  [ Michael Breidenbach ]
  * Translated using Weblate (Swedish)

  [ Sunil Mohan Adapa ]
  * calibre: Add link to donation page
  * app: Make the donation button more prominent
  * calibre: Update group description to reflect 'using' app

 -- James Valleroy <jvalleroy@mailbox.org>  Mon, 19 Oct 2020 20:42:32 -0400

plinth (20.15) unstable; urgency=medium

  [ Coucouf ]
  * Translated using Weblate (French)
  * Translated using Weblate (French)
  * Translated using Weblate (French)
  * Translated using Weblate (French)

  [ Joseph Nuthalapati ]
  * bepasty: Change default permissions to 'read'
  * calibre: Add new e-book library app
  * calibre: Minor changes to app description
  * container: Handle edge cases with container update

  [ Fioddor Superconcentrado ]
  * HACKING: Add extra development requirements
  * CONTRIBUTING: Require flake8 compliance
  * Translated using Weblate (Spanish)
  * HACKING.md: Re-organised contents according to onboarding journey
  * Translated using Weblate (Spanish)

  [ Sunil Mohan Adapa ]
  * module_loader, web_framework: Update console log messages
  * dynamicdns: Drop unnecessary code to set app as enabled
  * pagekite: Don't announce unconfigured kite as a valid domain
  * pagekite: Don't update names module if not installed
  * tor: Don't check if enabled when not installed
  * tests: functional: Simplify calling the login helper
  * doc: Before fetching, drop all old to cleanup deleted pages/images
  * coturn: Don't handle certificates if not installed
  * quassel: Don't handle certificates if not installed
  * quassel: Fix minor typo
  * mumble: Store and use a single domain for TLS certificate setup
  * doc: dev: Link to list of potential apps from tutorial
  * coturn: Don't handle certificates if not installed
  * quassel: Don't handle certificates if not installed
  * users: Deal with admin user already existing during first boot
  * users: cosmetic: Yapf refactoring
  * *: Minor flake8 fixes
  * debian/control: Add sshpass as build dependency

  [ Michael Breidenbach ]
  * Translated using Weblate (Swedish)

  [ ssantos ]
  * Translated using Weblate (Portuguese)

  [ Phil Morrell ]
  * mumble: configure letsencrypt component

  [ Burak Yavuz ]
  * Translated using Weblate (Turkish)

  [ Petter Reinholdtsen ]
  * Translated using Weblate (Norwegian Bokmål)

  [ Veiko Aasa ]
  * ssh: action script: Require user credentials when editing ssh keys
  * users: Require admin credentials when creating or editing a user
  * container: Assign virtual network interface to trusted firewall zone

  [ James Valleroy ]
  * upgrades: Extend function to check for normal dist availability
  * upgrades: Detect and upgrade to next stable release
  * upgrades: Set a flag so interrupted dist-upgrade can be continued
  * upgrades: Check free space before dist-upgrade
  * locale: Update translation strings
  * doc: Fetch latest manual

 -- James Valleroy <jvalleroy@mailbox.org>  Mon, 05 Oct 2020 19:25:41 -0400

plinth (20.14.1) unstable; urgency=high

  [ Burak Yavuz ]
  * Translated using Weblate (Turkish)

  [ Nikita Epifanov ]
  * Translated using Weblate (Russian)

  [ JC Staudt ]
  * minidlna: Fix typo DNLA -> DLNA

  [ Sunil Mohan Adapa ]
  * cockpit: Don't show home page icon to non-admin users
  * module_loader: Load/process all essential modules before others

  [ Petter Reinholdtsen ]
  * Translated using Weblate (Norwegian Bokmål)

  [ Dietmar ]
  * Translated using Weblate (German)

  [ Coucouf ]
  * Translated using Weblate (French)

  [ James Valleroy ]
  * doc: Fetch latest manual

 -- James Valleroy <jvalleroy@mailbox.org>  Wed, 23 Sep 2020 07:37:53 -0400

plinth (20.14) unstable; urgency=high

  [ Fioddor Superconcentrado ]
  * Translated using Weblate (Spanish)
  * Translated using Weblate (Spanish)
  * sudo user needed for container
  * Branch-out
  * Specify machine
  * Fix typo
  * post-processor: Solve 1908 fixing the wiki links fix
  * Translated using Weblate (Spanish)
  * Translated using Weblate (Spanish)
  * jsxc, sharing: Add 'Learn more...' link for help pages
  * wireguard: Add 'Learn more...' link for help page
  * doc: wikiparser: Resolve URLs for locally available pages
  * HACKING.md: Instructions for container-related troubleshooting
  * i18n: Mark strings missed for translation
  * snapshots: Clarify description for disabling yearly snapshots

  [ Doma Gergő ]
  * Translated using Weblate (Hungarian)
  * Translated using Weblate (Hungarian)

  [ Sunil Mohan Adapa ]
  * upgrades: Minor isort fix
  * upgrades: Remove unused context variable
  * security: Don't show report button as part of backports notice
  * upgrades: security: Don't with the technical term 'backports' in UI
  * matrixsynapse: Allow upgrade to version 1.17
  * backups: Make app available by default
  * samba: cosmetic: Minor yapf fixes
  * container: unstable: Handle interface naming for systemd < 245
  * storage: Fix expanding partitions on GPT partition tables
  * matrixsynapse: Rename Riot to Element
  * ejabberd, mumble, wireguard: Update Apple app links
  * menu: Update documentation to clarify that icons can be files
  * frontpage: Fix documentation related to renamed parameter
  * bepasty: Make description a private variable
  * bepasty: Expand app description
  * bepasty: Tighten permissions on the uwsgi socket
  * infinoted, syncthing: Fix minor typo in a comment
  * bepasty: Add diagnostics tests on app URL
  * bepasty: Minor fixes
  * bepasty: tests: functional: Add a password before removing all
  * bepasty: Resize SVG to 512x512 for consistency with other icons
  * bepasty: Add "Snippet" in category/short description
  * bepasty: Update UI strings for permissions
  * bepasty: Require at least one permission on a password
  * bepasty: Simplify configuration file handling
  * js: Don't show running status on buttons pulled to right
  * diagnostics: Prevent showing running status on diagnostics menu item
  * help, networks: Clarify i18n different contexts for "Manual"
  * radicale: Stop service during backup and restore
  * radicale: tests: functional: Add test for backup/restore
  * doc: Recompile when parser script changes
  * doc: wikiparser: Handle processing instructions
  * doc: wikiparser: Fix attachment URLs in regular links
  * doc: wikiparser: When processing single pages, ignore header/footer
  * doc: wikiparser: Generate colspec for tables
  * doc: wikiparser: Handle table of contents macro without parenthesis
  * doc: wikiparser: Handle more paragraph breakers
  * doc: wikiparser: Parse content inside a comment
  * doc: wikiparser: Allow empty lines between list items
  * doc: wikiparser: Fix parsing URLs, simplify plain text parsing
  * doc: wikiparser: Resolve relative URLs
  * doc: wikiparser: Preserve spaces during parsing and generation
  * doc: wikiparser: Handle existing # in links, don't append again
  * doc: wikiparser: Assign text to URLs that don't provide them
  * doc: wikiparser: Handle wiki links starting with a /
  * doc: wikiparser: Allow lists to started with just spaces
  * doc: wikiparser: Strip spaces from attachment's text
  * doc: wikiparser: Place anchors inside paragraphs
  * doc: wikiparser: Sort imagedata properties
  * doc: wikiparser: Retain the text for icons
  * doc: wikiparser: Set icon dimensions to old values (temporarily)
  * doc: wikiparser: Handle empty table cells
  * doc: wikiparser: Fix some flake8 warnings
  * doc: wikiparser: Improve links relative to included files
  * doc: wikiparser: Fix issue with parsing inline code blocks
  * doc: wikiparser: Handle markup inside italic/bold markup
  * doc: wikiparser: Format text inside admonitions properly
  * doc: Drop post processor as it is not needed anymore
  * doc: wikiparser: Incorporate post processing fixes
  * doc: Simplify make file by eliminating targets for intermediates
  * doc: wikiparser: Add note about some incorrect links
  * doc: Update the test script for wikiparser
  * manual: Fetch latest images
  * doc: Fetch latest manual
  * firewall: Use service files for showing port forwarding info
  * firewall: Show port forwarding info in tabular format
  * kvstore: Allow module to be imported before Django init
  * networks: Expose API to get/set network meta info
  * firewall: Show port forwarding info contextually
  * doc: wikiparser: Fix a minor flake8 issue
  * doc: wikiparser: Fix issue with some URL containing dup. lang part
  * doc: wikiparser: Make it easier to run with a #! at the top
  * doc: wikiparser: Reduce build verbosity
  * upgrades: Fix issue with checking if backports is current
  * upgrades: Separate concepts for backports enabled vs. requested
  * upgrades, security: Use consistent terminology 'activate'
  * backports: When upgrading from older version, assumed requested
  * package: Add ability to reinstall a package
  * matrixsynapse: Perform a one time conversion to new config format
  * doc: manual: Fetch latest manual, remove non-existent images/pages
  * doc: wikiparser: Use icons from the icons directory
  * doc: wikiparser: Show icons with full size
  * doc: manual: Replace manual icons to drop CC 2.5 license
  * deluge: Use older icon to drop CC 2.0 license

  [ Joseph Nuthalapati ]
  * searx: Add functional test for app availability
  * container: Add unstable distribution
  * functional-tests: Fix instructions for running functional tests
  * functional-tests: Use latest version of splinter
  * framework: Remove module init() functions
  * wireguard: Remove hardcoded Windows client version
  * functional-tests: splinter 0.14.0 is in PyPI
  * apps: Remove Coquelicot
  * matrix-synapse: Upgrade to 1.19
  * container: Use builds with build-deps included

  [ James Valleroy ]
  * ci: Allow fuse to be installed
  * tests: functional: Strip trailing / from FREEDOMBOX_URL
  * ejabberd: Use new ruamel.yaml API and allow duplicate keys
  * locale: Update translation strings
  * doc: Fetch latest manual
  * debian: Add gbp dch config
  * debian: Fix use of wildcard path in copyright
  * debian: Split copyright paragraph to avoid lintian error
  * radicale: Remove code to handle 1.x
  * doc: Fetch latest manual
  * bepasty: New app for file upload and sharing
  * bepasty: Add public access config form
  * bepasty: Fetch manual page
  * locale: Update translation strings
  * doc: Add moinmoin wiki parser
  * wikiparser: Fix spaces, multi-line, languages, icons
  * doc: Use Makefile to fetch raw wiki files
  * doc: Add icons used in manual
  * manual: Add raw wiki files of included pages
  * manual: Remove checked-in xml files
  * wikiparser: Don't render Admonition with style comment
  * test-wikiparser: Remove fixes.xslt step
  * debian: Add unit tests to autopkgtest
  * apache: Disable mod_status (CVE-2020-25073)
  * debian: Don't show first wizard secret on command line
  * debian: Remove unused vars from postinst
  * matrixsynapse: Use conf.d snippets
  * upgrades: Change backports activation message wording
  * upgrades: Display correct backports info for unstable
  * upgrades: Add first boot step to configure backports
  * upgrades: Use kvstore and then file to determine if backports are enabled
  * debian: Temporarily revert source package rename
  * locale: Update translation strings
  * doc: Fetch latest manual

  [ Veiko Aasa ]
  * samba: Hide common system partitions
  * ikiwiki: Validate a path when deleting wiki or blog
  * ssh: Disallow managing keys for the root user
  * debian: Add newline to end of /var/lib/plinth/firstboot-wizard-secret
  * functional-tests: snapshot: Skip if filesystem doesn't support snapshots
  * container: Randomize btrfs partition UUID
  * gitweb: Fix enable auth webserver component on app init
  * gitweb: Add ability to change default branch

  [ Павел Протасов ]
  * Translated using Weblate (Russian)

  [ Michael Breidenbach ]
  * Translated using Weblate (German)
  * Translated using Weblate (Swedish)
  * Translated using Weblate (German)
  * Translated using Weblate (Swedish)
  * Translated using Weblate (German)
  * Translated using Weblate (Swedish)

  [ ikmaak ]
  * Translated using Weblate (Dutch)
  * Translated using Weblate (Dutch)

  [ Burak Yavuz ]
  * Translated using Weblate (Turkish)
  * Translated using Weblate (Turkish)
  * Translated using Weblate (Turkish)
  * Translated using Weblate (Turkish)

  [ Xosé M ]
  * Translated using Weblate (Galician)

  [ Jens Molgaard ]
  * Translated using Weblate (Danish)

  [ Nikita Epifanov ]
  * Translated using Weblate (Russian)
  * Translated using Weblate (Russian)

  [ Dietmar ]
  * Translated using Weblate (German)

  [ Johannes Keyser ]
  * Translated using Weblate (German)

  [ Diego Roversi ]
  * Translated using Weblate (Italian)

  [ Artem ]
  * Translated using Weblate (Russian)

  [ Ralf Barkow ]
  * Translated using Weblate (German)

  [ Reg Me ]
  * Translated using Weblate (Dutch)
  * Translated using Weblate (Dutch)

  [ Q.-A. Nick ]
  * upgrades, security: Update the messages describing backports

 -- James Valleroy <jvalleroy@mailbox.org>  Tue, 15 Sep 2020 17:03:43 -0400

freedombox (20.13) unstable; urgency=medium

  [ Sunil Mohan Adapa ]
  * Rename source package from plinth to freedombox.

  [ Veiko Aasa ]
  * minidlna: Do not expose statistics over public web

  [ Benjamin Ortiz ]
  * backups: Allow remote repository usernames to start with numbers

  [ James Valleroy ]
  * upgrades: Update apt cache before manual update
  * upgrades: Parameterize backports dist name
  * upgrades: Use current release codename when enabling backports
  * upgrades: Use codename to pin freedombox from backports
  * security: Move backports notice to security page
  * upgrades: Add button to activate backports
  * upgrades: Use only sources file to determine if backports enabled
  * upgrades: Check that backports is for current release
  * upgrades: Rewrite apt prefs file when activating backports
  * upgrades: Enable backports for testing only in development mode
  * upgrades: Show dist of backports to be activated
  * upgrades: Split apt preferences into 2 files
  * upgrades: Refactor use of lsb_release
  * locale: Update translation strings
  * doc: Fetch latest manual

  [ Allan Nordhøy ]
  * Translated using Weblate (Norwegian Bokmål)

  [ Tang Zongxun ]
  * Translated using Weblate (Chinese (Simplified))

  [ Doma Gergő ]
  * Translated using Weblate (Hungarian)

 -- Federico Ceratto <federico@debian.org>  Sat, 18 Jul 2020 12:14:08 +0100

plinth (20.12.1) unstable; urgency=high

  [ nautilusx ]
  * Translated using Weblate (German)

  [ Robert Pollak ]
  * Translated using Weblate (German)

  [ J. Lavoie ]
  * Translated using Weblate (French)

  [ Petter Reinholdtsen ]
  * Translated using Weblate (Norwegian Bokmål)

  [ Sunil Mohan Adapa ]
  * cfg, frontpage: Ignore errors while reading config and shortcuts

  [ Milo Ivir ]
  * Translated using Weblate (German)

 -- James Valleroy <jvalleroy@mailbox.org>  Sun, 05 Jul 2020 15:40:30 -0400

plinth (20.12) unstable; urgency=medium

  [ Oğuz Ersen ]
  * Translated using Weblate (Turkish)

  [ Sunil Mohan Adapa ]
  * Translated using Weblate (Telugu)
  * transmission: tests: functional: Fix to wait properly
  * ttrss: tests: functional: Fix to wait properly
  * tor: tests: functional: Fix to wait properly on progress page
  * users: tests: functional: Leave no-language as final setting
  * mldonkey: tests: functional: Wait for frame to load properly
  * snapshot: tests: functional: Delete all snapshots properly
  * ejabberd: tests: functional: Fixes for no implicit waiting
  * syncthing: tests: functional: Fix to wait properly
  * tests: functional: Remove implicit and explicit wait times
  * tests: functional: Allow parallel installation of apps
  * d/control: Add python3-systemd as a dependency
  * apache: Add ssl-cert package as dependency
  * storage: Use DBus directly for listing disks
  * storage: Fix regression with showing error messages
  * storage: Use UDisks information as primary source
  * storage: Don't show empty progress bar for disks not mounted
  * storage: Remove rule to not automount system disks with no paritions
  * storage: Don't auto-mount loopback devices except in develop mode
  * storage: Allow ejecting any device not in fstab or crypttab
  * storage: Ignore eject failures if filesystems unmounted properly
  * backups: Remove an unnecessary print() statement
  * Translated using Weblate (Telugu)
  * container: Remove sqlite3 file early enough
  * storage: Don't log exception of disk space check fails
  * storage: Use mount info instead of disk info for free space warning
  * notifications: Fix issue with redirection on dismiss
  * views: Drop use of private Django utility
  * cfg: Don't fallback to develop config if main is not found
  * cfg: Drop the default configuration file
  * frontpage: Read custom shortcuts from multiple locations
  * frontpage: Drop empty custom shortcut files
  * cfg: Allow loading multiple configuration files
  * cfg: For develop mode, overlay on top of regular configuration
  * context_processor: tests: Use already available config fixture
  * cfg: Eliminate the need for 'root' directory in configuration
  * cfg: Move /plinth.config to plinth/develop.config
  * cfg: Rename configuration file to freedombox.config
  * d/tests/control: Rename Plinth to FreedomBox in a comment
  * cfg: Read configuration from .d files and multiple locations
  * frontpage: Load shortcuts from .d directories too
  * frontpage: Read from .d files too
  * cfg: Remove redundant data in develop.config
  * cfg: Remove comments in test data
  * cfg: In develop mode, use /var/lib for DB and sessions
  * web_framework: Split initialization into two parts
  * web_framework: Don't create Django secret key when listing depends
  * log: Allow setting the default log level before log configuration
  * main: List dependencies without writing to disk
  * d/rules: vagrant: INSTALL.md: Fix installing dependencies
  * *: Drop files paths in data/var
  * doc: Update manual page with configuration file changes
  * network: test: Fix race condition when deleting connections
  * storage: tests: Ignore cases needing loop devices when not available
  * actions: tests: Fix test failures due order of fixtures
  * tests: Use develop configuration for most tests
  * templates: Disable button and show spinner on submit for all forms
  * backups: Remove custom handling of progress on the restore button
  * js: Simplify auto-refresh page logic
  * jsxc: Remove inline javascript
  * apache: Set CSP and other common security headers
  * apache: Relax CSP to allow web workers for JSXC
  * locale: Update translation strings

  [ ferhad.necef ]
  * Translated using Weblate (Russian)

  [ Thomas Vincent ]
  * Translated using Weblate (French)

  [ Joseph Nuthalapati ]
  * Translated using Weblate (Telugu)

  [ wind ]
  * Translated using Weblate (Russian)

  [ James Valleroy ]
  * upgrades: Combine into single page with manual update
  * upgrades: Skip enable-auto in develop mode
  * debian: Add nscd >= 2 as dependency
  * upgrades: Append unattended-upgrades-dpkg.log for more detail
  * storage: Handle multi-line text in functional test
  * apt: Run `apt-get -f install` before other commands
  * apt: Run `dpkg --configure -a` before other actions
  * upgrades: Skip enabling backports on testing and unstable
  * networks: Remove firewall zone warning
  * networks: Correct wording of internet connection form

  [ Veiko Aasa ]
  * functional-tests: Handle connection error when web server restarts
  * functional-tests: Skip tests if app is not available in distribution
  * functional-tests: Fix page not fully loaded errors when taking backups
  * functional-tests: Remove unnecessary wait when navigating to module

  [ Michael Breidenbach ]
  * Translated using Weblate (German)
  * Translated using Weblate (Swedish)

  [ Fioddor Superconcentrado ]
  * Translated using Weblate (Spanish)

  [ Pavel Borecki ]
  * Translated using Weblate (Czech)

  [ Éfrit ]
  * Translated using Weblate (French)

  [ Jens Molgaard ]
  * Translated using Weblate (Danish)

 -- Sunil Mohan Adapa <sunil@medhas.org>  Mon, 29 Jun 2020 16:39:33 -0700

plinth (20.11) unstable; urgency=medium

  [ Thomas Vincent ]
  * Translated using Weblate (French)

  [ Petter Reinholdtsen ]
  * Translated using Weblate (Norwegian Bokmål)

  [ Michael Breidenbach ]
  * Translated using Weblate (German)
  * Translated using Weblate (Swedish)

  [ Sunil Mohan Adapa ]
  * *: Remove use of Turbolinks library
  * web_framework: Reduce verbosity of DB migration process
  * container: Add script to manage systemd-nspawn containers for dev.
  * container: Fix upgrading of freedombox
  * matrixsynapse: Handle upgrade to versions 1.15.x

  [ James Valleroy ]
  * upgrades: Don't enable backports on Debian derivatives
  * upgrades: Use a custom service for manual update
  * locale: Update translation strings
  * doc: Fetch latest manual
  * debian: Update renamed lintian tag

  [ Ralf Barkow ]
  * Translated using Weblate (German)

  [ aiman an ]
  * Added translation using Weblate (Arabic (Saudi Arabia))
  * Translated using Weblate (Arabic (Saudi Arabia))

  [ WaldiS ]
  * Translated using Weblate (Polish)

  [ Luis A. Arizmendi ]
  * Translated using Weblate (Spanish)

 -- James Valleroy <jvalleroy@mailbox.org>  Mon, 15 Jun 2020 19:55:45 -0400

plinth (20.10) unstable; urgency=high

  [ Joseph Nuthalapati ]
  * backups: Add optional field - Name
  * functional-tests: Use Name attribute in backups
  * functional-tests: Move @backups to Scenario level
  * functional-tests: Leave tor+http test disabled
  * tests: functional: Document running tests in parallel
  * tests: functional: Add pytest-xdist to install.sh

  [ Sunil Mohan Adapa ]
  * openvpn: Use app toggle button and common app view
  * tests: functional: Merge into main source hierarchy
  * storage: Fix failing path validation unit tests
  * tests: functional: cosmetic: flake8 fixes
  * tests: functional: Re-organize step definitions and helper methods
  * coturn: Fix functional test for backup/restore
  * ttrss: Fix functional tests
  * snapshot: Fix functional test to account for non-removable snapshots
  * test: functional: Fix for Apache restart after domain change
  * tor: Fix problems with running a relay
  * mldonkey: Add app to freedombox-share group
  * samba: Add clients information
  * cockpit: Promote for advanced storage/firewalld/networking ops
  * firewall: Mention that internal services are available over VPN
  * firewall: Don't show tun interface in internal zone warning
  * minidlna: Add link to manual page
  * minidlna: Fix i18n for name of the app
  * pagekite: Fix expired certificates causing connection failures

  [ Luis A. Arizmendi ]
  * Translated using Weblate (Spanish)

  [ Etienne ]
  * Translated using Weblate (French)

  [ Artem ]
  * Translated using Weblate (Russian)

  [ fred1m ]
  * ikiwiki: Enable 'attachment' plugin by default

  [ James Valleroy ]
  * utils: Handle removal of axes.get_version()
  * debian: Mark doc packages as Multi-Arch: foreign
  * firewall: Minor spelling fix
  * radicale: Fix link in description to clients
  * users: Avoid error when user's groups cannot be parsed
  * templates: Fix setup state check
  * locale: Update translation strings
  * doc: Fetch latest manual

  [ Allan Nordhøy ]
  * Translated using Weblate (Norwegian Bokmål)
  * Translated using Weblate (Czech)
  * Translated using Weblate (Hungarian)
  * Translated using Weblate (Greek)

 -- James Valleroy <jvalleroy@mailbox.org>  Mon, 01 Jun 2020 20:06:53 -0400

plinth (20.9) unstable; urgency=medium

  [ Petter Reinholdtsen ]
  * Translated using Weblate (Norwegian Bokmål)

  [ James Valleroy ]
  * snapshot: Set as essential module
  * functional_tests: snapshot: Skip delete all when there are no snapshots
  * quassel: Use systemd sandboxing features
  * minidlna: Move sysctl config to /etc/sysctl.d/50-freedombox.conf
  * upgrades: Add needrestart to restart services as needed
  * upgrades: Enable Automatic-Reboot option of unattended-upgrades
  * locale: Update translation strings
  * doc: Fetch latest manual

  [ Michael Breidenbach ]
  * Translated using Weblate (German)
  * Translated using Weblate (Swedish)

  [ Fioddor Superconcentrado ]
  * Folder remained unrenamed. Should have changed along with git links.

  [ Sunil Mohan Adapa ]
  * snapshot: Fix issues with restore and delete
  * performance: Add basic functional tests
  * daemon: Allow using an alias when enabling a daemon
  * bind: Add daemon alias for bind9 -> named
  * daemon: bind: cosmetic: yapf, isort formatting
  * firewall: Reload firewalld so it works with newly installed services
  * glib: Allow scheduling non-repeating tasks in separate threads
  * notification: Expand and clarify restriction on id property
  * storage: Auto-mount disks, notify of failing disks
  * package: Fix error log when checking if package manager is busy
  * power: cosmetic: Fix flake8 warnings
  * first_setup: Fix regression with logo not showing
  * minidlna: cosmetic: isort fixes
  * mediawiki: Stop jobrunner during backup/restore
  * minidlna: Stop daemon during backup/restore
  * mumble: Stop server during backup/restore
  * quassel: Fix stopping server during backup/restore
  * tor: Fix stopping server during backup/restore
  * upgrades: Always schedule a reboot at 02:00 local time
  * upgrades: Add information about service restart and system reboot
  * performance: Launch the Cockpit graphs directly if possible

  [ Joseph Nuthalapati ]
  * samba: Change description to Network File Storage
  * functional-tests: Skip network setup wizard
  * functional-tests: Move Disable tests to the end

  [ fred1m ]
  * performance: Add app for system monitoring

  [ Luis A. Arizmendi ]
  * Translated using Weblate (Spanish)

  [ Artem ]
  * Translated using Weblate (Russian)

 -- James Valleroy <jvalleroy@mailbox.org>  Mon, 18 May 2020 19:42:49 -0400

plinth (20.8) unstable; urgency=medium

  [ Luis A. Arizmendi ]
  * Translated using Weblate (Spanish)
  * Translated using Weblate (Spanish)

  [ Joseph Nuthalapati ]
  * Translated using Weblate (Telugu)
  * Translated using Weblate (Telugu)
  * HACKING: More detailed instructions for VirtualBox
  * HACKING: Correction to macOS package manager name

  [ Nektarios Katakis ]
  * syncthing: add to freedombox-share group

  [ Veiko Aasa ]
  * users: Try-restart service after service is added to the sharing group
  * datetime: Handle timesyncd service runs conditionally
  * minidlna: Add functional tests that enable and disable application
  * minidlna: Make app installable inside unprivileged container

  [ Sunil Mohan Adapa ]
  * web_server: Suppress warnings that static directories don't exist
  * debian: Remove timer to setup repositories properly
  * static: Use SVG logo during first wizard welcome step
  * static: Reduce the size of the background noise image
  * mediawiki: Reuse existing images in functional tests
  * setup.py: Don't install/ship .po files
  * static: Don't ship visual design file and unused images
  * storage: Fix tests by wrestling with auto-mounting of disks
  * HACKING: Minor indentation fix
  * *: Update links to repository and project page
  * ci: Update link to container in Docker registry
  * coturn: New app to manage Coturn TURN/STUN server
  * datetime: Refactor handling systemd-timesyncd not running in VMs
  * datetime: Don't expect synced time in diagnostics inside VMs
  * mediawiki: Partial fix for installing on testing
  * datetime: Disable diagnostics when no tests are available

  [ James Valleroy ]
  * d/copyright: Fix path to visual_design
  * data: Print hostname and IP addresses before console login
  * snapshot: Fix message when not available
  * snapshot: Fix title
  * locale: Update translation strings
  * debian: Use debhelper compat level 13
  * doc: Fetch latest manual

  [ Artem ]
  * Translated using Weblate (Russian)

  [ nautilusx ]
  * Translated using Weblate (German)

  [ Fioddor Superconcentrado ]
  * Directions to install VirtualBox when it's not part of the Debian-based
    distro, like Buster.

  [ Anonymous ]
  * Translated using Weblate (Spanish)

  [ Nathan ]
  * Translated using Weblate (French)

  [ Michael Breidenbach ]
  * Translated using Weblate (Swedish)

  [ fred1m ]
  * mumble: Add Mumla to the list of clients

 -- James Valleroy <jvalleroy@mailbox.org>  Mon, 04 May 2020 20:33:35 -0400

plinth (20.7) unstable; urgency=medium

  [ Coucouf ]
  * Translated using Weblate (French)

  [ vihor ]
  * Translated using Weblate (Serbian)

  [ Localisation Lab ]
  * Translated using Weblate (French)

  [ Joseph Nuthalapati ]
  * Translated using Weblate (Telugu)

  [ Veiko Aasa ]
  * gitweb: Improve error handling when creating repository

  [ James Valleroy ]
  * upgrades: Allow installation of python3-twisted from backports
  * matrixsynapse: Handle upgrade to 1.12.*
  * locale: Update translation strings
  * doc: Fetch latest manual

  [ Fioddor Superconcentrado ]
  * HACKING: Clarify where commands should be run

 -- James Valleroy <jvalleroy@mailbox.org>  Mon, 20 Apr 2020 18:38:52 -0400

plinth (20.6.1) unstable; urgency=medium

  [ James Valleroy ]
  * users: Fix regression where form help_text line was dropped
  * debian: Add firmware-ath9k-htc to Recommends
  * doc: Fetch latest manual

  [ Allan Nordhøy ]
  * gitweb: Use proper ellipsis char when showing clone progress
  * Translated using Weblate (Norwegian Bokmål)
  * Translated using Weblate (German)

  [ Coucouf ]
  * Translated using Weblate (French)
  * Translated using Weblate (French)

  [ Manuela Silva ]
  * Translated using Weblate (Portuguese)

  [ nautilusx ]
  * Translated using Weblate (German)

  [ Jeannette L ]
  * Translated using Weblate (German)
  * Translated using Weblate (French)
  * Translated using Weblate (Italian)

  [ wind ]
  * Translated using Weblate (Russian)

  [ vihor ]
  * Translated using Weblate (Serbian)

 -- James Valleroy <jvalleroy@mailbox.org>  Sat, 11 Apr 2020 09:56:43 -0400

plinth (20.6) unstable; urgency=medium

  [ wind ]
  * Translated using Weblate (Russian)

  [ Thomas Vincent ]
  * Translated using Weblate (French)
  * Translated using Weblate (French)

  [ Alice Kile ]
  * app: Separate app enable/disable form from config form

  [ Sunil Mohan Adapa ]
  * pagekite: Fix functional tests
  * monkeysphere: Making styling more specific to avoid interference
  * networks: Make styling more specific to avoid interference
  * syncthing: Update description to mention 'syncthing' group

  [ Michael Breidenbach ]
  * Translated using Weblate (German)

  [ Coucouf ]
  * Translated using Weblate (French)
  * Translated using Weblate (French)
  * Translated using Weblate (French)
  * Translated using Weblate (French)
  * Translated using Weblate (French)
  * Translated using Weblate (French)
  * Translated using Weblate (French)
  * Translated using Weblate (French)
  * Translated using Weblate (French)

  [ Pavel Borecki ]
  * Translated using Weblate (Czech)

  [ James Valleroy ]
  * radicale: Support upgrade to any 2.x version
  * packages: Mark freedombox package as held during package installs
  * packages: Keep existing hold if already set
  * locale: Update translation strings
  * doc: Fetch latest manual
  * debian: Cleanup overrides for jsxc symlinks

  [ Allan Nordhøy ]
  * Translated using Weblate (German)
  * Translated using Weblate (French)
  * Translated using Weblate (Italian)
  * Translated using Weblate (Hindi)

  [ Joseph Nuthalapati ]
  * users: Add component for managing users and groups
  * yapf: Update conf to add blank line before nested class/def
  * cosmetic: Minor yapf and other fixes
  * app: Fix grammar in developer documentation string
  * ikiwiki: Disable edits. Add moderation of comments
  * Translated using Weblate (Telugu)
  * vagrant: Skip upgrading freedombox dependencies
  * firewalld: Force upgrade anything in [0.7, 0.9)
  * infinoted: Fix permissions of sync directory

  [ vihor ]
  * Added translation using Weblate (Serbian)
  * Translated using Weblate (Serbian)

  [ Luis A. Arizmendi ]
  * Translated using Weblate (Spanish)

 -- James Valleroy <jvalleroy@mailbox.org>  Mon, 06 Apr 2020 20:40:17 -0400

plinth (20.5.1) unstable; urgency=medium

  [ Petter Reinholdtsen ]
  * Translated using Weblate (Norwegian Bokmål)

  [ Allan Nordhøy ]
  * networks: Update label wording in topology form: Choose → Specify
  * Translated using Weblate (Norwegian Bokmål)

  [ Sunil Mohan Adapa ]
  * web_server: Introduce component to handle special static file dirs
  * jsxc: Fix issue with serving static files
  * help: Move custom static file handling into app from central place
  * debian: Update doc-base to include PDF
  * debian: Prepare for multiple binary packages
  * debian: Separate binary packages for each language manual
  * debian: Remove outdated TODO file

  [ Michael Breidenbach ]
  * Translated using Weblate (German)

  [ James Valleroy ]
  * debian: Correct doc package names in Recommends

 -- James Valleroy <jvalleroy@mailbox.org>  Thu, 26 Mar 2020 09:13:13 -0400

plinth (20.5) unstable; urgency=medium

  [ Joseph Nuthalapati ]
  * ci: Use pre-built container image to speed up CI
  * ci: Add maintenance script for updating images
  * ci: Optimize refreshing Docker image for GitLabCI

  [ James Valleroy ]
  * ci: Switch docker image to testing
  * Translated using Weblate (Swedish)
  * locale: Update translation strings
  * doc: Fetch latest manual

  [ Sunil Mohan Adapa ]
  * app: Fix name of the block in templates, used for overriding
  * views: Allow AppViews to set self.intial
  * pagekite: Simplify code for form adding custom service
  * pagekite: Remove unused templates
  * pagekite: Drop ineffective base template
  * pagekite: Minor cleanup
  * pagekite: Merge all the configuration retrieval actions
  * pagekite: Merge set-kite and set-frontend actions
  * pagekite: Use Daemon component to simplify handling daemon actions
  * pagekite: Don't signal new domain on init if app is disabled
  * pagekite: Simplify code notifying domain name changes
  * pagekite: Don't attempt to notify about domain if app is disabled
  * pagekite: Remove app enabled checking from getting configuration
  * pagekite: Fix functional tests by submitting the right form
  * pagekite: Fix styling issues for custom services section
  * pagekite: On enable/disable, add/remove domain from names module
  * pagekite: Fix an error message in custom services form
  * pagekite: Ensure transitioning for from old code
  * matrixsynapse: Handle release of matrix-synapse 1.11
  * setup: Fix regression to force-upgrade caused by Info changes
  * pagekite: Don't allow non-unique custom services
  * toolbar: Factor out the clients buttons into a separate template
  * index: Reintroduce clients button in front page
  * upgrades: Don't ship apt backport preferences file
  * setup.py: Remove files shipped in the past
  * upgrades: Use internal scheduler instead of systemd timer
  * shadowsocks: Change default configuration
  * action_utils: Add utility to call systemd daemon-reload
  * shadowsocks: Fix incorrect setting of state directory
  * shadowsocks: When editing configuration, don't re-enable
  * mediawiki: Don't allow anonymous edits

  [ Fioddor Superconcentrado ]
  * Translated using Weblate (Spanish)
  * Translated using Weblate (Spanish)
  * Translated using Weblate (Spanish)
  * Translated using Weblate (Spanish)
  * Translated using Weblate (Spanish)

  [ Luis A. Arizmendi ]
  * Translated using Weblate (Spanish)
  * Translated using Weblate (Spanish)
  * Translated using Weblate (Spanish)
  * Translated using Weblate (Spanish)

  [ Fred ]
  * Translated using Weblate (French)

  [ Veiko Aasa ]
  * names: Fix Local Network Domain is not shown

  [ Thomas Vincent ]
  * Translated using Weblate (French)

  [ Nektarios Katakis ]
  * shadowshocks: Fix setting configuration on Buster

  [ Michael Breidenbach ]
  * Translated using Weblate (Swedish)

 -- James Valleroy <jvalleroy@mailbox.org>  Mon, 23 Mar 2020 19:42:28 -0400

plinth (20.4) unstable; urgency=medium

  [ Thomas Vincent ]
  * Translated using Weblate (French)
  * Translated using Weblate (French)

  [ Sunil Mohan Adapa ]
  * networks: Fixes for networks wizards
  * avahi: Use generic app view
  * privoxy: Use generic app view
  * infinoted: Move views to a separate views module
  * help: Rename views modules as 'views'
  * networks: Rename views modules as 'views'
  * diagnostics: Rename views modules, move utilities to main module
  * backups: cosmetic: Rename .inc file to .html
  * css: Merge responsive.css into main style file
  * css: cosmetic: Rename plinth.css to main.css
  * views: Don't send app to template context
  * app: Fix showing app name in port forwarding information
  * networks: Rename polkit JS authority rules file
  * firewalld: Add polkit JS authority rules files
  * networks: Show router wizard before Internet connection type wizard
  * networks: Don't show router wizard if not behind a router
  * networks: If topology wizard is skipped, skip router wizard too
  * apache: Handle transition to php 7.4

  [ Joseph Nuthalapati ]
  * Translated using Weblate (Telugu)
  * shadowsocks: Move user settings to state directory

  [ Veiko Aasa ]
  * storage: Directory selection form improvements
  * transmission: Allow one to submit download directory if it is creatable
  * plinth: Increase sqlite busy timeout from default 5s to 30s
  * upgrades: Clean apt cache every week
  * apps: Do not show status block if service is running
  * i2p: New style app page layout
  * quassel: Fix unable to disable application without choosing a domain name

  [ Luis A. Arizmendi ]
  * Translated using Weblate (Spanish)

  [ Nektarios Katakis ]
  * networks: Add form for network topology
  * networks: Add page for network topology form
  * networks: First boot view for network topology wizard
  * networks: First boot step for network topology wizard
  * networks: Save networks topology type to DB
  * networks: Update main networks page Internet connectivity section

  [ Michael Breidenbach ]
  * Translated using Weblate (Swedish)

  [ James Valleroy ]
  * ci: Switch to testing image
  * locale: Update translation strings
  * doc: Fetch latest manual

 -- James Valleroy <jvalleroy@mailbox.org>  Mon, 09 Mar 2020 20:01:44 -0400

plinth (20.3) unstable; urgency=medium

  [ Sunil Mohan Adapa ]
  * web_framework: Separate out Django settings into module
  * doc/dev: Allow all modules to be imported by Sphinx
  * notification: Add developer documentation
  * doc/dev: Update copyright year
  * app: Update style for toggle button
  * app: Drop border shadow for app icon in mobile view
  * app: cosmetic: Minor refactoring of header styling
  * app: Simplify some header styling
  * app: cosmetic: Rename a CSS style class in app header
  * app: cosmetic: Rename header.html to app-header.html
  * app: Show short description as secondary title
  * networks: Fix i18n for wizard forms
  * networks: Minor changes to router/internet configuration forms
  * web_framework: Generate and retain a secret key
  * web_framework: Cleanup expired sessions every week

  [ Nektarios Katakis ]
  * networks: Add form for internet connection type
  * networks: Add network view and url for internet connection help page
  * networks: Link internet connection help page with networks page.
  * networks: All first step wizard form for internet connection type
  * networks: Add first boot step for internet connection type
  * networks: Save to kvstore internet connectivity type
  * networks: Refactor connections list template
  * networks: Show internet connectivity string in main page

  [ Michael Breidenbach ]
  * Translated using Weblate (German)
  * Translated using Weblate (Swedish)

  [ Dietmar ]
  * Translated using Weblate (Italian)

  [ Jaime Marquínez Ferrándiz ]
  * Translated using Weblate (Spanish)

  [ Luis A. Arizmendi ]
  * Translated using Weblate (Spanish)

  [ Joseph Nuthalapati ]
  * shadowsocks: Fix shadowsocks not able to start

  [ James Valleroy ]
  * locale: Update translation strings
  * doc: Fetch latest manual

 -- James Valleroy <jvalleroy@mailbox.org>  Mon, 24 Feb 2020 20:16:12 -0500

plinth (20.2.1) unstable; urgency=high

  [ Veiko Aasa ]
  * apps: remove css filters and glow from app icons
  * config: Depends also on apache module

  [ Dietmar ]
  * Translated using Weblate (German)
  * Translated using Weblate (Italian)
  * Translated using Weblate (Italian)

  [ Petter Reinholdtsen ]
  * Translated using Weblate (Norwegian Bokmål)

  [ Sunil Mohan Adapa ]
  * cards: Remove the transition delay on hover effect
  * system: Implement new style for cards
  * jsxc: Bypass issue with stronghold to get the app working again
  * jsxc: Fix functional test case failure
  * functional_tests: cosmetic: Minor yapf change
  * app: Introduce Info component to store basic app information
  * app: Add info property as shortcut to access basic information
  * app: Refactor all apps to use the Info component
  * app: Document the app_id property for App class
  * doc/dev: Include information on how to edit dev documentation
  * views: Document the AppView class properties
  * monkeysphere: Fix regression with reading Apache configuration
  * Translated using Weblate (Italian)
  * firewall: Use firewalld DBus API for most operations
  * *.py: Use SPDX license identifier
  * *.html: Use SPDX license identifier
  * actions/*: Use SPDX license identifier
  * functional_tests: Use SPDX license identifier
  * *.css: Use SPDX license identifier
  * *: Update misc build related files to use SPDX license identifier
  * doc/dev: Update tutorial to use SPDX license indentifier
  * *: Update remaining misc files to use SPDX license identifier
  * *.js: Use SPDX license identifier
  * help: Fix attribute on download manual button
  * css: Add missing license identifier on some CSS files
  * firewalld: Ignore errors with DBus API when firewalld is not running
  * deluge: Don't use code execution for editing configuration
  * deluge: More reliable initial configuration setup

  [ Joseph Nuthalapati ]
  * l10n: Fix gettext not detecting no-python-format
  * samba: Add link to manual page
  * searx: Update search engines for 0.16.0

  [ Allan Nordhøy ]
  * openvpn: Fix spelling for Tunnelblick
  * Translated using Weblate (Norwegian Bokmål)

  [ Nektarios Katakis ]
  * bind: parse zones files
  * bind: test for parsing zones file with specific format
  * bind: views show served domains in main view
  * bind: create zones directory on setup action

  [ James Valleroy ]
  * bind: Bump version and handle upgrade

  [ Ralf Barkow ]
  * Translated using Weblate (German)

  [ nautilusx ]
  * Translated using Weblate (German)

  [ Doma Gergő ]
  * Translated using Weblate (Hungarian)

  [ Lev Lamberov ]
  * debian: Update Russian translation for debconf (Closes: #951440)

  [ Radek Pasiok ]
  * Translated using Weblate (Polish)

  [ Alice Kile ]
  * gitignore: Add .vscode & segregate editor settings

  [ Thomas Vincent ]
  * Translated using Weblate (French)

 -- James Valleroy <jvalleroy@mailbox.org>  Fri, 21 Feb 2020 22:38:12 -0500

plinth (20.2) unstable; urgency=medium

  [ Veiko Aasa ]
  * networks: Support virtual Ethernet (veth) devices
  * diagnostics: Show firewall service status
  * users: Fix functional test delete user
  * storage: Show disks if FreedomBox is running in an unprivileged container
  * service: Stop service not before but after disabling it
  * users: More precise username validation
  * sso, users: Turn off autocapitalization on the username field
  * users: Add unit tests for views
  * help: Fix anchor hidden under navbar

  [ Joseph Nuthalapati ]
  * tests: Use the latest version of geckodriver
  * vagrant: Add alias for run --develop
  * l10n: Add blocktrans trimmed tag on a block
  * l10n: Add missing trimmed to blocktrans blocks
  * vagrant: Allocate cpus equal to the no. of cores
  * Translated using Weblate (Telugu)
  * searx: Fix installation issue for 0.16.0

  [ Sunil Mohan Adapa ]
  * firewall: Show Run Diagnostics button in app
  * help: Eliminate redundant HTML attribute in template
  * glib: Create a new module to deal with all things glib
  * glib: Introduce method to schedule an operation at regular intervals
  * web_framework: Set the timezone to UTC
  * log: Ability to log SQL queries (disabled by default)
  * tests: Allow adding test templates
  * models: Add model for storing notifications
  * notification: New API for showing better notifications
  * notification: Add tests for notification API
  * views: A view to dismiss notifications
  * notification: Show a drop down from main navbar for notifications
  * storage: Show low disk space warning using notifications API
  * upgrades: Show notification when FreedomBox is updated
  * storage: In develop mode check for low disk space more frequently

  [ Thomas Vincent ]
  * Translated using Weblate (French)

  [ Allan Nordhøy ]
  * Translated using Weblate (Norwegian Bokmål)

  [ Ralf Barkow ]
  * Translated using Weblate (German)

  [ Luis A. Arizmendi ]
  * Translated using Weblate (Spanish)

  [ James Valleroy ]
  * users: Make help text translatable
  * security: Add Sandbox Coverage to report page
  * bind: Add CapabilityBoundingSet and ReadWritePaths to service file
  * matrixsynapse: Enable systemd sandboxing
  * security: Drop PrivateUsers=yes from all service files
  * locale: Update translation strings
  * doc: Fetch latest manual

  [ Michael Breidenbach ]
  * Translated using Weblate (German)
  * Translated using Weblate (Swedish)

 -- James Valleroy <jvalleroy@mailbox.org>  Mon, 10 Feb 2020 19:22:55 -0500

plinth (20.1) unstable; urgency=medium

  [ ikmaak ]
  * Translated using Weblate (Dutch)
  * Translated using Weblate (Dutch)

  [ Allan Nordhøy ]
  * samba: Fix spelling
  * Translated using Weblate (Norwegian Bokmål)
  * Translated using Weblate (German)
  * Translated using Weblate (Spanish)
  * Translated using Weblate (Norwegian Bokmål)
  * Translated using Weblate (Swedish)

  [ Veiko Aasa ]
  * samba: Add unit and functional tests
  * deluge: Allow one to set a download directory
  * deluge: Fix installation failure on slow machine
  * storage: Make external disk mounts accessible by other users
  * gitweb: Add link to the manual page
  * gitweb: Fix functional tests if git user and email is not configured

  [ Sunil Mohan Adapa ]
  * style: Fix incorrect margins for containers in mobile view
  * style: Fix responsiveness for app header
  * network: Fix activating connections that don't have real devices
  * network: Allow setting the auto-connect property on a connection
  * network: Add method to re-activate connections after an update
  * wireguard: Show large buttons in show client/server pages
  * wireguard: Cosmetic fixes by yapf and isort
  * wireguard: Don't error out when wg0 server is not setup
  * wireguard: Add ability to set private key in client addition
  * wireguard: Accept all IPs on server in a client setup
  * wireguard: Update descriptions in form labels
  * wireguard: Only use network manager for connections to servers
  * wireguard: Handle client connections through network manager
  * wireguard: Update descriptions for client vs. server clarity
  * wireguard: Generate private key if needed when editing server
  * wireguard: Add validations in forms
  * wireguard: Ensure tests work without latest network manager
  * wireguard: Implement enabling/disabling app using a stored flag
  * wireguard: Enable/disable connections along with the app
  * wireguard: When a connection is edited, reactivate to apply changes
  * wireguard: Show public key even when connection is not active

  [ Thomas Vincent ]
  * Translated using Weblate (French)

  [ Nektarios Katakis ]
  * Translated using Weblate (Greek)
  * Translated using Weblate (Greek)
  * Translated using Weblate (Greek)
  * networks: form for configuring router
  * networks: create view & url for new form
  * networks: add link to main page for router config form
  * networks: add first boot step for router config helper
  * networks: modify as first boot wizard step
  * networks: save router config to kvstore

  [ James Valleroy ]
  * Translated using Weblate (French)
  * wireguard: Add skeleton for new app
  * wireguard: Implement adding client
  * wireguard: Show list of added clients
  * wireguard: Allow deleting a client
  * wireguard: Add client info view
  * wireguard: Form to add server
  * wireguard: List peers in client section
  * wireguard: Add server information view
  * wireguard: Generate key pair
  * wireguard: Show this box's public key
  * wireguard: Create network manager connection
  * wireguard: Encode public keys for use in URLs
  * wireguard: Refactor actions file
  * wireguard: Add views for editing and deleting clients and servers
  * wireguard: Make setup idempotent
  * wireguard: Write pre-shared key to tempfile
  * wireguard: Use network API to handle connections
  * wireguard: Add icon
  * wireguard: Replace nmcli use with libnm
  * restore: Remove app
  * repro: Remove app
  * networks: Update text for router setup
  * bind: Enable systemd sandbox options for bind9 service
  * functional_tests: Update geckodriver version to v0.26.0
  * locale: Update translation strings
  * doc: Fetch latest manual
  * debian: Rename TODO.Debian to TODO
  * debian: Add Expat license to copyright
  * debian: Update standards version to 4.5.0

  [ Dietmar ]
  * Translated using Weblate (German)

  [ nautilusx ]
  * Translated using Weblate (German)
  * Translated using Weblate (German)

  [ Joseph Nuthalapati ]
  * functional-tests: Login only once per session
  * functional-tests: Africa/Addis_Abada is gone?
  * functional-tests: Add tag @service-discovery
  * functional-tests: Make nav_to_module efficient
  * functional-tests: Avoid unnecessary trips to Home
  * functional-tests: Avoid warnings about markers
  * functional-tests: Minor refactoring
  * functional-tests: Mark backups and security with @system

 -- James Valleroy <jvalleroy@mailbox.org>  Mon, 27 Jan 2020 19:23:04 -0500

plinth (20.0) unstable; urgency=medium

  [ Veiko Aasa ]
  * users: Fix test fixture that disables console login restrictions
  * gitweb: Add tests for views
  * samba: Improve actions script startup time
  * deluge: Manage starting/stoping deluged
  * deluge: Fix set default daemon

  [ Nektarios Katakis ]
  * openvpn: Enable support for communication among all clients
  * Translated using Weblate (Greek)
  * Translated using Weblate (Greek)
  * Translated using Weblate (Greek)
  * Translated using Weblate (Greek)

  [ Sunil Mohan Adapa ]
  * gitweb: Fix flake8 error that is causing pipeline failures
  * storage: Ignore errors resizing partition during initial setup
  * storage: Make partition resizing work with parted 3.3
  * debian: Add powermgmt-base to recommends list
  * openvpn: Enable IPv6 for server and client outside the tunnel
  * networks: Refactor creating a network manager client
  * networks: Remove unused method
  * networks: Fix crashing when accessing network manager D-Bus API

  [ Michael Breidenbach ]
  * Translated using Weblate (German)
  * Translated using Weblate (Swedish)
  * Translated using Weblate (German)
  * Translated using Weblate (German)

  [ Doma Gergő ]
  * Translated using Weblate (Hungarian)

  [ Joseph Nuthalapati ]
  * mediawiki: Use a mobile-friendly skin by default
  * mediawiki: Allow admin to set default skin
  * mediawiki: Fix functional tests depending on skin

  [ James Valleroy ]
  * Translated using Weblate (Greek)
  * Translated using Weblate (Greek)
  * openvpn: Add diagnostic for ipv6 port
  * matrixsynapse: Allow upgrade to 1.8.*
  * security: Add explanation of sandboxing
  * locale: Update translation strings
  * doc: Fetch latest manual

  [ Allan Nordhøy ]
  * Translated using Weblate (Norwegian Bokmål)

  [ Thomas Vincent ]
  * Translated using Weblate (French)

  [ Ralf Barkow ]
  * Translated using Weblate (German)

 -- James Valleroy <jvalleroy@mailbox.org>  Mon, 13 Jan 2020 19:11:44 -0500

plinth (19.24) unstable; urgency=medium

  [ Thomas Vincent ]
  * Translated using Weblate (French)
  * Translated using Weblate (French)

  [ Veiko Aasa ]
  * app: Fix javascript doesn't run on first visit
  * samba: private shares
  * storage: Tests for the directory validation action
  * users: Add tests for the Samba user database

  [ James Valleroy ]
  * samba: Fix spelling in description
  * debian: Update French debconf translation (Closes: #947386)
    - Thanks to Jean-Pierre Giraud for the patch.
  * firewall: Support upgrading firewalld to 0.8
  * mldonkey: Add ProtectKernelLogs
  * deluge: Use systemd sandboxing features
  * infinoted: Use systemd sandboxing features
  * storage: Add systemd sandboxing features to udiskie service
  * upgrades: Add systemd sandboxing features to repository setup service
  * security: List whether each app is sandboxed
  * locale: Update translation strings
  * debian: Update Dutch debconf translation (Closes: #947136)
    - Thanks to Frans Spiesschaert for the patch.
  * doc: Fetch latest manual

  [ Michael Breidenbach ]
  * Translated using Weblate (German)
  * Translated using Weblate (Swedish)

  [ Nektarios Katakis ]
  * Translated using Weblate (Greek)

  [ Doma Gergő ]
  * Translated using Weblate (Hungarian)

  [ Allan Nordhøy ]
  * Translated using Weblate (Norwegian Bokmål)

  [ Kunal Mehta ]
  * mediawiki: Pass --quick when running update.php

  [ Sunil Mohan Adapa ]
  * help: Refactor to move app into __init__.py for consistency
  * app: Introduce API to return a list of all apps
  * app: Introduce API to run diagnostics on an app
  * apache: Implement diagnostic test for web server component
  * daemon: Implement diagnostic test for daemon component
  * daemon: Implement diagnostic test to check if a daemon is running
  * firewall: Implement new diagnostic tests to check port status
  * diagnostics: Use new component based API for all diagnostic tests
  * cosmetic: Yapf and isort fixes
  * daemon: Move diagnosing port listening into daemon module
  * daemon: Move diagnosing using netcat to daemon module
  * apache: Move diagnostics for checking URLs into apache module
  * app: Implement API to check if app/component has diagnostics
  * views: Don't require sending diagnostics module name separately
  * minidlna: Fix showing clients information
  * mediawiki: Fix problem with session cache failing logins

  [ Ralf Barkow ]
  * Translated using Weblate (German)

  [ erlendnagel ]
  * Translated using Weblate (Dutch)

 -- James Valleroy <jvalleroy@mailbox.org>  Mon, 30 Dec 2019 21:17:58 -0500

plinth (19.23) unstable; urgency=medium

  [ Thomas Vincent ]
  * Translated using Weblate (French)
  * Translated using Weblate (French)

  [ Fred ]
  * Translated using Weblate (French)

  [ Alice Kile ]
  * show app icons in apps page
  * use single variable for referencing icon filename
  * fix formatting issues
  * fix formatting and template-related issues
  * properly implement header in app and setup pages
  * implement responsive layout for app page
  * fix toggle button html layout and responsive design css
  * config: fix minor syntax error
  * fix: implement requested changes

  [ James Valleroy ]
  * themes: css whitespace minor fixes
  * samba: Add icon to app page
  * minidlna: Add managed service and Daemon component
  * minidlna: Use single action to set media dir and restart
  * minidlna: Show icon on app page
  * minidlna: Fix webserver config name
  * minidlna: Only show shortcut to users in group
  * mumble: Keep icon_filename in moved view
  * cockpit: Filter out localhost URLs from displayed access list
  * users: Use service action to restart share group service
  * locale: Update translation strings
  * doc: Fetch latest manual

  [ Veiko Aasa ]
  * samba: recursively set open share directory permissions
  * users: Fix functional tests changing the language feature
  * app: Fix app checkbox status change functional tests
  * storage: Directory selection form and validator
  * transmission: New directory selection form

  [ Nektarios Katakis ]
  * feature: minidlna app
  * fix: minidlna.conf file permissions after editing
  * update minidlna svg
  * run sysctl after installation
  * mumble: Add option to set SuperUser password
  * cockpit: extend apps description with access info
  * cockpit: add list of valid urls to access the app.

  [ /rgb ]
  * Translated using Weblate (German)
  * Translated using Weblate (German)

  [ Luis A. Arizmendi ]
  * Translated using Weblate (Spanish)

  [ adaragao ]
  * Translated using Weblate (Portuguese)

  [ Michael Breidenbach ]
  * Translated using Weblate (Swedish)

 -- James Valleroy <jvalleroy@mailbox.org>  Mon, 16 Dec 2019 18:38:46 -0500

plinth (19.22) unstable; urgency=medium

  [ Matt Conroy ]
  * pagekite: Get rid of tabs in the configuration page
  * openvpn: manual link points to incorrect page

  [ Joseph Nuthalapati ]
  * pagekite: Fix functional tests
  * pagekite: Show existing services only if there are any
  * pagekite: Make Custom Services look like it's under Configuration
  * pagekite: Use the new app toggle button
  * openvpn: Add client apps

  [ Thomas Vincent ]
  * Translated using Weblate (French)

  [ Fred ]
  * Translated using Weblate (French)
  * Translated using Weblate (French)

  [ Alice Kile ]
  * backups: fix title not appearing
  * diagnostics: don't run on disabled modules
  * apps: Remove link to webapps in app descriptions
  * Fix error with app toggle input
  * templates: Add toolbar for apps in app.html
  * toolbar: Move diagnostics button into dropdown menu

  [ nautilusx ]
  * Translated using Weblate (German)

  [ Michael Breidenbach ]
  * Translated using Weblate (German)
  * Translated using Weblate (Swedish)

  [ Veiko Aasa ]
  * ssh: fix Avahi SFTP service file
  * diagnostics: fix IPv6 failures
  * matrix-synapse: Update requirement from buster-backports
  * samba: Users can enable a guest share
  * samba: user can select devices for sharing
  * samba: fixes and improvements
  * samba: fixes and improvements
  * app: fix javascript constant redeclaration error
  * samba: Fix javascript constant redeclaration error

  [ James Valleroy ]
  * debian: Update German debconf translation (Closes: #945387)
    - Thanks to Helge Kreutzmann for the patch.
  * samba: Add acl to managed_packages
  * samba: Fix restore command
  * samba: Move urls under apps/
  * functional_tests: Add basic samba tests
  * samba: Use register_group instead of create_group
  * samba: Only show shortcut to users in freedombox-share group
  * samba: Keep create_group in setup
  * diagnostics: Use a distinct class for Run Diagnostics button on this page
  * locale: Update translation strings
  * doc: Fetch latest manual

  [ Sunil Mohan Adapa ]
  * diagnostics: Use app.html instead of simple_app.html
  * firewall: Use app.html instead of simple_app.html
  * letsencrypt: Use app.html instead of simple_app.html
  * monkeysphere: Use app.html instead of simple_app.html
  * names: Use app.html instead of simple_app.html
  * power: Use app.html instead of simple_app.html
  * openvpn: Use app.html instead of simple_app.html
  * tor: Use app.html instead of simple_app.html
  * ikiwiki: Move the create button to manage section
  * gitweb: Move create button into manage section
  * networks: Move actions button into connection section
  * templates: Remove the now unused simple_app.html
  * users: Move create button into users section
  * minetest: Minor cosmetic fix
  * templates: Make internal zone and port forwarding info override-able
  * toolbar: Make diagnostics button looks like other drop down items
  * toolbar: Align extra actions drop down button to the right
  * toolbar: Rewamp toolbar code for simplicity and to fix issues

 -- James Valleroy <jvalleroy@mailbox.org>  Mon, 02 Dec 2019 18:00:45 -0500

plinth (19.21) unstable; urgency=medium

  [ Veiko Aasa ]
  * gitweb: Allow to import from a remote repository
  * gitweb: Do not recursively scan for Git repositories
  * turbolinks: Disable turbolinks on links that don't point to /plinth/...

  [ nautilusx ]
  * Translated using Weblate (German)

  [ Doma Gergő ]
  * Translated using Weblate (Hungarian)

  [ Allan Nordhøy ]
  * Translated using Weblate (Swedish)
  * Translated using Weblate (Norwegian Bokmål)

  [ Birger Schacht ]
  * backups: Show proper error when SSH server is not reachable
  * ssh: Add the error of ssh-keyscan to the verification view
  * tor: Rename "Hidden Service" to "Onion Service"

  [ Joseph Nuthalapati ]
  * ejabberd: Handle case where domain name is not set
  * tahoe: Mark Tahoe-LAFS as an advanced app
  * README: Fix hyperlinks to badges and images
  * doc: dev: Add instructions to setup developer documentation
  * doc: dev: Mention where to find the user manual
  * doc: dev: Reduce toc depth to 2 levels to reduce noise
  * doc: dev: Fix headings
  * doc: dev: Add favicon to developer documentation site
  * app: Avoid showing empty configuration block
  * app: Fix broken functional tests
  * firstboot: reading firstboot-wizard-secret file
  * searx: Set safe_search to Moderate by default
  * clients: Improve code readability

  [ Sunil Mohan Adapa ]
  * backups: i18n for a string on verify ssh host page
  * backups: Simplify SSH fingerprint verification command
  * HACKING: Update with instructions for multiple OSes
  * CONTRIBUTING: Add more instructions on commits and MR changes
  * doc: Fix unavailability of manual images
  * tor: Fix port diagnostics by correcting port data type
  * tor: Expect obfs service to be also available on IPv6
  * tor: Listen on IPv6 for OrPort

  [ Thomas Vincent ]
  * Translated using Weblate (French)

  [ Michael Breidenbach ]
  * Translated using Weblate (Swedish)

  [ James Valleroy ]
  * HACKING: Fix provision with tests command
  * d/po: Run debconf-updatepo
  * locale: Update translation strings

  [ Radek Pasiok ]
  * Translated using Weblate (Polish)
  * Translated using Weblate (Polish)

  [ Alice Kile ]
  * clients: implement launch button feature
  * app: Implement toggle button in app page
  * app: Use single form for app toggle and configuration
  * app: Make the toggle-button responsive

 -- James Valleroy <jvalleroy@mailbox.org>  Mon, 18 Nov 2019 19:35:38 -0500

plinth (19.20) unstable; urgency=medium

  [ Veiko Aasa ]
  * gitweb: Set correct access rights after enabling application
  * gitweb: Add tests for actions script
  * gitweb: Add functional tests
  * gitweb: avoid global environment variables in Apache configuration
  * gitweb: fix links that end with /HEAD
  * gitweb: Validate repository name also in actions script
  * gitweb: do not change working directory inside actions script
  * sharing: Fix wrong links on Apache2 directory index page

  [ Fioddor Superconcentrado ]
  * Translated using Weblate (German)
  * Translated using Weblate (Spanish)
  * d/po/es: New translation file
  * d/po: Fix header comments

  [ Michael Breidenbach ]
  * Translated using Weblate (German)
  * Translated using Weblate (Swedish)
  * Translated using Weblate (Swedish)

  [ Sunil Mohan Adapa ]
  * debian: Remove plinth transitional package
  * cfg: Fix test case failure due to incorrect path assumption
  * gitlab-ci: Fix path for HTML coverage report generation
  * gitweb: Set proper access after restoration of a backup
  * setup: Don't include actions/__pycache__ during installation
  * ssh: Fix flake8 failure by removing unused import
  * config: Use AppView and cleanup custom code
  * storage: Use AppView and cleanup custom code
  * doc: Install using makefile instead of setup.py
  * doc: Fetch and add Spanish manual
  * help: Fix showing manual pages in fallback cases
  * app: Fix a pytest warning in tests
  * setup.py: Set development status classifier to production/stable
  * setup.py: Add more topics to classifiers
  * doc: Add developer documentation using Sphinx
  * actions: Fix issue with docstring causing issues with Sphnix
  * Translated using Weblate (Swedish)

  [ Pavel Borecki ]
  * Translated using Weblate (Czech)

  [ Thomas Vincent ]
  * Translated using Weblate (French)
  * backups: Fix a typo in backups upload form
  * Translated using Weblate (French)

  [ homycal ]
  * Translated using Weblate (French)

  [ Mattias Münster ]
  * Translated using Weblate (Swedish)

  [ Allan Nordhøy ]
  * Translated using Weblate (Norwegian Bokmål)
  * Translated using Weblate (French)
  * Translated using Weblate (French)

  [ Nektarios Katakis ]
  * ssh: Option for disabling password authentication

  [ Joseph Nuthalapati ]
  * infinoted: Add missing manual page link
  * doc: Add directory for development documentation
  * doc: Skip empty lines when piping to wget
  * doc: Fix Unicode issues with the manual
  * doc: Remove language code from title
  * doc: Move build scripts into separate directory
  * doc: Minor cosmetic changes
  * doc: Move English manual to manual/en directory
  * help: Respect language preference when showing user manual
  * snapshot: Sort snapshot list from newest to oldest

  [ Doma Gergő ]
  * Translated using Weblate (Hungarian)

  [ Fred ]
  * Translated using Weblate (French)
  * Translated using Weblate (French)

  [ James Valleroy ]
  * config: Implement get_initial and form_valid
  * functional_tests: Update config form ids
  * coquelicot: Change quotes to ASCII
  * locale: Update translation strings
  * doc: Fetch latest manual

 -- James Valleroy <jvalleroy@mailbox.org>  Mon, 04 Nov 2019 19:15:27 -0500

plinth (19.19) unstable; urgency=medium

  [ Veiko Aasa ]
  * ikiwiki: Allow full Unicode text in wiki/blog title names
  * actions: Check with flake8
  * gitweb: New app for simple git hosting
  * users: reload Apache2 to flush LDAP cache after user operations
  * gitweb: update repository list where necessary
  * gitweb: fix Windows Git client download link in manifest
  * gitweb: add help text for description and owner fields in the form
  * gitweb: enable rename detection

  [ Pavel Borecki ]
  * Translated using Weblate (Czech)

  [ Thomas Vincent ]
  * Translated using Weblate (French)

  [ Birger Schacht ]
  * ssh: Show server fingerprints in SSH page

  [ James Valleroy ]
  * Translated using Weblate (French)
  * gitweb: Fix flake8 error
  * locale: Update translations strings
  * doc: Fetch latest manual

  [ Nevena Mircheva ]
  * Translated using Weblate (Bulgarian)

  [ Sunil Mohan Adapa ]
  * matrixsynapse: Remove unused letsencrypt action
  * ejabberd: Removed unused letsencrypt action
  * gitweb: Minor fixes after review
  * gitweb: Minor visual changes to templates
  * gitweb: Fix issue with elevated access to private repositories
  * frontpage: Show shortcuts that public even if need a group
  * searx, app, translation, language-selection: Fix license header
  * ikiwiki: Remove extra create button when no wiki/blog is present
  * cosmetic: yapf formatting

  [ ikmaak ]
  * Translated using Weblate (Dutch)

  [ Michael Breidenbach ]
  * Translated using Weblate (German)

  [ Allan Nordhøy ]
  * Translated using Weblate (Norwegian Bokmål)

  [ Matthias Dellweg ]
  * quassel: Add let's encrypt component for certficiates

 -- James Valleroy <jvalleroy@mailbox.org>  Mon, 21 Oct 2019 18:49:35 -0400

plinth (19.18) unstable; urgency=medium

  [ Matthias Dellweg ]
  * diagnose: Move negating diagnose result inside try block

  [ Fioddor Superconcentrado ]
  * Translated using Weblate (Spanish)

  [ Luis A. Arizmendi ]
  * Translated using Weblate (Spanish)

  [ Allan Nordhøy ]
  * Translated using Weblate (Norwegian Bokmål)

  [ Dietmar ]
  * Translated using Weblate (German)

  [ Sunil Mohan Adapa ]
  * pagekite: Remove first wizard step for danube edition
  * pagekite: cosmetic: yapf and isort changes
  * debian: Remove python3-requests from depends list
  * users: Make UI close to rest of the apps
  * upgrades: Remove unnecessary subsubmenu
  * ikiwiki: Remove subsubmenu in favor of toolbar
  * networks: Remove subsubmenu in favor of toolbar buttons
  * backups: Remove unnecessary use of subsubmenu template
  * templates: Remove unused invocation of subsubmenu
  * templates: Simplify unnecessary override
  * templates: Provide subsubmenu functionality in app.html
  * dynamicdns: Use app.html instead of app-subsubmenu.html
  * i2p: Use app.html instead of app-subsubmenu.html
  * pagekite: Use app.html instead of app-subsubmenu.html
  * snapshot: Use app.html instead of app-subsubmenu.html
  * templates: Remove unused app-subsubmenu.html
  * deluge: Support deluge 2 by starting it properly
  * minetest: Remove mod-torches no longer available in testing/unstable

  [ James Valleroy ]
  * security: Add past vulnerabilities count
  * security: Move security report to new page
  * locale: Update translation strings
  * doc: Fetch latest manual
  * d/control: Add Rules-Requires-Root: no
  * d/control: Update Standards-Version to 4.4.1

 -- James Valleroy <jvalleroy@mailbox.org>  Mon, 07 Oct 2019 19:06:16 -0400

plinth (19.17) unstable; urgency=medium

  [ Pavel Borecki ]
  * Translated using Weblate (Czech)
  * Translated using Weblate (Czech)

  [ Anxin YI ]
  * Translated using Weblate (Chinese (Simplified))

  [ Joseph Nuthalapati ]
  * firstboot: network connections not used, cleanup
  * firstboot: Add new help menu to firstboot navbar

  [ Sunil Mohan Adapa ]
  * letsencrypt: Update and fix tests involving domain changes
  * tor: Fix test case for getting status
  * firstboot: Hide left menu during first boot as intended

  [ James Valleroy ]
  * locale: Update translation strings
  * doc: Fetch latest manual

 -- James Valleroy <jvalleroy@mailbox.org>  Mon, 23 Sep 2019 18:14:40 -0400

plinth (19.16) unstable; urgency=medium

  [ Joseph Nuthalapati ]
  * help: Add button to submit feedback
  * help: Add button for Support
  * help: Add button for Contribute
  * manual: Move PDF download link to HTML manual page
  * help: Convert help icon in the navbar to dropdown

  [ Sunil Mohan Adapa ]
  * help: Add more text to contribute page for donations
  * action_utils: Introduce utility for setting debconf answers
  * action_utils: Workaround problem with setting debconf answers
  * views: Fix failure in redirecting from language selection page
  * help: Make download as PDF a regular button
  * backups: Add missing slashes at the end of URLs
  * backups: Remove cancel button from add disk location page
  * backups: Fix removing local repository
  * backups: Simplify checking repository capabilities using flags
  * backups: Simplify listing repositories in index page
  * backups: Rename network_storage module to store
  * backups: Introduce method for checking if a repository is usable
  * backups: Minor cosmetic fixes
  * backups: Expose repository path as property
  * backups: Rename remove_repository method to remove
  * backups: Minor change to disk repository name
  * backups: Rename repo_path to borg_path for clarity
  * backups: Make mountpoint property private
  * backups: Use higher level method in views instead of store methods
  * backups: Implement hostname property on SSH repository
  * backups: Clarify two separate uses of name create_repository
  * backups: Separate repository loading from instantiation
  * backups: Minor cosmetic changes
  * backups: Minor simplification in running of action script
  * backups: Improve handling borg errors
  * backups: Minor simplification when adding remote repository
  * backups: Handle errors when adding disk repository
  * backups: Show repository error in archives table
  * backups: Show lock icon for encrypted repositories
  * backups: Show error when password is provided for unencrypted repo
  * backups: Don't show used disk choices when adding disk repo
  * backups: Show error when there are no disks available to add repo
  * backups: Move add repository buttons to the top
  * ejabberd: Fix listen port configuration for ejabberd 19.x
  * cockpit: Prevent restart on freedombox startup
  * ejabberd: Prevent restart on freedombox startup
  * ejabberd: Perform host/domain name operations only when installed
  * module_loader: Cosmetic changes by yapf
  * web_server: Remove log message about serving static directory
  * setup: Better log message when no apps need upgrades
  * module_loader: Remove log message when app is imported
  * actions: Improve log message about action execution

  [ Doma Gergő ]
  * Translated using Weblate (Hungarian)

  [ Swann Martinet ]
  * Translated using Weblate (German)
  * Translated using Weblate (Italian)
  * Translated using Weblate (French)

  [ Allan Nordhøy ]
  * Translated using Weblate (Norwegian Bokmål)

  [ Danny Haidar ]
  * help: Minor updates to the statements on contribute page

  [ Joseph Nuthalpati ]
  * backups: Allow adding backup repositories on multiple disks
  * backups: Refactor class hierarchy in repository.py
  * backups: Save new backup location to plinth database

  [ James Valleroy ]
  * locale: Update translation strings

 -- James Valleroy <jvalleroy@mailbox.org>  Mon, 09 Sep 2019 18:20:03 -0400

plinth (19.15) unstable; urgency=medium

  [ Doma Gergő ]
  * Translated using Weblate (Hungarian)

  [ nautilusx ]
  * Translated using Weblate (German)

  [ Allan Nordhøy ]
  * Translated using Weblate (Norwegian Bokmål)

  [ Joseph Nuthalpati ]
  * functional_tests: Fix site.is_available not handling default paths
  * functional_tests: Fix step definition "When I log out"
  * matrix-synapse: Allow installation of version 1.2 from backports

  [ James Valleroy ]
  * security: Hide vulnerability table by default
  * vagrant: Stop any ongoing unattended-upgrade
  * functional_tests: Use longer password when creating user
  * locale: Update translation strings
  * doc: Fetch latest manual
  * debian: Add lintian-override for package-installs-apt-preferences

  [ Sunil Mohan Adapa ]
  * names: Perform better layout of domain names table on small screens
  * cockpit: Apply domain name changes immediately
  * ejabberd: Prevent processing empty domain name
  * config: Send hostname change signal only after fully processing it
  * letsencrypt: Don't try to obtain certificates for .local domains
  * avahi: Expose .local domain as a proper domain
  * cockpit: Make essential and install by default
  * tt-rss: Force upgrade to 18.12-1.1 and beyond
  * doc: Fetch latest manual
  * README: Add more screenshots, update existing paths
  * matrixsynapse: Fix apache syntax errors introduce by 4b8b2e171c86d75
  * users: yapf cosmetic changes
  * users: Don't delete 'admin' group when running unit tests
  * users: Minor cosmetic refactoring
  * users: Don't fail badly when admin group does not exist
  * users: Minor fix to return value when getting last admin user
  * users: Cosmetic yapf and isort fixes
  * updates: Allow matrix-synapse 1.3 to be installed for buster users
  * javascript: Don't resubmit when refreshing the page
  * vagrant: Fix dpkg command for recovering from broken state
  * functional_tests: Fix create snapshot test failure
  * storage: Fix regression with restoring backups with storage

  [ bn4t ]
  * matrix-synapse: Use recommended reverse proxy configuration

 -- James Valleroy <jvalleroy@mailbox.org>  Mon, 26 Aug 2019 18:55:49 -0400

plinth (19.14) unstable; urgency=medium

  [ James Valleroy ]
  * functional_tests: Fix delete backup path
  * tests: Test add custom shortcuts to frontpage
  * locale: Update translation strings
  * doc: Fetch latest manual
  * debian: Update standards version to 4.4.0
  * debian: Switch to debhelper-compat

  [ Pavel Borecki ]
  * Translated using Weblate (Czech)

  [ Doma Gergő ]
  * Translated using Weblate (Hungarian)

  [ pierre ]
  * Translated using Weblate (French)

  [ ZeroAurora ]
  * Translated using Weblate (Chinese (Simplified))

  [ Sunil Mohan Adapa ]
  * storage: Handle all device paths during eject
  * storage: Fix incorrect i18n when throwing and error
  * storage: yapf changes
  * setup: Clarify success log message when force upgrading
  * Yapf changes
  * firewall: Force upgrade to firewalld 0.7.x
  * frontpage: Fix regression with loading custom shortcuts
  * frontpage: Log a message when loading custom shortcuts
  * upgrades: Set apt configuration to allow release info change
  * tests: Fix flake8 warning about unused imports
  * Minor yapf fixes
  * names: Minor styling fixes
  * names: Don't enumerate services for domains supporting all
  * names: Introduce new API to manage domains
  * names: Declare domain types in various apps
  * names: Make all apps use new api to retrieve domain names
  * names: Use new API in all apps
  * letsencrypt: Revoke certificate only if it exists
  * letsencrypt: Fix problem with automatically obtaining certificates
  * cockpit: Don't error out when removing an unknown domain
  * ejabberd: Ensure that hosts are not duplicated in configuration
  * ejabberd: Use domain added signal for listening to domain changes
  * cockpit: Don't handle the domain changed signal
  * letsencrypt: Remove unused listen to domain change signal
  * config: Remove unused domain change signal
  * api: Fix regression with listing only enabled apps in mobile app

  [ Joseph Nuthalpati ]
  * upgrades: Use reusable collapsible-button style for logs

  [ Mesut Akcan ]
  * Translated using Weblate (Turkish)

  [ Radek Pasiok ]
  * Translated using Weblate (Polish)

  [ Anxin YI ]
  * Translated using Weblate (Chinese (Simplified))

  [ Allan Nordhøy ]
  * Translated using Weblate (Norwegian Bokmål)

 -- James Valleroy <jvalleroy@mailbox.org>  Mon, 12 Aug 2019 19:31:35 -0400

plinth (19.13) unstable; urgency=low

  [ Nikolas Nyby ]
  * Fix a handful of typos in docs and comments
  * Introduce flake8 checking
  * Fix typos in module init docs
  * Add flake8 to gitlib-ci

  [ Petter Reinholdtsen ]
  * Translated using Weblate (Norwegian Bokmål)

  [ Sunil Mohan Adapa ]
  * Minor changes to flake8 related updates
  * diaspora: Fix tests by reverting changes during flake8 clenaup
  * backups: Fix issue with showing index page
  * backups: Fix HTML template indentation, remove inline styling

  [ James Valleroy ]
  * help: Show security notice when backports are in use
  * security: Show vulnerability counts
  * locale: Update translation strings
  * doc: Fetch latest manual
  * Begin uploading to unstable again.
  * security: Fixup refactoring

  [ Joseph Nuthalapati ]
  * backups: Make UI more consistent with other apps
  * backups: Make backup location tables collapsible
  * flake8: Remove unused import

  [ nautilusx ]
  * Translated using Weblate (German)

  [ Anxin YI ]
  * Translated using Weblate (Chinese (Simplified))

 -- James Valleroy <jvalleroy@mailbox.org>  Mon, 29 Jul 2019 19:13:58 -0400

plinth (19.12) experimental; urgency=medium

  [ Miguel A. Bouzada ]
  * Added translation using Weblate (Galician)
  * Translated using Weblate (Galician)

  [ Sunil Mohan Adapa ]
  * dbus: Allow plinth user to own FreedomBox DBus service
  * service: Implement action for systemd try-restart
  * cockpit: Don't handle domains if app is not installed
  * dynamicdns: Send domain added signal properly during init
  * letsencrypt: Force commands to be non-interactive
  * letsencrypt: Remove renewal hooks implementation
  * letsencrypt: Remove old style hooks from all configuration files
  * letsencrypt: Remove deprecated logger.warn
  * letsencrypt: Remove special treatment for domain added from 'config'
  * letsencrypt: Implement DBus service for renewal notifications
  * letsencrypt: Add lineage information in status
  * letsencyrpt: Implement action to copy certificates
  * letsencrypt: Implement action to compare copied certificates
  * letsencrypt: Introduce component for handling certificates
  * letsencrypt: Add permanent hook to receive renewal notifications
  * letsencrypt: Trigger renewal certificate events in component
  * letsencrypt: Trigger events for obtain, revoke and delete
  * letsencrypt: Implement re-obtain separately
  * letsencrypt: Handling certificate renewals when daemon is offline
  * apache: Add let's encrypt certificate component
  * matrixsynapse: Add let's encrypt component for certficiates
  * ejabberd: Add let's encrypt component for managing certificates
  * ejabberd: Backup and restore TLS certificates
  * sso: Use new features of axes, log axes messages
  * Minor yapf and isort changes

  [ Pavel Borecki ]
  * Translated using Weblate (Czech)

  [ Petter Reinholdtsen ]
  * Translated using Weblate (Norwegian Bokmål)

  [ Allan Nordhøy ]
  * Translated using Weblate (Norwegian Bokmål)

  [ Doma Gergő ]
  * Translated using Weblate (Hungarian)

  [ Luis A. Arizmendi ]
  * Translated using Weblate (Spanish)

  [ Joseph Nuthalapati ]
  * backups: Add option to select/deselect all apps for backup or restore
  * backups: Change "select all" to a pure JavaScript implementation
  * Translated using Weblate (Telugu)
  * Translated using Weblate (Chinese (Simplified))
  * sharing: Allow directories to be publicly shared
  * sharing: Add functional test for public shares
  * sharing: Add JavaScript to hide user groups for public shares
  * sharing: Simplify --is-public option
  * sharing: Indicate public shares in listing of shares

  [ Johannes Keyser ]
  * Translated using Weblate (German)

  [ Mesut Akcan ]
  * Translated using Weblate (Turkish)

  [ Elizabeth Sherrock ]
  * Translated using Weblate (Chinese (Simplified))

  [ Anxin YI ]
  * Translated using Weblate (Chinese (Simplified))

  [ Igor ]
  * Translated using Weblate (Russian)

  [ ZeroAurora ]
  * Translated using Weblate (Chinese (Simplified))

  [ James Valleroy ]
  * Translated using Weblate (Chinese (Simplified))
  * locale: Update translation strings
  * doc: Fetch latest manual

 -- James Valleroy <jvalleroy@mailbox.org>  Mon, 22 Jul 2019 19:23:02 -0400

plinth (19.11) experimental; urgency=medium

  [ THANOS SIOURDAKIS ]
  * Added translation using Weblate (Greek)

  [ ZeroAurora ]
  * Translated using Weblate (Chinese (Simplified))

  [ Doma Gergő Mihály ]
  * matrixsynapse: Fix missing translation mark

  [ Doma Gergő ]
  * Translated using Weblate (Hungarian)

  [ Luis A. Arizmendi ]
  * Translated using Weblate (Spanish)

  [ Joseph Nuthalapati ]
  * backups: Improve UX of adding ssh remote
  * backups: Avoid creating duplicate SSH remotes
  * backups: YAPF formatting
  * backups: Text change on index page
  * backups: Make paramiko a dependency of freedombox package
  * debian: Add python3-paramiko to build dependencies
  * backups: Fix issue with repository not being initialized
  * backups: Minor refactoring in forms.py
  * backups: Add test for adding ssh remotes
  * backups: Avoid using `sudo` in tests
  * backups: Skipping tests temporarily
  * backups: tests: Fix issue with usage of fixture 'needs_root'
  * Add SSH hostkey verification
  * backups: ssh remotes: Refactoring
  * backups: Fix functional tests broken due to URL changes
  * Verify SSH hostkey before mounting
  * ui: Create reusable CSS class for collapsible-button
  * backups: Remove unnecessary context manager for paramiko SFTPClient
  * backups: Read file path of known_hosts directly from plinth.config
  * backups: Add regex validation for ssh_repository field

  [ Sunil Mohan Adapa ]
  * backups: Minor fixes to host verification view template
  * backup: Allow SSH directory paths with : in them
  * backups: Cleanup auto-mounting SSH repositories
  * backups: Minor styling changes
  * backups: Handle SSH keys for old stored repositories
  * backups: Require passphrase for encryption in add repository form
  * backups: Fix and refactor adding a new remote repository
  * backups: Remove known_hosts file from config file
  * backups: Fix issue with verifying SSH host keys
  * backups: Don't send passphrase on the command line
  * backups: Git ignore the .ssh folder in data folder
  * setup.py: Don't install directories matching ignore patterns
  * backups: Minor cleanup
  * backups: Un-mount SSH repositories before deleting them

  [ Igor ]
  * Translated using Weblate (Russian)

  [ Andrey Vostrikov ]
  * Translated using Weblate (Russian)

  [ James Valleroy ]
  * locale: Update translation strings
  * doc: Fetch latest manual

 -- James Valleroy <jvalleroy@mailbox.org>  Mon, 08 Jul 2019 18:13:37 -0400

plinth (19.10) experimental; urgency=medium

  [ Sunil Mohan Adapa ]
  * Introduce firewall component for opening/closing ports
  * Introduce webserver component for managing Apache configuration
  * Introduce uwsgi component to manage uWSGI configuration
  * app: Rename get() method to get_component()
  * app: Add unique ID to each app class
  * Introduce daemon component to handle systemd units
  * radicale: Workaround issue with creating log directory
  * app: Set app as enabled only when the daemon is enabled
  * syncthing: Open firewall ports for listening and discovery

  [ James Valleroy ]
  * functional_tests: Add shortcut- prefix to test home page config
  * locale: Update translations strings
  * doc: Fetch latest manual

  [ Mesut Akcan ]
  * Translated using Weblate (Turkish)

  [ ssantos ]
  * Translated using Weblate (German)

  [ Pavel Borecki ]
  * Translated using Weblate (Czech)

  [ Allan Nordhøy ]
  * Translated using Weblate (Norwegian Bokmål)

  [ adaragao ]
  * Translated using Weblate (Portuguese)

  [ Petter Reinholdtsen ]
  * Translated using Weblate (Norwegian Bokmål)

 -- James Valleroy <jvalleroy@mailbox.org>  Mon, 24 Jun 2019 20:06:17 -0400

plinth (19.9) experimental; urgency=medium

  [ Danny Haidar ]
  * Added translation using Weblate (Bulgarian)

  [ Sunil Mohan Adapa ]
  * menu: Remove unused template submenu.html
  * menu: Removed unused templates, methods and properties
  * Introduce component architecture and menu component
  * Turn frontpage shortcut into an app component

  [ James Valleroy ]
  * config: Update migration to use app id
  * searx: Update to use shortcut component
  * config: Add option to show advanced apps
  * monkeysphere: Hide by default
  * locale: Update translation strings
  * doc: Fetch latest manual

  [ Joseph Nuthalapati ]
  * searx: Add option to allow public access to the application
  * searx: Preserve public_access setting
  * searx: Improve functional tests

  [ Mesut Akcan ]
  * Translated using Weblate (Turkish)

  [ Allan Nordhøy ]
  * Translated using Weblate (Norwegian Bokmål)

 -- James Valleroy <jvalleroy@mailbox.org>  Mon, 10 Jun 2019 19:18:52 -0400

plinth (19.8) experimental; urgency=medium

  [ Pavel Borecki ]
  * Translated using Weblate (Czech)

  [ Allan Nordhøy ]
  * Translated using Weblate (Norwegian Bokmål)

  [ Sunil Mohan Adapa ]
  * i2p: Update SVG logo with standard units, size and margins
  * HACKING: Add guidelines for creating new icons
  * icons: Add new SVG icons for all apps
  * icons: Add license information for SVG icons
  * templates: Use SVG icons for apps page and shortcuts
  * icons: Ensure SVG presence for all non-app icons
  * icons: Update copyright information remaining icons
  * doc: Update the correct license for documentation
  * apache: Serve SVG files compressed using gzip

  [ Doma Gergő ]
  * Translated using Weblate (Hungarian)

  [ ssantos ]
  * Translated using Weblate (German)

  [ Mesut Akcan ]
  * Translated using Weblate (Turkish)

  [ ventolinmono ]
  * Translated using Weblate (Spanish)

  [ Petter Reinholdtsen ]
  * Translated using Weblate (Norwegian Bokmål)

  [ James Valleroy ]
  * locate: Update translation strings
  * doc: Fetch latest manual
  * debian: Remove duplicate priority field
  * doc: Remove unused duplicate image

 -- James Valleroy <jvalleroy@mailbox.org>  Mon, 27 May 2019 18:11:25 -0400

plinth (19.7) experimental; urgency=medium

  [ LoveIsGrief ]
  * i2p: Use augeas for editing the router.config
  * i2p: Include default favorites after installation

  [ Sunil Mohan Adapa ]
  * i2p: Update license headers for consistent formatting
  * i2p: Minor flake8 and yapf fixes
  * i2p: Convert router configuration tests to pytest style
  * transmission: Fix issue with promoting menu item
  * tor: Fix issue with promoting/demoting menu item
  * apps: Fix showing apps background twice
  * apps: Style disable app icons according to design
  * apps: Style the title for disabled icons section
  * sharing: Always keep menu item in promoted state
  * apps: Promote/demote menu items for disabled apps too
  * tests: Add commonly used fixtures globally
  * tests: Remove unused test discovery code
  * custom_shortcuts: Fix issue with writing tests as different user
  * backups: Convert tests to pytest style
  * bind: Convert tests to pytest style
  * config: Convert tests to pytest style
  * diaspora: Convert tests to pytest style
  * letsencrypt: Convert tests to pytest style
  * names: Convert tests to pytest style
  * pagekite: Convert tests to pytest style
  * storage: Convert tests to pytest style
  * tor: Convert tests to pytest style
  * users: Convert tests to pytest style
  * actions: Convert tests to pytest style
  * cfg: Convert tests to pytest style
  * clients: Convert tests to pytest style
  * context_processors: Convert tests to pytest style
  * kvstore: Convert tests to pytest style
  * menu: Convert tests to pytest style
  * middleware: Convert tests to pytest style
  * network: Convert tests to pytest style
  * templatetags: Convert tests to pytest style
  * utils: Convert tests to pytest style
  * i2p: Rename test fixtures to avoid a minor warning
  * ejabberd: Include Bosh port 5280 in port forwarding information
  * repro: Show port forwarding information
  * Common template for showing port forwarding information
  * i2p: Show port forwarding information
  * bind: Show port forwarding information
  * ssh: Show port forwarding information

  [ Doma Gergő ]
  * Translated using Weblate (Hungarian)

  [ Allan Nordhøy ]
  * Translated using Weblate (Norwegian Bokmål)

  [ Radek Pasiok ]
  * Translated using Weblate (Polish)

  [ Erik Ušaj ]
  * Added translation using Weblate (Slovenian)
  * Translated using Weblate (Slovenian)

  [ Karel Trachet ]
  * Translated using Weblate (Dutch)

  [ ssantos ]
  * Translated using Weblate (German)
  * Translated using Weblate (Portuguese)

  [ James Valleroy ]
  * apps: Separate enabled and disabled apps
  * apps: Add port forwarding info
  * service: Show port forwarding info when available
  * openvpn: Show port forwarding info
  * minetest: Fix flake8 error
  * matrixsynapse: Show port forwarding info
  * tahoe: Show port forwarding info
  * locate: Update translation strings
  * doc: Fetch latest manual

  [ Joseph Nuthalapati ]
  * Translated using Weblate (Telugu)

 -- James Valleroy <jvalleroy@mailbox.org>  Mon, 13 May 2019 19:47:52 -0400

plinth (19.6) experimental; urgency=medium

  [ Pavel Borecki ]
  * Translated using Weblate (Czech)

  [ CurlingTongs ]
  * Translated using Weblate (German)

  [ nautilusx ]
  * Translated using Weblate (German)

  [ Allan Nordhøy ]
  * Translated using Weblate (Norwegian Bokmål)

  [ Mesut Akcan ]
  * Translated using Weblate (Turkish)

  [ narendrakumar.b ]
  * letsencrypt: Provide link to configure domain if not configured

  [ James Valleroy ]
  * firewall: Get service ports details
  * firewall: Show ports details
  * locale: Update translation strings
  * doc: Fetch latest manual

  [ LoveIsGrief ]
  * i2p: Add helper to modify the tunnel config
  * i2p: Open HTTP(S) and IRC ports on all interfaces on install
  * i2p: Add HTTP(S) and IRC ports to firewall
  * i2p: Enable application

  [ Sunil Mohan Adapa ]
  * i2p: flake8 and yapf fixes
  * i2p: Convert unit tests to pytest style
  * i2p: Update firewalld service descriptions
  * i2p: Disable the daemon before editing configuration
  * i2p: Don't enable proxies on external zone

 -- James Valleroy <jvalleroy@mailbox.org>  Mon, 29 Apr 2019 19:18:01 -0400

plinth (19.5) experimental; urgency=medium

  [ LoveIsGrief ]
  * i2p: Add new application
  * i2p: Disable compression on /i2p/
  * i2p: apache: Catch more I2P locations
  * i2p: django: Add shortcuts to /i2p/... URLs
  * i2p: django: Additional information about /i2p location
  * i2p: todo: Add TODOs for I2P
  * i2p: todo: add more TODOs for I2P
  * i2p: idea: Browse eepsites directly from freedombox
  * i2p: todo: Add torrent tracker to list of favorites
  * i2p: django: Add description for the configuration shortcuts
  * i2p: django: Add i2p homepage to description
  * i2p: setup: Enrich I2P favorites
  * i2p: todo: Tick off a TODO and reword one
  * i2p: todo: Remove IDEA for browsing to .i2p sites in iframe
  * i2p: torrents: Link to the list of trackers
  * i2p: Add functional tests
  * functional_tests: Allow provisioning VM for functional tests
  * functional tests: Fix wheel errors when provisioning VM

  [ Sunil Mohan Adapa ]
  * i2p: Move data files into the app's data folder
  * i2p: Use project logo instead of mascot
  * i2p: Remove TODO in favor of issue tracker
  * apache: Add proxy_html module needed by i2p app
  * i2p: Backup/restore the correct state folder
  * i2p: Minor styling changes
  * i2p: Add diagnostic test for web interface port
  * i2p: Add main web interface to list of clients
  * i2p: Review and cleanup action script
  * i2p: Review and update views
  * i2p: Disable app until further fixes are done

  [ James Valleroy ]
  * functional_tests: Install python3-pytest-django
  * locale: Update translation strings
  * doc: Fetch manual

  [ wind ]
  * Translated using Weblate (Russian)

  [ Joseph Nuthalapati ]
  * storage: Use udisks to list disks and df for disk space utilization

  [ Igor ]
  * Translated using Weblate (Russian)

  [ CurlingTongs ]
  * Translated using Weblate (German)

 -- James Valleroy <jvalleroy@mailbox.org>  Mon, 15 Apr 2019 18:47:17 -0400

plinth (19.4) experimental; urgency=medium

  [ Allan Nordhøy ]
  * Translated using Weblate (Norwegian Bokmål)

  [ Pavel Borecki ]
  * Translated using Weblate (Czech)

  [ nautilusx ]
  * Translated using Weblate (German)

  [ Doma Gergő ]
  * Translated using Weblate (Hungarian)

  [ advocatux ]
  * Translated using Weblate (Spanish)

  [ Joseph Nuthalapati ]
  * clients: Open web app in a new browser tab
  * matrix-synapse: Change client diagnostics url
  * minetest: Fix duplicate domain names being displayed in UI
  * storage: Do not show an eject button on /boot partitions
  * letsencrypt: Call letsencrypt manage_hooks with correct arguments
  * vagrant: Run plinth as user plinth in development environment

  [ Johannes Keyser ]
  * Translated using Weblate (German)

  [ James Valleroy ]
  * dynamicdns: Install module by default
  * locale: Update strings
  * doc: Fetch latest manual

  [ Sunil Mohan Adapa ]
  * storage: Don't check type of the disk for / and /boot
  * storage: Don't log error when checking if partition is expandable

  [ wind ]
  * Translated using Weblate (Russian)

 -- James Valleroy <jvalleroy@mailbox.org>  Mon, 01 Apr 2019 20:31:54 -0400

plinth (19.3) experimental; urgency=medium

  [ Pavel Borecki ]
  * Translated using Weblate (Czech)

  [ Doma Gergő ]
  * Translated using Weblate (Hungarian)

  [ Petter Reinholdtsen ]
  * Translated using Weblate (Norwegian Bokmål)

  [ advocatux ]
  * Translated using Weblate (Spanish)

  [ James Valleroy ]
  * vagrant: Rearrange steps of provision script
  * locale: Update translation strings

  [ Joseph Nuthalapati ]
  * dynamicdns: Break up dynamicdns.py into forms.py and views.py
  * dynamicdns: Move subsubmenu below description
  * firewall: Change "Current Status:" from p to h3
  * names: Add description
  * subsubmenu: Make description a customizable block
  * pagekite: Bring subsubmenu below description. Remove About section.
  * upgrades: Move subsubmenu below description
  * Include clients.html in service-subsubmenu.html
  * ikiwiki: Move subsubmenu below description

  [ Sunil Mohan Adapa ]
  * pagekite: Rename base template file
  * pagekite: Change the template section title
  * dynamicdns: Simplify template inheritance
  * ikiwiki: Consistent styling for delete warning page
  * templates: Minor styling change
  * functional_tests: Reorder tests to disable apps after tests
  * tests: Mark functional tests with functional mark
  * tests: Read functional tests conf file without assuming CWD
  * tests: Fix backups API test cases to work under all conditions
  * README: Provide simple instruction for installing FreedomBox
  * INSTALL.md: Simplify installation instructions
  * HACKING.md: Update instructions on installing dependencies
  * functional_tests: Update todo list by removing implemented tests
  * mediawiki: Fix tests to allow running from any directory
  * tests: Use pytest for running all tests
  * ci: Allow gitlab to parse test coverage results
  * main: Show service version in logs
  * setup: Automatically gather information about files to install
  * setup: Allow apps to have their own data directories
  * setup: Don't include data/ files as package data
  * module_loader: Specially load modules in development mode
  * setup: Move app enabling files to respective apps
  * setup: Move app data files into respective apps
  * setup: Remove unused /var/run directory

  [ Dietmar ]
  * Translated using Weblate (German)
  * Translated using Weblate (French)
  * Translated using Weblate (Italian)

  [ jonathan göhler ]
  * Translated using Weblate (German)

  [ Vincent Ladeuil ]
  * Translated using Weblate (French)

  [ David Maulat ]
  * Translated using Weblate (French)

  [ Allan Nordhøy ]
  * Translated using Weblate (Norwegian Bokmål)

  [ Mesut Akcan ]
  * Translated using Weblate (Turkish)

 -- James Valleroy <jvalleroy@mailbox.org>  Mon, 18 Mar 2019 20:30:44 -0400

plinth (19.2) unstable; urgency=medium

  [ Joseph Nuthalapati ]
  * docs: Fix deprecation warnings in post-processor
  * tor: Fix deprecation warning W605 for '\' character in regex
  * utils: Simplify YAMLFile by removing the post_exit argument
  * config: Consolidate get_domainname() implementation into config
  * config: Move default-app configuration to a dedicated file
  * config: Fix Ikiwiki entries not showing up as default apps
  * config: Migrate default app configuration to new conf file
  * config: Rename Default App to Webserver Home Page
  * config: Add option to use Apache's default home page as home page
  * config: Remove Apache home page configuration from freedombox.conf
  * config: Fix error when setting JSXC as the home page
  * users: Add nscd as a dependency
  * Disable Coquelicot for Buster release
  * matrix-synapse: Fix LDAP login issue
  * config: Revert changes in freedombox.conf to avoid conffile prompt
  * config: Reset home page setting in freedombox.conf during migration
  * openvpn: Migration from easy-rsa 2 to 3 for existing installations
  * openvpn: Increment version number for easy-rsa 3 migration
  * snapshot: Fix failing functional test

  [ Pavel Borecki ]
  * Translated using Weblate (Czech)

  [ danielwine ]
  * Translated using Weblate (Hungarian)

  [ Doma Gergő ]
  * Translated using Weblate (Hungarian)

  [ Allan Nordhøy ]
  * Translated using Weblate (Norwegian Bokmål)

  [ advocatux ]
  * Translated using Weblate (Spanish)

  [ Sunil Mohan Adapa ]
  * tor: Styling changes due to yapf
  * tor: Use fixed 9001 port for relaying
  * utils: Handle exceptions in context management for YAMLFile
  * utils: Fix some flake8 warnings
  * tahoe: Styling changes
  * backups: Fix failing test case
  * web_server: Move shutdown handling to main
  * dbus: Add new module for D-Bus services
  * setup: Abstraction for getting managing packages of a module
  * setup: Filter packages to force upgrade
  * package: Implement identifying packages that need conffile prompts
  * package: Helper method to filter packages that need conffile prompt
  * setup: Trigger force upgrade for app that implement it
  * bind: Handle conffile prompt during upgrade
  * setup: Rush force upgrade in development mode
  * ttrss: Make functional test definitions specific to ttrss
  * cockpit: Pre-enable necessary apache modules
  * radicale, searx: Pre-enable necessary apache modules
  * letsencrypt: Pre-enable necessary apache modules
  * ikiwiki: Pre-enable necessary apache modules
  * sso: Pre-enable necessary apache modules
  * apache: Use cgid module instead of cgi
  * apache: Increment app version number
  * setup: Make additional info available for force upgrading
  * debian/copyright: Minor fixes
  * debian/copyright: Add full text for AGPL-3+
  * debian/copyright: Add license text for public-domain
  * debian/copyright: Add license text for GPL-2 and GPL-3
  * debian/copyright: Add license text for CC-BY-SA-3.0
  * debian/copyright: Update copyright for logos
  * static: Remove unused files
  * LICENSES: Remove files that are same license as rest of the source
  * config: Don't pass configuration file argument to action
  * openvpn: Fix issues with upgrade easy-rsa 2 to 3 migration
  * openvpn: Make frontpage shortcut appear after an upgrade
  * openvpn: Work around firewalld bug 919517
  * setup: Pass better data structure for force upgrade operation
  * utils: Introduce abstraction over distutils comparison of versions
  * firewalld: Implement upgrading from 0.4.x to 0.6.x
  * ttrss: Make setup process reusable
  * ttrss: Implement upgrade from 17.4 to 18.12

  [ Johannes Keyser ]
  * Translated using Weblate (German)

  [ Anjali Datla ]
  * Translated using Weblate (Telugu)

  [ Darkblaze ]
  * Translated using Weblate (Telugu)

  [ Petter Reinholdtsen ]
  * Translated using Weblate (Norwegian Bokmål)

  [ Jag ]
  * vagrant: Use virtualbox linked clones / CoW to reduce startup times

  [ James Valleroy ]
  * Add 2019 to copyright years
  * Fix some paths in LICENSES
  * debian: Add copyright years for debian/*
  * radicale: Add description of web interface
  * ttrss: Add backup support
  * debian: Add copyright info for lato fonts
  * debian: Add copyright info for individual logo files
  * LICENSES: Add reference to debian/copyright
  * debian: Add copyright info for theme images
  * debian/copyright: Move all license texts to end
  * debian/copyright: Remove unnecessary fields for native package
  * debian/copyright: Move some app icons from LICENSES
  * debian/copyright: Fix typo in year
  * debian/copyright: Move more app icons from LICENSES
  * debian/copyright: Include some URLs dropped from LICENSES
  * debian/copyright: Move some more app icons from LICENSES
  * debian/copyright: Fix filename for tahoe-lafs logo
  * security: Migrate access config to new file
  * users: When ssh used in tests, add users to admin group
  * locale: Update translations strings

 -- James Valleroy <jvalleroy@mailbox.org>  Sat, 02 Mar 2019 14:45:55 -0500

plinth (19.1) unstable; urgency=medium

  [ James Valleroy ]
  * radicale: Log errors during upgrade
  * radicale: Bump version to 2
  * radicale: Remove obsolete diagnostics
  * radicale: Fix server URLs in client info
  * locale: Update translation strings
  * doc: Fetch latest manual

  [ Pavel Borecki ]
  * Translated using Weblate (Czech)

  [ Allan Nordhøy ]
  * Translated using Weblate (Norwegian Bokmål)

  [ Petter Reinholdtsen ]
  * Translated using Weblate (Norwegian Bokmål)

  [ advocatux ]
  * Translated using Weblate (Spanish)

  [ Sunil Mohan Adapa ]
  * setup: Add option to handle configuration prompts during install
  * radicale: Simplify upgrading to newer packages
  * matrixsynapse: Remove hard-coded URL
  * matrixsynapse: Fix issues with showing certificate warning
  * letsencrypt: Fix issue with disabling matrixsynapse checkbox
  * matrixsynapse: Don't check for current domain in renew hook
  * matrixsynapse: Fix potential exposure of private key
  * matrixsynapse: Setup certificate after domain selection
  * matrixsynapse: Better checking for valid certificate

  [ Joseph Nuthalapati ]
  * matrixsynapse: Use Let's Encrypt certificates

 -- James Valleroy <jvalleroy@mailbox.org>  Thu, 14 Feb 2019 06:01:19 -0500

plinth (19.0) unstable; urgency=high

  [ J. Carlos Romero ]
  * mldonkey: Add some more clients to the module page
  * mldonkey: Add to the description the three available front-ends

  [ Sunil Mohan Adapa ]
  * monkeysphere: Fix handling of multiple domains and keys
  * monkeysphere: Fix regression with reading new apache domain config
  * apache: Cleanup domain configuration
  * apache: Add support for mod_ssl in addition to mod_gnutls
  * apache: Switch to mod_ssl from mod_gnutls
  * mldonkey: Add systemd service file with security options
  * mldonkey: Enable app
  * action_utils: Fix checking for URL availability
  * upgrades: Fix priority for buster-backports version
  * upgrades: Fix premature adding of buster-backports sources

  [ Pavel Borecki ]
  * Translated using Weblate (Czech)

  [ Johannes Keyser ]
  * Translated using Weblate (German)

  [ advocatux ]
  * Translated using Weblate (Spanish)

  [ James Valleroy ]
  * locale: Update strings for translation
  * Switched to a new version number scheme: YY.N
    - YY is the year of release.
    - N is the release number within that year.

 -- James Valleroy <jvalleroy@mailbox.org>  Sat, 09 Feb 2019 20:38:00 -0500

plinth (0.49.1) unstable; urgency=medium

  [ Sunil Mohan Adapa ]
  * ui: Fix regression with configure button in home page
  * backups: Rename 'Abort' buttons to 'Cancel'
  * backups: Use icon for add repository button
  * backups: Move subsubmenu below description
  * backups: Add title and description to other pages
  * backups: Add link to manual page
  * backups: Fix styling for upload size warning
  * backups: Increase timeout for SSH operations to 30 seconds
  * backups: Minor styling fixes

  [ Pavel Borecki ]
  * Translated using Weblate (Czech)

  [ Petter Reinholdtsen ]
  * Translated using Weblate (Norwegian Bokmål)

  [ advocatux ]
  * Translated using Weblate (Spanish)

  [ Joseph Nuthalapati ]
  * letsencrypt: UI: Fix checkbox disabling

  [ James Valleroy ]
  * datetime: Switch from chrony to systemd-timesyncd
  * locale: Update translation strings
  * doc: Fetch latest manual

 -- James Valleroy <jvalleroy@mailbox.org>  Thu, 07 Feb 2019 21:23:32 -0500

plinth (0.49.0) unstable; urgency=medium

  [ Prachi Srivastava ]
  * networks: remove unused html
  * security: Moves inline javascript to files
  * security: Moves input field focus javascript to django forms
  * help: Use freedombox package instead of plinth for version
  * repro: Disable app due to issues with Debian package

  [ Sunil Mohan Adapa ]
  * ui: Fix regression with card icon style in front page
  * js: Full librejs compatibility
  * js: Remove javascript license link from footer
  * backups: Remove incorrectly set buffer size during download
  * backups: Minor styling fixes
  * backups: Remove dead code
  * backups: Minor styling fixes
  * backups: Minor refactoring
  * backups: Fix incomplete download archives
  * backups: Improve performance of backup download
  * tor: Make a utility method public
  * action_utils: Expose URL checking utility for generic use
  * upgrades: Improve handling of backports
  * datetime: Fix diagnostic test to not ignore first two servers

  [ Pavel Borecki ]
  * Translated using Weblate (Czech)

  [ J. Carlos Romero ]
  * mldonkey: show 'Learn more...' link in package page when installed

  [ James Valleroy ]
  * radicale: Handle migration from 1.x to 2.x
  * shadowsocks: Use resolvable domains in functional tests
  * radicale: Handle data migration for upgrade to 2.x
  * datetime: Switch from ntp to chrony
  * vagrant: Put hold on freedombox package during provision
  * repro: Also disable functional tests
  * monkeysphere: Re-enable functional tests
  * locale: Update translation strings

  [ Allan Nordhøy ]
  * Translated using Weblate (Norwegian Bokmål)

  [ Joseph Nuthalapati ]
  * backports: Add buster-backports to apt sources list
  * debian: Add smoke test with autopkgtests (Closes: #878699)

  [ danielwine ]
  * Translated using Weblate (Hungarian)

  [ Petter Reinholdtsen ]
  * Translated using Weblate (Norwegian Bokmål)

 -- James Valleroy <jvalleroy@mailbox.org>  Tue, 05 Feb 2019 22:55:53 -0500

plinth (0.48.0) unstable; urgency=medium

  [ Doma Gergő ]
  * Translated using Weblate (Hungarian)

  [ Pavel Borecki ]
  * Translated using Weblate (Czech)

  [ Allan Nordhøy ]
  * Translated using Weblate (Norwegian Bokmål)

  [ Sunil Mohan Adapa ]
  * ui: Fix top margin for content containers
  * ui: Rename page specific CSS classes
  * ui: Underline the logo along with 'Home' text when active
  * ui: Style frontpage application info like regular content
  * ui: Fix setting width of card-list at various page sizes
  * ui: Show help nav item text when navbar is collapsed
  * ui: Hide restart/shutdown items when navbar is collapsed
  * ui: Compact pages on extra small screen sizes
  * ui: Re-add background for home, apps and system pages in small sizes
  * fail2ban: Split and update configuration files
  * fail2ban: Pickup new configurations without reboot
  * mldonkey: Update description and minor updates
  * mldonkey: Disable app due to bug during restart
  * backups: Upgrade apps before restoring them
  * backups: Fix showing not-installed apps in create backup page
  * syncthing: Add backup/restore support
  * Serve default favicon for apps that don't provide one
  * radicale: Fix issue with configuration changes not applying
  * openvpn: Add backup/restore support
  * storage: Fix false error message visiting home page
  * storage, backups: Minor styling and yapf fixes
  * service: Fix warning to use collections.abc
  * help: Minor refactoring in get-logs action
  * mldonkey: Add functional test for uploading
  * axes: Minor fixes to configuration for IP blocking
  * infinoted: Wait for up to 5 minutes to kill daemon

  [ Petter Reinholdtsen ]
  * Translated using Weblate (Norwegian Bokmål)

  [ Joseph Nuthalapati ]
  * ci: Export freedombox.deb as build artifact instead of plinth.deb
  * matrix-synapse: Fix startup error caused by bind_address setting
  * matrix-synapse: Use '::' as the IPv6 bind address
  * backups: Automatically install required apps before restore
  * backups: Add a loader to the restore button to indicate progress

  [ Johannes Keyser ]
  * Translated using Weblate (German)

  [ James Valleroy ]
  * django: Remove deprecated AXES_BEHIND_REVERSE_PROXY
  * radicale: Only set hosts for radicale 1.x
  * radicale: Don't change auth type for radicale 2.x
  * radicale: Use rights file by default for radicale 2.x
  * radicale: Add functional tests for setting access rights
  * help: Use journalctl to show status log
  * help: Add action script to read logs from journal
  * help: Add functional test to check status logs page
  * locale: Update translation strings
  * doc: Fetch latest manual from wiki

  [ Prachi Srivastava ]
  * fail2ban: Enable bans for apache auth failures

  [ J. Carlos Romero ]
  * mldonkey: Add new module for the eDonkey network
  * mldonkey: Add backup/restore support

 -- James Valleroy <jvalleroy@mailbox.org>  Mon, 28 Jan 2019 19:22:19 -0500

plinth (0.47.0) unstable; urgency=medium

  [ Joseph Nuthalapati ]
  * ci: Don't install fuse and fuse3 packages in the CI environment
  * snapshot: Fix snapshots filling up the disk
  * snapshot: ui: Remove NUMBER_MIN_AGE setting and add FREE_LIMIT
  * snapshot: Enable TIMELINE_CLEANUP and NUMBER_CLEANUP by default
  * snapshot: Improve description
  * snapshot: Merge the functionality of the migrate command into setup
  * snapshot: Fix failing tests
  * snapshots: Handle installation on non-btrfs filesystems
  * snapshot: Handle "Config in use" error

  [ James Valleroy ]
  * radicale: Add tests for well-known URLs
  * radicale: Don't modify default file for radicale >= 2.1.10
  * radicale: Add support for radicale 2.x
  * setup: Fix spelling error
  * radicale: Switch to uwsgi for radicale 2.x
  * radicale: Create collections folder before starting uwsgi
  * Update translation strings
  * Fetch latest manual
  * debian: Update debhelper compat version to 12

  [ Sunil Mohan Adapa ]
  * radicale: Redirect to well-known URLs according to version
  * syncthing: Use exact matches when enforcing trailing '/'
  * snapshot: Minor styling fixes
  * snapshot: Update descriptions and UI options
  * snapshot: Refactor configuration migration
  * main: Separate out Django setup into a separate module
  * main: Separate out CherryPy code into a separate module
  * Show Gujarati in the list of UI languages
  * cockpit: Add link to manual page
  * cockpit: Update description
  * firewalld: Flush iptables rules before restarting firewall
  * backups: Don't fail tests when borg is not installed
  * backups: yapf fixes
  * django: Use Argon2 password hash
  * setup: Handle showing setup page after app completes installation
  * setup: Minor flake8 fixes
  * setup: Reduce refresh time when application is already installed
  * setup: Don't perform is-package-manager-busy checks when not needed
  * action_utils: Implement utilities for managing uwsgi configurations
  * searx: Use action utils for uwsgi configuration management
  * radicale: Don't keep radicale service running
  * icons: Fixes for switching to fork-awesome
  * Fix i18n for menu strings

  [ Prachi Srivastava ]
  * Replace glyphicons with forkawesome icons

 -- James Valleroy <jvalleroy@mailbox.org>  Mon, 14 Jan 2019 22:08:54 -0500

plinth (0.46.1) unstable; urgency=medium

  [ prolinux ukraine ]
  * Translated using Weblate (Ukrainian)

  [ Joseph Nuthalapati ]
  * clients: Rename DAVdroid to DAVx5

  [ Allan Nordhøy ]
  * Translated using Weblate (Norwegian Bokmål)

  [ Sunil Mohan Adapa ]
  * debian: Replace and break older versions of plinth

  [ James Valleroy ]
  * debian: Fix spelling errors in lintian override comment

 -- James Valleroy <jvalleroy@mailbox.org>  Fri, 04 Jan 2019 23:17:45 -0500

plinth (0.46.0) unstable; urgency=medium

  [ Pavel Borecki ]
  * Translated using Weblate (Czech)

  [ Johannes Keyser ]
  * Translated using Weblate (German)

  [ advocatux ]
  * Translated using Weblate (Spanish)

  [ prolinux ukraine ]
  * Translated using Weblate (Ukrainian)

  [ Sunil Mohan Adapa ]
  * logging: Don't log static file requests
  * logging: Make cherrypy log to the main log
  * logging: Don't log to a log file
  * logging: Log to systemd journal directly
  * logging: Separate logging init logic into a module
  * logging: Implement colors for console messages
  * searx: Update outdated Apache configuration
  * sso: Update outdated Apache configuration
  * letsencrypt: Use macros for configuring sites
  * letsencrypt: Remove outdated Apache configuration
  * logging: Remove references to old log files
  * debian: Alter control file indentation
  * storage: Add parted as dependency module
  * debian: Add dependencies from freedombox-setup
  * sudoers: Allow all admin users to become superusers
  * Move update-motd script from freedombox-setup
  * debian: Break current version of freedombox-setup
  * Move preseed file from freedombox-setup
  * debian: Use description from freedombox.org
  * debian: Ignore debian/debhelper-build-stamp
  * debian: Fix lintian warning about vcs ignore file
  * debian: Don't change ownership recursively in postinst
  * debian: Update short description
  * debian: Rename plinth package to freedombox

  [ James Valleroy ]
  * vagrant: Cleanup for obsolete log files
  * debian: Move Recommends to binary package
  * locale: Run update_translations
  * doc: Fetch latest manual from wiki
  * debian: Standards-Version is now 4.3.0

  [ Petter Reinholdtsen ]
  * Translated using Weblate (Norwegian Bokmål)

 -- James Valleroy <jvalleroy@mailbox.org>  Mon, 31 Dec 2018 16:46:25 -0500

plinth (0.45.0) unstable; urgency=medium

  [ Doma Gergő ]
  * Translated using Weblate (Hungarian)

  [ Pavel Borecki ]
  * Translated using Weblate (Czech)

  [ advocatux ]
  * Translated using Weblate (Spanish)

  [ Joseph Nuthalapati ]
  * udiskie: Finish merging udiskie into storage
  * apache: Switch to php-fpm from mod_php

  [ Allan Nordhøy ]
  * Translated using Weblate (Chinese (Simplified))
  * Translated using Weblate (Italian)
  * Translated using Weblate (Norwegian Bokmål)

  [ Herdir ]
  * Translated using Weblate (French)

  [ Michael Pimmer ]
  * Backups: first UI sceleton for remote / encrypted backups
  * Backups: allow testing the connection of ssh locations
  * Backups, remote repositories: implement init, info and some test
  * Backups, remote repositories: uniform parameter handling
  * Backups, remote repositories: start using sshfs
  * Backups, remote repositories: integrate to backups index page
  * Backups, remote repositories: re-use template for root location
  * Backups, remote repositories: use object-oriented repositories
  * Backups, remote backups: fix unittests
  * Backups, remote repositories: create/delete/restore of remote repos
  * Backups, remote repositories: change network_storage to dict
  * Backups, remote repository: adapt functional tests
  * Backups: remove unittests to backups test directory
  * Backups: remove archive name when creating an archive
  * Backups: support for encrypted repositories
  * Backups: Cleanup and improved error handling
  * Backups: functional tests update; restoring backup bugfix
  * Backups: allow creating archive in unmounted repository
  * Backups: allow using keyfile as credentials for sshfs mounts
  * Backups: notify that credentials of remote backups are stored
  * Backups: unittests for accessing repository with borg directly
  * Backups: bump module version

  [ James Valleroy ]
  * backups: Make validator errors translatable
  * functional_tests: Move backup test into backups feature

  [ ssantos ]
  * Translated using Weblate (German)

 -- James Valleroy <jvalleroy@mailbox.org>  Mon, 17 Dec 2018 19:05:51 -0500

plinth (0.44.0) unstable; urgency=medium

  [ Pavel Borecki ]
  * Translated using Weblate (Czech)

  [ Robert Martinez ]
  * Add gray noise background
  * Add white Card
  * add footer padding

  [ Allan Nordhøy ]
  * Translated using Weblate (Norwegian Bokmål)

  [ James Valleroy ]
  * ejabberd: bosh port moved to 5443
  * apache: Run setup again to reload
  * ejabberd: Change BOSH port from 5280 to 5443
  * Revert "ci: Use python3.6 when installing dependencies"
  * ci: Install jquery packages for coverage
  * functional_tests: Confirm when deleting all snapshots
  * Translated using Weblate (Spanish)
  * Update translation strings

  [ Joseph Nuthalapati ]
  * vagrant: clear logs and plinth database on destroying box
  * minetest: Change list of mods to what's available in Debian
  * Add instructions on how to use "WIP" in merge requests
  * clients: Fix distortion of the client apps buttons
  * snapshots: Fix default snapshot listing
  * firewalld: Use nftables instead of iptables
  * snapshots: Place the subsubmenu below the description

  [ ssantos ]
  * Translated using Weblate (German)
  * Translated using Weblate (Portuguese)

  [ Prachi Srivastava ]
  * Changes delete all to delete selected in snapshot
  * Adds toggle to select all for deletion
  * Changes functional test to select All and delete snapshots
  * Ignores warnings in pytest while running functional test

  [ advocatux ]
  * Translated using Weblate (Spanish)

  [ Petter Reinholdtsen ]
  * Translated using Weblate (Norwegian Bokmål)

 -- James Valleroy <jvalleroy@mailbox.org>  Mon, 03 Dec 2018 19:47:04 -0500

plinth (0.43.0) unstable; urgency=medium

  [ Michael Pimmer ]
  * Backups: export and download archives in one step
  * Backups: uploading and import with temporarily stored file
  * Backups: Restore directly from archive
  * Backups: Don't fail when borg doesn't find files to extract
  * Backups: clean up exporting archives functionality
  * Backups: relative paths for borg extract in action script
  * Backups: fix test
  * Backups: clean up forms, names and templates
  * Functional tests: minor documentation changes
  * Backups: Stream archive downloads/exports
  * Backups: do not hardcode uploaded backup file path
  * Backups: minor cleanups
  * Backups: show free disk space on upload+restore page
  * Backups: functional test to download and restore an archive
  * Backups: minor adaption of upload file size warning
  * Backups: minor fixes of functional tests
  * Functional tests: check that browser waits for redirects to finish
  * Functional tests: fix waiting for redirects
  * Functional tests: assert that module installation succeeded
  * Cherrypy: Do not limit maximum upload size
  * Backups: Make Manifest a dict instead of a list

  [ James Valleroy ]
  * functional_tests: Remove backup export steps
  * functional_tests: Remove remaining backup export steps
  * functional_tests: Add sso tags
  * upgrades: Internationalize string and apply minor formatting

  [ Anthony Stalker ]
  * Translated using Weblate (Czech)

  [ Joseph Nuthalapati ]
  * vagrant: Destroy Plinth development database when box is destroyed
  * sso: Make auth-pubtkt tickets valid for 12 hours
  * openvpn: Migration from easy-rsa 2 to 3
  * openvpn: is-setup checks for non-empty dh.pem file
  * openvpn: Always write the latest server configuration on setup

  [ ssantos ]
  * Translated using Weblate (Portuguese)

  [ Robert Martinez ]
  * Update module terminology improvements
  * Incorporate feedback from MR

 -- James Valleroy <jvalleroy@mailbox.org>  Mon, 19 Nov 2018 17:25:31 -0500

plinth (0.42.0) unstable; urgency=medium

  [ Robert Martinez ]
  * Fix wrong color in mobile menu

  [ James Valleroy ]
  * snapshot: Handle snapper list output change
  * functional_tests: Fix steps with domain parameter

  [ Joseph Nuthalapati ]
  * Translated using Weblate (Telugu)
  * tor: Add functional tests for relays and hidden services
  * tor: Enable backup/restore
  * upgrades: Add functional tests
  * upgrades: Enable backup/restore
  * monkeysphere: Handle importing new OpenSSH format keys
  * monkeysphere: yapf reformatting
  * tests: Change the domain to be an FQDN
  * monkeysphere: Add functional tests for import/publish keys
  * monkeysphere: Enable backup/restore
  * monkeysphere: Skip functional tests until bugs are resolved
  * letsencrypt: Enable backup/restore
  * tahoe: Minor changes to facilitate functional tests
  * tahoe: Add functional tests
  * tahoe: Enable backup/restore
  * tahoe: yapf run
  * udiskie: unmount drive as superuser

  [ buoyantair ]
  * Translated using Weblate (Telugu)

  [ Michael Pimmer ]
  * Actions: use local plinth in development mode
  * Actions: path in development mode: do not preserve PYTHONPATH

  [ ButterflyOfFire ]
  * Translated using Weblate (Indonesian)
  * Translated using Weblate (Italian)

 -- James Valleroy <jvalleroy@mailbox.org>  Mon, 05 Nov 2018 18:41:15 -0800

plinth (0.41.0) unstable; urgency=medium

  [ Allan Nordhøy ]
  * Translated using Weblate (Norwegian Bokmål)

  [ ButterflyOfFire ]
  * Translated using Weblate (French)

  [ James Valleroy ]
  * debian: Add Russian translation of debconf template (Closes: #910848)
    - Thanks to Lev Lamberov for the patch.
  * deluge: Handle prompt to change default password
  * functional_tests: When creating backup, scroll window to top
  * backups: Handle permission error during chown

  [ Joseph Nuthalapati ]
  * vagrant: Increase memory to 2GiB
  * vagrant: Increase number of CPUs to 2
  * datetime: Add functional test for setting time zone
  * datetime: Enable backup/restore
  * tests: More accurately compute waited time
  * deluge: Add functional test for uploading a torrent
  * deluge: Enable backup/restore
  * avahi: Enable backup/restore (no data)
  * backups: Enable backup/restore (no data currently)
  * bind: Add functional tests
  * bind: Enable backup/restore
  * security: Add functional tests for restricted logins
  * security: Enable backup/restore
  * snapshot: Fix issue with setting configuration
  * snapshot: Add functional tests for setting configuration
  * backups: Implement app hooks
  * snapshot: Enable backup/restore
  * deluge: Add missing backups tag in functional tests
  * ssh: Enable backup/restore
  * firewall: Enable backup/restore (no data)
  * diagnostics: Enable backup/restore (no data)
  * names: Enable backup/restore (no data)
  * power: Enable backup/restore (no data)
  * storage: Enable backup/restore (no data)
  * backups: Make plinth the owner of the backup archives
  * backups: Fix issue with showing exports from disks without labels
  * storage: Minor styling with urlencode call in template
  * backups: Don't rely on disk labels during export/restore

  [ Michael Pimmer ]
  * Backups: bugfix for downloading extracted archive files

  [ rafael ]
  * Translated using Weblate (Spanish)

 -- James Valleroy <jvalleroy@mailbox.org>  Mon, 22 Oct 2018 19:48:50 -0400

plinth (0.40.0) unstable; urgency=medium

  [ Allan Nordhøy ]
  * Translated using Weblate (Norwegian Bokmål)

  [ James Valleroy ]
  * ci: Prevent installing fuse
  * upgrades: Don't change origins pattern list
  * upgrades: Keep config file when disabling
  * debian: Add Portuguese translation for debconf messages (Closes: #909745)
    - Thanks to "Traduz" - Portuguese Translation Team for the patch.
  * home: Also display card title above icon
  * functional_tests: Make coquelicot password entry more robust
  * functional_tests: Check ejabberd contact list more robustly

  [ Augusto Borin ]
  * Translated using Weblate (Portuguese)

  [ advocatux ]
  * Translated using Weblate (Spanish)

  [ Pavel Borecki ]
  * Translated using Weblate (Czech)

  [ BO41 ]
  * Translated using Weblate (German)

  [ David Maulat ]
  * Translated using Weblate (French)

  [ Robert Martinez ]
  * Translated using Weblate (German)
  * Add tint effect on card icons under "Apps"
  * Change maximum cards per row
  * Change card text style and position

  [ Joseph Nuthalapati ]
  * Don't disable installation when apt lists are empty
  * backups: Relax schema for backup manifest data
  * backups: Remove empty keys in backup manifest data
  * backups: Rename the backups API module
  * mediawiki: Backup/restore settings also
  * backups: Rename test_backup to test_api
  * backups: List apps that don't require backup too
  * backups: Minor styling fixes
  * cockpit: Add clients and backup manifests
  * mumble: Implement backup/restore
  * privoxy: Enable backup/restore (no data)
  * backups: Allow restoring backups with no files
  * roundcube: Enable backup/restore (no data)
  * searx: Enable backup/restore (no data)
  * jsxc: Enable backup/restore (no data)
  * coquelicot: Enable backup/restore
  * coquelicot: Implement functional tests with uploading file
  * tests: Reduce time for polling in functional tests
  * transmission: Implement upload torrent functional test
  * transmission: Enable backup/restore
  * coquelicot: Fix upload file functional test
  * mediawiki: Run update script for 1.31 upgrade
  * quassel: Enable backup/restore
  * shadowsocks: Enable backup/restore
  * backups: Implement disabling web configuration during backup
  * sharing: Enable backup/restore
  * pagekite: Add functional tests
  * pagekite: Enable backup/restore
  * tests: Add missing backups tag on functional tests
  * vagrant: Get rid of apt warning during provisioning
  * customization: Serve static files from customization directory
  * customization: Create customization path in /var/www
  * customization: Serve custom shortcuts through the REST API
  * customization: Show custom shortcuts on frontpage

  [ Michael Pimmer ]
  * Backup module: Implement downloading archives
  * Backup module: Implemented uploading files
  * Backup module: added some unittests; minor doc updates

  [ Federico Ceratto ]
  * Translated using Weblate (Italian)

  [ Johannes Keyser ]
  * Translated using Weblate (German)

 -- James Valleroy <jvalleroy@mailbox.org>  Tue, 09 Oct 2018 06:01:50 -0400

plinth (0.39.0) unstable; urgency=medium

  [ Joseph Nuthalapati ]
  * Fix typo in the description meta tag
  * backups: Support multiple backups in one day
  * backups: Check if paths exist before passing them to borgbackup
  * backups: Reword the no-apps-installed message
  * backups: Make getting all apps method public
  * backups: Minor styling fixes
  * backups: Minor refactoring in finding exported archive
  * backups: Simplify getting included apps during restoring
  * udiskie: Merge into storage module

  [ Doma Gergő ]
  * Translated using Weblate (Hungarian)

  [ Petter Reinholdtsen ]
  * Translated using Weblate (Norwegian Bokmål)

  [ Allan Nordhøy ]
  * Translated using Weblate (Norwegian Bokmål)

  [ danielwine ]
  * Translated using Weblate (Hungarian)

  [ James Valleroy ]
  * backups: Validate backup manifests
  * backups: Move manifest validation into backups app
  * backups: Fix iteration over loaded modules
  * users: Reset groups before testing register_group
  * backups: List supported and installed apps when creating
  * backups: Implement process manifests for Packet
  * backups: Provide a default backup name
  * backups: Select all apps by default
  * backups: Use paths from selected apps
  * backups: Fix and test service shutdown and restore
  * backups: Patch actions for shutdown services test
  * backups: Disable create archive when no supported apps are installed
  * backups: Dump manifests file and include it in backup
  * backups: Name borg repo folder more clearly
  * backups: Include app versions in manifest file
  * backups: Use valid filename for export
  * backups: Don't display time as separate column
  * backups: Confirm that archive exists before restoring
  * backups: Add apps selection to restore form
  * backups: Use valid filename for manifest
  * backups: When restoring, only list apps included in backup
  * backups: Use backups API for restore
  * backups: Add more basic tests for backups API
  * functional_tests: Test dynamicdns backup and restore
  * ikiwiki: Add sites folder to backup data
  * functional_tests: Test ikiwiki backup and restore
  * functional_tests: Test mediawiki backup and restore
  * functional_tests: Test repro config backup and restore
  * backups: Rename 'Create archive' to 'New backup'
  * functional_tests: More robust checks using eventually
  * backups: Show disabled 'New backup' button when no apps installed
  * backups: Enable module
  * backups: Create folder if needed during setup
  * functional_tests: Only select app under test for new backup
  * functional_tests: Test ejabberd backup and restore
  * functional_tests: Ensure that backups app is installed before test
  * debian: Don't make backup of /etc/security/access.conf (Closes: #909484)
  * Bump Standards-Version to 4.2.1
  * Cleanup udiskie module

 -- James Valleroy <jvalleroy@mailbox.org>  Mon, 24 Sep 2018 19:23:04 -0400

plinth (0.38.0) unstable; urgency=medium

  [ Allan Nordhøy ]
  * Translated using Weblate (Norwegian Bokmål)

  [ Pavel Borecki ]
  * Translated using Weblate (Czech)

  [ Igor ]
  * Translated using Weblate (Russian)

  [ Johannes Keyser ]
  * Translated using Weblate (German)

  [ BO41 ]
  * Translated using Weblate (German)

  [ Doma Gergő ]
  * Translated using Weblate (Hungarian)

  [ Vignan Lavu ]
  * mediawiki: Enable SVG support for MediaWiki

  [ advocatux ]
  * Translated using Weblate (Spanish)

  [ Joseph Nuthalapati ]
  * Install ncurses-term during vagrant file provision
  * docs: Fix MediaWiki manual page download failing
  * manual: Remove footer for manual pages using Python XML module
  * upgrades: Clean up old kernel packages during automatic upgrades
  * turbolinks: Make the progress bar white and thicker

  [ James Valleroy ]
  * debian: Add German translation of debconf messages (Closes: #907787)
    - Thanks to Helge Kreutzmann for the patch.
  * tests: Make coverage package optional

 -- James Valleroy <jvalleroy@mailbox.org>  Mon, 10 Sep 2018 18:12:06 -0400

plinth (0.37.0) unstable; urgency=medium

  [ Pavel Borecki ]
  * Translated using Weblate (Czech)

  [ Allan Nordhøy ]
  * Translated using Weblate (Norwegian Bokmål)

  [ Petter Reinholdtsen ]
  * Translated using Weblate (Norwegian Bokmål)

  [ Igor ]
  * Translated using Weblate (Russian)

  [ advocatux ]
  * Translated using Weblate (Spanish)

  [ Doma Gergő ]
  * Translated using Weblate (Hungarian)

  [ James Valleroy ]
  * backups: Simplify export of backup archive files
  * backups: Add list of exported archives
  * backups: Restore from exported archive
  * vagrant: Clarify post-up message
  * debian: Add Dutch translation of debconf messages (Closes: #906945)
    - Thanks to Frans Spiesschaert for the patch.
  * Bump Standards-Version to 4.2.0

  [ Joseph Nuthalapati ]
  * vagrant: Vagrantfile changes for ease of development
  * install: Use Post/Response/Get pattern for reloads

 -- James Valleroy <jvalleroy@mailbox.org>  Mon, 27 Aug 2018 19:15:08 -0400

plinth (0.36.0) unstable; urgency=medium

  [ Gayathri Das ]
  * Translated using Weblate (Hindi)

  [ James Valleroy ]
  * Fix validation error in Hindi translation
  * Fix validation error in Spanish translation
  * Add backups info to apps
  * ejabberd: Cleanup config file upgrade
  * Add license info for Lato fonts
  * ci: Run test coverage and get report
  * Commit patch for French debconf translation (Closes: #905933)
    - Thanks to jean-pierre giraud for the patch.

  [ Luis A. Arizmendi ]
  * Translated using Weblate (Spanish)

  [ Igor ]
  * Translated using Weblate (Russian)

  [ Hemanth Kumar Veeranki ]
  * Translated using Weblate (Telugu)
  * Remove deprecated settings from already existing config files
  * Add functional test to enable/disable Message Archive Management

  [ Joseph Nuthalapati ]
  * Fix validation error in Spanish translation
  * Translated using Weblate (Hindi)
  * Trim the translation strings in Letsencrypt template where missing
  * backups: Add core API for full/apps backup
  * mediawiki: Fix issue with re-installation
  * mediawiki: Enable Instant Commons
  * mediawiki: Fix images throwing 403s
  * turbolinks: Reload page using JavaScript
  * functional tests: Fix failing test change default app

  [ Johannes Keyser ]
  * Translated using Weblate (German)

  [ Doma Gergő ]
  * Translated using Weblate (Hungarian)

  [ Robert Martinez ]
  * Add woff2 fonts

  [ Prachi Srivastava ]
  * Translated using Weblate (Hindi)

  [ manikanta varma datla ]
  * Disable launch button for web client when not installed

  [ Pavel Borecki ]
  * Translated using Weblate (Czech)

 -- James Valleroy <jvalleroy@mailbox.org>  Mon, 13 Aug 2018 18:24:33 -0400

plinth (0.35.0) unstable; urgency=medium

  [ Igor ]
  * Translated using Weblate (Russian)

  [ Luis A. Arizmendi ]
  * Translated using Weblate (Spanish)

  [ ikmaak ]
  * Translated using Weblate (Dutch)

  [ Bart Notelaers ]
  * Translated using Weblate (Dutch)

  [ Doma Gergő ]
  * Translated using Weblate (Hungarian)

  [ Gayathri Das ]
  * Translated using Weblate (Hindi)

  [ Sciumedanglisc ]
  * Translated using Weblate (Italian)

  [ Praveen Illa ]
  * Translated using Weblate (Telugu)

  [ Jayasuganthi ]
  * mediawiki: Enable short URLs

  [ Joseph Nuthalapati ]
  * mediawiki: Override Debian settings in FreedomBoxSettings.php
  * functional_tests: Fix first test failing on a pristine VM
  * debian: Remove Bdale Garbee from the list of uploaders
  * Add turbolinks
  * turbolinks: Replace style elements in head with blocks in body
  * functional_tests: Use body instead of html for state change check
  * turbolinks: Disable caching on application visits
  * configuration: Option to set a default app for FreedomBox
  * configuration: Use augeas to edit Apache files
  * configuration: Fix parsing error in retrieving default app

  [ వీవెన్ ]
  * Translated using Weblate (Telugu)

  [ Johannes Keyser ]
  * Translated using Weblate (German)
  * text stripped from icons for mediawiki, radicale, tahoe-lafs

  [ Hemanth Kumar Veeranki ]
  * Clarify description for radicale shared calendar/addressbook
  * Remove deprecated `iqdisc` in ejabberd config

  [ Robert Martinez ]
  * Adding link to HACKING.md
  * Fix ejabberd logo #1336

  [ Sunil Mohan Adapa ]
  * udiskie: Move udisks2 methods to separate module
  * storage: Fix parsing issues when mount point has spaces
  * udiskie: Remove the unused ejectable property
  * utils: Remove unused method
  * udiskie: Add eject functionality for a drive
  * udiskie: Also list read-only filesystems
  * udiskie: Remove internal networks warning
  * udiskie: Show special message when no storage device available

  [ James Valleroy ]
  * udiskie: Import glib and udisks only inside methods

  [ Allan Nordhøy ]
  * Translated using Weblate (Norwegian Bokmål)

 -- James Valleroy <jvalleroy@mailbox.org>  Mon, 30 Jul 2018 19:04:51 -0400

plinth (0.34.0) unstable; urgency=medium

  [ Joseph Nuthalapati ]
  * firstboot: Prompt for secret during firstboot welcome
  * firstboot: Add debconf translations for wizard secret dialog
  * l10n: Fix build error due to partially translated string in Hindi
  * ci: Install python3-coverage before running tests
  * backups: Temporarily hide app till implementation is complete

  [ James Valleroy ]
  * postinst: Fix indents and untabify
  * lintian: Add override for no-debconf-config
  * Translated using Weblate (Italian)
  * ci: Use python3.6 when installing dependencies
  * functional_tests: Rename features, organize by app
  * backups: New app to manage borgbackup archives
  * backups: Allow valid filenames as archive names
  * backups: Set LANG=C.UTF-8 when extracting archive
  * backups: Move repository location under /var/lib

  [ ikmaak ]
  * Translated using Weblate (Dutch)

  [ Gayathri Das ]
  * Translated using Weblate (Hindi)

  [ Sciumedanglisc ]
  * Translated using Weblate (Italian)

  [ Bart Notelaers ]
  * Translated using Weblate (Dutch)

  [ Doma Gergő ]
  * Translated using Weblate (Hungarian)

 -- James Valleroy <jvalleroy@mailbox.org>  Mon, 16 Jul 2018 19:16:08 -0400

plinth (0.33.1) unstable; urgency=medium

  [ Doma Gergő ]
  * Translated using Weblate (Hungarian)

  [ Pavel Borecki ]
  * Translated using Weblate (Czech)

  [ advocatux ]
  * Translated using Weblate (Spanish)

  [ Igor ]
  * Translated using Weblate (Russian)

  [ Joseph Nuthalapati ]
  * Change get-group-users to a simpler implementation
  * users: Replace disabled with readonly for admin group checkbox
    (Closes: #902892)

  [ Gayathri Das ]
  * Translated using Weblate (Hindi)

 -- James Valleroy <jvalleroy@mailbox.org>  Wed, 04 Jul 2018 10:32:23 -0400

plinth (0.33.0) unstable; urgency=medium

  [ Doma Gergő ]
  * Translated using Weblate (Hungarian)

  [ Allan Nordhøy ]
  * Translated using Weblate (Norsk bokmål)

  [ advocatux ]
  * Translated using Weblate (Spanish)

  [ Igor ]
  * Translated using Weblate (Русский)

  [ Pavel Borecki ]
  * Translated using Weblate (Čeština)

  [ Gayathri Das ]
  * Translated using Weblate (Hindi)

  [ Joseph Nuthalapati ]
  * Fix mistake in Hindi translation template
  * firewall: Display information that a service is internal only
  * users: Don't show Create User form to non-admin users
  * Translated using Weblate (Hindi)
  * users: Redirect to users list on successful user creation
  * packages: Button to refresh package lists

  [ Hemanth Kumar Veeranki ]
  * Add a way to refine shortcuts
  * Restrict removal of last admin user
  * Use logos instead of icons in the apps page

  [ danielwine ]
  * Translated using Weblate (Hungarian)

  [ Bart Notelaers ]
  * Translated using Weblate (Dutch)

  [ James Valleroy ]
  * users: Update Change Password menu for non-admin users
  * package: Add option to skip recommends
  * udiskie: New module for automatic mounting of removable media

  [ Sciumedanglisc ]
  * Translated using Weblate (Italian)

  [ Sunil Mohan Adapa ]
  * udiskie: Use glib library for dbus interaction

 -- James Valleroy <jvalleroy@mailbox.org>  Mon, 02 Jul 2018 20:15:50 -0400

plinth (0.32.0) unstable; urgency=medium

  [ Allan Nordhøy ]
  * Translated using Weblate (Norsk bokmål)

  [ Pavel Borecki ]
  * Translated using Weblate (Čeština)

  [ advocatux ]
  * Translated using Weblate (Spanish)

  [ Igor ]
  * Translated using Weblate (Русский)

  [ Gayathri Das ]
  * Translated using Weblate (Hindi)

  [ Hemanth Kumar Veeranki ]
  * Hide mediawiki frontpage shortcut when private mode is enabled
  * Translated using Weblate (Telugu)
  * Enable image uploads in mediawiki at startup

  [ Sciumedanglisc ]
  * Translated using Weblate (Italian)

  [ ikmaak ]
  * Translated using Weblate (Dutch)

  [ Michael Pimmer ]
  * Use djangos url reverse mechanism instead of hardcoding urls
  * Add ./run --develop option to use relative config/file paths
  * Add documentation for the './run --develop' option
  * Adapt test and documentation to changes of '--develop' option
  * Adapt .md files to four spaces for correct lists
  * Merge ./run --debug into --develop option
  * Remove unused imports and variables

  [ Sunil Mohan Adapa ]
  * yapf and isort fixes
  * Fix client info table size and flickering
  * Resize all main content
  * Remove unnecessary submenu override in 403.html
  * help: Show cards in the index page
  * snapshot: Remove unnecessary column sizing
  * users: Remove unnecessary column sizing
  * networks: Center align connection information
  * networks: Remove unnecessary column sizing
  * pagekite: Convert a two column page to one column
  * pagekite: Remove unnecessary column sizing
  * letsencrpt: Remove unnecessary column sizing
  * monkeysphere: Remove unnecessary column sizing
  * names: Remove unnecessary column sizing
  * sso: Adjust size of login form
  * storage: Remove unnecessary column sizing
  * tor: Increase the size of the status tables
  * help: Center the FreedomBox logo on about page
  * help: Remove the duplicate index URL and menu item
  * firewall: Resize the info table to full width
  * Increase language selection form to full width
  * first_setup: Remove unnecessary content sizing
  * first_boot: Remove unnecessary content sizing
  * diagnostics: Remove unnecessary content sizing
  * frontpage: Fix card sizing

  [ Johannes Keyser ]
  * Translated using Weblate (German)

  [ Joseph Nuthalapati ]
  * Translated using Weblate (Telugu)
  * mediawiki: Make private mode and public registrations mutually exclusive
  * mediawiki: Image uploads: improve logic and add functional tests
  * first-setup: Automatically expand root partition

  [ kotibannu541 ]
  * Translated using Weblate (Telugu)

  [ Nikhil Sankesa ]
  * Translated using Weblate (Telugu)

  [ Nikhil501 ]
  * Translated using Weblate (Telugu)

  [ Sandeepbasva ]
  * Translated using Weblate (Telugu)

  [ James Valleroy ]
  * mediawiki: Untabify template

  [ Doma Gergő ]
  * Translated using Weblate (Hungarian)

  [ Manish Tripathy ]
  * Apply new card based design

 -- James Valleroy <jvalleroy@mailbox.org>  Mon, 18 Jun 2018 20:36:30 -0400

plinth (0.31.0) unstable; urgency=medium

  [ Pavel Borecki ]
  * Translated using Weblate (Czech)

  [ advocatux ]
  * Translated using Weblate (Spanish)

  [ Igor ]
  * Translated using Weblate (Russian)

  [ Johannes Keyser ]
  * Translated using Weblate (German)

  [ Sciumedanglisc ]
  * Translated using Weblate (Italian)

  [ Gayathri Das ]
  * Translated using Weblate (Hindi)

  [ Robert Pollak ]
  * Translated using Weblate (German)

  [ Hemanth Kumar Veeranki ]
  * Translated using Weblate (Telugu)
  * Added an option to enable/disable private mode in mediawiki

  [ Petter Reinholdtsen ]
  * Translated using Weblate (Norwegian Bokmål)

  [ Allan Nordhøy ]
  * Translated using Weblate (Norwegian Bokmål)

  [ Sunil Mohan Adapa ]
  * searx: Don't depend on libapache2-mod-proxy-uwsgi

  [ Joseph Nuthalapati ]
  * users: Fix user permissions not being saved
  * users: internationalize a string
  * mediawiki: Run update script for 1.30 upgrade
  * shortcuts: Fix urls for ikiwiki shortcuts

  [ James Valleroy ]
  * mediawiki: Handle missing config lines for private mode

 -- James Valleroy <jvalleroy@mailbox.org>  Mon, 04 Jun 2018 18:16:00 -0400

plinth (0.30.0) unstable; urgency=medium

  [ Igor ]
  * Translated using Weblate (Russian)

  [ Sciumedanglisc ]
  * Translated using Weblate (Italian)

  [ Allan Nordhøy ]
  * Translated using Weblate (Norwegian Bokmål)

  [ danielwine ]
  * Translated using Weblate (Hungarian)

  [ Gayathri Das ]
  * Translated using Weblate (Hindi)

  [ Joseph Nuthalapati ]
  * setup: Remove unavailable as a state in setup_helper

 -- James Valleroy <jvalleroy@mailbox.org>  Mon, 21 May 2018 17:15:47 -0400

plinth (0.29.1) unstable; urgency=high

  [ Pavel Borecki ]
  * Translated using Weblate (Czech)

  [ advocatux ]
  * Translated using Weblate (Spanish)

  [ Sunil Mohan Adapa ]
  * security: Fix issue with Plinth locked out from sudo

 -- James Valleroy <jvalleroy@mailbox.org>  Tue, 08 May 2018 05:20:45 -0400

plinth (0.29.0) unstable; urgency=high

  [ Pavel Borecki ]
  * Translated using Weblate (Czech)

  [ advocatux ]
  * Translated using Weblate (Spanish)

  [ Johannes Keyser ]
  * Translated using Weblate (German)

  [ Allan Nordhøy ]
  * Translated using Weblate (Norwegian Bokmål)

  [ Hemanth Kumar Veeranki ]
  * Add an option to enable/disable public registrations in mediawiki

  [ Joseph Nuthalapati ]
  * mediawiki: enable/disable public registrations - refactoring & tests
  * security: Allow console login access to user plinth
  * tt-rss: Skip the check for SELF_URL_PATH

  [ Sciumedanglisc ]
  * Translated using Weblate (Italian)

  [ Sunil Mohan Adapa ]
  * searx: Fix issue with uwsgi crashing

 -- James Valleroy <jvalleroy@mailbox.org>  Mon, 07 May 2018 18:45:02 -0400

plinth (0.28.0) unstable; urgency=medium

  [ Sunil Mohan Adapa ]
  * Add locale for Lithuanian (lt)

  [ Sciumedanglisc ]
  * Translated using Weblate (Italian)

  [ Pavel Borecki ]
  * Translated using Weblate (Czech)

  [ Igor ]
  * Translated using Weblate (Russian)

  [ advocatux ]
  * Translated using Weblate (Spanish)

  [ Johannes Keyser ]
  * Translated using Weblate (German)
  * setup: disable install button for currently unavailable apps

  [ Allan Nordhøy ]
  * Translated using Weblate (Norwegian Bokmål)

  [ Joseph Nuthalapati ]
  * Translated using Weblate (Telugu)

  [ ikmaak ]
  * Translated using Weblate (Dutch)

  [ James Valleroy ]
  * Bump Standards-Version to 4.1.4

 -- James Valleroy <jvalleroy@mailbox.org>  Mon, 23 Apr 2018 21:03:39 -0400

plinth (0.27.0) unstable; urgency=medium

  [ Sciumedanglisc ]
  * Translated using Weblate (Italian)

  [ Pavel Borecki ]
  * Translated using Weblate (Czech)

  [ Igor ]
  * Translated using Weblate (Russian)

  [ advocatux ]
  * Translated using Weblate (Spanish)

  [ ikmaak ]
  * Translated using Weblate (Dutch)
  * Translated using Weblate (German)

  [ Allan Nordhøy ]
  * Translated using Weblate (Norwegian Bokmål)

  [ James Valleroy ]
  * snapshot: Disable python formatting for description
  * debian: Move Lintian source-level overrides to preferred location
  * debian: Bump debhelper compat version to 11
  * debian: Use https for copyright format url
  * debian: Bump standards version to 4.1.3
  * debian: Remove unused lintian override
  * middleware: Skip 'installed' message for essential apps
  * snapshot: Don't increment version
  * snapshot: Clarify form label and help text
  * snapshot: Format code with yapf

  [ Johannes Keyser ]
  * Translated using Weblate (German)

  [ Максим Якимчук ]
  * Translated using Weblate (Ukrainian)

  [ Jonny Birkelund ]
  * Translated using Weblate (Norwegian Bokmål)

  [ Joseph Nuthalapati ]
  * users: Fix admin group appearing twice in permissions
  * apps: Fix app names and short descriptions not being translated
  * snapshots: Move manual page link to the index page
  * snapshots: Fix tests broken by UI changes
  * language: Fix tests broken by recent feature
  * tests: Improve waiting for installation and configuration
  * Fix tests for firstboot, users and groups
  * tests: snapshots: Remove find_by_value usages
  * test: sharing: Fix tests that check text in English
  * tor: Make tests independent of language
  * tests: Recover from server restart during installation
  * tests: Fix tests depending on language being English
  * tests: Fix delete_user fixture
  * UI: Fix progress bar not appearing
  * snapshots: Fix for permissions issue when updating configuration

  [ Shubham Agarwal ]
  * snapper: enable/diable apt snapshots

 -- James Valleroy <jvalleroy@mailbox.org>  Mon, 09 Apr 2018 19:34:05 -0400

plinth (0.26.0) unstable; urgency=high

  [ 关羽 ]
  * Translated using Weblate (Chinese (Simplified))

  [ Igor ]
  * Translated using Weblate (Russian)

  [ Pavel Borecki ]
  * Translated using Weblate (Czech)

  [ Dietmar ]
  * Translated using Weblate (German)

  [ anonymous ]
  * Translated using Weblate (German)

  [ Allan Nordhøy ]
  * Translated using Weblate (Norwegian Bokmål)

  [ Joseph Nuthalapati ]
  * snapshots: Update description
  * searx: Rewrite url from /searx to /searx/
  * manual: Link to manual from each service
  * manual: Fix manual page links for tor and power templates

  [ Petter Reinholdtsen ]
  * Translated using Weblate (Norwegian Bokmål)

  [ Robert Martinez ]
  * Translated using Weblate (German)

  [ Sunil Mohan Adapa ]
  * Workaround security issues in django-axes
  * ssh, avahi, apache: Fix default value for setup arguments
  * ssh: Add comment about regenerating SSH keys
  * apache: Only regenerate snake oil cert when needed
  * apache: Explicitly enable the latest version of PHP module
  * apache: Increase module version number to fix php7.2

  [ danielwine ]
  * Translated using Weblate (Hungarian)

  [ Luis A. Arizmendi ]
  * Translated using Weblate (Spanish)

  [ Sciumedanglisc ]
  * Translated using Weblate (Italian)

  [ Johannes Keyser ]
  * Translated using Weblate (German)

  [ James Valleroy ]
  * Update doc-base for current html manual file

 -- James Valleroy <jvalleroy@mailbox.org>  Mon, 26 Mar 2018 20:18:57 -0400

plinth (0.25.0) unstable; urgency=medium

  [ Pavel Borecki ]
  * Translated using Weblate (Czech)

  [ danielwine ]
  * Translated using Weblate (Hungarian)

  [ Allan Nordhøy ]
  * Translated using Weblate (Norwegian Bokmål)

  [ Luis A. Arizmendi ]
  * Translated using Weblate (Spanish)

  [ Joseph Nuthalapati ]
  * coquelicot: Rename Plinth to FreedomBox in license headers
  * functional-tests: Merge plinth-tester into plinth
  * searx: Add basic functional tests
  * snapshots: Refactoring and indentation changes
  * Translated using Weblate (Telugu)
  * ttrss: update client apps
  * sharing: Update description
  * sharing: CSS styling fixes and text changes

  [ James Valleroy ]
  * infinoted: Always check ownership of cert files in setup

  [ Алексей Докучаев ]
  * Translated using Weblate (Russian)

  [ Igor ]
  * Translated using Weblate (Russian)

  [ Sunil Mohan Adapa ]
  * doc: Fix generation of HTML fragment
  * users: Generalize styling for multi-select widget
  * sharing: Finish implementation
  * sharing: Add functional tests
  * Support Django 2.0

  [ Shubham Agarwal ]
  * snapshots: Add submenu section in UI

  [ Prachi ]
  * sharing: Add app to share disk folders using various protocols

 -- James Valleroy <jvalleroy@mailbox.org>  Mon, 12 Mar 2018 18:40:31 -0400

plinth (0.24.0) unstable; urgency=medium

  [ Joseph Nuthalapati ]
  * Add file-sharing application Coquelicot to FreedomBox
  * Translated using Weblate (Telugu)
  * mediawiki: Allow shortcut to be publicly visible on front page
  * clients: Add and correct Client Apps
  * api: fix icon_url
  * searx: New app for Searx metasearch engine

  [ Pavel Borecki ]
  * Translated using Weblate (Czech)

  [ Allan Nordhøy ]
  * Translated using Weblate (Chinese (Simplified))
  * Translated using Weblate (Norwegian Bokmål)

  [ Sunil Mohan Adapa ]
  * Rename Plinth to FreedomBox in various places
  * debian: Update copyright to FreedomBox Authors
  * setup.py: Update website to freedombox.org
  * Add locale for Hungarian (hu)
  * locale: Update the language selection form
  * config: Remove language selection from config page
  * Don't use async for method parameters
  * searx: Increase the secret key length to 64 bytes

  [ danielwine ]
  * Translated using Weblate (Hungarian)

  [ Sai Kiran Naragam ]
  * locale: Anonymous users can set preferred language
  * locale: Adds preferred language for logged in user

  [ Luis A. Arizmendi ]
  * Translated using Weblate (Spanish)

  [ Johannes Keyser ]
  * Translated using Weblate (German)
  * matrixsynapse: Fix mail attribute for ldap login

 -- James Valleroy <jvalleroy@mailbox.org>  Mon, 26 Feb 2018 18:22:23 +0100

plinth (0.23.0) unstable; urgency=medium

  [ Sunil Mohan Adapa ]
  * Fetch latest manual from wiki
  * Translated using Weblate (Telugu)
  * snapshot: Enable Delete All only with non-default snapshots

  [ Joseph Nuthalapati ]
  * jsxc: consistent url format
  * Translated using Weblate (Telugu)
  * sso: Increase timeout to 60 minutes
  * YAPF formatting for actions/auth_pubtkt
  * transmission: Add .png logo
  * snapshot: Delete All should skip currently active snapshot
  * config: Move the method get_hostname to __init__.py
  * snapshots: Refactoring and text changes
  * snapshots: Increment version to 2

  [ drashti kaushik ]
  * Translated using Weblate (Gujarati)

  [ uday17 ]
  * Translated using Weblate (Telugu)

  [ Sandeepbasva ]
  * Translated using Weblate (Telugu)

  [ kotibannu541 ]
  * Translated using Weblate (Telugu)

  [ Arshadashu ]
  * Translated using Weblate (Telugu)

  [ Nikhil Sankesa ]
  * Translated using Weblate (Telugu)

  [ sandeepgurram ]
  * Translated using Weblate (Telugu)

  [ prudhvi ]
  * Translated using Weblate (Telugu)

  [ chilumula vamshi krishna ]
  * Translated using Weblate (Telugu)

  [ pranava pari ]
  * Translated using Weblate (Telugu)

  [ Nikhil501 ]
  * Translated using Weblate (Telugu)

  [ Michal Čihař ]
  * Translated using Weblate (Telugu)

  [ Johannes Keyser ]
  * Translated using Weblate (German)

  [ anil kukmar soma ]
  * Translated using Weblate (Telugu)

  [ Pavel Borecki ]
  * Translated using Weblate (Czech)

  [ Vikas Singh ]
  * Font: Change Helvetica to Lato
  * theme: Update CSS to use Lato font

  [ Aakanksha Saini ]
  * Snapper: Modify configurations to reduce disk usage

  [ James Valleroy ]
  * Add fonts-lato as dependency
  * Update translation strings
  * Add lintian override for symlink to Lato font file

 -- James Valleroy <jvalleroy@mailbox.org>  Mon, 12 Feb 2018 19:17:31 -0500

plinth (0.22.0) unstable; urgency=medium

  [ Drashti Kaushik ]
  * Translated using Weblate (Gujarati)
  * Translated using Weblate (Hindi)

  [ Igor ]
  * Translated using Weblate (Russian)

  [ Ikmaak ]
  * Translated using Weblate (Dutch)

  [ Joseph Nuthalapati ]
  * Translated using Weblate (Telugu)
  * ci: Replace CircleCI configuration with GitLab CI configuration
  * firstboot: Fix caching issue in collecting first_boot steps
  * HACKING: Commands to run a single test method, class or module
  * first_setup: UX improvements for the first setup page
  * matrix-synapse: Fix YAML format issues.

  [ Pavel Borecki ]
  * Translated using Weblate (Czech)

  [ Sunil Mohan Adapa ]
  * Add locale for Ukrainian (uk)
  * ci: Update badge to use Gitlab CI instead of Circle CI
  * Update Github URLs with Salsa URLs
  * tor: Ensure that is-enabled status is show properly

  [ Vikas Singh ]
  * actions: Allow not printing error when an action fails

 -- Sunil Mohan Adapa <sunil@medhas.org>  Tue, 30 Jan 2018 14:41:25 +0530

plinth (0.21.0) unstable; urgency=medium

  [ Aakanksha Saini ]
  * navigation bar: change label 'Configuration' to 'System'
  * storage: Removed beta warning for expanding partition
  * groups: Consistent listing of groups
  * syncthing: Restrict administration to users in group syncthing

  [ Allan Nordhøy ]
  * Spelling: configuration, log in, wiki

  [ Johannes Keyser ]
  * doc: update HACKING, CONTRIBUTING and INSTALL information
  * help: Show menu on smaller screens also

  [ Joseph Nuthalapati ]
  * Complete some of the pending changing in renaming some files to .md

  [ Shubham Agarwal ]
  * diagnostics: Enable button when enabled but not running

  [ Sunil Mohan Adapa ]
  * openvpn: Upgrade to the new Debian way
  * Add explicit dependency on e2fsprogs (Closes: #887223).

 -- James Valleroy <jvalleroy@mailbox.org>  Mon, 15 Jan 2018 15:07:03 -0500

plinth (0.20.0) unstable; urgency=high

  [ James Valleroy ]
  * bind: Rework getting and changing config
  * bind: Don't use forwarders by default

  [ Johannes Keyser ]
  * ejabberd: Remove redundant button Client Apps
  * ejabberd: Minor description cleanups

  [ Joseph Nuthalpati ]
  * mediawiki: Add wiki application

  [ Sunil Mohan Adapa ]
  * users: Make sure first run actually works
  * bind: Add information about current utility
  * storage: Make tests run on special filesystems

 -- James Valleroy <jvalleroy@mailbox.org>  Mon, 01 Jan 2018 15:04:02 -0500

plinth (0.19.0) unstable; urgency=medium

  [ James Valleroy ]
  * users: Use own copy of ldapscripts config
  * users: Handle upgrade for ldapscripts config
  * vagrant: Avoid debconf prompts while provisioning
  * Bump standards version, no changes needed

  [ John McCann ]
  * ejabberd: Use dynamic reload after enabling/disabling MAM

  [ Joseph Nuthalapati ]
  * Add framework for user groups per application
  * groups: User permissions for access to apps based on LDAP groups
  * Fixes for user groups
  * Fix failing root tests
  * Suppress unnecessary logging in cfg tests
  * users: tests: restore previous value of restricted access
  * snapshots: Button to delete all snapshots
  * snapshots: Minor refactoring
  * manual: Make manual available as a PDF download
  * manual: Download can serve either pdf or pdf.gz file

  [ Sunil Mohan Adapa ]
  * Update yapf configuration for simplicity
  * Update HACKING file about coding standard tools
  * clients: Minor styling fixes
  * clients: Update icons to be 32x32 consistently
  * api: Update for clarity (API breaking change)
  * clients: Cleanup framework
  * clients: Update all manifest due to use updated framework
  * users: Add a note about using separate first setup action
  * help: Don't uncompress the PDF manual

  [ Hanisha P ]
  * minetest: Show domain information for users to connect to minetest
  * Option to enable/disble automatic timeline snapshots

 -- James Valleroy <jvalleroy@mailbox.org>  Mon, 18 Dec 2017 17:16:58 -0500

plinth (0.18.1) unstable; urgency=high

  * Re-upload with higher urgency (to unblock django-axes 3.0.3).

 -- James Valleroy <jvalleroy@mailbox.org>  Mon, 04 Dec 2017 23:10:37 -0500

plinth (0.18.0) unstable; urgency=low

  [ James Valleroy ]
  * Add shadowsocks client with socks5 proxy.

  [ Joseph Nuthalapati ]
  * config: Avoid sending domain_added signal for empty domain.
  * Override monkey-patched LoginView from django-axes 3.0.3.
  * Make Plinth depend on django-axes 3.0.3 or later.
  * sso: Fixes for regressions after adding captcha and axes.
  * sso: Fix conflict between urls of sso and captcha.
  * transmission: Fix sso not being enabled.
  * Add client information for Matrix Synapse and Syncthing.
  * Add icons for desktop applications and Apple App store.

  [ Prachi Srivastava ]
  * avahi: Add service for freedombox discovery.
  * Add fields to the api response.
  * Add client information for modules.

  [ Sunil Mohan Adapa ]
  * shadowsocks: Add more ciphers.
  * service: Add missing restart action.
  * avahi: Update FreedomBox service file.

  [ Hritesh Gurnani ]
  * Reduce OS icons size for clients.

 -- James Valleroy <jvalleroy@mailbox.org>  Mon, 04 Dec 2017 20:14:41 -0500

plinth (0.17.0) unstable; urgency=medium

  [ Joseph Nuthalapati ]
  * transmission: Enable Single Sign On.
  * cockpit: Add short description to frontpage shortcut.

  [ Allan Nordhøy ]
  * fail2ban: Spelling "Fail2ban" and sentence structure.

  [ Ravi Bolla ]
  * config: Refactor config.py into views and form.

  [ James Valleroy ]
  * Removed old changelog.

 -- James Valleroy <jvalleroy@mailbox.org>  Mon, 20 Nov 2017 18:43:17 -0500

plinth (0.16.0) unstable; urgency=medium

  [ Federico Ceratto ]
  * Switched to native package.

 -- James Valleroy <jvalleroy@mailbox.org>  Mon, 06 Nov 2017 20:51:58 -0500

plinth (0.15.3+ds-1) unstable; urgency=high

  [ James Valleroy ]
  * Switch from gir1.2-networkmanager-1.0 to gir1.2-nm-1.0 (Closes: #862758).
    Thanks to Michael Biebl.
  * Bump standards version to 4.1.1.
  * New upstream version 0.15.3 (Closes: #877371).
  * Add patch to skip letsencrypt tests that require root privileges.
  * Cleanup disks module (renamed to storage).
  * Add patch with workaround for login issues.
  * Add myself to uploaders.

  [ Sunil Mohan Adapa ]
  * Break older version of freedombox-setup (<< 0.11~)
  * Bump Django version to 1.11

  [ Joseph Nuthalapati ]
  * Add new dependencies - axes and captcha

 -- James Valleroy <jvalleroy@mailbox.org>  Sat, 21 Oct 2017 14:14:00 -0400

plinth (0.15.2+ds-1) unstable; urgency=medium

  [ James Valleroy ]
  * Cleanup config for removed modules (Closes: #876627).
  * New upstream version 0.15.2 (Closes: #876640).
  * Add python3-configobj depend.

 -- Federico Ceratto <federico@debian.org>  Mon, 25 Sep 2017 15:03:35 +0100

plinth (0.15.1+ds-1) unstable; urgency=medium

  [ James Valleroy ]
  * Sort dependency list for essential modules (Closes: #872541).
  * Bump standards version to 4.0.1.

  [ Federico Ceratto ]
  * New upstream version 0.15.1

 -- Federico Ceratto <federico@debian.org>  Sat, 23 Sep 2017 11:35:41 +0100

plinth (0.14.0+ds-1) unstable; urgency=medium

  [ James Valleroy ]
  * New upstream version 0.14.0.
  * Refresh patches.

 -- Sunil Mohan Adapa <sunil@medhas.org>  Thu, 20 Apr 2017 19:48:03 +0530

plinth (0.13.1+ds-1) unstable; urgency=medium

  [ James Valleroy ]
  * Disable shaarli module, package removed from Debian.
  * New upstream version 0.13.1.
  * Update paths for jsxc symlinks.
  * Remove configuration for obsolete xmpp module.

 -- Federico Ceratto <federico@debian.org>  Sun, 22 Jan 2017 21:48:59 +0000

plinth (0.12.0+ds-1) unstable; urgency=medium

  [ James Valleroy ]
  * Exclude new symlink in upstream source.
  * New upstream version 0.12.0.
  * Remove patches that have been merged upstream.
  * Rearrange copyright file with more general license at the top.
  * Move plinth into web section.
  * Update symlinks for jsxc 3.0.0.

 -- Federico Ceratto <federico@debian.org>  Sat, 10 Dec 2016 18:42:29 +0100

plinth (0.11.0+ds-1) unstable; urgency=medium

  [ James Valleroy ]
  * New upstream version 0.11.0.
  * Replace python3-yaml dependency with python3-ruamel.yaml.
  * Add python3-apt dependency.
  * Add patch to fix permissions and use new setup command (Closes: #837206).
  * Add patch to include xmpp module static files in build.
  * Add links for jsxc static files. Workaround for #838183.
  * Remove symlinks from source package.

  [ Sunil Mohan Adapa ]
  * Automatically add essential packages to depends (Closes: #837332).

 -- Federico Ceratto <federico@debian.org>  Mon, 26 Sep 2016 14:52:36 +0100

plinth (0.10.0-1) unstable; urgency=medium

  [ James Valleroy ]
  * New upstream version 0.10.0.
  * Bump minimum required python3-django to 1.10.

 -- Federico Ceratto <federico@debian.org>  Sun, 21 Aug 2016 13:07:54 +0100

plinth (0.9.4-2) unstable; urgency=medium

  [ James Valleroy ]
  * Add breaks/replaces on freedombox-setup << 0.9.2~ (Closes: #829743).

 -- Federico Ceratto <federico@debian.org>  Sat, 16 Jul 2016 14:55:37 +0100

plinth (0.9.4-1) unstable; urgency=medium

  [ James Valleroy ]
  * New upstream version 0.9.4.
  * Remove init script override. Init script was removed from upstream.
  * Drop packagekit dependency. No longer required by upstream.
  * Drop gir1.2-packagekitglib-1.0 depend and build-depend.

 -- Federico Ceratto <federico@debian.org>  Fri, 24 Jun 2016 22:02:54 +0100

plinth (0.9.2-1) unstable; urgency=medium

  [ James Valleroy ]
  * New upstream version 0.9.2.

  [ Petter Reinholdtsen ]
  * Added d/gbp.conf to enforce the user of pristine-tar.
  * Adjusted d/copyright to make sure license names are unique.  Thanks lintian.
  * Updated Standards-Version from 3.9.6 to 3.9.8.

 -- Petter Reinholdtsen <pere@debian.org>  Wed, 25 May 2016 07:16:08 +0000

plinth (0.9.1-1) unstable; urgency=low

  [ James Valleroy ]
  * New upstream version 0.9.1.
  * Add python3-requests as dependency and build-dep.

 -- Federico Ceratto <federico@debian.org>  Sat, 02 Apr 2016 16:53:42 +0100

plinth (0.8.2-1) unstable; urgency=low

  [ James Valleroy ]
  * New upstream version 0.8.2.

 -- Federico Ceratto <federico@debian.org>  Fri, 26 Feb 2016 19:51:37 +0000

plinth (0.8.1-1) unstable; urgency=low

  [ James Valleroy ]
  * Skip filter-pristine-tar step for new upstream.
  * New upstream version 0.8.1.
  * Add docbook-utils as build dependency.
  * Add packagekit as dependency.

 -- Federico Ceratto <federico@debian.org>  Tue, 16 Feb 2016 18:38:53 +0000

plinth (0.7.2-1) unstable; urgency=low

  [ James Valleroy ]
  * New upstream version 0.7.2.
  * Remove patch to enable javascript-common, fixed upstream.

 -- Federico Ceratto <federico@debian.org>  Fri, 25 Dec 2015 13:47:03 +0000

plinth (0.7.1-1) unstable; urgency=low

  [ James Valleroy ]
  * New upstream version 0.7.1.
  * Remove patch to fix config test, fixed upstream.
  * Refresh patch.
  * Add gettext as build dependency.
  * Disable restore module, node-restore package not available in Debian yet.

  [ Sunil Mohan Adapa ]
  * Remove Django HTMLParser workaround as it is no longer need.
  * Add javascript-common as dependency as we are enabling it during setup.

  * Update package description (Closes: #804753)

 -- Federico Ceratto <federico@debian.org>  Sat, 12 Dec 2015 15:12:48 +0000

plinth (0.6-1) unstable; urgency=low

  [ Nick Daly ]
  * Uploaded new version.

  [ James Valleroy ]
  * New upstream version 0.6.
  * Drop obsolete documentation patch.
  * Add dblatex and xmlto as build dependencies, for manual. Drop pandoc.
  * Add network-manager, ppp, pppoe, and python3-psutil as dependencies.
  * Remove old TODO from docs.
  * Add patch to workaround django 1.7 issue with python 3.5.
  * Add patch to fix failing plinth config test.
  * Add gir1.2-networkmanager-1.0 and python3-psutil also as build-depends.
  * Cleanup installation documenation.

 -- Nick Daly <Nick.M.Daly@gmail.com>  Fri, 16 Oct 2015 22:57:10 -0500

plinth (0.5-1) unstable; urgency=low

  [ Nick Daly ]
  * Package new upstream version 0.5.

  [ James Valleroy ]
  * Add augeas-tools, gir1.2-glib-2.0, gir1.2-networkmanager-1.0, ldapscripts,
    python3-augeas, and python3-django-stronghold as dependencies.
  * Disable "packages" module when upgrading.
  * Remove patches for python-networkmanager (obsolete) and ikiwiki
    (upstreamed).
  * Add patch to skip privileged actions test while building.
  * Add some build-depends needed for tests.

  [ James Valleroy ]
  * New upstream version 0.4.5.
  * Remove patch that has been upstreamed.
  * Add new patch to remove python-networkmanager dependency, because
    python3-networkmanager package is not available in Debian yet. The networks
    module is disabled for now.
  * Enable systemd service file.
  * Add new patch to enable javascript-common apache conf in plinth setup.
  * Add new patch to require ikiwiki module to install some of ikiwiki's
    recommends that are needed for compiling wikis.

  [ Sunil Mohan Adapa ]
  * Add python3-yaml as dependency.
  * Add lintian override for extra apache configuration.
  * Update Debian copyright file.

 -- Nick Daly <Nick.M.Daly@gmail.com>  Sun, 02 Aug 2015 17:14:50 -0500

plinth (0.4.4-1) unstable; urgency=low

  [ Sunil Mohan Adapa ]
  * New upstream version 0.4.4.  Closes: #769328, #755619, #765916,
    #768666, #737456, #741919.
  * Update dependencies as per upstream changes.
  * Require Django 1.7 reflecting upstream changes.
  * Remove patches that have been upstreamed.
  * Update standards version to 3.9.6.
  * Properly remove obsolete module configuration.
  * Remove upstream install documentation.

 -- Bdale Garbee <bdale@gag.com>  Tue, 13 Jan 2015 22:25:07 +1300

plinth (0.4.1-1) unstable; urgency=low

  [ Sunil Mohan Adapa ]
  * New upstream version 0.4.1.
  * Remove install override which is no longer required. Upstream
    does not contain images with executable permissions anymore.
  * Remove patch for changing paths which is no longer necessary.
  * Change upstream URLs to point to github.com/freedombox.
  * Update license information. Remove information about files no
    longer present in upstream.
  * Remove link to configuration file no longer necessary due to
    upstream changes.
  * Remove debian/clean no longer necessary.
  * Build package as Python 3 package. Upstream migrated to Python 3.
  * Fix issue with cleaning the package after build.

 -- Petter Reinholdtsen <pere@debian.org>  Sun, 02 Nov 2014 17:20:26 +0000

plinth (0.3.2.0.git.20140829-1) unstable; urgency=high

  * Updated to new git version from Nick Daly based on commit
    250b0100aab236fcf9dfa65eccf656fe037f9422.
    - Fixes broken web pages (Closes: #754117).
  * Updated patch program-paths.diff to include actions_dir setting,
    and drop now obsolete patch actions-path.diff.

 -- Petter Reinholdtsen <pere@debian.org>  Sat, 30 Aug 2014 08:26:06 +0200

plinth (0.3.2.0.git.20140621-1) unstable; urgency=medium

  * Updated to new git version from Nick Daly based on commit
    af08066cafefb5d10304b7d8b22ed1f18c4df6d0.
    - Drop now obsolete patch drop-firewalld-services.diff.

 -- Petter Reinholdtsen <pere@debian.org>  Sat, 21 Jun 2014 20:39:30 +0200

plinth (0.3.2.0.git.20140614-3) unstable; urgency=medium

  * Add libjs-twitter-bootstrap as binary dependency in addition to
    being a build dependency.

 -- Petter Reinholdtsen <pere@debian.org>  Sun, 15 Jun 2014 23:38:57 +0200

plinth (0.3.2.0.git.20140614-2) unstable; urgency=low

  * Update dependencies, drop python-cheetah and python-simplejson,
    which are no longer used, and add python-bootstrapform needed to
    show the first page.

 -- Petter Reinholdtsen <pere@debian.org>  Sat, 14 Jun 2014 08:51:34 +0200

plinth (0.3.2.0.git.20140614-1) unstable; urgency=low

  * Updated to new git version from Nick Daly based on commit
    a01ef055beab017fcd77ca9da7cab6fe01eeffbe.
  * Add build-depend on libjs-twitter-bootstrap, now needed to
    build documentation.
  * Add new patch drop-firewalld-services.diff to remove firewalld
    service definitions now available in firewalld version 0.3.10-1
    (Closes: #750927).

 -- Petter Reinholdtsen <pere@debian.org>  Sat, 14 Jun 2014 00:30:42 +0200

plinth (0.3.2.0.git.20140504-2) unstable; urgency=low

  * Drop python-contract dependency.  It is not used any more.
  * Add python-django as binary dependency on request from Nick Daly.

 -- Petter Reinholdtsen <pere@debian.org>  Mon, 05 May 2014 13:27:27 +0200

plinth (0.3.2.0.git.20140504-1) unstable; urgency=low

  * Updated to new git version from Nick Daly based on commit
    d7a323512073cea9e4ee5a1cd91870a9f04959a6.
    - Move firewall setup from freedombox-setup to plinth.
  * Add Sunil and Nick as uploaders.

 -- Petter Reinholdtsen <pere@debian.org>  Sun, 04 May 2014 09:53:25 +0200

plinth (0.3.1.git.20140327-1) unstable; urgency=low

  * New upstream version 0.3.1.git.20140327.

 -- Petter Reinholdtsen <pere@debian.org>  Thu, 27 Mar 2014 10:29:36 +0100

plinth (0.3.1.git.20140304-1) unstable; urgency=low

  * Add sudo as a run time dependency, to make sure the privileged
    commands work.
  * Update Standards-Version from 3.9.4 to 3.9.5.  No changes needed.
  * Create plinth user with /var/lib/plinth as home directory, to keep
    lintian happy.

 -- Petter Reinholdtsen <pere@debian.org>  Sat, 08 Mar 2014 22:25:32 +0100

plinth (0.3.0.0.git.20131229-1) unstable; urgency=low

  * Updated to new git version from Nick Daly based on commit
    cb9ca1b86c7b7440e87b6d5b65ab6ccf51f760cf .
    - Remove patch correct-issue-tracker.diff now included upstream.
    - Updated patches actions-path.diff and program-paths.diff to match
      changes done upstream.
  * Updated copyright file with more details using the new upstream
    LICENSES file.

 -- Petter Reinholdtsen <pere@debian.org>  Sun, 29 Dec 2013 16:06:53 +0100

plinth (0.3.0.0.git.20131117-1) unstable; urgency=low

  * Updated to new git version from Nick Daly based on commit
    7f3b1a62c81f760da465497030b68d77139406d7.
    - Add new dependencies libjs-jquery and libjs-modernizr to plinth.
      Patch from James Valleroy.
    - Add new dependencies on python-passlib (>= 1.6.1) and python-bcrypt.
  * Remove now obsolete disable-override-config patch
  * Updated program-paths.diff patch to match new upstream source.
  * Add new patch actions-path.diff to use correct path to actions scripts.
  * Add new patch correct-issue-tracker.diff to use correct URL to current
    upstream github repository.

 -- Petter Reinholdtsen <pere@debian.org>  Sun, 17 Nov 2013 13:07:21 +0100

plinth (0.3.0.0.git.20131101-2) unstable; urgency=low

  * Rewrite config to get plinth starting out of the box.  New patches
    program-paths and disable-override-config.

 -- Petter Reinholdtsen <pere@debian.org>  Sat, 02 Nov 2013 07:54:37 +0100

plinth (0.3.0.0.git.20131101-1) unstable; urgency=low

  * Updated to new git version from Nick Daly based on commit
    b9b4e0a2ec21edc1b1f73cffc905463a96c18f25.
  * Drop patch install-actions-lib made obsolete by latest upstream
    changes.
  * Depend on pandoc-data | pandoc (<= 1.11.1-3) to make sure
    documentation can be built with the latest pandoc package in
    unstable.

 -- Petter Reinholdtsen <pere@debian.org>  Fri, 01 Nov 2013 13:14:41 +0100

plinth (0.3.0.0.git.20131028-1) unstable; urgency=low

  * Updated to new git version from Nick Daly based on commit
    0296a1a99cb1ad0a21729ea37fd53e171ee60614.
    - Drops local copies of javascript libraries also available from
      Debian packages.
  * Add new dependency python-contract needed by new upstream version.
  * Reduce the versioned python-withsqlite dependency from
    0.0.0~git.20130929-1 to 0.0.0~git.20130929, to also accept the
    0.0.0~git.20130929-1~pere.0 version currently available from the
    non-debian repo.
  * New patch install-actions-lib to fix install target (Upstream
    issue #41).

 -- Petter Reinholdtsen <pere@debian.org>  Wed, 30 Oct 2013 22:25:25 +0100

plinth (0.3.0.0.git.20131010-1) unstable; urgency=low

  * Updated to new git version from Nick Daly based on
    commit 5ec749af8e5cb2480556e6926e239972ac890b4c
  * Dropped patch debpathes now merged upstream.
  * Changed depend on python-withsqlite to (>= 0.0.0~git.20130929-1),
    making sure a version with support for more than one table in
    one sqlite file is available.

 -- Petter Reinholdtsen <pere@debian.org>  Thu, 10 Oct 2013 22:51:34 +0200

plinth (0.0.0~git.20130928-1) unstable; urgency=low

  * Updated to new git version from Nick Daly.
  * Drop patches keep-vendor-dir.diff, handle-unknown-users.diff,
    sudo-not-exmachina.diff and app-owncloud.diff now merged upstream.
  * Drop workaround for keep-vendor-dir.diff from rules file.

 -- Petter Reinholdtsen <pere@debian.org>  Sat, 28 Sep 2013 22:55:36 +0200

plinth (0.0.0~git.20130925-2) unstable; urgency=low

  * Depend on python-withsqlite (>= 0.0.0~git.20130915-2) to make sure a
    version with support for the check_same_thread constructor option is
    available.
  * New patch handle-unknown-users.diff to make sure unknown users
    are handled exactly like incorrect passwords when login fail.
  * New patch app-owncloud.diff to add owncloud support to Plinth.
  * Adjusted rules to make sure actions/* scripts are executable.

 -- Petter Reinholdtsen <pere@debian.org>  Fri, 27 Sep 2013 09:06:38 +0200

plinth (0.0.0~git.20130925-1) unstable; urgency=low

  [ Tzafrir Cohen ]
  * Initial release. (Closes: #722093)

  [ Petter Reinholdtsen ]
  * New patch keep-vendor-dir.diff to avoid removing directories that
    should survive the clean Makefile target.
  * Add workaround in rules addressing the problem caused by
    keep-vendor-dir.diff being applied after 'make clean' is executed.
  * New patch sudo-not-exmachina.diff to drop the exmachina dependency,
    and adjust binary dependencies and the debpathes patch to cope with
    this.  Drop dependency on augeas-tools, no longer used with this
    patch.
  * Set priority to optional, as the package do not conflict with anything.

 -- Petter Reinholdtsen <pere@debian.org>  Thu, 26 Sep 2013 09:14:54 +0200<|MERGE_RESOLUTION|>--- conflicted
+++ resolved
@@ -1,10 +1,3 @@
-<<<<<<< HEAD
-freedombox (25.17~bpo13+1) trixie-backports; urgency=medium
-
-  * Rebuild for trixie-backports.
-
- -- James Valleroy <jvalleroy@mailbox.org>  Fri, 12 Dec 2025 09:04:48 -0500
-=======
 freedombox (25.17.1) unstable; urgency=medium
 
   [ James Valleroy ]
@@ -52,7 +45,12 @@
   * Translated using Weblate (Hindi)
 
  -- James Valleroy <jvalleroy@mailbox.org>  Mon, 15 Dec 2025 20:35:00 -0500
->>>>>>> 9924897d
+
+freedombox (25.17~bpo13+1) trixie-backports; urgency=medium
+
+  * Rebuild for trixie-backports.
+
+ -- James Valleroy <jvalleroy@mailbox.org>  Fri, 12 Dec 2025 09:04:48 -0500
 
 freedombox (25.17) unstable; urgency=medium
 
