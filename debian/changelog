--- conflicted
+++ resolved
@@ -1,10 +1,3 @@
-<<<<<<< HEAD
-freedombox (24.26.1~bpo12+1) bookworm-backports; urgency=medium
-
-  * Rebuild for bookworm-backports.
-
- -- James Valleroy <jvalleroy@mailbox.org>  Fri, 10 Jan 2025 17:42:14 -0500
-=======
 freedombox (25.1) unstable; urgency=medium
 
   [ gfbdrgng ]
@@ -52,7 +45,12 @@
   * doc: Fetch latest manual
 
  -- James Valleroy <jvalleroy@mailbox.org>  Mon, 13 Jan 2025 21:13:33 -0500
->>>>>>> 62e5689c
+
+freedombox (24.26.1~bpo12+1) bookworm-backports; urgency=medium
+
+  * Rebuild for bookworm-backports.
+
+ -- James Valleroy <jvalleroy@mailbox.org>  Fri, 10 Jan 2025 17:42:14 -0500
 
 freedombox (24.26.1) unstable; urgency=medium
 
