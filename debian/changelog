<<<<<<< HEAD
freedombox (23.13~bpo12+1) bookworm-backports; urgency=medium

  * Rebuild for bookworm-backports.

 -- James Valleroy <jvalleroy@mailbox.org>  Fri, 21 Jul 2023 09:56:10 -0400
=======
freedombox (23.14) unstable; urgency=medium

  [ James Valleroy ]
  * users: Add diagnostics check for nslcd config
  * users: Add diagnostic checks for nsswitch config
  * firewall: Add diagnostic for default zone
  * firewall: Add diagnostic check for backend
  * firewall: Add diagnostic check for passthroughs
  * torproxy: Add separate app for Tor Proxy
  * HACKING: Add instructions for container on Raspberry Pi
  * ci: Add mypy static type check
  * upgrades: Use codename= in apt preferences
  * upgrades: Use n= for unattended-upgrades origin pattern
  * container: Update for bookworm images
  * locale: Update translation strings
  * doc: Fetch latest manual

  [ ikmaak ]
  * Translated using Weblate (Dutch)

  [ Sunil Mohan Adapa ]
  * torproxy: Rename icon from tor to torproxy
  * torproxy: Remove unnecessary load tags in template file
  * torproxy: Add shortcut to home page for logged in users
  * tor: Minor refactor to remove code the check for need to restart
  * tor, torproxy: Update description for info on services provided
  * tor: tests: Make functional test check for running service
  * torproxy: Drop irrelavant 'ExitPolicy' configuration directive
  * kvstore: Optionally, don't throw exception when deleting key
  * tor, torproxy: Export settings from old to new app
  * bepasty: Don't enable app when setup is rerun
  * bind: Don't enable app when setup is rerun
  * deluge: Don't enable app when setup is rerun
  * ejabberd: Don't enable app when setup is rerun
  * gitweb: Don't enable app when setup is rerun
  * ikiwiki: Don't enable app when setup is rerun
  * infinoted: Don't enable app when setup is rerun
  * janus: Don't enable app when setup is rerun
  * jsxc: Don't enable app when setup is rerun
  * mediawiki: Don't enable app when setup is rerun
  * minetest: Don't enable app when setup is rerun
  * openvpn: Don't enable app when setup is rerun
  * performance: Don't enable app when setup is rerun
  * privoxy: Don't enable app when setup is rerun
  * quassel: Don't enable app when setup is rerun
  * radicale: Don't enable app when setup is rerun
  * rssbridge: Don't enable app when setup is rerun
  * shaarli: Don't enable app when setup is rerun
  * sharing: Don't enable app when setup is rerun
  * ttrss: Don't enable app when setup is rerun
  * wireguard: Don't enable app when setup is rerun
  * zoph: Don't enable app when setup is rerun
  * app: Implement advanced option to rerun app setup

  [ fliu ]
  * container: Add support for retrieving GPG keys using wget

 -- James Valleroy <jvalleroy@mailbox.org>  Mon, 31 Jul 2023 20:39:40 -0400
>>>>>>> e7826781

freedombox (23.13) unstable; urgency=medium

  [ gallegonovato ]
  * Translated using Weblate (Spanish)

  [ Burak Yavuz ]
  * Translated using Weblate (Turkish)

  [ Ihor Hordiichuk ]
  * Translated using Weblate (Ukrainian)

  [ Ettore Atalan ]
  * Translated using Weblate (German)

  [ Joseph Nuthalapati ]
  * HACKING: Instructions for macOS on Apple Silicon
  * container: Add support for ARM64 containers

  [ James Valleroy ]
  * doc: Fetch latest manual

 -- James Valleroy <jvalleroy@mailbox.org>  Mon, 17 Jul 2023 22:02:21 -0400

freedombox (23.12~bpo12+1) bookworm-backports; urgency=medium

  * Rebuild for bookworm-backports.

 -- James Valleroy <jvalleroy@mailbox.org>  Tue, 11 Jul 2023 07:28:43 -0400

freedombox (23.12) unstable; urgency=medium

  [ gallegonovato ]
  * Translated using Weblate (Spanish)

  [ Burak Yavuz ]
  * Translated using Weblate (Turkish)

  [ Jiří Podhorecký ]
  * Translated using Weblate (Czech)
  * Translated using Weblate (Czech)

  [ Ihor Hordiichuk ]
  * Translated using Weblate (Ukrainian)

  [ Sunil Mohan Adapa ]
  * gitweb: Fix issue with service startup when gitweb is not enabled
  * packages: Purge packages on uninstall
  * searx: Fix typo in method name
  * samba: Remove additional configuration files on uninstall
  * mediawiki: Utilize purging of packages and don't remove explicitly
  * shaarli: Utilize purging of packages and don't remove explicitly
  * deluge: Utilize purging of packages and don't remove explicitly
  * uninstall: Remove experimental warning
  * roundcube: Clarify description for local mail only option
  * mediawiki: Increment version to run update.php automatically

  [ ikmaak ]
  * Translated using Weblate (Dutch)

  [ James Valleroy ]
  * locale: Update translation strings
  * doc: Fetch latest manual

 -- James Valleroy <jvalleroy@mailbox.org>  Mon, 19 Jun 2023 20:44:30 -0400

freedombox (23.11) experimental; urgency=medium

  [ James Valleroy ]
  * shadowsocksserver: Add separate app for Shadowsocks server
  * shadowsocksserver: Use shared manual page with Client
  * debian: Remove drop-in configs from version <23.11
  * locale: Update translation strings
  * doc: Fetch latest manual

  [ Sunil Mohan Adapa ]
  * *: Fix icons not present in the generated .deb
  * config: Add new component for managing drop-in /etc/ config files
  * debian/install: Add new place in /usr to keep drop-in config files
  * gitweb: Use drop-in config component for /etc files
  * deluge: Use drop-in config comonents for /etc files
  * email: Use drop-in config component for /etc files
  * i2p: Use drop-in config component for /etc files
  * ikiwiki: Use drop-in config component for /etc files
  * janus: Use drop-in config component for /etc files
  * letsencrypt: Use drop-in config component for /etc files
  * matrixsynapse: Use drop-in config component for /etc files
  * mediawiki: Use drop-in config component for /etc files
  * minidlna: Use drop-in config component for /etc files
  * networks: Use drop-in config component for /etc files
  * pagekite: Drop the config file for forcing use of Debian certs
  * privacy: Use drop-in config component for /etc files
  * radicale: Use drop-in config component for /etc files
  * roundcube: Use drop-in config component for /etc files
  * rssbridge: Use drop-in config component for /etc files
  * searx: Use drop-in config component for /etc files
  * security: Use drop-in config component for /etc files
  * sharing: Use drop-in config component for /etc files
  * ssh: Use drop-in config component for /etc files
  * sso: Use drop-in config component for /etc files
  * syncthing: Use drop-in config component for /etc files
  * transmission: Use drop-in config component for /etc files
  * ttrss: Use drop-in config component for /etc files
  * upgrades: Use drop-in config component for /etc files
  * users: Use drop-in config component for /etc files
  * wordpress: Use drop-in config component for /etc files
  * apache: Use drop-in config component for /etc files
  * bepasty: Use drop-in config component for /etc files
  * calibre: Use drop-in config component for /etc files
  * cockpit: Use drop-in config component for /etc files
  * ejabberd: Use drop-in config component for /etc files
  * apache: Fix failure during app update

 -- James Valleroy <jvalleroy@mailbox.org>  Mon, 05 Jun 2023 22:07:02 -0400

freedombox (23.10) experimental; urgency=medium

  [ gallegonovato ]
  * Translated using Weblate (Spanish)

  [ ikmaak ]
  * Translated using Weblate (Dutch)
  * Translated using Weblate (Dutch)

  [ Burak Yavuz ]
  * Translated using Weblate (Turkish)

  [ Ihor Hordiichuk ]
  * Translated using Weblate (Ukrainian)

  [ Sunil Mohan Adapa ]
  * *: Move modules-enabled files to /usr/share
  * doc/dev: Set language code explicitly in Sphinx configuration

  [ James Valleroy ]
  * gitweb: Disable gpg signing in tests

  [ Frederico Gomes ]
  * Translated using Weblate (Portuguese)
  * Translated using Weblate (Portuguese)

 -- James Valleroy <jvalleroy@mailbox.org>  Mon, 22 May 2023 21:14:24 -0400

freedombox (23.9) experimental; urgency=medium

  [ nbenedek ]
  * ttrss: Allow apps to use /tt-rss URL instead of separate one

  [ James Valleroy ]
  * debian: Update copyright years
  * debian: Follows policy v4.6.2
  * tor: Only diagnose relay ports if feature enabled
  * tor: Check if Hidden service is version 3
  * tor: Rename Hidden service to Onion service
  * help: Add information on obtaining source code
  * locale: Update translation strings
  * doc: Fetch latest manual

  [ Sunil Mohan Adapa ]
  * mediawiki: Make a utility method public
  * mediawiki: Make retrieving list of supported languages robust
  * mediawiki: Simplify retrieving the default language
  * ttrss: Update list of clients
  * ttrss: Don't show app in enabled list of apps if install fails
  * apache: Reload apache using component if config changes
  * transmission: Allow remote UIs to connect
  * transmission: Add Tremotesf to list of client apps
  * ttrss: Use the apache component to restart apache on config change
  * storage: Handle mount error properly
  * uninstall: Fix issue with uninstall of apps that have no backup
  * service: Remove reference to managed_services in a message
  * zoph: Don't fail at showing app view during uninstall
  * theme: Move icons to app folders
  * minidlna: Resize icon and export to PNG also
  * doc/dev: Update copyright year

  [ Nobuhiro Iwamatsu ]
  * Translated using Weblate (Japanese)

 -- James Valleroy <jvalleroy@mailbox.org>  Mon, 08 May 2023 20:39:20 -0400

freedombox (23.8) experimental; urgency=medium

  [ James Valleroy ]
  * Revert "locale: Update translation strings"
  * HACKING: Force pip to install packages to system environment
  * ci: Force pip install for functional tests
  * datetime: Use unique component ID for related daemon
  * upgrades: Check apt result during dist-upgrade
  * doc: Fetch latest manual

  [ Sunil Mohan Adapa ]
  * tests: Don't error during collection if selenium is not installed
  * tests: functional: Make install script work for Bullseye
  * datetime: Re-implement backup/restore for timezone
  * coturn: Prevent package removal when roundcube is uninstalled
  * tests: functional: Remove handling for custom enable/disable buttons
  * tests: functional: Update detecting page changes
  * gitweb: Simplify handling shortcut for front page
  * searx: Simplify handling shortcut for front page

  [ nbenedek ]
  * calibre: Remove libraries during uninstallation
  * mediawiki: Fix broken view on Bullseye due to language selection
  * bepasty: Completely uninstall app
  * coturn: Completely uninstall app
  * deluge: Completely uninstall app
  * gitweb: Completely uninstall app, remove repositories
  * ikiwiki: Completely uninstall app
  * matrixsynapse: Completely uninstall app
  * roundcube: Completely uninstall app
  * rssbridge: Completely uninstall app
  * searx: Completely uninstall app
  * shaarli: Completely uninstall app
  * shadowsocks: Completely uninstall app
  * sharing: Completely uninstall app
  * syncthing: Completely uninstall app
  * wordpress: Completely uninstall app
  * mediawiki: Completely uninstall app
  * syncthing: Remove unused pathlib import so job code-quality can pass
  * tor: Completely uninstall app
  * ttrss: Completely uninstall app
  * infinoted: Completely uninstall app
  * openvpn: Completely uninstall app
  * samba: Completely uninstall app

  [ 109247019824 ]
  * Translated using Weblate (Bulgarian)
  * Translated using Weblate (Bulgarian)
  * Translated using Weblate (Bulgarian)

  [ Coucouf ]
  * Translated using Weblate (French)

  [ Veiko Aasa ]
  * gitweb: Disable snapshot feature
  * gitweb: Make globally configured features overridable per-repository

  [ Ihor Hordiichuk ]
  * Translated using Weblate (Ukrainian)

 -- James Valleroy <jvalleroy@mailbox.org>  Mon, 24 Apr 2023 21:46:50 -0400

freedombox (23.7) experimental; urgency=medium

  [ 109247019824 ]
  * Translated using Weblate (Bulgarian)
  * Translated using Weblate (Bulgarian)

  [ Veiko Aasa ]
  * container: Force pip to install packages to system environment
  * tests: functional: Fix setting first ethernet connection as internal

  [ Sunil Mohan Adapa ]
  * container: Fix resizing disk image containing multiple partitions
  * container: Increase wait time to accommodate slower architectures
  * matrixsynapse: Add token based registration verification

  [ nbenedek ]
  * mediawiki: Allow setting site language code

  [ James Valleroy ]
  * locale: Update translation strings
  * doc: Fetch latest manual

 -- James Valleroy <jvalleroy@mailbox.org>  Mon, 27 Mar 2023 20:51:28 -0400

freedombox (23.6) unstable; urgency=medium

  [ Sunil Mohan Adapa ]
  * ci: Force pip to install packages to system environment
  * /etc/issue: Update message to reflect that all users can login
  * datetime: Use timedatectl to read current timezone

  [ nbenedek ]
  * samba: make sure shares are not accessible from the internet
  * ttrss: fix failing backup

  [ James Valleroy ]
  * locale: Update translation strings
  * doc: Fetch latest manual

 -- James Valleroy <jvalleroy@mailbox.org>  Mon, 13 Mar 2023 21:52:56 -0400

freedombox (23.5) unstable; urgency=medium

  [ Dietmar ]
  * Translated using Weblate (German)

  [ ikmaak ]
  * Translated using Weblate (German)
  * Translated using Weblate (Dutch)

  [ gallegonovato ]
  * Translated using Weblate (Spanish)

  [ Burak Yavuz ]
  * Translated using Weblate (Turkish)

  [ Ihor Hordiichuk ]
  * Translated using Weblate (Ukrainian)

  [ 109247019824 ]
  * Translated using Weblate (Bulgarian)

  [ James Valleroy ]
  * mediawiki: Fix app view error
  * locale: Update translation strings
  * doc: Fetch latest manual

  [ Jiří Podhorecký ]
  * Translated using Weblate (Czech)

  [ Besnik Bleta ]
  * Translated using Weblate (Albanian)

  [ Veiko Aasa ]
  * samba: tests: Fix enable share view test

  [ Michael Breidenbach ]
  * Translated using Weblate (Swedish)

 -- James Valleroy <jvalleroy@mailbox.org>  Mon, 27 Feb 2023 20:33:22 -0500

freedombox (23.4) unstable; urgency=medium

  [ James Valleroy ]
  * matrixsynapse: Add python3-psycopg2 to packages
  * searx: Add libjs-bootstrap to packages
  * ikiwiki: Re-run setup for each site after restore
  * matrixsynapse: Use yaml.safe_load
  * dynamicdns: Skip uninstall test
  * uninstall: Fix spelling in warning message
  * locale: Update translation strings
  * doc: Fetch latest manual

  [ nbenedek ]
  * email: Redirect to the app page if roundcube isn't installed

  [ Sunil Mohan Adapa ]
  * ejabberd: Fix making call connections when using TURN
  * snapshot: Fix issue with snapshot rollbacks
  * snapshot: Fix mounting /.snapshots subvolume and use automounting
  * config: Drop RuntimeMaxUse=5% for journal logging
  * templates: Show better title for 404 page
  * backups: Allow selecting a single app from URL when creating backup
  * app: Add backup and restore menu items to toolbar menu
  * vagrant: Mount source in /freedombox instead of /vagrant
  * vagrant: Switch to /freedombox before running service with alias
  * vagrant: Drop unnecessary script that deletes sqlite file
  * vagrant: Hide the vagrant-script directory
  * matrixsnapse: Minor refactor in getting/setting public registrations
  * matrixsynapse: Disable verification to fix public registrations
  * ejabberd: Add Monal and Siskin for iOS and remove ChatSecure

  [ Juan ]
  * Translated using Weblate (Spanish)

  [ 109247019824 ]
  * Translated using Weblate (Bulgarian)

 -- James Valleroy <jvalleroy@mailbox.org>  Mon, 13 Feb 2023 21:06:24 -0500

freedombox (23.3) unstable; urgency=medium

  [ 109247019824 ]
  * Translated using Weblate (Bulgarian)

  [ James Valleroy ]
  * tor: Remove workaround for old Augeas bug
  * upgrades: Add augeas lens for Deb822 apt sources
  * tor: Also use Aptsources822 augeas lens
  * firewalld: Allow upgrade to version 2*
  * locale: Update translation strings
  * doc: Fetch latest manual

  [ Sunil Mohan Adapa ]
  * config: Fix showing the value of the default home page
  * tests: functional: Fix submitting forms with notifications present
  * views: Use dedicated view when showing an app with operations
  * gitweb: tests: Skip tests using git when git is not installed
  * email: Revert workaround for error on finishing uninstall

 -- James Valleroy <jvalleroy@mailbox.org>  Mon, 30 Jan 2023 20:36:37 -0500

freedombox (23.2) unstable; urgency=medium

  [ Besnik Bleta ]
  * Translated using Weblate (Albanian)

  [ James Valleroy ]
  * upgrades: Stop quassel during dist upgrade
  * ssh: Add sudo to allowed groups
  * doc: Fetch latest manual

  [ Sunil Mohan Adapa ]
  * ssh: Update existing setups to add sudo group to allowed SSH groups

  [ 109247019824 ]
  * Translated using Weblate (Bulgarian)

 -- James Valleroy <jvalleroy@mailbox.org>  Mon, 16 Jan 2023 20:33:02 -0500

freedombox (23.1) unstable; urgency=medium

  [ gallegonovato ]
  * Translated using Weblate (Spanish)
  * Translated using Weblate (Galician)
  * Translated using Weblate (Spanish)

  [ James Valleroy ]
  * janus: Allow upgrade to 1.1
  * locale: Update translation strings
  * doc: Fetch latest manual

  [ Veiko Aasa ]
  * gitweb: Run git commands as a web user

  [ Sunil Mohan Adapa ]
  * operation: tests: Fix warning when test helpers start with 'Test'
  * package: Don't uninstall packages that are in use by other apps
  * email: Workaround an issue with error on finishing uninstall
  * zoph: Add explicit dependency on default-mysql-server

  [ nbenedek ]
  * tor: Add onion location to apache

 -- James Valleroy <jvalleroy@mailbox.org>  Tue, 03 Jan 2023 11:54:58 -0500

freedombox (22.27) unstable; urgency=medium

  [ ikmaak ]
  * Translated using Weblate (Dutch)

  [ Burak Yavuz ]
  * Translated using Weblate (Turkish)

  [ Eric ]
  * Translated using Weblate (Chinese (Simplified))

  [ Ihor Hordiichuk ]
  * Translated using Weblate (Ukrainian)

  [ 109247019824 ]
  * Translated using Weblate (Bulgarian)

  [ Johannes Keyser ]
  * Translated using Weblate (German)

  [ Jiří Podhorecký ]
  * Translated using Weblate (Czech)

  [ Joseph Nuthalapati ]
  * container: Drop free tag from image URLs
  * tests: functional: Set timeout to 3 hours

  [ Sunil Mohan Adapa ]
  * users: tests: Fix privileged tests
  * minidlna: Fix incorrect marking for firewall local protection
  * snapshot: Fix showing unsupported message on non-btrfs filesystems
  * d/control: Don't recommend libpam-tmpdir
  * package, email: Move conflicting package removal to framework
  * zoph, wordpress: Add conflicts on libpam-tmpdir

  [ James Valleroy ]
  * upgrades: dist-upgrade: Don't change apt security line
  * wordpress: Redirect Webfinger queries
  * locale: Update translation strings
  * doc: Fetch latest manual

 -- James Valleroy <jvalleroy@mailbox.org>  Mon, 19 Dec 2022 20:59:17 -0500

freedombox (22.26) unstable; urgency=medium

  [ Sunil Mohan Adapa ]
  * i2p: Remove donation URL that is no longer available
  * searx: Ensure that socket is only reachable by Apache and root
  * firewall: Create a mechanism for protecting local services
  * firewall: Introduce component for local service protection
  * calibre: Add protection to local service using firewall
  * deluge: Add protection to local service using firewall
  * transmission: Add protection to local service using firewall
  * syncthing: Add protection to local service using firewall
  * minidlna: Add protection to local service using firewall
  * i2p: Add protection to local service using firewall
  * email: Add protection to local service using firewall
  * ssh: Restrict logins to groups root, admin and freedombox-ssh
  * ssh: Add checkbox to remove login group restrictions
  * security: Remove restricted access setting and configuration

  [ James Valleroy ]
  * ejabberd: Enable mod_http_upload
  * locale: Update translation strings
  * doc: Fetch latest manual

 -- James Valleroy <jvalleroy@mailbox.org>  Mon, 05 Dec 2022 21:37:21 -0500

freedombox (22.25.1) unstable; urgency=medium

  * Re-upload to unstable.

 -- Sunil Mohan Adapa <sunil@medhas.org>  Fri, 02 Dec 2022 08:21:34 -0800

freedombox (22.25) unstable; urgency=medium

  [ nbenedek ]
  * email: dovecot: Add fail2ban jail

  [ Sunil Mohan Adapa ]
  * email: Fix creation of aliases for security@ and usenet@

  [ James Valleroy ]
  * doc: Fetch latest manual

 -- Sunil Mohan Adapa <sunil@medhas.org>  Mon, 28 Nov 2022 15:41:46 -0800

freedombox (22.24) unstable; urgency=medium

  [ Johannes Keyser ]
  * Translated using Weblate (German)

  [ Coucouf ]
  * Translated using Weblate (French)

  [ 109247019824 ]
  * Translated using Weblate (Bulgarian)

  [ James Valleroy ]
  * storage: Drop skip_recommends
  * minetest: Handle upgrade from 5.3.0 to 5.6.1
  * upgrades: Update list of holds during dist upgrade
  * locale: Update translation strings
  * doc: Fetch latest manual

  [ Sunil Mohan Adapa ]
  * debian/lintian-overrides: Fix mismatch patterns and new messages
  * upgrades: Add documentation link to upgrades service file

  [ Petter Reinholdtsen ]
  * Translated using Weblate (Norwegian Bokmål)

 -- James Valleroy <jvalleroy@mailbox.org>  Mon, 07 Nov 2022 20:57:48 -0500

freedombox (22.23) unstable; urgency=medium

  [ Michael Breidenbach ]
  * Translated using Weblate (Swedish)

  [ 109247019824 ]
  * Translated using Weblate (Bulgarian)
  * Translated using Weblate (Bulgarian)

  [ James Valleroy ]
  * upgrades: Allow FreedomBox vendor when adding backports
  * upgrades: Skip unattended-upgrade in dist-upgrade
  * locale: Update translation strings
  * doc: Fetch latest manual

  [ Benedek Nagy ]
  * Translated using Weblate (Hungarian)

  [ tunebes ]
  * storage: Handle file systems on non-physical devices

  [ Sunil Mohan Adapa ]
  * Translated using Weblate (Hungarian)
  * upgrades: Fix a minor flake8 pipeline failure
  * letsencrypt: Fix regression with comparing certificate

  [ nbenedek ]
  * rssbridge: add option to allow public access

 -- James Valleroy <jvalleroy@mailbox.org>  Mon, 24 Oct 2022 20:37:54 -0400

freedombox (22.22.1) unstable; urgency=medium

  [ Sunil Mohan Adapa ]
  * privacy: Remove unused import, fix pipeline

  [ James Valleroy ]
  * debian: tests: Fix PYTHONPATH
  * doc: Fetch latest manual

  [ ikmaak ]
  * Translated using Weblate (Dutch)

  [ Burak Yavuz ]
  * Translated using Weblate (Turkish)

  [ Eric ]
  * Translated using Weblate (Chinese (Simplified))

  [ Tymofii Lytvynenko ]
  * Translated using Weblate (Ukrainian)
  * Translated using Weblate (Ukrainian)

  [ 109247019824 ]
  * Translated using Weblate (Bulgarian)

  [ Jiří Podhorecký ]
  * Translated using Weblate (Czech)

 -- James Valleroy <jvalleroy@mailbox.org>  Sun, 16 Oct 2022 10:55:59 -0400

freedombox (22.22) unstable; urgency=medium

  [ Michael Breidenbach ]
  * Translated using Weblate (Swedish)

  [ Tymofii Lytvynenko ]
  * Translated using Weblate (Ukrainian)
  * Translated using Weblate (Ukrainian)
  * Translated using Weblate (Ukrainian)

  [ Jiří Podhorecký ]
  * Translated using Weblate (Czech)

  [ Sunil Mohan Adapa ]
  * templates: Update HTML meta tags for better description and app-name
  * doc: dev: Minor example code refactor
  * actions: Allow nested and top-level actions
  * actions: Use separate IPC for communicating results
  * actions: Implement getting raw output from the process
  * actions: Allow actions to be called by other users
  * config: Drop ability to set hostname on systems without systemd
  * dynamicdns: Check action script with flake8
  * tests: Add fixture to help in testing privileged actions
  * apache: Use privileged decorator for actions
  * bepasty: Use privileged decorator for actions
  * bind: Use privileged decorator for actions
  * calibre: Use privileged decorator for actions
  * config: Minor update to privileged method signature
  * config: Use privileged decorator for actions
  * config: Use privileged decorator for set-hostname action
  * config: Use privileged decorator for set domainname action
  * config: Minor refactor
  * coturn: Use privileged decorator for actions
  * datetime: Use privileged decorator for actions
  * deluge: Use privileged decorator for actions
  * dynamicdns: Use privileged decorator for actions
  * ejabberd: Use privileged decorator for actions
  * email: Use privileged decorator for actions
  * firewall: Use privileged decorator, drop showing running status
  * gitweb: Use privileged decorator for actions
  * help: Use privileged decorator for actions
  * i2p: Use privileged decorator for actions
  * ikiwiki: Use privileged decorator for actions
  * infinoted: Use privileged decorator for actions
  * letsencrypt: Use privileged decorator for actions
  * matrixsynapse: Use privileged decorator for actions
  * mediawiki: Use privileged decorator for actions
  * minetest: Use privileged decorator for actions
  * minidlna: Use privileged decorator for actions
  * minidlna: Use the exposed URL for diagnostic test
  * networks: Use privileged decorator for actions
  * openvpn: Use privileged decorator for actions
  * openvpn: Drop RSA to ECC migration code and two-step setup
  * pagekite: Use privileged decorator for actions
  * power: Use privileged decorator for actions
  * quassel: Use privileged decorator for actions
  * radicale: Use privileged decorator for actions
  * roundcube: Minor update to comment in privileged actions
  * searx: Use privileged decorator for actions
  * searx: Show status of public access irrespective of enabled state
  * security: Use privileged decorator for actions
  * shadowsocks: Use privileged decorator for actions
  * sharing: Use privileged decorator for actions
  * snapshot: Use privileged decorator for actions
  * ssh: Use privileged decorator for actions
  * sso: Use privileged decorator for actions
  * syncthing: Use privileged decorator for actions
  * tor: Use privileged decorator for actions
  * transmission: Minor update to privileged method signature
  * ttrss: Use privileged decorator for actions
  * upgrades: Use privileged decorator for actions
  * wireguard: Us privileged decorator for actions
  * wordpress: Use privileged decorator for actions
  * zoph: Use privileged decorator for actions
  * backups: Use privileged decorator for sshfs actions
  * samba: Use privileged decorator for actions
  * storage: Use privileged decorator for actions
  * users: Use privileged decorator for actions
  * *: Use privileged decorator for service actions
  * backups: Use privileged decorator for backup actions
  * *: Use privileged decorator for package actions
  * actions: Drop unused superuser_run and related methods
  * action_utils: Drop unused progress requests from apt-get
  * bind: Drop enabling DNSSEC (deprecated) as it is always enabled
  * config: Drop legacy migration of Apache homepage settings
  * action_utils: Drop support for non-systemd environments
  * apache: Fix logs still going into /var/log files
  * wordpress: Update fail2ban filter
  * fail2ban: Make fail2ban log to journald
  * privacy: Set vendor as FreedomBox for dpkg and popularity-contest

  [ Petter Reinholdtsen ]
  * Translated using Weblate (Norwegian Bokmål)

  [ Besnik Bleta ]
  * Translated using Weblate (Albanian)
  * Translated using Weblate (Albanian)

  [ nbenedek ]
  * matrix: Add fail2ban jail
  * privacy: Add new system app for popularity-contest

  [ Nikita Epifanov ]
  * Translated using Weblate (Russian)

  [ James Valleroy ]
  * locale: Update translation strings
  * doc: Fetch latest manual

 -- James Valleroy <jvalleroy@mailbox.org>  Mon, 10 Oct 2022 21:38:11 -0400

freedombox (22.21.1) unstable; urgency=medium

  [ Andrij Mizyk ]
  * Translated using Weblate (Ukrainian)
  * Translated using Weblate (Ukrainian)

  [ Sunil Mohan Adapa ]
  * notification: Don't fail when formatting message strings

  [ 109247019824 ]
  * Translated using Weblate (Bulgarian)

 -- James Valleroy <jvalleroy@mailbox.org>  Sat, 01 Oct 2022 10:07:08 -0400

freedombox (22.21) unstable; urgency=medium

  [ ikmaak ]
  * Translated using Weblate (Danish)
  * Translated using Weblate (German)
  * Translated using Weblate (Spanish)
  * Translated using Weblate (French)
  * Translated using Weblate (Italian)
  * Translated using Weblate (Norwegian Bokmål)
  * Translated using Weblate (Dutch)
  * Translated using Weblate (Portuguese)
  * Translated using Weblate (Swedish)
  * Translated using Weblate (Russian)
  * Translated using Weblate (Polish)
  * Translated using Weblate (Persian)
  * Translated using Weblate (Indonesian)
  * Translated using Weblate (Czech)
  * Translated using Weblate (Ukrainian)
  * Translated using Weblate (Hungarian)
  * Translated using Weblate (Lithuanian)
  * Translated using Weblate (Slovenian)
  * Translated using Weblate (Bulgarian)
  * Translated using Weblate (Greek)
  * Translated using Weblate (Serbian)
  * Translated using Weblate (Albanian)
  * Translated using Weblate (Latvian)

  [ Oğuz Ersen ]
  * Translated using Weblate (Turkish)

  [ Andrij Mizyk ]
  * Translated using Weblate (Ukrainian)
  * Translated using Weblate (Ukrainian)
  * Translated using Weblate (Ukrainian)

  [ 109247019824 ]
  * Translated using Weblate (Bulgarian)
  * Translated using Weblate (Bulgarian)

  [ Besnik Bleta ]
  * Translated using Weblate (Albanian)

  [ James Valleroy ]
  * janus: Enable systemd sandboxing
  * janus: Allow AF_UNIX and AF_NETLINK
  * locale: Update translation strings
  * doc: Fetch latest manual
  * setup.py: Move distutils import after setuptools import

  [ nbenedek ]
  * wordpress: disable readme.html, xmlrpc.php, wp-cron.php
  * wordpress: Add fail2ban filter and jail
  * mediawiki: Add powered by freedombox logo

  [ Sunil Mohan Adapa ]
  * wordpress: Reload apache after app update
  * d/install: mediawiki: Install the new powered by file

  [ Michael Breidenbach ]
  * Translated using Weblate (Swedish)

 -- James Valleroy <jvalleroy@mailbox.org>  Mon, 26 Sep 2022 20:47:48 -0400

freedombox (22.20) unstable; urgency=medium

  [ atilluF ]
  * Translated using Weblate (Italian)

  [ Burak Yavuz ]
  * Translated using Weblate (Turkish)

  [ Eric ]
  * Translated using Weblate (Chinese (Simplified))

  [ Jiří Podhorecký ]
  * Translated using Weblate (Czech)

  [ Veiko Aasa ]
  * tests: functional: Assert app is not installed after uninstallation
  * samba: Ignore mounted files when listing mounts
  * samba: Update client apps information

  [ Sunil Mohan Adapa ]
  * ejabberd: tests: functional: Ensure jsxc is installed
  * zoph: tests: functional: Simplify finding the form to submit
  * shaarli: tests: functional: Specify setup form submission button
  * ikiwiki: tests: functional: Find forms more accurately
  * gitweb: Use generic form template for create/edit repository
  * gitweb: tests: functional: Find forms more accurately
  * gitweb: Fix issue with page not refreshing during uninstall
  * calibre: tests: functional: Find forms more specifically
  * bepasty: Use generic form template for add password view
  * bepasty: tests: functional: Minor refactor for form submission
  * first_boot: tests: functional: Find form more specifically
  * sharing: tests: functional: Find forms more accurately
  * sso: tests: functional: Find forms more accurately
  * backups: Use generic form template for create and schedule views
  * backups: tests: functional: Find forms more accurately
  * templates: form: Specify a form class for use with functional tests
  * snapshot: tests: functional: Minor refactoring for form submission
  * wordpress: tests: functional: Find forms more specifically
  * users: tests: functional: Find forms more accurately
  * tests: functional: Force specifying form to submit more accurately
  * tests: functional: Wait for installation to complete fully

  [ James Valleroy ]
  * debian: Add Italian debconf translation (Closes: #1019157)
  * version: Compare Debian package version numbers
  * firewall: Allow upgrade from any version to 1.2.*
  * locale: Update translation strings
  * doc: Fetch latest manual

  [ Coucouf ]
  * Translated using Weblate (French)
  * Translated using Weblate (French)

  [ nbenedek ]
  * matrixsynapse: Allow matrix-synapse >= 1.65 to install successfully
  * d/maintscript: remove tahoe and mldonkey apache conf files

 -- James Valleroy <jvalleroy@mailbox.org>  Mon, 12 Sep 2022 21:07:14 -0400

freedombox (22.19) unstable; urgency=medium

  [ James Valleroy ]
  * debian: Update Spanish translation template (Closes: #1017452)
  * avahi: Don't disable after tests
  * ejabberd: Set hostname for test that relies on it
  * upgrades: Add button to test dist-upgrade in development mode
  * Translated using Weblate (French)
  * janus: Convert action to privileged
  * janus: Handle upgrades to 1.0.*
  * upgrades: Hold janus during dist-upgrade
  * locale: Update translation strings
  * doc: Fetch latest manual

  [ Joseph Nuthalapati ]
  * tests: Make functional.is_available check faster

  [ nautilusx ]
  * Translated using Weblate (German)

  [ Maxime Leroy ]
  * Translated using Weblate (French)

  [ Burak Yavuz ]
  * Translated using Weblate (Turkish)

  [ Eric ]
  * Translated using Weblate (Chinese (Simplified))

  [ Andrij Mizyk ]
  * Translated using Weblate (Ukrainian)

  [ 109247019824 ]
  * Translated using Weblate (Bulgarian)

  [ Fioddor Superconcentrado ]
  * Translated using Weblate (Spanish)

  [ Jiří Podhorecký ]
  * Translated using Weblate (Czech)

  [ nbenedek ]
  * ttrss: add donation url
  * d/control: Break ufw as we use firewalld

  [ Veiko Aasa ]
  * container: Display help message when no args are passed
  * container: Show default values in command help

  [ Hugel ]
  * Translated using Weblate (Chinese (Simplified))

  [ Sunil Mohan Adapa ]
  * operation: Factor out template code into a separate file
  * operation: Show operations on app page in addition to setup page
  * package: Implement low-level methods for uninstalling
  * forms: Implement form for uninstallation
  * setup: Drop check for already running operation
  * app: Add API to uninstall an app
  * package: Implement uninstall in Package component
  * setup: Implement operation to uninstall an app
  * views: Implement a view to uninstall an app
  * app: Add a menu item to trigger uninstallation
  * tests: functional: Add install/uninstall test for all apps
  * backups: Use AppView for the main app page
  * diagnostics: Use AppView for app page
  * names: Use AppView for app page
  * networks: Use AppView for app page
  * power: Use AppView for app page
  * security: Use AppView for app page
  * snapshot: Use AppView for app page
  * letsencrypt: Use AppView for app page
  * tor: Use AppView and Operation for app page
  * jsxc: Allow disabling the app

 -- James Valleroy <jvalleroy@mailbox.org>  Mon, 29 Aug 2022 22:33:54 -0400

freedombox (22.18) unstable; urgency=medium

  [ Maxime Leroy ]
  * Translated using Weblate (French)

  [ ikmaak ]
  * Translated using Weblate (Dutch)

  [ Burak Yavuz ]
  * Translated using Weblate (Turkish)

  [ Jiří Podhorecký ]
  * Translated using Weblate (Czech)
  * Translated using Weblate (Czech)

  [ 109247019824 ]
  * Translated using Weblate (Bulgarian)

  [ nautilusx ]
  * Translated using Weblate (German)

  [ Andrij Mizyk ]
  * Translated using Weblate (Ukrainian)

  [ James Valleroy ]
  * networks: Remove DNSSEC diagnostics
  * locale: Update translation strings
  * doc: Fetch latest manual

  [ Cosmin Humeniuc ]
  * container: Add IdentitiesOnly option to SSH

  [ Veiko Aasa ]
  * container: Ignore flake8 error 'line too long' in bash script text
  * storage: Fix enumerating partitions without mount points

  [ Sunil Mohan Adapa ]
  * coturn: Fix link to ejabberd in description
  * notification: Pass full context when rendering body template
  * package: Run installation operation using app_id instead of module
  * operation: Add module to manage threaded operations
  * *: Make setup method part of App class for all apps
  * *: Add setup method on all apps that don't have it
  * *: Make force upgrading part of app rather than a module
  * app: Drop optimization that skips setup process
  * setup: Fix issue with immediate refresh after installation
  * *: Drop module level app property
  * setup: Drop setup_helper and use the new Operation API
  * setup: Allow starting installation when package manager is busy
  * backups: tests: Mark need for Django database during API tests
  * matrixsynapse: Fix showing the status messages
  * ejabberd: Fix showing the status messages
  * ssh: tests: functional: Keep service enabled after tests
  * sharing: tests: functional: Fix a flaky test by waiting
  * sharing: Add installing and enable/disable like other apps
  * wireguard: Fix module.app usage that is no longer available
  * doc: dev: Document previously undocumented components

 -- James Valleroy <jvalleroy@mailbox.org>  Mon, 15 Aug 2022 20:54:46 -0400

freedombox (22.17) unstable; urgency=medium

  [ ikmaak ]
  * Translated using Weblate (German)
  * Translated using Weblate (Dutch)

  [ Burak Yavuz ]
  * Translated using Weblate (Turkish)

  [ Eric ]
  * Translated using Weblate (Chinese (Simplified))

  [ Maxime Leroy ]
  * Translated using Weblate (French)

  [ nbenedek ]
  * wordpress: Don't install php-ssh2

  [ James Valleroy ]
  * help: Add "How can I help?" section to Contribute page
  * locale: Update translation strings
  * doc: Fetch latest manual

  [ Sunil Mohan Adapa ]
  * help: Update test for contribute view
  * help: tests: Fix about page test by mocking version calls

 -- James Valleroy <jvalleroy@mailbox.org>  Mon, 01 Aug 2022 21:01:41 -0400

freedombox (22.16) unstable; urgency=medium

  [ Eric ]
  * Translated using Weblate (Chinese (Simplified))

  [ Andrij Mizyk ]
  * Translated using Weblate (Ukrainian)

  [ 109247019824 ]
  * Translated using Weblate (Bulgarian)
  * Translated using Weblate (Bulgarian)
  * Translated using Weblate (Bulgarian)
  * Translated using Weblate (Bulgarian)

  [ Maxime Leroy ]
  * Translated using Weblate (French)
  * Translated using Weblate (French)

  [ Nikita Epifanov ]
  * Translated using Weblate (Russian)
  * Translated using Weblate (Russian)

  [ Sunil Mohan Adapa ]
  * cockpit: Depend on apache and setup after it
  * privoxy: Use privileged decorator for actions
  * cockpit: Reconfigure to allow any origin
  * cockpit: Use decorator for privileged actions
  * rssbridge: Whitelist all bridges by default
  * rssbridge: Add functional tests
  * apache: Merge old configuration files into a better location
  * apache: Also configure to serve on /freedombox
  * apache: Redirect all logs to systemd journal
  * config: Add option to set logging mode: none/volatile/persistent
  * config: Set volatile logging by default
  * roundcube: Configure to log to journald
  * roundcube: Use privileged to simplify actions

  [ nbenedek ]
  * privoxy: Restrict to private IPs, prevent access over the internet
  * rssbridge: New app to generate RSS feeds for websites
  * roundcube: Add fail2ban jail

  [ Veiko Aasa ]
  * gitweb: Switch default branch name to main for new repositories

  [ James Valleroy ]
  * janus: Change short description to "Video Room"
  * rssbridge: Fix flake8 errors
  * debian: Update copyright year
  * debian: Follows policy version 4.6.1
  * locale: Update translation strings
  * doc: Fetch latest manual

 -- James Valleroy <jvalleroy@mailbox.org>  Mon, 18 Jul 2022 20:50:09 -0400

freedombox (22.15) unstable; urgency=medium

  [ nbenedek ]
  * mediawiki: Remove Buster specific code not needed in Bullseye
  * mediawiki: Remove wgLogo as it is not needed in Bullseye
  * mediawiki: Add regex validator to the domain field
  * users: create home directories for newly created users

  [ Nikita Epifanov ]
  * Translated using Weblate (Russian)

  [ 109247019824 ]
  * Translated using Weblate (Bulgarian)

  [ Joseph Nuthalapati ]
  * tests: functional: Simplify GitLabCI configuration
  * ci: Use compatible versions of Selenium and Splinter

  [ Artem ]
  * Translated using Weblate (Ukrainian)

  [ Guillermo Lopez Alejos ]
  * backups: Add options to keep sshfs shares responsive
  * backups: Unmount repositories before and after backup

  [ James Valleroy ]
  * upgrades: Re-add workaround for grub
  * upgrades: Hold packages one at a time
  * datetime: Fix typo from pylint fix
  * locale: Update translation strings
  * doc: Fetch latest manual

  [ Sunil Mohan Adapa ]
  * *: pylint: Explicitly specify encoding when open a file
  * *: pylint: Suppress unused argument warnings
  * *: pylint: Don't inherit from 'object'
  * *: pylint: Avoid calling super() with arguments
  * *: pylint: Drop unnecessary 'pass' statements
  * pyproject.toml: Ignore some refactoring messages with pylint
  * static: js: css: Make multiple select fields work with Django 4.0
  * views: Add a comment about change in Django 4.0

  [ Andrij Mizyk ]
  * Translated using Weblate (Ukrainian)

 -- James Valleroy <jvalleroy@mailbox.org>  Mon, 04 Jul 2022 21:30:09 -0400

freedombox (22.14.1) unstable; urgency=medium

  [ ikmaak ]
  * Translated using Weblate (German)
  * Translated using Weblate (Dutch)

  [ Burak Yavuz ]
  * Translated using Weblate (Turkish)

  [ Eric ]
  * Translated using Weblate (Chinese (Simplified))

  [ 109247019824 ]
  * Translated using Weblate (Bulgarian)

  [ Sunil Mohan Adapa ]
  * matrixsynapse: Allow new dependency to be installed from backports
  * mumble: Use privileged decorator for superuser actions
  * actions: Note that privileged actions can't output to stdout
  * mumble: Backup/restore the configuration file
  * mumble: Don't set the root channel name unless it is changed
  * mumble: tests: Add functional tests for setting the passwords

  [ Jiří Podhorecký ]
  * Translated using Weblate (Czech)

  [ James Valleroy ]
  * doc: Fetch latest manual

 -- James Valleroy <jvalleroy@mailbox.org>  Mon, 27 Jun 2022 07:13:07 -0400

freedombox (22.14) unstable; urgency=medium

  [ ikmaak ]
  * Translated using Weblate (German)
  * Translated using Weblate (Dutch)

  [ Burak Yavuz ]
  * Translated using Weblate (Turkish)

  [ Eric ]
  * Translated using Weblate (Chinese (Simplified))

  [ Jiří Podhorecký ]
  * Translated using Weblate (Czech)

  [ 109247019824 ]
  * Translated using Weblate (Bulgarian)
  * Translated using Weblate (Bulgarian)

  [ Nikita Epifanov ]
  * Translated using Weblate (Russian)

  [ Coucouf ]
  * Translated using Weblate (French)

  [ schiriki ]
  * Add char field to set a password that is required to join the server

  [ nbenedek ]
  * janus: improve description about coturn
  * mediawiki: Add option to change the site name

  [ Sunil Mohan Adapa ]
  * translation: Don't use session for storing lang pref in Django 4.0
  * users: Fix deleting user LDAP entry with Django 4.0
  * ejabberd: Make localhost disabled option in domain selection
  * actions: Add a decorator for marking superuser actions
  * doc: dev: Use and recommend new privileged actions
  * transmission: Simplify actions using the privileged decorator
  * ejabberd: Revert changes to always keep localhost (aa5b1cea126d37)

  [ James Valleroy ]
  * tests: Add a dummy parameter for middlewares
  * ejabberd: Automatically use coturn
  * ejabberd: Add multi-select form for domains
  * locale: Update translation strings
  * doc: Fetch latest manual

 -- James Valleroy <jvalleroy@mailbox.org>  Mon, 20 Jun 2022 20:52:22 -0400

freedombox (22.13) unstable; urgency=medium

  [ D āvis ]
  * Added translation using Weblate (Latvian)

  [ ikmaak ]
  * Translated using Weblate (German)
  * Translated using Weblate (Dutch)

  [ Burak Yavuz ]
  * Translated using Weblate (Turkish)

  [ Eric ]
  * Translated using Weblate (Chinese (Simplified))

  [ 109247019824 ]
  * Translated using Weblate (Bulgarian)
  * Translated using Weblate (Bulgarian)

  [ Benedek Nagy ]
  * transmission: Add redirects to avoid 409 conflict

  [ Joseph Nuthalapati ]
  * tests: functional: Integrate into Salsa CI
  * tests: functional: Add jobs for bullseye-backports

  [ Michael Breidenbach ]
  * Translated using Weblate (Swedish)

  [ Jiří Podhorecký ]
  * Translated using Weblate (Czech)

  [ Sunil Mohan Adapa ]
  * wordpress: Allow installing/updating plugins and themes
  * wordpress: tests: Fix writing title for new post in newer versions
  * email: Add description about ISP and domain limitations
  * email: Make app available for all users (even without advanced flag)

  [ Kolja Gorter ]
  * Add function to change root chanel name of mumble server

  [ Nikita Epifanov ]
  * Translated using Weblate (Russian)

  [ James Valleroy ]
  * wordpress: tests: Continue past language selection screen
  * janus: Add new app for lightweight WebRTC server
  * locale: Update translation strings
  * doc: Fetch latest manual

 -- James Valleroy <jvalleroy@mailbox.org>  Mon, 06 Jun 2022 21:59:34 -0400

freedombox (22.12) unstable; urgency=medium

  [ Benedek Nagy ]
  * mediawiki: Add stricter sandbox rules for jobrunner service
  * mediawiki: Serve hidden service over http for .onion domains
  * tt-rss: Fix description about user access
  * ssh, bind: Show 'Learn More...' links

  [ ikmaak ]
  * Translated using Weblate (German)
  * Translated using Weblate (Dutch)

  [ John Doe ]
  * Translated using Weblate (French)

  [ Burak Yavuz ]
  * Translated using Weblate (Turkish)

  [ Eric ]
  * Translated using Weblate (Chinese (Simplified))

  [ 109247019824 ]
  * Translated using Weblate (Bulgarian)

  [ Asle Næss ]
  * Translated using Weblate (Norwegian Bokmål)
  * Translated using Weblate (Norwegian Bokmål)

  [ Petter Reinholdtsen ]
  * Translated using Weblate (Norwegian Bokmål)

  [ Sunil Mohan Adapa ]
  * apache: Allow URL diagnostics to work with redirects
  * mediawiki: Fix URL diagnostics with redirects involved
  * frontpage: Reuse app header template for showing app description
  * frontpage: Allow showing links to manual pages
  * *: Show Learn More... links in frontpage with description
  * firewall: Show service name in port forwarding info table
  * tor: Show port forwarding information in consistent way

  [ Jiří Podhorecký ]
  * Translated using Weblate (Czech)

  [ James Valleroy ]
  * locale: Update translation strings
  * doc: Fetch latest manual

 -- James Valleroy <jvalleroy@mailbox.org>  Mon, 23 May 2022 20:48:11 -0400

freedombox (22.11) unstable; urgency=medium

  [ Veiko Aasa ]
  * samba: Fix functional tests when user is not logged in at start

  [ Nikita Epifanov ]
  * Translated using Weblate (Russian)

  [ Benedek Nagy ]
  * transmission: Improve description
  * mediawiki: Check if admin password is at least 10 characters long

  [ Petter Reinholdtsen ]
  * Translated using Weblate (Norwegian Bokmål)

  [ Joseph Nuthalapati ]
  * tests: functional: Get rid of dependency on xvfb
  * HACKING: Improve documentation on how to run tests

  [ Sunil Mohan Adapa ]
  * container: Show executed commands when setting up/running tests
  * email: Fix userdb lookups with LDAP
  * mediawiki: Handle password rejection from MediaWiki
  * matrixsynapse: Allow new dependencies to be installed from backports

  [ Andrij Mizyk ]
  * Translated using Weblate (Ukrainian)

  [ 109247019824 ]
  * Translated using Weblate (Bulgarian)
  * Translated using Weblate (Bulgarian)

  [ Coucouf ]
  * Translated using Weblate (French)

  [ ikmaak ]
  * Translated using Weblate (Danish)
  * Translated using Weblate (Polish)
  * Translated using Weblate (Ukrainian)
  * Translated using Weblate (Hungarian)

  [ James Valleroy ]
  * locale: Update translation strings
  * doc: Fetch latest manual

 -- James Valleroy <jvalleroy@mailbox.org>  Mon, 09 May 2022 22:36:05 -0400

freedombox (22.10) unstable; urgency=medium

  [ Nikita Epifanov ]
  * Translated using Weblate (Russian)

  [ Burak Yavuz ]
  * Translated using Weblate (Turkish)

  [ Luna Jernberg ]
  * Translated using Weblate (Swedish)

  [ Jiří Podhorecký ]
  * Translated using Weblate (Czech)

  [ 109247019824 ]
  * Translated using Weblate (Bulgarian)

  [ Giannis ]
  * Translated using Weblate (Greek)

  [ Benedek Nagy ]
  * sharing: put file path between quotation marks

  [ Sunil Mohan Adapa ]
  * sharing: Allow double quotes in path strings

  [ ikmaak ]
  * Translated using Weblate (German)
  * Translated using Weblate (Dutch)

  [ James Valleroy ]
  * doc: Fetch latest manual

 -- James Valleroy <jvalleroy@mailbox.org>  Mon, 25 Apr 2022 20:47:52 -0400

freedombox (22.9) unstable; urgency=medium

  [ abidin toumi ]
  * Added translation using Weblate (Arabic)
  * Translated using Weblate (Arabic)

  [ ikmaak ]
  * Translated using Weblate (German)
  * Translated using Weblate (Dutch)

  [ Oğuz Ersen ]
  * Translated using Weblate (Turkish)

  [ Jiří Podhorecký ]
  * Translated using Weblate (Czech)

  [ Benedek Nagy ]
  * Translated using Weblate (Hungarian)
  * plinth: Add forum to footer

  [ 109247019824 ]
  * Translated using Weblate (Bulgarian)

  [ Coucouf ]
  * Translated using Weblate (French)

  [ Paul Lettich ]
  * Translated using Weblate (German)

  [ James Valleroy ]
  * package: Add package expressions
  * package: Use package expressions in Packages component
  * package: Fail diagnostic when not able to resolve
  * minetest: Allow alternate name for 3d armor mod
  * package: Fix comment and type annotations
  * upgrades: Use python3-typing-extensions from bullseye-backports
  * upgrades: Split Explanation line
  * locale: Update translation strings
  * doc: Fetch latest manual

  [ Sunil Mohan Adapa ]
  * package: Update package expression API and fix regressions

  [ Aurélien Couderc ]
  * Fix description of the validation rule for calibre library names so it
    actually matches the pattern

 -- James Valleroy <jvalleroy@mailbox.org>  Mon, 11 Apr 2022 20:29:12 -0400

freedombox (22.8) unstable; urgency=medium

  [ Coucouf ]
  * Translated using Weblate (French)

  [ Павел Протасов ]
  * Translated using Weblate (Russian)

  [ Nikita Epifanov ]
  * Translated using Weblate (Russian)

  [ Benedek Nagy ]
  * ikiwiki: add packages that are necessary for apt-get install
  * calibre: explain correct name format for new library

  [ Ma Yong ]
  * Translated using Weblate (Chinese (Simplified))
  * Translated using Weblate (Chinese (Simplified))

  [ Eric ]
  * Translated using Weblate (Chinese (Simplified))

  [ James Valleroy ]
  * upgrades: Allow backports from src:freedombox
  * locale: Update translation strings
  * doc: Fetch latest manual

  [ Jim Gregory ]
  * network: Fix showing wifi connection

 -- James Valleroy <jvalleroy@mailbox.org>  Mon, 28 Mar 2022 20:30:00 -0400

freedombox (22.7) unstable; urgency=medium

  [ Nathaniel Ramos Alexander ]
  * Translated using Weblate (Spanish)

  [ Benedek Nagy ]
  * Translated using Weblate (Hungarian)

  [ ButterflyOfFire ]
  * Translated using Weblate (French)

  [ James Valleroy ]
  * doc: Fetch latest manual

 -- James Valleroy <jvalleroy@mailbox.org>  Mon, 14 Mar 2022 20:30:20 -0400

freedombox (22.6.1) unstable; urgency=medium

  [ Johannes Keyser ]
  * Translated using Weblate (German)

  [ ikmaak ]
  * Translated using Weblate (Dutch)
  * Translated using Weblate (Dutch)

  [ Burak Yavuz ]
  * Translated using Weblate (Turkish)

  [ Eric ]
  * Translated using Weblate (Chinese (Simplified))

  [ Jiří Podhorecký ]
  * Translated using Weblate (Czech)

  [ 109247019824 ]
  * Translated using Weblate (Bulgarian)

 -- James Valleroy <jvalleroy@mailbox.org>  Sun, 06 Mar 2022 06:25:27 -0500

freedombox (22.6) unstable; urgency=medium

  [ ikmaak ]
  * Translated using Weblate (German)
  * Translated using Weblate (Dutch)

  [ Burak Yavuz ]
  * Translated using Weblate (Turkish)

  [ Nikita Epifanov ]
  * Translated using Weblate (Russian)

  [ Eric ]
  * Translated using Weblate (Chinese (Simplified))

  [ Andrij Mizyk ]
  * Translated using Weblate (Ukrainian)

  [ Michael Breidenbach ]
  * Translated using Weblate (Swedish)

  [ Jiří Podhorecký ]
  * Translated using Weblate (Czech)

  [ Sripath Roy Koganti ]
  * Translated using Weblate (Telugu)

  [ Hemchand Pidikiti ]
  * Translated using Weblate (Telugu)

  [ Revolutioners ]
  * Translated using Weblate (Telugu)

  [ Anusha.chennamsetti ]
  * Translated using Weblate (Telugu)

  [ Rohith ]
  * Translated using Weblate (Telugu)

  [ B Rohit ]
  * Translated using Weblate (Telugu)

  [ Sk Abdulaziz ]
  * Translated using Weblate (Telugu)

  [ Prudhvi varma ]
  * Translated using Weblate (Telugu)

  [ Lavanya Duddukuri ]
  * Translated using Weblate (Telugu)

  [ Revathi Pathiwada ]
  * Translated using Weblate (Telugu)

  [ Rushi Puttigumpala ]
  * Translated using Weblate (Telugu)

  [ Kotagiri Hardik Sai ]
  * Translated using Weblate (Telugu)

  [ Andhavarapu vamsi ]
  * Translated using Weblate (Telugu)

  [ VANTIPALLI HARINI DEVI ]
  * Translated using Weblate (Telugu)

  [ Mupparthi Rema Sharanya ]
  * Translated using Weblate (Telugu)

  [ Nishmitha Undavalli ]
  * Translated using Weblate (Telugu)

  [ l. Mamatha sahithi ]
  * Translated using Weblate (Telugu)

  [ N SIRI HARSHITHA ]
  * Translated using Weblate (Telugu)

  [ Sainadh Pragada ]
  * Translated using Weblate (Telugu)

  [ Kesava Manikanta ]
  * Translated using Weblate (Telugu)

  [ Padilam Sairam ]
  * Translated using Weblate (Telugu)

  [ Benedek Nagy ]
  * minidlna: add iOS VLC client
  * samba: add iOS VLC client
  * Translated using Weblate (Hungarian)

  [ James Valleroy ]
  * Translated using Weblate (Telugu)
  * locale: Update translation strings
  * doc: Fetch latest manual

  [ 109247019824 ]
  * Translated using Weblate (Bulgarian)

  [ Sunil Mohan Adapa ]
  * email_server: List all listening ports of the daemons
  * email_server: Update donation URL to rspamd donation URL
  * email_server: Update short description
  * email_server: Add front page shortcut, update name and description
  * email: Rename app from email_server to email
  * email: Drop X-Robots-Tag on the auto-configuration URL
  * email: Backup/restore aliases and mailboxes
  * email: rspamd: Simplify installing configuration
  * email: Tweak client auto-configuration file
  * email: Drop unused Apache include freedombox-robots.conf
  * email: Simplify modifying headers proxied to rspamd web UI
  * email: Depend on and run redis server
  * email: Open firewall port for managesieve protocol
  * email: Narrowly match just rspamd's spam header
  * email: Add more special-use IMAP folders, set autoexpunge to 60days
  * email: Simplify setting milter configuration and running sievec
  * email: Drop special handling for reserved TLDs
  * email: Drop special handling for outbound filtering
  * email: Remove override for local addresses
  * email: Setup rspamd configuration to include FreedomBox config
  * email: Add basic functional tests
  * email: Add backup/restore component
  * email: Simplify setting up postfix
  * email: Drop unused diagnosis module
  * email: Minor indentation and docstring changes
  * email: Set an icon from Tango project
  * email: dkim: Implement setting up DKIM signing keys
  * email: dns: Show table for desired DNS entries
  * email: Enable as an advanced app
  * email: aliases: Drop ability to enable/disable aliases
  * email: Add shortcut for non-admin users to manage their aliases
  * email: Drop mentions of clamav as it is too memory intensive
  * email: Rename audit module to privileged
  * email: Drop use of mutex for postfix configuration operations
  * email: Simplify and rename postfix configuration module
  * email: Drop unused utility method for logging
  * email: Name module ldap to postfix
  * email: Drop postfix and dovecot LDAP packages
  * email: Drop atomic writing to a file
  * email: Update module docstrings
  * email: Use the term 'setup' rather than 'repair' for consistency
  * email: Don't start disabled daemons when setup is re-run
  * email: Implement adding common aliases for first admin user
  * email: Add various documentation links for future readability
  * email: postfix: Fix priority for authentication directives
  * email: aliases: Minor refactoring to form validation
  * email: clients: Make Thunderbird URLs language independent
  * email: Allow re-running setup
  * email: postfix: use inline map for TLS SNI maps
  * email: rspamd: Log to journald via syslog
  * email: Revert to LDAP auth as pam does not allow non-admin users
  * email: Fix issue with certs not being available
  * dynamicdns: Fix adding null domain into configuration

 -- James Valleroy <jvalleroy@mailbox.org>  Wed, 02 Mar 2022 08:44:45 -0500

freedombox (22.5) unstable; urgency=medium

  [ ikmaak ]
  * Translated using Weblate (German)
  * Translated using Weblate (Dutch)

  [ Burak Yavuz ]
  * Translated using Weblate (Turkish)

  [ Eric ]
  * Translated using Weblate (Chinese (Simplified))

  [ Joseph Nuthalapati ]
  * tests: functional: Add plugin for HTML reports

  [ Besnik Bleta ]
  * Translated using Weblate (Albanian)
  * Translated using Weblate (Albanian)
  * Translated using Weblate (Albanian)

  [ Jaime Marquínez Ferrándiz ]
  * Translated using Weblate (Spanish)

  [ Michael Breidenbach ]
  * Translated using Weblate (Swedish)

  [ Nikita Epifanov ]
  * Translated using Weblate (Russian)

  [ Jiří Podhorecký ]
  * Translated using Weblate (Czech)

  [ Andrij Mizyk ]
  * Translated using Weblate (Ukrainian)

  [ Benedek Nagy ]
  * Translated using Weblate (Hungarian)
  * Translated using Weblate (Hungarian)
  * tt-rss: Restrict access to `feed-reader` group in "/tt-rss-app"

  [ James Valleroy ]
  * dynamicdns: Replace ez-ipupdate
  * locale: Update translation strings
  * doc: Fetch latest manual

  [ Sunil Mohan Adapa ]
  * dynamicdns: Drop about page and merge into description
  * dynamicdns: Drop tabs and use single page
  * dynamicdns: Drop NAT detection as it is no longer used
  * app: Add component to store enabled state of an app in kvstore
  * backups: Implement backup/restore of key/value settings
  * dynamicdns: Rewrite configuration handling and update using URL
  * users: Fix typo in description
  * minetest: Reduce the number of configuration update messages

  [ 109247019824 ]
  * Translated using Weblate (Bulgarian)
  * Translated using Weblate (Bulgarian)

 -- James Valleroy <jvalleroy@mailbox.org>  Mon, 14 Feb 2022 20:41:06 -0500

freedombox (22.4) unstable; urgency=medium

  [ ikmaak ]
  * Translated using Weblate (German)
  * Translated using Weblate (Dutch)

  [ Benedek Nagy ]
  * shaarli: Add android app to description
  * apache: Don't redirect to HTTPS for .onion domains
  * matrixsynapse: Add FluffyChat to client list
  * power: Add a link to power app in the system menu
  * Translated using Weblate (Hungarian)

  [ Sunil Mohan Adapa ]
  * mldonkey: Drop app not available in Debian Bullseye and Bookworm
  * tests: functional: Implement a workaround for issue with screenshots
  * wordpress: tests: functional: Add missing marks on tests
  * tests: functional: Set default screenshots dir as ./screenshots
  * doc: Fail when downloading images from Debian wiki fails
  * cockpit: Explicitly redirect to HTTPS as needed for WebSockets
  * apache: Don't set HSTS for .onion domain
  * wireguard: tests: Add functional tests
  * snapshots: Clarify that snapshots are take during updates too
  * coturn: Use wildcard listening address to fix startup issues
  * sso, users: Redirect to home page after logout
  * users: Clarify help message for authorization password
  * HACKING: Stop using setup.py as a way to run tests
  * email_server: Drop some unused code
  * roundcube: Add setting for local connection only
  * email_server: Drop showing diagnostics/repair and roundcube config

  [ James Valleroy ]
  * .gitignore: Add screenshots/
  * shaarli: Add backup component
  * shaarli: Add functional test
  * shaarli: Test adding a bookmark
  * locale: Update translation strings
  * doc: Fetch latest manual

  [ Coucouf ]
  * Translated using Weblate (French)

  [ 109247019824 ]
  * Translated using Weblate (Bulgarian)

  [ Michael Breidenbach ]
  * Translated using Weblate (Swedish)

  [ Nikita Epifanov ]
  * Translated using Weblate (Russian)

  [ Andrij Mizyk ]
  * Translated using Weblate (Ukrainian)

 -- James Valleroy <jvalleroy@mailbox.org>  Mon, 31 Jan 2022 20:04:57 -0500

freedombox (22.3) unstable; urgency=medium

  [ nautilusx ]
  * Translated using Weblate (German)

  [ ikmaak ]
  * Translated using Weblate (Dutch)

  [ Burak Yavuz ]
  * Translated using Weblate (Turkish)

  [ Eric ]
  * Translated using Weblate (Chinese (Simplified))

  [ Benedek Nagy ]
  * tt-rss: Allow published articles to be publicly available
  * Translated using Weblate (Hungarian)

  [ Jiří Podhorecký ]
  * Translated using Weblate (Czech)

  [ Sunil Mohan Adapa ]
  * container: Avoid a warning that interactive mode is intended
  * sso: Add missing captcha/rate limiting on SSO login
  * sso: Adjust URL to CAPTCHA page needed by Django security fix
  * upgrades: Allow matrix's new dependency to be installed
  * tests: functional: Fix setting domain name with active notifications
  * help: tests: Fix functional test to check for status logs

  [ James Valleroy ]
  * doc: Fetch latest manual

 -- James Valleroy <jvalleroy@mailbox.org>  Mon, 17 Jan 2022 20:17:22 -0500

freedombox (22.2) unstable; urgency=medium

  [ Dietmar ]
  * Translated using Weblate (German)
  * Translated using Weblate (Italian)

  [ ikmaak ]
  * Translated using Weblate (Dutch)

  [ Burak Yavuz ]
  * Translated using Weblate (Turkish)

  [ Eric ]
  * Translated using Weblate (Chinese (Simplified))

  [ Benedek Nagy ]
  * Translated using Weblate (Hungarian)
  * Translated using Weblate (Hungarian)
  * wireguard: Fix spelling
  * transmission: Fix capitalization
  * openvpn: Add link to IOS app
  * mumble: Change description to include iOS client app
  * radicale: Update Thunderbird URLs
  * i2p: Fix grammar in description
  * backups: Correct spelling of encryption protocols
  * networks: Fix reference to an option

  [ Jiří Podhorecký ]
  * Translated using Weblate (Czech)

  [ Johannes Keyser ]
  * Translated using Weblate (German)

  [ Michael Breidenbach ]
  * Translated using Weblate (Swedish)

  [ Sunil Mohan Adapa ]
  * help: Fix failing setup when manual directory is not available
  * debian, setup.py: Add dependency on python3-tomli
  * ikiwiki: Initialize shortcuts during post-init setup

  [ James Valleroy ]
  * locale: Update translation strings

 -- James Valleroy <jvalleroy@mailbox.org>  Tue, 11 Jan 2022 20:09:59 -0500

freedombox (22.1) unstable; urgency=medium

  [ ikmaak ]
  * Translated using Weblate (Dutch)
  * Translated using Weblate (Dutch)

  [ Benedek Nagy ]
  * Translated using Weblate (Hungarian)

  [ pesder ]
  * Translated using Weblate (Chinese (Traditional))

  [ James Valleroy ]
  * Translated using Weblate (Hungarian)
  * Translated using Weblate (Hungarian)
  * backups: Capitalize 'SSH' in template
  * config, upgrades: Specify submit button for tests
  * locale: Update translation strings
  * doc: Fetch latest manual

  [ Sunil Mohan Adapa ]
  * upgrades: Relabel from 'Update' to 'Software Update'
  * datetime: Explicitly list systemd-timesyncd as a dependency
  * storage: Skip tests if not enough disk space is available
  * package: Add diagnostic to check if a package is the latest version

  [ Petter Reinholdtsen ]
  * Translated using Weblate (Norwegian Bokmål)

  [ Michael Breidenbach ]
  * Translated using Weblate (Swedish)

  [ Jiří Podhorecký ]
  * Translated using Weblate (Czech)

  [ Fioddor Superconcentrado ]
  * Translated using Weblate (Spanish)

 -- James Valleroy <jvalleroy@mailbox.org>  Mon, 03 Jan 2022 19:51:35 -0500

freedombox (21.16) unstable; urgency=medium

  [ Burak Yavuz ]
  * Translated using Weblate (Turkish)

  [ Johannes Keyser ]
  * Translated using Weblate (German)

  [ Joseph Nuthalapati ]
  * tests: Fix app name in pytest.skip statement
  * cockpit: Make 'name' optional in Signal handlers
  * ejabberd: Make name option in Signal handlers
  * tests: functional: Skip MLDonkey app
  * monkeysphere: Drop app as it is not being used
  * diaspora: Drop app that was never finished.
  * tahoe-lafs: Drop app as it is not being used

  [ Sunil Mohan Adapa ]
  * roundcube: Allow upgrades using configuration file prompts
  * letsencrypt: Handle cert setup when an app wants all domains
  * email_server: Include postfix package in packages list
  * email_server: Fix issue with handling domain removal
  * email_server: Re-implement TLS configuration
  * email_server: Adjust TLS configuration parameters
  * email_server: Rename dovecot TLS configuration file for consistency
  * datetime: Fix checking when timesyncd will run on a system

  [ Coucouf ]
  * Translated using Weblate (French)

  [ Eric ]
  * Translated using Weblate (Chinese (Simplified))
  * Translated using Weblate (Chinese (Simplified))

  [ Jiří Podhorecký ]
  * Translated using Weblate (Czech)
  * Translated using Weblate (Czech)

  [ pesder ]
  * Translated using Weblate (Chinese (Traditional))
  * Translated using Weblate (Chinese (Traditional))

  [ Michael Breidenbach ]
  * Translated using Weblate (Swedish)

  [ James Valleroy ]
  * upgrades: Refactor dist upgrade process
  * upgrades: Cleanup dist upgrade steps specific to bullseye release
  * upgrades: Add type annotations to action
  * pyproject: Add domain marker
  * locale: Update translation strings
  * doc: Fetch latest manual

 -- James Valleroy <jvalleroy@mailbox.org>  Mon, 20 Dec 2021 20:58:00 -0500

freedombox (21.15) unstable; urgency=medium

  [ trendspotter ]
  * Translated using Weblate (Czech)

  [ James Valleroy ]
  * shaarli: Enable app
  * tests: Add 'domain' mark for apps that add/remove domains
  * locale: Update translation strings
  * doc: Fetch latest manual

  [ Petter Reinholdtsen ]
  * Translated using Weblate (Norwegian Bokmål)

  [ Sunil Mohan Adapa ]
  * dynamicdns: Update URLs to the new dynamic DNS server
  * firewall: Allow configuration upgrade to version 1.0.x
  * *: Drop unused manual_page at module level
  * app: Introduce API to setup an app
  * package: Add parameter to specify skipping package recommendations
  * package: Implement installing packages in the component
  * actions: Get list of packages from Packages components
  * security: Get the list of packages from Packages component
  * *: Drop use of managed_packages and rely on Packages component
  * doc/dev: Update documentation to not refer to managed_packages
  * actions/service: Drop unused list action
  * bind: Drop alias handling unnecessary in >= Bullseye
  * security: Drop use of managed_services in security report
  * daemon: Add new component to hold information about related daemons
  * actions/service: Drop use of managed_services for Daemon component
  * *: Drop use of managed_services, rely on Daemon component
  * doc/dev: Remove mention of managed_services
  * actions/letsencrypt: Drop use of managed_paths and use LE component
  * *: Drop use of unnecessary managed_paths
  * doc/dev: Drop discussion on managed_paths
  * package: Introduce component API for package conflicts
  * *: Drop module level package_conflicts and use component API
  * packages: Move checking for unavailable packages to component
  * app: Introduce API for managing setup state of the app
  * doc/dev: Remove outdated reference to init() at module level
  * *: Use the App's state management API
  * setup: Drop unused API for app's state management
  * *: Drop use of module level is_essential flag
  * *: Drop use of module level version
  * middleware, views: Reduce use of setup_helper
  * web_server: Drop use of loaded_modules and use App.list
  * first_boot: Drop use of loaded_modules and use App.list
  * security: Drop use of loaded_modules and use App.list
  * main: List apps instead of modules
  * setup: Run setup on apps instead of modules
  * setup: List dependencies for apps instead of modules
  * setup: Use apps instead of modules to determine running first setup
  * setup: Work on apps instead of modules for force upgrade
  * module_loader, app: Move app init to app module
  * *: Drop module level depends declaration
  * doc/dev: Drop reference to module level depends declaration
  * forms: Fix regression with TLS domain form in quassel and tt-rss
  * email_server: Simplify domain configuration form
  * email_server: Merge domain configuration with app view
  * letsencrypt: On domain removal, don't revoke certificate, keep it

  [ Johannes Keyser ]
  * Translated using Weblate (German)

 -- James Valleroy <jvalleroy@mailbox.org>  Mon, 06 Dec 2021 18:51:28 -0500

freedombox (21.14.1) unstable; urgency=high

  [ Sunil Mohan Adapa ]
  * config: Add packages component to a re-add zram-tools dependency

 -- James Valleroy <jvalleroy@mailbox.org>  Wed, 24 Nov 2021 10:36:25 -0500

freedombox (21.14) unstable; urgency=high

  [ Burak Yavuz ]
  * Translated using Weblate (Turkish)

  [ Michael Breidenbach ]
  * Translated using Weblate (Swedish)

  [ Sunil Mohan Adapa ]
  * app: Introduce separate method for post initialization operations
  * module_loader: Split app initialization into separate steps
  * avahi: Split app initialization
  * backups: Split app initialization
  * cockpit: Split app initialization
  * diagnostics: Split app initialization
  * dynamicdns: Split app initialization
  * email_server: Don't get domain name during initialization
  * config: Split app configuration
  * letencrypt: Split app initialization
  * names: Split app initialization
  * pagekite: Split app initialization
  * storage: Split app initialization
  * tor: Split app initialziation
  * upgrades: Split app initialziation
  * ejabberd: Split app initialziation
  * gitweb: Split app initialization
  * frontpage: Avoid URL reverse during Shortcut component construction
  * menu: Avoid reversing URL during Menu component construction
  * main: Drop initializing Django when listing dependencies (Closes: #999484)

  [ Andrij Mizyk ]
  * Translated using Weblate (Ukrainian)

  [ Joseph Nuthalapati ]
  * names: Create a generic TLS domain selection form
  * tt-rss: Allow selection of a domain name

  [ James Valleroy ]
  * debian: Fail build if no module dependencies found
  * datetime: Avoid error when systemctl is not available
  * locale: Update translation strings
  * doc: Fetch latest manual

 -- James Valleroy <jvalleroy@mailbox.org>  Mon, 22 Nov 2021 18:45:33 -0500

freedombox (21.13) unstable; urgency=medium

  [ Burak Yavuz ]
  * Translated using Weblate (Turkish)

  [ Andrij Mizyk ]
  * Translated using Weblate (Ukrainian)

  [ Michael Breidenbach ]
  * Translated using Weblate (Swedish)
  * Translated using Weblate (Swedish)

  [ Joseph Nuthalapati ]
  * utils: Fix ruamel.yaml deprecation warnings
  * components: Introduce new component - Packages
  * setup: Use packages from Packages component
  * components: Add docstrings & tutorial for Packages

  [ Sunil Mohan Adapa ]
  * email_server: Refactor the home directory page
  * email_server: Add button for setting up home directory
  * email_server: Turn home view into a simple page rather than a tab
  * email_server: Add button for managing aliases
  * email_server: Remove aliases view from tabs list
  * email_server: Add heading for manage aliases page
  * email_server: Reduce the size of headings for aliases/homedir pages
  * email_server: aliases: Add method for checking of an alias is taken
  * email_server: aliases: Using Django forms instead of custom forms
  * email_server: aliases: Drop validation already done by form
  * email_server: aliases: Move sanitizing to form
  * email_server: aliases: Drop unnecessary sanitizing
  * email_server: aliases: Drop unused sanitizing method
  * email_server: aliases: Drop unused regex
  * email_server: yapf formatting
  * email_server: aliases: Drop hash DB and use sqlite3 directly
  * email_server: aliases: Minor refactoring
  * email_server: aliases: Minor refactoring to DB schema
  * email_server: aliases: Minor refactor to list view
  * email_server: aliases: Fix showing empty alias list message
  * email_server: aliases: Refactor for simpler organization
  * email_server: tls: Drop unimplemented TLS forms/view
  * email_server: rspamd: Turn spam management link to a button
  * email_server: domains: Add button for domain management form
  * email_server: Remove tabs from the interface
  * email_server: homedir: Fix styling to not show everything as header
  * email_server: Minor refactor of license statement in templates
  * email_server: domains: Use Django forms and views
  * email_server: domains: Add validation to form
  * email_server: action: Refactor for simplicity
  * email_server: yapf formatting
  * log, email_server: Don't use syslog instead of journald
  * email_server: action: Add argument type checking for extra safety
  * email_server: Don't use user IDs when performing lookups
  * email_server: Lookup LDAP local recipients via PAM
  * email_server: dovecot: Authenticate using PAM instead of LDAP
  * email_server: dovecot: Don't deliver mail to home directory
  * email_server: Setup /var/mail, drop home setup view
  * email_server: Use rollback journal for aliases sqlite DB
  * security: Properly handle sandbox analysis of timer units

  [ Johannes Keyser ]
  * Translated using Weblate (German)

  [ James Valleroy ]
  * tests: Use background fixture for each test
  * bepasty: Use BaseAppTests for functional tests
  * bind: Use BaseAppTests for functional tests
  * calibre: Use BaseAppTests for functional tests
  * deluge: Use BaseAppTests for functional tests
  * ejabberd: Use BaseAppTests for functional tests
  * gitweb: Use BaseAppTests for functional tests
  * ikiwiki: Use BaseAppTests for functional tests
  * mediawiki: Use BaseAppTests for functional tests
  * mldonkey: Use BaseAppTests for functional tests
  * openvpn: Use BaseAppTests for functional tests
  * pagekite: Use BaseAppTests for functional tests
  * radicale: Use BaseAppTests for functional tests
  * samba: Use BaseAppTests for functional tests
  * shadowsocks, syncthing: Use BaseAppTests for functional tests
  * transmission: Use BaseAppTests for functional tests
  * tahoe: Use BaseAppTests for functional tests
  * tor: Use BaseAppTests for functional tests
  * tests: functional: Add diagnostics delay parameter
  * avahi: Use systemd sandboxing
  * samba: Use systemd sandboxing for smbd/nmbd
  * debian: Add python3-openssl to autopkgtest depends
  * locale: Update translation strings
  * doc: Fetch latest manual

 -- James Valleroy <jvalleroy@mailbox.org>  Mon, 08 Nov 2021 21:34:27 -0500

freedombox (21.12) unstable; urgency=medium

  [ Burak Yavuz ]
  * Translated using Weblate (Turkish)

  [ Andrij Mizyk ]
  * Translated using Weblate (Ukrainian)

  [ nautilusx ]
  * Translated using Weblate (German)
  * Translated using Weblate (German)

  [ Sunil Mohan Adapa ]
  * middleware: Don't show setup view to non-admin users
  * email_server: yapf formatting
  * email_server: Add a name for aliases view
  * email_server: Add heading for manage aliases page
  * email_server: Don't let the My Mail page to blank page
  * email_server: clients: Launch roundcube directly instead of app page
  * email_server: Move roundcube link from My Mail to description
  * storage: tests: Refactor disk tests for readability
  * storage: Pass optional mount point to partition expansion
  * storage: tests: Fix tests for expanding disk partitions
  * storage: tests: Convert class based tests to simple tests

  [ James Valleroy ]
  * tests: Add BaseAppTests class for common functional tests
  * tests: Add run diagnostics test to BaseAppTests
  * infinoted: Use BaseAppTests for functional tests
  * mumble: Use BaseAppTests for functional tests
  * roundcube: Use BaseAppTests for functional tests
  * avahi: Use BaseAppTests for functional tests
  * cockpit: Use BaseAppTests for functional tests
  * coturn: Use BaseAppTests for functional tests
  * i2p: Use BaseAppTests for functional tests
  * matrixsynapse: Use BaseAppTests for functional tests
  * minetest: Use BaseAppTests for functional tests
  * minidlna: Use BaseAppTests for functional tests
  * performance: Add backup support (no data)
  * performance: Use BaseAppTests for functional tests
  * privoxy: Use BaseAppTests for functional tests
  * quassel: Use BaseAppTests for functional tests
  * ssh: Use BaseAppTests for functional tests
  * zoph: Use BaseAppTests for functional tests
  * locale: Update translation strings
  * doc: Fetch latest manual

  [ 109247019824 ]
  * Translated using Weblate (Bulgarian)

  [ Coucouf ]
  * Translated using Weblate (French)

  [ trendspotter ]
  * Translated using Weblate (Czech)

 -- James Valleroy <jvalleroy@mailbox.org>  Mon, 25 Oct 2021 19:19:33 -0400

freedombox (21.11) unstable; urgency=medium

  [ Fioddor Superconcentrado ]
  * test: help: Add help view tests
  * test: Add tests for action utilities
  * tests: Improve handling of tests skipped by default
  * package: Add functions for removing packages
  * setup: Show and remove conflicts before installation
  * email: Manage known installation conflicts

  [ 109247019824 ]
  * Translated using Weblate (Bulgarian)

  [ Andrij Mizyk ]
  * Translated using Weblate (Ukrainian)

  [ James Valleroy ]
  * openvpn: Convert functional tests to non-BDD python format
  * pagekite: Convert functional tests to non-BDD python format
  * privoxy: Convert functional tests to non-BDD python format
  * tests: Add backups mark for openvpn, pagekite, privoxy
  * quassel: Convert functional tests to non-BDD python format
  * radicale: Convert functional tests to non-BDD python format
  * roundcube: Convert functional tests to non-BDD python format
  * searx: Convert functional tests to non-BDD python format
  * security: Convert functional tests to non-BDD python format
  * shadowsocks: Convert functional tests to non-BDD python format
  * sharing: Convert functional tests to non-BDD python format
  * snapshot: Convert functional tests to non-BDD python format
  * ssh: Convert functional tests to non-BDD python format
  * sso: Convert functional tests to non-BDD python format
  * storage: Convert functional tests to non-BDD python format
  * syncthing: Convert functional tests to non-BDD python format
  * tahoe: Convert functional tests to non-BDD python format
  * tor: Convert functional tests to non-BDD python format
  * transmission: Convert functional tests to non-BDD python format
  * ttrss: Convert functional tests to non-BDD python format
  * upgrades: Convert functional tests to non-BDD python format
  * zoph: Convert functional tests to non-BDD python format
  * users: Convert functional tests to non-BDD python format
  * tests: Add some missed marks for functional tests
  * tests: Drop step definitions
  * conftest: Skip functional tests if splinter not importable
  * locale: Update translation strings
  * doc: Fetch latest manual

  [ Sunil Mohan Adapa ]
  * d/control: Allow building with python interpreter of any arch
  * user: Accommodate Django 3.1 change for model choice iteration
  * settings: Choose password hashing complexity suitable for SBCs
  * pyproject.toml: Merge contents of pytest.ini
  * pyproject.toml: Merge contents of .converagerc
  * d/rules: Don't use setup.py to invoke tests, invoke directly instead
  * users: Help set language cookie when user profile is edited
  * sso, translation: Help set language cookie when user logins in
  * translation: Always set language cookie when switching language
  * *: Move all systemd service files from /lib to /usr
  * wordpress: Run service only if when installed and configured
  * calibre: Run service only if when installed
  * d/rules: Don't install and enable other systemd service files
  * storage: tests: functional: Fix tests always getting skipped
  * package: Remove unused import to fix pipeline
  * tests: Drop installation of pytest-bdd
  * performance: Cleanup code meant for cockpit version < 235
  * *: Always pass check= argument to subprocess.run()
  * ttrss: Fix daemon not running sometimes on startup
  * ttrss: Add systemd security hardening to daemon

  [ Joseph Nuthalapati ]
  * ttrss: tests: functional: Make subscription faster

 -- James Valleroy <jvalleroy@mailbox.org>  Mon, 11 Oct 2021 18:55:20 -0400

freedombox (21.10) unstable; urgency=medium

  [ Veiko Aasa ]
  * samba: tests: Convert functional tests to non-BDD python format

  [ James Valleroy ]
  * tests: Show warning when app not available
  * bepasty: Convert functional tests to non-BDD python format
  * bind: Convert functional tests to non-BDD python format
  * config: Convert functional tests to non-BDD python format
  * coturn: Convert functional tests to non-BDD python format
  * datetime: Convert functional tests to non-BDD python format
  * deluge: Convert functional tests to non-BDD python format
  * dynamicdns: Convert functional tests to non-BDD python format
  * ejabberd: Convert functional tests to non-BDD python format
  * help: Convert functional tests to non-BDD python format
  * ikiwiki: Convert functional tests to non-BDD python format
  * mediawiki: Convert functional tests to non-BDD python format
  * mldonkey: Convert functional tests to non-BDD python format
  * monkeysphere: Convert functional tests to non-BDD python format
  * mumble: Convert functional tests to non-BDD python format
  * locale: Update translation strings
  * doc: Fetch latest manual
  * debian: Set Standards-Version to 4.6.0

  [ Sunil Mohan Adapa ]
  * ikiwiki: tests: functional: Use newer splinter API for finding links
  * openvpn: tests: functional: Use newer splinter API for finding links
  * backups: tests: functional: Use newer splinter API for finding links
  * users: tests: functional: Use newer splinter API for finding links
  * mediawiki: tests: functional: Use newer splinter API for finding links
  * dynamicdns: tests: functional: Use newer splinter API for finding links
  * calibre: tests: functional: Use newer splinter API for finding links
  * tests: functional: Use newer splinter API for finding links
  * *: Use Django gettext functions instead of ugettext
  * pyproject: Make isort consistent across execution environments
  * *: Various isort fixes
  * *: Use django.urls.re_path() instead of its alias url()
  * signals: Drop provider args when creating Signal object
  * settings: Set Django auto field type explicitly
  * *: Use allow/denylist instead white/blacklist in comments
  * tests: Introduce fixtures to make it easy to test actions
  * calibre: tests: Use common fixtures for testing actions module
  * sso: tests: Use common fixtures for testing actions module
  * gitweb: tests: Use common fixtures for testing actions module
  * openvpn: tests: Use common fixtures for testing actions module
  * matrixsynapse: tests: Use common fixtures for testing actions module
  * ejabberd: tests: Use common fixtures for testing actions module
  * mediawiki: tests: Use common fixtures for testing actions module
  * views: Update utility for checking URL safety
  * sso: Update usage of OpenSSL crypt signing API

  [ Andrij Mizyk ]
  * Translated using Weblate (Ukrainian)
  * Translated using Weblate (Ukrainian)
  * Translated using Weblate (Ukrainian)
  * Translated using Weblate (Ukrainian)

  [ Dietmar ]
  * Translated using Weblate (German)
  * Translated using Weblate (Italian)

  [ Burak Yavuz ]
  * Translated using Weblate (Turkish)

  [ Michael Breidenbach ]
  * Translated using Weblate (Swedish)

  [ Johannes Keyser ]
  * Translated using Weblate (German)

 -- James Valleroy <jvalleroy@mailbox.org>  Mon, 27 Sep 2021 19:10:05 -0400

freedombox (21.9) unstable; urgency=medium

  [ Fioddor Superconcentrado ]
  * container: Don't fail if there's no fbx network
  * container: freedombox-develop callable from anywhere
  * lintian: Overrides for remove-on-upgrade dpkg conffiles flag

  [ James Valleroy ]
  * debian: Add gbp tag config
  * container: Update stable image for bullseye
  * backups: Add functional test to disable schedule backups
  * avahi: Convert functional tests to non-BDD python format
  * cockpit: Convert functional tests to non-BDD python format
  * i2p: Convert functional tests to non-BDD python format
  * infinoted: Convert functional tests to non-BDD python format
  * minetest: Convert functional tests to non-BDD python format
  * minidlna: Convert functional tests to non-BDD python format
  * performance: Convert functional tests to non-BDD python format
  * matrixsynapse: Convert functional tests to non-BDD python format
  * jsxc: Convert functional tests to non-BDD python format
  * backups: Convert functional tests to non-BDD python format
  * locale: Update translation strings
  * doc: Fetch latest manual

  [ Burak Yavuz ]
  * Translated using Weblate (Turkish)

  [ Michael Breidenbach ]
  * Translated using Weblate (Swedish)

  [ Andrij Mizyk ]
  * Translated using Weblate (Ukrainian)
  * Translated using Weblate (Ukrainian)
  * Translated using Weblate (Ukrainian)
  * Translated using Weblate (Ukrainian)
  * Translated using Weblate (Ukrainian)

  [ Tiago Zaniquelli ]
  * plinth: remove diagnose command

  [ Joseph Nuthalapati ]
  * apache: Drop support for SSLv3, TLSv1 and TLSv1.1
  * mediawiki: Backup and restore uploaded files
  * mediawiki: Bump version number for 1.35 upgrade
  * mediawiki: Enable a subset of default extensions
  * mediawiki: Switch to MediaWiki 2020 logo

  [ ikmaak ]
  * Translated using Weblate (Dutch)
  * Translated using Weblate (Dutch)
  * Translated using Weblate (Dutch)
  * Translated using Weblate (Dutch)
  * Translated using Weblate (Dutch)

  [ Sunil Mohan Adapa ]
  * mediawiki: tests: functional: Fix races after flipping flags
  * d/lintian-overrides: Drop override for a removed tag
  * d/lintian-overrides: Override message for not supporting sysvinit
  * d/lintian-overrides: Add override for manual outside .../doc/
  * d/lintian-overrides: Drop workaround for remove-on-upgrade dpkg flag
  * apache: Drop support for GnuTLS
  * apache: Enable and prioritize HTTP/2 protocol
  * apache: Setup Mozilla recommended configuration
  * container: Fix the update command for new web server
  * tests: Add some missing markers
  * web_framework, tests: Workaround captcha 0.5.6 vs. Django 3.2

  [ fliu ]
  * email: Fix self.critical not callable error
  * email: postconf.get_many_unsafe: batch query
  * email: configure postfix domain names

  [ Seyed mohammad ali Hosseinifard ]
  * Translated using Weblate (Persian)

  [ Veiko Aasa ]
  * gitweb: tests: Fix test failures if initial default branch is not master
  * gitweb: tests: Convert functional tests to non-BDD python format
  * gitweb: tests: functional: Fix test failure if initial default branch is not master

  [ Artem ]
  * Translated using Weblate (Russian)

  [ 109247019824 ]
  * Translated using Weblate (Bulgarian)

  [ 池边树下 ]
  * Translated using Weblate (Chinese (Simplified))

 -- James Valleroy <jvalleroy@mailbox.org>  Sat, 18 Sep 2021 09:47:06 -0400

freedombox (21.8) unstable; urgency=medium

  [ Andrij Mizyk ]
  * Translated using Weblate (Ukrainian)
  * Translated using Weblate (Ukrainian)
  * Translated using Weblate (Ukrainian)

  [ fliu ]
  * diagnostics: Allow underscores (_) in app names
  * doc/dev: Using mocking instead of importing external modules
  * email: Basic app to manage an email server
  * email: Enable LDAP by calling postconf in a thread-safe way
  * email: Implement `email_server ipc set_sasl` and `set_submission`
  * email: Set up local delivery (no spam filtering)
  * email: Code quality fixes
  * email: Fix enabling SMTPS; check return value
  * email: dovecot: Support user lookup by UID number
  * email: Address some code review comments
  * email: Install rspamd; proxy its web interface
  * email: Parse command arguments with a mutually exclusive group
  * email: mutex: create lock file as plinth user
  * email, plinth.log: Write more information to syslog
  * email: postconf: Handle postconf returning an empty key
  * email: audit: improve the speed of post-installation setup
  * email: Open lock file as plinth user
  * email: Support UID number lookup in Dovecot
  * email: diagnostics: Fix sudo permission problem
  * email: views: Implement tab rendering
  * email: Implement alias management
  * email: aliases: Use bootstrap styles
  * email: Add UI for creating the home directory
  * email: Add templates for TLS and domains
  * email: Implement view for setting up domains
  * email: postfix: Install LDAP map support
  * email: Implement spam sorting with sieve
  * email: apache: X-Robots-Tag header, full URL match
  * email: Implement auto-discovery
  * email: LMTP: remove the recipient's UID number from email headers
  * email: Code cleanup
  * email: Implement outbound mail filtering
  * email: Reload postfix in domain view
  * email: Code cleanup, address reviews
  * email: Local delivery: use full email address
  * email: postfix: dovecot: Set strong security parameters
  * email: setup: Find Let's Encrypt certificates
  * email: Documentation, code cleanup
  * email: setup: Configure Roundcube
  * email: Sender spoofing patch 1/2: domain rewriting
  * email: implemented service alert

  [ Sunil Mohan Adapa ]
  * doc/dev: Drop seemingly irrelevant automodule reference
  * container: Use keyserver.ubuntu.com as the default keyserver
  * d/lintian-overrides: Allow all systemd services paths
  * d/control: Drop wireless-tools as recommends
  * tests: functional: Add a convenience method to logout
  * wordpress: New app to manage a WordPress site/blog

  [ Petter Reinholdtsen ]
  * Translated using Weblate (Norwegian Bokmål)

  [ James Valleroy ]
  * security: Remove display of past vulnerabilities
  * locale: Update translation strings
  * doc: Fetch latest manual

 -- James Valleroy <jvalleroy@mailbox.org>  Mon, 30 Aug 2021 20:01:46 -0400

freedombox (21.7) unstable; urgency=low

  [ Allan Nordhøy ]
  * Translated using Weblate (Norwegian Bokmål)
  * Translated using Weblate (Norwegian Bokmål)

  [ Jacque Fresco ]
  * Translated using Weblate (Indonesian)

  [ Reza Almanda ]
  * Translated using Weblate (Indonesian)
  * Translated using Weblate (Indonesian)

  [ Besnik Bleta ]
  * Translated using Weblate (Albanian)

  [ 池边树下 ]
  * Translated using Weblate (Chinese (Simplified))

  [ Tiago Zaniquelli ]
  * tests: functional: storage: skip test List disks

  [ Oymate ]
  * Translated using Weblate (Bengali)

  [ whenwesober ]
  * Translated using Weblate (Indonesian)

  [ James Valleroy ]
  * ci: Disable autopkgtest
  * debian: Ensure fuse gets replaced by fuse3 (Closes: #990758)
    - Thanks to Andreas Beckmann <anbe@debian.org> for the patch.
  * action_utils: Separate function to hold freedombox package
  * action_utils: Use flag to indicate freedombox package has been held
    (Closes: #991292)
  * upgrades: Check for held freedombox package in manual update
  * upgrades: Check for held freedombox package daily
  * action_utils: Don't print when unholding freedombox package
  * vagrant: Update box name
  * ttrss: Allow upgrade to version 21
  * Update translation strings
  * doc: Fetch latest manual
  * Upload to unstable

  [ bruh ]
  * Translated using Weblate (Vietnamese)
  * Translated using Weblate (Vietnamese)

  [ Andrij Mizyk ]
  * Translated using Weblate (Ukrainian)
  * Translated using Weblate (Ukrainian)
  * Translated using Weblate (Ukrainian)
  * Translated using Weblate (Ukrainian)
  * Translated using Weblate (Ukrainian)
  * Translated using Weblate (Ukrainian)
  * Translated using Weblate (Ukrainian)
  * Translated using Weblate (Ukrainian)
  * Translated using Weblate (Ukrainian)
  * Translated using Weblate (Ukrainian)

  [ Johannes Keyser ]
  * Translated using Weblate (German)

 -- James Valleroy <jvalleroy@mailbox.org>  Mon, 16 Aug 2021 19:18:59 -0400

freedombox (21.6) experimental; urgency=medium

  [ ikmaak ]
  * Translated using Weblate (Dutch)
  * Translated using Weblate (German)

  [ Burak Yavuz ]
  * Translated using Weblate (Turkish)

  [ Michael Breidenbach ]
  * Translated using Weblate (Swedish)

  [ whenwesober ]
  * Translated using Weblate (Indonesian)
  * Translated using Weblate (Indonesian)

  [ Benedek Nagy ]
  * Translated using Weblate (Hungarian)

  [ James Valleroy ]
  * Translated using Weblate (Indonesian)
  * Translated using Weblate (Indonesian)
  * Translated using Weblate (Indonesian)
  * Translated using Weblate (Indonesian)
  * Translated using Weblate (Chinese (Simplified))
  * locale: Update translation strings
  * doc: Fetch latest manual

  [ Weblate ]
  * Added translation using Weblate (Sinhala)
  * Added translation using Weblate (Vietnamese)

  [ James Pan ]
  * Translated using Weblate (Chinese (Traditional))

  [ HelaBasa ]
  * Translated using Weblate (Sinhala)

  [ Johannes Keyser ]
  * Translated using Weblate (German)

  [ Coucouf ]
  * Translated using Weblate (French)
  * Translated using Weblate (French)

  [ ssantos ]
  * Translated using Weblate (Portuguese)

  [ 池边树下 ]
  * Translated using Weblate (Chinese (Simplified))

  [ Reza Almanda ]
  * Translated using Weblate (Indonesian)
  * Translated using Weblate (Indonesian)
  * Translated using Weblate (Indonesian)

  [ bruh ]
  * Translated using Weblate (Vietnamese)
  * Translated using Weblate (Vietnamese)
  * Translated using Weblate (Vietnamese)
  * Translated using Weblate (Vietnamese)

  [ Arshadashu ]
  * Translated using Weblate (Telugu)

  [ Joseph Nuthalapati ]
  * Translated using Weblate (Telugu)
  * Translated using Weblate (Telugu)
  * Translated using Weblate (Telugu)
  * Translated using Weblate (Telugu)
  * Translated using Weblate (Telugu)
  * Translated using Weblate (Telugu)

  [ uday17 ]
  * Translated using Weblate (Telugu)
  * Translated using Weblate (Telugu)
  * Translated using Weblate (Telugu)

  [ Sandeepbasva ]
  * Translated using Weblate (Telugu)

  [ Aurélien Couderc ]
  * Change backups submit button to fix translation issues

  [ chilumula vamshi krishna ]
  * Translated using Weblate (Telugu)

  [ Jacque Fresco ]
  * Translated using Weblate (Indonesian)
  * Translated using Weblate (Japanese)

 -- James Valleroy <jvalleroy@mailbox.org>  Mon, 31 May 2021 19:00:45 -0400

freedombox (21.5) experimental; urgency=medium

  [ Dietmar ]
  * Translated using Weblate (German)

  [ Karol Werner ]
  * Translated using Weblate (Polish)

  [ Michalis ]
  * Translated using Weblate (Greek)
  * Translated using Weblate (Greek)
  * Translated using Weblate (Greek)
  * Translated using Weblate (Greek)

  [ Fioddor Superconcentrado ]
  * Generating developer documentation.
  * config: Fix tests related to user home directory
  * Translated using Weblate (Spanish)

  [ ikmaak ]
  * Translated using Weblate (Dutch)

  [ Burak Yavuz ]
  * Translated using Weblate (Turkish)
  * Translated using Weblate (Turkish)
  * Translated using Weblate (Turkish)

  [ Veiko Aasa ]
  * deluge, mldonkey, syncthing, transmission: Depend on nslcd.service
  * deluge: Fix daemon user not in freedombox-share group after installation
  * users: Fix unit test failures when LDAP is empty

  [ Sunil Mohan Adapa ]
  * ssh, apache: Make fail2ban use systemd journald backend by default
  * security: Move fail2ban default configuration to this app
  * security: Ensure that fail2ban is not re-enabled on version increment
  * security: Increment app version to reload fail2ban
  * action_utils: Introduce utility for masking services
  * config: Disable rsyslog and syslog forwarding
  * config: Install and configure zram for swap
  * Update copyright year

  [ James Valleroy ]
  * debian: Add coverage to autopkgtest
  * ci: Merge with Salsa CI pipeline
  * config: Convert entered domain name to lower case
  * dynamicdns: Wait after changing domain name in tests
  * dynamicdns: Convert entered domain name to lower case
  * pagekite: Convert entered kite name to lower case
  * config, dynamicdns, pagekite: Remove incorrect use of str
  * letsencrypt: Always return a diagnostics result
  * diagnostics: Use lock to protect results
  * coturn: Validate TURN URIs if provided in form
  * locale: Update translation strings
  * doc: Fetch latest manual

  [ Max Rockatansky ]
  * security: Clarify vulnerability count and provide link to more info

  [ Joseph Nuthalapati ]
  * docs: Improve Developer Documentation index page
  * container: distribution as environment variable
  * ejabberd: STUN/TURN configuration
  * coturn: Mention ejabberd in app description

  [ Michael Breidenbach ]
  * Translated using Weblate (Swedish)
  * Translated using Weblate (Swedish)

  [ nautilusx ]
  * Translated using Weblate (German)

  [ Reza Almanda ]
  * Translated using Weblate (Indonesian)

  [ Aditya Pratap Singh ]
  * container: Work in the absence of systemd in PATH, for eg. in Arch

  [ Kirill Schmidt ]
  * first_boot: Use session to verify first boot welcome step

  [ fliu ]
  * HACKING.md: added some troubleshooting information
  * container script: Must convert env. var. string to a Path object

  [ Johannes Keyser ]
  * Translated using Weblate (German)

  [ whenwesober ]
  * Translated using Weblate (Indonesian)

  [ 池边树下 ]
  * Translated using Weblate (Chinese (Simplified))

  [ Weblate ]
  * Added translation using Weblate (Albanian)

  [ Besnik Bleta ]
  * debian: Add Albanian (sq) locale
  * Translated using Weblate (Albanian)

  [ Carlos Henrique Lima Melara ]
  * doc: Add filename to code snippets in tutorial
  * docs: Add missing imports in tutorial
  * docs: Set the `version` attribute as required instead of optional

 -- James Valleroy <jvalleroy@mailbox.org>  Mon, 19 Apr 2021 20:23:23 -0400

freedombox (21.4) unstable; urgency=medium

  [ Petter Reinholdtsen ]
  * Translated using Weblate (Norwegian Bokmål)

  [ Allan Nordhøy ]
  * Translated using Weblate (Norwegian Bokmål)

  [ ikmaak ]
  * Translated using Weblate (Dutch)

  [ Burak Yavuz ]
  * Translated using Weblate (Turkish)

  [ James Valleroy ]
  * plinth: Disable start rate limiting for service
  * upgrades: Disable searx during dist-upgrade
  * locale: Update translation strings
  * doc: Fetch latest manual

  [ Dietmar ]
  * Translated using Weblate (German)
  * Translated using Weblate (Italian)
  * Translated using Weblate (German)
  * Translated using Weblate (Italian)

  [ Coucouf ]
  * Translated using Weblate (French)

  [ Michael Breidenbach ]
  * Translated using Weblate (Swedish)

  [ Sunil Mohan Adapa ]
  * ui: Fix buttons jumping on click in snapshots page
  * matrix-synapse, coturn: Fix minor pipeline failures

  [ Benedek Nagy ]
  * Translated using Weblate (Hungarian)

  [ Kornelijus Tvarijanavičius ]
  * Translated using Weblate (Lithuanian)

  [ Joseph Nuthalapati ]
  * coturn: Add new component for usage of coturn by other apps
  * coturn: Minor refactor view to use utility to generate URIs
  * coturn: Remove advanced flag, make app visible to all
  * matrix-synapse: Auto configure STUN/TURN using coturn server
  * matrix-synapse: Update description to talk about TURN configuration

 -- James Valleroy <jvalleroy@mailbox.org>  Sun, 28 Feb 2021 20:57:00 -0500

freedombox (21.3) unstable; urgency=medium

  [ Oğuz Ersen ]
  * Translated using Weblate (Turkish)

  [ ikmaak ]
  * Translated using Weblate (Dutch)

  [ Burak Yavuz ]
  * Translated using Weblate (Turkish)

  [ Michael Breidenbach ]
  * Translated using Weblate (Swedish)

  [ Michalis ]
  * Translated using Weblate (Greek)

  [ James Valleroy ]
  * upgrades: Mark string as no-python-format
  * locale: Update translation strings
  * upgrades: Only check free space bytes before dist upgrade
  * upgrades: Add 10 minute delay before apt update
  * upgrades: Disable apt snapshots during dist upgrade
  * locale: Update translation strings
  * doc: Fetch latest manual

  [ John Lines ]
  * gitignore: Ignore files generated during package build
  * zoph: Add new app to organize photos

  [ Sunil Mohan Adapa ]
  * tests: functional: Introduce step def. to check if app is enabled
  * zoph: Make app unavailable in Buster

  [ Aurélien Couderc ]
  * sharing: Improve shares group access description

  [ Fioddor Superconcentrado ]
  * HACKING: Link download page for Geckodriver.
  * Translated using Weblate (Spanish)

 -- James Valleroy <jvalleroy@mailbox.org>  Thu, 11 Feb 2021 17:59:49 -0500

freedombox (21.2) unstable; urgency=medium

  [ Burak Yavuz ]
  * Translated using Weblate (Turkish)
  * Translated using Weblate (Turkish)

  [ Sunil Mohan Adapa ]
  * radicale: Allow older 2.x release to upgrade to 3.x
  * backups: schedule: tests: Fix failures due to long test run
  * minidlna: Minor refactor of media directory handling
  * minidlna: Implement force upgrading from older version
  * jsxc: Fix issues with jQuery >= 3.5.0

  [ Veiko Aasa ]
  * calibre: Fix freedombox.local inaccessible after enabling app
  * mediawiki: Fix app installation process doesn't display status information
  * plinth: Show running spinner when app installation is in progress

  [ James Valleroy ]
  * upgrades: Return reason when checking for dist upgrade
  * upgrades: Get result of start-dist-upgrade
  * upgrades: Move start-dist-upgrade result string to app
  * upgrades: Add notifications for dist upgrade
  * tests: Update functional tests default config
  * roundcube: Allow upgrade to 1.4.*
  * locale: Update translation strings
  * doc: Fetch latest manual

  [ Dietmar ]
  * Translated using Weblate (German)
  * Translated using Weblate (Italian)

  [ ikmaak ]
  * Translated using Weblate (Spanish)
  * Translated using Weblate (Dutch)
  * Translated using Weblate (Swedish)
  * Translated using Weblate (Russian)
  * Translated using Weblate (Hungarian)

  [ Coucouf ]
  * Translated using Weblate (French)
  * Translated using Weblate (French)

  [ Алексей Докучаев ]
  * Translated using Weblate (Russian)

  [ Stanisław Stefan Krukowski ]
  * Translated using Weblate (Polish)

  [ Oymate ]
  * Translated using Weblate (Bengali)

  [ Fioddor Superconcentrado ]
  * Translated using Weblate (Spanish)

  [ Joseph Nuthalapati ]
  * matrix-synapse: python3-psycopg2 from backports
  * upgrades: Increment version for MatrixSynapse 1.26
  * mediawiki: Set default logo to mediawiki.png

  [ nautilusx ]
  * Translated using Weblate (German)

 -- James Valleroy <jvalleroy@mailbox.org>  Sat, 06 Feb 2021 00:33:34 -0500

freedombox (21.1) unstable; urgency=medium

  [ ikmaak ]
  * Translated using Weblate (German)
  * Translated using Weblate (Spanish)
  * Translated using Weblate (Dutch)
  * Translated using Weblate (Polish)
  * Translated using Weblate (Danish)
  * Translated using Weblate (French)
  * Translated using Weblate (Italian)
  * Translated using Weblate (Norwegian Bokmål)
  * Translated using Weblate (Dutch)
  * Translated using Weblate (Portuguese)
  * Translated using Weblate (Swedish)
  * Translated using Weblate (Russian)
  * Translated using Weblate (Chinese (Simplified))
  * Translated using Weblate (Persian)
  * Translated using Weblate (Gujarati)
  * Translated using Weblate (Hindi)
  * Translated using Weblate (Czech)
  * Translated using Weblate (Ukrainian)
  * Translated using Weblate (Hungarian)
  * Translated using Weblate (Lithuanian)
  * Translated using Weblate (Slovenian)
  * Translated using Weblate (Bulgarian)
  * Translated using Weblate (Greek)
  * Translated using Weblate (Galician)
  * Translated using Weblate (Serbian)

  [ Burak Yavuz ]
  * Translated using Weblate (Turkish)

  [ John Doe ]
  * Translated using Weblate (Turkish)
  * Translated using Weblate (Turkish)

  [ Doma Gergő ]
  * Translated using Weblate (Hungarian)

  [ Ouvek Kostiva ]
  * Translated using Weblate (Chinese (Traditional))

  [ James Valleroy ]
  * tahoe: Disable app
  * setup: Enable essential apps that use firewall
  * upgrades: Requires at least 5 GB free space for dist upgrade
  * locale: Update translation strings
  * doc: Fetch latest manual

  [ Veiko Aasa ]
  * syncthing: Create LDAP group name different from system group
  * syncthing: Hide unnecessary security warning
  * sharing: Update functional test to use syncthing-access group
  * plinth: Fix disable daemon when service alias is provided
  * container script: Various improvements

  [ Sunil Mohan Adapa ]
  * ui: js: Make select all checkbox option available more broadly
  * ui: css: New style for select all checkbox
  * backups: tests: Fix a typo in test case name
  * backups: Allow comments to be added to archives during backup
  * backups: Allow storing root repository details
  * backups: repository: Introduce a prepare method
  * backups: repository: Simplify handling of remote repo properties
  * backups: Introduce backup scheduling
  * backups: Add a schedule to each repository
  * backups: Trigger schedules every hour
  * backups: Add UI to edit schedules
  * backups: Add a notification to suggest users to enable schedules
  * backups: Show notification on error during scheduled backups
  * networks: Remove unused import to fix flake8 failure
  * performance: Fix failure to start due to lru_cache in stable

  [ Allan Nordhøy ]
  * Translated using Weblate (Norwegian Bokmål)

  [ Fred LE MEUR ]
  * performance: Fix web client link to Cockpit

  [ Milan ]
  * Translated using Weblate (Czech)

  [ crlambda ]
  * Translated using Weblate (Chinese (Traditional))

  [ Fioddor Superconcentrado ]
  * networks: Separate the delete button and color it differently
  * network: Minor refactoring in a test
  * network: Minor refactoring, new is_primary() function
  * networks: Change connection type to a radio button
  * networks: Use radio buttons for network modes
  * networks: Prevent unintended changes to primary connection.
  * networks: Hide deactivate/remove buttons for primary connections
  * Translated using Weblate (Spanish)

 -- James Valleroy <jvalleroy@mailbox.org>  Mon, 25 Jan 2021 21:08:22 -0500

freedombox (21.0) unstable; urgency=medium

  [ Dietmar ]
  * Translated using Weblate (German)

  [ ikmaak ]
  * Translated using Weblate (German)
  * Translated using Weblate (Dutch)
  * Translated using Weblate (Spanish)
  * Translated using Weblate (French)

  [ Burak Yavuz ]
  * Translated using Weblate (Turkish)

  [ Doma Gergő ]
  * Translated using Weblate (Hungarian)

  [ Veiko Aasa ]
  * functional tests: Make tests compatible with pytest-bdd v4.0
  * ejabberd: functional tests: Wait until the jsxc buddy list is loaded
  * users: Skip action script tests if LDAP is not set up
  * functional-tests: Fix installation errors in install.sh script
  * dev-container: Add subcommand to run tests
  * gitweb: tests: functional: Fix test failures in localized environment
  * dev-container: 'up' command: Show banner also when container is already
    running
  * dev-container: Add command to print container IP address
  * tests: functional: Improve creating users in tests
  * gitweb: Add functional tests for git-access group
  * plinth: Fix daemon is enabled check when service alias is provided

  [ ullli ]
  * mumble: Updated mumla and removed plumble from clients list

  [ Johannes Keyser ]
  * Translated using Weblate (German)

  [ Sunil Mohan Adapa ]
  * apache2: Allow downloads in openvpn and backups with latest browsers
  * backups: Don't open a new window for downloading backups
  * openvpn: Don't show running status on download profile button
  * app: component: Add app_id and app properties
  * app: Add locked flag
  * backups: Add new component for backup and restore
  * backups: Use the backup component in all apps
  * doc: dev: Update documentation for using backup component
  * app: info: Move client validation to info component
  * doc: dev: Update documentation on calling clients validation
  * doc: dev: Update the tutorial to reflect latest API/code
  * radicale: Fix backup and restore of configuration

  [ Michael Breidenbach ]
  * Translated using Weblate (Swedish)

  [ James Valleroy ]
  * users: Avoid test error if ldapsearch is not available
  * upgrades: Ensure freedombox package is upgraded during dist upgrade
  * upgrades: Add service for dist upgrade
  * upgrades: Install python3-systemd for unattended-upgrades
  * upgrades: Don't allow needrestart to restart freedombox-dist-upgrade
  * upgrades: Check before starting dist upgrade process
  * upgrades: Write dist-upgrade service file in /run
  * upgrades: Restart FreedomBox service at end of dist-upgrade
  * upgrades: Use full path to searx action script
  * upgrades: Hold tt-rss during dist upgrade, if available
  * locale: Update translation strings
  * doc: Fetch latest manual

  [ Stanisław Stefan Krukowski ]
  * Translated using Weblate (Polish)

  [ Joseph Nuthalapati ]
  * transmission: Show port forwarding information
  * transmission: Update description

 -- James Valleroy <jvalleroy@mailbox.org>  Mon, 11 Jan 2021 19:57:44 -0500

freedombox (20.21) unstable; urgency=medium

  [ Johannes Keyser ]
  * Translated using Weblate (German)

  [ Fioddor Superconcentrado ]
  * Translated using Weblate (Spanish)
  * Translated using Weblate (Spanish)

  [ Joseph Nuthalapati ]
  * deluge: Sync apache2 config with Transmission
  * deluge: Functional tests for bit-torrent group

  [ Michael Breidenbach ]
  * Translated using Weblate (Swedish)

  [ Veiko Aasa ]
  * apache: Create snake oil certificate if not exists
  * users: Remove timeout when creating Samba user
  * security: Fix access denied for user daemon from cron

  [ n0nie4HP ]
  * Translated using Weblate (Polish)
  * Translated using Weblate (Polish)

  [ spectral ]
  * calibre: Fix manual page name

  [ James Valleroy ]
  * upgrades: Allow grub-pc upgrade without reinstalling grub
  * upgrades: Update searx search engines during dist upgrade
  * locale: Update translation strings
  * doc: Fetch latest manual
  * debian: Bump standards version to 4.5.1

  [ Nikita Epifanov ]
  * Translated using Weblate (Russian)

  [ ikmaak ]
  * Translated using Weblate (Polish)

  [ Doma Gergő ]
  * Translated using Weblate (Hungarian)

 -- James Valleroy <jvalleroy@mailbox.org>  Mon, 28 Dec 2020 21:08:41 -0500

freedombox (20.20.1) unstable; urgency=medium

  [ Reg Me ]
  * Translated using Weblate (Dutch)

  [ ikmaak ]
  * Translated using Weblate (Dutch)
  * Translated using Weblate (German)
  * Translated using Weblate (Dutch)

  [ Burak Yavuz ]
  * Translated using Weblate (Turkish)

  [ Sunil Mohan Adapa ]
  * pagekite: Drop unused subdomain widget
  * pagekite: cosmetic: Minor yapf changes
  * clients: Fix a duplicated HTML ID
  * ui: Adopt a consistent and new table style
  * ui: Make all tables responsive
  * ui: css: Use rem as the primary unit
  * ui: Drop italic style on app name and sections in card listing
  * jsxc: Drop loading text on the login button
  * firewall: New styling for status stable
  * ui: Consistently use the btn-toolbar class for all toolbars
  * help: Make the button normal size in about page
  * users: Drop cancel button show submit as danger in delete page
  * help, power, index: ui: Drop remaining uses of &raquo;
  * ui: index: Don't show too large a help message
  * HACKING: Add suggestion not over-use Bootstrap utility classes
  * ui: Fix form error styling using bootstrap 3 style
  * jslicense.html: Drop minor styling
  * ui: Introduce common styling for two column list group
  * calibre: Use common styling for libraries list
  * pagekite: Use common styling for custom services
  * ikiwiki: Use common styling for wiki/blog list
  * gitweb: Use common styling for repo list
  * users: Use common styling for users list
  * networks: Use common styling for showing network connection
  * networks: Use common styling for Wi-Fi network list
  * networks: Use table for styling network connection list
  * firewall: Split CSS styling into separate file
  * monkeysphere: Split CSS styling into a separate file
  * samba: Split CSS styling into separate file
  * upgrades: Split CSS styling into a separate file
  * backups: Split CSS styling into a separate file
  * storage: Split CSS styling into a separate file
  * sharing: Split CSS styling into a separate file
  * letsencrypt: Split CSS styling into a separate file
  * help: Split CSS styling into a separate file
  * first_setup: Use template variable to refresh page
  * ui: Use common styling to hide logo during firstboot
  * firstboot: Use bootstrap for logo styling
  * pagekite: Eliminate inline styling
  * help: Show version information as an alert
  * ui: Avoid inline styling for setting progress bar width
  * apache2: Disallow all inline styling in sandbox settings
  * ui: Fix warning button colors

  [ achalaramu ]
  * Migrate bootstrap 4 from bootstrap 3

  [ Veiko Aasa ]
  * gitweb: Make functional tests compatible with pytest-bdd v4.0
  * javascript: Fix disabled submit buttons when navigating back to a page

  [ James Valleroy ]
  * tests: Skip initial update
  * help: Update status log test
  * config: Skip homepage test on buildd (Closes: #977527)
  * doc: Fetch latest manual

 -- James Valleroy <jvalleroy@mailbox.org>  Sat, 19 Dec 2020 19:18:42 -0500

freedombox (20.20) unstable; urgency=medium

  [ ikmaak ]
  * Translated using Weblate (Dutch)
  * Translated using Weblate (Dutch)

  [ Burak Yavuz ]
  * Translated using Weblate (Turkish)

  [ ssantos ]
  * Translated using Weblate (Portuguese)

  [ Johannes Keyser ]
  * Translated using Weblate (German)

  [ Thomas Vincent ]
  * Translated using Weblate (French)

  [ Michael Breidenbach ]
  * Translated using Weblate (Swedish)

  [ Fioddor Superconcentrado ]
  * Translated using Weblate (Spanish)
  * config: Add user websites as choices for homepage config
  * config: rename functions (improve readability)

  [ James Valleroy ]
  * config: Mark test_homepage_field as needs_root
  * mumble: Implement force upgrade for 1.3.*
  * upgrades: Hold mumble-server during dist upgrade
  * locale: Update translation strings
  * doc: Fetch latest manual

  [ Veiko Aasa ]
  * apache: Add app name
  * snapshot: Check that / is a btrfs subvolume before setup
  * diagnostics: Improve exception handling in app diagnostics
  * diagnostics: Show app name and fallback to app id if not exist
  * templates: Make toggle button responsive

 -- James Valleroy <jvalleroy@mailbox.org>  Mon, 14 Dec 2020 19:31:00 -0500

freedombox (20.19) unstable; urgency=medium

  [ ikmaak ]
  * Translated using Weblate (Dutch)
  * Translated using Weblate (Dutch)
  * Translated using Weblate (Dutch)
  * Translated using Weblate (German)
  * Translated using Weblate (Dutch)
  * Translated using Weblate (Dutch)

  [ Fioddor Superconcentrado ]
  * networks: Apply translation to a tooltip.
  * bepasty: Apply translation to autogenerated comments.
  * snapshots: Translate snapshot types (field description)
  * Translated using Weblate (Spanish)

  [ Joseph Nuthalapati ]
  * OpenVPN: Create user group "vpn"
  * openvpn: Add functional tests for user group "vpn"
  * openvpn: Deny access to users not in group "vpn"

  [ James Valleroy ]
  * upgrades: Add first boot step to run initial update
  * upgrades: Add progress page for initial update
  * upgrades: Fix flag name in info message
  * upgrades: Hold freedombox package during dist upgrade
  * upgrades: Use apt_hold contextmanager
  * upgrades: Print steps in dist-upgrade
  * upgrades: Fix sources list for dist upgrade from buster
  * sso: Add test to generate ticket
  * locale: Update translation strings
  * doc: Fetch latest manual
  * debian: Add python3-openssl as build dependency for tests

  [ Veiko Aasa ]
  * Samba: UI: Show toggle buttons and share names

  [ Oymate ]
  * Translated using Weblate (Bengali)

 -- James Valleroy <jvalleroy@mailbox.org>  Mon, 30 Nov 2020 18:37:52 -0500

freedombox (20.18.1) unstable; urgency=medium

  [ Burak Yavuz ]
  * Translated using Weblate (Turkish)
  * Translated using Weblate (Turkish)

  [ Hetgyl ]
  * Translated using Weblate (French)
  * Translated using Weblate (French)
  * Translated using Weblate (French)
  * Translated using Weblate (French)
  * Translated using Weblate (French)
  * Translated using Weblate (French)
  * Translated using Weblate (French)
  * Translated using Weblate (French)
  * Translated using Weblate (French)
  * Translated using Weblate (French)
  * Translated using Weblate (French)
  * Translated using Weblate (French)

  [ Reg Me ]
  * Translated using Weblate (Dutch)
  * Translated using Weblate (Dutch)

  [ Oğuz Ersen ]
  * Translated using Weblate (Turkish)

  [ Thomas Vincent ]
  * Translated using Weblate (French)
  * Translated using Weblate (French)
  * Translated using Weblate (French)
  * Translated using Weblate (French)
  * Translated using Weblate (French)
  * Translated using Weblate (French)
  * Translated using Weblate (French)
  * Translated using Weblate (French)
  * Translated using Weblate (French)
  * Translated using Weblate (French)
  * Translated using Weblate (French)

  [ Petter Reinholdtsen ]
  * Translated using Weblate (Norwegian Bokmål)

  [ Joseph Nuthalapati ]
  * sso: Fix regression in auth-pubtkt configuration

  [ Dietmar ]
  * Translated using Weblate (German)
  * Translated using Weblate (Italian)

  [ Fioddor Superconcentrado ]
  * Translated using Weblate (Spanish)

  [ Diego Roversi ]
  * Translated using Weblate (Italian)

  [ ikmaak ]
  * Translated using Weblate (Dutch)

  [ Michael Breidenbach ]
  * Translated using Weblate (Swedish)

  [ James Valleroy ]
  * Translated using Weblate (French)
  * doc: Fetch latest manual

 -- James Valleroy <jvalleroy@mailbox.org>  Mon, 23 Nov 2020 18:37:38 -0500

freedombox (20.18) unstable; urgency=medium

  [ Hetgyl ]
  * Translated using Weblate (French)

  [ Reg Me ]
  * Translated using Weblate (Dutch)
  * Translated using Weblate (Dutch)
  * Translated using Weblate (Dutch)
  * Translated using Weblate (Dutch)

  [ Joseph Nuthalapati ]
  * coverage: Omit files under tests/ directories
  * ci: Add --cov-config to the coverage command
  * openvpn: Cleanup easyrsa 2 to 3 upgrade code
  * openvpn: Function to detect ECC/RSA configuration
  * openvpn: ECC: Setup and Migration
  * openvpn: Remove explicit setup step
  * openvpn: Improve migrate_to_ecc template
  * openvpn: Remove opinion on which curve to use
  * openvpn: client configuration for RSA and ECC
  * gitlabci: Update Dockerfile and script

  [ Ralf Barkow ]
  * Translated using Weblate (German)

  [ Fioddor Superconcentrado ]
  * Translated using Weblate (Spanish)

  [ Matthias Dellweg ]
  * Enable dynamicdns module to handle IPv6

  [ Dietmar ]
  * Translated using Weblate (Italian)

  [ James Valleroy ]
  * locale: Update translation strings
  * doc: Fetch latest manual

 -- James Valleroy <jvalleroy@mailbox.org>  Mon, 16 Nov 2020 20:49:24 -0500

freedombox (20.17.1) experimental; urgency=medium

  [ Burak Yavuz ]
  * Translated using Weblate (Turkish)
  * Translated using Weblate (Turkish)

  [ Dietmar ]
  * Translated using Weblate (German)
  * Translated using Weblate (Italian)

  [ Joseph Nuthalapati ]
  * ci: Fix flake8 errors
  * pubtkt: Fix Python format language errors

  [ James Valleroy ]
  * debian: Rename source package to freedombox
  * doc: Fetch latest manual

 -- James Valleroy <jvalleroy@mailbox.org>  Sat, 07 Nov 2020 08:02:53 -0500

plinth (20.17) unstable; urgency=medium

  [ Fioddor Superconcentrado ]
  * package: i18n: Mark progress status strings for translation
  * networks: i18n: Mark string for translation on delete page
  * networks: i18n: Mark various strings for translation
  * notifications: i18n: Mark app names and extra data for translation
  * networks: css: Make button wider in network list
  * Translated using Weblate (Spanish)

  [ Sunil Mohan Adapa ]
  * backups: i18n: Mark form success messages for translation
  * doc: wikiparser: Fix issue with running parser outside doc/ dir
  * upgrades: Disable the option when not able to dist upgrade
  * ci: Split testing stages into smaller stages

  [ Coucouf ]
  * Translated using Weblate (French)
  * Translated using Weblate (French)

  [ Burak Yavuz ]
  * Translated using Weblate (Turkish)
  * Translated using Weblate (Turkish)

  [ Nikita Epifanov ]
  * Translated using Weblate (Russian)

  [ Jens Molgaard ]
  * Translated using Weblate (Danish)

  [ Petter Reinholdtsen ]
  * Translated using Weblate (Norwegian Bokmål)

  [ Praveen Illa ]
  * Translated using Weblate (Telugu)

  [ James Valleroy ]
  * Translated using Weblate (Danish)
  * ci: Run wikiparser doctests
  * wikiparser: Exit with return value 1 on test failure
  * upgrades: Add a setting to enable dist upgrade
  * locale: Update translation strings
  * doc: Fetch latest manual

  [ Michael Breidenbach ]
  * Translated using Weblate (German)
  * Translated using Weblate (Swedish)

  [ marklin0913 ]
  * Added translation using Weblate (Chinese (Traditional))

  [ Joseph Nuthalapati ]
  * mediawiki: Ensure password file is not empty
  * mediawiki: Add action to set domain name

  [ Dietmar ]
  * Translated using Weblate (German)
  * Translated using Weblate (Italian)

  [ Radek Pasiok ]
  * Translated using Weblate (Polish)

  [ Onurb ]
  * apache: setup uwsgi by default

 -- James Valleroy <jvalleroy@mailbox.org>  Mon, 02 Nov 2020 19:45:57 -0500

plinth (20.16) unstable; urgency=medium

  [ Oğuz Ersen ]
  * Translated using Weblate (Turkish)

  [ Burak Yavuz ]
  * Translated using Weblate (Turkish)
  * Translated using Weblate (Turkish)

  [ Nikita Epifanov ]
  * Translated using Weblate (Russian)

  [ Allan Nordhøy ]
  * Translated using Weblate (Norwegian Bokmål)
  * Translated using Weblate (Chinese (Simplified))
  * Translated using Weblate (Slovenian)
  * Translated using Weblate (Greek)
  * Translated using Weblate (Norwegian Bokmål)

  [ Veiko Aasa ]
  * diagnostics: Show low system memory notifications
  * notifications: Show severity level on every notification

  [ Coucouf ]
  * Translated using Weblate (French)

  [ James Valleroy ]
  * app: Add donation links in dropdown menu
  * debian: Add Brazilian Portuguese debconf templates translation
    (Closes: #972449)
    - Thanks to Adriano Rafael Gomes for the translation.
  * locale: Update translation strings
  * doc: Fetch latest manual

  [ Fioddor Superconcentrado ]
  * upgrades: Add status section showing version and upgrade status
  * diagnostics: Lazy format all diagnostic test strings properly
  * Translated using Weblate (Spanish)
  * help: Link to updates page when new version is available
  * updates: Eliminate delay and better status for manual upgrade

  [ Michael Breidenbach ]
  * Translated using Weblate (Swedish)

  [ Sunil Mohan Adapa ]
  * calibre: Add link to donation page
  * app: Make the donation button more prominent
  * calibre: Update group description to reflect 'using' app

 -- James Valleroy <jvalleroy@mailbox.org>  Mon, 19 Oct 2020 20:42:32 -0400

plinth (20.15) unstable; urgency=medium

  [ Coucouf ]
  * Translated using Weblate (French)
  * Translated using Weblate (French)
  * Translated using Weblate (French)
  * Translated using Weblate (French)

  [ Joseph Nuthalapati ]
  * bepasty: Change default permissions to 'read'
  * calibre: Add new e-book library app
  * calibre: Minor changes to app description
  * container: Handle edge cases with container update

  [ Fioddor Superconcentrado ]
  * HACKING: Add extra development requirements
  * CONTRIBUTING: Require flake8 compliance
  * Translated using Weblate (Spanish)
  * HACKING.md: Re-organised contents according to onboarding journey
  * Translated using Weblate (Spanish)

  [ Sunil Mohan Adapa ]
  * module_loader, web_framework: Update console log messages
  * dynamicdns: Drop unnecessary code to set app as enabled
  * pagekite: Don't announce unconfigured kite as a valid domain
  * pagekite: Don't update names module if not installed
  * tor: Don't check if enabled when not installed
  * tests: functional: Simplify calling the login helper
  * doc: Before fetching, drop all old to cleanup deleted pages/images
  * coturn: Don't handle certificates if not installed
  * quassel: Don't handle certificates if not installed
  * quassel: Fix minor typo
  * mumble: Store and use a single domain for TLS certificate setup
  * doc: dev: Link to list of potential apps from tutorial
  * coturn: Don't handle certificates if not installed
  * quassel: Don't handle certificates if not installed
  * users: Deal with admin user already existing during first boot
  * users: cosmetic: Yapf refactoring
  * *: Minor flake8 fixes
  * debian/control: Add sshpass as build dependency

  [ Michael Breidenbach ]
  * Translated using Weblate (Swedish)

  [ ssantos ]
  * Translated using Weblate (Portuguese)

  [ Phil Morrell ]
  * mumble: configure letsencrypt component

  [ Burak Yavuz ]
  * Translated using Weblate (Turkish)

  [ Petter Reinholdtsen ]
  * Translated using Weblate (Norwegian Bokmål)

  [ Veiko Aasa ]
  * ssh: action script: Require user credentials when editing ssh keys
  * users: Require admin credentials when creating or editing a user
  * container: Assign virtual network interface to trusted firewall zone

  [ James Valleroy ]
  * upgrades: Extend function to check for normal dist availability
  * upgrades: Detect and upgrade to next stable release
  * upgrades: Set a flag so interrupted dist-upgrade can be continued
  * upgrades: Check free space before dist-upgrade
  * locale: Update translation strings
  * doc: Fetch latest manual

 -- James Valleroy <jvalleroy@mailbox.org>  Mon, 05 Oct 2020 19:25:41 -0400

plinth (20.14.1) unstable; urgency=high

  [ Burak Yavuz ]
  * Translated using Weblate (Turkish)

  [ Nikita Epifanov ]
  * Translated using Weblate (Russian)

  [ JC Staudt ]
  * minidlna: Fix typo DNLA -> DLNA

  [ Sunil Mohan Adapa ]
  * cockpit: Don't show home page icon to non-admin users
  * module_loader: Load/process all essential modules before others

  [ Petter Reinholdtsen ]
  * Translated using Weblate (Norwegian Bokmål)

  [ Dietmar ]
  * Translated using Weblate (German)

  [ Coucouf ]
  * Translated using Weblate (French)

  [ James Valleroy ]
  * doc: Fetch latest manual

 -- James Valleroy <jvalleroy@mailbox.org>  Wed, 23 Sep 2020 07:37:53 -0400

plinth (20.14) unstable; urgency=high

  [ Fioddor Superconcentrado ]
  * Translated using Weblate (Spanish)
  * Translated using Weblate (Spanish)
  * sudo user needed for container
  * Branch-out
  * Specify machine
  * Fix typo
  * post-processor: Solve 1908 fixing the wiki links fix
  * Translated using Weblate (Spanish)
  * Translated using Weblate (Spanish)
  * jsxc, sharing: Add 'Learn more...' link for help pages
  * wireguard: Add 'Learn more...' link for help page
  * doc: wikiparser: Resolve URLs for locally available pages
  * HACKING.md: Instructions for container-related troubleshooting
  * i18n: Mark strings missed for translation
  * snapshots: Clarify description for disabling yearly snapshots

  [ Doma Gergő ]
  * Translated using Weblate (Hungarian)
  * Translated using Weblate (Hungarian)

  [ Sunil Mohan Adapa ]
  * upgrades: Minor isort fix
  * upgrades: Remove unused context variable
  * security: Don't show report button as part of backports notice
  * upgrades: security: Don't with the technical term 'backports' in UI
  * matrixsynapse: Allow upgrade to version 1.17
  * backups: Make app available by default
  * samba: cosmetic: Minor yapf fixes
  * container: unstable: Handle interface naming for systemd < 245
  * storage: Fix expanding partitions on GPT partition tables
  * matrixsynapse: Rename Riot to Element
  * ejabberd, mumble, wireguard: Update Apple app links
  * menu: Update documentation to clarify that icons can be files
  * frontpage: Fix documentation related to renamed parameter
  * bepasty: Make description a private variable
  * bepasty: Expand app description
  * bepasty: Tighten permissions on the uwsgi socket
  * infinoted, syncthing: Fix minor typo in a comment
  * bepasty: Add diagnostics tests on app URL
  * bepasty: Minor fixes
  * bepasty: tests: functional: Add a password before removing all
  * bepasty: Resize SVG to 512x512 for consistency with other icons
  * bepasty: Add "Snippet" in category/short description
  * bepasty: Update UI strings for permissions
  * bepasty: Require at least one permission on a password
  * bepasty: Simplify configuration file handling
  * js: Don't show running status on buttons pulled to right
  * diagnostics: Prevent showing running status on diagnostics menu item
  * help, networks: Clarify i18n different contexts for "Manual"
  * radicale: Stop service during backup and restore
  * radicale: tests: functional: Add test for backup/restore
  * doc: Recompile when parser script changes
  * doc: wikiparser: Handle processing instructions
  * doc: wikiparser: Fix attachment URLs in regular links
  * doc: wikiparser: When processing single pages, ignore header/footer
  * doc: wikiparser: Generate colspec for tables
  * doc: wikiparser: Handle table of contents macro without parenthesis
  * doc: wikiparser: Handle more paragraph breakers
  * doc: wikiparser: Parse content inside a comment
  * doc: wikiparser: Allow empty lines between list items
  * doc: wikiparser: Fix parsing URLs, simplify plain text parsing
  * doc: wikiparser: Resolve relative URLs
  * doc: wikiparser: Preserve spaces during parsing and generation
  * doc: wikiparser: Handle existing # in links, don't append again
  * doc: wikiparser: Assign text to URLs that don't provide them
  * doc: wikiparser: Handle wiki links starting with a /
  * doc: wikiparser: Allow lists to started with just spaces
  * doc: wikiparser: Strip spaces from attachment's text
  * doc: wikiparser: Place anchors inside paragraphs
  * doc: wikiparser: Sort imagedata properties
  * doc: wikiparser: Retain the text for icons
  * doc: wikiparser: Set icon dimensions to old values (temporarily)
  * doc: wikiparser: Handle empty table cells
  * doc: wikiparser: Fix some flake8 warnings
  * doc: wikiparser: Improve links relative to included files
  * doc: wikiparser: Fix issue with parsing inline code blocks
  * doc: wikiparser: Handle markup inside italic/bold markup
  * doc: wikiparser: Format text inside admonitions properly
  * doc: Drop post processor as it is not needed anymore
  * doc: wikiparser: Incorporate post processing fixes
  * doc: Simplify make file by eliminating targets for intermediates
  * doc: wikiparser: Add note about some incorrect links
  * doc: Update the test script for wikiparser
  * manual: Fetch latest images
  * doc: Fetch latest manual
  * firewall: Use service files for showing port forwarding info
  * firewall: Show port forwarding info in tabular format
  * kvstore: Allow module to be imported before Django init
  * networks: Expose API to get/set network meta info
  * firewall: Show port forwarding info contextually
  * doc: wikiparser: Fix a minor flake8 issue
  * doc: wikiparser: Fix issue with some URL containing dup. lang part
  * doc: wikiparser: Make it easier to run with a #! at the top
  * doc: wikiparser: Reduce build verbosity
  * upgrades: Fix issue with checking if backports is current
  * upgrades: Separate concepts for backports enabled vs. requested
  * upgrades, security: Use consistent terminology 'activate'
  * backports: When upgrading from older version, assumed requested
  * package: Add ability to reinstall a package
  * matrixsynapse: Perform a one time conversion to new config format
  * doc: manual: Fetch latest manual, remove non-existent images/pages
  * doc: wikiparser: Use icons from the icons directory
  * doc: wikiparser: Show icons with full size
  * doc: manual: Replace manual icons to drop CC 2.5 license
  * deluge: Use older icon to drop CC 2.0 license

  [ Joseph Nuthalapati ]
  * searx: Add functional test for app availability
  * container: Add unstable distribution
  * functional-tests: Fix instructions for running functional tests
  * functional-tests: Use latest version of splinter
  * framework: Remove module init() functions
  * wireguard: Remove hardcoded Windows client version
  * functional-tests: splinter 0.14.0 is in PyPI
  * apps: Remove Coquelicot
  * matrix-synapse: Upgrade to 1.19
  * container: Use builds with build-deps included

  [ James Valleroy ]
  * ci: Allow fuse to be installed
  * tests: functional: Strip trailing / from FREEDOMBOX_URL
  * ejabberd: Use new ruamel.yaml API and allow duplicate keys
  * locale: Update translation strings
  * doc: Fetch latest manual
  * debian: Add gbp dch config
  * debian: Fix use of wildcard path in copyright
  * debian: Split copyright paragraph to avoid lintian error
  * radicale: Remove code to handle 1.x
  * doc: Fetch latest manual
  * bepasty: New app for file upload and sharing
  * bepasty: Add public access config form
  * bepasty: Fetch manual page
  * locale: Update translation strings
  * doc: Add moinmoin wiki parser
  * wikiparser: Fix spaces, multi-line, languages, icons
  * doc: Use Makefile to fetch raw wiki files
  * doc: Add icons used in manual
  * manual: Add raw wiki files of included pages
  * manual: Remove checked-in xml files
  * wikiparser: Don't render Admonition with style comment
  * test-wikiparser: Remove fixes.xslt step
  * debian: Add unit tests to autopkgtest
  * apache: Disable mod_status (CVE-2020-25073)
  * debian: Don't show first wizard secret on command line
  * debian: Remove unused vars from postinst
  * matrixsynapse: Use conf.d snippets
  * upgrades: Change backports activation message wording
  * upgrades: Display correct backports info for unstable
  * upgrades: Add first boot step to configure backports
  * upgrades: Use kvstore and then file to determine if backports are enabled
  * debian: Temporarily revert source package rename
  * locale: Update translation strings
  * doc: Fetch latest manual

  [ Veiko Aasa ]
  * samba: Hide common system partitions
  * ikiwiki: Validate a path when deleting wiki or blog
  * ssh: Disallow managing keys for the root user
  * debian: Add newline to end of /var/lib/plinth/firstboot-wizard-secret
  * functional-tests: snapshot: Skip if filesystem doesn't support snapshots
  * container: Randomize btrfs partition UUID
  * gitweb: Fix enable auth webserver component on app init
  * gitweb: Add ability to change default branch

  [ Павел Протасов ]
  * Translated using Weblate (Russian)

  [ Michael Breidenbach ]
  * Translated using Weblate (German)
  * Translated using Weblate (Swedish)
  * Translated using Weblate (German)
  * Translated using Weblate (Swedish)
  * Translated using Weblate (German)
  * Translated using Weblate (Swedish)

  [ ikmaak ]
  * Translated using Weblate (Dutch)
  * Translated using Weblate (Dutch)

  [ Burak Yavuz ]
  * Translated using Weblate (Turkish)
  * Translated using Weblate (Turkish)
  * Translated using Weblate (Turkish)
  * Translated using Weblate (Turkish)

  [ Xosé M ]
  * Translated using Weblate (Galician)

  [ Jens Molgaard ]
  * Translated using Weblate (Danish)

  [ Nikita Epifanov ]
  * Translated using Weblate (Russian)
  * Translated using Weblate (Russian)

  [ Dietmar ]
  * Translated using Weblate (German)

  [ Johannes Keyser ]
  * Translated using Weblate (German)

  [ Diego Roversi ]
  * Translated using Weblate (Italian)

  [ Artem ]
  * Translated using Weblate (Russian)

  [ Ralf Barkow ]
  * Translated using Weblate (German)

  [ Reg Me ]
  * Translated using Weblate (Dutch)
  * Translated using Weblate (Dutch)

  [ Q.-A. Nick ]
  * upgrades, security: Update the messages describing backports

 -- James Valleroy <jvalleroy@mailbox.org>  Tue, 15 Sep 2020 17:03:43 -0400

freedombox (20.13) unstable; urgency=medium

  [ Sunil Mohan Adapa ]
  * Rename source package from plinth to freedombox.

  [ Veiko Aasa ]
  * minidlna: Do not expose statistics over public web

  [ Benjamin Ortiz ]
  * backups: Allow remote repository usernames to start with numbers

  [ James Valleroy ]
  * upgrades: Update apt cache before manual update
  * upgrades: Parameterize backports dist name
  * upgrades: Use current release codename when enabling backports
  * upgrades: Use codename to pin freedombox from backports
  * security: Move backports notice to security page
  * upgrades: Add button to activate backports
  * upgrades: Use only sources file to determine if backports enabled
  * upgrades: Check that backports is for current release
  * upgrades: Rewrite apt prefs file when activating backports
  * upgrades: Enable backports for testing only in development mode
  * upgrades: Show dist of backports to be activated
  * upgrades: Split apt preferences into 2 files
  * upgrades: Refactor use of lsb_release
  * locale: Update translation strings
  * doc: Fetch latest manual

  [ Allan Nordhøy ]
  * Translated using Weblate (Norwegian Bokmål)

  [ Tang Zongxun ]
  * Translated using Weblate (Chinese (Simplified))

  [ Doma Gergő ]
  * Translated using Weblate (Hungarian)

 -- Federico Ceratto <federico@debian.org>  Sat, 18 Jul 2020 12:14:08 +0100

plinth (20.12.1) unstable; urgency=high

  [ nautilusx ]
  * Translated using Weblate (German)

  [ Robert Pollak ]
  * Translated using Weblate (German)

  [ J. Lavoie ]
  * Translated using Weblate (French)

  [ Petter Reinholdtsen ]
  * Translated using Weblate (Norwegian Bokmål)

  [ Sunil Mohan Adapa ]
  * cfg, frontpage: Ignore errors while reading config and shortcuts

  [ Milo Ivir ]
  * Translated using Weblate (German)

 -- James Valleroy <jvalleroy@mailbox.org>  Sun, 05 Jul 2020 15:40:30 -0400

plinth (20.12) unstable; urgency=medium

  [ Oğuz Ersen ]
  * Translated using Weblate (Turkish)

  [ Sunil Mohan Adapa ]
  * Translated using Weblate (Telugu)
  * transmission: tests: functional: Fix to wait properly
  * ttrss: tests: functional: Fix to wait properly
  * tor: tests: functional: Fix to wait properly on progress page
  * users: tests: functional: Leave no-language as final setting
  * mldonkey: tests: functional: Wait for frame to load properly
  * snapshot: tests: functional: Delete all snapshots properly
  * ejabberd: tests: functional: Fixes for no implicit waiting
  * syncthing: tests: functional: Fix to wait properly
  * tests: functional: Remove implicit and explicit wait times
  * tests: functional: Allow parallel installation of apps
  * d/control: Add python3-systemd as a dependency
  * apache: Add ssl-cert package as dependency
  * storage: Use DBus directly for listing disks
  * storage: Fix regression with showing error messages
  * storage: Use UDisks information as primary source
  * storage: Don't show empty progress bar for disks not mounted
  * storage: Remove rule to not automount system disks with no paritions
  * storage: Don't auto-mount loopback devices except in develop mode
  * storage: Allow ejecting any device not in fstab or crypttab
  * storage: Ignore eject failures if filesystems unmounted properly
  * backups: Remove an unnecessary print() statement
  * Translated using Weblate (Telugu)
  * container: Remove sqlite3 file early enough
  * storage: Don't log exception of disk space check fails
  * storage: Use mount info instead of disk info for free space warning
  * notifications: Fix issue with redirection on dismiss
  * views: Drop use of private Django utility
  * cfg: Don't fallback to develop config if main is not found
  * cfg: Drop the default configuration file
  * frontpage: Read custom shortcuts from multiple locations
  * frontpage: Drop empty custom shortcut files
  * cfg: Allow loading multiple configuration files
  * cfg: For develop mode, overlay on top of regular configuration
  * context_processor: tests: Use already available config fixture
  * cfg: Eliminate the need for 'root' directory in configuration
  * cfg: Move /plinth.config to plinth/develop.config
  * cfg: Rename configuration file to freedombox.config
  * d/tests/control: Rename Plinth to FreedomBox in a comment
  * cfg: Read configuration from .d files and multiple locations
  * frontpage: Load shortcuts from .d directories too
  * frontpage: Read from .d files too
  * cfg: Remove redundant data in develop.config
  * cfg: Remove comments in test data
  * cfg: In develop mode, use /var/lib for DB and sessions
  * web_framework: Split initialization into two parts
  * web_framework: Don't create Django secret key when listing depends
  * log: Allow setting the default log level before log configuration
  * main: List dependencies without writing to disk
  * d/rules: vagrant: INSTALL.md: Fix installing dependencies
  * *: Drop files paths in data/var
  * doc: Update manual page with configuration file changes
  * network: test: Fix race condition when deleting connections
  * storage: tests: Ignore cases needing loop devices when not available
  * actions: tests: Fix test failures due order of fixtures
  * tests: Use develop configuration for most tests
  * templates: Disable button and show spinner on submit for all forms
  * backups: Remove custom handling of progress on the restore button
  * js: Simplify auto-refresh page logic
  * jsxc: Remove inline javascript
  * apache: Set CSP and other common security headers
  * apache: Relax CSP to allow web workers for JSXC
  * locale: Update translation strings

  [ ferhad.necef ]
  * Translated using Weblate (Russian)

  [ Thomas Vincent ]
  * Translated using Weblate (French)

  [ Joseph Nuthalapati ]
  * Translated using Weblate (Telugu)

  [ wind ]
  * Translated using Weblate (Russian)

  [ James Valleroy ]
  * upgrades: Combine into single page with manual update
  * upgrades: Skip enable-auto in develop mode
  * debian: Add nscd >= 2 as dependency
  * upgrades: Append unattended-upgrades-dpkg.log for more detail
  * storage: Handle multi-line text in functional test
  * apt: Run `apt-get -f install` before other commands
  * apt: Run `dpkg --configure -a` before other actions
  * upgrades: Skip enabling backports on testing and unstable
  * networks: Remove firewall zone warning
  * networks: Correct wording of internet connection form

  [ Veiko Aasa ]
  * functional-tests: Handle connection error when web server restarts
  * functional-tests: Skip tests if app is not available in distribution
  * functional-tests: Fix page not fully loaded errors when taking backups
  * functional-tests: Remove unnecessary wait when navigating to module

  [ Michael Breidenbach ]
  * Translated using Weblate (German)
  * Translated using Weblate (Swedish)

  [ Fioddor Superconcentrado ]
  * Translated using Weblate (Spanish)

  [ Pavel Borecki ]
  * Translated using Weblate (Czech)

  [ Éfrit ]
  * Translated using Weblate (French)

  [ Jens Molgaard ]
  * Translated using Weblate (Danish)

 -- Sunil Mohan Adapa <sunil@medhas.org>  Mon, 29 Jun 2020 16:39:33 -0700

plinth (20.11) unstable; urgency=medium

  [ Thomas Vincent ]
  * Translated using Weblate (French)

  [ Petter Reinholdtsen ]
  * Translated using Weblate (Norwegian Bokmål)

  [ Michael Breidenbach ]
  * Translated using Weblate (German)
  * Translated using Weblate (Swedish)

  [ Sunil Mohan Adapa ]
  * *: Remove use of Turbolinks library
  * web_framework: Reduce verbosity of DB migration process
  * container: Add script to manage systemd-nspawn containers for dev.
  * container: Fix upgrading of freedombox
  * matrixsynapse: Handle upgrade to versions 1.15.x

  [ James Valleroy ]
  * upgrades: Don't enable backports on Debian derivatives
  * upgrades: Use a custom service for manual update
  * locale: Update translation strings
  * doc: Fetch latest manual
  * debian: Update renamed lintian tag

  [ Ralf Barkow ]
  * Translated using Weblate (German)

  [ aiman an ]
  * Added translation using Weblate (Arabic (Saudi Arabia))
  * Translated using Weblate (Arabic (Saudi Arabia))

  [ WaldiS ]
  * Translated using Weblate (Polish)

  [ Luis A. Arizmendi ]
  * Translated using Weblate (Spanish)

 -- James Valleroy <jvalleroy@mailbox.org>  Mon, 15 Jun 2020 19:55:45 -0400

plinth (20.10) unstable; urgency=high

  [ Joseph Nuthalapati ]
  * backups: Add optional field - Name
  * functional-tests: Use Name attribute in backups
  * functional-tests: Move @backups to Scenario level
  * functional-tests: Leave tor+http test disabled
  * tests: functional: Document running tests in parallel
  * tests: functional: Add pytest-xdist to install.sh

  [ Sunil Mohan Adapa ]
  * openvpn: Use app toggle button and common app view
  * tests: functional: Merge into main source hierarchy
  * storage: Fix failing path validation unit tests
  * tests: functional: cosmetic: flake8 fixes
  * tests: functional: Re-organize step definitions and helper methods
  * coturn: Fix functional test for backup/restore
  * ttrss: Fix functional tests
  * snapshot: Fix functional test to account for non-removable snapshots
  * test: functional: Fix for Apache restart after domain change
  * tor: Fix problems with running a relay
  * mldonkey: Add app to freedombox-share group
  * samba: Add clients information
  * cockpit: Promote for advanced storage/firewalld/networking ops
  * firewall: Mention that internal services are available over VPN
  * firewall: Don't show tun interface in internal zone warning
  * minidlna: Add link to manual page
  * minidlna: Fix i18n for name of the app
  * pagekite: Fix expired certificates causing connection failures

  [ Luis A. Arizmendi ]
  * Translated using Weblate (Spanish)

  [ Etienne ]
  * Translated using Weblate (French)

  [ Artem ]
  * Translated using Weblate (Russian)

  [ fred1m ]
  * ikiwiki: Enable 'attachment' plugin by default

  [ James Valleroy ]
  * utils: Handle removal of axes.get_version()
  * debian: Mark doc packages as Multi-Arch: foreign
  * firewall: Minor spelling fix
  * radicale: Fix link in description to clients
  * users: Avoid error when user's groups cannot be parsed
  * templates: Fix setup state check
  * locale: Update translation strings
  * doc: Fetch latest manual

  [ Allan Nordhøy ]
  * Translated using Weblate (Norwegian Bokmål)
  * Translated using Weblate (Czech)
  * Translated using Weblate (Hungarian)
  * Translated using Weblate (Greek)

 -- James Valleroy <jvalleroy@mailbox.org>  Mon, 01 Jun 2020 20:06:53 -0400

plinth (20.9) unstable; urgency=medium

  [ Petter Reinholdtsen ]
  * Translated using Weblate (Norwegian Bokmål)

  [ James Valleroy ]
  * snapshot: Set as essential module
  * functional_tests: snapshot: Skip delete all when there are no snapshots
  * quassel: Use systemd sandboxing features
  * minidlna: Move sysctl config to /etc/sysctl.d/50-freedombox.conf
  * upgrades: Add needrestart to restart services as needed
  * upgrades: Enable Automatic-Reboot option of unattended-upgrades
  * locale: Update translation strings
  * doc: Fetch latest manual

  [ Michael Breidenbach ]
  * Translated using Weblate (German)
  * Translated using Weblate (Swedish)

  [ Fioddor Superconcentrado ]
  * Folder remained unrenamed. Should have changed along with git links.

  [ Sunil Mohan Adapa ]
  * snapshot: Fix issues with restore and delete
  * performance: Add basic functional tests
  * daemon: Allow using an alias when enabling a daemon
  * bind: Add daemon alias for bind9 -> named
  * daemon: bind: cosmetic: yapf, isort formatting
  * firewall: Reload firewalld so it works with newly installed services
  * glib: Allow scheduling non-repeating tasks in separate threads
  * notification: Expand and clarify restriction on id property
  * storage: Auto-mount disks, notify of failing disks
  * package: Fix error log when checking if package manager is busy
  * power: cosmetic: Fix flake8 warnings
  * first_setup: Fix regression with logo not showing
  * minidlna: cosmetic: isort fixes
  * mediawiki: Stop jobrunner during backup/restore
  * minidlna: Stop daemon during backup/restore
  * mumble: Stop server during backup/restore
  * quassel: Fix stopping server during backup/restore
  * tor: Fix stopping server during backup/restore
  * upgrades: Always schedule a reboot at 02:00 local time
  * upgrades: Add information about service restart and system reboot
  * performance: Launch the Cockpit graphs directly if possible

  [ Joseph Nuthalapati ]
  * samba: Change description to Network File Storage
  * functional-tests: Skip network setup wizard
  * functional-tests: Move Disable tests to the end

  [ fred1m ]
  * performance: Add app for system monitoring

  [ Luis A. Arizmendi ]
  * Translated using Weblate (Spanish)

  [ Artem ]
  * Translated using Weblate (Russian)

 -- James Valleroy <jvalleroy@mailbox.org>  Mon, 18 May 2020 19:42:49 -0400

plinth (20.8) unstable; urgency=medium

  [ Luis A. Arizmendi ]
  * Translated using Weblate (Spanish)
  * Translated using Weblate (Spanish)

  [ Joseph Nuthalapati ]
  * Translated using Weblate (Telugu)
  * Translated using Weblate (Telugu)
  * HACKING: More detailed instructions for VirtualBox
  * HACKING: Correction to macOS package manager name

  [ Nektarios Katakis ]
  * syncthing: add to freedombox-share group

  [ Veiko Aasa ]
  * users: Try-restart service after service is added to the sharing group
  * datetime: Handle timesyncd service runs conditionally
  * minidlna: Add functional tests that enable and disable application
  * minidlna: Make app installable inside unprivileged container

  [ Sunil Mohan Adapa ]
  * web_server: Suppress warnings that static directories don't exist
  * debian: Remove timer to setup repositories properly
  * static: Use SVG logo during first wizard welcome step
  * static: Reduce the size of the background noise image
  * mediawiki: Reuse existing images in functional tests
  * setup.py: Don't install/ship .po files
  * static: Don't ship visual design file and unused images
  * storage: Fix tests by wrestling with auto-mounting of disks
  * HACKING: Minor indentation fix
  * *: Update links to repository and project page
  * ci: Update link to container in Docker registry
  * coturn: New app to manage Coturn TURN/STUN server
  * datetime: Refactor handling systemd-timesyncd not running in VMs
  * datetime: Don't expect synced time in diagnostics inside VMs
  * mediawiki: Partial fix for installing on testing
  * datetime: Disable diagnostics when no tests are available

  [ James Valleroy ]
  * d/copyright: Fix path to visual_design
  * data: Print hostname and IP addresses before console login
  * snapshot: Fix message when not available
  * snapshot: Fix title
  * locale: Update translation strings
  * debian: Use debhelper compat level 13
  * doc: Fetch latest manual

  [ Artem ]
  * Translated using Weblate (Russian)

  [ nautilusx ]
  * Translated using Weblate (German)

  [ Fioddor Superconcentrado ]
  * Directions to install VirtualBox when it's not part of the Debian-based
    distro, like Buster.

  [ Anonymous ]
  * Translated using Weblate (Spanish)

  [ Nathan ]
  * Translated using Weblate (French)

  [ Michael Breidenbach ]
  * Translated using Weblate (Swedish)

  [ fred1m ]
  * mumble: Add Mumla to the list of clients

 -- James Valleroy <jvalleroy@mailbox.org>  Mon, 04 May 2020 20:33:35 -0400

plinth (20.7) unstable; urgency=medium

  [ Coucouf ]
  * Translated using Weblate (French)

  [ vihor ]
  * Translated using Weblate (Serbian)

  [ Localisation Lab ]
  * Translated using Weblate (French)

  [ Joseph Nuthalapati ]
  * Translated using Weblate (Telugu)

  [ Veiko Aasa ]
  * gitweb: Improve error handling when creating repository

  [ James Valleroy ]
  * upgrades: Allow installation of python3-twisted from backports
  * matrixsynapse: Handle upgrade to 1.12.*
  * locale: Update translation strings
  * doc: Fetch latest manual

  [ Fioddor Superconcentrado ]
  * HACKING: Clarify where commands should be run

 -- James Valleroy <jvalleroy@mailbox.org>  Mon, 20 Apr 2020 18:38:52 -0400

plinth (20.6.1) unstable; urgency=medium

  [ James Valleroy ]
  * users: Fix regression where form help_text line was dropped
  * debian: Add firmware-ath9k-htc to Recommends
  * doc: Fetch latest manual

  [ Allan Nordhøy ]
  * gitweb: Use proper ellipsis char when showing clone progress
  * Translated using Weblate (Norwegian Bokmål)
  * Translated using Weblate (German)

  [ Coucouf ]
  * Translated using Weblate (French)
  * Translated using Weblate (French)

  [ Manuela Silva ]
  * Translated using Weblate (Portuguese)

  [ nautilusx ]
  * Translated using Weblate (German)

  [ Jeannette L ]
  * Translated using Weblate (German)
  * Translated using Weblate (French)
  * Translated using Weblate (Italian)

  [ wind ]
  * Translated using Weblate (Russian)

  [ vihor ]
  * Translated using Weblate (Serbian)

 -- James Valleroy <jvalleroy@mailbox.org>  Sat, 11 Apr 2020 09:56:43 -0400

plinth (20.6) unstable; urgency=medium

  [ wind ]
  * Translated using Weblate (Russian)

  [ Thomas Vincent ]
  * Translated using Weblate (French)
  * Translated using Weblate (French)

  [ Alice Kile ]
  * app: Separate app enable/disable form from config form

  [ Sunil Mohan Adapa ]
  * pagekite: Fix functional tests
  * monkeysphere: Making styling more specific to avoid interference
  * networks: Make styling more specific to avoid interference
  * syncthing: Update description to mention 'syncthing' group

  [ Michael Breidenbach ]
  * Translated using Weblate (German)

  [ Coucouf ]
  * Translated using Weblate (French)
  * Translated using Weblate (French)
  * Translated using Weblate (French)
  * Translated using Weblate (French)
  * Translated using Weblate (French)
  * Translated using Weblate (French)
  * Translated using Weblate (French)
  * Translated using Weblate (French)
  * Translated using Weblate (French)

  [ Pavel Borecki ]
  * Translated using Weblate (Czech)

  [ James Valleroy ]
  * radicale: Support upgrade to any 2.x version
  * packages: Mark freedombox package as held during package installs
  * packages: Keep existing hold if already set
  * locale: Update translation strings
  * doc: Fetch latest manual
  * debian: Cleanup overrides for jsxc symlinks

  [ Allan Nordhøy ]
  * Translated using Weblate (German)
  * Translated using Weblate (French)
  * Translated using Weblate (Italian)
  * Translated using Weblate (Hindi)

  [ Joseph Nuthalapati ]
  * users: Add component for managing users and groups
  * yapf: Update conf to add blank line before nested class/def
  * cosmetic: Minor yapf and other fixes
  * app: Fix grammar in developer documentation string
  * ikiwiki: Disable edits. Add moderation of comments
  * Translated using Weblate (Telugu)
  * vagrant: Skip upgrading freedombox dependencies
  * firewalld: Force upgrade anything in [0.7, 0.9)
  * infinoted: Fix permissions of sync directory

  [ vihor ]
  * Added translation using Weblate (Serbian)
  * Translated using Weblate (Serbian)

  [ Luis A. Arizmendi ]
  * Translated using Weblate (Spanish)

 -- James Valleroy <jvalleroy@mailbox.org>  Mon, 06 Apr 2020 20:40:17 -0400

plinth (20.5.1) unstable; urgency=medium

  [ Petter Reinholdtsen ]
  * Translated using Weblate (Norwegian Bokmål)

  [ Allan Nordhøy ]
  * networks: Update label wording in topology form: Choose → Specify
  * Translated using Weblate (Norwegian Bokmål)

  [ Sunil Mohan Adapa ]
  * web_server: Introduce component to handle special static file dirs
  * jsxc: Fix issue with serving static files
  * help: Move custom static file handling into app from central place
  * debian: Update doc-base to include PDF
  * debian: Prepare for multiple binary packages
  * debian: Separate binary packages for each language manual
  * debian: Remove outdated TODO file

  [ Michael Breidenbach ]
  * Translated using Weblate (German)

  [ James Valleroy ]
  * debian: Correct doc package names in Recommends

 -- James Valleroy <jvalleroy@mailbox.org>  Thu, 26 Mar 2020 09:13:13 -0400

plinth (20.5) unstable; urgency=medium

  [ Joseph Nuthalapati ]
  * ci: Use pre-built container image to speed up CI
  * ci: Add maintenance script for updating images
  * ci: Optimize refreshing Docker image for GitLabCI

  [ James Valleroy ]
  * ci: Switch docker image to testing
  * Translated using Weblate (Swedish)
  * locale: Update translation strings
  * doc: Fetch latest manual

  [ Sunil Mohan Adapa ]
  * app: Fix name of the block in templates, used for overriding
  * views: Allow AppViews to set self.intial
  * pagekite: Simplify code for form adding custom service
  * pagekite: Remove unused templates
  * pagekite: Drop ineffective base template
  * pagekite: Minor cleanup
  * pagekite: Merge all the configuration retrieval actions
  * pagekite: Merge set-kite and set-frontend actions
  * pagekite: Use Daemon component to simplify handling daemon actions
  * pagekite: Don't signal new domain on init if app is disabled
  * pagekite: Simplify code notifying domain name changes
  * pagekite: Don't attempt to notify about domain if app is disabled
  * pagekite: Remove app enabled checking from getting configuration
  * pagekite: Fix functional tests by submitting the right form
  * pagekite: Fix styling issues for custom services section
  * pagekite: On enable/disable, add/remove domain from names module
  * pagekite: Fix an error message in custom services form
  * pagekite: Ensure transitioning for from old code
  * matrixsynapse: Handle release of matrix-synapse 1.11
  * setup: Fix regression to force-upgrade caused by Info changes
  * pagekite: Don't allow non-unique custom services
  * toolbar: Factor out the clients buttons into a separate template
  * index: Reintroduce clients button in front page
  * upgrades: Don't ship apt backport preferences file
  * setup.py: Remove files shipped in the past
  * upgrades: Use internal scheduler instead of systemd timer
  * shadowsocks: Change default configuration
  * action_utils: Add utility to call systemd daemon-reload
  * shadowsocks: Fix incorrect setting of state directory
  * shadowsocks: When editing configuration, don't re-enable
  * mediawiki: Don't allow anonymous edits

  [ Fioddor Superconcentrado ]
  * Translated using Weblate (Spanish)
  * Translated using Weblate (Spanish)
  * Translated using Weblate (Spanish)
  * Translated using Weblate (Spanish)
  * Translated using Weblate (Spanish)

  [ Luis A. Arizmendi ]
  * Translated using Weblate (Spanish)
  * Translated using Weblate (Spanish)
  * Translated using Weblate (Spanish)
  * Translated using Weblate (Spanish)

  [ Fred ]
  * Translated using Weblate (French)

  [ Veiko Aasa ]
  * names: Fix Local Network Domain is not shown

  [ Thomas Vincent ]
  * Translated using Weblate (French)

  [ Nektarios Katakis ]
  * shadowshocks: Fix setting configuration on Buster

  [ Michael Breidenbach ]
  * Translated using Weblate (Swedish)

 -- James Valleroy <jvalleroy@mailbox.org>  Mon, 23 Mar 2020 19:42:28 -0400

plinth (20.4) unstable; urgency=medium

  [ Thomas Vincent ]
  * Translated using Weblate (French)
  * Translated using Weblate (French)

  [ Sunil Mohan Adapa ]
  * networks: Fixes for networks wizards
  * avahi: Use generic app view
  * privoxy: Use generic app view
  * infinoted: Move views to a separate views module
  * help: Rename views modules as 'views'
  * networks: Rename views modules as 'views'
  * diagnostics: Rename views modules, move utilities to main module
  * backups: cosmetic: Rename .inc file to .html
  * css: Merge responsive.css into main style file
  * css: cosmetic: Rename plinth.css to main.css
  * views: Don't send app to template context
  * app: Fix showing app name in port forwarding information
  * networks: Rename polkit JS authority rules file
  * firewalld: Add polkit JS authority rules files
  * networks: Show router wizard before Internet connection type wizard
  * networks: Don't show router wizard if not behind a router
  * networks: If topology wizard is skipped, skip router wizard too
  * apache: Handle transition to php 7.4

  [ Joseph Nuthalapati ]
  * Translated using Weblate (Telugu)
  * shadowsocks: Move user settings to state directory

  [ Veiko Aasa ]
  * storage: Directory selection form improvements
  * transmission: Allow one to submit download directory if it is creatable
  * plinth: Increase sqlite busy timeout from default 5s to 30s
  * upgrades: Clean apt cache every week
  * apps: Do not show status block if service is running
  * i2p: New style app page layout
  * quassel: Fix unable to disable application without choosing a domain name

  [ Luis A. Arizmendi ]
  * Translated using Weblate (Spanish)

  [ Nektarios Katakis ]
  * networks: Add form for network topology
  * networks: Add page for network topology form
  * networks: First boot view for network topology wizard
  * networks: First boot step for network topology wizard
  * networks: Save networks topology type to DB
  * networks: Update main networks page Internet connectivity section

  [ Michael Breidenbach ]
  * Translated using Weblate (Swedish)

  [ James Valleroy ]
  * ci: Switch to testing image
  * locale: Update translation strings
  * doc: Fetch latest manual

 -- James Valleroy <jvalleroy@mailbox.org>  Mon, 09 Mar 2020 20:01:44 -0400

plinth (20.3) unstable; urgency=medium

  [ Sunil Mohan Adapa ]
  * web_framework: Separate out Django settings into module
  * doc/dev: Allow all modules to be imported by Sphinx
  * notification: Add developer documentation
  * doc/dev: Update copyright year
  * app: Update style for toggle button
  * app: Drop border shadow for app icon in mobile view
  * app: cosmetic: Minor refactoring of header styling
  * app: Simplify some header styling
  * app: cosmetic: Rename a CSS style class in app header
  * app: cosmetic: Rename header.html to app-header.html
  * app: Show short description as secondary title
  * networks: Fix i18n for wizard forms
  * networks: Minor changes to router/internet configuration forms
  * web_framework: Generate and retain a secret key
  * web_framework: Cleanup expired sessions every week

  [ Nektarios Katakis ]
  * networks: Add form for internet connection type
  * networks: Add network view and url for internet connection help page
  * networks: Link internet connection help page with networks page.
  * networks: All first step wizard form for internet connection type
  * networks: Add first boot step for internet connection type
  * networks: Save to kvstore internet connectivity type
  * networks: Refactor connections list template
  * networks: Show internet connectivity string in main page

  [ Michael Breidenbach ]
  * Translated using Weblate (German)
  * Translated using Weblate (Swedish)

  [ Dietmar ]
  * Translated using Weblate (Italian)

  [ Jaime Marquínez Ferrándiz ]
  * Translated using Weblate (Spanish)

  [ Luis A. Arizmendi ]
  * Translated using Weblate (Spanish)

  [ Joseph Nuthalapati ]
  * shadowsocks: Fix shadowsocks not able to start

  [ James Valleroy ]
  * locale: Update translation strings
  * doc: Fetch latest manual

 -- James Valleroy <jvalleroy@mailbox.org>  Mon, 24 Feb 2020 20:16:12 -0500

plinth (20.2.1) unstable; urgency=high

  [ Veiko Aasa ]
  * apps: remove css filters and glow from app icons
  * config: Depends also on apache module

  [ Dietmar ]
  * Translated using Weblate (German)
  * Translated using Weblate (Italian)
  * Translated using Weblate (Italian)

  [ Petter Reinholdtsen ]
  * Translated using Weblate (Norwegian Bokmål)

  [ Sunil Mohan Adapa ]
  * cards: Remove the transition delay on hover effect
  * system: Implement new style for cards
  * jsxc: Bypass issue with stronghold to get the app working again
  * jsxc: Fix functional test case failure
  * functional_tests: cosmetic: Minor yapf change
  * app: Introduce Info component to store basic app information
  * app: Add info property as shortcut to access basic information
  * app: Refactor all apps to use the Info component
  * app: Document the app_id property for App class
  * doc/dev: Include information on how to edit dev documentation
  * views: Document the AppView class properties
  * monkeysphere: Fix regression with reading Apache configuration
  * Translated using Weblate (Italian)
  * firewall: Use firewalld DBus API for most operations
  * *.py: Use SPDX license identifier
  * *.html: Use SPDX license identifier
  * actions/*: Use SPDX license identifier
  * functional_tests: Use SPDX license identifier
  * *.css: Use SPDX license identifier
  * *: Update misc build related files to use SPDX license identifier
  * doc/dev: Update tutorial to use SPDX license indentifier
  * *: Update remaining misc files to use SPDX license identifier
  * *.js: Use SPDX license identifier
  * help: Fix attribute on download manual button
  * css: Add missing license identifier on some CSS files
  * firewalld: Ignore errors with DBus API when firewalld is not running
  * deluge: Don't use code execution for editing configuration
  * deluge: More reliable initial configuration setup

  [ Joseph Nuthalapati ]
  * l10n: Fix gettext not detecting no-python-format
  * samba: Add link to manual page
  * searx: Update search engines for 0.16.0

  [ Allan Nordhøy ]
  * openvpn: Fix spelling for Tunnelblick
  * Translated using Weblate (Norwegian Bokmål)

  [ Nektarios Katakis ]
  * bind: parse zones files
  * bind: test for parsing zones file with specific format
  * bind: views show served domains in main view
  * bind: create zones directory on setup action

  [ James Valleroy ]
  * bind: Bump version and handle upgrade

  [ Ralf Barkow ]
  * Translated using Weblate (German)

  [ nautilusx ]
  * Translated using Weblate (German)

  [ Doma Gergő ]
  * Translated using Weblate (Hungarian)

  [ Lev Lamberov ]
  * debian: Update Russian translation for debconf (Closes: #951440)

  [ Radek Pasiok ]
  * Translated using Weblate (Polish)

  [ Alice Kile ]
  * gitignore: Add .vscode & segregate editor settings

  [ Thomas Vincent ]
  * Translated using Weblate (French)

 -- James Valleroy <jvalleroy@mailbox.org>  Fri, 21 Feb 2020 22:38:12 -0500

plinth (20.2) unstable; urgency=medium

  [ Veiko Aasa ]
  * networks: Support virtual Ethernet (veth) devices
  * diagnostics: Show firewall service status
  * users: Fix functional test delete user
  * storage: Show disks if FreedomBox is running in an unprivileged container
  * service: Stop service not before but after disabling it
  * users: More precise username validation
  * sso, users: Turn off autocapitalization on the username field
  * users: Add unit tests for views
  * help: Fix anchor hidden under navbar

  [ Joseph Nuthalapati ]
  * tests: Use the latest version of geckodriver
  * vagrant: Add alias for run --develop
  * l10n: Add blocktrans trimmed tag on a block
  * l10n: Add missing trimmed to blocktrans blocks
  * vagrant: Allocate cpus equal to the no. of cores
  * Translated using Weblate (Telugu)
  * searx: Fix installation issue for 0.16.0

  [ Sunil Mohan Adapa ]
  * firewall: Show Run Diagnostics button in app
  * help: Eliminate redundant HTML attribute in template
  * glib: Create a new module to deal with all things glib
  * glib: Introduce method to schedule an operation at regular intervals
  * web_framework: Set the timezone to UTC
  * log: Ability to log SQL queries (disabled by default)
  * tests: Allow adding test templates
  * models: Add model for storing notifications
  * notification: New API for showing better notifications
  * notification: Add tests for notification API
  * views: A view to dismiss notifications
  * notification: Show a drop down from main navbar for notifications
  * storage: Show low disk space warning using notifications API
  * upgrades: Show notification when FreedomBox is updated
  * storage: In develop mode check for low disk space more frequently

  [ Thomas Vincent ]
  * Translated using Weblate (French)

  [ Allan Nordhøy ]
  * Translated using Weblate (Norwegian Bokmål)

  [ Ralf Barkow ]
  * Translated using Weblate (German)

  [ Luis A. Arizmendi ]
  * Translated using Weblate (Spanish)

  [ James Valleroy ]
  * users: Make help text translatable
  * security: Add Sandbox Coverage to report page
  * bind: Add CapabilityBoundingSet and ReadWritePaths to service file
  * matrixsynapse: Enable systemd sandboxing
  * security: Drop PrivateUsers=yes from all service files
  * locale: Update translation strings
  * doc: Fetch latest manual

  [ Michael Breidenbach ]
  * Translated using Weblate (German)
  * Translated using Weblate (Swedish)

 -- James Valleroy <jvalleroy@mailbox.org>  Mon, 10 Feb 2020 19:22:55 -0500

plinth (20.1) unstable; urgency=medium

  [ ikmaak ]
  * Translated using Weblate (Dutch)
  * Translated using Weblate (Dutch)

  [ Allan Nordhøy ]
  * samba: Fix spelling
  * Translated using Weblate (Norwegian Bokmål)
  * Translated using Weblate (German)
  * Translated using Weblate (Spanish)
  * Translated using Weblate (Norwegian Bokmål)
  * Translated using Weblate (Swedish)

  [ Veiko Aasa ]
  * samba: Add unit and functional tests
  * deluge: Allow one to set a download directory
  * deluge: Fix installation failure on slow machine
  * storage: Make external disk mounts accessible by other users
  * gitweb: Add link to the manual page
  * gitweb: Fix functional tests if git user and email is not configured

  [ Sunil Mohan Adapa ]
  * style: Fix incorrect margins for containers in mobile view
  * style: Fix responsiveness for app header
  * network: Fix activating connections that don't have real devices
  * network: Allow setting the auto-connect property on a connection
  * network: Add method to re-activate connections after an update
  * wireguard: Show large buttons in show client/server pages
  * wireguard: Cosmetic fixes by yapf and isort
  * wireguard: Don't error out when wg0 server is not setup
  * wireguard: Add ability to set private key in client addition
  * wireguard: Accept all IPs on server in a client setup
  * wireguard: Update descriptions in form labels
  * wireguard: Only use network manager for connections to servers
  * wireguard: Handle client connections through network manager
  * wireguard: Update descriptions for client vs. server clarity
  * wireguard: Generate private key if needed when editing server
  * wireguard: Add validations in forms
  * wireguard: Ensure tests work without latest network manager
  * wireguard: Implement enabling/disabling app using a stored flag
  * wireguard: Enable/disable connections along with the app
  * wireguard: When a connection is edited, reactivate to apply changes
  * wireguard: Show public key even when connection is not active

  [ Thomas Vincent ]
  * Translated using Weblate (French)

  [ Nektarios Katakis ]
  * Translated using Weblate (Greek)
  * Translated using Weblate (Greek)
  * Translated using Weblate (Greek)
  * networks: form for configuring router
  * networks: create view & url for new form
  * networks: add link to main page for router config form
  * networks: add first boot step for router config helper
  * networks: modify as first boot wizard step
  * networks: save router config to kvstore

  [ James Valleroy ]
  * Translated using Weblate (French)
  * wireguard: Add skeleton for new app
  * wireguard: Implement adding client
  * wireguard: Show list of added clients
  * wireguard: Allow deleting a client
  * wireguard: Add client info view
  * wireguard: Form to add server
  * wireguard: List peers in client section
  * wireguard: Add server information view
  * wireguard: Generate key pair
  * wireguard: Show this box's public key
  * wireguard: Create network manager connection
  * wireguard: Encode public keys for use in URLs
  * wireguard: Refactor actions file
  * wireguard: Add views for editing and deleting clients and servers
  * wireguard: Make setup idempotent
  * wireguard: Write pre-shared key to tempfile
  * wireguard: Use network API to handle connections
  * wireguard: Add icon
  * wireguard: Replace nmcli use with libnm
  * restore: Remove app
  * repro: Remove app
  * networks: Update text for router setup
  * bind: Enable systemd sandbox options for bind9 service
  * functional_tests: Update geckodriver version to v0.26.0
  * locale: Update translation strings
  * doc: Fetch latest manual
  * debian: Rename TODO.Debian to TODO
  * debian: Add Expat license to copyright
  * debian: Update standards version to 4.5.0

  [ Dietmar ]
  * Translated using Weblate (German)

  [ nautilusx ]
  * Translated using Weblate (German)
  * Translated using Weblate (German)

  [ Joseph Nuthalapati ]
  * functional-tests: Login only once per session
  * functional-tests: Africa/Addis_Abada is gone?
  * functional-tests: Add tag @service-discovery
  * functional-tests: Make nav_to_module efficient
  * functional-tests: Avoid unnecessary trips to Home
  * functional-tests: Avoid warnings about markers
  * functional-tests: Minor refactoring
  * functional-tests: Mark backups and security with @system

 -- James Valleroy <jvalleroy@mailbox.org>  Mon, 27 Jan 2020 19:23:04 -0500

plinth (20.0) unstable; urgency=medium

  [ Veiko Aasa ]
  * users: Fix test fixture that disables console login restrictions
  * gitweb: Add tests for views
  * samba: Improve actions script startup time
  * deluge: Manage starting/stoping deluged
  * deluge: Fix set default daemon

  [ Nektarios Katakis ]
  * openvpn: Enable support for communication among all clients
  * Translated using Weblate (Greek)
  * Translated using Weblate (Greek)
  * Translated using Weblate (Greek)
  * Translated using Weblate (Greek)

  [ Sunil Mohan Adapa ]
  * gitweb: Fix flake8 error that is causing pipeline failures
  * storage: Ignore errors resizing partition during initial setup
  * storage: Make partition resizing work with parted 3.3
  * debian: Add powermgmt-base to recommends list
  * openvpn: Enable IPv6 for server and client outside the tunnel
  * networks: Refactor creating a network manager client
  * networks: Remove unused method
  * networks: Fix crashing when accessing network manager D-Bus API

  [ Michael Breidenbach ]
  * Translated using Weblate (German)
  * Translated using Weblate (Swedish)
  * Translated using Weblate (German)
  * Translated using Weblate (German)

  [ Doma Gergő ]
  * Translated using Weblate (Hungarian)

  [ Joseph Nuthalapati ]
  * mediawiki: Use a mobile-friendly skin by default
  * mediawiki: Allow admin to set default skin
  * mediawiki: Fix functional tests depending on skin

  [ James Valleroy ]
  * Translated using Weblate (Greek)
  * Translated using Weblate (Greek)
  * openvpn: Add diagnostic for ipv6 port
  * matrixsynapse: Allow upgrade to 1.8.*
  * security: Add explanation of sandboxing
  * locale: Update translation strings
  * doc: Fetch latest manual

  [ Allan Nordhøy ]
  * Translated using Weblate (Norwegian Bokmål)

  [ Thomas Vincent ]
  * Translated using Weblate (French)

  [ Ralf Barkow ]
  * Translated using Weblate (German)

 -- James Valleroy <jvalleroy@mailbox.org>  Mon, 13 Jan 2020 19:11:44 -0500

plinth (19.24) unstable; urgency=medium

  [ Thomas Vincent ]
  * Translated using Weblate (French)
  * Translated using Weblate (French)

  [ Veiko Aasa ]
  * app: Fix javascript doesn't run on first visit
  * samba: private shares
  * storage: Tests for the directory validation action
  * users: Add tests for the Samba user database

  [ James Valleroy ]
  * samba: Fix spelling in description
  * debian: Update French debconf translation (Closes: #947386)
    - Thanks to Jean-Pierre Giraud for the patch.
  * firewall: Support upgrading firewalld to 0.8
  * mldonkey: Add ProtectKernelLogs
  * deluge: Use systemd sandboxing features
  * infinoted: Use systemd sandboxing features
  * storage: Add systemd sandboxing features to udiskie service
  * upgrades: Add systemd sandboxing features to repository setup service
  * security: List whether each app is sandboxed
  * locale: Update translation strings
  * debian: Update Dutch debconf translation (Closes: #947136)
    - Thanks to Frans Spiesschaert for the patch.
  * doc: Fetch latest manual

  [ Michael Breidenbach ]
  * Translated using Weblate (German)
  * Translated using Weblate (Swedish)

  [ Nektarios Katakis ]
  * Translated using Weblate (Greek)

  [ Doma Gergő ]
  * Translated using Weblate (Hungarian)

  [ Allan Nordhøy ]
  * Translated using Weblate (Norwegian Bokmål)

  [ Kunal Mehta ]
  * mediawiki: Pass --quick when running update.php

  [ Sunil Mohan Adapa ]
  * help: Refactor to move app into __init__.py for consistency
  * app: Introduce API to return a list of all apps
  * app: Introduce API to run diagnostics on an app
  * apache: Implement diagnostic test for web server component
  * daemon: Implement diagnostic test for daemon component
  * daemon: Implement diagnostic test to check if a daemon is running
  * firewall: Implement new diagnostic tests to check port status
  * diagnostics: Use new component based API for all diagnostic tests
  * cosmetic: Yapf and isort fixes
  * daemon: Move diagnosing port listening into daemon module
  * daemon: Move diagnosing using netcat to daemon module
  * apache: Move diagnostics for checking URLs into apache module
  * app: Implement API to check if app/component has diagnostics
  * views: Don't require sending diagnostics module name separately
  * minidlna: Fix showing clients information
  * mediawiki: Fix problem with session cache failing logins

  [ Ralf Barkow ]
  * Translated using Weblate (German)

  [ erlendnagel ]
  * Translated using Weblate (Dutch)

 -- James Valleroy <jvalleroy@mailbox.org>  Mon, 30 Dec 2019 21:17:58 -0500

plinth (19.23) unstable; urgency=medium

  [ Thomas Vincent ]
  * Translated using Weblate (French)
  * Translated using Weblate (French)

  [ Fred ]
  * Translated using Weblate (French)

  [ Alice Kile ]
  * show app icons in apps page
  * use single variable for referencing icon filename
  * fix formatting issues
  * fix formatting and template-related issues
  * properly implement header in app and setup pages
  * implement responsive layout for app page
  * fix toggle button html layout and responsive design css
  * config: fix minor syntax error
  * fix: implement requested changes

  [ James Valleroy ]
  * themes: css whitespace minor fixes
  * samba: Add icon to app page
  * minidlna: Add managed service and Daemon component
  * minidlna: Use single action to set media dir and restart
  * minidlna: Show icon on app page
  * minidlna: Fix webserver config name
  * minidlna: Only show shortcut to users in group
  * mumble: Keep icon_filename in moved view
  * cockpit: Filter out localhost URLs from displayed access list
  * users: Use service action to restart share group service
  * locale: Update translation strings
  * doc: Fetch latest manual

  [ Veiko Aasa ]
  * samba: recursively set open share directory permissions
  * users: Fix functional tests changing the language feature
  * app: Fix app checkbox status change functional tests
  * storage: Directory selection form and validator
  * transmission: New directory selection form

  [ Nektarios Katakis ]
  * feature: minidlna app
  * fix: minidlna.conf file permissions after editing
  * update minidlna svg
  * run sysctl after installation
  * mumble: Add option to set SuperUser password
  * cockpit: extend apps description with access info
  * cockpit: add list of valid urls to access the app.

  [ /rgb ]
  * Translated using Weblate (German)
  * Translated using Weblate (German)

  [ Luis A. Arizmendi ]
  * Translated using Weblate (Spanish)

  [ adaragao ]
  * Translated using Weblate (Portuguese)

  [ Michael Breidenbach ]
  * Translated using Weblate (Swedish)

 -- James Valleroy <jvalleroy@mailbox.org>  Mon, 16 Dec 2019 18:38:46 -0500

plinth (19.22) unstable; urgency=medium

  [ Matt Conroy ]
  * pagekite: Get rid of tabs in the configuration page
  * openvpn: manual link points to incorrect page

  [ Joseph Nuthalapati ]
  * pagekite: Fix functional tests
  * pagekite: Show existing services only if there are any
  * pagekite: Make Custom Services look like it's under Configuration
  * pagekite: Use the new app toggle button
  * openvpn: Add client apps

  [ Thomas Vincent ]
  * Translated using Weblate (French)

  [ Fred ]
  * Translated using Weblate (French)
  * Translated using Weblate (French)

  [ Alice Kile ]
  * backups: fix title not appearing
  * diagnostics: don't run on disabled modules
  * apps: Remove link to webapps in app descriptions
  * Fix error with app toggle input
  * templates: Add toolbar for apps in app.html
  * toolbar: Move diagnostics button into dropdown menu

  [ nautilusx ]
  * Translated using Weblate (German)

  [ Michael Breidenbach ]
  * Translated using Weblate (German)
  * Translated using Weblate (Swedish)

  [ Veiko Aasa ]
  * ssh: fix Avahi SFTP service file
  * diagnostics: fix IPv6 failures
  * matrix-synapse: Update requirement from buster-backports
  * samba: Users can enable a guest share
  * samba: user can select devices for sharing
  * samba: fixes and improvements
  * samba: fixes and improvements
  * app: fix javascript constant redeclaration error
  * samba: Fix javascript constant redeclaration error

  [ James Valleroy ]
  * debian: Update German debconf translation (Closes: #945387)
    - Thanks to Helge Kreutzmann for the patch.
  * samba: Add acl to managed_packages
  * samba: Fix restore command
  * samba: Move urls under apps/
  * functional_tests: Add basic samba tests
  * samba: Use register_group instead of create_group
  * samba: Only show shortcut to users in freedombox-share group
  * samba: Keep create_group in setup
  * diagnostics: Use a distinct class for Run Diagnostics button on this page
  * locale: Update translation strings
  * doc: Fetch latest manual

  [ Sunil Mohan Adapa ]
  * diagnostics: Use app.html instead of simple_app.html
  * firewall: Use app.html instead of simple_app.html
  * letsencrypt: Use app.html instead of simple_app.html
  * monkeysphere: Use app.html instead of simple_app.html
  * names: Use app.html instead of simple_app.html
  * power: Use app.html instead of simple_app.html
  * openvpn: Use app.html instead of simple_app.html
  * tor: Use app.html instead of simple_app.html
  * ikiwiki: Move the create button to manage section
  * gitweb: Move create button into manage section
  * networks: Move actions button into connection section
  * templates: Remove the now unused simple_app.html
  * users: Move create button into users section
  * minetest: Minor cosmetic fix
  * templates: Make internal zone and port forwarding info override-able
  * toolbar: Make diagnostics button looks like other drop down items
  * toolbar: Align extra actions drop down button to the right
  * toolbar: Rewamp toolbar code for simplicity and to fix issues

 -- James Valleroy <jvalleroy@mailbox.org>  Mon, 02 Dec 2019 18:00:45 -0500

plinth (19.21) unstable; urgency=medium

  [ Veiko Aasa ]
  * gitweb: Allow to import from a remote repository
  * gitweb: Do not recursively scan for Git repositories
  * turbolinks: Disable turbolinks on links that don't point to /plinth/...

  [ nautilusx ]
  * Translated using Weblate (German)

  [ Doma Gergő ]
  * Translated using Weblate (Hungarian)

  [ Allan Nordhøy ]
  * Translated using Weblate (Swedish)
  * Translated using Weblate (Norwegian Bokmål)

  [ Birger Schacht ]
  * backups: Show proper error when SSH server is not reachable
  * ssh: Add the error of ssh-keyscan to the verification view
  * tor: Rename "Hidden Service" to "Onion Service"

  [ Joseph Nuthalapati ]
  * ejabberd: Handle case where domain name is not set
  * tahoe: Mark Tahoe-LAFS as an advanced app
  * README: Fix hyperlinks to badges and images
  * doc: dev: Add instructions to setup developer documentation
  * doc: dev: Mention where to find the user manual
  * doc: dev: Reduce toc depth to 2 levels to reduce noise
  * doc: dev: Fix headings
  * doc: dev: Add favicon to developer documentation site
  * app: Avoid showing empty configuration block
  * app: Fix broken functional tests
  * firstboot: reading firstboot-wizard-secret file
  * searx: Set safe_search to Moderate by default
  * clients: Improve code readability

  [ Sunil Mohan Adapa ]
  * backups: i18n for a string on verify ssh host page
  * backups: Simplify SSH fingerprint verification command
  * HACKING: Update with instructions for multiple OSes
  * CONTRIBUTING: Add more instructions on commits and MR changes
  * doc: Fix unavailability of manual images
  * tor: Fix port diagnostics by correcting port data type
  * tor: Expect obfs service to be also available on IPv6
  * tor: Listen on IPv6 for OrPort

  [ Thomas Vincent ]
  * Translated using Weblate (French)

  [ Michael Breidenbach ]
  * Translated using Weblate (Swedish)

  [ James Valleroy ]
  * HACKING: Fix provision with tests command
  * d/po: Run debconf-updatepo
  * locale: Update translation strings

  [ Radek Pasiok ]
  * Translated using Weblate (Polish)
  * Translated using Weblate (Polish)

  [ Alice Kile ]
  * clients: implement launch button feature
  * app: Implement toggle button in app page
  * app: Use single form for app toggle and configuration
  * app: Make the toggle-button responsive

 -- James Valleroy <jvalleroy@mailbox.org>  Mon, 18 Nov 2019 19:35:38 -0500

plinth (19.20) unstable; urgency=medium

  [ Veiko Aasa ]
  * gitweb: Set correct access rights after enabling application
  * gitweb: Add tests for actions script
  * gitweb: Add functional tests
  * gitweb: avoid global environment variables in Apache configuration
  * gitweb: fix links that end with /HEAD
  * gitweb: Validate repository name also in actions script
  * gitweb: do not change working directory inside actions script
  * sharing: Fix wrong links on Apache2 directory index page

  [ Fioddor Superconcentrado ]
  * Translated using Weblate (German)
  * Translated using Weblate (Spanish)
  * d/po/es: New translation file
  * d/po: Fix header comments

  [ Michael Breidenbach ]
  * Translated using Weblate (German)
  * Translated using Weblate (Swedish)
  * Translated using Weblate (Swedish)

  [ Sunil Mohan Adapa ]
  * debian: Remove plinth transitional package
  * cfg: Fix test case failure due to incorrect path assumption
  * gitlab-ci: Fix path for HTML coverage report generation
  * gitweb: Set proper access after restoration of a backup
  * setup: Don't include actions/__pycache__ during installation
  * ssh: Fix flake8 failure by removing unused import
  * config: Use AppView and cleanup custom code
  * storage: Use AppView and cleanup custom code
  * doc: Install using makefile instead of setup.py
  * doc: Fetch and add Spanish manual
  * help: Fix showing manual pages in fallback cases
  * app: Fix a pytest warning in tests
  * setup.py: Set development status classifier to production/stable
  * setup.py: Add more topics to classifiers
  * doc: Add developer documentation using Sphinx
  * actions: Fix issue with docstring causing issues with Sphnix
  * Translated using Weblate (Swedish)

  [ Pavel Borecki ]
  * Translated using Weblate (Czech)

  [ Thomas Vincent ]
  * Translated using Weblate (French)
  * backups: Fix a typo in backups upload form
  * Translated using Weblate (French)

  [ homycal ]
  * Translated using Weblate (French)

  [ Mattias Münster ]
  * Translated using Weblate (Swedish)

  [ Allan Nordhøy ]
  * Translated using Weblate (Norwegian Bokmål)
  * Translated using Weblate (French)
  * Translated using Weblate (French)

  [ Nektarios Katakis ]
  * ssh: Option for disabling password authentication

  [ Joseph Nuthalapati ]
  * infinoted: Add missing manual page link
  * doc: Add directory for development documentation
  * doc: Skip empty lines when piping to wget
  * doc: Fix Unicode issues with the manual
  * doc: Remove language code from title
  * doc: Move build scripts into separate directory
  * doc: Minor cosmetic changes
  * doc: Move English manual to manual/en directory
  * help: Respect language preference when showing user manual
  * snapshot: Sort snapshot list from newest to oldest

  [ Doma Gergő ]
  * Translated using Weblate (Hungarian)

  [ Fred ]
  * Translated using Weblate (French)
  * Translated using Weblate (French)

  [ James Valleroy ]
  * config: Implement get_initial and form_valid
  * functional_tests: Update config form ids
  * coquelicot: Change quotes to ASCII
  * locale: Update translation strings
  * doc: Fetch latest manual

 -- James Valleroy <jvalleroy@mailbox.org>  Mon, 04 Nov 2019 19:15:27 -0500

plinth (19.19) unstable; urgency=medium

  [ Veiko Aasa ]
  * ikiwiki: Allow full Unicode text in wiki/blog title names
  * actions: Check with flake8
  * gitweb: New app for simple git hosting
  * users: reload Apache2 to flush LDAP cache after user operations
  * gitweb: update repository list where necessary
  * gitweb: fix Windows Git client download link in manifest
  * gitweb: add help text for description and owner fields in the form
  * gitweb: enable rename detection

  [ Pavel Borecki ]
  * Translated using Weblate (Czech)

  [ Thomas Vincent ]
  * Translated using Weblate (French)

  [ Birger Schacht ]
  * ssh: Show server fingerprints in SSH page

  [ James Valleroy ]
  * Translated using Weblate (French)
  * gitweb: Fix flake8 error
  * locale: Update translations strings
  * doc: Fetch latest manual

  [ Nevena Mircheva ]
  * Translated using Weblate (Bulgarian)

  [ Sunil Mohan Adapa ]
  * matrixsynapse: Remove unused letsencrypt action
  * ejabberd: Removed unused letsencrypt action
  * gitweb: Minor fixes after review
  * gitweb: Minor visual changes to templates
  * gitweb: Fix issue with elevated access to private repositories
  * frontpage: Show shortcuts that public even if need a group
  * searx, app, translation, language-selection: Fix license header
  * ikiwiki: Remove extra create button when no wiki/blog is present
  * cosmetic: yapf formatting

  [ ikmaak ]
  * Translated using Weblate (Dutch)

  [ Michael Breidenbach ]
  * Translated using Weblate (German)

  [ Allan Nordhøy ]
  * Translated using Weblate (Norwegian Bokmål)

  [ Matthias Dellweg ]
  * quassel: Add let's encrypt component for certficiates

 -- James Valleroy <jvalleroy@mailbox.org>  Mon, 21 Oct 2019 18:49:35 -0400

plinth (19.18) unstable; urgency=medium

  [ Matthias Dellweg ]
  * diagnose: Move negating diagnose result inside try block

  [ Fioddor Superconcentrado ]
  * Translated using Weblate (Spanish)

  [ Luis A. Arizmendi ]
  * Translated using Weblate (Spanish)

  [ Allan Nordhøy ]
  * Translated using Weblate (Norwegian Bokmål)

  [ Dietmar ]
  * Translated using Weblate (German)

  [ Sunil Mohan Adapa ]
  * pagekite: Remove first wizard step for danube edition
  * pagekite: cosmetic: yapf and isort changes
  * debian: Remove python3-requests from depends list
  * users: Make UI close to rest of the apps
  * upgrades: Remove unnecessary subsubmenu
  * ikiwiki: Remove subsubmenu in favor of toolbar
  * networks: Remove subsubmenu in favor of toolbar buttons
  * backups: Remove unnecessary use of subsubmenu template
  * templates: Remove unused invocation of subsubmenu
  * templates: Simplify unnecessary override
  * templates: Provide subsubmenu functionality in app.html
  * dynamicdns: Use app.html instead of app-subsubmenu.html
  * i2p: Use app.html instead of app-subsubmenu.html
  * pagekite: Use app.html instead of app-subsubmenu.html
  * snapshot: Use app.html instead of app-subsubmenu.html
  * templates: Remove unused app-subsubmenu.html
  * deluge: Support deluge 2 by starting it properly
  * minetest: Remove mod-torches no longer available in testing/unstable

  [ James Valleroy ]
  * security: Add past vulnerabilities count
  * security: Move security report to new page
  * locale: Update translation strings
  * doc: Fetch latest manual
  * d/control: Add Rules-Requires-Root: no
  * d/control: Update Standards-Version to 4.4.1

 -- James Valleroy <jvalleroy@mailbox.org>  Mon, 07 Oct 2019 19:06:16 -0400

plinth (19.17) unstable; urgency=medium

  [ Pavel Borecki ]
  * Translated using Weblate (Czech)
  * Translated using Weblate (Czech)

  [ Anxin YI ]
  * Translated using Weblate (Chinese (Simplified))

  [ Joseph Nuthalapati ]
  * firstboot: network connections not used, cleanup
  * firstboot: Add new help menu to firstboot navbar

  [ Sunil Mohan Adapa ]
  * letsencrypt: Update and fix tests involving domain changes
  * tor: Fix test case for getting status
  * firstboot: Hide left menu during first boot as intended

  [ James Valleroy ]
  * locale: Update translation strings
  * doc: Fetch latest manual

 -- James Valleroy <jvalleroy@mailbox.org>  Mon, 23 Sep 2019 18:14:40 -0400

plinth (19.16) unstable; urgency=medium

  [ Joseph Nuthalapati ]
  * help: Add button to submit feedback
  * help: Add button for Support
  * help: Add button for Contribute
  * manual: Move PDF download link to HTML manual page
  * help: Convert help icon in the navbar to dropdown

  [ Sunil Mohan Adapa ]
  * help: Add more text to contribute page for donations
  * action_utils: Introduce utility for setting debconf answers
  * action_utils: Workaround problem with setting debconf answers
  * views: Fix failure in redirecting from language selection page
  * help: Make download as PDF a regular button
  * backups: Add missing slashes at the end of URLs
  * backups: Remove cancel button from add disk location page
  * backups: Fix removing local repository
  * backups: Simplify checking repository capabilities using flags
  * backups: Simplify listing repositories in index page
  * backups: Rename network_storage module to store
  * backups: Introduce method for checking if a repository is usable
  * backups: Minor cosmetic fixes
  * backups: Expose repository path as property
  * backups: Rename remove_repository method to remove
  * backups: Minor change to disk repository name
  * backups: Rename repo_path to borg_path for clarity
  * backups: Make mountpoint property private
  * backups: Use higher level method in views instead of store methods
  * backups: Implement hostname property on SSH repository
  * backups: Clarify two separate uses of name create_repository
  * backups: Separate repository loading from instantiation
  * backups: Minor cosmetic changes
  * backups: Minor simplification in running of action script
  * backups: Improve handling borg errors
  * backups: Minor simplification when adding remote repository
  * backups: Handle errors when adding disk repository
  * backups: Show repository error in archives table
  * backups: Show lock icon for encrypted repositories
  * backups: Show error when password is provided for unencrypted repo
  * backups: Don't show used disk choices when adding disk repo
  * backups: Show error when there are no disks available to add repo
  * backups: Move add repository buttons to the top
  * ejabberd: Fix listen port configuration for ejabberd 19.x
  * cockpit: Prevent restart on freedombox startup
  * ejabberd: Prevent restart on freedombox startup
  * ejabberd: Perform host/domain name operations only when installed
  * module_loader: Cosmetic changes by yapf
  * web_server: Remove log message about serving static directory
  * setup: Better log message when no apps need upgrades
  * module_loader: Remove log message when app is imported
  * actions: Improve log message about action execution

  [ Doma Gergő ]
  * Translated using Weblate (Hungarian)

  [ Swann Martinet ]
  * Translated using Weblate (German)
  * Translated using Weblate (Italian)
  * Translated using Weblate (French)

  [ Allan Nordhøy ]
  * Translated using Weblate (Norwegian Bokmål)

  [ Danny Haidar ]
  * help: Minor updates to the statements on contribute page

  [ Joseph Nuthalpati ]
  * backups: Allow adding backup repositories on multiple disks
  * backups: Refactor class hierarchy in repository.py
  * backups: Save new backup location to plinth database

  [ James Valleroy ]
  * locale: Update translation strings

 -- James Valleroy <jvalleroy@mailbox.org>  Mon, 09 Sep 2019 18:20:03 -0400

plinth (19.15) unstable; urgency=medium

  [ Doma Gergő ]
  * Translated using Weblate (Hungarian)

  [ nautilusx ]
  * Translated using Weblate (German)

  [ Allan Nordhøy ]
  * Translated using Weblate (Norwegian Bokmål)

  [ Joseph Nuthalpati ]
  * functional_tests: Fix site.is_available not handling default paths
  * functional_tests: Fix step definition "When I log out"
  * matrix-synapse: Allow installation of version 1.2 from backports

  [ James Valleroy ]
  * security: Hide vulnerability table by default
  * vagrant: Stop any ongoing unattended-upgrade
  * functional_tests: Use longer password when creating user
  * locale: Update translation strings
  * doc: Fetch latest manual
  * debian: Add lintian-override for package-installs-apt-preferences

  [ Sunil Mohan Adapa ]
  * names: Perform better layout of domain names table on small screens
  * cockpit: Apply domain name changes immediately
  * ejabberd: Prevent processing empty domain name
  * config: Send hostname change signal only after fully processing it
  * letsencrypt: Don't try to obtain certificates for .local domains
  * avahi: Expose .local domain as a proper domain
  * cockpit: Make essential and install by default
  * tt-rss: Force upgrade to 18.12-1.1 and beyond
  * doc: Fetch latest manual
  * README: Add more screenshots, update existing paths
  * matrixsynapse: Fix apache syntax errors introduce by 4b8b2e171c86d75
  * users: yapf cosmetic changes
  * users: Don't delete 'admin' group when running unit tests
  * users: Minor cosmetic refactoring
  * users: Don't fail badly when admin group does not exist
  * users: Minor fix to return value when getting last admin user
  * users: Cosmetic yapf and isort fixes
  * updates: Allow matrix-synapse 1.3 to be installed for buster users
  * javascript: Don't resubmit when refreshing the page
  * vagrant: Fix dpkg command for recovering from broken state
  * functional_tests: Fix create snapshot test failure
  * storage: Fix regression with restoring backups with storage

  [ bn4t ]
  * matrix-synapse: Use recommended reverse proxy configuration

 -- James Valleroy <jvalleroy@mailbox.org>  Mon, 26 Aug 2019 18:55:49 -0400

plinth (19.14) unstable; urgency=medium

  [ James Valleroy ]
  * functional_tests: Fix delete backup path
  * tests: Test add custom shortcuts to frontpage
  * locale: Update translation strings
  * doc: Fetch latest manual
  * debian: Update standards version to 4.4.0
  * debian: Switch to debhelper-compat

  [ Pavel Borecki ]
  * Translated using Weblate (Czech)

  [ Doma Gergő ]
  * Translated using Weblate (Hungarian)

  [ pierre ]
  * Translated using Weblate (French)

  [ ZeroAurora ]
  * Translated using Weblate (Chinese (Simplified))

  [ Sunil Mohan Adapa ]
  * storage: Handle all device paths during eject
  * storage: Fix incorrect i18n when throwing and error
  * storage: yapf changes
  * setup: Clarify success log message when force upgrading
  * Yapf changes
  * firewall: Force upgrade to firewalld 0.7.x
  * frontpage: Fix regression with loading custom shortcuts
  * frontpage: Log a message when loading custom shortcuts
  * upgrades: Set apt configuration to allow release info change
  * tests: Fix flake8 warning about unused imports
  * Minor yapf fixes
  * names: Minor styling fixes
  * names: Don't enumerate services for domains supporting all
  * names: Introduce new API to manage domains
  * names: Declare domain types in various apps
  * names: Make all apps use new api to retrieve domain names
  * names: Use new API in all apps
  * letsencrypt: Revoke certificate only if it exists
  * letsencrypt: Fix problem with automatically obtaining certificates
  * cockpit: Don't error out when removing an unknown domain
  * ejabberd: Ensure that hosts are not duplicated in configuration
  * ejabberd: Use domain added signal for listening to domain changes
  * cockpit: Don't handle the domain changed signal
  * letsencrypt: Remove unused listen to domain change signal
  * config: Remove unused domain change signal
  * api: Fix regression with listing only enabled apps in mobile app

  [ Joseph Nuthalpati ]
  * upgrades: Use reusable collapsible-button style for logs

  [ Mesut Akcan ]
  * Translated using Weblate (Turkish)

  [ Radek Pasiok ]
  * Translated using Weblate (Polish)

  [ Anxin YI ]
  * Translated using Weblate (Chinese (Simplified))

  [ Allan Nordhøy ]
  * Translated using Weblate (Norwegian Bokmål)

 -- James Valleroy <jvalleroy@mailbox.org>  Mon, 12 Aug 2019 19:31:35 -0400

plinth (19.13) unstable; urgency=low

  [ Nikolas Nyby ]
  * Fix a handful of typos in docs and comments
  * Introduce flake8 checking
  * Fix typos in module init docs
  * Add flake8 to gitlib-ci

  [ Petter Reinholdtsen ]
  * Translated using Weblate (Norwegian Bokmål)

  [ Sunil Mohan Adapa ]
  * Minor changes to flake8 related updates
  * diaspora: Fix tests by reverting changes during flake8 clenaup
  * backups: Fix issue with showing index page
  * backups: Fix HTML template indentation, remove inline styling

  [ James Valleroy ]
  * help: Show security notice when backports are in use
  * security: Show vulnerability counts
  * locale: Update translation strings
  * doc: Fetch latest manual
  * Begin uploading to unstable again.
  * security: Fixup refactoring

  [ Joseph Nuthalapati ]
  * backups: Make UI more consistent with other apps
  * backups: Make backup location tables collapsible
  * flake8: Remove unused import

  [ nautilusx ]
  * Translated using Weblate (German)

  [ Anxin YI ]
  * Translated using Weblate (Chinese (Simplified))

 -- James Valleroy <jvalleroy@mailbox.org>  Mon, 29 Jul 2019 19:13:58 -0400

plinth (19.12) experimental; urgency=medium

  [ Miguel A. Bouzada ]
  * Added translation using Weblate (Galician)
  * Translated using Weblate (Galician)

  [ Sunil Mohan Adapa ]
  * dbus: Allow plinth user to own FreedomBox DBus service
  * service: Implement action for systemd try-restart
  * cockpit: Don't handle domains if app is not installed
  * dynamicdns: Send domain added signal properly during init
  * letsencrypt: Force commands to be non-interactive
  * letsencrypt: Remove renewal hooks implementation
  * letsencrypt: Remove old style hooks from all configuration files
  * letsencrypt: Remove deprecated logger.warn
  * letsencrypt: Remove special treatment for domain added from 'config'
  * letsencrypt: Implement DBus service for renewal notifications
  * letsencrypt: Add lineage information in status
  * letsencyrpt: Implement action to copy certificates
  * letsencrypt: Implement action to compare copied certificates
  * letsencrypt: Introduce component for handling certificates
  * letsencrypt: Add permanent hook to receive renewal notifications
  * letsencrypt: Trigger renewal certificate events in component
  * letsencrypt: Trigger events for obtain, revoke and delete
  * letsencrypt: Implement re-obtain separately
  * letsencrypt: Handling certificate renewals when daemon is offline
  * apache: Add let's encrypt certificate component
  * matrixsynapse: Add let's encrypt component for certficiates
  * ejabberd: Add let's encrypt component for managing certificates
  * ejabberd: Backup and restore TLS certificates
  * sso: Use new features of axes, log axes messages
  * Minor yapf and isort changes

  [ Pavel Borecki ]
  * Translated using Weblate (Czech)

  [ Petter Reinholdtsen ]
  * Translated using Weblate (Norwegian Bokmål)

  [ Allan Nordhøy ]
  * Translated using Weblate (Norwegian Bokmål)

  [ Doma Gergő ]
  * Translated using Weblate (Hungarian)

  [ Luis A. Arizmendi ]
  * Translated using Weblate (Spanish)

  [ Joseph Nuthalapati ]
  * backups: Add option to select/deselect all apps for backup or restore
  * backups: Change "select all" to a pure JavaScript implementation
  * Translated using Weblate (Telugu)
  * Translated using Weblate (Chinese (Simplified))
  * sharing: Allow directories to be publicly shared
  * sharing: Add functional test for public shares
  * sharing: Add JavaScript to hide user groups for public shares
  * sharing: Simplify --is-public option
  * sharing: Indicate public shares in listing of shares

  [ Johannes Keyser ]
  * Translated using Weblate (German)

  [ Mesut Akcan ]
  * Translated using Weblate (Turkish)

  [ Elizabeth Sherrock ]
  * Translated using Weblate (Chinese (Simplified))

  [ Anxin YI ]
  * Translated using Weblate (Chinese (Simplified))

  [ Igor ]
  * Translated using Weblate (Russian)

  [ ZeroAurora ]
  * Translated using Weblate (Chinese (Simplified))

  [ James Valleroy ]
  * Translated using Weblate (Chinese (Simplified))
  * locale: Update translation strings
  * doc: Fetch latest manual

 -- James Valleroy <jvalleroy@mailbox.org>  Mon, 22 Jul 2019 19:23:02 -0400

plinth (19.11) experimental; urgency=medium

  [ THANOS SIOURDAKIS ]
  * Added translation using Weblate (Greek)

  [ ZeroAurora ]
  * Translated using Weblate (Chinese (Simplified))

  [ Doma Gergő Mihály ]
  * matrixsynapse: Fix missing translation mark

  [ Doma Gergő ]
  * Translated using Weblate (Hungarian)

  [ Luis A. Arizmendi ]
  * Translated using Weblate (Spanish)

  [ Joseph Nuthalapati ]
  * backups: Improve UX of adding ssh remote
  * backups: Avoid creating duplicate SSH remotes
  * backups: YAPF formatting
  * backups: Text change on index page
  * backups: Make paramiko a dependency of freedombox package
  * debian: Add python3-paramiko to build dependencies
  * backups: Fix issue with repository not being initialized
  * backups: Minor refactoring in forms.py
  * backups: Add test for adding ssh remotes
  * backups: Avoid using `sudo` in tests
  * backups: Skipping tests temporarily
  * backups: tests: Fix issue with usage of fixture 'needs_root'
  * Add SSH hostkey verification
  * backups: ssh remotes: Refactoring
  * backups: Fix functional tests broken due to URL changes
  * Verify SSH hostkey before mounting
  * ui: Create reusable CSS class for collapsible-button
  * backups: Remove unnecessary context manager for paramiko SFTPClient
  * backups: Read file path of known_hosts directly from plinth.config
  * backups: Add regex validation for ssh_repository field

  [ Sunil Mohan Adapa ]
  * backups: Minor fixes to host verification view template
  * backup: Allow SSH directory paths with : in them
  * backups: Cleanup auto-mounting SSH repositories
  * backups: Minor styling changes
  * backups: Handle SSH keys for old stored repositories
  * backups: Require passphrase for encryption in add repository form
  * backups: Fix and refactor adding a new remote repository
  * backups: Remove known_hosts file from config file
  * backups: Fix issue with verifying SSH host keys
  * backups: Don't send passphrase on the command line
  * backups: Git ignore the .ssh folder in data folder
  * setup.py: Don't install directories matching ignore patterns
  * backups: Minor cleanup
  * backups: Un-mount SSH repositories before deleting them

  [ Igor ]
  * Translated using Weblate (Russian)

  [ Andrey Vostrikov ]
  * Translated using Weblate (Russian)

  [ James Valleroy ]
  * locale: Update translation strings
  * doc: Fetch latest manual

 -- James Valleroy <jvalleroy@mailbox.org>  Mon, 08 Jul 2019 18:13:37 -0400

plinth (19.10) experimental; urgency=medium

  [ Sunil Mohan Adapa ]
  * Introduce firewall component for opening/closing ports
  * Introduce webserver component for managing Apache configuration
  * Introduce uwsgi component to manage uWSGI configuration
  * app: Rename get() method to get_component()
  * app: Add unique ID to each app class
  * Introduce daemon component to handle systemd units
  * radicale: Workaround issue with creating log directory
  * app: Set app as enabled only when the daemon is enabled
  * syncthing: Open firewall ports for listening and discovery

  [ James Valleroy ]
  * functional_tests: Add shortcut- prefix to test home page config
  * locale: Update translations strings
  * doc: Fetch latest manual

  [ Mesut Akcan ]
  * Translated using Weblate (Turkish)

  [ ssantos ]
  * Translated using Weblate (German)

  [ Pavel Borecki ]
  * Translated using Weblate (Czech)

  [ Allan Nordhøy ]
  * Translated using Weblate (Norwegian Bokmål)

  [ adaragao ]
  * Translated using Weblate (Portuguese)

  [ Petter Reinholdtsen ]
  * Translated using Weblate (Norwegian Bokmål)

 -- James Valleroy <jvalleroy@mailbox.org>  Mon, 24 Jun 2019 20:06:17 -0400

plinth (19.9) experimental; urgency=medium

  [ Danny Haidar ]
  * Added translation using Weblate (Bulgarian)

  [ Sunil Mohan Adapa ]
  * menu: Remove unused template submenu.html
  * menu: Removed unused templates, methods and properties
  * Introduce component architecture and menu component
  * Turn frontpage shortcut into an app component

  [ James Valleroy ]
  * config: Update migration to use app id
  * searx: Update to use shortcut component
  * config: Add option to show advanced apps
  * monkeysphere: Hide by default
  * locale: Update translation strings
  * doc: Fetch latest manual

  [ Joseph Nuthalapati ]
  * searx: Add option to allow public access to the application
  * searx: Preserve public_access setting
  * searx: Improve functional tests

  [ Mesut Akcan ]
  * Translated using Weblate (Turkish)

  [ Allan Nordhøy ]
  * Translated using Weblate (Norwegian Bokmål)

 -- James Valleroy <jvalleroy@mailbox.org>  Mon, 10 Jun 2019 19:18:52 -0400

plinth (19.8) experimental; urgency=medium

  [ Pavel Borecki ]
  * Translated using Weblate (Czech)

  [ Allan Nordhøy ]
  * Translated using Weblate (Norwegian Bokmål)

  [ Sunil Mohan Adapa ]
  * i2p: Update SVG logo with standard units, size and margins
  * HACKING: Add guidelines for creating new icons
  * icons: Add new SVG icons for all apps
  * icons: Add license information for SVG icons
  * templates: Use SVG icons for apps page and shortcuts
  * icons: Ensure SVG presence for all non-app icons
  * icons: Update copyright information remaining icons
  * doc: Update the correct license for documentation
  * apache: Serve SVG files compressed using gzip

  [ Doma Gergő ]
  * Translated using Weblate (Hungarian)

  [ ssantos ]
  * Translated using Weblate (German)

  [ Mesut Akcan ]
  * Translated using Weblate (Turkish)

  [ ventolinmono ]
  * Translated using Weblate (Spanish)

  [ Petter Reinholdtsen ]
  * Translated using Weblate (Norwegian Bokmål)

  [ James Valleroy ]
  * locate: Update translation strings
  * doc: Fetch latest manual
  * debian: Remove duplicate priority field
  * doc: Remove unused duplicate image

 -- James Valleroy <jvalleroy@mailbox.org>  Mon, 27 May 2019 18:11:25 -0400

plinth (19.7) experimental; urgency=medium

  [ LoveIsGrief ]
  * i2p: Use augeas for editing the router.config
  * i2p: Include default favorites after installation

  [ Sunil Mohan Adapa ]
  * i2p: Update license headers for consistent formatting
  * i2p: Minor flake8 and yapf fixes
  * i2p: Convert router configuration tests to pytest style
  * transmission: Fix issue with promoting menu item
  * tor: Fix issue with promoting/demoting menu item
  * apps: Fix showing apps background twice
  * apps: Style disable app icons according to design
  * apps: Style the title for disabled icons section
  * sharing: Always keep menu item in promoted state
  * apps: Promote/demote menu items for disabled apps too
  * tests: Add commonly used fixtures globally
  * tests: Remove unused test discovery code
  * custom_shortcuts: Fix issue with writing tests as different user
  * backups: Convert tests to pytest style
  * bind: Convert tests to pytest style
  * config: Convert tests to pytest style
  * diaspora: Convert tests to pytest style
  * letsencrypt: Convert tests to pytest style
  * names: Convert tests to pytest style
  * pagekite: Convert tests to pytest style
  * storage: Convert tests to pytest style
  * tor: Convert tests to pytest style
  * users: Convert tests to pytest style
  * actions: Convert tests to pytest style
  * cfg: Convert tests to pytest style
  * clients: Convert tests to pytest style
  * context_processors: Convert tests to pytest style
  * kvstore: Convert tests to pytest style
  * menu: Convert tests to pytest style
  * middleware: Convert tests to pytest style
  * network: Convert tests to pytest style
  * templatetags: Convert tests to pytest style
  * utils: Convert tests to pytest style
  * i2p: Rename test fixtures to avoid a minor warning
  * ejabberd: Include Bosh port 5280 in port forwarding information
  * repro: Show port forwarding information
  * Common template for showing port forwarding information
  * i2p: Show port forwarding information
  * bind: Show port forwarding information
  * ssh: Show port forwarding information

  [ Doma Gergő ]
  * Translated using Weblate (Hungarian)

  [ Allan Nordhøy ]
  * Translated using Weblate (Norwegian Bokmål)

  [ Radek Pasiok ]
  * Translated using Weblate (Polish)

  [ Erik Ušaj ]
  * Added translation using Weblate (Slovenian)
  * Translated using Weblate (Slovenian)

  [ Karel Trachet ]
  * Translated using Weblate (Dutch)

  [ ssantos ]
  * Translated using Weblate (German)
  * Translated using Weblate (Portuguese)

  [ James Valleroy ]
  * apps: Separate enabled and disabled apps
  * apps: Add port forwarding info
  * service: Show port forwarding info when available
  * openvpn: Show port forwarding info
  * minetest: Fix flake8 error
  * matrixsynapse: Show port forwarding info
  * tahoe: Show port forwarding info
  * locate: Update translation strings
  * doc: Fetch latest manual

  [ Joseph Nuthalapati ]
  * Translated using Weblate (Telugu)

 -- James Valleroy <jvalleroy@mailbox.org>  Mon, 13 May 2019 19:47:52 -0400

plinth (19.6) experimental; urgency=medium

  [ Pavel Borecki ]
  * Translated using Weblate (Czech)

  [ CurlingTongs ]
  * Translated using Weblate (German)

  [ nautilusx ]
  * Translated using Weblate (German)

  [ Allan Nordhøy ]
  * Translated using Weblate (Norwegian Bokmål)

  [ Mesut Akcan ]
  * Translated using Weblate (Turkish)

  [ narendrakumar.b ]
  * letsencrypt: Provide link to configure domain if not configured

  [ James Valleroy ]
  * firewall: Get service ports details
  * firewall: Show ports details
  * locale: Update translation strings
  * doc: Fetch latest manual

  [ LoveIsGrief ]
  * i2p: Add helper to modify the tunnel config
  * i2p: Open HTTP(S) and IRC ports on all interfaces on install
  * i2p: Add HTTP(S) and IRC ports to firewall
  * i2p: Enable application

  [ Sunil Mohan Adapa ]
  * i2p: flake8 and yapf fixes
  * i2p: Convert unit tests to pytest style
  * i2p: Update firewalld service descriptions
  * i2p: Disable the daemon before editing configuration
  * i2p: Don't enable proxies on external zone

 -- James Valleroy <jvalleroy@mailbox.org>  Mon, 29 Apr 2019 19:18:01 -0400

plinth (19.5) experimental; urgency=medium

  [ LoveIsGrief ]
  * i2p: Add new application
  * i2p: Disable compression on /i2p/
  * i2p: apache: Catch more I2P locations
  * i2p: django: Add shortcuts to /i2p/... URLs
  * i2p: django: Additional information about /i2p location
  * i2p: todo: Add TODOs for I2P
  * i2p: todo: add more TODOs for I2P
  * i2p: idea: Browse eepsites directly from freedombox
  * i2p: todo: Add torrent tracker to list of favorites
  * i2p: django: Add description for the configuration shortcuts
  * i2p: django: Add i2p homepage to description
  * i2p: setup: Enrich I2P favorites
  * i2p: todo: Tick off a TODO and reword one
  * i2p: todo: Remove IDEA for browsing to .i2p sites in iframe
  * i2p: torrents: Link to the list of trackers
  * i2p: Add functional tests
  * functional_tests: Allow provisioning VM for functional tests
  * functional tests: Fix wheel errors when provisioning VM

  [ Sunil Mohan Adapa ]
  * i2p: Move data files into the app's data folder
  * i2p: Use project logo instead of mascot
  * i2p: Remove TODO in favor of issue tracker
  * apache: Add proxy_html module needed by i2p app
  * i2p: Backup/restore the correct state folder
  * i2p: Minor styling changes
  * i2p: Add diagnostic test for web interface port
  * i2p: Add main web interface to list of clients
  * i2p: Review and cleanup action script
  * i2p: Review and update views
  * i2p: Disable app until further fixes are done

  [ James Valleroy ]
  * functional_tests: Install python3-pytest-django
  * locale: Update translation strings
  * doc: Fetch manual

  [ wind ]
  * Translated using Weblate (Russian)

  [ Joseph Nuthalapati ]
  * storage: Use udisks to list disks and df for disk space utilization

  [ Igor ]
  * Translated using Weblate (Russian)

  [ CurlingTongs ]
  * Translated using Weblate (German)

 -- James Valleroy <jvalleroy@mailbox.org>  Mon, 15 Apr 2019 18:47:17 -0400

plinth (19.4) experimental; urgency=medium

  [ Allan Nordhøy ]
  * Translated using Weblate (Norwegian Bokmål)

  [ Pavel Borecki ]
  * Translated using Weblate (Czech)

  [ nautilusx ]
  * Translated using Weblate (German)

  [ Doma Gergő ]
  * Translated using Weblate (Hungarian)

  [ advocatux ]
  * Translated using Weblate (Spanish)

  [ Joseph Nuthalapati ]
  * clients: Open web app in a new browser tab
  * matrix-synapse: Change client diagnostics url
  * minetest: Fix duplicate domain names being displayed in UI
  * storage: Do not show an eject button on /boot partitions
  * letsencrypt: Call letsencrypt manage_hooks with correct arguments
  * vagrant: Run plinth as user plinth in development environment

  [ Johannes Keyser ]
  * Translated using Weblate (German)

  [ James Valleroy ]
  * dynamicdns: Install module by default
  * locale: Update strings
  * doc: Fetch latest manual

  [ Sunil Mohan Adapa ]
  * storage: Don't check type of the disk for / and /boot
  * storage: Don't log error when checking if partition is expandable

  [ wind ]
  * Translated using Weblate (Russian)

 -- James Valleroy <jvalleroy@mailbox.org>  Mon, 01 Apr 2019 20:31:54 -0400

plinth (19.3) experimental; urgency=medium

  [ Pavel Borecki ]
  * Translated using Weblate (Czech)

  [ Doma Gergő ]
  * Translated using Weblate (Hungarian)

  [ Petter Reinholdtsen ]
  * Translated using Weblate (Norwegian Bokmål)

  [ advocatux ]
  * Translated using Weblate (Spanish)

  [ James Valleroy ]
  * vagrant: Rearrange steps of provision script
  * locale: Update translation strings

  [ Joseph Nuthalapati ]
  * dynamicdns: Break up dynamicdns.py into forms.py and views.py
  * dynamicdns: Move subsubmenu below description
  * firewall: Change "Current Status:" from p to h3
  * names: Add description
  * subsubmenu: Make description a customizable block
  * pagekite: Bring subsubmenu below description. Remove About section.
  * upgrades: Move subsubmenu below description
  * Include clients.html in service-subsubmenu.html
  * ikiwiki: Move subsubmenu below description

  [ Sunil Mohan Adapa ]
  * pagekite: Rename base template file
  * pagekite: Change the template section title
  * dynamicdns: Simplify template inheritance
  * ikiwiki: Consistent styling for delete warning page
  * templates: Minor styling change
  * functional_tests: Reorder tests to disable apps after tests
  * tests: Mark functional tests with functional mark
  * tests: Read functional tests conf file without assuming CWD
  * tests: Fix backups API test cases to work under all conditions
  * README: Provide simple instruction for installing FreedomBox
  * INSTALL.md: Simplify installation instructions
  * HACKING.md: Update instructions on installing dependencies
  * functional_tests: Update todo list by removing implemented tests
  * mediawiki: Fix tests to allow running from any directory
  * tests: Use pytest for running all tests
  * ci: Allow gitlab to parse test coverage results
  * main: Show service version in logs
  * setup: Automatically gather information about files to install
  * setup: Allow apps to have their own data directories
  * setup: Don't include data/ files as package data
  * module_loader: Specially load modules in development mode
  * setup: Move app enabling files to respective apps
  * setup: Move app data files into respective apps
  * setup: Remove unused /var/run directory

  [ Dietmar ]
  * Translated using Weblate (German)
  * Translated using Weblate (French)
  * Translated using Weblate (Italian)

  [ jonathan göhler ]
  * Translated using Weblate (German)

  [ Vincent Ladeuil ]
  * Translated using Weblate (French)

  [ David Maulat ]
  * Translated using Weblate (French)

  [ Allan Nordhøy ]
  * Translated using Weblate (Norwegian Bokmål)

  [ Mesut Akcan ]
  * Translated using Weblate (Turkish)

 -- James Valleroy <jvalleroy@mailbox.org>  Mon, 18 Mar 2019 20:30:44 -0400

plinth (19.2) unstable; urgency=medium

  [ Joseph Nuthalapati ]
  * docs: Fix deprecation warnings in post-processor
  * tor: Fix deprecation warning W605 for '\' character in regex
  * utils: Simplify YAMLFile by removing the post_exit argument
  * config: Consolidate get_domainname() implementation into config
  * config: Move default-app configuration to a dedicated file
  * config: Fix Ikiwiki entries not showing up as default apps
  * config: Migrate default app configuration to new conf file
  * config: Rename Default App to Webserver Home Page
  * config: Add option to use Apache's default home page as home page
  * config: Remove Apache home page configuration from freedombox.conf
  * config: Fix error when setting JSXC as the home page
  * users: Add nscd as a dependency
  * Disable Coquelicot for Buster release
  * matrix-synapse: Fix LDAP login issue
  * config: Revert changes in freedombox.conf to avoid conffile prompt
  * config: Reset home page setting in freedombox.conf during migration
  * openvpn: Migration from easy-rsa 2 to 3 for existing installations
  * openvpn: Increment version number for easy-rsa 3 migration
  * snapshot: Fix failing functional test

  [ Pavel Borecki ]
  * Translated using Weblate (Czech)

  [ danielwine ]
  * Translated using Weblate (Hungarian)

  [ Doma Gergő ]
  * Translated using Weblate (Hungarian)

  [ Allan Nordhøy ]
  * Translated using Weblate (Norwegian Bokmål)

  [ advocatux ]
  * Translated using Weblate (Spanish)

  [ Sunil Mohan Adapa ]
  * tor: Styling changes due to yapf
  * tor: Use fixed 9001 port for relaying
  * utils: Handle exceptions in context management for YAMLFile
  * utils: Fix some flake8 warnings
  * tahoe: Styling changes
  * backups: Fix failing test case
  * web_server: Move shutdown handling to main
  * dbus: Add new module for D-Bus services
  * setup: Abstraction for getting managing packages of a module
  * setup: Filter packages to force upgrade
  * package: Implement identifying packages that need conffile prompts
  * package: Helper method to filter packages that need conffile prompt
  * setup: Trigger force upgrade for app that implement it
  * bind: Handle conffile prompt during upgrade
  * setup: Rush force upgrade in development mode
  * ttrss: Make functional test definitions specific to ttrss
  * cockpit: Pre-enable necessary apache modules
  * radicale, searx: Pre-enable necessary apache modules
  * letsencrypt: Pre-enable necessary apache modules
  * ikiwiki: Pre-enable necessary apache modules
  * sso: Pre-enable necessary apache modules
  * apache: Use cgid module instead of cgi
  * apache: Increment app version number
  * setup: Make additional info available for force upgrading
  * debian/copyright: Minor fixes
  * debian/copyright: Add full text for AGPL-3+
  * debian/copyright: Add license text for public-domain
  * debian/copyright: Add license text for GPL-2 and GPL-3
  * debian/copyright: Add license text for CC-BY-SA-3.0
  * debian/copyright: Update copyright for logos
  * static: Remove unused files
  * LICENSES: Remove files that are same license as rest of the source
  * config: Don't pass configuration file argument to action
  * openvpn: Fix issues with upgrade easy-rsa 2 to 3 migration
  * openvpn: Make frontpage shortcut appear after an upgrade
  * openvpn: Work around firewalld bug 919517
  * setup: Pass better data structure for force upgrade operation
  * utils: Introduce abstraction over distutils comparison of versions
  * firewalld: Implement upgrading from 0.4.x to 0.6.x
  * ttrss: Make setup process reusable
  * ttrss: Implement upgrade from 17.4 to 18.12

  [ Johannes Keyser ]
  * Translated using Weblate (German)

  [ Anjali Datla ]
  * Translated using Weblate (Telugu)

  [ Darkblaze ]
  * Translated using Weblate (Telugu)

  [ Petter Reinholdtsen ]
  * Translated using Weblate (Norwegian Bokmål)

  [ Jag ]
  * vagrant: Use virtualbox linked clones / CoW to reduce startup times

  [ James Valleroy ]
  * Add 2019 to copyright years
  * Fix some paths in LICENSES
  * debian: Add copyright years for debian/*
  * radicale: Add description of web interface
  * ttrss: Add backup support
  * debian: Add copyright info for lato fonts
  * debian: Add copyright info for individual logo files
  * LICENSES: Add reference to debian/copyright
  * debian: Add copyright info for theme images
  * debian/copyright: Move all license texts to end
  * debian/copyright: Remove unnecessary fields for native package
  * debian/copyright: Move some app icons from LICENSES
  * debian/copyright: Fix typo in year
  * debian/copyright: Move more app icons from LICENSES
  * debian/copyright: Include some URLs dropped from LICENSES
  * debian/copyright: Move some more app icons from LICENSES
  * debian/copyright: Fix filename for tahoe-lafs logo
  * security: Migrate access config to new file
  * users: When ssh used in tests, add users to admin group
  * locale: Update translations strings

 -- James Valleroy <jvalleroy@mailbox.org>  Sat, 02 Mar 2019 14:45:55 -0500

plinth (19.1) unstable; urgency=medium

  [ James Valleroy ]
  * radicale: Log errors during upgrade
  * radicale: Bump version to 2
  * radicale: Remove obsolete diagnostics
  * radicale: Fix server URLs in client info
  * locale: Update translation strings
  * doc: Fetch latest manual

  [ Pavel Borecki ]
  * Translated using Weblate (Czech)

  [ Allan Nordhøy ]
  * Translated using Weblate (Norwegian Bokmål)

  [ Petter Reinholdtsen ]
  * Translated using Weblate (Norwegian Bokmål)

  [ advocatux ]
  * Translated using Weblate (Spanish)

  [ Sunil Mohan Adapa ]
  * setup: Add option to handle configuration prompts during install
  * radicale: Simplify upgrading to newer packages
  * matrixsynapse: Remove hard-coded URL
  * matrixsynapse: Fix issues with showing certificate warning
  * letsencrypt: Fix issue with disabling matrixsynapse checkbox
  * matrixsynapse: Don't check for current domain in renew hook
  * matrixsynapse: Fix potential exposure of private key
  * matrixsynapse: Setup certificate after domain selection
  * matrixsynapse: Better checking for valid certificate

  [ Joseph Nuthalapati ]
  * matrixsynapse: Use Let's Encrypt certificates

 -- James Valleroy <jvalleroy@mailbox.org>  Thu, 14 Feb 2019 06:01:19 -0500

plinth (19.0) unstable; urgency=high

  [ J. Carlos Romero ]
  * mldonkey: Add some more clients to the module page
  * mldonkey: Add to the description the three available front-ends

  [ Sunil Mohan Adapa ]
  * monkeysphere: Fix handling of multiple domains and keys
  * monkeysphere: Fix regression with reading new apache domain config
  * apache: Cleanup domain configuration
  * apache: Add support for mod_ssl in addition to mod_gnutls
  * apache: Switch to mod_ssl from mod_gnutls
  * mldonkey: Add systemd service file with security options
  * mldonkey: Enable app
  * action_utils: Fix checking for URL availability
  * upgrades: Fix priority for buster-backports version
  * upgrades: Fix premature adding of buster-backports sources

  [ Pavel Borecki ]
  * Translated using Weblate (Czech)

  [ Johannes Keyser ]
  * Translated using Weblate (German)

  [ advocatux ]
  * Translated using Weblate (Spanish)

  [ James Valleroy ]
  * locale: Update strings for translation
  * Switched to a new version number scheme: YY.N
    - YY is the year of release.
    - N is the release number within that year.

 -- James Valleroy <jvalleroy@mailbox.org>  Sat, 09 Feb 2019 20:38:00 -0500

plinth (0.49.1) unstable; urgency=medium

  [ Sunil Mohan Adapa ]
  * ui: Fix regression with configure button in home page
  * backups: Rename 'Abort' buttons to 'Cancel'
  * backups: Use icon for add repository button
  * backups: Move subsubmenu below description
  * backups: Add title and description to other pages
  * backups: Add link to manual page
  * backups: Fix styling for upload size warning
  * backups: Increase timeout for SSH operations to 30 seconds
  * backups: Minor styling fixes

  [ Pavel Borecki ]
  * Translated using Weblate (Czech)

  [ Petter Reinholdtsen ]
  * Translated using Weblate (Norwegian Bokmål)

  [ advocatux ]
  * Translated using Weblate (Spanish)

  [ Joseph Nuthalapati ]
  * letsencrypt: UI: Fix checkbox disabling

  [ James Valleroy ]
  * datetime: Switch from chrony to systemd-timesyncd
  * locale: Update translation strings
  * doc: Fetch latest manual

 -- James Valleroy <jvalleroy@mailbox.org>  Thu, 07 Feb 2019 21:23:32 -0500

plinth (0.49.0) unstable; urgency=medium

  [ Prachi Srivastava ]
  * networks: remove unused html
  * security: Moves inline javascript to files
  * security: Moves input field focus javascript to django forms
  * help: Use freedombox package instead of plinth for version
  * repro: Disable app due to issues with Debian package

  [ Sunil Mohan Adapa ]
  * ui: Fix regression with card icon style in front page
  * js: Full librejs compatibility
  * js: Remove javascript license link from footer
  * backups: Remove incorrectly set buffer size during download
  * backups: Minor styling fixes
  * backups: Remove dead code
  * backups: Minor styling fixes
  * backups: Minor refactoring
  * backups: Fix incomplete download archives
  * backups: Improve performance of backup download
  * tor: Make a utility method public
  * action_utils: Expose URL checking utility for generic use
  * upgrades: Improve handling of backports
  * datetime: Fix diagnostic test to not ignore first two servers

  [ Pavel Borecki ]
  * Translated using Weblate (Czech)

  [ J. Carlos Romero ]
  * mldonkey: show 'Learn more...' link in package page when installed

  [ James Valleroy ]
  * radicale: Handle migration from 1.x to 2.x
  * shadowsocks: Use resolvable domains in functional tests
  * radicale: Handle data migration for upgrade to 2.x
  * datetime: Switch from ntp to chrony
  * vagrant: Put hold on freedombox package during provision
  * repro: Also disable functional tests
  * monkeysphere: Re-enable functional tests
  * locale: Update translation strings

  [ Allan Nordhøy ]
  * Translated using Weblate (Norwegian Bokmål)

  [ Joseph Nuthalapati ]
  * backports: Add buster-backports to apt sources list
  * debian: Add smoke test with autopkgtests (Closes: #878699)

  [ danielwine ]
  * Translated using Weblate (Hungarian)

  [ Petter Reinholdtsen ]
  * Translated using Weblate (Norwegian Bokmål)

 -- James Valleroy <jvalleroy@mailbox.org>  Tue, 05 Feb 2019 22:55:53 -0500

plinth (0.48.0) unstable; urgency=medium

  [ Doma Gergő ]
  * Translated using Weblate (Hungarian)

  [ Pavel Borecki ]
  * Translated using Weblate (Czech)

  [ Allan Nordhøy ]
  * Translated using Weblate (Norwegian Bokmål)

  [ Sunil Mohan Adapa ]
  * ui: Fix top margin for content containers
  * ui: Rename page specific CSS classes
  * ui: Underline the logo along with 'Home' text when active
  * ui: Style frontpage application info like regular content
  * ui: Fix setting width of card-list at various page sizes
  * ui: Show help nav item text when navbar is collapsed
  * ui: Hide restart/shutdown items when navbar is collapsed
  * ui: Compact pages on extra small screen sizes
  * ui: Re-add background for home, apps and system pages in small sizes
  * fail2ban: Split and update configuration files
  * fail2ban: Pickup new configurations without reboot
  * mldonkey: Update description and minor updates
  * mldonkey: Disable app due to bug during restart
  * backups: Upgrade apps before restoring them
  * backups: Fix showing not-installed apps in create backup page
  * syncthing: Add backup/restore support
  * Serve default favicon for apps that don't provide one
  * radicale: Fix issue with configuration changes not applying
  * openvpn: Add backup/restore support
  * storage: Fix false error message visiting home page
  * storage, backups: Minor styling and yapf fixes
  * service: Fix warning to use collections.abc
  * help: Minor refactoring in get-logs action
  * mldonkey: Add functional test for uploading
  * axes: Minor fixes to configuration for IP blocking
  * infinoted: Wait for up to 5 minutes to kill daemon

  [ Petter Reinholdtsen ]
  * Translated using Weblate (Norwegian Bokmål)

  [ Joseph Nuthalapati ]
  * ci: Export freedombox.deb as build artifact instead of plinth.deb
  * matrix-synapse: Fix startup error caused by bind_address setting
  * matrix-synapse: Use '::' as the IPv6 bind address
  * backups: Automatically install required apps before restore
  * backups: Add a loader to the restore button to indicate progress

  [ Johannes Keyser ]
  * Translated using Weblate (German)

  [ James Valleroy ]
  * django: Remove deprecated AXES_BEHIND_REVERSE_PROXY
  * radicale: Only set hosts for radicale 1.x
  * radicale: Don't change auth type for radicale 2.x
  * radicale: Use rights file by default for radicale 2.x
  * radicale: Add functional tests for setting access rights
  * help: Use journalctl to show status log
  * help: Add action script to read logs from journal
  * help: Add functional test to check status logs page
  * locale: Update translation strings
  * doc: Fetch latest manual from wiki

  [ Prachi Srivastava ]
  * fail2ban: Enable bans for apache auth failures

  [ J. Carlos Romero ]
  * mldonkey: Add new module for the eDonkey network
  * mldonkey: Add backup/restore support

 -- James Valleroy <jvalleroy@mailbox.org>  Mon, 28 Jan 2019 19:22:19 -0500

plinth (0.47.0) unstable; urgency=medium

  [ Joseph Nuthalapati ]
  * ci: Don't install fuse and fuse3 packages in the CI environment
  * snapshot: Fix snapshots filling up the disk
  * snapshot: ui: Remove NUMBER_MIN_AGE setting and add FREE_LIMIT
  * snapshot: Enable TIMELINE_CLEANUP and NUMBER_CLEANUP by default
  * snapshot: Improve description
  * snapshot: Merge the functionality of the migrate command into setup
  * snapshot: Fix failing tests
  * snapshots: Handle installation on non-btrfs filesystems
  * snapshot: Handle "Config in use" error

  [ James Valleroy ]
  * radicale: Add tests for well-known URLs
  * radicale: Don't modify default file for radicale >= 2.1.10
  * radicale: Add support for radicale 2.x
  * setup: Fix spelling error
  * radicale: Switch to uwsgi for radicale 2.x
  * radicale: Create collections folder before starting uwsgi
  * Update translation strings
  * Fetch latest manual
  * debian: Update debhelper compat version to 12

  [ Sunil Mohan Adapa ]
  * radicale: Redirect to well-known URLs according to version
  * syncthing: Use exact matches when enforcing trailing '/'
  * snapshot: Minor styling fixes
  * snapshot: Update descriptions and UI options
  * snapshot: Refactor configuration migration
  * main: Separate out Django setup into a separate module
  * main: Separate out CherryPy code into a separate module
  * Show Gujarati in the list of UI languages
  * cockpit: Add link to manual page
  * cockpit: Update description
  * firewalld: Flush iptables rules before restarting firewall
  * backups: Don't fail tests when borg is not installed
  * backups: yapf fixes
  * django: Use Argon2 password hash
  * setup: Handle showing setup page after app completes installation
  * setup: Minor flake8 fixes
  * setup: Reduce refresh time when application is already installed
  * setup: Don't perform is-package-manager-busy checks when not needed
  * action_utils: Implement utilities for managing uwsgi configurations
  * searx: Use action utils for uwsgi configuration management
  * radicale: Don't keep radicale service running
  * icons: Fixes for switching to fork-awesome
  * Fix i18n for menu strings

  [ Prachi Srivastava ]
  * Replace glyphicons with forkawesome icons

 -- James Valleroy <jvalleroy@mailbox.org>  Mon, 14 Jan 2019 22:08:54 -0500

plinth (0.46.1) unstable; urgency=medium

  [ prolinux ukraine ]
  * Translated using Weblate (Ukrainian)

  [ Joseph Nuthalapati ]
  * clients: Rename DAVdroid to DAVx5

  [ Allan Nordhøy ]
  * Translated using Weblate (Norwegian Bokmål)

  [ Sunil Mohan Adapa ]
  * debian: Replace and break older versions of plinth

  [ James Valleroy ]
  * debian: Fix spelling errors in lintian override comment

 -- James Valleroy <jvalleroy@mailbox.org>  Fri, 04 Jan 2019 23:17:45 -0500

plinth (0.46.0) unstable; urgency=medium

  [ Pavel Borecki ]
  * Translated using Weblate (Czech)

  [ Johannes Keyser ]
  * Translated using Weblate (German)

  [ advocatux ]
  * Translated using Weblate (Spanish)

  [ prolinux ukraine ]
  * Translated using Weblate (Ukrainian)

  [ Sunil Mohan Adapa ]
  * logging: Don't log static file requests
  * logging: Make cherrypy log to the main log
  * logging: Don't log to a log file
  * logging: Log to systemd journal directly
  * logging: Separate logging init logic into a module
  * logging: Implement colors for console messages
  * searx: Update outdated Apache configuration
  * sso: Update outdated Apache configuration
  * letsencrypt: Use macros for configuring sites
  * letsencrypt: Remove outdated Apache configuration
  * logging: Remove references to old log files
  * debian: Alter control file indentation
  * storage: Add parted as dependency module
  * debian: Add dependencies from freedombox-setup
  * sudoers: Allow all admin users to become superusers
  * Move update-motd script from freedombox-setup
  * debian: Break current version of freedombox-setup
  * Move preseed file from freedombox-setup
  * debian: Use description from freedombox.org
  * debian: Ignore debian/debhelper-build-stamp
  * debian: Fix lintian warning about vcs ignore file
  * debian: Don't change ownership recursively in postinst
  * debian: Update short description
  * debian: Rename plinth package to freedombox

  [ James Valleroy ]
  * vagrant: Cleanup for obsolete log files
  * debian: Move Recommends to binary package
  * locale: Run update_translations
  * doc: Fetch latest manual from wiki
  * debian: Standards-Version is now 4.3.0

  [ Petter Reinholdtsen ]
  * Translated using Weblate (Norwegian Bokmål)

 -- James Valleroy <jvalleroy@mailbox.org>  Mon, 31 Dec 2018 16:46:25 -0500

plinth (0.45.0) unstable; urgency=medium

  [ Doma Gergő ]
  * Translated using Weblate (Hungarian)

  [ Pavel Borecki ]
  * Translated using Weblate (Czech)

  [ advocatux ]
  * Translated using Weblate (Spanish)

  [ Joseph Nuthalapati ]
  * udiskie: Finish merging udiskie into storage
  * apache: Switch to php-fpm from mod_php

  [ Allan Nordhøy ]
  * Translated using Weblate (Chinese (Simplified))
  * Translated using Weblate (Italian)
  * Translated using Weblate (Norwegian Bokmål)

  [ Herdir ]
  * Translated using Weblate (French)

  [ Michael Pimmer ]
  * Backups: first UI sceleton for remote / encrypted backups
  * Backups: allow testing the connection of ssh locations
  * Backups, remote repositories: implement init, info and some test
  * Backups, remote repositories: uniform parameter handling
  * Backups, remote repositories: start using sshfs
  * Backups, remote repositories: integrate to backups index page
  * Backups, remote repositories: re-use template for root location
  * Backups, remote repositories: use object-oriented repositories
  * Backups, remote backups: fix unittests
  * Backups, remote repositories: create/delete/restore of remote repos
  * Backups, remote repositories: change network_storage to dict
  * Backups, remote repository: adapt functional tests
  * Backups: remove unittests to backups test directory
  * Backups: remove archive name when creating an archive
  * Backups: support for encrypted repositories
  * Backups: Cleanup and improved error handling
  * Backups: functional tests update; restoring backup bugfix
  * Backups: allow creating archive in unmounted repository
  * Backups: allow using keyfile as credentials for sshfs mounts
  * Backups: notify that credentials of remote backups are stored
  * Backups: unittests for accessing repository with borg directly
  * Backups: bump module version

  [ James Valleroy ]
  * backups: Make validator errors translatable
  * functional_tests: Move backup test into backups feature

  [ ssantos ]
  * Translated using Weblate (German)

 -- James Valleroy <jvalleroy@mailbox.org>  Mon, 17 Dec 2018 19:05:51 -0500

plinth (0.44.0) unstable; urgency=medium

  [ Pavel Borecki ]
  * Translated using Weblate (Czech)

  [ Robert Martinez ]
  * Add gray noise background
  * Add white Card
  * add footer padding

  [ Allan Nordhøy ]
  * Translated using Weblate (Norwegian Bokmål)

  [ James Valleroy ]
  * ejabberd: bosh port moved to 5443
  * apache: Run setup again to reload
  * ejabberd: Change BOSH port from 5280 to 5443
  * Revert "ci: Use python3.6 when installing dependencies"
  * ci: Install jquery packages for coverage
  * functional_tests: Confirm when deleting all snapshots
  * Translated using Weblate (Spanish)
  * Update translation strings

  [ Joseph Nuthalapati ]
  * vagrant: clear logs and plinth database on destroying box
  * minetest: Change list of mods to what's available in Debian
  * Add instructions on how to use "WIP" in merge requests
  * clients: Fix distortion of the client apps buttons
  * snapshots: Fix default snapshot listing
  * firewalld: Use nftables instead of iptables
  * snapshots: Place the subsubmenu below the description

  [ ssantos ]
  * Translated using Weblate (German)
  * Translated using Weblate (Portuguese)

  [ Prachi Srivastava ]
  * Changes delete all to delete selected in snapshot
  * Adds toggle to select all for deletion
  * Changes functional test to select All and delete snapshots
  * Ignores warnings in pytest while running functional test

  [ advocatux ]
  * Translated using Weblate (Spanish)

  [ Petter Reinholdtsen ]
  * Translated using Weblate (Norwegian Bokmål)

 -- James Valleroy <jvalleroy@mailbox.org>  Mon, 03 Dec 2018 19:47:04 -0500

plinth (0.43.0) unstable; urgency=medium

  [ Michael Pimmer ]
  * Backups: export and download archives in one step
  * Backups: uploading and import with temporarily stored file
  * Backups: Restore directly from archive
  * Backups: Don't fail when borg doesn't find files to extract
  * Backups: clean up exporting archives functionality
  * Backups: relative paths for borg extract in action script
  * Backups: fix test
  * Backups: clean up forms, names and templates
  * Functional tests: minor documentation changes
  * Backups: Stream archive downloads/exports
  * Backups: do not hardcode uploaded backup file path
  * Backups: minor cleanups
  * Backups: show free disk space on upload+restore page
  * Backups: functional test to download and restore an archive
  * Backups: minor adaption of upload file size warning
  * Backups: minor fixes of functional tests
  * Functional tests: check that browser waits for redirects to finish
  * Functional tests: fix waiting for redirects
  * Functional tests: assert that module installation succeeded
  * Cherrypy: Do not limit maximum upload size
  * Backups: Make Manifest a dict instead of a list

  [ James Valleroy ]
  * functional_tests: Remove backup export steps
  * functional_tests: Remove remaining backup export steps
  * functional_tests: Add sso tags
  * upgrades: Internationalize string and apply minor formatting

  [ Anthony Stalker ]
  * Translated using Weblate (Czech)

  [ Joseph Nuthalapati ]
  * vagrant: Destroy Plinth development database when box is destroyed
  * sso: Make auth-pubtkt tickets valid for 12 hours
  * openvpn: Migration from easy-rsa 2 to 3
  * openvpn: is-setup checks for non-empty dh.pem file
  * openvpn: Always write the latest server configuration on setup

  [ ssantos ]
  * Translated using Weblate (Portuguese)

  [ Robert Martinez ]
  * Update module terminology improvements
  * Incorporate feedback from MR

 -- James Valleroy <jvalleroy@mailbox.org>  Mon, 19 Nov 2018 17:25:31 -0500

plinth (0.42.0) unstable; urgency=medium

  [ Robert Martinez ]
  * Fix wrong color in mobile menu

  [ James Valleroy ]
  * snapshot: Handle snapper list output change
  * functional_tests: Fix steps with domain parameter

  [ Joseph Nuthalapati ]
  * Translated using Weblate (Telugu)
  * tor: Add functional tests for relays and hidden services
  * tor: Enable backup/restore
  * upgrades: Add functional tests
  * upgrades: Enable backup/restore
  * monkeysphere: Handle importing new OpenSSH format keys
  * monkeysphere: yapf reformatting
  * tests: Change the domain to be an FQDN
  * monkeysphere: Add functional tests for import/publish keys
  * monkeysphere: Enable backup/restore
  * monkeysphere: Skip functional tests until bugs are resolved
  * letsencrypt: Enable backup/restore
  * tahoe: Minor changes to facilitate functional tests
  * tahoe: Add functional tests
  * tahoe: Enable backup/restore
  * tahoe: yapf run
  * udiskie: unmount drive as superuser

  [ buoyantair ]
  * Translated using Weblate (Telugu)

  [ Michael Pimmer ]
  * Actions: use local plinth in development mode
  * Actions: path in development mode: do not preserve PYTHONPATH

  [ ButterflyOfFire ]
  * Translated using Weblate (Indonesian)
  * Translated using Weblate (Italian)

 -- James Valleroy <jvalleroy@mailbox.org>  Mon, 05 Nov 2018 18:41:15 -0800

plinth (0.41.0) unstable; urgency=medium

  [ Allan Nordhøy ]
  * Translated using Weblate (Norwegian Bokmål)

  [ ButterflyOfFire ]
  * Translated using Weblate (French)

  [ James Valleroy ]
  * debian: Add Russian translation of debconf template (Closes: #910848)
    - Thanks to Lev Lamberov for the patch.
  * deluge: Handle prompt to change default password
  * functional_tests: When creating backup, scroll window to top
  * backups: Handle permission error during chown

  [ Joseph Nuthalapati ]
  * vagrant: Increase memory to 2GiB
  * vagrant: Increase number of CPUs to 2
  * datetime: Add functional test for setting time zone
  * datetime: Enable backup/restore
  * tests: More accurately compute waited time
  * deluge: Add functional test for uploading a torrent
  * deluge: Enable backup/restore
  * avahi: Enable backup/restore (no data)
  * backups: Enable backup/restore (no data currently)
  * bind: Add functional tests
  * bind: Enable backup/restore
  * security: Add functional tests for restricted logins
  * security: Enable backup/restore
  * snapshot: Fix issue with setting configuration
  * snapshot: Add functional tests for setting configuration
  * backups: Implement app hooks
  * snapshot: Enable backup/restore
  * deluge: Add missing backups tag in functional tests
  * ssh: Enable backup/restore
  * firewall: Enable backup/restore (no data)
  * diagnostics: Enable backup/restore (no data)
  * names: Enable backup/restore (no data)
  * power: Enable backup/restore (no data)
  * storage: Enable backup/restore (no data)
  * backups: Make plinth the owner of the backup archives
  * backups: Fix issue with showing exports from disks without labels
  * storage: Minor styling with urlencode call in template
  * backups: Don't rely on disk labels during export/restore

  [ Michael Pimmer ]
  * Backups: bugfix for downloading extracted archive files

  [ rafael ]
  * Translated using Weblate (Spanish)

 -- James Valleroy <jvalleroy@mailbox.org>  Mon, 22 Oct 2018 19:48:50 -0400

plinth (0.40.0) unstable; urgency=medium

  [ Allan Nordhøy ]
  * Translated using Weblate (Norwegian Bokmål)

  [ James Valleroy ]
  * ci: Prevent installing fuse
  * upgrades: Don't change origins pattern list
  * upgrades: Keep config file when disabling
  * debian: Add Portuguese translation for debconf messages (Closes: #909745)
    - Thanks to "Traduz" - Portuguese Translation Team for the patch.
  * home: Also display card title above icon
  * functional_tests: Make coquelicot password entry more robust
  * functional_tests: Check ejabberd contact list more robustly

  [ Augusto Borin ]
  * Translated using Weblate (Portuguese)

  [ advocatux ]
  * Translated using Weblate (Spanish)

  [ Pavel Borecki ]
  * Translated using Weblate (Czech)

  [ BO41 ]
  * Translated using Weblate (German)

  [ David Maulat ]
  * Translated using Weblate (French)

  [ Robert Martinez ]
  * Translated using Weblate (German)
  * Add tint effect on card icons under "Apps"
  * Change maximum cards per row
  * Change card text style and position

  [ Joseph Nuthalapati ]
  * Don't disable installation when apt lists are empty
  * backups: Relax schema for backup manifest data
  * backups: Remove empty keys in backup manifest data
  * backups: Rename the backups API module
  * mediawiki: Backup/restore settings also
  * backups: Rename test_backup to test_api
  * backups: List apps that don't require backup too
  * backups: Minor styling fixes
  * cockpit: Add clients and backup manifests
  * mumble: Implement backup/restore
  * privoxy: Enable backup/restore (no data)
  * backups: Allow restoring backups with no files
  * roundcube: Enable backup/restore (no data)
  * searx: Enable backup/restore (no data)
  * jsxc: Enable backup/restore (no data)
  * coquelicot: Enable backup/restore
  * coquelicot: Implement functional tests with uploading file
  * tests: Reduce time for polling in functional tests
  * transmission: Implement upload torrent functional test
  * transmission: Enable backup/restore
  * coquelicot: Fix upload file functional test
  * mediawiki: Run update script for 1.31 upgrade
  * quassel: Enable backup/restore
  * shadowsocks: Enable backup/restore
  * backups: Implement disabling web configuration during backup
  * sharing: Enable backup/restore
  * pagekite: Add functional tests
  * pagekite: Enable backup/restore
  * tests: Add missing backups tag on functional tests
  * vagrant: Get rid of apt warning during provisioning
  * customization: Serve static files from customization directory
  * customization: Create customization path in /var/www
  * customization: Serve custom shortcuts through the REST API
  * customization: Show custom shortcuts on frontpage

  [ Michael Pimmer ]
  * Backup module: Implement downloading archives
  * Backup module: Implemented uploading files
  * Backup module: added some unittests; minor doc updates

  [ Federico Ceratto ]
  * Translated using Weblate (Italian)

  [ Johannes Keyser ]
  * Translated using Weblate (German)

 -- James Valleroy <jvalleroy@mailbox.org>  Tue, 09 Oct 2018 06:01:50 -0400

plinth (0.39.0) unstable; urgency=medium

  [ Joseph Nuthalapati ]
  * Fix typo in the description meta tag
  * backups: Support multiple backups in one day
  * backups: Check if paths exist before passing them to borgbackup
  * backups: Reword the no-apps-installed message
  * backups: Make getting all apps method public
  * backups: Minor styling fixes
  * backups: Minor refactoring in finding exported archive
  * backups: Simplify getting included apps during restoring
  * udiskie: Merge into storage module

  [ Doma Gergő ]
  * Translated using Weblate (Hungarian)

  [ Petter Reinholdtsen ]
  * Translated using Weblate (Norwegian Bokmål)

  [ Allan Nordhøy ]
  * Translated using Weblate (Norwegian Bokmål)

  [ danielwine ]
  * Translated using Weblate (Hungarian)

  [ James Valleroy ]
  * backups: Validate backup manifests
  * backups: Move manifest validation into backups app
  * backups: Fix iteration over loaded modules
  * users: Reset groups before testing register_group
  * backups: List supported and installed apps when creating
  * backups: Implement process manifests for Packet
  * backups: Provide a default backup name
  * backups: Select all apps by default
  * backups: Use paths from selected apps
  * backups: Fix and test service shutdown and restore
  * backups: Patch actions for shutdown services test
  * backups: Disable create archive when no supported apps are installed
  * backups: Dump manifests file and include it in backup
  * backups: Name borg repo folder more clearly
  * backups: Include app versions in manifest file
  * backups: Use valid filename for export
  * backups: Don't display time as separate column
  * backups: Confirm that archive exists before restoring
  * backups: Add apps selection to restore form
  * backups: Use valid filename for manifest
  * backups: When restoring, only list apps included in backup
  * backups: Use backups API for restore
  * backups: Add more basic tests for backups API
  * functional_tests: Test dynamicdns backup and restore
  * ikiwiki: Add sites folder to backup data
  * functional_tests: Test ikiwiki backup and restore
  * functional_tests: Test mediawiki backup and restore
  * functional_tests: Test repro config backup and restore
  * backups: Rename 'Create archive' to 'New backup'
  * functional_tests: More robust checks using eventually
  * backups: Show disabled 'New backup' button when no apps installed
  * backups: Enable module
  * backups: Create folder if needed during setup
  * functional_tests: Only select app under test for new backup
  * functional_tests: Test ejabberd backup and restore
  * functional_tests: Ensure that backups app is installed before test
  * debian: Don't make backup of /etc/security/access.conf (Closes: #909484)
  * Bump Standards-Version to 4.2.1
  * Cleanup udiskie module

 -- James Valleroy <jvalleroy@mailbox.org>  Mon, 24 Sep 2018 19:23:04 -0400

plinth (0.38.0) unstable; urgency=medium

  [ Allan Nordhøy ]
  * Translated using Weblate (Norwegian Bokmål)

  [ Pavel Borecki ]
  * Translated using Weblate (Czech)

  [ Igor ]
  * Translated using Weblate (Russian)

  [ Johannes Keyser ]
  * Translated using Weblate (German)

  [ BO41 ]
  * Translated using Weblate (German)

  [ Doma Gergő ]
  * Translated using Weblate (Hungarian)

  [ Vignan Lavu ]
  * mediawiki: Enable SVG support for MediaWiki

  [ advocatux ]
  * Translated using Weblate (Spanish)

  [ Joseph Nuthalapati ]
  * Install ncurses-term during vagrant file provision
  * docs: Fix MediaWiki manual page download failing
  * manual: Remove footer for manual pages using Python XML module
  * upgrades: Clean up old kernel packages during automatic upgrades
  * turbolinks: Make the progress bar white and thicker

  [ James Valleroy ]
  * debian: Add German translation of debconf messages (Closes: #907787)
    - Thanks to Helge Kreutzmann for the patch.
  * tests: Make coverage package optional

 -- James Valleroy <jvalleroy@mailbox.org>  Mon, 10 Sep 2018 18:12:06 -0400

plinth (0.37.0) unstable; urgency=medium

  [ Pavel Borecki ]
  * Translated using Weblate (Czech)

  [ Allan Nordhøy ]
  * Translated using Weblate (Norwegian Bokmål)

  [ Petter Reinholdtsen ]
  * Translated using Weblate (Norwegian Bokmål)

  [ Igor ]
  * Translated using Weblate (Russian)

  [ advocatux ]
  * Translated using Weblate (Spanish)

  [ Doma Gergő ]
  * Translated using Weblate (Hungarian)

  [ James Valleroy ]
  * backups: Simplify export of backup archive files
  * backups: Add list of exported archives
  * backups: Restore from exported archive
  * vagrant: Clarify post-up message
  * debian: Add Dutch translation of debconf messages (Closes: #906945)
    - Thanks to Frans Spiesschaert for the patch.
  * Bump Standards-Version to 4.2.0

  [ Joseph Nuthalapati ]
  * vagrant: Vagrantfile changes for ease of development
  * install: Use Post/Response/Get pattern for reloads

 -- James Valleroy <jvalleroy@mailbox.org>  Mon, 27 Aug 2018 19:15:08 -0400

plinth (0.36.0) unstable; urgency=medium

  [ Gayathri Das ]
  * Translated using Weblate (Hindi)

  [ James Valleroy ]
  * Fix validation error in Hindi translation
  * Fix validation error in Spanish translation
  * Add backups info to apps
  * ejabberd: Cleanup config file upgrade
  * Add license info for Lato fonts
  * ci: Run test coverage and get report
  * Commit patch for French debconf translation (Closes: #905933)
    - Thanks to jean-pierre giraud for the patch.

  [ Luis A. Arizmendi ]
  * Translated using Weblate (Spanish)

  [ Igor ]
  * Translated using Weblate (Russian)

  [ Hemanth Kumar Veeranki ]
  * Translated using Weblate (Telugu)
  * Remove deprecated settings from already existing config files
  * Add functional test to enable/disable Message Archive Management

  [ Joseph Nuthalapati ]
  * Fix validation error in Spanish translation
  * Translated using Weblate (Hindi)
  * Trim the translation strings in Letsencrypt template where missing
  * backups: Add core API for full/apps backup
  * mediawiki: Fix issue with re-installation
  * mediawiki: Enable Instant Commons
  * mediawiki: Fix images throwing 403s
  * turbolinks: Reload page using JavaScript
  * functional tests: Fix failing test change default app

  [ Johannes Keyser ]
  * Translated using Weblate (German)

  [ Doma Gergő ]
  * Translated using Weblate (Hungarian)

  [ Robert Martinez ]
  * Add woff2 fonts

  [ Prachi Srivastava ]
  * Translated using Weblate (Hindi)

  [ manikanta varma datla ]
  * Disable launch button for web client when not installed

  [ Pavel Borecki ]
  * Translated using Weblate (Czech)

 -- James Valleroy <jvalleroy@mailbox.org>  Mon, 13 Aug 2018 18:24:33 -0400

plinth (0.35.0) unstable; urgency=medium

  [ Igor ]
  * Translated using Weblate (Russian)

  [ Luis A. Arizmendi ]
  * Translated using Weblate (Spanish)

  [ ikmaak ]
  * Translated using Weblate (Dutch)

  [ Bart Notelaers ]
  * Translated using Weblate (Dutch)

  [ Doma Gergő ]
  * Translated using Weblate (Hungarian)

  [ Gayathri Das ]
  * Translated using Weblate (Hindi)

  [ Sciumedanglisc ]
  * Translated using Weblate (Italian)

  [ Praveen Illa ]
  * Translated using Weblate (Telugu)

  [ Jayasuganthi ]
  * mediawiki: Enable short URLs

  [ Joseph Nuthalapati ]
  * mediawiki: Override Debian settings in FreedomBoxSettings.php
  * functional_tests: Fix first test failing on a pristine VM
  * debian: Remove Bdale Garbee from the list of uploaders
  * Add turbolinks
  * turbolinks: Replace style elements in head with blocks in body
  * functional_tests: Use body instead of html for state change check
  * turbolinks: Disable caching on application visits
  * configuration: Option to set a default app for FreedomBox
  * configuration: Use augeas to edit Apache files
  * configuration: Fix parsing error in retrieving default app

  [ వీవెన్ ]
  * Translated using Weblate (Telugu)

  [ Johannes Keyser ]
  * Translated using Weblate (German)
  * text stripped from icons for mediawiki, radicale, tahoe-lafs

  [ Hemanth Kumar Veeranki ]
  * Clarify description for radicale shared calendar/addressbook
  * Remove deprecated `iqdisc` in ejabberd config

  [ Robert Martinez ]
  * Adding link to HACKING.md
  * Fix ejabberd logo #1336

  [ Sunil Mohan Adapa ]
  * udiskie: Move udisks2 methods to separate module
  * storage: Fix parsing issues when mount point has spaces
  * udiskie: Remove the unused ejectable property
  * utils: Remove unused method
  * udiskie: Add eject functionality for a drive
  * udiskie: Also list read-only filesystems
  * udiskie: Remove internal networks warning
  * udiskie: Show special message when no storage device available

  [ James Valleroy ]
  * udiskie: Import glib and udisks only inside methods

  [ Allan Nordhøy ]
  * Translated using Weblate (Norwegian Bokmål)

 -- James Valleroy <jvalleroy@mailbox.org>  Mon, 30 Jul 2018 19:04:51 -0400

plinth (0.34.0) unstable; urgency=medium

  [ Joseph Nuthalapati ]
  * firstboot: Prompt for secret during firstboot welcome
  * firstboot: Add debconf translations for wizard secret dialog
  * l10n: Fix build error due to partially translated string in Hindi
  * ci: Install python3-coverage before running tests
  * backups: Temporarily hide app till implementation is complete

  [ James Valleroy ]
  * postinst: Fix indents and untabify
  * lintian: Add override for no-debconf-config
  * Translated using Weblate (Italian)
  * ci: Use python3.6 when installing dependencies
  * functional_tests: Rename features, organize by app
  * backups: New app to manage borgbackup archives
  * backups: Allow valid filenames as archive names
  * backups: Set LANG=C.UTF-8 when extracting archive
  * backups: Move repository location under /var/lib

  [ ikmaak ]
  * Translated using Weblate (Dutch)

  [ Gayathri Das ]
  * Translated using Weblate (Hindi)

  [ Sciumedanglisc ]
  * Translated using Weblate (Italian)

  [ Bart Notelaers ]
  * Translated using Weblate (Dutch)

  [ Doma Gergő ]
  * Translated using Weblate (Hungarian)

 -- James Valleroy <jvalleroy@mailbox.org>  Mon, 16 Jul 2018 19:16:08 -0400

plinth (0.33.1) unstable; urgency=medium

  [ Doma Gergő ]
  * Translated using Weblate (Hungarian)

  [ Pavel Borecki ]
  * Translated using Weblate (Czech)

  [ advocatux ]
  * Translated using Weblate (Spanish)

  [ Igor ]
  * Translated using Weblate (Russian)

  [ Joseph Nuthalapati ]
  * Change get-group-users to a simpler implementation
  * users: Replace disabled with readonly for admin group checkbox
    (Closes: #902892)

  [ Gayathri Das ]
  * Translated using Weblate (Hindi)

 -- James Valleroy <jvalleroy@mailbox.org>  Wed, 04 Jul 2018 10:32:23 -0400

plinth (0.33.0) unstable; urgency=medium

  [ Doma Gergő ]
  * Translated using Weblate (Hungarian)

  [ Allan Nordhøy ]
  * Translated using Weblate (Norsk bokmål)

  [ advocatux ]
  * Translated using Weblate (Spanish)

  [ Igor ]
  * Translated using Weblate (Русский)

  [ Pavel Borecki ]
  * Translated using Weblate (Čeština)

  [ Gayathri Das ]
  * Translated using Weblate (Hindi)

  [ Joseph Nuthalapati ]
  * Fix mistake in Hindi translation template
  * firewall: Display information that a service is internal only
  * users: Don't show Create User form to non-admin users
  * Translated using Weblate (Hindi)
  * users: Redirect to users list on successful user creation
  * packages: Button to refresh package lists

  [ Hemanth Kumar Veeranki ]
  * Add a way to refine shortcuts
  * Restrict removal of last admin user
  * Use logos instead of icons in the apps page

  [ danielwine ]
  * Translated using Weblate (Hungarian)

  [ Bart Notelaers ]
  * Translated using Weblate (Dutch)

  [ James Valleroy ]
  * users: Update Change Password menu for non-admin users
  * package: Add option to skip recommends
  * udiskie: New module for automatic mounting of removable media

  [ Sciumedanglisc ]
  * Translated using Weblate (Italian)

  [ Sunil Mohan Adapa ]
  * udiskie: Use glib library for dbus interaction

 -- James Valleroy <jvalleroy@mailbox.org>  Mon, 02 Jul 2018 20:15:50 -0400

plinth (0.32.0) unstable; urgency=medium

  [ Allan Nordhøy ]
  * Translated using Weblate (Norsk bokmål)

  [ Pavel Borecki ]
  * Translated using Weblate (Čeština)

  [ advocatux ]
  * Translated using Weblate (Spanish)

  [ Igor ]
  * Translated using Weblate (Русский)

  [ Gayathri Das ]
  * Translated using Weblate (Hindi)

  [ Hemanth Kumar Veeranki ]
  * Hide mediawiki frontpage shortcut when private mode is enabled
  * Translated using Weblate (Telugu)
  * Enable image uploads in mediawiki at startup

  [ Sciumedanglisc ]
  * Translated using Weblate (Italian)

  [ ikmaak ]
  * Translated using Weblate (Dutch)

  [ Michael Pimmer ]
  * Use djangos url reverse mechanism instead of hardcoding urls
  * Add ./run --develop option to use relative config/file paths
  * Add documentation for the './run --develop' option
  * Adapt test and documentation to changes of '--develop' option
  * Adapt .md files to four spaces for correct lists
  * Merge ./run --debug into --develop option
  * Remove unused imports and variables

  [ Sunil Mohan Adapa ]
  * yapf and isort fixes
  * Fix client info table size and flickering
  * Resize all main content
  * Remove unnecessary submenu override in 403.html
  * help: Show cards in the index page
  * snapshot: Remove unnecessary column sizing
  * users: Remove unnecessary column sizing
  * networks: Center align connection information
  * networks: Remove unnecessary column sizing
  * pagekite: Convert a two column page to one column
  * pagekite: Remove unnecessary column sizing
  * letsencrpt: Remove unnecessary column sizing
  * monkeysphere: Remove unnecessary column sizing
  * names: Remove unnecessary column sizing
  * sso: Adjust size of login form
  * storage: Remove unnecessary column sizing
  * tor: Increase the size of the status tables
  * help: Center the FreedomBox logo on about page
  * help: Remove the duplicate index URL and menu item
  * firewall: Resize the info table to full width
  * Increase language selection form to full width
  * first_setup: Remove unnecessary content sizing
  * first_boot: Remove unnecessary content sizing
  * diagnostics: Remove unnecessary content sizing
  * frontpage: Fix card sizing

  [ Johannes Keyser ]
  * Translated using Weblate (German)

  [ Joseph Nuthalapati ]
  * Translated using Weblate (Telugu)
  * mediawiki: Make private mode and public registrations mutually exclusive
  * mediawiki: Image uploads: improve logic and add functional tests
  * first-setup: Automatically expand root partition

  [ kotibannu541 ]
  * Translated using Weblate (Telugu)

  [ Nikhil Sankesa ]
  * Translated using Weblate (Telugu)

  [ Nikhil501 ]
  * Translated using Weblate (Telugu)

  [ Sandeepbasva ]
  * Translated using Weblate (Telugu)

  [ James Valleroy ]
  * mediawiki: Untabify template

  [ Doma Gergő ]
  * Translated using Weblate (Hungarian)

  [ Manish Tripathy ]
  * Apply new card based design

 -- James Valleroy <jvalleroy@mailbox.org>  Mon, 18 Jun 2018 20:36:30 -0400

plinth (0.31.0) unstable; urgency=medium

  [ Pavel Borecki ]
  * Translated using Weblate (Czech)

  [ advocatux ]
  * Translated using Weblate (Spanish)

  [ Igor ]
  * Translated using Weblate (Russian)

  [ Johannes Keyser ]
  * Translated using Weblate (German)

  [ Sciumedanglisc ]
  * Translated using Weblate (Italian)

  [ Gayathri Das ]
  * Translated using Weblate (Hindi)

  [ Robert Pollak ]
  * Translated using Weblate (German)

  [ Hemanth Kumar Veeranki ]
  * Translated using Weblate (Telugu)
  * Added an option to enable/disable private mode in mediawiki

  [ Petter Reinholdtsen ]
  * Translated using Weblate (Norwegian Bokmål)

  [ Allan Nordhøy ]
  * Translated using Weblate (Norwegian Bokmål)

  [ Sunil Mohan Adapa ]
  * searx: Don't depend on libapache2-mod-proxy-uwsgi

  [ Joseph Nuthalapati ]
  * users: Fix user permissions not being saved
  * users: internationalize a string
  * mediawiki: Run update script for 1.30 upgrade
  * shortcuts: Fix urls for ikiwiki shortcuts

  [ James Valleroy ]
  * mediawiki: Handle missing config lines for private mode

 -- James Valleroy <jvalleroy@mailbox.org>  Mon, 04 Jun 2018 18:16:00 -0400

plinth (0.30.0) unstable; urgency=medium

  [ Igor ]
  * Translated using Weblate (Russian)

  [ Sciumedanglisc ]
  * Translated using Weblate (Italian)

  [ Allan Nordhøy ]
  * Translated using Weblate (Norwegian Bokmål)

  [ danielwine ]
  * Translated using Weblate (Hungarian)

  [ Gayathri Das ]
  * Translated using Weblate (Hindi)

  [ Joseph Nuthalapati ]
  * setup: Remove unavailable as a state in setup_helper

 -- James Valleroy <jvalleroy@mailbox.org>  Mon, 21 May 2018 17:15:47 -0400

plinth (0.29.1) unstable; urgency=high

  [ Pavel Borecki ]
  * Translated using Weblate (Czech)

  [ advocatux ]
  * Translated using Weblate (Spanish)

  [ Sunil Mohan Adapa ]
  * security: Fix issue with Plinth locked out from sudo

 -- James Valleroy <jvalleroy@mailbox.org>  Tue, 08 May 2018 05:20:45 -0400

plinth (0.29.0) unstable; urgency=high

  [ Pavel Borecki ]
  * Translated using Weblate (Czech)

  [ advocatux ]
  * Translated using Weblate (Spanish)

  [ Johannes Keyser ]
  * Translated using Weblate (German)

  [ Allan Nordhøy ]
  * Translated using Weblate (Norwegian Bokmål)

  [ Hemanth Kumar Veeranki ]
  * Add an option to enable/disable public registrations in mediawiki

  [ Joseph Nuthalapati ]
  * mediawiki: enable/disable public registrations - refactoring & tests
  * security: Allow console login access to user plinth
  * tt-rss: Skip the check for SELF_URL_PATH

  [ Sciumedanglisc ]
  * Translated using Weblate (Italian)

  [ Sunil Mohan Adapa ]
  * searx: Fix issue with uwsgi crashing

 -- James Valleroy <jvalleroy@mailbox.org>  Mon, 07 May 2018 18:45:02 -0400

plinth (0.28.0) unstable; urgency=medium

  [ Sunil Mohan Adapa ]
  * Add locale for Lithuanian (lt)

  [ Sciumedanglisc ]
  * Translated using Weblate (Italian)

  [ Pavel Borecki ]
  * Translated using Weblate (Czech)

  [ Igor ]
  * Translated using Weblate (Russian)

  [ advocatux ]
  * Translated using Weblate (Spanish)

  [ Johannes Keyser ]
  * Translated using Weblate (German)
  * setup: disable install button for currently unavailable apps

  [ Allan Nordhøy ]
  * Translated using Weblate (Norwegian Bokmål)

  [ Joseph Nuthalapati ]
  * Translated using Weblate (Telugu)

  [ ikmaak ]
  * Translated using Weblate (Dutch)

  [ James Valleroy ]
  * Bump Standards-Version to 4.1.4

 -- James Valleroy <jvalleroy@mailbox.org>  Mon, 23 Apr 2018 21:03:39 -0400

plinth (0.27.0) unstable; urgency=medium

  [ Sciumedanglisc ]
  * Translated using Weblate (Italian)

  [ Pavel Borecki ]
  * Translated using Weblate (Czech)

  [ Igor ]
  * Translated using Weblate (Russian)

  [ advocatux ]
  * Translated using Weblate (Spanish)

  [ ikmaak ]
  * Translated using Weblate (Dutch)
  * Translated using Weblate (German)

  [ Allan Nordhøy ]
  * Translated using Weblate (Norwegian Bokmål)

  [ James Valleroy ]
  * snapshot: Disable python formatting for description
  * debian: Move Lintian source-level overrides to preferred location
  * debian: Bump debhelper compat version to 11
  * debian: Use https for copyright format url
  * debian: Bump standards version to 4.1.3
  * debian: Remove unused lintian override
  * middleware: Skip 'installed' message for essential apps
  * snapshot: Don't increment version
  * snapshot: Clarify form label and help text
  * snapshot: Format code with yapf

  [ Johannes Keyser ]
  * Translated using Weblate (German)

  [ Максим Якимчук ]
  * Translated using Weblate (Ukrainian)

  [ Jonny Birkelund ]
  * Translated using Weblate (Norwegian Bokmål)

  [ Joseph Nuthalapati ]
  * users: Fix admin group appearing twice in permissions
  * apps: Fix app names and short descriptions not being translated
  * snapshots: Move manual page link to the index page
  * snapshots: Fix tests broken by UI changes
  * language: Fix tests broken by recent feature
  * tests: Improve waiting for installation and configuration
  * Fix tests for firstboot, users and groups
  * tests: snapshots: Remove find_by_value usages
  * test: sharing: Fix tests that check text in English
  * tor: Make tests independent of language
  * tests: Recover from server restart during installation
  * tests: Fix tests depending on language being English
  * tests: Fix delete_user fixture
  * UI: Fix progress bar not appearing
  * snapshots: Fix for permissions issue when updating configuration

  [ Shubham Agarwal ]
  * snapper: enable/diable apt snapshots

 -- James Valleroy <jvalleroy@mailbox.org>  Mon, 09 Apr 2018 19:34:05 -0400

plinth (0.26.0) unstable; urgency=high

  [ 关羽 ]
  * Translated using Weblate (Chinese (Simplified))

  [ Igor ]
  * Translated using Weblate (Russian)

  [ Pavel Borecki ]
  * Translated using Weblate (Czech)

  [ Dietmar ]
  * Translated using Weblate (German)

  [ anonymous ]
  * Translated using Weblate (German)

  [ Allan Nordhøy ]
  * Translated using Weblate (Norwegian Bokmål)

  [ Joseph Nuthalapati ]
  * snapshots: Update description
  * searx: Rewrite url from /searx to /searx/
  * manual: Link to manual from each service
  * manual: Fix manual page links for tor and power templates

  [ Petter Reinholdtsen ]
  * Translated using Weblate (Norwegian Bokmål)

  [ Robert Martinez ]
  * Translated using Weblate (German)

  [ Sunil Mohan Adapa ]
  * Workaround security issues in django-axes
  * ssh, avahi, apache: Fix default value for setup arguments
  * ssh: Add comment about regenerating SSH keys
  * apache: Only regenerate snake oil cert when needed
  * apache: Explicitly enable the latest version of PHP module
  * apache: Increase module version number to fix php7.2

  [ danielwine ]
  * Translated using Weblate (Hungarian)

  [ Luis A. Arizmendi ]
  * Translated using Weblate (Spanish)

  [ Sciumedanglisc ]
  * Translated using Weblate (Italian)

  [ Johannes Keyser ]
  * Translated using Weblate (German)

  [ James Valleroy ]
  * Update doc-base for current html manual file

 -- James Valleroy <jvalleroy@mailbox.org>  Mon, 26 Mar 2018 20:18:57 -0400

plinth (0.25.0) unstable; urgency=medium

  [ Pavel Borecki ]
  * Translated using Weblate (Czech)

  [ danielwine ]
  * Translated using Weblate (Hungarian)

  [ Allan Nordhøy ]
  * Translated using Weblate (Norwegian Bokmål)

  [ Luis A. Arizmendi ]
  * Translated using Weblate (Spanish)

  [ Joseph Nuthalapati ]
  * coquelicot: Rename Plinth to FreedomBox in license headers
  * functional-tests: Merge plinth-tester into plinth
  * searx: Add basic functional tests
  * snapshots: Refactoring and indentation changes
  * Translated using Weblate (Telugu)
  * ttrss: update client apps
  * sharing: Update description
  * sharing: CSS styling fixes and text changes

  [ James Valleroy ]
  * infinoted: Always check ownership of cert files in setup

  [ Алексей Докучаев ]
  * Translated using Weblate (Russian)

  [ Igor ]
  * Translated using Weblate (Russian)

  [ Sunil Mohan Adapa ]
  * doc: Fix generation of HTML fragment
  * users: Generalize styling for multi-select widget
  * sharing: Finish implementation
  * sharing: Add functional tests
  * Support Django 2.0

  [ Shubham Agarwal ]
  * snapshots: Add submenu section in UI

  [ Prachi ]
  * sharing: Add app to share disk folders using various protocols

 -- James Valleroy <jvalleroy@mailbox.org>  Mon, 12 Mar 2018 18:40:31 -0400

plinth (0.24.0) unstable; urgency=medium

  [ Joseph Nuthalapati ]
  * Add file-sharing application Coquelicot to FreedomBox
  * Translated using Weblate (Telugu)
  * mediawiki: Allow shortcut to be publicly visible on front page
  * clients: Add and correct Client Apps
  * api: fix icon_url
  * searx: New app for Searx metasearch engine

  [ Pavel Borecki ]
  * Translated using Weblate (Czech)

  [ Allan Nordhøy ]
  * Translated using Weblate (Chinese (Simplified))
  * Translated using Weblate (Norwegian Bokmål)

  [ Sunil Mohan Adapa ]
  * Rename Plinth to FreedomBox in various places
  * debian: Update copyright to FreedomBox Authors
  * setup.py: Update website to freedombox.org
  * Add locale for Hungarian (hu)
  * locale: Update the language selection form
  * config: Remove language selection from config page
  * Don't use async for method parameters
  * searx: Increase the secret key length to 64 bytes

  [ danielwine ]
  * Translated using Weblate (Hungarian)

  [ Sai Kiran Naragam ]
  * locale: Anonymous users can set preferred language
  * locale: Adds preferred language for logged in user

  [ Luis A. Arizmendi ]
  * Translated using Weblate (Spanish)

  [ Johannes Keyser ]
  * Translated using Weblate (German)
  * matrixsynapse: Fix mail attribute for ldap login

 -- James Valleroy <jvalleroy@mailbox.org>  Mon, 26 Feb 2018 18:22:23 +0100

plinth (0.23.0) unstable; urgency=medium

  [ Sunil Mohan Adapa ]
  * Fetch latest manual from wiki
  * Translated using Weblate (Telugu)
  * snapshot: Enable Delete All only with non-default snapshots

  [ Joseph Nuthalapati ]
  * jsxc: consistent url format
  * Translated using Weblate (Telugu)
  * sso: Increase timeout to 60 minutes
  * YAPF formatting for actions/auth_pubtkt
  * transmission: Add .png logo
  * snapshot: Delete All should skip currently active snapshot
  * config: Move the method get_hostname to __init__.py
  * snapshots: Refactoring and text changes
  * snapshots: Increment version to 2

  [ drashti kaushik ]
  * Translated using Weblate (Gujarati)

  [ uday17 ]
  * Translated using Weblate (Telugu)

  [ Sandeepbasva ]
  * Translated using Weblate (Telugu)

  [ kotibannu541 ]
  * Translated using Weblate (Telugu)

  [ Arshadashu ]
  * Translated using Weblate (Telugu)

  [ Nikhil Sankesa ]
  * Translated using Weblate (Telugu)

  [ sandeepgurram ]
  * Translated using Weblate (Telugu)

  [ prudhvi ]
  * Translated using Weblate (Telugu)

  [ chilumula vamshi krishna ]
  * Translated using Weblate (Telugu)

  [ pranava pari ]
  * Translated using Weblate (Telugu)

  [ Nikhil501 ]
  * Translated using Weblate (Telugu)

  [ Michal Čihař ]
  * Translated using Weblate (Telugu)

  [ Johannes Keyser ]
  * Translated using Weblate (German)

  [ anil kukmar soma ]
  * Translated using Weblate (Telugu)

  [ Pavel Borecki ]
  * Translated using Weblate (Czech)

  [ Vikas Singh ]
  * Font: Change Helvetica to Lato
  * theme: Update CSS to use Lato font

  [ Aakanksha Saini ]
  * Snapper: Modify configurations to reduce disk usage

  [ James Valleroy ]
  * Add fonts-lato as dependency
  * Update translation strings
  * Add lintian override for symlink to Lato font file

 -- James Valleroy <jvalleroy@mailbox.org>  Mon, 12 Feb 2018 19:17:31 -0500

plinth (0.22.0) unstable; urgency=medium

  [ Drashti Kaushik ]
  * Translated using Weblate (Gujarati)
  * Translated using Weblate (Hindi)

  [ Igor ]
  * Translated using Weblate (Russian)

  [ Ikmaak ]
  * Translated using Weblate (Dutch)

  [ Joseph Nuthalapati ]
  * Translated using Weblate (Telugu)
  * ci: Replace CircleCI configuration with GitLab CI configuration
  * firstboot: Fix caching issue in collecting first_boot steps
  * HACKING: Commands to run a single test method, class or module
  * first_setup: UX improvements for the first setup page
  * matrix-synapse: Fix YAML format issues.

  [ Pavel Borecki ]
  * Translated using Weblate (Czech)

  [ Sunil Mohan Adapa ]
  * Add locale for Ukrainian (uk)
  * ci: Update badge to use Gitlab CI instead of Circle CI
  * Update Github URLs with Salsa URLs
  * tor: Ensure that is-enabled status is show properly

  [ Vikas Singh ]
  * actions: Allow not printing error when an action fails

 -- Sunil Mohan Adapa <sunil@medhas.org>  Tue, 30 Jan 2018 14:41:25 +0530

plinth (0.21.0) unstable; urgency=medium

  [ Aakanksha Saini ]
  * navigation bar: change label 'Configuration' to 'System'
  * storage: Removed beta warning for expanding partition
  * groups: Consistent listing of groups
  * syncthing: Restrict administration to users in group syncthing

  [ Allan Nordhøy ]
  * Spelling: configuration, log in, wiki

  [ Johannes Keyser ]
  * doc: update HACKING, CONTRIBUTING and INSTALL information
  * help: Show menu on smaller screens also

  [ Joseph Nuthalapati ]
  * Complete some of the pending changing in renaming some files to .md

  [ Shubham Agarwal ]
  * diagnostics: Enable button when enabled but not running

  [ Sunil Mohan Adapa ]
  * openvpn: Upgrade to the new Debian way
  * Add explicit dependency on e2fsprogs (Closes: #887223).

 -- James Valleroy <jvalleroy@mailbox.org>  Mon, 15 Jan 2018 15:07:03 -0500

plinth (0.20.0) unstable; urgency=high

  [ James Valleroy ]
  * bind: Rework getting and changing config
  * bind: Don't use forwarders by default

  [ Johannes Keyser ]
  * ejabberd: Remove redundant button Client Apps
  * ejabberd: Minor description cleanups

  [ Joseph Nuthalpati ]
  * mediawiki: Add wiki application

  [ Sunil Mohan Adapa ]
  * users: Make sure first run actually works
  * bind: Add information about current utility
  * storage: Make tests run on special filesystems

 -- James Valleroy <jvalleroy@mailbox.org>  Mon, 01 Jan 2018 15:04:02 -0500

plinth (0.19.0) unstable; urgency=medium

  [ James Valleroy ]
  * users: Use own copy of ldapscripts config
  * users: Handle upgrade for ldapscripts config
  * vagrant: Avoid debconf prompts while provisioning
  * Bump standards version, no changes needed

  [ John McCann ]
  * ejabberd: Use dynamic reload after enabling/disabling MAM

  [ Joseph Nuthalapati ]
  * Add framework for user groups per application
  * groups: User permissions for access to apps based on LDAP groups
  * Fixes for user groups
  * Fix failing root tests
  * Suppress unnecessary logging in cfg tests
  * users: tests: restore previous value of restricted access
  * snapshots: Button to delete all snapshots
  * snapshots: Minor refactoring
  * manual: Make manual available as a PDF download
  * manual: Download can serve either pdf or pdf.gz file

  [ Sunil Mohan Adapa ]
  * Update yapf configuration for simplicity
  * Update HACKING file about coding standard tools
  * clients: Minor styling fixes
  * clients: Update icons to be 32x32 consistently
  * api: Update for clarity (API breaking change)
  * clients: Cleanup framework
  * clients: Update all manifest due to use updated framework
  * users: Add a note about using separate first setup action
  * help: Don't uncompress the PDF manual

  [ Hanisha P ]
  * minetest: Show domain information for users to connect to minetest
  * Option to enable/disble automatic timeline snapshots

 -- James Valleroy <jvalleroy@mailbox.org>  Mon, 18 Dec 2017 17:16:58 -0500

plinth (0.18.1) unstable; urgency=high

  * Re-upload with higher urgency (to unblock django-axes 3.0.3).

 -- James Valleroy <jvalleroy@mailbox.org>  Mon, 04 Dec 2017 23:10:37 -0500

plinth (0.18.0) unstable; urgency=low

  [ James Valleroy ]
  * Add shadowsocks client with socks5 proxy.

  [ Joseph Nuthalapati ]
  * config: Avoid sending domain_added signal for empty domain.
  * Override monkey-patched LoginView from django-axes 3.0.3.
  * Make Plinth depend on django-axes 3.0.3 or later.
  * sso: Fixes for regressions after adding captcha and axes.
  * sso: Fix conflict between urls of sso and captcha.
  * transmission: Fix sso not being enabled.
  * Add client information for Matrix Synapse and Syncthing.
  * Add icons for desktop applications and Apple App store.

  [ Prachi Srivastava ]
  * avahi: Add service for freedombox discovery.
  * Add fields to the api response.
  * Add client information for modules.

  [ Sunil Mohan Adapa ]
  * shadowsocks: Add more ciphers.
  * service: Add missing restart action.
  * avahi: Update FreedomBox service file.

  [ Hritesh Gurnani ]
  * Reduce OS icons size for clients.

 -- James Valleroy <jvalleroy@mailbox.org>  Mon, 04 Dec 2017 20:14:41 -0500

plinth (0.17.0) unstable; urgency=medium

  [ Joseph Nuthalapati ]
  * transmission: Enable Single Sign On.
  * cockpit: Add short description to frontpage shortcut.

  [ Allan Nordhøy ]
  * fail2ban: Spelling "Fail2ban" and sentence structure.

  [ Ravi Bolla ]
  * config: Refactor config.py into views and form.

  [ James Valleroy ]
  * Removed old changelog.

 -- James Valleroy <jvalleroy@mailbox.org>  Mon, 20 Nov 2017 18:43:17 -0500

plinth (0.16.0) unstable; urgency=medium

  [ Federico Ceratto ]
  * Switched to native package.

 -- James Valleroy <jvalleroy@mailbox.org>  Mon, 06 Nov 2017 20:51:58 -0500

plinth (0.15.3+ds-1) unstable; urgency=high

  [ James Valleroy ]
  * Switch from gir1.2-networkmanager-1.0 to gir1.2-nm-1.0 (Closes: #862758).
    Thanks to Michael Biebl.
  * Bump standards version to 4.1.1.
  * New upstream version 0.15.3 (Closes: #877371).
  * Add patch to skip letsencrypt tests that require root privileges.
  * Cleanup disks module (renamed to storage).
  * Add patch with workaround for login issues.
  * Add myself to uploaders.

  [ Sunil Mohan Adapa ]
  * Break older version of freedombox-setup (<< 0.11~)
  * Bump Django version to 1.11

  [ Joseph Nuthalapati ]
  * Add new dependencies - axes and captcha

 -- James Valleroy <jvalleroy@mailbox.org>  Sat, 21 Oct 2017 14:14:00 -0400

plinth (0.15.2+ds-1) unstable; urgency=medium

  [ James Valleroy ]
  * Cleanup config for removed modules (Closes: #876627).
  * New upstream version 0.15.2 (Closes: #876640).
  * Add python3-configobj depend.

 -- Federico Ceratto <federico@debian.org>  Mon, 25 Sep 2017 15:03:35 +0100

plinth (0.15.1+ds-1) unstable; urgency=medium

  [ James Valleroy ]
  * Sort dependency list for essential modules (Closes: #872541).
  * Bump standards version to 4.0.1.

  [ Federico Ceratto ]
  * New upstream version 0.15.1

 -- Federico Ceratto <federico@debian.org>  Sat, 23 Sep 2017 11:35:41 +0100

plinth (0.14.0+ds-1) unstable; urgency=medium

  [ James Valleroy ]
  * New upstream version 0.14.0.
  * Refresh patches.

 -- Sunil Mohan Adapa <sunil@medhas.org>  Thu, 20 Apr 2017 19:48:03 +0530

plinth (0.13.1+ds-1) unstable; urgency=medium

  [ James Valleroy ]
  * Disable shaarli module, package removed from Debian.
  * New upstream version 0.13.1.
  * Update paths for jsxc symlinks.
  * Remove configuration for obsolete xmpp module.

 -- Federico Ceratto <federico@debian.org>  Sun, 22 Jan 2017 21:48:59 +0000

plinth (0.12.0+ds-1) unstable; urgency=medium

  [ James Valleroy ]
  * Exclude new symlink in upstream source.
  * New upstream version 0.12.0.
  * Remove patches that have been merged upstream.
  * Rearrange copyright file with more general license at the top.
  * Move plinth into web section.
  * Update symlinks for jsxc 3.0.0.

 -- Federico Ceratto <federico@debian.org>  Sat, 10 Dec 2016 18:42:29 +0100

plinth (0.11.0+ds-1) unstable; urgency=medium

  [ James Valleroy ]
  * New upstream version 0.11.0.
  * Replace python3-yaml dependency with python3-ruamel.yaml.
  * Add python3-apt dependency.
  * Add patch to fix permissions and use new setup command (Closes: #837206).
  * Add patch to include xmpp module static files in build.
  * Add links for jsxc static files. Workaround for #838183.
  * Remove symlinks from source package.

  [ Sunil Mohan Adapa ]
  * Automatically add essential packages to depends (Closes: #837332).

 -- Federico Ceratto <federico@debian.org>  Mon, 26 Sep 2016 14:52:36 +0100

plinth (0.10.0-1) unstable; urgency=medium

  [ James Valleroy ]
  * New upstream version 0.10.0.
  * Bump minimum required python3-django to 1.10.

 -- Federico Ceratto <federico@debian.org>  Sun, 21 Aug 2016 13:07:54 +0100

plinth (0.9.4-2) unstable; urgency=medium

  [ James Valleroy ]
  * Add breaks/replaces on freedombox-setup << 0.9.2~ (Closes: #829743).

 -- Federico Ceratto <federico@debian.org>  Sat, 16 Jul 2016 14:55:37 +0100

plinth (0.9.4-1) unstable; urgency=medium

  [ James Valleroy ]
  * New upstream version 0.9.4.
  * Remove init script override. Init script was removed from upstream.
  * Drop packagekit dependency. No longer required by upstream.
  * Drop gir1.2-packagekitglib-1.0 depend and build-depend.

 -- Federico Ceratto <federico@debian.org>  Fri, 24 Jun 2016 22:02:54 +0100

plinth (0.9.2-1) unstable; urgency=medium

  [ James Valleroy ]
  * New upstream version 0.9.2.

  [ Petter Reinholdtsen ]
  * Added d/gbp.conf to enforce the user of pristine-tar.
  * Adjusted d/copyright to make sure license names are unique.  Thanks lintian.
  * Updated Standards-Version from 3.9.6 to 3.9.8.

 -- Petter Reinholdtsen <pere@debian.org>  Wed, 25 May 2016 07:16:08 +0000

plinth (0.9.1-1) unstable; urgency=low

  [ James Valleroy ]
  * New upstream version 0.9.1.
  * Add python3-requests as dependency and build-dep.

 -- Federico Ceratto <federico@debian.org>  Sat, 02 Apr 2016 16:53:42 +0100

plinth (0.8.2-1) unstable; urgency=low

  [ James Valleroy ]
  * New upstream version 0.8.2.

 -- Federico Ceratto <federico@debian.org>  Fri, 26 Feb 2016 19:51:37 +0000

plinth (0.8.1-1) unstable; urgency=low

  [ James Valleroy ]
  * Skip filter-pristine-tar step for new upstream.
  * New upstream version 0.8.1.
  * Add docbook-utils as build dependency.
  * Add packagekit as dependency.

 -- Federico Ceratto <federico@debian.org>  Tue, 16 Feb 2016 18:38:53 +0000

plinth (0.7.2-1) unstable; urgency=low

  [ James Valleroy ]
  * New upstream version 0.7.2.
  * Remove patch to enable javascript-common, fixed upstream.

 -- Federico Ceratto <federico@debian.org>  Fri, 25 Dec 2015 13:47:03 +0000

plinth (0.7.1-1) unstable; urgency=low

  [ James Valleroy ]
  * New upstream version 0.7.1.
  * Remove patch to fix config test, fixed upstream.
  * Refresh patch.
  * Add gettext as build dependency.
  * Disable restore module, node-restore package not available in Debian yet.

  [ Sunil Mohan Adapa ]
  * Remove Django HTMLParser workaround as it is no longer need.
  * Add javascript-common as dependency as we are enabling it during setup.

  * Update package description (Closes: #804753)

 -- Federico Ceratto <federico@debian.org>  Sat, 12 Dec 2015 15:12:48 +0000

plinth (0.6-1) unstable; urgency=low

  [ Nick Daly ]
  * Uploaded new version.

  [ James Valleroy ]
  * New upstream version 0.6.
  * Drop obsolete documentation patch.
  * Add dblatex and xmlto as build dependencies, for manual. Drop pandoc.
  * Add network-manager, ppp, pppoe, and python3-psutil as dependencies.
  * Remove old TODO from docs.
  * Add patch to workaround django 1.7 issue with python 3.5.
  * Add patch to fix failing plinth config test.
  * Add gir1.2-networkmanager-1.0 and python3-psutil also as build-depends.
  * Cleanup installation documenation.

 -- Nick Daly <Nick.M.Daly@gmail.com>  Fri, 16 Oct 2015 22:57:10 -0500

plinth (0.5-1) unstable; urgency=low

  [ Nick Daly ]
  * Package new upstream version 0.5.

  [ James Valleroy ]
  * Add augeas-tools, gir1.2-glib-2.0, gir1.2-networkmanager-1.0, ldapscripts,
    python3-augeas, and python3-django-stronghold as dependencies.
  * Disable "packages" module when upgrading.
  * Remove patches for python-networkmanager (obsolete) and ikiwiki
    (upstreamed).
  * Add patch to skip privileged actions test while building.
  * Add some build-depends needed for tests.

  [ James Valleroy ]
  * New upstream version 0.4.5.
  * Remove patch that has been upstreamed.
  * Add new patch to remove python-networkmanager dependency, because
    python3-networkmanager package is not available in Debian yet. The networks
    module is disabled for now.
  * Enable systemd service file.
  * Add new patch to enable javascript-common apache conf in plinth setup.
  * Add new patch to require ikiwiki module to install some of ikiwiki's
    recommends that are needed for compiling wikis.

  [ Sunil Mohan Adapa ]
  * Add python3-yaml as dependency.
  * Add lintian override for extra apache configuration.
  * Update Debian copyright file.

 -- Nick Daly <Nick.M.Daly@gmail.com>  Sun, 02 Aug 2015 17:14:50 -0500

plinth (0.4.4-1) unstable; urgency=low

  [ Sunil Mohan Adapa ]
  * New upstream version 0.4.4.  Closes: #769328, #755619, #765916,
    #768666, #737456, #741919.
  * Update dependencies as per upstream changes.
  * Require Django 1.7 reflecting upstream changes.
  * Remove patches that have been upstreamed.
  * Update standards version to 3.9.6.
  * Properly remove obsolete module configuration.
  * Remove upstream install documentation.

 -- Bdale Garbee <bdale@gag.com>  Tue, 13 Jan 2015 22:25:07 +1300

plinth (0.4.1-1) unstable; urgency=low

  [ Sunil Mohan Adapa ]
  * New upstream version 0.4.1.
  * Remove install override which is no longer required. Upstream
    does not contain images with executable permissions anymore.
  * Remove patch for changing paths which is no longer necessary.
  * Change upstream URLs to point to github.com/freedombox.
  * Update license information. Remove information about files no
    longer present in upstream.
  * Remove link to configuration file no longer necessary due to
    upstream changes.
  * Remove debian/clean no longer necessary.
  * Build package as Python 3 package. Upstream migrated to Python 3.
  * Fix issue with cleaning the package after build.

 -- Petter Reinholdtsen <pere@debian.org>  Sun, 02 Nov 2014 17:20:26 +0000

plinth (0.3.2.0.git.20140829-1) unstable; urgency=high

  * Updated to new git version from Nick Daly based on commit
    250b0100aab236fcf9dfa65eccf656fe037f9422.
    - Fixes broken web pages (Closes: #754117).
  * Updated patch program-paths.diff to include actions_dir setting,
    and drop now obsolete patch actions-path.diff.

 -- Petter Reinholdtsen <pere@debian.org>  Sat, 30 Aug 2014 08:26:06 +0200

plinth (0.3.2.0.git.20140621-1) unstable; urgency=medium

  * Updated to new git version from Nick Daly based on commit
    af08066cafefb5d10304b7d8b22ed1f18c4df6d0.
    - Drop now obsolete patch drop-firewalld-services.diff.

 -- Petter Reinholdtsen <pere@debian.org>  Sat, 21 Jun 2014 20:39:30 +0200

plinth (0.3.2.0.git.20140614-3) unstable; urgency=medium

  * Add libjs-twitter-bootstrap as binary dependency in addition to
    being a build dependency.

 -- Petter Reinholdtsen <pere@debian.org>  Sun, 15 Jun 2014 23:38:57 +0200

plinth (0.3.2.0.git.20140614-2) unstable; urgency=low

  * Update dependencies, drop python-cheetah and python-simplejson,
    which are no longer used, and add python-bootstrapform needed to
    show the first page.

 -- Petter Reinholdtsen <pere@debian.org>  Sat, 14 Jun 2014 08:51:34 +0200

plinth (0.3.2.0.git.20140614-1) unstable; urgency=low

  * Updated to new git version from Nick Daly based on commit
    a01ef055beab017fcd77ca9da7cab6fe01eeffbe.
  * Add build-depend on libjs-twitter-bootstrap, now needed to
    build documentation.
  * Add new patch drop-firewalld-services.diff to remove firewalld
    service definitions now available in firewalld version 0.3.10-1
    (Closes: #750927).

 -- Petter Reinholdtsen <pere@debian.org>  Sat, 14 Jun 2014 00:30:42 +0200

plinth (0.3.2.0.git.20140504-2) unstable; urgency=low

  * Drop python-contract dependency.  It is not used any more.
  * Add python-django as binary dependency on request from Nick Daly.

 -- Petter Reinholdtsen <pere@debian.org>  Mon, 05 May 2014 13:27:27 +0200

plinth (0.3.2.0.git.20140504-1) unstable; urgency=low

  * Updated to new git version from Nick Daly based on commit
    d7a323512073cea9e4ee5a1cd91870a9f04959a6.
    - Move firewall setup from freedombox-setup to plinth.
  * Add Sunil and Nick as uploaders.

 -- Petter Reinholdtsen <pere@debian.org>  Sun, 04 May 2014 09:53:25 +0200

plinth (0.3.1.git.20140327-1) unstable; urgency=low

  * New upstream version 0.3.1.git.20140327.

 -- Petter Reinholdtsen <pere@debian.org>  Thu, 27 Mar 2014 10:29:36 +0100

plinth (0.3.1.git.20140304-1) unstable; urgency=low

  * Add sudo as a run time dependency, to make sure the privileged
    commands work.
  * Update Standards-Version from 3.9.4 to 3.9.5.  No changes needed.
  * Create plinth user with /var/lib/plinth as home directory, to keep
    lintian happy.

 -- Petter Reinholdtsen <pere@debian.org>  Sat, 08 Mar 2014 22:25:32 +0100

plinth (0.3.0.0.git.20131229-1) unstable; urgency=low

  * Updated to new git version from Nick Daly based on commit
    cb9ca1b86c7b7440e87b6d5b65ab6ccf51f760cf .
    - Remove patch correct-issue-tracker.diff now included upstream.
    - Updated patches actions-path.diff and program-paths.diff to match
      changes done upstream.
  * Updated copyright file with more details using the new upstream
    LICENSES file.

 -- Petter Reinholdtsen <pere@debian.org>  Sun, 29 Dec 2013 16:06:53 +0100

plinth (0.3.0.0.git.20131117-1) unstable; urgency=low

  * Updated to new git version from Nick Daly based on commit
    7f3b1a62c81f760da465497030b68d77139406d7.
    - Add new dependencies libjs-jquery and libjs-modernizr to plinth.
      Patch from James Valleroy.
    - Add new dependencies on python-passlib (>= 1.6.1) and python-bcrypt.
  * Remove now obsolete disable-override-config patch
  * Updated program-paths.diff patch to match new upstream source.
  * Add new patch actions-path.diff to use correct path to actions scripts.
  * Add new patch correct-issue-tracker.diff to use correct URL to current
    upstream github repository.

 -- Petter Reinholdtsen <pere@debian.org>  Sun, 17 Nov 2013 13:07:21 +0100

plinth (0.3.0.0.git.20131101-2) unstable; urgency=low

  * Rewrite config to get plinth starting out of the box.  New patches
    program-paths and disable-override-config.

 -- Petter Reinholdtsen <pere@debian.org>  Sat, 02 Nov 2013 07:54:37 +0100

plinth (0.3.0.0.git.20131101-1) unstable; urgency=low

  * Updated to new git version from Nick Daly based on commit
    b9b4e0a2ec21edc1b1f73cffc905463a96c18f25.
  * Drop patch install-actions-lib made obsolete by latest upstream
    changes.
  * Depend on pandoc-data | pandoc (<= 1.11.1-3) to make sure
    documentation can be built with the latest pandoc package in
    unstable.

 -- Petter Reinholdtsen <pere@debian.org>  Fri, 01 Nov 2013 13:14:41 +0100

plinth (0.3.0.0.git.20131028-1) unstable; urgency=low

  * Updated to new git version from Nick Daly based on commit
    0296a1a99cb1ad0a21729ea37fd53e171ee60614.
    - Drops local copies of javascript libraries also available from
      Debian packages.
  * Add new dependency python-contract needed by new upstream version.
  * Reduce the versioned python-withsqlite dependency from
    0.0.0~git.20130929-1 to 0.0.0~git.20130929, to also accept the
    0.0.0~git.20130929-1~pere.0 version currently available from the
    non-debian repo.
  * New patch install-actions-lib to fix install target (Upstream
    issue #41).

 -- Petter Reinholdtsen <pere@debian.org>  Wed, 30 Oct 2013 22:25:25 +0100

plinth (0.3.0.0.git.20131010-1) unstable; urgency=low

  * Updated to new git version from Nick Daly based on
    commit 5ec749af8e5cb2480556e6926e239972ac890b4c
  * Dropped patch debpathes now merged upstream.
  * Changed depend on python-withsqlite to (>= 0.0.0~git.20130929-1),
    making sure a version with support for more than one table in
    one sqlite file is available.

 -- Petter Reinholdtsen <pere@debian.org>  Thu, 10 Oct 2013 22:51:34 +0200

plinth (0.0.0~git.20130928-1) unstable; urgency=low

  * Updated to new git version from Nick Daly.
  * Drop patches keep-vendor-dir.diff, handle-unknown-users.diff,
    sudo-not-exmachina.diff and app-owncloud.diff now merged upstream.
  * Drop workaround for keep-vendor-dir.diff from rules file.

 -- Petter Reinholdtsen <pere@debian.org>  Sat, 28 Sep 2013 22:55:36 +0200

plinth (0.0.0~git.20130925-2) unstable; urgency=low

  * Depend on python-withsqlite (>= 0.0.0~git.20130915-2) to make sure a
    version with support for the check_same_thread constructor option is
    available.
  * New patch handle-unknown-users.diff to make sure unknown users
    are handled exactly like incorrect passwords when login fail.
  * New patch app-owncloud.diff to add owncloud support to Plinth.
  * Adjusted rules to make sure actions/* scripts are executable.

 -- Petter Reinholdtsen <pere@debian.org>  Fri, 27 Sep 2013 09:06:38 +0200

plinth (0.0.0~git.20130925-1) unstable; urgency=low

  [ Tzafrir Cohen ]
  * Initial release. (Closes: #722093)

  [ Petter Reinholdtsen ]
  * New patch keep-vendor-dir.diff to avoid removing directories that
    should survive the clean Makefile target.
  * Add workaround in rules addressing the problem caused by
    keep-vendor-dir.diff being applied after 'make clean' is executed.
  * New patch sudo-not-exmachina.diff to drop the exmachina dependency,
    and adjust binary dependencies and the debpathes patch to cope with
    this.  Drop dependency on augeas-tools, no longer used with this
    patch.
  * Set priority to optional, as the package do not conflict with anything.

 -- Petter Reinholdtsen <pere@debian.org>  Thu, 26 Sep 2013 09:14:54 +0200<|MERGE_RESOLUTION|>--- conflicted
+++ resolved
@@ -1,10 +1,3 @@
-<<<<<<< HEAD
-freedombox (23.13~bpo12+1) bookworm-backports; urgency=medium
-
-  * Rebuild for bookworm-backports.
-
- -- James Valleroy <jvalleroy@mailbox.org>  Fri, 21 Jul 2023 09:56:10 -0400
-=======
 freedombox (23.14) unstable; urgency=medium
 
   [ James Valleroy ]
@@ -63,7 +56,12 @@
   * container: Add support for retrieving GPG keys using wget
 
  -- James Valleroy <jvalleroy@mailbox.org>  Mon, 31 Jul 2023 20:39:40 -0400
->>>>>>> e7826781
+
+freedombox (23.13~bpo12+1) bookworm-backports; urgency=medium
+
+  * Rebuild for bookworm-backports.
+
+ -- James Valleroy <jvalleroy@mailbox.org>  Fri, 21 Jul 2023 09:56:10 -0400
 
 freedombox (23.13) unstable; urgency=medium
 
