<<<<<<< HEAD
freedombox (22.5~bpo11+1) bullseye-backports; urgency=medium

  * Rebuild for bullseye-backports.

 -- James Valleroy <jvalleroy@mailbox.org>  Fri, 18 Feb 2022 19:39:47 -0500
=======
freedombox (22.6.1) unstable; urgency=medium

  [ Johannes Keyser ]
  * Translated using Weblate (German)

  [ ikmaak ]
  * Translated using Weblate (Dutch)
  * Translated using Weblate (Dutch)

  [ Burak Yavuz ]
  * Translated using Weblate (Turkish)

  [ Eric ]
  * Translated using Weblate (Chinese (Simplified))

  [ Jiří Podhorecký ]
  * Translated using Weblate (Czech)

  [ 109247019824 ]
  * Translated using Weblate (Bulgarian)

 -- James Valleroy <jvalleroy@mailbox.org>  Sun, 06 Mar 2022 06:25:27 -0500

freedombox (22.6) unstable; urgency=medium

  [ ikmaak ]
  * Translated using Weblate (German)
  * Translated using Weblate (Dutch)

  [ Burak Yavuz ]
  * Translated using Weblate (Turkish)

  [ Nikita Epifanov ]
  * Translated using Weblate (Russian)

  [ Eric ]
  * Translated using Weblate (Chinese (Simplified))

  [ Andrij Mizyk ]
  * Translated using Weblate (Ukrainian)

  [ Michael Breidenbach ]
  * Translated using Weblate (Swedish)

  [ Jiří Podhorecký ]
  * Translated using Weblate (Czech)

  [ Sripath Roy Koganti ]
  * Translated using Weblate (Telugu)

  [ Hemchand Pidikiti ]
  * Translated using Weblate (Telugu)

  [ Revolutioners ]
  * Translated using Weblate (Telugu)

  [ Anusha.chennamsetti ]
  * Translated using Weblate (Telugu)

  [ Rohith ]
  * Translated using Weblate (Telugu)

  [ B Rohit ]
  * Translated using Weblate (Telugu)

  [ Sk Abdulaziz ]
  * Translated using Weblate (Telugu)

  [ Prudhvi varma ]
  * Translated using Weblate (Telugu)

  [ Lavanya Duddukuri ]
  * Translated using Weblate (Telugu)

  [ Revathi Pathiwada ]
  * Translated using Weblate (Telugu)

  [ Rushi Puttigumpala ]
  * Translated using Weblate (Telugu)

  [ Kotagiri Hardik Sai ]
  * Translated using Weblate (Telugu)

  [ Andhavarapu vamsi ]
  * Translated using Weblate (Telugu)

  [ VANTIPALLI HARINI DEVI ]
  * Translated using Weblate (Telugu)

  [ Mupparthi Rema Sharanya ]
  * Translated using Weblate (Telugu)

  [ Nishmitha Undavalli ]
  * Translated using Weblate (Telugu)

  [ l. Mamatha sahithi ]
  * Translated using Weblate (Telugu)

  [ N SIRI HARSHITHA ]
  * Translated using Weblate (Telugu)

  [ Sainadh Pragada ]
  * Translated using Weblate (Telugu)

  [ Kesava Manikanta ]
  * Translated using Weblate (Telugu)

  [ Padilam Sairam ]
  * Translated using Weblate (Telugu)

  [ Benedek Nagy ]
  * minidlna: add iOS VLC client
  * samba: add iOS VLC client
  * Translated using Weblate (Hungarian)

  [ James Valleroy ]
  * Translated using Weblate (Telugu)
  * locale: Update translation strings
  * doc: Fetch latest manual

  [ 109247019824 ]
  * Translated using Weblate (Bulgarian)

  [ Sunil Mohan Adapa ]
  * email_server: List all listening ports of the daemons
  * email_server: Update donation URL to rspamd donation URL
  * email_server: Update short description
  * email_server: Add front page shortcut, update name and description
  * email: Rename app from email_server to email
  * email: Drop X-Robots-Tag on the auto-configuration URL
  * email: Backup/restore aliases and mailboxes
  * email: rspamd: Simplify installing configuration
  * email: Tweak client auto-configuration file
  * email: Drop unused Apache include freedombox-robots.conf
  * email: Simplify modifying headers proxied to rspamd web UI
  * email: Depend on and run redis server
  * email: Open firewall port for managesieve protocol
  * email: Narrowly match just rspamd's spam header
  * email: Add more special-use IMAP folders, set autoexpunge to 60days
  * email: Simplify setting milter configuration and running sievec
  * email: Drop special handling for reserved TLDs
  * email: Drop special handling for outbound filtering
  * email: Remove override for local addresses
  * email: Setup rspamd configuration to include FreedomBox config
  * email: Add basic functional tests
  * email: Add backup/restore component
  * email: Simplify setting up postfix
  * email: Drop unused diagnosis module
  * email: Minor indentation and docstring changes
  * email: Set an icon from Tango project
  * email: dkim: Implement setting up DKIM signing keys
  * email: dns: Show table for desired DNS entries
  * email: Enable as an advanced app
  * email: aliases: Drop ability to enable/disable aliases
  * email: Add shortcut for non-admin users to manage their aliases
  * email: Drop mentions of clamav as it is too memory intensive
  * email: Rename audit module to privileged
  * email: Drop use of mutex for postfix configuration operations
  * email: Simplify and rename postfix configuration module
  * email: Drop unused utility method for logging
  * email: Name module ldap to postfix
  * email: Drop postfix and dovecot LDAP packages
  * email: Drop atomic writing to a file
  * email: Update module docstrings
  * email: Use the term 'setup' rather than 'repair' for consistency
  * email: Don't start disabled daemons when setup is re-run
  * email: Implement adding common aliases for first admin user
  * email: Add various documentation links for future readability
  * email: postfix: Fix priority for authentication directives
  * email: aliases: Minor refactoring to form validation
  * email: clients: Make Thunderbird URLs language independent
  * email: Allow re-running setup
  * email: postfix: use inline map for TLS SNI maps
  * email: rspamd: Log to journald via syslog
  * email: Revert to LDAP auth as pam does not allow non-admin users
  * email: Fix issue with certs not being available
  * dynamicdns: Fix adding null domain into configuration

 -- James Valleroy <jvalleroy@mailbox.org>  Wed, 02 Mar 2022 08:44:45 -0500
>>>>>>> 0b4bac46

freedombox (22.5) unstable; urgency=medium

  [ ikmaak ]
  * Translated using Weblate (German)
  * Translated using Weblate (Dutch)

  [ Burak Yavuz ]
  * Translated using Weblate (Turkish)

  [ Eric ]
  * Translated using Weblate (Chinese (Simplified))

  [ Joseph Nuthalapati ]
  * tests: functional: Add plugin for HTML reports

  [ Besnik Bleta ]
  * Translated using Weblate (Albanian)
  * Translated using Weblate (Albanian)
  * Translated using Weblate (Albanian)

  [ Jaime Marquínez Ferrándiz ]
  * Translated using Weblate (Spanish)

  [ Michael Breidenbach ]
  * Translated using Weblate (Swedish)

  [ Nikita Epifanov ]
  * Translated using Weblate (Russian)

  [ Jiří Podhorecký ]
  * Translated using Weblate (Czech)

  [ Andrij Mizyk ]
  * Translated using Weblate (Ukrainian)

  [ Benedek Nagy ]
  * Translated using Weblate (Hungarian)
  * Translated using Weblate (Hungarian)
  * tt-rss: Restrict access to `feed-reader` group in "/tt-rss-app"

  [ James Valleroy ]
  * dynamicdns: Replace ez-ipupdate
  * locale: Update translation strings
  * doc: Fetch latest manual

  [ Sunil Mohan Adapa ]
  * dynamicdns: Drop about page and merge into description
  * dynamicdns: Drop tabs and use single page
  * dynamicdns: Drop NAT detection as it is no longer used
  * app: Add component to store enabled state of an app in kvstore
  * backups: Implement backup/restore of key/value settings
  * dynamicdns: Rewrite configuration handling and update using URL
  * users: Fix typo in description
  * minetest: Reduce the number of configuration update messages

  [ 109247019824 ]
  * Translated using Weblate (Bulgarian)
  * Translated using Weblate (Bulgarian)

 -- James Valleroy <jvalleroy@mailbox.org>  Mon, 14 Feb 2022 20:41:06 -0500

freedombox (22.4~bpo11+1) bullseye-backports; urgency=medium

  * Rebuild for bullseye-backports.

 -- James Valleroy <jvalleroy@mailbox.org>  Thu, 03 Feb 2022 06:21:18 -0500

freedombox (22.4) unstable; urgency=medium

  [ ikmaak ]
  * Translated using Weblate (German)
  * Translated using Weblate (Dutch)

  [ Benedek Nagy ]
  * shaarli: Add android app to description
  * apache: Don't redirect to HTTPS for .onion domains
  * matrixsynapse: Add FluffyChat to client list
  * power: Add a link to power app in the system menu
  * Translated using Weblate (Hungarian)

  [ Sunil Mohan Adapa ]
  * mldonkey: Drop app not available in Debian Bullseye and Bookworm
  * tests: functional: Implement a workaround for issue with screenshots
  * wordpress: tests: functional: Add missing marks on tests
  * tests: functional: Set default screenshots dir as ./screenshots
  * doc: Fail when downloading images from Debian wiki fails
  * cockpit: Explicitly redirect to HTTPS as needed for WebSockets
  * apache: Don't set HSTS for .onion domain
  * wireguard: tests: Add functional tests
  * snapshots: Clarify that snapshots are take during updates too
  * coturn: Use wildcard listening address to fix startup issues
  * sso, users: Redirect to home page after logout
  * users: Clarify help message for authorization password
  * HACKING: Stop using setup.py as a way to run tests
  * email_server: Drop some unused code
  * roundcube: Add setting for local connection only
  * email_server: Drop showing diagnostics/repair and roundcube config

  [ James Valleroy ]
  * .gitignore: Add screenshots/
  * shaarli: Add backup component
  * shaarli: Add functional test
  * shaarli: Test adding a bookmark
  * locale: Update translation strings
  * doc: Fetch latest manual

  [ Coucouf ]
  * Translated using Weblate (French)

  [ 109247019824 ]
  * Translated using Weblate (Bulgarian)

  [ Michael Breidenbach ]
  * Translated using Weblate (Swedish)

  [ Nikita Epifanov ]
  * Translated using Weblate (Russian)

  [ Andrij Mizyk ]
  * Translated using Weblate (Ukrainian)

 -- James Valleroy <jvalleroy@mailbox.org>  Mon, 31 Jan 2022 20:04:57 -0500

freedombox (22.3~bpo11+1) bullseye-backports; urgency=medium

  * Rebuild for bullseye-backports.

 -- James Valleroy <jvalleroy@mailbox.org>  Thu, 20 Jan 2022 07:36:42 -0500

freedombox (22.3) unstable; urgency=medium

  [ nautilusx ]
  * Translated using Weblate (German)

  [ ikmaak ]
  * Translated using Weblate (Dutch)

  [ Burak Yavuz ]
  * Translated using Weblate (Turkish)

  [ Eric ]
  * Translated using Weblate (Chinese (Simplified))

  [ Benedek Nagy ]
  * tt-rss: Allow published articles to be publicly available
  * Translated using Weblate (Hungarian)

  [ Jiří Podhorecký ]
  * Translated using Weblate (Czech)

  [ Sunil Mohan Adapa ]
  * container: Avoid a warning that interactive mode is intended
  * sso: Add missing captcha/rate limiting on SSO login
  * sso: Adjust URL to CAPTCHA page needed by Django security fix
  * upgrades: Allow matrix's new dependency to be installed
  * tests: functional: Fix setting domain name with active notifications
  * help: tests: Fix functional test to check for status logs

  [ James Valleroy ]
  * doc: Fetch latest manual

 -- James Valleroy <jvalleroy@mailbox.org>  Mon, 17 Jan 2022 20:17:22 -0500

freedombox (22.2~bpo11+1) bullseye-backports; urgency=medium

  * Rebuild for bullseye-backports.

 -- James Valleroy <jvalleroy@mailbox.org>  Fri, 14 Jan 2022 10:39:38 -0500

freedombox (22.2) unstable; urgency=medium

  [ Dietmar ]
  * Translated using Weblate (German)
  * Translated using Weblate (Italian)

  [ ikmaak ]
  * Translated using Weblate (Dutch)

  [ Burak Yavuz ]
  * Translated using Weblate (Turkish)

  [ Eric ]
  * Translated using Weblate (Chinese (Simplified))

  [ Benedek Nagy ]
  * Translated using Weblate (Hungarian)
  * Translated using Weblate (Hungarian)
  * wireguard: Fix spelling
  * transmission: Fix capitalization
  * openvpn: Add link to IOS app
  * mumble: Change description to include iOS client app
  * radicale: Update Thunderbird URLs
  * i2p: Fix grammar in description
  * backups: Correct spelling of encryption protocols
  * networks: Fix reference to an option

  [ Jiří Podhorecký ]
  * Translated using Weblate (Czech)

  [ Johannes Keyser ]
  * Translated using Weblate (German)

  [ Michael Breidenbach ]
  * Translated using Weblate (Swedish)

  [ Sunil Mohan Adapa ]
  * help: Fix failing setup when manual directory is not available
  * debian, setup.py: Add dependency on python3-tomli
  * ikiwiki: Initialize shortcuts during post-init setup

  [ James Valleroy ]
  * locale: Update translation strings

 -- James Valleroy <jvalleroy@mailbox.org>  Tue, 11 Jan 2022 20:09:59 -0500

freedombox (22.1) unstable; urgency=medium

  [ ikmaak ]
  * Translated using Weblate (Dutch)
  * Translated using Weblate (Dutch)

  [ Benedek Nagy ]
  * Translated using Weblate (Hungarian)

  [ pesder ]
  * Translated using Weblate (Chinese (Traditional))

  [ James Valleroy ]
  * Translated using Weblate (Hungarian)
  * Translated using Weblate (Hungarian)
  * backups: Capitalize 'SSH' in template
  * config, upgrades: Specify submit button for tests
  * locale: Update translation strings
  * doc: Fetch latest manual

  [ Sunil Mohan Adapa ]
  * upgrades: Relabel from 'Update' to 'Software Update'
  * datetime: Explicitly list systemd-timesyncd as a dependency
  * storage: Skip tests if not enough disk space is available
  * package: Add diagnostic to check if a package is the latest version

  [ Petter Reinholdtsen ]
  * Translated using Weblate (Norwegian Bokmål)

  [ Michael Breidenbach ]
  * Translated using Weblate (Swedish)

  [ Jiří Podhorecký ]
  * Translated using Weblate (Czech)

  [ Fioddor Superconcentrado ]
  * Translated using Weblate (Spanish)

 -- James Valleroy <jvalleroy@mailbox.org>  Mon, 03 Jan 2022 19:51:35 -0500

freedombox (21.16~bpo11+1) bullseye-backports; urgency=medium

  * Rebuild for bullseye-backports.

 -- James Valleroy <jvalleroy@mailbox.org>  Thu, 23 Dec 2021 13:05:31 -0500

freedombox (21.16) unstable; urgency=medium

  [ Burak Yavuz ]
  * Translated using Weblate (Turkish)

  [ Johannes Keyser ]
  * Translated using Weblate (German)

  [ Joseph Nuthalapati ]
  * tests: Fix app name in pytest.skip statement
  * cockpit: Make 'name' optional in Signal handlers
  * ejabberd: Make name option in Signal handlers
  * tests: functional: Skip MLDonkey app
  * monkeysphere: Drop app as it is not being used
  * diaspora: Drop app that was never finished.
  * tahoe-lafs: Drop app as it is not being used

  [ Sunil Mohan Adapa ]
  * roundcube: Allow upgrades using configuration file prompts
  * letsencrypt: Handle cert setup when an app wants all domains
  * email_server: Include postfix package in packages list
  * email_server: Fix issue with handling domain removal
  * email_server: Re-implement TLS configuration
  * email_server: Adjust TLS configuration parameters
  * email_server: Rename dovecot TLS configuration file for consistency
  * datetime: Fix checking when timesyncd will run on a system

  [ Coucouf ]
  * Translated using Weblate (French)

  [ Eric ]
  * Translated using Weblate (Chinese (Simplified))
  * Translated using Weblate (Chinese (Simplified))

  [ Jiří Podhorecký ]
  * Translated using Weblate (Czech)
  * Translated using Weblate (Czech)

  [ pesder ]
  * Translated using Weblate (Chinese (Traditional))
  * Translated using Weblate (Chinese (Traditional))

  [ Michael Breidenbach ]
  * Translated using Weblate (Swedish)

  [ James Valleroy ]
  * upgrades: Refactor dist upgrade process
  * upgrades: Cleanup dist upgrade steps specific to bullseye release
  * upgrades: Add type annotations to action
  * pyproject: Add domain marker
  * locale: Update translation strings
  * doc: Fetch latest manual

 -- James Valleroy <jvalleroy@mailbox.org>  Mon, 20 Dec 2021 20:58:00 -0500

freedombox (21.15~bpo11+1) bullseye-backports; urgency=medium

  * Rebuild for bullseye-backports.

 -- James Valleroy <jvalleroy@mailbox.org>  Fri, 10 Dec 2021 06:19:20 -0500

freedombox (21.15) unstable; urgency=medium

  [ trendspotter ]
  * Translated using Weblate (Czech)

  [ James Valleroy ]
  * shaarli: Enable app
  * tests: Add 'domain' mark for apps that add/remove domains
  * locale: Update translation strings
  * doc: Fetch latest manual

  [ Petter Reinholdtsen ]
  * Translated using Weblate (Norwegian Bokmål)

  [ Sunil Mohan Adapa ]
  * dynamicdns: Update URLs to the new dynamic DNS server
  * firewall: Allow configuration upgrade to version 1.0.x
  * *: Drop unused manual_page at module level
  * app: Introduce API to setup an app
  * package: Add parameter to specify skipping package recommendations
  * package: Implement installing packages in the component
  * actions: Get list of packages from Packages components
  * security: Get the list of packages from Packages component
  * *: Drop use of managed_packages and rely on Packages component
  * doc/dev: Update documentation to not refer to managed_packages
  * actions/service: Drop unused list action
  * bind: Drop alias handling unnecessary in >= Bullseye
  * security: Drop use of managed_services in security report
  * daemon: Add new component to hold information about related daemons
  * actions/service: Drop use of managed_services for Daemon component
  * *: Drop use of managed_services, rely on Daemon component
  * doc/dev: Remove mention of managed_services
  * actions/letsencrypt: Drop use of managed_paths and use LE component
  * *: Drop use of unnecessary managed_paths
  * doc/dev: Drop discussion on managed_paths
  * package: Introduce component API for package conflicts
  * *: Drop module level package_conflicts and use component API
  * packages: Move checking for unavailable packages to component
  * app: Introduce API for managing setup state of the app
  * doc/dev: Remove outdated reference to init() at module level
  * *: Use the App's state management API
  * setup: Drop unused API for app's state management
  * *: Drop use of module level is_essential flag
  * *: Drop use of module level version
  * middleware, views: Reduce use of setup_helper
  * web_server: Drop use of loaded_modules and use App.list
  * first_boot: Drop use of loaded_modules and use App.list
  * security: Drop use of loaded_modules and use App.list
  * main: List apps instead of modules
  * setup: Run setup on apps instead of modules
  * setup: List dependencies for apps instead of modules
  * setup: Use apps instead of modules to determine running first setup
  * setup: Work on apps instead of modules for force upgrade
  * module_loader, app: Move app init to app module
  * *: Drop module level depends declaration
  * doc/dev: Drop reference to module level depends declaration
  * forms: Fix regression with TLS domain form in quassel and tt-rss
  * email_server: Simplify domain configuration form
  * email_server: Merge domain configuration with app view
  * letsencrypt: On domain removal, don't revoke certificate, keep it

  [ Johannes Keyser ]
  * Translated using Weblate (German)

 -- James Valleroy <jvalleroy@mailbox.org>  Mon, 06 Dec 2021 18:51:28 -0500

freedombox (21.14.1~bpo11+1) bullseye-backports; urgency=medium

  * Rebuild for bullseye-backports.

 -- James Valleroy <jvalleroy@mailbox.org>  Sat, 27 Nov 2021 09:10:54 -0500

freedombox (21.14.1) unstable; urgency=high

  [ Sunil Mohan Adapa ]
  * config: Add packages component to a re-add zram-tools dependency

 -- James Valleroy <jvalleroy@mailbox.org>  Wed, 24 Nov 2021 10:36:25 -0500

freedombox (21.14) unstable; urgency=high

  [ Burak Yavuz ]
  * Translated using Weblate (Turkish)

  [ Michael Breidenbach ]
  * Translated using Weblate (Swedish)

  [ Sunil Mohan Adapa ]
  * app: Introduce separate method for post initialization operations
  * module_loader: Split app initialization into separate steps
  * avahi: Split app initialization
  * backups: Split app initialization
  * cockpit: Split app initialization
  * diagnostics: Split app initialization
  * dynamicdns: Split app initialization
  * email_server: Don't get domain name during initialization
  * config: Split app configuration
  * letencrypt: Split app initialization
  * names: Split app initialization
  * pagekite: Split app initialization
  * storage: Split app initialization
  * tor: Split app initialziation
  * upgrades: Split app initialziation
  * ejabberd: Split app initialziation
  * gitweb: Split app initialization
  * frontpage: Avoid URL reverse during Shortcut component construction
  * menu: Avoid reversing URL during Menu component construction
  * main: Drop initializing Django when listing dependencies (Closes: #999484)

  [ Andrij Mizyk ]
  * Translated using Weblate (Ukrainian)

  [ Joseph Nuthalapati ]
  * names: Create a generic TLS domain selection form
  * tt-rss: Allow selection of a domain name

  [ James Valleroy ]
  * debian: Fail build if no module dependencies found
  * datetime: Avoid error when systemctl is not available
  * locale: Update translation strings
  * doc: Fetch latest manual

 -- James Valleroy <jvalleroy@mailbox.org>  Mon, 22 Nov 2021 18:45:33 -0500

freedombox (21.13~bpo11+1) bullseye-backports; urgency=medium

  * Rebuild for bullseye-backports.

 -- James Valleroy <jvalleroy@mailbox.org>  Thu, 11 Nov 2021 09:21:57 -0500

freedombox (21.13) unstable; urgency=medium

  [ Burak Yavuz ]
  * Translated using Weblate (Turkish)

  [ Andrij Mizyk ]
  * Translated using Weblate (Ukrainian)

  [ Michael Breidenbach ]
  * Translated using Weblate (Swedish)
  * Translated using Weblate (Swedish)

  [ Joseph Nuthalapati ]
  * utils: Fix ruamel.yaml deprecation warnings
  * components: Introduce new component - Packages
  * setup: Use packages from Packages component
  * components: Add docstrings & tutorial for Packages

  [ Sunil Mohan Adapa ]
  * email_server: Refactor the home directory page
  * email_server: Add button for setting up home directory
  * email_server: Turn home view into a simple page rather than a tab
  * email_server: Add button for managing aliases
  * email_server: Remove aliases view from tabs list
  * email_server: Add heading for manage aliases page
  * email_server: Reduce the size of headings for aliases/homedir pages
  * email_server: aliases: Add method for checking of an alias is taken
  * email_server: aliases: Using Django forms instead of custom forms
  * email_server: aliases: Drop validation already done by form
  * email_server: aliases: Move sanitizing to form
  * email_server: aliases: Drop unnecessary sanitizing
  * email_server: aliases: Drop unused sanitizing method
  * email_server: aliases: Drop unused regex
  * email_server: yapf formatting
  * email_server: aliases: Drop hash DB and use sqlite3 directly
  * email_server: aliases: Minor refactoring
  * email_server: aliases: Minor refactoring to DB schema
  * email_server: aliases: Minor refactor to list view
  * email_server: aliases: Fix showing empty alias list message
  * email_server: aliases: Refactor for simpler organization
  * email_server: tls: Drop unimplemented TLS forms/view
  * email_server: rspamd: Turn spam management link to a button
  * email_server: domains: Add button for domain management form
  * email_server: Remove tabs from the interface
  * email_server: homedir: Fix styling to not show everything as header
  * email_server: Minor refactor of license statement in templates
  * email_server: domains: Use Django forms and views
  * email_server: domains: Add validation to form
  * email_server: action: Refactor for simplicity
  * email_server: yapf formatting
  * log, email_server: Don't use syslog instead of journald
  * email_server: action: Add argument type checking for extra safety
  * email_server: Don't use user IDs when performing lookups
  * email_server: Lookup LDAP local recipients via PAM
  * email_server: dovecot: Authenticate using PAM instead of LDAP
  * email_server: dovecot: Don't deliver mail to home directory
  * email_server: Setup /var/mail, drop home setup view
  * email_server: Use rollback journal for aliases sqlite DB
  * security: Properly handle sandbox analysis of timer units

  [ Johannes Keyser ]
  * Translated using Weblate (German)

  [ James Valleroy ]
  * tests: Use background fixture for each test
  * bepasty: Use BaseAppTests for functional tests
  * bind: Use BaseAppTests for functional tests
  * calibre: Use BaseAppTests for functional tests
  * deluge: Use BaseAppTests for functional tests
  * ejabberd: Use BaseAppTests for functional tests
  * gitweb: Use BaseAppTests for functional tests
  * ikiwiki: Use BaseAppTests for functional tests
  * mediawiki: Use BaseAppTests for functional tests
  * mldonkey: Use BaseAppTests for functional tests
  * openvpn: Use BaseAppTests for functional tests
  * pagekite: Use BaseAppTests for functional tests
  * radicale: Use BaseAppTests for functional tests
  * samba: Use BaseAppTests for functional tests
  * shadowsocks, syncthing: Use BaseAppTests for functional tests
  * transmission: Use BaseAppTests for functional tests
  * tahoe: Use BaseAppTests for functional tests
  * tor: Use BaseAppTests for functional tests
  * tests: functional: Add diagnostics delay parameter
  * avahi: Use systemd sandboxing
  * samba: Use systemd sandboxing for smbd/nmbd
  * debian: Add python3-openssl to autopkgtest depends
  * locale: Update translation strings
  * doc: Fetch latest manual

 -- James Valleroy <jvalleroy@mailbox.org>  Mon, 08 Nov 2021 21:34:27 -0500

freedombox (21.12~bpo11+1) bullseye-backports; urgency=medium

  * Rebuild for bullseye-backports.

 -- James Valleroy <jvalleroy@mailbox.org>  Thu, 28 Oct 2021 07:50:57 -0400

freedombox (21.12) unstable; urgency=medium

  [ Burak Yavuz ]
  * Translated using Weblate (Turkish)

  [ Andrij Mizyk ]
  * Translated using Weblate (Ukrainian)

  [ nautilusx ]
  * Translated using Weblate (German)
  * Translated using Weblate (German)

  [ Sunil Mohan Adapa ]
  * middleware: Don't show setup view to non-admin users
  * email_server: yapf formatting
  * email_server: Add a name for aliases view
  * email_server: Add heading for manage aliases page
  * email_server: Don't let the My Mail page to blank page
  * email_server: clients: Launch roundcube directly instead of app page
  * email_server: Move roundcube link from My Mail to description
  * storage: tests: Refactor disk tests for readability
  * storage: Pass optional mount point to partition expansion
  * storage: tests: Fix tests for expanding disk partitions
  * storage: tests: Convert class based tests to simple tests

  [ James Valleroy ]
  * tests: Add BaseAppTests class for common functional tests
  * tests: Add run diagnostics test to BaseAppTests
  * infinoted: Use BaseAppTests for functional tests
  * mumble: Use BaseAppTests for functional tests
  * roundcube: Use BaseAppTests for functional tests
  * avahi: Use BaseAppTests for functional tests
  * cockpit: Use BaseAppTests for functional tests
  * coturn: Use BaseAppTests for functional tests
  * i2p: Use BaseAppTests for functional tests
  * matrixsynapse: Use BaseAppTests for functional tests
  * minetest: Use BaseAppTests for functional tests
  * minidlna: Use BaseAppTests for functional tests
  * performance: Add backup support (no data)
  * performance: Use BaseAppTests for functional tests
  * privoxy: Use BaseAppTests for functional tests
  * quassel: Use BaseAppTests for functional tests
  * ssh: Use BaseAppTests for functional tests
  * zoph: Use BaseAppTests for functional tests
  * locale: Update translation strings
  * doc: Fetch latest manual

  [ 109247019824 ]
  * Translated using Weblate (Bulgarian)

  [ Coucouf ]
  * Translated using Weblate (French)

  [ trendspotter ]
  * Translated using Weblate (Czech)

 -- James Valleroy <jvalleroy@mailbox.org>  Mon, 25 Oct 2021 19:19:33 -0400

freedombox (21.11~bpo11+1) bullseye-backports; urgency=medium

  * Rebuild for bullseye-backports.

 -- James Valleroy <jvalleroy@mailbox.org>  Fri, 15 Oct 2021 07:00:25 -0400

freedombox (21.11) unstable; urgency=medium

  [ Fioddor Superconcentrado ]
  * test: help: Add help view tests
  * test: Add tests for action utilities
  * tests: Improve handling of tests skipped by default
  * package: Add functions for removing packages
  * setup: Show and remove conflicts before installation
  * email: Manage known installation conflicts

  [ 109247019824 ]
  * Translated using Weblate (Bulgarian)

  [ Andrij Mizyk ]
  * Translated using Weblate (Ukrainian)

  [ James Valleroy ]
  * openvpn: Convert functional tests to non-BDD python format
  * pagekite: Convert functional tests to non-BDD python format
  * privoxy: Convert functional tests to non-BDD python format
  * tests: Add backups mark for openvpn, pagekite, privoxy
  * quassel: Convert functional tests to non-BDD python format
  * radicale: Convert functional tests to non-BDD python format
  * roundcube: Convert functional tests to non-BDD python format
  * searx: Convert functional tests to non-BDD python format
  * security: Convert functional tests to non-BDD python format
  * shadowsocks: Convert functional tests to non-BDD python format
  * sharing: Convert functional tests to non-BDD python format
  * snapshot: Convert functional tests to non-BDD python format
  * ssh: Convert functional tests to non-BDD python format
  * sso: Convert functional tests to non-BDD python format
  * storage: Convert functional tests to non-BDD python format
  * syncthing: Convert functional tests to non-BDD python format
  * tahoe: Convert functional tests to non-BDD python format
  * tor: Convert functional tests to non-BDD python format
  * transmission: Convert functional tests to non-BDD python format
  * ttrss: Convert functional tests to non-BDD python format
  * upgrades: Convert functional tests to non-BDD python format
  * zoph: Convert functional tests to non-BDD python format
  * users: Convert functional tests to non-BDD python format
  * tests: Add some missed marks for functional tests
  * tests: Drop step definitions
  * conftest: Skip functional tests if splinter not importable
  * locale: Update translation strings
  * doc: Fetch latest manual

  [ Sunil Mohan Adapa ]
  * d/control: Allow building with python interpreter of any arch
  * user: Accommodate Django 3.1 change for model choice iteration
  * settings: Choose password hashing complexity suitable for SBCs
  * pyproject.toml: Merge contents of pytest.ini
  * pyproject.toml: Merge contents of .converagerc
  * d/rules: Don't use setup.py to invoke tests, invoke directly instead
  * users: Help set language cookie when user profile is edited
  * sso, translation: Help set language cookie when user logins in
  * translation: Always set language cookie when switching language
  * *: Move all systemd service files from /lib to /usr
  * wordpress: Run service only if when installed and configured
  * calibre: Run service only if when installed
  * d/rules: Don't install and enable other systemd service files
  * storage: tests: functional: Fix tests always getting skipped
  * package: Remove unused import to fix pipeline
  * tests: Drop installation of pytest-bdd
  * performance: Cleanup code meant for cockpit version < 235
  * *: Always pass check= argument to subprocess.run()
  * ttrss: Fix daemon not running sometimes on startup
  * ttrss: Add systemd security hardening to daemon

  [ Joseph Nuthalapati ]
  * ttrss: tests: functional: Make subscription faster

 -- James Valleroy <jvalleroy@mailbox.org>  Mon, 11 Oct 2021 18:55:20 -0400

freedombox (21.10~bpo11+1) bullseye-backports; urgency=medium

  * Rebuild for bullseye-backports.

 -- James Valleroy <jvalleroy@mailbox.org>  Thu, 30 Sep 2021 12:56:43 -0400

freedombox (21.10) unstable; urgency=medium

  [ Veiko Aasa ]
  * samba: tests: Convert functional tests to non-BDD python format

  [ James Valleroy ]
  * tests: Show warning when app not available
  * bepasty: Convert functional tests to non-BDD python format
  * bind: Convert functional tests to non-BDD python format
  * config: Convert functional tests to non-BDD python format
  * coturn: Convert functional tests to non-BDD python format
  * datetime: Convert functional tests to non-BDD python format
  * deluge: Convert functional tests to non-BDD python format
  * dynamicdns: Convert functional tests to non-BDD python format
  * ejabberd: Convert functional tests to non-BDD python format
  * help: Convert functional tests to non-BDD python format
  * ikiwiki: Convert functional tests to non-BDD python format
  * mediawiki: Convert functional tests to non-BDD python format
  * mldonkey: Convert functional tests to non-BDD python format
  * monkeysphere: Convert functional tests to non-BDD python format
  * mumble: Convert functional tests to non-BDD python format
  * locale: Update translation strings
  * doc: Fetch latest manual
  * debian: Set Standards-Version to 4.6.0

  [ Sunil Mohan Adapa ]
  * ikiwiki: tests: functional: Use newer splinter API for finding links
  * openvpn: tests: functional: Use newer splinter API for finding links
  * backups: tests: functional: Use newer splinter API for finding links
  * users: tests: functional: Use newer splinter API for finding links
  * mediawiki: tests: functional: Use newer splinter API for finding links
  * dynamicdns: tests: functional: Use newer splinter API for finding links
  * calibre: tests: functional: Use newer splinter API for finding links
  * tests: functional: Use newer splinter API for finding links
  * *: Use Django gettext functions instead of ugettext
  * pyproject: Make isort consistent across execution environments
  * *: Various isort fixes
  * *: Use django.urls.re_path() instead of its alias url()
  * signals: Drop provider args when creating Signal object
  * settings: Set Django auto field type explicitly
  * *: Use allow/denylist instead white/blacklist in comments
  * tests: Introduce fixtures to make it easy to test actions
  * calibre: tests: Use common fixtures for testing actions module
  * sso: tests: Use common fixtures for testing actions module
  * gitweb: tests: Use common fixtures for testing actions module
  * openvpn: tests: Use common fixtures for testing actions module
  * matrixsynapse: tests: Use common fixtures for testing actions module
  * ejabberd: tests: Use common fixtures for testing actions module
  * mediawiki: tests: Use common fixtures for testing actions module
  * views: Update utility for checking URL safety
  * sso: Update usage of OpenSSL crypt signing API

  [ Andrij Mizyk ]
  * Translated using Weblate (Ukrainian)
  * Translated using Weblate (Ukrainian)
  * Translated using Weblate (Ukrainian)
  * Translated using Weblate (Ukrainian)

  [ Dietmar ]
  * Translated using Weblate (German)
  * Translated using Weblate (Italian)

  [ Burak Yavuz ]
  * Translated using Weblate (Turkish)

  [ Michael Breidenbach ]
  * Translated using Weblate (Swedish)

  [ Johannes Keyser ]
  * Translated using Weblate (German)

 -- James Valleroy <jvalleroy@mailbox.org>  Mon, 27 Sep 2021 19:10:05 -0400

freedombox (21.9~bpo11+1) bullseye-backports; urgency=medium

  * Rebuild for bullseye-backports.

 -- James Valleroy <jvalleroy@mailbox.org>  Tue, 21 Sep 2021 13:05:36 -0400

freedombox (21.9) unstable; urgency=medium

  [ Fioddor Superconcentrado ]
  * container: Don't fail if there's no fbx network
  * container: freedombox-develop callable from anywhere
  * lintian: Overrides for remove-on-upgrade dpkg conffiles flag

  [ James Valleroy ]
  * debian: Add gbp tag config
  * container: Update stable image for bullseye
  * backups: Add functional test to disable schedule backups
  * avahi: Convert functional tests to non-BDD python format
  * cockpit: Convert functional tests to non-BDD python format
  * i2p: Convert functional tests to non-BDD python format
  * infinoted: Convert functional tests to non-BDD python format
  * minetest: Convert functional tests to non-BDD python format
  * minidlna: Convert functional tests to non-BDD python format
  * performance: Convert functional tests to non-BDD python format
  * matrixsynapse: Convert functional tests to non-BDD python format
  * jsxc: Convert functional tests to non-BDD python format
  * backups: Convert functional tests to non-BDD python format
  * locale: Update translation strings
  * doc: Fetch latest manual

  [ Burak Yavuz ]
  * Translated using Weblate (Turkish)

  [ Michael Breidenbach ]
  * Translated using Weblate (Swedish)

  [ Andrij Mizyk ]
  * Translated using Weblate (Ukrainian)
  * Translated using Weblate (Ukrainian)
  * Translated using Weblate (Ukrainian)
  * Translated using Weblate (Ukrainian)
  * Translated using Weblate (Ukrainian)

  [ Tiago Zaniquelli ]
  * plinth: remove diagnose command

  [ Joseph Nuthalapati ]
  * apache: Drop support for SSLv3, TLSv1 and TLSv1.1
  * mediawiki: Backup and restore uploaded files
  * mediawiki: Bump version number for 1.35 upgrade
  * mediawiki: Enable a subset of default extensions
  * mediawiki: Switch to MediaWiki 2020 logo

  [ ikmaak ]
  * Translated using Weblate (Dutch)
  * Translated using Weblate (Dutch)
  * Translated using Weblate (Dutch)
  * Translated using Weblate (Dutch)
  * Translated using Weblate (Dutch)

  [ Sunil Mohan Adapa ]
  * mediawiki: tests: functional: Fix races after flipping flags
  * d/lintian-overrides: Drop override for a removed tag
  * d/lintian-overrides: Override message for not supporting sysvinit
  * d/lintian-overrides: Add override for manual outside .../doc/
  * d/lintian-overrides: Drop workaround for remove-on-upgrade dpkg flag
  * apache: Drop support for GnuTLS
  * apache: Enable and prioritize HTTP/2 protocol
  * apache: Setup Mozilla recommended configuration
  * container: Fix the update command for new web server
  * tests: Add some missing markers
  * web_framework, tests: Workaround captcha 0.5.6 vs. Django 3.2

  [ fliu ]
  * email: Fix self.critical not callable error
  * email: postconf.get_many_unsafe: batch query
  * email: configure postfix domain names

  [ Seyed mohammad ali Hosseinifard ]
  * Translated using Weblate (Persian)

  [ Veiko Aasa ]
  * gitweb: tests: Fix test failures if initial default branch is not master
  * gitweb: tests: Convert functional tests to non-BDD python format
  * gitweb: tests: functional: Fix test failure if initial default branch is not master

  [ Artem ]
  * Translated using Weblate (Russian)

  [ 109247019824 ]
  * Translated using Weblate (Bulgarian)

  [ 池边树下 ]
  * Translated using Weblate (Chinese (Simplified))

 -- James Valleroy <jvalleroy@mailbox.org>  Sat, 18 Sep 2021 09:47:06 -0400

freedombox (21.8~bpo11+1) bullseye-backports; urgency=medium

  * Rebuild for bullseye-backports.

 -- James Valleroy <jvalleroy@mailbox.org>  Thu, 02 Sep 2021 09:48:30 -0400

freedombox (21.8) unstable; urgency=medium

  [ Andrij Mizyk ]
  * Translated using Weblate (Ukrainian)
  * Translated using Weblate (Ukrainian)
  * Translated using Weblate (Ukrainian)

  [ fliu ]
  * diagnostics: Allow underscores (_) in app names
  * doc/dev: Using mocking instead of importing external modules
  * email: Basic app to manage an email server
  * email: Enable LDAP by calling postconf in a thread-safe way
  * email: Implement `email_server ipc set_sasl` and `set_submission`
  * email: Set up local delivery (no spam filtering)
  * email: Code quality fixes
  * email: Fix enabling SMTPS; check return value
  * email: dovecot: Support user lookup by UID number
  * email: Address some code review comments
  * email: Install rspamd; proxy its web interface
  * email: Parse command arguments with a mutually exclusive group
  * email: mutex: create lock file as plinth user
  * email, plinth.log: Write more information to syslog
  * email: postconf: Handle postconf returning an empty key
  * email: audit: improve the speed of post-installation setup
  * email: Open lock file as plinth user
  * email: Support UID number lookup in Dovecot
  * email: diagnostics: Fix sudo permission problem
  * email: views: Implement tab rendering
  * email: Implement alias management
  * email: aliases: Use bootstrap styles
  * email: Add UI for creating the home directory
  * email: Add templates for TLS and domains
  * email: Implement view for setting up domains
  * email: postfix: Install LDAP map support
  * email: Implement spam sorting with sieve
  * email: apache: X-Robots-Tag header, full URL match
  * email: Implement auto-discovery
  * email: LMTP: remove the recipient's UID number from email headers
  * email: Code cleanup
  * email: Implement outbound mail filtering
  * email: Reload postfix in domain view
  * email: Code cleanup, address reviews
  * email: Local delivery: use full email address
  * email: postfix: dovecot: Set strong security parameters
  * email: setup: Find Let's Encrypt certificates
  * email: Documentation, code cleanup
  * email: setup: Configure Roundcube
  * email: Sender spoofing patch 1/2: domain rewriting
  * email: implemented service alert

  [ Sunil Mohan Adapa ]
  * doc/dev: Drop seemingly irrelevant automodule reference
  * container: Use keyserver.ubuntu.com as the default keyserver
  * d/lintian-overrides: Allow all systemd services paths
  * d/control: Drop wireless-tools as recommends
  * tests: functional: Add a convenience method to logout
  * wordpress: New app to manage a WordPress site/blog

  [ Petter Reinholdtsen ]
  * Translated using Weblate (Norwegian Bokmål)

  [ James Valleroy ]
  * security: Remove display of past vulnerabilities
  * locale: Update translation strings
  * doc: Fetch latest manual

 -- James Valleroy <jvalleroy@mailbox.org>  Mon, 30 Aug 2021 20:01:46 -0400

freedombox (21.7~bpo11+1) bullseye-backports; urgency=medium

  * Rebuild for bullseye-backports.

 -- James Valleroy <jvalleroy@mailbox.org>  Fri, 20 Aug 2021 07:24:09 -0400

freedombox (21.7) unstable; urgency=low

  [ Allan Nordhøy ]
  * Translated using Weblate (Norwegian Bokmål)
  * Translated using Weblate (Norwegian Bokmål)

  [ Jacque Fresco ]
  * Translated using Weblate (Indonesian)

  [ Reza Almanda ]
  * Translated using Weblate (Indonesian)
  * Translated using Weblate (Indonesian)

  [ Besnik Bleta ]
  * Translated using Weblate (Albanian)

  [ 池边树下 ]
  * Translated using Weblate (Chinese (Simplified))

  [ Tiago Zaniquelli ]
  * tests: functional: storage: skip test List disks

  [ Oymate ]
  * Translated using Weblate (Bengali)

  [ whenwesober ]
  * Translated using Weblate (Indonesian)

  [ James Valleroy ]
  * ci: Disable autopkgtest
  * debian: Ensure fuse gets replaced by fuse3 (Closes: #990758)
    - Thanks to Andreas Beckmann <anbe@debian.org> for the patch.
  * action_utils: Separate function to hold freedombox package
  * action_utils: Use flag to indicate freedombox package has been held
    (Closes: #991292)
  * upgrades: Check for held freedombox package in manual update
  * upgrades: Check for held freedombox package daily
  * action_utils: Don't print when unholding freedombox package
  * vagrant: Update box name
  * ttrss: Allow upgrade to version 21
  * Update translation strings
  * doc: Fetch latest manual
  * Upload to unstable

  [ bruh ]
  * Translated using Weblate (Vietnamese)
  * Translated using Weblate (Vietnamese)

  [ Andrij Mizyk ]
  * Translated using Weblate (Ukrainian)
  * Translated using Weblate (Ukrainian)
  * Translated using Weblate (Ukrainian)
  * Translated using Weblate (Ukrainian)
  * Translated using Weblate (Ukrainian)
  * Translated using Weblate (Ukrainian)
  * Translated using Weblate (Ukrainian)
  * Translated using Weblate (Ukrainian)
  * Translated using Weblate (Ukrainian)
  * Translated using Weblate (Ukrainian)

  [ Johannes Keyser ]
  * Translated using Weblate (German)

 -- James Valleroy <jvalleroy@mailbox.org>  Mon, 16 Aug 2021 19:18:59 -0400

freedombox (21.6) experimental; urgency=medium

  [ ikmaak ]
  * Translated using Weblate (Dutch)
  * Translated using Weblate (German)

  [ Burak Yavuz ]
  * Translated using Weblate (Turkish)

  [ Michael Breidenbach ]
  * Translated using Weblate (Swedish)

  [ whenwesober ]
  * Translated using Weblate (Indonesian)
  * Translated using Weblate (Indonesian)

  [ Benedek Nagy ]
  * Translated using Weblate (Hungarian)

  [ James Valleroy ]
  * Translated using Weblate (Indonesian)
  * Translated using Weblate (Indonesian)
  * Translated using Weblate (Indonesian)
  * Translated using Weblate (Indonesian)
  * Translated using Weblate (Chinese (Simplified))
  * locale: Update translation strings
  * doc: Fetch latest manual

  [ Weblate ]
  * Added translation using Weblate (Sinhala)
  * Added translation using Weblate (Vietnamese)

  [ James Pan ]
  * Translated using Weblate (Chinese (Traditional))

  [ HelaBasa ]
  * Translated using Weblate (Sinhala)

  [ Johannes Keyser ]
  * Translated using Weblate (German)

  [ Coucouf ]
  * Translated using Weblate (French)
  * Translated using Weblate (French)

  [ ssantos ]
  * Translated using Weblate (Portuguese)

  [ 池边树下 ]
  * Translated using Weblate (Chinese (Simplified))

  [ Reza Almanda ]
  * Translated using Weblate (Indonesian)
  * Translated using Weblate (Indonesian)
  * Translated using Weblate (Indonesian)

  [ bruh ]
  * Translated using Weblate (Vietnamese)
  * Translated using Weblate (Vietnamese)
  * Translated using Weblate (Vietnamese)
  * Translated using Weblate (Vietnamese)

  [ Arshadashu ]
  * Translated using Weblate (Telugu)

  [ Joseph Nuthalapati ]
  * Translated using Weblate (Telugu)
  * Translated using Weblate (Telugu)
  * Translated using Weblate (Telugu)
  * Translated using Weblate (Telugu)
  * Translated using Weblate (Telugu)
  * Translated using Weblate (Telugu)

  [ uday17 ]
  * Translated using Weblate (Telugu)
  * Translated using Weblate (Telugu)
  * Translated using Weblate (Telugu)

  [ Sandeepbasva ]
  * Translated using Weblate (Telugu)

  [ Aurélien Couderc ]
  * Change backups submit button to fix translation issues

  [ chilumula vamshi krishna ]
  * Translated using Weblate (Telugu)

  [ Jacque Fresco ]
  * Translated using Weblate (Indonesian)
  * Translated using Weblate (Japanese)

 -- James Valleroy <jvalleroy@mailbox.org>  Mon, 31 May 2021 19:00:45 -0400

freedombox (21.5) experimental; urgency=medium

  [ Dietmar ]
  * Translated using Weblate (German)

  [ Karol Werner ]
  * Translated using Weblate (Polish)

  [ Michalis ]
  * Translated using Weblate (Greek)
  * Translated using Weblate (Greek)
  * Translated using Weblate (Greek)
  * Translated using Weblate (Greek)

  [ Fioddor Superconcentrado ]
  * Generating developer documentation.
  * config: Fix tests related to user home directory
  * Translated using Weblate (Spanish)

  [ ikmaak ]
  * Translated using Weblate (Dutch)

  [ Burak Yavuz ]
  * Translated using Weblate (Turkish)
  * Translated using Weblate (Turkish)
  * Translated using Weblate (Turkish)

  [ Veiko Aasa ]
  * deluge, mldonkey, syncthing, transmission: Depend on nslcd.service
  * deluge: Fix daemon user not in freedombox-share group after installation
  * users: Fix unit test failures when LDAP is empty

  [ Sunil Mohan Adapa ]
  * ssh, apache: Make fail2ban use systemd journald backend by default
  * security: Move fail2ban default configuration to this app
  * security: Ensure that fail2ban is not re-enabled on version increment
  * security: Increment app version to reload fail2ban
  * action_utils: Introduce utility for masking services
  * config: Disable rsyslog and syslog forwarding
  * config: Install and configure zram for swap
  * Update copyright year

  [ James Valleroy ]
  * debian: Add coverage to autopkgtest
  * ci: Merge with Salsa CI pipeline
  * config: Convert entered domain name to lower case
  * dynamicdns: Wait after changing domain name in tests
  * dynamicdns: Convert entered domain name to lower case
  * pagekite: Convert entered kite name to lower case
  * config, dynamicdns, pagekite: Remove incorrect use of str
  * letsencrypt: Always return a diagnostics result
  * diagnostics: Use lock to protect results
  * coturn: Validate TURN URIs if provided in form
  * locale: Update translation strings
  * doc: Fetch latest manual

  [ Max Rockatansky ]
  * security: Clarify vulnerability count and provide link to more info

  [ Joseph Nuthalapati ]
  * docs: Improve Developer Documentation index page
  * container: distribution as environment variable
  * ejabberd: STUN/TURN configuration
  * coturn: Mention ejabberd in app description

  [ Michael Breidenbach ]
  * Translated using Weblate (Swedish)
  * Translated using Weblate (Swedish)

  [ nautilusx ]
  * Translated using Weblate (German)

  [ Reza Almanda ]
  * Translated using Weblate (Indonesian)

  [ Aditya Pratap Singh ]
  * container: Work in the absence of systemd in PATH, for eg. in Arch

  [ Kirill Schmidt ]
  * first_boot: Use session to verify first boot welcome step

  [ fliu ]
  * HACKING.md: added some troubleshooting information
  * container script: Must convert env. var. string to a Path object

  [ Johannes Keyser ]
  * Translated using Weblate (German)

  [ whenwesober ]
  * Translated using Weblate (Indonesian)

  [ 池边树下 ]
  * Translated using Weblate (Chinese (Simplified))

  [ Weblate ]
  * Added translation using Weblate (Albanian)

  [ Besnik Bleta ]
  * debian: Add Albanian (sq) locale
  * Translated using Weblate (Albanian)

  [ Carlos Henrique Lima Melara ]
  * doc: Add filename to code snippets in tutorial
  * docs: Add missing imports in tutorial
  * docs: Set the `version` attribute as required instead of optional

 -- James Valleroy <jvalleroy@mailbox.org>  Mon, 19 Apr 2021 20:23:23 -0400

freedombox (21.4) unstable; urgency=medium

  [ Petter Reinholdtsen ]
  * Translated using Weblate (Norwegian Bokmål)

  [ Allan Nordhøy ]
  * Translated using Weblate (Norwegian Bokmål)

  [ ikmaak ]
  * Translated using Weblate (Dutch)

  [ Burak Yavuz ]
  * Translated using Weblate (Turkish)

  [ James Valleroy ]
  * plinth: Disable start rate limiting for service
  * upgrades: Disable searx during dist-upgrade
  * locale: Update translation strings
  * doc: Fetch latest manual

  [ Dietmar ]
  * Translated using Weblate (German)
  * Translated using Weblate (Italian)
  * Translated using Weblate (German)
  * Translated using Weblate (Italian)

  [ Coucouf ]
  * Translated using Weblate (French)

  [ Michael Breidenbach ]
  * Translated using Weblate (Swedish)

  [ Sunil Mohan Adapa ]
  * ui: Fix buttons jumping on click in snapshots page
  * matrix-synapse, coturn: Fix minor pipeline failures

  [ Benedek Nagy ]
  * Translated using Weblate (Hungarian)

  [ Kornelijus Tvarijanavičius ]
  * Translated using Weblate (Lithuanian)

  [ Joseph Nuthalapati ]
  * coturn: Add new component for usage of coturn by other apps
  * coturn: Minor refactor view to use utility to generate URIs
  * coturn: Remove advanced flag, make app visible to all
  * matrix-synapse: Auto configure STUN/TURN using coturn server
  * matrix-synapse: Update description to talk about TURN configuration

 -- James Valleroy <jvalleroy@mailbox.org>  Sun, 28 Feb 2021 20:57:00 -0500

freedombox (21.3) unstable; urgency=medium

  [ Oğuz Ersen ]
  * Translated using Weblate (Turkish)

  [ ikmaak ]
  * Translated using Weblate (Dutch)

  [ Burak Yavuz ]
  * Translated using Weblate (Turkish)

  [ Michael Breidenbach ]
  * Translated using Weblate (Swedish)

  [ Michalis ]
  * Translated using Weblate (Greek)

  [ James Valleroy ]
  * upgrades: Mark string as no-python-format
  * locale: Update translation strings
  * upgrades: Only check free space bytes before dist upgrade
  * upgrades: Add 10 minute delay before apt update
  * upgrades: Disable apt snapshots during dist upgrade
  * locale: Update translation strings
  * doc: Fetch latest manual

  [ John Lines ]
  * gitignore: Ignore files generated during package build
  * zoph: Add new app to organize photos

  [ Sunil Mohan Adapa ]
  * tests: functional: Introduce step def. to check if app is enabled
  * zoph: Make app unavailable in Buster

  [ Aurélien Couderc ]
  * sharing: Improve shares group access description

  [ Fioddor Superconcentrado ]
  * HACKING: Link download page for Geckodriver.
  * Translated using Weblate (Spanish)

 -- James Valleroy <jvalleroy@mailbox.org>  Thu, 11 Feb 2021 17:59:49 -0500

freedombox (21.2) unstable; urgency=medium

  [ Burak Yavuz ]
  * Translated using Weblate (Turkish)
  * Translated using Weblate (Turkish)

  [ Sunil Mohan Adapa ]
  * radicale: Allow older 2.x release to upgrade to 3.x
  * backups: schedule: tests: Fix failures due to long test run
  * minidlna: Minor refactor of media directory handling
  * minidlna: Implement force upgrading from older version
  * jsxc: Fix issues with jQuery >= 3.5.0

  [ Veiko Aasa ]
  * calibre: Fix freedombox.local inaccessible after enabling app
  * mediawiki: Fix app installation process doesn't display status information
  * plinth: Show running spinner when app installation is in progress

  [ James Valleroy ]
  * upgrades: Return reason when checking for dist upgrade
  * upgrades: Get result of start-dist-upgrade
  * upgrades: Move start-dist-upgrade result string to app
  * upgrades: Add notifications for dist upgrade
  * tests: Update functional tests default config
  * roundcube: Allow upgrade to 1.4.*
  * locale: Update translation strings
  * doc: Fetch latest manual

  [ Dietmar ]
  * Translated using Weblate (German)
  * Translated using Weblate (Italian)

  [ ikmaak ]
  * Translated using Weblate (Spanish)
  * Translated using Weblate (Dutch)
  * Translated using Weblate (Swedish)
  * Translated using Weblate (Russian)
  * Translated using Weblate (Hungarian)

  [ Coucouf ]
  * Translated using Weblate (French)
  * Translated using Weblate (French)

  [ Алексей Докучаев ]
  * Translated using Weblate (Russian)

  [ Stanisław Stefan Krukowski ]
  * Translated using Weblate (Polish)

  [ Oymate ]
  * Translated using Weblate (Bengali)

  [ Fioddor Superconcentrado ]
  * Translated using Weblate (Spanish)

  [ Joseph Nuthalapati ]
  * matrix-synapse: python3-psycopg2 from backports
  * upgrades: Increment version for MatrixSynapse 1.26
  * mediawiki: Set default logo to mediawiki.png

  [ nautilusx ]
  * Translated using Weblate (German)

 -- James Valleroy <jvalleroy@mailbox.org>  Sat, 06 Feb 2021 00:33:34 -0500

freedombox (21.1) unstable; urgency=medium

  [ ikmaak ]
  * Translated using Weblate (German)
  * Translated using Weblate (Spanish)
  * Translated using Weblate (Dutch)
  * Translated using Weblate (Polish)
  * Translated using Weblate (Danish)
  * Translated using Weblate (French)
  * Translated using Weblate (Italian)
  * Translated using Weblate (Norwegian Bokmål)
  * Translated using Weblate (Dutch)
  * Translated using Weblate (Portuguese)
  * Translated using Weblate (Swedish)
  * Translated using Weblate (Russian)
  * Translated using Weblate (Chinese (Simplified))
  * Translated using Weblate (Persian)
  * Translated using Weblate (Gujarati)
  * Translated using Weblate (Hindi)
  * Translated using Weblate (Czech)
  * Translated using Weblate (Ukrainian)
  * Translated using Weblate (Hungarian)
  * Translated using Weblate (Lithuanian)
  * Translated using Weblate (Slovenian)
  * Translated using Weblate (Bulgarian)
  * Translated using Weblate (Greek)
  * Translated using Weblate (Galician)
  * Translated using Weblate (Serbian)

  [ Burak Yavuz ]
  * Translated using Weblate (Turkish)

  [ John Doe ]
  * Translated using Weblate (Turkish)
  * Translated using Weblate (Turkish)

  [ Doma Gergő ]
  * Translated using Weblate (Hungarian)

  [ Ouvek Kostiva ]
  * Translated using Weblate (Chinese (Traditional))

  [ James Valleroy ]
  * tahoe: Disable app
  * setup: Enable essential apps that use firewall
  * upgrades: Requires at least 5 GB free space for dist upgrade
  * locale: Update translation strings
  * doc: Fetch latest manual

  [ Veiko Aasa ]
  * syncthing: Create LDAP group name different from system group
  * syncthing: Hide unnecessary security warning
  * sharing: Update functional test to use syncthing-access group
  * plinth: Fix disable daemon when service alias is provided
  * container script: Various improvements

  [ Sunil Mohan Adapa ]
  * ui: js: Make select all checkbox option available more broadly
  * ui: css: New style for select all checkbox
  * backups: tests: Fix a typo in test case name
  * backups: Allow comments to be added to archives during backup
  * backups: Allow storing root repository details
  * backups: repository: Introduce a prepare method
  * backups: repository: Simplify handling of remote repo properties
  * backups: Introduce backup scheduling
  * backups: Add a schedule to each repository
  * backups: Trigger schedules every hour
  * backups: Add UI to edit schedules
  * backups: Add a notification to suggest users to enable schedules
  * backups: Show notification on error during scheduled backups
  * networks: Remove unused import to fix flake8 failure
  * performance: Fix failure to start due to lru_cache in stable

  [ Allan Nordhøy ]
  * Translated using Weblate (Norwegian Bokmål)

  [ Fred LE MEUR ]
  * performance: Fix web client link to Cockpit

  [ Milan ]
  * Translated using Weblate (Czech)

  [ crlambda ]
  * Translated using Weblate (Chinese (Traditional))

  [ Fioddor Superconcentrado ]
  * networks: Separate the delete button and color it differently
  * network: Minor refactoring in a test
  * network: Minor refactoring, new is_primary() function
  * networks: Change connection type to a radio button
  * networks: Use radio buttons for network modes
  * networks: Prevent unintended changes to primary connection.
  * networks: Hide deactivate/remove buttons for primary connections
  * Translated using Weblate (Spanish)

 -- James Valleroy <jvalleroy@mailbox.org>  Mon, 25 Jan 2021 21:08:22 -0500

freedombox (21.0) unstable; urgency=medium

  [ Dietmar ]
  * Translated using Weblate (German)

  [ ikmaak ]
  * Translated using Weblate (German)
  * Translated using Weblate (Dutch)
  * Translated using Weblate (Spanish)
  * Translated using Weblate (French)

  [ Burak Yavuz ]
  * Translated using Weblate (Turkish)

  [ Doma Gergő ]
  * Translated using Weblate (Hungarian)

  [ Veiko Aasa ]
  * functional tests: Make tests compatible with pytest-bdd v4.0
  * ejabberd: functional tests: Wait until the jsxc buddy list is loaded
  * users: Skip action script tests if LDAP is not set up
  * functional-tests: Fix installation errors in install.sh script
  * dev-container: Add subcommand to run tests
  * gitweb: tests: functional: Fix test failures in localized environment
  * dev-container: 'up' command: Show banner also when container is already
    running
  * dev-container: Add command to print container IP address
  * tests: functional: Improve creating users in tests
  * gitweb: Add functional tests for git-access group
  * plinth: Fix daemon is enabled check when service alias is provided

  [ ullli ]
  * mumble: Updated mumla and removed plumble from clients list

  [ Johannes Keyser ]
  * Translated using Weblate (German)

  [ Sunil Mohan Adapa ]
  * apache2: Allow downloads in openvpn and backups with latest browsers
  * backups: Don't open a new window for downloading backups
  * openvpn: Don't show running status on download profile button
  * app: component: Add app_id and app properties
  * app: Add locked flag
  * backups: Add new component for backup and restore
  * backups: Use the backup component in all apps
  * doc: dev: Update documentation for using backup component
  * app: info: Move client validation to info component
  * doc: dev: Update documentation on calling clients validation
  * doc: dev: Update the tutorial to reflect latest API/code
  * radicale: Fix backup and restore of configuration

  [ Michael Breidenbach ]
  * Translated using Weblate (Swedish)

  [ James Valleroy ]
  * users: Avoid test error if ldapsearch is not available
  * upgrades: Ensure freedombox package is upgraded during dist upgrade
  * upgrades: Add service for dist upgrade
  * upgrades: Install python3-systemd for unattended-upgrades
  * upgrades: Don't allow needrestart to restart freedombox-dist-upgrade
  * upgrades: Check before starting dist upgrade process
  * upgrades: Write dist-upgrade service file in /run
  * upgrades: Restart FreedomBox service at end of dist-upgrade
  * upgrades: Use full path to searx action script
  * upgrades: Hold tt-rss during dist upgrade, if available
  * locale: Update translation strings
  * doc: Fetch latest manual

  [ Stanisław Stefan Krukowski ]
  * Translated using Weblate (Polish)

  [ Joseph Nuthalapati ]
  * transmission: Show port forwarding information
  * transmission: Update description

 -- James Valleroy <jvalleroy@mailbox.org>  Mon, 11 Jan 2021 19:57:44 -0500

freedombox (20.21) unstable; urgency=medium

  [ Johannes Keyser ]
  * Translated using Weblate (German)

  [ Fioddor Superconcentrado ]
  * Translated using Weblate (Spanish)
  * Translated using Weblate (Spanish)

  [ Joseph Nuthalapati ]
  * deluge: Sync apache2 config with Transmission
  * deluge: Functional tests for bit-torrent group

  [ Michael Breidenbach ]
  * Translated using Weblate (Swedish)

  [ Veiko Aasa ]
  * apache: Create snake oil certificate if not exists
  * users: Remove timeout when creating Samba user
  * security: Fix access denied for user daemon from cron

  [ n0nie4HP ]
  * Translated using Weblate (Polish)
  * Translated using Weblate (Polish)

  [ spectral ]
  * calibre: Fix manual page name

  [ James Valleroy ]
  * upgrades: Allow grub-pc upgrade without reinstalling grub
  * upgrades: Update searx search engines during dist upgrade
  * locale: Update translation strings
  * doc: Fetch latest manual
  * debian: Bump standards version to 4.5.1

  [ Nikita Epifanov ]
  * Translated using Weblate (Russian)

  [ ikmaak ]
  * Translated using Weblate (Polish)

  [ Doma Gergő ]
  * Translated using Weblate (Hungarian)

 -- James Valleroy <jvalleroy@mailbox.org>  Mon, 28 Dec 2020 21:08:41 -0500

freedombox (20.20.1) unstable; urgency=medium

  [ Reg Me ]
  * Translated using Weblate (Dutch)

  [ ikmaak ]
  * Translated using Weblate (Dutch)
  * Translated using Weblate (German)
  * Translated using Weblate (Dutch)

  [ Burak Yavuz ]
  * Translated using Weblate (Turkish)

  [ Sunil Mohan Adapa ]
  * pagekite: Drop unused subdomain widget
  * pagekite: cosmetic: Minor yapf changes
  * clients: Fix a duplicated HTML ID
  * ui: Adopt a consistent and new table style
  * ui: Make all tables responsive
  * ui: css: Use rem as the primary unit
  * ui: Drop italic style on app name and sections in card listing
  * jsxc: Drop loading text on the login button
  * firewall: New styling for status stable
  * ui: Consistently use the btn-toolbar class for all toolbars
  * help: Make the button normal size in about page
  * users: Drop cancel button show submit as danger in delete page
  * help, power, index: ui: Drop remaining uses of &raquo;
  * ui: index: Don't show too large a help message
  * HACKING: Add suggestion not over-use Bootstrap utility classes
  * ui: Fix form error styling using bootstrap 3 style
  * jslicense.html: Drop minor styling
  * ui: Introduce common styling for two column list group
  * calibre: Use common styling for libraries list
  * pagekite: Use common styling for custom services
  * ikiwiki: Use common styling for wiki/blog list
  * gitweb: Use common styling for repo list
  * users: Use common styling for users list
  * networks: Use common styling for showing network connection
  * networks: Use common styling for Wi-Fi network list
  * networks: Use table for styling network connection list
  * firewall: Split CSS styling into separate file
  * monkeysphere: Split CSS styling into a separate file
  * samba: Split CSS styling into separate file
  * upgrades: Split CSS styling into a separate file
  * backups: Split CSS styling into a separate file
  * storage: Split CSS styling into a separate file
  * sharing: Split CSS styling into a separate file
  * letsencrypt: Split CSS styling into a separate file
  * help: Split CSS styling into a separate file
  * first_setup: Use template variable to refresh page
  * ui: Use common styling to hide logo during firstboot
  * firstboot: Use bootstrap for logo styling
  * pagekite: Eliminate inline styling
  * help: Show version information as an alert
  * ui: Avoid inline styling for setting progress bar width
  * apache2: Disallow all inline styling in sandbox settings
  * ui: Fix warning button colors

  [ achalaramu ]
  * Migrate bootstrap 4 from bootstrap 3

  [ Veiko Aasa ]
  * gitweb: Make functional tests compatible with pytest-bdd v4.0
  * javascript: Fix disabled submit buttons when navigating back to a page

  [ James Valleroy ]
  * tests: Skip initial update
  * help: Update status log test
  * config: Skip homepage test on buildd (Closes: #977527)
  * doc: Fetch latest manual

 -- James Valleroy <jvalleroy@mailbox.org>  Sat, 19 Dec 2020 19:18:42 -0500

freedombox (20.20) unstable; urgency=medium

  [ ikmaak ]
  * Translated using Weblate (Dutch)
  * Translated using Weblate (Dutch)

  [ Burak Yavuz ]
  * Translated using Weblate (Turkish)

  [ ssantos ]
  * Translated using Weblate (Portuguese)

  [ Johannes Keyser ]
  * Translated using Weblate (German)

  [ Thomas Vincent ]
  * Translated using Weblate (French)

  [ Michael Breidenbach ]
  * Translated using Weblate (Swedish)

  [ Fioddor Superconcentrado ]
  * Translated using Weblate (Spanish)
  * config: Add user websites as choices for homepage config
  * config: rename functions (improve readability)

  [ James Valleroy ]
  * config: Mark test_homepage_field as needs_root
  * mumble: Implement force upgrade for 1.3.*
  * upgrades: Hold mumble-server during dist upgrade
  * locale: Update translation strings
  * doc: Fetch latest manual

  [ Veiko Aasa ]
  * apache: Add app name
  * snapshot: Check that / is a btrfs subvolume before setup
  * diagnostics: Improve exception handling in app diagnostics
  * diagnostics: Show app name and fallback to app id if not exist
  * templates: Make toggle button responsive

 -- James Valleroy <jvalleroy@mailbox.org>  Mon, 14 Dec 2020 19:31:00 -0500

freedombox (20.19) unstable; urgency=medium

  [ ikmaak ]
  * Translated using Weblate (Dutch)
  * Translated using Weblate (Dutch)
  * Translated using Weblate (Dutch)
  * Translated using Weblate (German)
  * Translated using Weblate (Dutch)
  * Translated using Weblate (Dutch)

  [ Fioddor Superconcentrado ]
  * networks: Apply translation to a tooltip.
  * bepasty: Apply translation to autogenerated comments.
  * snapshots: Translate snapshot types (field description)
  * Translated using Weblate (Spanish)

  [ Joseph Nuthalapati ]
  * OpenVPN: Create user group "vpn"
  * openvpn: Add functional tests for user group "vpn"
  * openvpn: Deny access to users not in group "vpn"

  [ James Valleroy ]
  * upgrades: Add first boot step to run initial update
  * upgrades: Add progress page for initial update
  * upgrades: Fix flag name in info message
  * upgrades: Hold freedombox package during dist upgrade
  * upgrades: Use apt_hold contextmanager
  * upgrades: Print steps in dist-upgrade
  * upgrades: Fix sources list for dist upgrade from buster
  * sso: Add test to generate ticket
  * locale: Update translation strings
  * doc: Fetch latest manual
  * debian: Add python3-openssl as build dependency for tests

  [ Veiko Aasa ]
  * Samba: UI: Show toggle buttons and share names

  [ Oymate ]
  * Translated using Weblate (Bengali)

 -- James Valleroy <jvalleroy@mailbox.org>  Mon, 30 Nov 2020 18:37:52 -0500

freedombox (20.18.1) unstable; urgency=medium

  [ Burak Yavuz ]
  * Translated using Weblate (Turkish)
  * Translated using Weblate (Turkish)

  [ Hetgyl ]
  * Translated using Weblate (French)
  * Translated using Weblate (French)
  * Translated using Weblate (French)
  * Translated using Weblate (French)
  * Translated using Weblate (French)
  * Translated using Weblate (French)
  * Translated using Weblate (French)
  * Translated using Weblate (French)
  * Translated using Weblate (French)
  * Translated using Weblate (French)
  * Translated using Weblate (French)
  * Translated using Weblate (French)

  [ Reg Me ]
  * Translated using Weblate (Dutch)
  * Translated using Weblate (Dutch)

  [ Oğuz Ersen ]
  * Translated using Weblate (Turkish)

  [ Thomas Vincent ]
  * Translated using Weblate (French)
  * Translated using Weblate (French)
  * Translated using Weblate (French)
  * Translated using Weblate (French)
  * Translated using Weblate (French)
  * Translated using Weblate (French)
  * Translated using Weblate (French)
  * Translated using Weblate (French)
  * Translated using Weblate (French)
  * Translated using Weblate (French)
  * Translated using Weblate (French)

  [ Petter Reinholdtsen ]
  * Translated using Weblate (Norwegian Bokmål)

  [ Joseph Nuthalapati ]
  * sso: Fix regression in auth-pubtkt configuration

  [ Dietmar ]
  * Translated using Weblate (German)
  * Translated using Weblate (Italian)

  [ Fioddor Superconcentrado ]
  * Translated using Weblate (Spanish)

  [ Diego Roversi ]
  * Translated using Weblate (Italian)

  [ ikmaak ]
  * Translated using Weblate (Dutch)

  [ Michael Breidenbach ]
  * Translated using Weblate (Swedish)

  [ James Valleroy ]
  * Translated using Weblate (French)
  * doc: Fetch latest manual

 -- James Valleroy <jvalleroy@mailbox.org>  Mon, 23 Nov 2020 18:37:38 -0500

freedombox (20.18) unstable; urgency=medium

  [ Hetgyl ]
  * Translated using Weblate (French)

  [ Reg Me ]
  * Translated using Weblate (Dutch)
  * Translated using Weblate (Dutch)
  * Translated using Weblate (Dutch)
  * Translated using Weblate (Dutch)

  [ Joseph Nuthalapati ]
  * coverage: Omit files under tests/ directories
  * ci: Add --cov-config to the coverage command
  * openvpn: Cleanup easyrsa 2 to 3 upgrade code
  * openvpn: Function to detect ECC/RSA configuration
  * openvpn: ECC: Setup and Migration
  * openvpn: Remove explicit setup step
  * openvpn: Improve migrate_to_ecc template
  * openvpn: Remove opinion on which curve to use
  * openvpn: client configuration for RSA and ECC
  * gitlabci: Update Dockerfile and script

  [ Ralf Barkow ]
  * Translated using Weblate (German)

  [ Fioddor Superconcentrado ]
  * Translated using Weblate (Spanish)

  [ Matthias Dellweg ]
  * Enable dynamicdns module to handle IPv6

  [ Dietmar ]
  * Translated using Weblate (Italian)

  [ James Valleroy ]
  * locale: Update translation strings
  * doc: Fetch latest manual

 -- James Valleroy <jvalleroy@mailbox.org>  Mon, 16 Nov 2020 20:49:24 -0500

freedombox (20.17.1) experimental; urgency=medium

  [ Burak Yavuz ]
  * Translated using Weblate (Turkish)
  * Translated using Weblate (Turkish)

  [ Dietmar ]
  * Translated using Weblate (German)
  * Translated using Weblate (Italian)

  [ Joseph Nuthalapati ]
  * ci: Fix flake8 errors
  * pubtkt: Fix Python format language errors

  [ James Valleroy ]
  * debian: Rename source package to freedombox
  * doc: Fetch latest manual

 -- James Valleroy <jvalleroy@mailbox.org>  Sat, 07 Nov 2020 08:02:53 -0500

plinth (20.17) unstable; urgency=medium

  [ Fioddor Superconcentrado ]
  * package: i18n: Mark progress status strings for translation
  * networks: i18n: Mark string for translation on delete page
  * networks: i18n: Mark various strings for translation
  * notifications: i18n: Mark app names and extra data for translation
  * networks: css: Make button wider in network list
  * Translated using Weblate (Spanish)

  [ Sunil Mohan Adapa ]
  * backups: i18n: Mark form success messages for translation
  * doc: wikiparser: Fix issue with running parser outside doc/ dir
  * upgrades: Disable the option when not able to dist upgrade
  * ci: Split testing stages into smaller stages

  [ Coucouf ]
  * Translated using Weblate (French)
  * Translated using Weblate (French)

  [ Burak Yavuz ]
  * Translated using Weblate (Turkish)
  * Translated using Weblate (Turkish)

  [ Nikita Epifanov ]
  * Translated using Weblate (Russian)

  [ Jens Molgaard ]
  * Translated using Weblate (Danish)

  [ Petter Reinholdtsen ]
  * Translated using Weblate (Norwegian Bokmål)

  [ Praveen Illa ]
  * Translated using Weblate (Telugu)

  [ James Valleroy ]
  * Translated using Weblate (Danish)
  * ci: Run wikiparser doctests
  * wikiparser: Exit with return value 1 on test failure
  * upgrades: Add a setting to enable dist upgrade
  * locale: Update translation strings
  * doc: Fetch latest manual

  [ Michael Breidenbach ]
  * Translated using Weblate (German)
  * Translated using Weblate (Swedish)

  [ marklin0913 ]
  * Added translation using Weblate (Chinese (Traditional))

  [ Joseph Nuthalapati ]
  * mediawiki: Ensure password file is not empty
  * mediawiki: Add action to set domain name

  [ Dietmar ]
  * Translated using Weblate (German)
  * Translated using Weblate (Italian)

  [ Radek Pasiok ]
  * Translated using Weblate (Polish)

  [ Onurb ]
  * apache: setup uwsgi by default

 -- James Valleroy <jvalleroy@mailbox.org>  Mon, 02 Nov 2020 19:45:57 -0500

plinth (20.16) unstable; urgency=medium

  [ Oğuz Ersen ]
  * Translated using Weblate (Turkish)

  [ Burak Yavuz ]
  * Translated using Weblate (Turkish)
  * Translated using Weblate (Turkish)

  [ Nikita Epifanov ]
  * Translated using Weblate (Russian)

  [ Allan Nordhøy ]
  * Translated using Weblate (Norwegian Bokmål)
  * Translated using Weblate (Chinese (Simplified))
  * Translated using Weblate (Slovenian)
  * Translated using Weblate (Greek)
  * Translated using Weblate (Norwegian Bokmål)

  [ Veiko Aasa ]
  * diagnostics: Show low system memory notifications
  * notifications: Show severity level on every notification

  [ Coucouf ]
  * Translated using Weblate (French)

  [ James Valleroy ]
  * app: Add donation links in dropdown menu
  * debian: Add Brazilian Portuguese debconf templates translation
    (Closes: #972449)
    - Thanks to Adriano Rafael Gomes for the translation.
  * locale: Update translation strings
  * doc: Fetch latest manual

  [ Fioddor Superconcentrado ]
  * upgrades: Add status section showing version and upgrade status
  * diagnostics: Lazy format all diagnostic test strings properly
  * Translated using Weblate (Spanish)
  * help: Link to updates page when new version is available
  * updates: Eliminate delay and better status for manual upgrade

  [ Michael Breidenbach ]
  * Translated using Weblate (Swedish)

  [ Sunil Mohan Adapa ]
  * calibre: Add link to donation page
  * app: Make the donation button more prominent
  * calibre: Update group description to reflect 'using' app

 -- James Valleroy <jvalleroy@mailbox.org>  Mon, 19 Oct 2020 20:42:32 -0400

plinth (20.15) unstable; urgency=medium

  [ Coucouf ]
  * Translated using Weblate (French)
  * Translated using Weblate (French)
  * Translated using Weblate (French)
  * Translated using Weblate (French)

  [ Joseph Nuthalapati ]
  * bepasty: Change default permissions to 'read'
  * calibre: Add new e-book library app
  * calibre: Minor changes to app description
  * container: Handle edge cases with container update

  [ Fioddor Superconcentrado ]
  * HACKING: Add extra development requirements
  * CONTRIBUTING: Require flake8 compliance
  * Translated using Weblate (Spanish)
  * HACKING.md: Re-organised contents according to onboarding journey
  * Translated using Weblate (Spanish)

  [ Sunil Mohan Adapa ]
  * module_loader, web_framework: Update console log messages
  * dynamicdns: Drop unnecessary code to set app as enabled
  * pagekite: Don't announce unconfigured kite as a valid domain
  * pagekite: Don't update names module if not installed
  * tor: Don't check if enabled when not installed
  * tests: functional: Simplify calling the login helper
  * doc: Before fetching, drop all old to cleanup deleted pages/images
  * coturn: Don't handle certificates if not installed
  * quassel: Don't handle certificates if not installed
  * quassel: Fix minor typo
  * mumble: Store and use a single domain for TLS certificate setup
  * doc: dev: Link to list of potential apps from tutorial
  * coturn: Don't handle certificates if not installed
  * quassel: Don't handle certificates if not installed
  * users: Deal with admin user already existing during first boot
  * users: cosmetic: Yapf refactoring
  * *: Minor flake8 fixes
  * debian/control: Add sshpass as build dependency

  [ Michael Breidenbach ]
  * Translated using Weblate (Swedish)

  [ ssantos ]
  * Translated using Weblate (Portuguese)

  [ Phil Morrell ]
  * mumble: configure letsencrypt component

  [ Burak Yavuz ]
  * Translated using Weblate (Turkish)

  [ Petter Reinholdtsen ]
  * Translated using Weblate (Norwegian Bokmål)

  [ Veiko Aasa ]
  * ssh: action script: Require user credentials when editing ssh keys
  * users: Require admin credentials when creating or editing a user
  * container: Assign virtual network interface to trusted firewall zone

  [ James Valleroy ]
  * upgrades: Extend function to check for normal dist availability
  * upgrades: Detect and upgrade to next stable release
  * upgrades: Set a flag so interrupted dist-upgrade can be continued
  * upgrades: Check free space before dist-upgrade
  * locale: Update translation strings
  * doc: Fetch latest manual

 -- James Valleroy <jvalleroy@mailbox.org>  Mon, 05 Oct 2020 19:25:41 -0400

plinth (20.14.1) unstable; urgency=high

  [ Burak Yavuz ]
  * Translated using Weblate (Turkish)

  [ Nikita Epifanov ]
  * Translated using Weblate (Russian)

  [ JC Staudt ]
  * minidlna: Fix typo DNLA -> DLNA

  [ Sunil Mohan Adapa ]
  * cockpit: Don't show home page icon to non-admin users
  * module_loader: Load/process all essential modules before others

  [ Petter Reinholdtsen ]
  * Translated using Weblate (Norwegian Bokmål)

  [ Dietmar ]
  * Translated using Weblate (German)

  [ Coucouf ]
  * Translated using Weblate (French)

  [ James Valleroy ]
  * doc: Fetch latest manual

 -- James Valleroy <jvalleroy@mailbox.org>  Wed, 23 Sep 2020 07:37:53 -0400

plinth (20.14) unstable; urgency=high

  [ Fioddor Superconcentrado ]
  * Translated using Weblate (Spanish)
  * Translated using Weblate (Spanish)
  * sudo user needed for container
  * Branch-out
  * Specify machine
  * Fix typo
  * post-processor: Solve 1908 fixing the wiki links fix
  * Translated using Weblate (Spanish)
  * Translated using Weblate (Spanish)
  * jsxc, sharing: Add 'Learn more...' link for help pages
  * wireguard: Add 'Learn more...' link for help page
  * doc: wikiparser: Resolve URLs for locally available pages
  * HACKING.md: Instructions for container-related troubleshooting
  * i18n: Mark strings missed for translation
  * snapshots: Clarify description for disabling yearly snapshots

  [ Doma Gergő ]
  * Translated using Weblate (Hungarian)
  * Translated using Weblate (Hungarian)

  [ Sunil Mohan Adapa ]
  * upgrades: Minor isort fix
  * upgrades: Remove unused context variable
  * security: Don't show report button as part of backports notice
  * upgrades: security: Don't with the technical term 'backports' in UI
  * matrixsynapse: Allow upgrade to version 1.17
  * backups: Make app available by default
  * samba: cosmetic: Minor yapf fixes
  * container: unstable: Handle interface naming for systemd < 245
  * storage: Fix expanding partitions on GPT partition tables
  * matrixsynapse: Rename Riot to Element
  * ejabberd, mumble, wireguard: Update Apple app links
  * menu: Update documentation to clarify that icons can be files
  * frontpage: Fix documentation related to renamed parameter
  * bepasty: Make description a private variable
  * bepasty: Expand app description
  * bepasty: Tighten permissions on the uwsgi socket
  * infinoted, syncthing: Fix minor typo in a comment
  * bepasty: Add diagnostics tests on app URL
  * bepasty: Minor fixes
  * bepasty: tests: functional: Add a password before removing all
  * bepasty: Resize SVG to 512x512 for consistency with other icons
  * bepasty: Add "Snippet" in category/short description
  * bepasty: Update UI strings for permissions
  * bepasty: Require at least one permission on a password
  * bepasty: Simplify configuration file handling
  * js: Don't show running status on buttons pulled to right
  * diagnostics: Prevent showing running status on diagnostics menu item
  * help, networks: Clarify i18n different contexts for "Manual"
  * radicale: Stop service during backup and restore
  * radicale: tests: functional: Add test for backup/restore
  * doc: Recompile when parser script changes
  * doc: wikiparser: Handle processing instructions
  * doc: wikiparser: Fix attachment URLs in regular links
  * doc: wikiparser: When processing single pages, ignore header/footer
  * doc: wikiparser: Generate colspec for tables
  * doc: wikiparser: Handle table of contents macro without parenthesis
  * doc: wikiparser: Handle more paragraph breakers
  * doc: wikiparser: Parse content inside a comment
  * doc: wikiparser: Allow empty lines between list items
  * doc: wikiparser: Fix parsing URLs, simplify plain text parsing
  * doc: wikiparser: Resolve relative URLs
  * doc: wikiparser: Preserve spaces during parsing and generation
  * doc: wikiparser: Handle existing # in links, don't append again
  * doc: wikiparser: Assign text to URLs that don't provide them
  * doc: wikiparser: Handle wiki links starting with a /
  * doc: wikiparser: Allow lists to started with just spaces
  * doc: wikiparser: Strip spaces from attachment's text
  * doc: wikiparser: Place anchors inside paragraphs
  * doc: wikiparser: Sort imagedata properties
  * doc: wikiparser: Retain the text for icons
  * doc: wikiparser: Set icon dimensions to old values (temporarily)
  * doc: wikiparser: Handle empty table cells
  * doc: wikiparser: Fix some flake8 warnings
  * doc: wikiparser: Improve links relative to included files
  * doc: wikiparser: Fix issue with parsing inline code blocks
  * doc: wikiparser: Handle markup inside italic/bold markup
  * doc: wikiparser: Format text inside admonitions properly
  * doc: Drop post processor as it is not needed anymore
  * doc: wikiparser: Incorporate post processing fixes
  * doc: Simplify make file by eliminating targets for intermediates
  * doc: wikiparser: Add note about some incorrect links
  * doc: Update the test script for wikiparser
  * manual: Fetch latest images
  * doc: Fetch latest manual
  * firewall: Use service files for showing port forwarding info
  * firewall: Show port forwarding info in tabular format
  * kvstore: Allow module to be imported before Django init
  * networks: Expose API to get/set network meta info
  * firewall: Show port forwarding info contextually
  * doc: wikiparser: Fix a minor flake8 issue
  * doc: wikiparser: Fix issue with some URL containing dup. lang part
  * doc: wikiparser: Make it easier to run with a #! at the top
  * doc: wikiparser: Reduce build verbosity
  * upgrades: Fix issue with checking if backports is current
  * upgrades: Separate concepts for backports enabled vs. requested
  * upgrades, security: Use consistent terminology 'activate'
  * backports: When upgrading from older version, assumed requested
  * package: Add ability to reinstall a package
  * matrixsynapse: Perform a one time conversion to new config format
  * doc: manual: Fetch latest manual, remove non-existent images/pages
  * doc: wikiparser: Use icons from the icons directory
  * doc: wikiparser: Show icons with full size
  * doc: manual: Replace manual icons to drop CC 2.5 license
  * deluge: Use older icon to drop CC 2.0 license

  [ Joseph Nuthalapati ]
  * searx: Add functional test for app availability
  * container: Add unstable distribution
  * functional-tests: Fix instructions for running functional tests
  * functional-tests: Use latest version of splinter
  * framework: Remove module init() functions
  * wireguard: Remove hardcoded Windows client version
  * functional-tests: splinter 0.14.0 is in PyPI
  * apps: Remove Coquelicot
  * matrix-synapse: Upgrade to 1.19
  * container: Use builds with build-deps included

  [ James Valleroy ]
  * ci: Allow fuse to be installed
  * tests: functional: Strip trailing / from FREEDOMBOX_URL
  * ejabberd: Use new ruamel.yaml API and allow duplicate keys
  * locale: Update translation strings
  * doc: Fetch latest manual
  * debian: Add gbp dch config
  * debian: Fix use of wildcard path in copyright
  * debian: Split copyright paragraph to avoid lintian error
  * radicale: Remove code to handle 1.x
  * doc: Fetch latest manual
  * bepasty: New app for file upload and sharing
  * bepasty: Add public access config form
  * bepasty: Fetch manual page
  * locale: Update translation strings
  * doc: Add moinmoin wiki parser
  * wikiparser: Fix spaces, multi-line, languages, icons
  * doc: Use Makefile to fetch raw wiki files
  * doc: Add icons used in manual
  * manual: Add raw wiki files of included pages
  * manual: Remove checked-in xml files
  * wikiparser: Don't render Admonition with style comment
  * test-wikiparser: Remove fixes.xslt step
  * debian: Add unit tests to autopkgtest
  * apache: Disable mod_status (CVE-2020-25073)
  * debian: Don't show first wizard secret on command line
  * debian: Remove unused vars from postinst
  * matrixsynapse: Use conf.d snippets
  * upgrades: Change backports activation message wording
  * upgrades: Display correct backports info for unstable
  * upgrades: Add first boot step to configure backports
  * upgrades: Use kvstore and then file to determine if backports are enabled
  * debian: Temporarily revert source package rename
  * locale: Update translation strings
  * doc: Fetch latest manual

  [ Veiko Aasa ]
  * samba: Hide common system partitions
  * ikiwiki: Validate a path when deleting wiki or blog
  * ssh: Disallow managing keys for the root user
  * debian: Add newline to end of /var/lib/plinth/firstboot-wizard-secret
  * functional-tests: snapshot: Skip if filesystem doesn't support snapshots
  * container: Randomize btrfs partition UUID
  * gitweb: Fix enable auth webserver component on app init
  * gitweb: Add ability to change default branch

  [ Павел Протасов ]
  * Translated using Weblate (Russian)

  [ Michael Breidenbach ]
  * Translated using Weblate (German)
  * Translated using Weblate (Swedish)
  * Translated using Weblate (German)
  * Translated using Weblate (Swedish)
  * Translated using Weblate (German)
  * Translated using Weblate (Swedish)

  [ ikmaak ]
  * Translated using Weblate (Dutch)
  * Translated using Weblate (Dutch)

  [ Burak Yavuz ]
  * Translated using Weblate (Turkish)
  * Translated using Weblate (Turkish)
  * Translated using Weblate (Turkish)
  * Translated using Weblate (Turkish)

  [ Xosé M ]
  * Translated using Weblate (Galician)

  [ Jens Molgaard ]
  * Translated using Weblate (Danish)

  [ Nikita Epifanov ]
  * Translated using Weblate (Russian)
  * Translated using Weblate (Russian)

  [ Dietmar ]
  * Translated using Weblate (German)

  [ Johannes Keyser ]
  * Translated using Weblate (German)

  [ Diego Roversi ]
  * Translated using Weblate (Italian)

  [ Artem ]
  * Translated using Weblate (Russian)

  [ Ralf Barkow ]
  * Translated using Weblate (German)

  [ Reg Me ]
  * Translated using Weblate (Dutch)
  * Translated using Weblate (Dutch)

  [ Q.-A. Nick ]
  * upgrades, security: Update the messages describing backports

 -- James Valleroy <jvalleroy@mailbox.org>  Tue, 15 Sep 2020 17:03:43 -0400

freedombox (20.13) unstable; urgency=medium

  [ Sunil Mohan Adapa ]
  * Rename source package from plinth to freedombox.

  [ Veiko Aasa ]
  * minidlna: Do not expose statistics over public web

  [ Benjamin Ortiz ]
  * backups: Allow remote repository usernames to start with numbers

  [ James Valleroy ]
  * upgrades: Update apt cache before manual update
  * upgrades: Parameterize backports dist name
  * upgrades: Use current release codename when enabling backports
  * upgrades: Use codename to pin freedombox from backports
  * security: Move backports notice to security page
  * upgrades: Add button to activate backports
  * upgrades: Use only sources file to determine if backports enabled
  * upgrades: Check that backports is for current release
  * upgrades: Rewrite apt prefs file when activating backports
  * upgrades: Enable backports for testing only in development mode
  * upgrades: Show dist of backports to be activated
  * upgrades: Split apt preferences into 2 files
  * upgrades: Refactor use of lsb_release
  * locale: Update translation strings
  * doc: Fetch latest manual

  [ Allan Nordhøy ]
  * Translated using Weblate (Norwegian Bokmål)

  [ Tang Zongxun ]
  * Translated using Weblate (Chinese (Simplified))

  [ Doma Gergő ]
  * Translated using Weblate (Hungarian)

 -- Federico Ceratto <federico@debian.org>  Sat, 18 Jul 2020 12:14:08 +0100

plinth (20.12.1) unstable; urgency=high

  [ nautilusx ]
  * Translated using Weblate (German)

  [ Robert Pollak ]
  * Translated using Weblate (German)

  [ J. Lavoie ]
  * Translated using Weblate (French)

  [ Petter Reinholdtsen ]
  * Translated using Weblate (Norwegian Bokmål)

  [ Sunil Mohan Adapa ]
  * cfg, frontpage: Ignore errors while reading config and shortcuts

  [ Milo Ivir ]
  * Translated using Weblate (German)

 -- James Valleroy <jvalleroy@mailbox.org>  Sun, 05 Jul 2020 15:40:30 -0400

plinth (20.12) unstable; urgency=medium

  [ Oğuz Ersen ]
  * Translated using Weblate (Turkish)

  [ Sunil Mohan Adapa ]
  * Translated using Weblate (Telugu)
  * transmission: tests: functional: Fix to wait properly
  * ttrss: tests: functional: Fix to wait properly
  * tor: tests: functional: Fix to wait properly on progress page
  * users: tests: functional: Leave no-language as final setting
  * mldonkey: tests: functional: Wait for frame to load properly
  * snapshot: tests: functional: Delete all snapshots properly
  * ejabberd: tests: functional: Fixes for no implicit waiting
  * syncthing: tests: functional: Fix to wait properly
  * tests: functional: Remove implicit and explicit wait times
  * tests: functional: Allow parallel installation of apps
  * d/control: Add python3-systemd as a dependency
  * apache: Add ssl-cert package as dependency
  * storage: Use DBus directly for listing disks
  * storage: Fix regression with showing error messages
  * storage: Use UDisks information as primary source
  * storage: Don't show empty progress bar for disks not mounted
  * storage: Remove rule to not automount system disks with no paritions
  * storage: Don't auto-mount loopback devices except in develop mode
  * storage: Allow ejecting any device not in fstab or crypttab
  * storage: Ignore eject failures if filesystems unmounted properly
  * backups: Remove an unnecessary print() statement
  * Translated using Weblate (Telugu)
  * container: Remove sqlite3 file early enough
  * storage: Don't log exception of disk space check fails
  * storage: Use mount info instead of disk info for free space warning
  * notifications: Fix issue with redirection on dismiss
  * views: Drop use of private Django utility
  * cfg: Don't fallback to develop config if main is not found
  * cfg: Drop the default configuration file
  * frontpage: Read custom shortcuts from multiple locations
  * frontpage: Drop empty custom shortcut files
  * cfg: Allow loading multiple configuration files
  * cfg: For develop mode, overlay on top of regular configuration
  * context_processor: tests: Use already available config fixture
  * cfg: Eliminate the need for 'root' directory in configuration
  * cfg: Move /plinth.config to plinth/develop.config
  * cfg: Rename configuration file to freedombox.config
  * d/tests/control: Rename Plinth to FreedomBox in a comment
  * cfg: Read configuration from .d files and multiple locations
  * frontpage: Load shortcuts from .d directories too
  * frontpage: Read from .d files too
  * cfg: Remove redundant data in develop.config
  * cfg: Remove comments in test data
  * cfg: In develop mode, use /var/lib for DB and sessions
  * web_framework: Split initialization into two parts
  * web_framework: Don't create Django secret key when listing depends
  * log: Allow setting the default log level before log configuration
  * main: List dependencies without writing to disk
  * d/rules: vagrant: INSTALL.md: Fix installing dependencies
  * *: Drop files paths in data/var
  * doc: Update manual page with configuration file changes
  * network: test: Fix race condition when deleting connections
  * storage: tests: Ignore cases needing loop devices when not available
  * actions: tests: Fix test failures due order of fixtures
  * tests: Use develop configuration for most tests
  * templates: Disable button and show spinner on submit for all forms
  * backups: Remove custom handling of progress on the restore button
  * js: Simplify auto-refresh page logic
  * jsxc: Remove inline javascript
  * apache: Set CSP and other common security headers
  * apache: Relax CSP to allow web workers for JSXC
  * locale: Update translation strings

  [ ferhad.necef ]
  * Translated using Weblate (Russian)

  [ Thomas Vincent ]
  * Translated using Weblate (French)

  [ Joseph Nuthalapati ]
  * Translated using Weblate (Telugu)

  [ wind ]
  * Translated using Weblate (Russian)

  [ James Valleroy ]
  * upgrades: Combine into single page with manual update
  * upgrades: Skip enable-auto in develop mode
  * debian: Add nscd >= 2 as dependency
  * upgrades: Append unattended-upgrades-dpkg.log for more detail
  * storage: Handle multi-line text in functional test
  * apt: Run `apt-get -f install` before other commands
  * apt: Run `dpkg --configure -a` before other actions
  * upgrades: Skip enabling backports on testing and unstable
  * networks: Remove firewall zone warning
  * networks: Correct wording of internet connection form

  [ Veiko Aasa ]
  * functional-tests: Handle connection error when web server restarts
  * functional-tests: Skip tests if app is not available in distribution
  * functional-tests: Fix page not fully loaded errors when taking backups
  * functional-tests: Remove unnecessary wait when navigating to module

  [ Michael Breidenbach ]
  * Translated using Weblate (German)
  * Translated using Weblate (Swedish)

  [ Fioddor Superconcentrado ]
  * Translated using Weblate (Spanish)

  [ Pavel Borecki ]
  * Translated using Weblate (Czech)

  [ Éfrit ]
  * Translated using Weblate (French)

  [ Jens Molgaard ]
  * Translated using Weblate (Danish)

 -- Sunil Mohan Adapa <sunil@medhas.org>  Mon, 29 Jun 2020 16:39:33 -0700

plinth (20.11) unstable; urgency=medium

  [ Thomas Vincent ]
  * Translated using Weblate (French)

  [ Petter Reinholdtsen ]
  * Translated using Weblate (Norwegian Bokmål)

  [ Michael Breidenbach ]
  * Translated using Weblate (German)
  * Translated using Weblate (Swedish)

  [ Sunil Mohan Adapa ]
  * *: Remove use of Turbolinks library
  * web_framework: Reduce verbosity of DB migration process
  * container: Add script to manage systemd-nspawn containers for dev.
  * container: Fix upgrading of freedombox
  * matrixsynapse: Handle upgrade to versions 1.15.x

  [ James Valleroy ]
  * upgrades: Don't enable backports on Debian derivatives
  * upgrades: Use a custom service for manual update
  * locale: Update translation strings
  * doc: Fetch latest manual
  * debian: Update renamed lintian tag

  [ Ralf Barkow ]
  * Translated using Weblate (German)

  [ aiman an ]
  * Added translation using Weblate (Arabic (Saudi Arabia))
  * Translated using Weblate (Arabic (Saudi Arabia))

  [ WaldiS ]
  * Translated using Weblate (Polish)

  [ Luis A. Arizmendi ]
  * Translated using Weblate (Spanish)

 -- James Valleroy <jvalleroy@mailbox.org>  Mon, 15 Jun 2020 19:55:45 -0400

plinth (20.10) unstable; urgency=high

  [ Joseph Nuthalapati ]
  * backups: Add optional field - Name
  * functional-tests: Use Name attribute in backups
  * functional-tests: Move @backups to Scenario level
  * functional-tests: Leave tor+http test disabled
  * tests: functional: Document running tests in parallel
  * tests: functional: Add pytest-xdist to install.sh

  [ Sunil Mohan Adapa ]
  * openvpn: Use app toggle button and common app view
  * tests: functional: Merge into main source hierarchy
  * storage: Fix failing path validation unit tests
  * tests: functional: cosmetic: flake8 fixes
  * tests: functional: Re-organize step definitions and helper methods
  * coturn: Fix functional test for backup/restore
  * ttrss: Fix functional tests
  * snapshot: Fix functional test to account for non-removable snapshots
  * test: functional: Fix for Apache restart after domain change
  * tor: Fix problems with running a relay
  * mldonkey: Add app to freedombox-share group
  * samba: Add clients information
  * cockpit: Promote for advanced storage/firewalld/networking ops
  * firewall: Mention that internal services are available over VPN
  * firewall: Don't show tun interface in internal zone warning
  * minidlna: Add link to manual page
  * minidlna: Fix i18n for name of the app
  * pagekite: Fix expired certificates causing connection failures

  [ Luis A. Arizmendi ]
  * Translated using Weblate (Spanish)

  [ Etienne ]
  * Translated using Weblate (French)

  [ Artem ]
  * Translated using Weblate (Russian)

  [ fred1m ]
  * ikiwiki: Enable 'attachment' plugin by default

  [ James Valleroy ]
  * utils: Handle removal of axes.get_version()
  * debian: Mark doc packages as Multi-Arch: foreign
  * firewall: Minor spelling fix
  * radicale: Fix link in description to clients
  * users: Avoid error when user's groups cannot be parsed
  * templates: Fix setup state check
  * locale: Update translation strings
  * doc: Fetch latest manual

  [ Allan Nordhøy ]
  * Translated using Weblate (Norwegian Bokmål)
  * Translated using Weblate (Czech)
  * Translated using Weblate (Hungarian)
  * Translated using Weblate (Greek)

 -- James Valleroy <jvalleroy@mailbox.org>  Mon, 01 Jun 2020 20:06:53 -0400

plinth (20.9) unstable; urgency=medium

  [ Petter Reinholdtsen ]
  * Translated using Weblate (Norwegian Bokmål)

  [ James Valleroy ]
  * snapshot: Set as essential module
  * functional_tests: snapshot: Skip delete all when there are no snapshots
  * quassel: Use systemd sandboxing features
  * minidlna: Move sysctl config to /etc/sysctl.d/50-freedombox.conf
  * upgrades: Add needrestart to restart services as needed
  * upgrades: Enable Automatic-Reboot option of unattended-upgrades
  * locale: Update translation strings
  * doc: Fetch latest manual

  [ Michael Breidenbach ]
  * Translated using Weblate (German)
  * Translated using Weblate (Swedish)

  [ Fioddor Superconcentrado ]
  * Folder remained unrenamed. Should have changed along with git links.

  [ Sunil Mohan Adapa ]
  * snapshot: Fix issues with restore and delete
  * performance: Add basic functional tests
  * daemon: Allow using an alias when enabling a daemon
  * bind: Add daemon alias for bind9 -> named
  * daemon: bind: cosmetic: yapf, isort formatting
  * firewall: Reload firewalld so it works with newly installed services
  * glib: Allow scheduling non-repeating tasks in separate threads
  * notification: Expand and clarify restriction on id property
  * storage: Auto-mount disks, notify of failing disks
  * package: Fix error log when checking if package manager is busy
  * power: cosmetic: Fix flake8 warnings
  * first_setup: Fix regression with logo not showing
  * minidlna: cosmetic: isort fixes
  * mediawiki: Stop jobrunner during backup/restore
  * minidlna: Stop daemon during backup/restore
  * mumble: Stop server during backup/restore
  * quassel: Fix stopping server during backup/restore
  * tor: Fix stopping server during backup/restore
  * upgrades: Always schedule a reboot at 02:00 local time
  * upgrades: Add information about service restart and system reboot
  * performance: Launch the Cockpit graphs directly if possible

  [ Joseph Nuthalapati ]
  * samba: Change description to Network File Storage
  * functional-tests: Skip network setup wizard
  * functional-tests: Move Disable tests to the end

  [ fred1m ]
  * performance: Add app for system monitoring

  [ Luis A. Arizmendi ]
  * Translated using Weblate (Spanish)

  [ Artem ]
  * Translated using Weblate (Russian)

 -- James Valleroy <jvalleroy@mailbox.org>  Mon, 18 May 2020 19:42:49 -0400

plinth (20.8) unstable; urgency=medium

  [ Luis A. Arizmendi ]
  * Translated using Weblate (Spanish)
  * Translated using Weblate (Spanish)

  [ Joseph Nuthalapati ]
  * Translated using Weblate (Telugu)
  * Translated using Weblate (Telugu)
  * HACKING: More detailed instructions for VirtualBox
  * HACKING: Correction to macOS package manager name

  [ Nektarios Katakis ]
  * syncthing: add to freedombox-share group

  [ Veiko Aasa ]
  * users: Try-restart service after service is added to the sharing group
  * datetime: Handle timesyncd service runs conditionally
  * minidlna: Add functional tests that enable and disable application
  * minidlna: Make app installable inside unprivileged container

  [ Sunil Mohan Adapa ]
  * web_server: Suppress warnings that static directories don't exist
  * debian: Remove timer to setup repositories properly
  * static: Use SVG logo during first wizard welcome step
  * static: Reduce the size of the background noise image
  * mediawiki: Reuse existing images in functional tests
  * setup.py: Don't install/ship .po files
  * static: Don't ship visual design file and unused images
  * storage: Fix tests by wrestling with auto-mounting of disks
  * HACKING: Minor indentation fix
  * *: Update links to repository and project page
  * ci: Update link to container in Docker registry
  * coturn: New app to manage Coturn TURN/STUN server
  * datetime: Refactor handling systemd-timesyncd not running in VMs
  * datetime: Don't expect synced time in diagnostics inside VMs
  * mediawiki: Partial fix for installing on testing
  * datetime: Disable diagnostics when no tests are available

  [ James Valleroy ]
  * d/copyright: Fix path to visual_design
  * data: Print hostname and IP addresses before console login
  * snapshot: Fix message when not available
  * snapshot: Fix title
  * locale: Update translation strings
  * debian: Use debhelper compat level 13
  * doc: Fetch latest manual

  [ Artem ]
  * Translated using Weblate (Russian)

  [ nautilusx ]
  * Translated using Weblate (German)

  [ Fioddor Superconcentrado ]
  * Directions to install VirtualBox when it's not part of the Debian-based
    distro, like Buster.

  [ Anonymous ]
  * Translated using Weblate (Spanish)

  [ Nathan ]
  * Translated using Weblate (French)

  [ Michael Breidenbach ]
  * Translated using Weblate (Swedish)

  [ fred1m ]
  * mumble: Add Mumla to the list of clients

 -- James Valleroy <jvalleroy@mailbox.org>  Mon, 04 May 2020 20:33:35 -0400

plinth (20.7) unstable; urgency=medium

  [ Coucouf ]
  * Translated using Weblate (French)

  [ vihor ]
  * Translated using Weblate (Serbian)

  [ Localisation Lab ]
  * Translated using Weblate (French)

  [ Joseph Nuthalapati ]
  * Translated using Weblate (Telugu)

  [ Veiko Aasa ]
  * gitweb: Improve error handling when creating repository

  [ James Valleroy ]
  * upgrades: Allow installation of python3-twisted from backports
  * matrixsynapse: Handle upgrade to 1.12.*
  * locale: Update translation strings
  * doc: Fetch latest manual

  [ Fioddor Superconcentrado ]
  * HACKING: Clarify where commands should be run

 -- James Valleroy <jvalleroy@mailbox.org>  Mon, 20 Apr 2020 18:38:52 -0400

plinth (20.6.1) unstable; urgency=medium

  [ James Valleroy ]
  * users: Fix regression where form help_text line was dropped
  * debian: Add firmware-ath9k-htc to Recommends
  * doc: Fetch latest manual

  [ Allan Nordhøy ]
  * gitweb: Use proper ellipsis char when showing clone progress
  * Translated using Weblate (Norwegian Bokmål)
  * Translated using Weblate (German)

  [ Coucouf ]
  * Translated using Weblate (French)
  * Translated using Weblate (French)

  [ Manuela Silva ]
  * Translated using Weblate (Portuguese)

  [ nautilusx ]
  * Translated using Weblate (German)

  [ Jeannette L ]
  * Translated using Weblate (German)
  * Translated using Weblate (French)
  * Translated using Weblate (Italian)

  [ wind ]
  * Translated using Weblate (Russian)

  [ vihor ]
  * Translated using Weblate (Serbian)

 -- James Valleroy <jvalleroy@mailbox.org>  Sat, 11 Apr 2020 09:56:43 -0400

plinth (20.6) unstable; urgency=medium

  [ wind ]
  * Translated using Weblate (Russian)

  [ Thomas Vincent ]
  * Translated using Weblate (French)
  * Translated using Weblate (French)

  [ Alice Kile ]
  * app: Separate app enable/disable form from config form

  [ Sunil Mohan Adapa ]
  * pagekite: Fix functional tests
  * monkeysphere: Making styling more specific to avoid interference
  * networks: Make styling more specific to avoid interference
  * syncthing: Update description to mention 'syncthing' group

  [ Michael Breidenbach ]
  * Translated using Weblate (German)

  [ Coucouf ]
  * Translated using Weblate (French)
  * Translated using Weblate (French)
  * Translated using Weblate (French)
  * Translated using Weblate (French)
  * Translated using Weblate (French)
  * Translated using Weblate (French)
  * Translated using Weblate (French)
  * Translated using Weblate (French)
  * Translated using Weblate (French)

  [ Pavel Borecki ]
  * Translated using Weblate (Czech)

  [ James Valleroy ]
  * radicale: Support upgrade to any 2.x version
  * packages: Mark freedombox package as held during package installs
  * packages: Keep existing hold if already set
  * locale: Update translation strings
  * doc: Fetch latest manual
  * debian: Cleanup overrides for jsxc symlinks

  [ Allan Nordhøy ]
  * Translated using Weblate (German)
  * Translated using Weblate (French)
  * Translated using Weblate (Italian)
  * Translated using Weblate (Hindi)

  [ Joseph Nuthalapati ]
  * users: Add component for managing users and groups
  * yapf: Update conf to add blank line before nested class/def
  * cosmetic: Minor yapf and other fixes
  * app: Fix grammar in developer documentation string
  * ikiwiki: Disable edits. Add moderation of comments
  * Translated using Weblate (Telugu)
  * vagrant: Skip upgrading freedombox dependencies
  * firewalld: Force upgrade anything in [0.7, 0.9)
  * infinoted: Fix permissions of sync directory

  [ vihor ]
  * Added translation using Weblate (Serbian)
  * Translated using Weblate (Serbian)

  [ Luis A. Arizmendi ]
  * Translated using Weblate (Spanish)

 -- James Valleroy <jvalleroy@mailbox.org>  Mon, 06 Apr 2020 20:40:17 -0400

plinth (20.5.1) unstable; urgency=medium

  [ Petter Reinholdtsen ]
  * Translated using Weblate (Norwegian Bokmål)

  [ Allan Nordhøy ]
  * networks: Update label wording in topology form: Choose → Specify
  * Translated using Weblate (Norwegian Bokmål)

  [ Sunil Mohan Adapa ]
  * web_server: Introduce component to handle special static file dirs
  * jsxc: Fix issue with serving static files
  * help: Move custom static file handling into app from central place
  * debian: Update doc-base to include PDF
  * debian: Prepare for multiple binary packages
  * debian: Separate binary packages for each language manual
  * debian: Remove outdated TODO file

  [ Michael Breidenbach ]
  * Translated using Weblate (German)

  [ James Valleroy ]
  * debian: Correct doc package names in Recommends

 -- James Valleroy <jvalleroy@mailbox.org>  Thu, 26 Mar 2020 09:13:13 -0400

plinth (20.5) unstable; urgency=medium

  [ Joseph Nuthalapati ]
  * ci: Use pre-built container image to speed up CI
  * ci: Add maintenance script for updating images
  * ci: Optimize refreshing Docker image for GitLabCI

  [ James Valleroy ]
  * ci: Switch docker image to testing
  * Translated using Weblate (Swedish)
  * locale: Update translation strings
  * doc: Fetch latest manual

  [ Sunil Mohan Adapa ]
  * app: Fix name of the block in templates, used for overriding
  * views: Allow AppViews to set self.intial
  * pagekite: Simplify code for form adding custom service
  * pagekite: Remove unused templates
  * pagekite: Drop ineffective base template
  * pagekite: Minor cleanup
  * pagekite: Merge all the configuration retrieval actions
  * pagekite: Merge set-kite and set-frontend actions
  * pagekite: Use Daemon component to simplify handling daemon actions
  * pagekite: Don't signal new domain on init if app is disabled
  * pagekite: Simplify code notifying domain name changes
  * pagekite: Don't attempt to notify about domain if app is disabled
  * pagekite: Remove app enabled checking from getting configuration
  * pagekite: Fix functional tests by submitting the right form
  * pagekite: Fix styling issues for custom services section
  * pagekite: On enable/disable, add/remove domain from names module
  * pagekite: Fix an error message in custom services form
  * pagekite: Ensure transitioning for from old code
  * matrixsynapse: Handle release of matrix-synapse 1.11
  * setup: Fix regression to force-upgrade caused by Info changes
  * pagekite: Don't allow non-unique custom services
  * toolbar: Factor out the clients buttons into a separate template
  * index: Reintroduce clients button in front page
  * upgrades: Don't ship apt backport preferences file
  * setup.py: Remove files shipped in the past
  * upgrades: Use internal scheduler instead of systemd timer
  * shadowsocks: Change default configuration
  * action_utils: Add utility to call systemd daemon-reload
  * shadowsocks: Fix incorrect setting of state directory
  * shadowsocks: When editing configuration, don't re-enable
  * mediawiki: Don't allow anonymous edits

  [ Fioddor Superconcentrado ]
  * Translated using Weblate (Spanish)
  * Translated using Weblate (Spanish)
  * Translated using Weblate (Spanish)
  * Translated using Weblate (Spanish)
  * Translated using Weblate (Spanish)

  [ Luis A. Arizmendi ]
  * Translated using Weblate (Spanish)
  * Translated using Weblate (Spanish)
  * Translated using Weblate (Spanish)
  * Translated using Weblate (Spanish)

  [ Fred ]
  * Translated using Weblate (French)

  [ Veiko Aasa ]
  * names: Fix Local Network Domain is not shown

  [ Thomas Vincent ]
  * Translated using Weblate (French)

  [ Nektarios Katakis ]
  * shadowshocks: Fix setting configuration on Buster

  [ Michael Breidenbach ]
  * Translated using Weblate (Swedish)

 -- James Valleroy <jvalleroy@mailbox.org>  Mon, 23 Mar 2020 19:42:28 -0400

plinth (20.4) unstable; urgency=medium

  [ Thomas Vincent ]
  * Translated using Weblate (French)
  * Translated using Weblate (French)

  [ Sunil Mohan Adapa ]
  * networks: Fixes for networks wizards
  * avahi: Use generic app view
  * privoxy: Use generic app view
  * infinoted: Move views to a separate views module
  * help: Rename views modules as 'views'
  * networks: Rename views modules as 'views'
  * diagnostics: Rename views modules, move utilities to main module
  * backups: cosmetic: Rename .inc file to .html
  * css: Merge responsive.css into main style file
  * css: cosmetic: Rename plinth.css to main.css
  * views: Don't send app to template context
  * app: Fix showing app name in port forwarding information
  * networks: Rename polkit JS authority rules file
  * firewalld: Add polkit JS authority rules files
  * networks: Show router wizard before Internet connection type wizard
  * networks: Don't show router wizard if not behind a router
  * networks: If topology wizard is skipped, skip router wizard too
  * apache: Handle transition to php 7.4

  [ Joseph Nuthalapati ]
  * Translated using Weblate (Telugu)
  * shadowsocks: Move user settings to state directory

  [ Veiko Aasa ]
  * storage: Directory selection form improvements
  * transmission: Allow one to submit download directory if it is creatable
  * plinth: Increase sqlite busy timeout from default 5s to 30s
  * upgrades: Clean apt cache every week
  * apps: Do not show status block if service is running
  * i2p: New style app page layout
  * quassel: Fix unable to disable application without choosing a domain name

  [ Luis A. Arizmendi ]
  * Translated using Weblate (Spanish)

  [ Nektarios Katakis ]
  * networks: Add form for network topology
  * networks: Add page for network topology form
  * networks: First boot view for network topology wizard
  * networks: First boot step for network topology wizard
  * networks: Save networks topology type to DB
  * networks: Update main networks page Internet connectivity section

  [ Michael Breidenbach ]
  * Translated using Weblate (Swedish)

  [ James Valleroy ]
  * ci: Switch to testing image
  * locale: Update translation strings
  * doc: Fetch latest manual

 -- James Valleroy <jvalleroy@mailbox.org>  Mon, 09 Mar 2020 20:01:44 -0400

plinth (20.3) unstable; urgency=medium

  [ Sunil Mohan Adapa ]
  * web_framework: Separate out Django settings into module
  * doc/dev: Allow all modules to be imported by Sphinx
  * notification: Add developer documentation
  * doc/dev: Update copyright year
  * app: Update style for toggle button
  * app: Drop border shadow for app icon in mobile view
  * app: cosmetic: Minor refactoring of header styling
  * app: Simplify some header styling
  * app: cosmetic: Rename a CSS style class in app header
  * app: cosmetic: Rename header.html to app-header.html
  * app: Show short description as secondary title
  * networks: Fix i18n for wizard forms
  * networks: Minor changes to router/internet configuration forms
  * web_framework: Generate and retain a secret key
  * web_framework: Cleanup expired sessions every week

  [ Nektarios Katakis ]
  * networks: Add form for internet connection type
  * networks: Add network view and url for internet connection help page
  * networks: Link internet connection help page with networks page.
  * networks: All first step wizard form for internet connection type
  * networks: Add first boot step for internet connection type
  * networks: Save to kvstore internet connectivity type
  * networks: Refactor connections list template
  * networks: Show internet connectivity string in main page

  [ Michael Breidenbach ]
  * Translated using Weblate (German)
  * Translated using Weblate (Swedish)

  [ Dietmar ]
  * Translated using Weblate (Italian)

  [ Jaime Marquínez Ferrándiz ]
  * Translated using Weblate (Spanish)

  [ Luis A. Arizmendi ]
  * Translated using Weblate (Spanish)

  [ Joseph Nuthalapati ]
  * shadowsocks: Fix shadowsocks not able to start

  [ James Valleroy ]
  * locale: Update translation strings
  * doc: Fetch latest manual

 -- James Valleroy <jvalleroy@mailbox.org>  Mon, 24 Feb 2020 20:16:12 -0500

plinth (20.2.1) unstable; urgency=high

  [ Veiko Aasa ]
  * apps: remove css filters and glow from app icons
  * config: Depends also on apache module

  [ Dietmar ]
  * Translated using Weblate (German)
  * Translated using Weblate (Italian)
  * Translated using Weblate (Italian)

  [ Petter Reinholdtsen ]
  * Translated using Weblate (Norwegian Bokmål)

  [ Sunil Mohan Adapa ]
  * cards: Remove the transition delay on hover effect
  * system: Implement new style for cards
  * jsxc: Bypass issue with stronghold to get the app working again
  * jsxc: Fix functional test case failure
  * functional_tests: cosmetic: Minor yapf change
  * app: Introduce Info component to store basic app information
  * app: Add info property as shortcut to access basic information
  * app: Refactor all apps to use the Info component
  * app: Document the app_id property for App class
  * doc/dev: Include information on how to edit dev documentation
  * views: Document the AppView class properties
  * monkeysphere: Fix regression with reading Apache configuration
  * Translated using Weblate (Italian)
  * firewall: Use firewalld DBus API for most operations
  * *.py: Use SPDX license identifier
  * *.html: Use SPDX license identifier
  * actions/*: Use SPDX license identifier
  * functional_tests: Use SPDX license identifier
  * *.css: Use SPDX license identifier
  * *: Update misc build related files to use SPDX license identifier
  * doc/dev: Update tutorial to use SPDX license indentifier
  * *: Update remaining misc files to use SPDX license identifier
  * *.js: Use SPDX license identifier
  * help: Fix attribute on download manual button
  * css: Add missing license identifier on some CSS files
  * firewalld: Ignore errors with DBus API when firewalld is not running
  * deluge: Don't use code execution for editing configuration
  * deluge: More reliable initial configuration setup

  [ Joseph Nuthalapati ]
  * l10n: Fix gettext not detecting no-python-format
  * samba: Add link to manual page
  * searx: Update search engines for 0.16.0

  [ Allan Nordhøy ]
  * openvpn: Fix spelling for Tunnelblick
  * Translated using Weblate (Norwegian Bokmål)

  [ Nektarios Katakis ]
  * bind: parse zones files
  * bind: test for parsing zones file with specific format
  * bind: views show served domains in main view
  * bind: create zones directory on setup action

  [ James Valleroy ]
  * bind: Bump version and handle upgrade

  [ Ralf Barkow ]
  * Translated using Weblate (German)

  [ nautilusx ]
  * Translated using Weblate (German)

  [ Doma Gergő ]
  * Translated using Weblate (Hungarian)

  [ Lev Lamberov ]
  * debian: Update Russian translation for debconf (Closes: #951440)

  [ Radek Pasiok ]
  * Translated using Weblate (Polish)

  [ Alice Kile ]
  * gitignore: Add .vscode & segregate editor settings

  [ Thomas Vincent ]
  * Translated using Weblate (French)

 -- James Valleroy <jvalleroy@mailbox.org>  Fri, 21 Feb 2020 22:38:12 -0500

plinth (20.2) unstable; urgency=medium

  [ Veiko Aasa ]
  * networks: Support virtual Ethernet (veth) devices
  * diagnostics: Show firewall service status
  * users: Fix functional test delete user
  * storage: Show disks if FreedomBox is running in an unprivileged container
  * service: Stop service not before but after disabling it
  * users: More precise username validation
  * sso, users: Turn off autocapitalization on the username field
  * users: Add unit tests for views
  * help: Fix anchor hidden under navbar

  [ Joseph Nuthalapati ]
  * tests: Use the latest version of geckodriver
  * vagrant: Add alias for run --develop
  * l10n: Add blocktrans trimmed tag on a block
  * l10n: Add missing trimmed to blocktrans blocks
  * vagrant: Allocate cpus equal to the no. of cores
  * Translated using Weblate (Telugu)
  * searx: Fix installation issue for 0.16.0

  [ Sunil Mohan Adapa ]
  * firewall: Show Run Diagnostics button in app
  * help: Eliminate redundant HTML attribute in template
  * glib: Create a new module to deal with all things glib
  * glib: Introduce method to schedule an operation at regular intervals
  * web_framework: Set the timezone to UTC
  * log: Ability to log SQL queries (disabled by default)
  * tests: Allow adding test templates
  * models: Add model for storing notifications
  * notification: New API for showing better notifications
  * notification: Add tests for notification API
  * views: A view to dismiss notifications
  * notification: Show a drop down from main navbar for notifications
  * storage: Show low disk space warning using notifications API
  * upgrades: Show notification when FreedomBox is updated
  * storage: In develop mode check for low disk space more frequently

  [ Thomas Vincent ]
  * Translated using Weblate (French)

  [ Allan Nordhøy ]
  * Translated using Weblate (Norwegian Bokmål)

  [ Ralf Barkow ]
  * Translated using Weblate (German)

  [ Luis A. Arizmendi ]
  * Translated using Weblate (Spanish)

  [ James Valleroy ]
  * users: Make help text translatable
  * security: Add Sandbox Coverage to report page
  * bind: Add CapabilityBoundingSet and ReadWritePaths to service file
  * matrixsynapse: Enable systemd sandboxing
  * security: Drop PrivateUsers=yes from all service files
  * locale: Update translation strings
  * doc: Fetch latest manual

  [ Michael Breidenbach ]
  * Translated using Weblate (German)
  * Translated using Weblate (Swedish)

 -- James Valleroy <jvalleroy@mailbox.org>  Mon, 10 Feb 2020 19:22:55 -0500

plinth (20.1) unstable; urgency=medium

  [ ikmaak ]
  * Translated using Weblate (Dutch)
  * Translated using Weblate (Dutch)

  [ Allan Nordhøy ]
  * samba: Fix spelling
  * Translated using Weblate (Norwegian Bokmål)
  * Translated using Weblate (German)
  * Translated using Weblate (Spanish)
  * Translated using Weblate (Norwegian Bokmål)
  * Translated using Weblate (Swedish)

  [ Veiko Aasa ]
  * samba: Add unit and functional tests
  * deluge: Allow one to set a download directory
  * deluge: Fix installation failure on slow machine
  * storage: Make external disk mounts accessible by other users
  * gitweb: Add link to the manual page
  * gitweb: Fix functional tests if git user and email is not configured

  [ Sunil Mohan Adapa ]
  * style: Fix incorrect margins for containers in mobile view
  * style: Fix responsiveness for app header
  * network: Fix activating connections that don't have real devices
  * network: Allow setting the auto-connect property on a connection
  * network: Add method to re-activate connections after an update
  * wireguard: Show large buttons in show client/server pages
  * wireguard: Cosmetic fixes by yapf and isort
  * wireguard: Don't error out when wg0 server is not setup
  * wireguard: Add ability to set private key in client addition
  * wireguard: Accept all IPs on server in a client setup
  * wireguard: Update descriptions in form labels
  * wireguard: Only use network manager for connections to servers
  * wireguard: Handle client connections through network manager
  * wireguard: Update descriptions for client vs. server clarity
  * wireguard: Generate private key if needed when editing server
  * wireguard: Add validations in forms
  * wireguard: Ensure tests work without latest network manager
  * wireguard: Implement enabling/disabling app using a stored flag
  * wireguard: Enable/disable connections along with the app
  * wireguard: When a connection is edited, reactivate to apply changes
  * wireguard: Show public key even when connection is not active

  [ Thomas Vincent ]
  * Translated using Weblate (French)

  [ Nektarios Katakis ]
  * Translated using Weblate (Greek)
  * Translated using Weblate (Greek)
  * Translated using Weblate (Greek)
  * networks: form for configuring router
  * networks: create view & url for new form
  * networks: add link to main page for router config form
  * networks: add first boot step for router config helper
  * networks: modify as first boot wizard step
  * networks: save router config to kvstore

  [ James Valleroy ]
  * Translated using Weblate (French)
  * wireguard: Add skeleton for new app
  * wireguard: Implement adding client
  * wireguard: Show list of added clients
  * wireguard: Allow deleting a client
  * wireguard: Add client info view
  * wireguard: Form to add server
  * wireguard: List peers in client section
  * wireguard: Add server information view
  * wireguard: Generate key pair
  * wireguard: Show this box's public key
  * wireguard: Create network manager connection
  * wireguard: Encode public keys for use in URLs
  * wireguard: Refactor actions file
  * wireguard: Add views for editing and deleting clients and servers
  * wireguard: Make setup idempotent
  * wireguard: Write pre-shared key to tempfile
  * wireguard: Use network API to handle connections
  * wireguard: Add icon
  * wireguard: Replace nmcli use with libnm
  * restore: Remove app
  * repro: Remove app
  * networks: Update text for router setup
  * bind: Enable systemd sandbox options for bind9 service
  * functional_tests: Update geckodriver version to v0.26.0
  * locale: Update translation strings
  * doc: Fetch latest manual
  * debian: Rename TODO.Debian to TODO
  * debian: Add Expat license to copyright
  * debian: Update standards version to 4.5.0

  [ Dietmar ]
  * Translated using Weblate (German)

  [ nautilusx ]
  * Translated using Weblate (German)
  * Translated using Weblate (German)

  [ Joseph Nuthalapati ]
  * functional-tests: Login only once per session
  * functional-tests: Africa/Addis_Abada is gone?
  * functional-tests: Add tag @service-discovery
  * functional-tests: Make nav_to_module efficient
  * functional-tests: Avoid unnecessary trips to Home
  * functional-tests: Avoid warnings about markers
  * functional-tests: Minor refactoring
  * functional-tests: Mark backups and security with @system

 -- James Valleroy <jvalleroy@mailbox.org>  Mon, 27 Jan 2020 19:23:04 -0500

plinth (20.0) unstable; urgency=medium

  [ Veiko Aasa ]
  * users: Fix test fixture that disables console login restrictions
  * gitweb: Add tests for views
  * samba: Improve actions script startup time
  * deluge: Manage starting/stoping deluged
  * deluge: Fix set default daemon

  [ Nektarios Katakis ]
  * openvpn: Enable support for communication among all clients
  * Translated using Weblate (Greek)
  * Translated using Weblate (Greek)
  * Translated using Weblate (Greek)
  * Translated using Weblate (Greek)

  [ Sunil Mohan Adapa ]
  * gitweb: Fix flake8 error that is causing pipeline failures
  * storage: Ignore errors resizing partition during initial setup
  * storage: Make partition resizing work with parted 3.3
  * debian: Add powermgmt-base to recommends list
  * openvpn: Enable IPv6 for server and client outside the tunnel
  * networks: Refactor creating a network manager client
  * networks: Remove unused method
  * networks: Fix crashing when accessing network manager D-Bus API

  [ Michael Breidenbach ]
  * Translated using Weblate (German)
  * Translated using Weblate (Swedish)
  * Translated using Weblate (German)
  * Translated using Weblate (German)

  [ Doma Gergő ]
  * Translated using Weblate (Hungarian)

  [ Joseph Nuthalapati ]
  * mediawiki: Use a mobile-friendly skin by default
  * mediawiki: Allow admin to set default skin
  * mediawiki: Fix functional tests depending on skin

  [ James Valleroy ]
  * Translated using Weblate (Greek)
  * Translated using Weblate (Greek)
  * openvpn: Add diagnostic for ipv6 port
  * matrixsynapse: Allow upgrade to 1.8.*
  * security: Add explanation of sandboxing
  * locale: Update translation strings
  * doc: Fetch latest manual

  [ Allan Nordhøy ]
  * Translated using Weblate (Norwegian Bokmål)

  [ Thomas Vincent ]
  * Translated using Weblate (French)

  [ Ralf Barkow ]
  * Translated using Weblate (German)

 -- James Valleroy <jvalleroy@mailbox.org>  Mon, 13 Jan 2020 19:11:44 -0500

plinth (19.24) unstable; urgency=medium

  [ Thomas Vincent ]
  * Translated using Weblate (French)
  * Translated using Weblate (French)

  [ Veiko Aasa ]
  * app: Fix javascript doesn't run on first visit
  * samba: private shares
  * storage: Tests for the directory validation action
  * users: Add tests for the Samba user database

  [ James Valleroy ]
  * samba: Fix spelling in description
  * debian: Update French debconf translation (Closes: #947386)
    - Thanks to Jean-Pierre Giraud for the patch.
  * firewall: Support upgrading firewalld to 0.8
  * mldonkey: Add ProtectKernelLogs
  * deluge: Use systemd sandboxing features
  * infinoted: Use systemd sandboxing features
  * storage: Add systemd sandboxing features to udiskie service
  * upgrades: Add systemd sandboxing features to repository setup service
  * security: List whether each app is sandboxed
  * locale: Update translation strings
  * debian: Update Dutch debconf translation (Closes: #947136)
    - Thanks to Frans Spiesschaert for the patch.
  * doc: Fetch latest manual

  [ Michael Breidenbach ]
  * Translated using Weblate (German)
  * Translated using Weblate (Swedish)

  [ Nektarios Katakis ]
  * Translated using Weblate (Greek)

  [ Doma Gergő ]
  * Translated using Weblate (Hungarian)

  [ Allan Nordhøy ]
  * Translated using Weblate (Norwegian Bokmål)

  [ Kunal Mehta ]
  * mediawiki: Pass --quick when running update.php

  [ Sunil Mohan Adapa ]
  * help: Refactor to move app into __init__.py for consistency
  * app: Introduce API to return a list of all apps
  * app: Introduce API to run diagnostics on an app
  * apache: Implement diagnostic test for web server component
  * daemon: Implement diagnostic test for daemon component
  * daemon: Implement diagnostic test to check if a daemon is running
  * firewall: Implement new diagnostic tests to check port status
  * diagnostics: Use new component based API for all diagnostic tests
  * cosmetic: Yapf and isort fixes
  * daemon: Move diagnosing port listening into daemon module
  * daemon: Move diagnosing using netcat to daemon module
  * apache: Move diagnostics for checking URLs into apache module
  * app: Implement API to check if app/component has diagnostics
  * views: Don't require sending diagnostics module name separately
  * minidlna: Fix showing clients information
  * mediawiki: Fix problem with session cache failing logins

  [ Ralf Barkow ]
  * Translated using Weblate (German)

  [ erlendnagel ]
  * Translated using Weblate (Dutch)

 -- James Valleroy <jvalleroy@mailbox.org>  Mon, 30 Dec 2019 21:17:58 -0500

plinth (19.23) unstable; urgency=medium

  [ Thomas Vincent ]
  * Translated using Weblate (French)
  * Translated using Weblate (French)

  [ Fred ]
  * Translated using Weblate (French)

  [ Alice Kile ]
  * show app icons in apps page
  * use single variable for referencing icon filename
  * fix formatting issues
  * fix formatting and template-related issues
  * properly implement header in app and setup pages
  * implement responsive layout for app page
  * fix toggle button html layout and responsive design css
  * config: fix minor syntax error
  * fix: implement requested changes

  [ James Valleroy ]
  * themes: css whitespace minor fixes
  * samba: Add icon to app page
  * minidlna: Add managed service and Daemon component
  * minidlna: Use single action to set media dir and restart
  * minidlna: Show icon on app page
  * minidlna: Fix webserver config name
  * minidlna: Only show shortcut to users in group
  * mumble: Keep icon_filename in moved view
  * cockpit: Filter out localhost URLs from displayed access list
  * users: Use service action to restart share group service
  * locale: Update translation strings
  * doc: Fetch latest manual

  [ Veiko Aasa ]
  * samba: recursively set open share directory permissions
  * users: Fix functional tests changing the language feature
  * app: Fix app checkbox status change functional tests
  * storage: Directory selection form and validator
  * transmission: New directory selection form

  [ Nektarios Katakis ]
  * feature: minidlna app
  * fix: minidlna.conf file permissions after editing
  * update minidlna svg
  * run sysctl after installation
  * mumble: Add option to set SuperUser password
  * cockpit: extend apps description with access info
  * cockpit: add list of valid urls to access the app.

  [ /rgb ]
  * Translated using Weblate (German)
  * Translated using Weblate (German)

  [ Luis A. Arizmendi ]
  * Translated using Weblate (Spanish)

  [ adaragao ]
  * Translated using Weblate (Portuguese)

  [ Michael Breidenbach ]
  * Translated using Weblate (Swedish)

 -- James Valleroy <jvalleroy@mailbox.org>  Mon, 16 Dec 2019 18:38:46 -0500

plinth (19.22) unstable; urgency=medium

  [ Matt Conroy ]
  * pagekite: Get rid of tabs in the configuration page
  * openvpn: manual link points to incorrect page

  [ Joseph Nuthalapati ]
  * pagekite: Fix functional tests
  * pagekite: Show existing services only if there are any
  * pagekite: Make Custom Services look like it's under Configuration
  * pagekite: Use the new app toggle button
  * openvpn: Add client apps

  [ Thomas Vincent ]
  * Translated using Weblate (French)

  [ Fred ]
  * Translated using Weblate (French)
  * Translated using Weblate (French)

  [ Alice Kile ]
  * backups: fix title not appearing
  * diagnostics: don't run on disabled modules
  * apps: Remove link to webapps in app descriptions
  * Fix error with app toggle input
  * templates: Add toolbar for apps in app.html
  * toolbar: Move diagnostics button into dropdown menu

  [ nautilusx ]
  * Translated using Weblate (German)

  [ Michael Breidenbach ]
  * Translated using Weblate (German)
  * Translated using Weblate (Swedish)

  [ Veiko Aasa ]
  * ssh: fix Avahi SFTP service file
  * diagnostics: fix IPv6 failures
  * matrix-synapse: Update requirement from buster-backports
  * samba: Users can enable a guest share
  * samba: user can select devices for sharing
  * samba: fixes and improvements
  * samba: fixes and improvements
  * app: fix javascript constant redeclaration error
  * samba: Fix javascript constant redeclaration error

  [ James Valleroy ]
  * debian: Update German debconf translation (Closes: #945387)
    - Thanks to Helge Kreutzmann for the patch.
  * samba: Add acl to managed_packages
  * samba: Fix restore command
  * samba: Move urls under apps/
  * functional_tests: Add basic samba tests
  * samba: Use register_group instead of create_group
  * samba: Only show shortcut to users in freedombox-share group
  * samba: Keep create_group in setup
  * diagnostics: Use a distinct class for Run Diagnostics button on this page
  * locale: Update translation strings
  * doc: Fetch latest manual

  [ Sunil Mohan Adapa ]
  * diagnostics: Use app.html instead of simple_app.html
  * firewall: Use app.html instead of simple_app.html
  * letsencrypt: Use app.html instead of simple_app.html
  * monkeysphere: Use app.html instead of simple_app.html
  * names: Use app.html instead of simple_app.html
  * power: Use app.html instead of simple_app.html
  * openvpn: Use app.html instead of simple_app.html
  * tor: Use app.html instead of simple_app.html
  * ikiwiki: Move the create button to manage section
  * gitweb: Move create button into manage section
  * networks: Move actions button into connection section
  * templates: Remove the now unused simple_app.html
  * users: Move create button into users section
  * minetest: Minor cosmetic fix
  * templates: Make internal zone and port forwarding info override-able
  * toolbar: Make diagnostics button looks like other drop down items
  * toolbar: Align extra actions drop down button to the right
  * toolbar: Rewamp toolbar code for simplicity and to fix issues

 -- James Valleroy <jvalleroy@mailbox.org>  Mon, 02 Dec 2019 18:00:45 -0500

plinth (19.21) unstable; urgency=medium

  [ Veiko Aasa ]
  * gitweb: Allow to import from a remote repository
  * gitweb: Do not recursively scan for Git repositories
  * turbolinks: Disable turbolinks on links that don't point to /plinth/...

  [ nautilusx ]
  * Translated using Weblate (German)

  [ Doma Gergő ]
  * Translated using Weblate (Hungarian)

  [ Allan Nordhøy ]
  * Translated using Weblate (Swedish)
  * Translated using Weblate (Norwegian Bokmål)

  [ Birger Schacht ]
  * backups: Show proper error when SSH server is not reachable
  * ssh: Add the error of ssh-keyscan to the verification view
  * tor: Rename "Hidden Service" to "Onion Service"

  [ Joseph Nuthalapati ]
  * ejabberd: Handle case where domain name is not set
  * tahoe: Mark Tahoe-LAFS as an advanced app
  * README: Fix hyperlinks to badges and images
  * doc: dev: Add instructions to setup developer documentation
  * doc: dev: Mention where to find the user manual
  * doc: dev: Reduce toc depth to 2 levels to reduce noise
  * doc: dev: Fix headings
  * doc: dev: Add favicon to developer documentation site
  * app: Avoid showing empty configuration block
  * app: Fix broken functional tests
  * firstboot: reading firstboot-wizard-secret file
  * searx: Set safe_search to Moderate by default
  * clients: Improve code readability

  [ Sunil Mohan Adapa ]
  * backups: i18n for a string on verify ssh host page
  * backups: Simplify SSH fingerprint verification command
  * HACKING: Update with instructions for multiple OSes
  * CONTRIBUTING: Add more instructions on commits and MR changes
  * doc: Fix unavailability of manual images
  * tor: Fix port diagnostics by correcting port data type
  * tor: Expect obfs service to be also available on IPv6
  * tor: Listen on IPv6 for OrPort

  [ Thomas Vincent ]
  * Translated using Weblate (French)

  [ Michael Breidenbach ]
  * Translated using Weblate (Swedish)

  [ James Valleroy ]
  * HACKING: Fix provision with tests command
  * d/po: Run debconf-updatepo
  * locale: Update translation strings

  [ Radek Pasiok ]
  * Translated using Weblate (Polish)
  * Translated using Weblate (Polish)

  [ Alice Kile ]
  * clients: implement launch button feature
  * app: Implement toggle button in app page
  * app: Use single form for app toggle and configuration
  * app: Make the toggle-button responsive

 -- James Valleroy <jvalleroy@mailbox.org>  Mon, 18 Nov 2019 19:35:38 -0500

plinth (19.20) unstable; urgency=medium

  [ Veiko Aasa ]
  * gitweb: Set correct access rights after enabling application
  * gitweb: Add tests for actions script
  * gitweb: Add functional tests
  * gitweb: avoid global environment variables in Apache configuration
  * gitweb: fix links that end with /HEAD
  * gitweb: Validate repository name also in actions script
  * gitweb: do not change working directory inside actions script
  * sharing: Fix wrong links on Apache2 directory index page

  [ Fioddor Superconcentrado ]
  * Translated using Weblate (German)
  * Translated using Weblate (Spanish)
  * d/po/es: New translation file
  * d/po: Fix header comments

  [ Michael Breidenbach ]
  * Translated using Weblate (German)
  * Translated using Weblate (Swedish)
  * Translated using Weblate (Swedish)

  [ Sunil Mohan Adapa ]
  * debian: Remove plinth transitional package
  * cfg: Fix test case failure due to incorrect path assumption
  * gitlab-ci: Fix path for HTML coverage report generation
  * gitweb: Set proper access after restoration of a backup
  * setup: Don't include actions/__pycache__ during installation
  * ssh: Fix flake8 failure by removing unused import
  * config: Use AppView and cleanup custom code
  * storage: Use AppView and cleanup custom code
  * doc: Install using makefile instead of setup.py
  * doc: Fetch and add Spanish manual
  * help: Fix showing manual pages in fallback cases
  * app: Fix a pytest warning in tests
  * setup.py: Set development status classifier to production/stable
  * setup.py: Add more topics to classifiers
  * doc: Add developer documentation using Sphinx
  * actions: Fix issue with docstring causing issues with Sphnix
  * Translated using Weblate (Swedish)

  [ Pavel Borecki ]
  * Translated using Weblate (Czech)

  [ Thomas Vincent ]
  * Translated using Weblate (French)
  * backups: Fix a typo in backups upload form
  * Translated using Weblate (French)

  [ homycal ]
  * Translated using Weblate (French)

  [ Mattias Münster ]
  * Translated using Weblate (Swedish)

  [ Allan Nordhøy ]
  * Translated using Weblate (Norwegian Bokmål)
  * Translated using Weblate (French)
  * Translated using Weblate (French)

  [ Nektarios Katakis ]
  * ssh: Option for disabling password authentication

  [ Joseph Nuthalapati ]
  * infinoted: Add missing manual page link
  * doc: Add directory for development documentation
  * doc: Skip empty lines when piping to wget
  * doc: Fix Unicode issues with the manual
  * doc: Remove language code from title
  * doc: Move build scripts into separate directory
  * doc: Minor cosmetic changes
  * doc: Move English manual to manual/en directory
  * help: Respect language preference when showing user manual
  * snapshot: Sort snapshot list from newest to oldest

  [ Doma Gergő ]
  * Translated using Weblate (Hungarian)

  [ Fred ]
  * Translated using Weblate (French)
  * Translated using Weblate (French)

  [ James Valleroy ]
  * config: Implement get_initial and form_valid
  * functional_tests: Update config form ids
  * coquelicot: Change quotes to ASCII
  * locale: Update translation strings
  * doc: Fetch latest manual

 -- James Valleroy <jvalleroy@mailbox.org>  Mon, 04 Nov 2019 19:15:27 -0500

plinth (19.19) unstable; urgency=medium

  [ Veiko Aasa ]
  * ikiwiki: Allow full Unicode text in wiki/blog title names
  * actions: Check with flake8
  * gitweb: New app for simple git hosting
  * users: reload Apache2 to flush LDAP cache after user operations
  * gitweb: update repository list where necessary
  * gitweb: fix Windows Git client download link in manifest
  * gitweb: add help text for description and owner fields in the form
  * gitweb: enable rename detection

  [ Pavel Borecki ]
  * Translated using Weblate (Czech)

  [ Thomas Vincent ]
  * Translated using Weblate (French)

  [ Birger Schacht ]
  * ssh: Show server fingerprints in SSH page

  [ James Valleroy ]
  * Translated using Weblate (French)
  * gitweb: Fix flake8 error
  * locale: Update translations strings
  * doc: Fetch latest manual

  [ Nevena Mircheva ]
  * Translated using Weblate (Bulgarian)

  [ Sunil Mohan Adapa ]
  * matrixsynapse: Remove unused letsencrypt action
  * ejabberd: Removed unused letsencrypt action
  * gitweb: Minor fixes after review
  * gitweb: Minor visual changes to templates
  * gitweb: Fix issue with elevated access to private repositories
  * frontpage: Show shortcuts that public even if need a group
  * searx, app, translation, language-selection: Fix license header
  * ikiwiki: Remove extra create button when no wiki/blog is present
  * cosmetic: yapf formatting

  [ ikmaak ]
  * Translated using Weblate (Dutch)

  [ Michael Breidenbach ]
  * Translated using Weblate (German)

  [ Allan Nordhøy ]
  * Translated using Weblate (Norwegian Bokmål)

  [ Matthias Dellweg ]
  * quassel: Add let's encrypt component for certficiates

 -- James Valleroy <jvalleroy@mailbox.org>  Mon, 21 Oct 2019 18:49:35 -0400

plinth (19.18) unstable; urgency=medium

  [ Matthias Dellweg ]
  * diagnose: Move negating diagnose result inside try block

  [ Fioddor Superconcentrado ]
  * Translated using Weblate (Spanish)

  [ Luis A. Arizmendi ]
  * Translated using Weblate (Spanish)

  [ Allan Nordhøy ]
  * Translated using Weblate (Norwegian Bokmål)

  [ Dietmar ]
  * Translated using Weblate (German)

  [ Sunil Mohan Adapa ]
  * pagekite: Remove first wizard step for danube edition
  * pagekite: cosmetic: yapf and isort changes
  * debian: Remove python3-requests from depends list
  * users: Make UI close to rest of the apps
  * upgrades: Remove unnecessary subsubmenu
  * ikiwiki: Remove subsubmenu in favor of toolbar
  * networks: Remove subsubmenu in favor of toolbar buttons
  * backups: Remove unnecessary use of subsubmenu template
  * templates: Remove unused invocation of subsubmenu
  * templates: Simplify unnecessary override
  * templates: Provide subsubmenu functionality in app.html
  * dynamicdns: Use app.html instead of app-subsubmenu.html
  * i2p: Use app.html instead of app-subsubmenu.html
  * pagekite: Use app.html instead of app-subsubmenu.html
  * snapshot: Use app.html instead of app-subsubmenu.html
  * templates: Remove unused app-subsubmenu.html
  * deluge: Support deluge 2 by starting it properly
  * minetest: Remove mod-torches no longer available in testing/unstable

  [ James Valleroy ]
  * security: Add past vulnerabilities count
  * security: Move security report to new page
  * locale: Update translation strings
  * doc: Fetch latest manual
  * d/control: Add Rules-Requires-Root: no
  * d/control: Update Standards-Version to 4.4.1

 -- James Valleroy <jvalleroy@mailbox.org>  Mon, 07 Oct 2019 19:06:16 -0400

plinth (19.17) unstable; urgency=medium

  [ Pavel Borecki ]
  * Translated using Weblate (Czech)
  * Translated using Weblate (Czech)

  [ Anxin YI ]
  * Translated using Weblate (Chinese (Simplified))

  [ Joseph Nuthalapati ]
  * firstboot: network connections not used, cleanup
  * firstboot: Add new help menu to firstboot navbar

  [ Sunil Mohan Adapa ]
  * letsencrypt: Update and fix tests involving domain changes
  * tor: Fix test case for getting status
  * firstboot: Hide left menu during first boot as intended

  [ James Valleroy ]
  * locale: Update translation strings
  * doc: Fetch latest manual

 -- James Valleroy <jvalleroy@mailbox.org>  Mon, 23 Sep 2019 18:14:40 -0400

plinth (19.16) unstable; urgency=medium

  [ Joseph Nuthalapati ]
  * help: Add button to submit feedback
  * help: Add button for Support
  * help: Add button for Contribute
  * manual: Move PDF download link to HTML manual page
  * help: Convert help icon in the navbar to dropdown

  [ Sunil Mohan Adapa ]
  * help: Add more text to contribute page for donations
  * action_utils: Introduce utility for setting debconf answers
  * action_utils: Workaround problem with setting debconf answers
  * views: Fix failure in redirecting from language selection page
  * help: Make download as PDF a regular button
  * backups: Add missing slashes at the end of URLs
  * backups: Remove cancel button from add disk location page
  * backups: Fix removing local repository
  * backups: Simplify checking repository capabilities using flags
  * backups: Simplify listing repositories in index page
  * backups: Rename network_storage module to store
  * backups: Introduce method for checking if a repository is usable
  * backups: Minor cosmetic fixes
  * backups: Expose repository path as property
  * backups: Rename remove_repository method to remove
  * backups: Minor change to disk repository name
  * backups: Rename repo_path to borg_path for clarity
  * backups: Make mountpoint property private
  * backups: Use higher level method in views instead of store methods
  * backups: Implement hostname property on SSH repository
  * backups: Clarify two separate uses of name create_repository
  * backups: Separate repository loading from instantiation
  * backups: Minor cosmetic changes
  * backups: Minor simplification in running of action script
  * backups: Improve handling borg errors
  * backups: Minor simplification when adding remote repository
  * backups: Handle errors when adding disk repository
  * backups: Show repository error in archives table
  * backups: Show lock icon for encrypted repositories
  * backups: Show error when password is provided for unencrypted repo
  * backups: Don't show used disk choices when adding disk repo
  * backups: Show error when there are no disks available to add repo
  * backups: Move add repository buttons to the top
  * ejabberd: Fix listen port configuration for ejabberd 19.x
  * cockpit: Prevent restart on freedombox startup
  * ejabberd: Prevent restart on freedombox startup
  * ejabberd: Perform host/domain name operations only when installed
  * module_loader: Cosmetic changes by yapf
  * web_server: Remove log message about serving static directory
  * setup: Better log message when no apps need upgrades
  * module_loader: Remove log message when app is imported
  * actions: Improve log message about action execution

  [ Doma Gergő ]
  * Translated using Weblate (Hungarian)

  [ Swann Martinet ]
  * Translated using Weblate (German)
  * Translated using Weblate (Italian)
  * Translated using Weblate (French)

  [ Allan Nordhøy ]
  * Translated using Weblate (Norwegian Bokmål)

  [ Danny Haidar ]
  * help: Minor updates to the statements on contribute page

  [ Joseph Nuthalpati ]
  * backups: Allow adding backup repositories on multiple disks
  * backups: Refactor class hierarchy in repository.py
  * backups: Save new backup location to plinth database

  [ James Valleroy ]
  * locale: Update translation strings

 -- James Valleroy <jvalleroy@mailbox.org>  Mon, 09 Sep 2019 18:20:03 -0400

plinth (19.15) unstable; urgency=medium

  [ Doma Gergő ]
  * Translated using Weblate (Hungarian)

  [ nautilusx ]
  * Translated using Weblate (German)

  [ Allan Nordhøy ]
  * Translated using Weblate (Norwegian Bokmål)

  [ Joseph Nuthalpati ]
  * functional_tests: Fix site.is_available not handling default paths
  * functional_tests: Fix step definition "When I log out"
  * matrix-synapse: Allow installation of version 1.2 from backports

  [ James Valleroy ]
  * security: Hide vulnerability table by default
  * vagrant: Stop any ongoing unattended-upgrade
  * functional_tests: Use longer password when creating user
  * locale: Update translation strings
  * doc: Fetch latest manual
  * debian: Add lintian-override for package-installs-apt-preferences

  [ Sunil Mohan Adapa ]
  * names: Perform better layout of domain names table on small screens
  * cockpit: Apply domain name changes immediately
  * ejabberd: Prevent processing empty domain name
  * config: Send hostname change signal only after fully processing it
  * letsencrypt: Don't try to obtain certificates for .local domains
  * avahi: Expose .local domain as a proper domain
  * cockpit: Make essential and install by default
  * tt-rss: Force upgrade to 18.12-1.1 and beyond
  * doc: Fetch latest manual
  * README: Add more screenshots, update existing paths
  * matrixsynapse: Fix apache syntax errors introduce by 4b8b2e171c86d75
  * users: yapf cosmetic changes
  * users: Don't delete 'admin' group when running unit tests
  * users: Minor cosmetic refactoring
  * users: Don't fail badly when admin group does not exist
  * users: Minor fix to return value when getting last admin user
  * users: Cosmetic yapf and isort fixes
  * updates: Allow matrix-synapse 1.3 to be installed for buster users
  * javascript: Don't resubmit when refreshing the page
  * vagrant: Fix dpkg command for recovering from broken state
  * functional_tests: Fix create snapshot test failure
  * storage: Fix regression with restoring backups with storage

  [ bn4t ]
  * matrix-synapse: Use recommended reverse proxy configuration

 -- James Valleroy <jvalleroy@mailbox.org>  Mon, 26 Aug 2019 18:55:49 -0400

plinth (19.14) unstable; urgency=medium

  [ James Valleroy ]
  * functional_tests: Fix delete backup path
  * tests: Test add custom shortcuts to frontpage
  * locale: Update translation strings
  * doc: Fetch latest manual
  * debian: Update standards version to 4.4.0
  * debian: Switch to debhelper-compat

  [ Pavel Borecki ]
  * Translated using Weblate (Czech)

  [ Doma Gergő ]
  * Translated using Weblate (Hungarian)

  [ pierre ]
  * Translated using Weblate (French)

  [ ZeroAurora ]
  * Translated using Weblate (Chinese (Simplified))

  [ Sunil Mohan Adapa ]
  * storage: Handle all device paths during eject
  * storage: Fix incorrect i18n when throwing and error
  * storage: yapf changes
  * setup: Clarify success log message when force upgrading
  * Yapf changes
  * firewall: Force upgrade to firewalld 0.7.x
  * frontpage: Fix regression with loading custom shortcuts
  * frontpage: Log a message when loading custom shortcuts
  * upgrades: Set apt configuration to allow release info change
  * tests: Fix flake8 warning about unused imports
  * Minor yapf fixes
  * names: Minor styling fixes
  * names: Don't enumerate services for domains supporting all
  * names: Introduce new API to manage domains
  * names: Declare domain types in various apps
  * names: Make all apps use new api to retrieve domain names
  * names: Use new API in all apps
  * letsencrypt: Revoke certificate only if it exists
  * letsencrypt: Fix problem with automatically obtaining certificates
  * cockpit: Don't error out when removing an unknown domain
  * ejabberd: Ensure that hosts are not duplicated in configuration
  * ejabberd: Use domain added signal for listening to domain changes
  * cockpit: Don't handle the domain changed signal
  * letsencrypt: Remove unused listen to domain change signal
  * config: Remove unused domain change signal
  * api: Fix regression with listing only enabled apps in mobile app

  [ Joseph Nuthalpati ]
  * upgrades: Use reusable collapsible-button style for logs

  [ Mesut Akcan ]
  * Translated using Weblate (Turkish)

  [ Radek Pasiok ]
  * Translated using Weblate (Polish)

  [ Anxin YI ]
  * Translated using Weblate (Chinese (Simplified))

  [ Allan Nordhøy ]
  * Translated using Weblate (Norwegian Bokmål)

 -- James Valleroy <jvalleroy@mailbox.org>  Mon, 12 Aug 2019 19:31:35 -0400

plinth (19.13) unstable; urgency=low

  [ Nikolas Nyby ]
  * Fix a handful of typos in docs and comments
  * Introduce flake8 checking
  * Fix typos in module init docs
  * Add flake8 to gitlib-ci

  [ Petter Reinholdtsen ]
  * Translated using Weblate (Norwegian Bokmål)

  [ Sunil Mohan Adapa ]
  * Minor changes to flake8 related updates
  * diaspora: Fix tests by reverting changes during flake8 clenaup
  * backups: Fix issue with showing index page
  * backups: Fix HTML template indentation, remove inline styling

  [ James Valleroy ]
  * help: Show security notice when backports are in use
  * security: Show vulnerability counts
  * locale: Update translation strings
  * doc: Fetch latest manual
  * Begin uploading to unstable again.
  * security: Fixup refactoring

  [ Joseph Nuthalapati ]
  * backups: Make UI more consistent with other apps
  * backups: Make backup location tables collapsible
  * flake8: Remove unused import

  [ nautilusx ]
  * Translated using Weblate (German)

  [ Anxin YI ]
  * Translated using Weblate (Chinese (Simplified))

 -- James Valleroy <jvalleroy@mailbox.org>  Mon, 29 Jul 2019 19:13:58 -0400

plinth (19.12) experimental; urgency=medium

  [ Miguel A. Bouzada ]
  * Added translation using Weblate (Galician)
  * Translated using Weblate (Galician)

  [ Sunil Mohan Adapa ]
  * dbus: Allow plinth user to own FreedomBox DBus service
  * service: Implement action for systemd try-restart
  * cockpit: Don't handle domains if app is not installed
  * dynamicdns: Send domain added signal properly during init
  * letsencrypt: Force commands to be non-interactive
  * letsencrypt: Remove renewal hooks implementation
  * letsencrypt: Remove old style hooks from all configuration files
  * letsencrypt: Remove deprecated logger.warn
  * letsencrypt: Remove special treatment for domain added from 'config'
  * letsencrypt: Implement DBus service for renewal notifications
  * letsencrypt: Add lineage information in status
  * letsencyrpt: Implement action to copy certificates
  * letsencrypt: Implement action to compare copied certificates
  * letsencrypt: Introduce component for handling certificates
  * letsencrypt: Add permanent hook to receive renewal notifications
  * letsencrypt: Trigger renewal certificate events in component
  * letsencrypt: Trigger events for obtain, revoke and delete
  * letsencrypt: Implement re-obtain separately
  * letsencrypt: Handling certificate renewals when daemon is offline
  * apache: Add let's encrypt certificate component
  * matrixsynapse: Add let's encrypt component for certficiates
  * ejabberd: Add let's encrypt component for managing certificates
  * ejabberd: Backup and restore TLS certificates
  * sso: Use new features of axes, log axes messages
  * Minor yapf and isort changes

  [ Pavel Borecki ]
  * Translated using Weblate (Czech)

  [ Petter Reinholdtsen ]
  * Translated using Weblate (Norwegian Bokmål)

  [ Allan Nordhøy ]
  * Translated using Weblate (Norwegian Bokmål)

  [ Doma Gergő ]
  * Translated using Weblate (Hungarian)

  [ Luis A. Arizmendi ]
  * Translated using Weblate (Spanish)

  [ Joseph Nuthalapati ]
  * backups: Add option to select/deselect all apps for backup or restore
  * backups: Change "select all" to a pure JavaScript implementation
  * Translated using Weblate (Telugu)
  * Translated using Weblate (Chinese (Simplified))
  * sharing: Allow directories to be publicly shared
  * sharing: Add functional test for public shares
  * sharing: Add JavaScript to hide user groups for public shares
  * sharing: Simplify --is-public option
  * sharing: Indicate public shares in listing of shares

  [ Johannes Keyser ]
  * Translated using Weblate (German)

  [ Mesut Akcan ]
  * Translated using Weblate (Turkish)

  [ Elizabeth Sherrock ]
  * Translated using Weblate (Chinese (Simplified))

  [ Anxin YI ]
  * Translated using Weblate (Chinese (Simplified))

  [ Igor ]
  * Translated using Weblate (Russian)

  [ ZeroAurora ]
  * Translated using Weblate (Chinese (Simplified))

  [ James Valleroy ]
  * Translated using Weblate (Chinese (Simplified))
  * locale: Update translation strings
  * doc: Fetch latest manual

 -- James Valleroy <jvalleroy@mailbox.org>  Mon, 22 Jul 2019 19:23:02 -0400

plinth (19.11) experimental; urgency=medium

  [ THANOS SIOURDAKIS ]
  * Added translation using Weblate (Greek)

  [ ZeroAurora ]
  * Translated using Weblate (Chinese (Simplified))

  [ Doma Gergő Mihály ]
  * matrixsynapse: Fix missing translation mark

  [ Doma Gergő ]
  * Translated using Weblate (Hungarian)

  [ Luis A. Arizmendi ]
  * Translated using Weblate (Spanish)

  [ Joseph Nuthalapati ]
  * backups: Improve UX of adding ssh remote
  * backups: Avoid creating duplicate SSH remotes
  * backups: YAPF formatting
  * backups: Text change on index page
  * backups: Make paramiko a dependency of freedombox package
  * debian: Add python3-paramiko to build dependencies
  * backups: Fix issue with repository not being initialized
  * backups: Minor refactoring in forms.py
  * backups: Add test for adding ssh remotes
  * backups: Avoid using `sudo` in tests
  * backups: Skipping tests temporarily
  * backups: tests: Fix issue with usage of fixture 'needs_root'
  * Add SSH hostkey verification
  * backups: ssh remotes: Refactoring
  * backups: Fix functional tests broken due to URL changes
  * Verify SSH hostkey before mounting
  * ui: Create reusable CSS class for collapsible-button
  * backups: Remove unnecessary context manager for paramiko SFTPClient
  * backups: Read file path of known_hosts directly from plinth.config
  * backups: Add regex validation for ssh_repository field

  [ Sunil Mohan Adapa ]
  * backups: Minor fixes to host verification view template
  * backup: Allow SSH directory paths with : in them
  * backups: Cleanup auto-mounting SSH repositories
  * backups: Minor styling changes
  * backups: Handle SSH keys for old stored repositories
  * backups: Require passphrase for encryption in add repository form
  * backups: Fix and refactor adding a new remote repository
  * backups: Remove known_hosts file from config file
  * backups: Fix issue with verifying SSH host keys
  * backups: Don't send passphrase on the command line
  * backups: Git ignore the .ssh folder in data folder
  * setup.py: Don't install directories matching ignore patterns
  * backups: Minor cleanup
  * backups: Un-mount SSH repositories before deleting them

  [ Igor ]
  * Translated using Weblate (Russian)

  [ Andrey Vostrikov ]
  * Translated using Weblate (Russian)

  [ James Valleroy ]
  * locale: Update translation strings
  * doc: Fetch latest manual

 -- James Valleroy <jvalleroy@mailbox.org>  Mon, 08 Jul 2019 18:13:37 -0400

plinth (19.10) experimental; urgency=medium

  [ Sunil Mohan Adapa ]
  * Introduce firewall component for opening/closing ports
  * Introduce webserver component for managing Apache configuration
  * Introduce uwsgi component to manage uWSGI configuration
  * app: Rename get() method to get_component()
  * app: Add unique ID to each app class
  * Introduce daemon component to handle systemd units
  * radicale: Workaround issue with creating log directory
  * app: Set app as enabled only when the daemon is enabled
  * syncthing: Open firewall ports for listening and discovery

  [ James Valleroy ]
  * functional_tests: Add shortcut- prefix to test home page config
  * locale: Update translations strings
  * doc: Fetch latest manual

  [ Mesut Akcan ]
  * Translated using Weblate (Turkish)

  [ ssantos ]
  * Translated using Weblate (German)

  [ Pavel Borecki ]
  * Translated using Weblate (Czech)

  [ Allan Nordhøy ]
  * Translated using Weblate (Norwegian Bokmål)

  [ adaragao ]
  * Translated using Weblate (Portuguese)

  [ Petter Reinholdtsen ]
  * Translated using Weblate (Norwegian Bokmål)

 -- James Valleroy <jvalleroy@mailbox.org>  Mon, 24 Jun 2019 20:06:17 -0400

plinth (19.9) experimental; urgency=medium

  [ Danny Haidar ]
  * Added translation using Weblate (Bulgarian)

  [ Sunil Mohan Adapa ]
  * menu: Remove unused template submenu.html
  * menu: Removed unused templates, methods and properties
  * Introduce component architecture and menu component
  * Turn frontpage shortcut into an app component

  [ James Valleroy ]
  * config: Update migration to use app id
  * searx: Update to use shortcut component
  * config: Add option to show advanced apps
  * monkeysphere: Hide by default
  * locale: Update translation strings
  * doc: Fetch latest manual

  [ Joseph Nuthalapati ]
  * searx: Add option to allow public access to the application
  * searx: Preserve public_access setting
  * searx: Improve functional tests

  [ Mesut Akcan ]
  * Translated using Weblate (Turkish)

  [ Allan Nordhøy ]
  * Translated using Weblate (Norwegian Bokmål)

 -- James Valleroy <jvalleroy@mailbox.org>  Mon, 10 Jun 2019 19:18:52 -0400

plinth (19.8) experimental; urgency=medium

  [ Pavel Borecki ]
  * Translated using Weblate (Czech)

  [ Allan Nordhøy ]
  * Translated using Weblate (Norwegian Bokmål)

  [ Sunil Mohan Adapa ]
  * i2p: Update SVG logo with standard units, size and margins
  * HACKING: Add guidelines for creating new icons
  * icons: Add new SVG icons for all apps
  * icons: Add license information for SVG icons
  * templates: Use SVG icons for apps page and shortcuts
  * icons: Ensure SVG presence for all non-app icons
  * icons: Update copyright information remaining icons
  * doc: Update the correct license for documentation
  * apache: Serve SVG files compressed using gzip

  [ Doma Gergő ]
  * Translated using Weblate (Hungarian)

  [ ssantos ]
  * Translated using Weblate (German)

  [ Mesut Akcan ]
  * Translated using Weblate (Turkish)

  [ ventolinmono ]
  * Translated using Weblate (Spanish)

  [ Petter Reinholdtsen ]
  * Translated using Weblate (Norwegian Bokmål)

  [ James Valleroy ]
  * locate: Update translation strings
  * doc: Fetch latest manual
  * debian: Remove duplicate priority field
  * doc: Remove unused duplicate image

 -- James Valleroy <jvalleroy@mailbox.org>  Mon, 27 May 2019 18:11:25 -0400

plinth (19.7) experimental; urgency=medium

  [ LoveIsGrief ]
  * i2p: Use augeas for editing the router.config
  * i2p: Include default favorites after installation

  [ Sunil Mohan Adapa ]
  * i2p: Update license headers for consistent formatting
  * i2p: Minor flake8 and yapf fixes
  * i2p: Convert router configuration tests to pytest style
  * transmission: Fix issue with promoting menu item
  * tor: Fix issue with promoting/demoting menu item
  * apps: Fix showing apps background twice
  * apps: Style disable app icons according to design
  * apps: Style the title for disabled icons section
  * sharing: Always keep menu item in promoted state
  * apps: Promote/demote menu items for disabled apps too
  * tests: Add commonly used fixtures globally
  * tests: Remove unused test discovery code
  * custom_shortcuts: Fix issue with writing tests as different user
  * backups: Convert tests to pytest style
  * bind: Convert tests to pytest style
  * config: Convert tests to pytest style
  * diaspora: Convert tests to pytest style
  * letsencrypt: Convert tests to pytest style
  * names: Convert tests to pytest style
  * pagekite: Convert tests to pytest style
  * storage: Convert tests to pytest style
  * tor: Convert tests to pytest style
  * users: Convert tests to pytest style
  * actions: Convert tests to pytest style
  * cfg: Convert tests to pytest style
  * clients: Convert tests to pytest style
  * context_processors: Convert tests to pytest style
  * kvstore: Convert tests to pytest style
  * menu: Convert tests to pytest style
  * middleware: Convert tests to pytest style
  * network: Convert tests to pytest style
  * templatetags: Convert tests to pytest style
  * utils: Convert tests to pytest style
  * i2p: Rename test fixtures to avoid a minor warning
  * ejabberd: Include Bosh port 5280 in port forwarding information
  * repro: Show port forwarding information
  * Common template for showing port forwarding information
  * i2p: Show port forwarding information
  * bind: Show port forwarding information
  * ssh: Show port forwarding information

  [ Doma Gergő ]
  * Translated using Weblate (Hungarian)

  [ Allan Nordhøy ]
  * Translated using Weblate (Norwegian Bokmål)

  [ Radek Pasiok ]
  * Translated using Weblate (Polish)

  [ Erik Ušaj ]
  * Added translation using Weblate (Slovenian)
  * Translated using Weblate (Slovenian)

  [ Karel Trachet ]
  * Translated using Weblate (Dutch)

  [ ssantos ]
  * Translated using Weblate (German)
  * Translated using Weblate (Portuguese)

  [ James Valleroy ]
  * apps: Separate enabled and disabled apps
  * apps: Add port forwarding info
  * service: Show port forwarding info when available
  * openvpn: Show port forwarding info
  * minetest: Fix flake8 error
  * matrixsynapse: Show port forwarding info
  * tahoe: Show port forwarding info
  * locate: Update translation strings
  * doc: Fetch latest manual

  [ Joseph Nuthalapati ]
  * Translated using Weblate (Telugu)

 -- James Valleroy <jvalleroy@mailbox.org>  Mon, 13 May 2019 19:47:52 -0400

plinth (19.6) experimental; urgency=medium

  [ Pavel Borecki ]
  * Translated using Weblate (Czech)

  [ CurlingTongs ]
  * Translated using Weblate (German)

  [ nautilusx ]
  * Translated using Weblate (German)

  [ Allan Nordhøy ]
  * Translated using Weblate (Norwegian Bokmål)

  [ Mesut Akcan ]
  * Translated using Weblate (Turkish)

  [ narendrakumar.b ]
  * letsencrypt: Provide link to configure domain if not configured

  [ James Valleroy ]
  * firewall: Get service ports details
  * firewall: Show ports details
  * locale: Update translation strings
  * doc: Fetch latest manual

  [ LoveIsGrief ]
  * i2p: Add helper to modify the tunnel config
  * i2p: Open HTTP(S) and IRC ports on all interfaces on install
  * i2p: Add HTTP(S) and IRC ports to firewall
  * i2p: Enable application

  [ Sunil Mohan Adapa ]
  * i2p: flake8 and yapf fixes
  * i2p: Convert unit tests to pytest style
  * i2p: Update firewalld service descriptions
  * i2p: Disable the daemon before editing configuration
  * i2p: Don't enable proxies on external zone

 -- James Valleroy <jvalleroy@mailbox.org>  Mon, 29 Apr 2019 19:18:01 -0400

plinth (19.5) experimental; urgency=medium

  [ LoveIsGrief ]
  * i2p: Add new application
  * i2p: Disable compression on /i2p/
  * i2p: apache: Catch more I2P locations
  * i2p: django: Add shortcuts to /i2p/... URLs
  * i2p: django: Additional information about /i2p location
  * i2p: todo: Add TODOs for I2P
  * i2p: todo: add more TODOs for I2P
  * i2p: idea: Browse eepsites directly from freedombox
  * i2p: todo: Add torrent tracker to list of favorites
  * i2p: django: Add description for the configuration shortcuts
  * i2p: django: Add i2p homepage to description
  * i2p: setup: Enrich I2P favorites
  * i2p: todo: Tick off a TODO and reword one
  * i2p: todo: Remove IDEA for browsing to .i2p sites in iframe
  * i2p: torrents: Link to the list of trackers
  * i2p: Add functional tests
  * functional_tests: Allow provisioning VM for functional tests
  * functional tests: Fix wheel errors when provisioning VM

  [ Sunil Mohan Adapa ]
  * i2p: Move data files into the app's data folder
  * i2p: Use project logo instead of mascot
  * i2p: Remove TODO in favor of issue tracker
  * apache: Add proxy_html module needed by i2p app
  * i2p: Backup/restore the correct state folder
  * i2p: Minor styling changes
  * i2p: Add diagnostic test for web interface port
  * i2p: Add main web interface to list of clients
  * i2p: Review and cleanup action script
  * i2p: Review and update views
  * i2p: Disable app until further fixes are done

  [ James Valleroy ]
  * functional_tests: Install python3-pytest-django
  * locale: Update translation strings
  * doc: Fetch manual

  [ wind ]
  * Translated using Weblate (Russian)

  [ Joseph Nuthalapati ]
  * storage: Use udisks to list disks and df for disk space utilization

  [ Igor ]
  * Translated using Weblate (Russian)

  [ CurlingTongs ]
  * Translated using Weblate (German)

 -- James Valleroy <jvalleroy@mailbox.org>  Mon, 15 Apr 2019 18:47:17 -0400

plinth (19.4) experimental; urgency=medium

  [ Allan Nordhøy ]
  * Translated using Weblate (Norwegian Bokmål)

  [ Pavel Borecki ]
  * Translated using Weblate (Czech)

  [ nautilusx ]
  * Translated using Weblate (German)

  [ Doma Gergő ]
  * Translated using Weblate (Hungarian)

  [ advocatux ]
  * Translated using Weblate (Spanish)

  [ Joseph Nuthalapati ]
  * clients: Open web app in a new browser tab
  * matrix-synapse: Change client diagnostics url
  * minetest: Fix duplicate domain names being displayed in UI
  * storage: Do not show an eject button on /boot partitions
  * letsencrypt: Call letsencrypt manage_hooks with correct arguments
  * vagrant: Run plinth as user plinth in development environment

  [ Johannes Keyser ]
  * Translated using Weblate (German)

  [ James Valleroy ]
  * dynamicdns: Install module by default
  * locale: Update strings
  * doc: Fetch latest manual

  [ Sunil Mohan Adapa ]
  * storage: Don't check type of the disk for / and /boot
  * storage: Don't log error when checking if partition is expandable

  [ wind ]
  * Translated using Weblate (Russian)

 -- James Valleroy <jvalleroy@mailbox.org>  Mon, 01 Apr 2019 20:31:54 -0400

plinth (19.3) experimental; urgency=medium

  [ Pavel Borecki ]
  * Translated using Weblate (Czech)

  [ Doma Gergő ]
  * Translated using Weblate (Hungarian)

  [ Petter Reinholdtsen ]
  * Translated using Weblate (Norwegian Bokmål)

  [ advocatux ]
  * Translated using Weblate (Spanish)

  [ James Valleroy ]
  * vagrant: Rearrange steps of provision script
  * locale: Update translation strings

  [ Joseph Nuthalapati ]
  * dynamicdns: Break up dynamicdns.py into forms.py and views.py
  * dynamicdns: Move subsubmenu below description
  * firewall: Change "Current Status:" from p to h3
  * names: Add description
  * subsubmenu: Make description a customizable block
  * pagekite: Bring subsubmenu below description. Remove About section.
  * upgrades: Move subsubmenu below description
  * Include clients.html in service-subsubmenu.html
  * ikiwiki: Move subsubmenu below description

  [ Sunil Mohan Adapa ]
  * pagekite: Rename base template file
  * pagekite: Change the template section title
  * dynamicdns: Simplify template inheritance
  * ikiwiki: Consistent styling for delete warning page
  * templates: Minor styling change
  * functional_tests: Reorder tests to disable apps after tests
  * tests: Mark functional tests with functional mark
  * tests: Read functional tests conf file without assuming CWD
  * tests: Fix backups API test cases to work under all conditions
  * README: Provide simple instruction for installing FreedomBox
  * INSTALL.md: Simplify installation instructions
  * HACKING.md: Update instructions on installing dependencies
  * functional_tests: Update todo list by removing implemented tests
  * mediawiki: Fix tests to allow running from any directory
  * tests: Use pytest for running all tests
  * ci: Allow gitlab to parse test coverage results
  * main: Show service version in logs
  * setup: Automatically gather information about files to install
  * setup: Allow apps to have their own data directories
  * setup: Don't include data/ files as package data
  * module_loader: Specially load modules in development mode
  * setup: Move app enabling files to respective apps
  * setup: Move app data files into respective apps
  * setup: Remove unused /var/run directory

  [ Dietmar ]
  * Translated using Weblate (German)
  * Translated using Weblate (French)
  * Translated using Weblate (Italian)

  [ jonathan göhler ]
  * Translated using Weblate (German)

  [ Vincent Ladeuil ]
  * Translated using Weblate (French)

  [ David Maulat ]
  * Translated using Weblate (French)

  [ Allan Nordhøy ]
  * Translated using Weblate (Norwegian Bokmål)

  [ Mesut Akcan ]
  * Translated using Weblate (Turkish)

 -- James Valleroy <jvalleroy@mailbox.org>  Mon, 18 Mar 2019 20:30:44 -0400

plinth (19.2) unstable; urgency=medium

  [ Joseph Nuthalapati ]
  * docs: Fix deprecation warnings in post-processor
  * tor: Fix deprecation warning W605 for '\' character in regex
  * utils: Simplify YAMLFile by removing the post_exit argument
  * config: Consolidate get_domainname() implementation into config
  * config: Move default-app configuration to a dedicated file
  * config: Fix Ikiwiki entries not showing up as default apps
  * config: Migrate default app configuration to new conf file
  * config: Rename Default App to Webserver Home Page
  * config: Add option to use Apache's default home page as home page
  * config: Remove Apache home page configuration from freedombox.conf
  * config: Fix error when setting JSXC as the home page
  * users: Add nscd as a dependency
  * Disable Coquelicot for Buster release
  * matrix-synapse: Fix LDAP login issue
  * config: Revert changes in freedombox.conf to avoid conffile prompt
  * config: Reset home page setting in freedombox.conf during migration
  * openvpn: Migration from easy-rsa 2 to 3 for existing installations
  * openvpn: Increment version number for easy-rsa 3 migration
  * snapshot: Fix failing functional test

  [ Pavel Borecki ]
  * Translated using Weblate (Czech)

  [ danielwine ]
  * Translated using Weblate (Hungarian)

  [ Doma Gergő ]
  * Translated using Weblate (Hungarian)

  [ Allan Nordhøy ]
  * Translated using Weblate (Norwegian Bokmål)

  [ advocatux ]
  * Translated using Weblate (Spanish)

  [ Sunil Mohan Adapa ]
  * tor: Styling changes due to yapf
  * tor: Use fixed 9001 port for relaying
  * utils: Handle exceptions in context management for YAMLFile
  * utils: Fix some flake8 warnings
  * tahoe: Styling changes
  * backups: Fix failing test case
  * web_server: Move shutdown handling to main
  * dbus: Add new module for D-Bus services
  * setup: Abstraction for getting managing packages of a module
  * setup: Filter packages to force upgrade
  * package: Implement identifying packages that need conffile prompts
  * package: Helper method to filter packages that need conffile prompt
  * setup: Trigger force upgrade for app that implement it
  * bind: Handle conffile prompt during upgrade
  * setup: Rush force upgrade in development mode
  * ttrss: Make functional test definitions specific to ttrss
  * cockpit: Pre-enable necessary apache modules
  * radicale, searx: Pre-enable necessary apache modules
  * letsencrypt: Pre-enable necessary apache modules
  * ikiwiki: Pre-enable necessary apache modules
  * sso: Pre-enable necessary apache modules
  * apache: Use cgid module instead of cgi
  * apache: Increment app version number
  * setup: Make additional info available for force upgrading
  * debian/copyright: Minor fixes
  * debian/copyright: Add full text for AGPL-3+
  * debian/copyright: Add license text for public-domain
  * debian/copyright: Add license text for GPL-2 and GPL-3
  * debian/copyright: Add license text for CC-BY-SA-3.0
  * debian/copyright: Update copyright for logos
  * static: Remove unused files
  * LICENSES: Remove files that are same license as rest of the source
  * config: Don't pass configuration file argument to action
  * openvpn: Fix issues with upgrade easy-rsa 2 to 3 migration
  * openvpn: Make frontpage shortcut appear after an upgrade
  * openvpn: Work around firewalld bug 919517
  * setup: Pass better data structure for force upgrade operation
  * utils: Introduce abstraction over distutils comparison of versions
  * firewalld: Implement upgrading from 0.4.x to 0.6.x
  * ttrss: Make setup process reusable
  * ttrss: Implement upgrade from 17.4 to 18.12

  [ Johannes Keyser ]
  * Translated using Weblate (German)

  [ Anjali Datla ]
  * Translated using Weblate (Telugu)

  [ Darkblaze ]
  * Translated using Weblate (Telugu)

  [ Petter Reinholdtsen ]
  * Translated using Weblate (Norwegian Bokmål)

  [ Jag ]
  * vagrant: Use virtualbox linked clones / CoW to reduce startup times

  [ James Valleroy ]
  * Add 2019 to copyright years
  * Fix some paths in LICENSES
  * debian: Add copyright years for debian/*
  * radicale: Add description of web interface
  * ttrss: Add backup support
  * debian: Add copyright info for lato fonts
  * debian: Add copyright info for individual logo files
  * LICENSES: Add reference to debian/copyright
  * debian: Add copyright info for theme images
  * debian/copyright: Move all license texts to end
  * debian/copyright: Remove unnecessary fields for native package
  * debian/copyright: Move some app icons from LICENSES
  * debian/copyright: Fix typo in year
  * debian/copyright: Move more app icons from LICENSES
  * debian/copyright: Include some URLs dropped from LICENSES
  * debian/copyright: Move some more app icons from LICENSES
  * debian/copyright: Fix filename for tahoe-lafs logo
  * security: Migrate access config to new file
  * users: When ssh used in tests, add users to admin group
  * locale: Update translations strings

 -- James Valleroy <jvalleroy@mailbox.org>  Sat, 02 Mar 2019 14:45:55 -0500

plinth (19.1) unstable; urgency=medium

  [ James Valleroy ]
  * radicale: Log errors during upgrade
  * radicale: Bump version to 2
  * radicale: Remove obsolete diagnostics
  * radicale: Fix server URLs in client info
  * locale: Update translation strings
  * doc: Fetch latest manual

  [ Pavel Borecki ]
  * Translated using Weblate (Czech)

  [ Allan Nordhøy ]
  * Translated using Weblate (Norwegian Bokmål)

  [ Petter Reinholdtsen ]
  * Translated using Weblate (Norwegian Bokmål)

  [ advocatux ]
  * Translated using Weblate (Spanish)

  [ Sunil Mohan Adapa ]
  * setup: Add option to handle configuration prompts during install
  * radicale: Simplify upgrading to newer packages
  * matrixsynapse: Remove hard-coded URL
  * matrixsynapse: Fix issues with showing certificate warning
  * letsencrypt: Fix issue with disabling matrixsynapse checkbox
  * matrixsynapse: Don't check for current domain in renew hook
  * matrixsynapse: Fix potential exposure of private key
  * matrixsynapse: Setup certificate after domain selection
  * matrixsynapse: Better checking for valid certificate

  [ Joseph Nuthalapati ]
  * matrixsynapse: Use Let's Encrypt certificates

 -- James Valleroy <jvalleroy@mailbox.org>  Thu, 14 Feb 2019 06:01:19 -0500

plinth (19.0) unstable; urgency=high

  [ J. Carlos Romero ]
  * mldonkey: Add some more clients to the module page
  * mldonkey: Add to the description the three available front-ends

  [ Sunil Mohan Adapa ]
  * monkeysphere: Fix handling of multiple domains and keys
  * monkeysphere: Fix regression with reading new apache domain config
  * apache: Cleanup domain configuration
  * apache: Add support for mod_ssl in addition to mod_gnutls
  * apache: Switch to mod_ssl from mod_gnutls
  * mldonkey: Add systemd service file with security options
  * mldonkey: Enable app
  * action_utils: Fix checking for URL availability
  * upgrades: Fix priority for buster-backports version
  * upgrades: Fix premature adding of buster-backports sources

  [ Pavel Borecki ]
  * Translated using Weblate (Czech)

  [ Johannes Keyser ]
  * Translated using Weblate (German)

  [ advocatux ]
  * Translated using Weblate (Spanish)

  [ James Valleroy ]
  * locale: Update strings for translation
  * Switched to a new version number scheme: YY.N
    - YY is the year of release.
    - N is the release number within that year.

 -- James Valleroy <jvalleroy@mailbox.org>  Sat, 09 Feb 2019 20:38:00 -0500

plinth (0.49.1) unstable; urgency=medium

  [ Sunil Mohan Adapa ]
  * ui: Fix regression with configure button in home page
  * backups: Rename 'Abort' buttons to 'Cancel'
  * backups: Use icon for add repository button
  * backups: Move subsubmenu below description
  * backups: Add title and description to other pages
  * backups: Add link to manual page
  * backups: Fix styling for upload size warning
  * backups: Increase timeout for SSH operations to 30 seconds
  * backups: Minor styling fixes

  [ Pavel Borecki ]
  * Translated using Weblate (Czech)

  [ Petter Reinholdtsen ]
  * Translated using Weblate (Norwegian Bokmål)

  [ advocatux ]
  * Translated using Weblate (Spanish)

  [ Joseph Nuthalapati ]
  * letsencrypt: UI: Fix checkbox disabling

  [ James Valleroy ]
  * datetime: Switch from chrony to systemd-timesyncd
  * locale: Update translation strings
  * doc: Fetch latest manual

 -- James Valleroy <jvalleroy@mailbox.org>  Thu, 07 Feb 2019 21:23:32 -0500

plinth (0.49.0) unstable; urgency=medium

  [ Prachi Srivastava ]
  * networks: remove unused html
  * security: Moves inline javascript to files
  * security: Moves input field focus javascript to django forms
  * help: Use freedombox package instead of plinth for version
  * repro: Disable app due to issues with Debian package

  [ Sunil Mohan Adapa ]
  * ui: Fix regression with card icon style in front page
  * js: Full librejs compatibility
  * js: Remove javascript license link from footer
  * backups: Remove incorrectly set buffer size during download
  * backups: Minor styling fixes
  * backups: Remove dead code
  * backups: Minor styling fixes
  * backups: Minor refactoring
  * backups: Fix incomplete download archives
  * backups: Improve performance of backup download
  * tor: Make a utility method public
  * action_utils: Expose URL checking utility for generic use
  * upgrades: Improve handling of backports
  * datetime: Fix diagnostic test to not ignore first two servers

  [ Pavel Borecki ]
  * Translated using Weblate (Czech)

  [ J. Carlos Romero ]
  * mldonkey: show 'Learn more...' link in package page when installed

  [ James Valleroy ]
  * radicale: Handle migration from 1.x to 2.x
  * shadowsocks: Use resolvable domains in functional tests
  * radicale: Handle data migration for upgrade to 2.x
  * datetime: Switch from ntp to chrony
  * vagrant: Put hold on freedombox package during provision
  * repro: Also disable functional tests
  * monkeysphere: Re-enable functional tests
  * locale: Update translation strings

  [ Allan Nordhøy ]
  * Translated using Weblate (Norwegian Bokmål)

  [ Joseph Nuthalapati ]
  * backports: Add buster-backports to apt sources list
  * debian: Add smoke test with autopkgtests (Closes: #878699)

  [ danielwine ]
  * Translated using Weblate (Hungarian)

  [ Petter Reinholdtsen ]
  * Translated using Weblate (Norwegian Bokmål)

 -- James Valleroy <jvalleroy@mailbox.org>  Tue, 05 Feb 2019 22:55:53 -0500

plinth (0.48.0) unstable; urgency=medium

  [ Doma Gergő ]
  * Translated using Weblate (Hungarian)

  [ Pavel Borecki ]
  * Translated using Weblate (Czech)

  [ Allan Nordhøy ]
  * Translated using Weblate (Norwegian Bokmål)

  [ Sunil Mohan Adapa ]
  * ui: Fix top margin for content containers
  * ui: Rename page specific CSS classes
  * ui: Underline the logo along with 'Home' text when active
  * ui: Style frontpage application info like regular content
  * ui: Fix setting width of card-list at various page sizes
  * ui: Show help nav item text when navbar is collapsed
  * ui: Hide restart/shutdown items when navbar is collapsed
  * ui: Compact pages on extra small screen sizes
  * ui: Re-add background for home, apps and system pages in small sizes
  * fail2ban: Split and update configuration files
  * fail2ban: Pickup new configurations without reboot
  * mldonkey: Update description and minor updates
  * mldonkey: Disable app due to bug during restart
  * backups: Upgrade apps before restoring them
  * backups: Fix showing not-installed apps in create backup page
  * syncthing: Add backup/restore support
  * Serve default favicon for apps that don't provide one
  * radicale: Fix issue with configuration changes not applying
  * openvpn: Add backup/restore support
  * storage: Fix false error message visiting home page
  * storage, backups: Minor styling and yapf fixes
  * service: Fix warning to use collections.abc
  * help: Minor refactoring in get-logs action
  * mldonkey: Add functional test for uploading
  * axes: Minor fixes to configuration for IP blocking
  * infinoted: Wait for up to 5 minutes to kill daemon

  [ Petter Reinholdtsen ]
  * Translated using Weblate (Norwegian Bokmål)

  [ Joseph Nuthalapati ]
  * ci: Export freedombox.deb as build artifact instead of plinth.deb
  * matrix-synapse: Fix startup error caused by bind_address setting
  * matrix-synapse: Use '::' as the IPv6 bind address
  * backups: Automatically install required apps before restore
  * backups: Add a loader to the restore button to indicate progress

  [ Johannes Keyser ]
  * Translated using Weblate (German)

  [ James Valleroy ]
  * django: Remove deprecated AXES_BEHIND_REVERSE_PROXY
  * radicale: Only set hosts for radicale 1.x
  * radicale: Don't change auth type for radicale 2.x
  * radicale: Use rights file by default for radicale 2.x
  * radicale: Add functional tests for setting access rights
  * help: Use journalctl to show status log
  * help: Add action script to read logs from journal
  * help: Add functional test to check status logs page
  * locale: Update translation strings
  * doc: Fetch latest manual from wiki

  [ Prachi Srivastava ]
  * fail2ban: Enable bans for apache auth failures

  [ J. Carlos Romero ]
  * mldonkey: Add new module for the eDonkey network
  * mldonkey: Add backup/restore support

 -- James Valleroy <jvalleroy@mailbox.org>  Mon, 28 Jan 2019 19:22:19 -0500

plinth (0.47.0) unstable; urgency=medium

  [ Joseph Nuthalapati ]
  * ci: Don't install fuse and fuse3 packages in the CI environment
  * snapshot: Fix snapshots filling up the disk
  * snapshot: ui: Remove NUMBER_MIN_AGE setting and add FREE_LIMIT
  * snapshot: Enable TIMELINE_CLEANUP and NUMBER_CLEANUP by default
  * snapshot: Improve description
  * snapshot: Merge the functionality of the migrate command into setup
  * snapshot: Fix failing tests
  * snapshots: Handle installation on non-btrfs filesystems
  * snapshot: Handle "Config in use" error

  [ James Valleroy ]
  * radicale: Add tests for well-known URLs
  * radicale: Don't modify default file for radicale >= 2.1.10
  * radicale: Add support for radicale 2.x
  * setup: Fix spelling error
  * radicale: Switch to uwsgi for radicale 2.x
  * radicale: Create collections folder before starting uwsgi
  * Update translation strings
  * Fetch latest manual
  * debian: Update debhelper compat version to 12

  [ Sunil Mohan Adapa ]
  * radicale: Redirect to well-known URLs according to version
  * syncthing: Use exact matches when enforcing trailing '/'
  * snapshot: Minor styling fixes
  * snapshot: Update descriptions and UI options
  * snapshot: Refactor configuration migration
  * main: Separate out Django setup into a separate module
  * main: Separate out CherryPy code into a separate module
  * Show Gujarati in the list of UI languages
  * cockpit: Add link to manual page
  * cockpit: Update description
  * firewalld: Flush iptables rules before restarting firewall
  * backups: Don't fail tests when borg is not installed
  * backups: yapf fixes
  * django: Use Argon2 password hash
  * setup: Handle showing setup page after app completes installation
  * setup: Minor flake8 fixes
  * setup: Reduce refresh time when application is already installed
  * setup: Don't perform is-package-manager-busy checks when not needed
  * action_utils: Implement utilities for managing uwsgi configurations
  * searx: Use action utils for uwsgi configuration management
  * radicale: Don't keep radicale service running
  * icons: Fixes for switching to fork-awesome
  * Fix i18n for menu strings

  [ Prachi Srivastava ]
  * Replace glyphicons with forkawesome icons

 -- James Valleroy <jvalleroy@mailbox.org>  Mon, 14 Jan 2019 22:08:54 -0500

plinth (0.46.1) unstable; urgency=medium

  [ prolinux ukraine ]
  * Translated using Weblate (Ukrainian)

  [ Joseph Nuthalapati ]
  * clients: Rename DAVdroid to DAVx5

  [ Allan Nordhøy ]
  * Translated using Weblate (Norwegian Bokmål)

  [ Sunil Mohan Adapa ]
  * debian: Replace and break older versions of plinth

  [ James Valleroy ]
  * debian: Fix spelling errors in lintian override comment

 -- James Valleroy <jvalleroy@mailbox.org>  Fri, 04 Jan 2019 23:17:45 -0500

plinth (0.46.0) unstable; urgency=medium

  [ Pavel Borecki ]
  * Translated using Weblate (Czech)

  [ Johannes Keyser ]
  * Translated using Weblate (German)

  [ advocatux ]
  * Translated using Weblate (Spanish)

  [ prolinux ukraine ]
  * Translated using Weblate (Ukrainian)

  [ Sunil Mohan Adapa ]
  * logging: Don't log static file requests
  * logging: Make cherrypy log to the main log
  * logging: Don't log to a log file
  * logging: Log to systemd journal directly
  * logging: Separate logging init logic into a module
  * logging: Implement colors for console messages
  * searx: Update outdated Apache configuration
  * sso: Update outdated Apache configuration
  * letsencrypt: Use macros for configuring sites
  * letsencrypt: Remove outdated Apache configuration
  * logging: Remove references to old log files
  * debian: Alter control file indentation
  * storage: Add parted as dependency module
  * debian: Add dependencies from freedombox-setup
  * sudoers: Allow all admin users to become superusers
  * Move update-motd script from freedombox-setup
  * debian: Break current version of freedombox-setup
  * Move preseed file from freedombox-setup
  * debian: Use description from freedombox.org
  * debian: Ignore debian/debhelper-build-stamp
  * debian: Fix lintian warning about vcs ignore file
  * debian: Don't change ownership recursively in postinst
  * debian: Update short description
  * debian: Rename plinth package to freedombox

  [ James Valleroy ]
  * vagrant: Cleanup for obsolete log files
  * debian: Move Recommends to binary package
  * locale: Run update_translations
  * doc: Fetch latest manual from wiki
  * debian: Standards-Version is now 4.3.0

  [ Petter Reinholdtsen ]
  * Translated using Weblate (Norwegian Bokmål)

 -- James Valleroy <jvalleroy@mailbox.org>  Mon, 31 Dec 2018 16:46:25 -0500

plinth (0.45.0) unstable; urgency=medium

  [ Doma Gergő ]
  * Translated using Weblate (Hungarian)

  [ Pavel Borecki ]
  * Translated using Weblate (Czech)

  [ advocatux ]
  * Translated using Weblate (Spanish)

  [ Joseph Nuthalapati ]
  * udiskie: Finish merging udiskie into storage
  * apache: Switch to php-fpm from mod_php

  [ Allan Nordhøy ]
  * Translated using Weblate (Chinese (Simplified))
  * Translated using Weblate (Italian)
  * Translated using Weblate (Norwegian Bokmål)

  [ Herdir ]
  * Translated using Weblate (French)

  [ Michael Pimmer ]
  * Backups: first UI sceleton for remote / encrypted backups
  * Backups: allow testing the connection of ssh locations
  * Backups, remote repositories: implement init, info and some test
  * Backups, remote repositories: uniform parameter handling
  * Backups, remote repositories: start using sshfs
  * Backups, remote repositories: integrate to backups index page
  * Backups, remote repositories: re-use template for root location
  * Backups, remote repositories: use object-oriented repositories
  * Backups, remote backups: fix unittests
  * Backups, remote repositories: create/delete/restore of remote repos
  * Backups, remote repositories: change network_storage to dict
  * Backups, remote repository: adapt functional tests
  * Backups: remove unittests to backups test directory
  * Backups: remove archive name when creating an archive
  * Backups: support for encrypted repositories
  * Backups: Cleanup and improved error handling
  * Backups: functional tests update; restoring backup bugfix
  * Backups: allow creating archive in unmounted repository
  * Backups: allow using keyfile as credentials for sshfs mounts
  * Backups: notify that credentials of remote backups are stored
  * Backups: unittests for accessing repository with borg directly
  * Backups: bump module version

  [ James Valleroy ]
  * backups: Make validator errors translatable
  * functional_tests: Move backup test into backups feature

  [ ssantos ]
  * Translated using Weblate (German)

 -- James Valleroy <jvalleroy@mailbox.org>  Mon, 17 Dec 2018 19:05:51 -0500

plinth (0.44.0) unstable; urgency=medium

  [ Pavel Borecki ]
  * Translated using Weblate (Czech)

  [ Robert Martinez ]
  * Add gray noise background
  * Add white Card
  * add footer padding

  [ Allan Nordhøy ]
  * Translated using Weblate (Norwegian Bokmål)

  [ James Valleroy ]
  * ejabberd: bosh port moved to 5443
  * apache: Run setup again to reload
  * ejabberd: Change BOSH port from 5280 to 5443
  * Revert "ci: Use python3.6 when installing dependencies"
  * ci: Install jquery packages for coverage
  * functional_tests: Confirm when deleting all snapshots
  * Translated using Weblate (Spanish)
  * Update translation strings

  [ Joseph Nuthalapati ]
  * vagrant: clear logs and plinth database on destroying box
  * minetest: Change list of mods to what's available in Debian
  * Add instructions on how to use "WIP" in merge requests
  * clients: Fix distortion of the client apps buttons
  * snapshots: Fix default snapshot listing
  * firewalld: Use nftables instead of iptables
  * snapshots: Place the subsubmenu below the description

  [ ssantos ]
  * Translated using Weblate (German)
  * Translated using Weblate (Portuguese)

  [ Prachi Srivastava ]
  * Changes delete all to delete selected in snapshot
  * Adds toggle to select all for deletion
  * Changes functional test to select All and delete snapshots
  * Ignores warnings in pytest while running functional test

  [ advocatux ]
  * Translated using Weblate (Spanish)

  [ Petter Reinholdtsen ]
  * Translated using Weblate (Norwegian Bokmål)

 -- James Valleroy <jvalleroy@mailbox.org>  Mon, 03 Dec 2018 19:47:04 -0500

plinth (0.43.0) unstable; urgency=medium

  [ Michael Pimmer ]
  * Backups: export and download archives in one step
  * Backups: uploading and import with temporarily stored file
  * Backups: Restore directly from archive
  * Backups: Don't fail when borg doesn't find files to extract
  * Backups: clean up exporting archives functionality
  * Backups: relative paths for borg extract in action script
  * Backups: fix test
  * Backups: clean up forms, names and templates
  * Functional tests: minor documentation changes
  * Backups: Stream archive downloads/exports
  * Backups: do not hardcode uploaded backup file path
  * Backups: minor cleanups
  * Backups: show free disk space on upload+restore page
  * Backups: functional test to download and restore an archive
  * Backups: minor adaption of upload file size warning
  * Backups: minor fixes of functional tests
  * Functional tests: check that browser waits for redirects to finish
  * Functional tests: fix waiting for redirects
  * Functional tests: assert that module installation succeeded
  * Cherrypy: Do not limit maximum upload size
  * Backups: Make Manifest a dict instead of a list

  [ James Valleroy ]
  * functional_tests: Remove backup export steps
  * functional_tests: Remove remaining backup export steps
  * functional_tests: Add sso tags
  * upgrades: Internationalize string and apply minor formatting

  [ Anthony Stalker ]
  * Translated using Weblate (Czech)

  [ Joseph Nuthalapati ]
  * vagrant: Destroy Plinth development database when box is destroyed
  * sso: Make auth-pubtkt tickets valid for 12 hours
  * openvpn: Migration from easy-rsa 2 to 3
  * openvpn: is-setup checks for non-empty dh.pem file
  * openvpn: Always write the latest server configuration on setup

  [ ssantos ]
  * Translated using Weblate (Portuguese)

  [ Robert Martinez ]
  * Update module terminology improvements
  * Incorporate feedback from MR

 -- James Valleroy <jvalleroy@mailbox.org>  Mon, 19 Nov 2018 17:25:31 -0500

plinth (0.42.0) unstable; urgency=medium

  [ Robert Martinez ]
  * Fix wrong color in mobile menu

  [ James Valleroy ]
  * snapshot: Handle snapper list output change
  * functional_tests: Fix steps with domain parameter

  [ Joseph Nuthalapati ]
  * Translated using Weblate (Telugu)
  * tor: Add functional tests for relays and hidden services
  * tor: Enable backup/restore
  * upgrades: Add functional tests
  * upgrades: Enable backup/restore
  * monkeysphere: Handle importing new OpenSSH format keys
  * monkeysphere: yapf reformatting
  * tests: Change the domain to be an FQDN
  * monkeysphere: Add functional tests for import/publish keys
  * monkeysphere: Enable backup/restore
  * monkeysphere: Skip functional tests until bugs are resolved
  * letsencrypt: Enable backup/restore
  * tahoe: Minor changes to facilitate functional tests
  * tahoe: Add functional tests
  * tahoe: Enable backup/restore
  * tahoe: yapf run
  * udiskie: unmount drive as superuser

  [ buoyantair ]
  * Translated using Weblate (Telugu)

  [ Michael Pimmer ]
  * Actions: use local plinth in development mode
  * Actions: path in development mode: do not preserve PYTHONPATH

  [ ButterflyOfFire ]
  * Translated using Weblate (Indonesian)
  * Translated using Weblate (Italian)

 -- James Valleroy <jvalleroy@mailbox.org>  Mon, 05 Nov 2018 18:41:15 -0800

plinth (0.41.0) unstable; urgency=medium

  [ Allan Nordhøy ]
  * Translated using Weblate (Norwegian Bokmål)

  [ ButterflyOfFire ]
  * Translated using Weblate (French)

  [ James Valleroy ]
  * debian: Add Russian translation of debconf template (Closes: #910848)
    - Thanks to Lev Lamberov for the patch.
  * deluge: Handle prompt to change default password
  * functional_tests: When creating backup, scroll window to top
  * backups: Handle permission error during chown

  [ Joseph Nuthalapati ]
  * vagrant: Increase memory to 2GiB
  * vagrant: Increase number of CPUs to 2
  * datetime: Add functional test for setting time zone
  * datetime: Enable backup/restore
  * tests: More accurately compute waited time
  * deluge: Add functional test for uploading a torrent
  * deluge: Enable backup/restore
  * avahi: Enable backup/restore (no data)
  * backups: Enable backup/restore (no data currently)
  * bind: Add functional tests
  * bind: Enable backup/restore
  * security: Add functional tests for restricted logins
  * security: Enable backup/restore
  * snapshot: Fix issue with setting configuration
  * snapshot: Add functional tests for setting configuration
  * backups: Implement app hooks
  * snapshot: Enable backup/restore
  * deluge: Add missing backups tag in functional tests
  * ssh: Enable backup/restore
  * firewall: Enable backup/restore (no data)
  * diagnostics: Enable backup/restore (no data)
  * names: Enable backup/restore (no data)
  * power: Enable backup/restore (no data)
  * storage: Enable backup/restore (no data)
  * backups: Make plinth the owner of the backup archives
  * backups: Fix issue with showing exports from disks without labels
  * storage: Minor styling with urlencode call in template
  * backups: Don't rely on disk labels during export/restore

  [ Michael Pimmer ]
  * Backups: bugfix for downloading extracted archive files

  [ rafael ]
  * Translated using Weblate (Spanish)

 -- James Valleroy <jvalleroy@mailbox.org>  Mon, 22 Oct 2018 19:48:50 -0400

plinth (0.40.0) unstable; urgency=medium

  [ Allan Nordhøy ]
  * Translated using Weblate (Norwegian Bokmål)

  [ James Valleroy ]
  * ci: Prevent installing fuse
  * upgrades: Don't change origins pattern list
  * upgrades: Keep config file when disabling
  * debian: Add Portuguese translation for debconf messages (Closes: #909745)
    - Thanks to "Traduz" - Portuguese Translation Team for the patch.
  * home: Also display card title above icon
  * functional_tests: Make coquelicot password entry more robust
  * functional_tests: Check ejabberd contact list more robustly

  [ Augusto Borin ]
  * Translated using Weblate (Portuguese)

  [ advocatux ]
  * Translated using Weblate (Spanish)

  [ Pavel Borecki ]
  * Translated using Weblate (Czech)

  [ BO41 ]
  * Translated using Weblate (German)

  [ David Maulat ]
  * Translated using Weblate (French)

  [ Robert Martinez ]
  * Translated using Weblate (German)
  * Add tint effect on card icons under "Apps"
  * Change maximum cards per row
  * Change card text style and position

  [ Joseph Nuthalapati ]
  * Don't disable installation when apt lists are empty
  * backups: Relax schema for backup manifest data
  * backups: Remove empty keys in backup manifest data
  * backups: Rename the backups API module
  * mediawiki: Backup/restore settings also
  * backups: Rename test_backup to test_api
  * backups: List apps that don't require backup too
  * backups: Minor styling fixes
  * cockpit: Add clients and backup manifests
  * mumble: Implement backup/restore
  * privoxy: Enable backup/restore (no data)
  * backups: Allow restoring backups with no files
  * roundcube: Enable backup/restore (no data)
  * searx: Enable backup/restore (no data)
  * jsxc: Enable backup/restore (no data)
  * coquelicot: Enable backup/restore
  * coquelicot: Implement functional tests with uploading file
  * tests: Reduce time for polling in functional tests
  * transmission: Implement upload torrent functional test
  * transmission: Enable backup/restore
  * coquelicot: Fix upload file functional test
  * mediawiki: Run update script for 1.31 upgrade
  * quassel: Enable backup/restore
  * shadowsocks: Enable backup/restore
  * backups: Implement disabling web configuration during backup
  * sharing: Enable backup/restore
  * pagekite: Add functional tests
  * pagekite: Enable backup/restore
  * tests: Add missing backups tag on functional tests
  * vagrant: Get rid of apt warning during provisioning
  * customization: Serve static files from customization directory
  * customization: Create customization path in /var/www
  * customization: Serve custom shortcuts through the REST API
  * customization: Show custom shortcuts on frontpage

  [ Michael Pimmer ]
  * Backup module: Implement downloading archives
  * Backup module: Implemented uploading files
  * Backup module: added some unittests; minor doc updates

  [ Federico Ceratto ]
  * Translated using Weblate (Italian)

  [ Johannes Keyser ]
  * Translated using Weblate (German)

 -- James Valleroy <jvalleroy@mailbox.org>  Tue, 09 Oct 2018 06:01:50 -0400

plinth (0.39.0) unstable; urgency=medium

  [ Joseph Nuthalapati ]
  * Fix typo in the description meta tag
  * backups: Support multiple backups in one day
  * backups: Check if paths exist before passing them to borgbackup
  * backups: Reword the no-apps-installed message
  * backups: Make getting all apps method public
  * backups: Minor styling fixes
  * backups: Minor refactoring in finding exported archive
  * backups: Simplify getting included apps during restoring
  * udiskie: Merge into storage module

  [ Doma Gergő ]
  * Translated using Weblate (Hungarian)

  [ Petter Reinholdtsen ]
  * Translated using Weblate (Norwegian Bokmål)

  [ Allan Nordhøy ]
  * Translated using Weblate (Norwegian Bokmål)

  [ danielwine ]
  * Translated using Weblate (Hungarian)

  [ James Valleroy ]
  * backups: Validate backup manifests
  * backups: Move manifest validation into backups app
  * backups: Fix iteration over loaded modules
  * users: Reset groups before testing register_group
  * backups: List supported and installed apps when creating
  * backups: Implement process manifests for Packet
  * backups: Provide a default backup name
  * backups: Select all apps by default
  * backups: Use paths from selected apps
  * backups: Fix and test service shutdown and restore
  * backups: Patch actions for shutdown services test
  * backups: Disable create archive when no supported apps are installed
  * backups: Dump manifests file and include it in backup
  * backups: Name borg repo folder more clearly
  * backups: Include app versions in manifest file
  * backups: Use valid filename for export
  * backups: Don't display time as separate column
  * backups: Confirm that archive exists before restoring
  * backups: Add apps selection to restore form
  * backups: Use valid filename for manifest
  * backups: When restoring, only list apps included in backup
  * backups: Use backups API for restore
  * backups: Add more basic tests for backups API
  * functional_tests: Test dynamicdns backup and restore
  * ikiwiki: Add sites folder to backup data
  * functional_tests: Test ikiwiki backup and restore
  * functional_tests: Test mediawiki backup and restore
  * functional_tests: Test repro config backup and restore
  * backups: Rename 'Create archive' to 'New backup'
  * functional_tests: More robust checks using eventually
  * backups: Show disabled 'New backup' button when no apps installed
  * backups: Enable module
  * backups: Create folder if needed during setup
  * functional_tests: Only select app under test for new backup
  * functional_tests: Test ejabberd backup and restore
  * functional_tests: Ensure that backups app is installed before test
  * debian: Don't make backup of /etc/security/access.conf (Closes: #909484)
  * Bump Standards-Version to 4.2.1
  * Cleanup udiskie module

 -- James Valleroy <jvalleroy@mailbox.org>  Mon, 24 Sep 2018 19:23:04 -0400

plinth (0.38.0) unstable; urgency=medium

  [ Allan Nordhøy ]
  * Translated using Weblate (Norwegian Bokmål)

  [ Pavel Borecki ]
  * Translated using Weblate (Czech)

  [ Igor ]
  * Translated using Weblate (Russian)

  [ Johannes Keyser ]
  * Translated using Weblate (German)

  [ BO41 ]
  * Translated using Weblate (German)

  [ Doma Gergő ]
  * Translated using Weblate (Hungarian)

  [ Vignan Lavu ]
  * mediawiki: Enable SVG support for MediaWiki

  [ advocatux ]
  * Translated using Weblate (Spanish)

  [ Joseph Nuthalapati ]
  * Install ncurses-term during vagrant file provision
  * docs: Fix MediaWiki manual page download failing
  * manual: Remove footer for manual pages using Python XML module
  * upgrades: Clean up old kernel packages during automatic upgrades
  * turbolinks: Make the progress bar white and thicker

  [ James Valleroy ]
  * debian: Add German translation of debconf messages (Closes: #907787)
    - Thanks to Helge Kreutzmann for the patch.
  * tests: Make coverage package optional

 -- James Valleroy <jvalleroy@mailbox.org>  Mon, 10 Sep 2018 18:12:06 -0400

plinth (0.37.0) unstable; urgency=medium

  [ Pavel Borecki ]
  * Translated using Weblate (Czech)

  [ Allan Nordhøy ]
  * Translated using Weblate (Norwegian Bokmål)

  [ Petter Reinholdtsen ]
  * Translated using Weblate (Norwegian Bokmål)

  [ Igor ]
  * Translated using Weblate (Russian)

  [ advocatux ]
  * Translated using Weblate (Spanish)

  [ Doma Gergő ]
  * Translated using Weblate (Hungarian)

  [ James Valleroy ]
  * backups: Simplify export of backup archive files
  * backups: Add list of exported archives
  * backups: Restore from exported archive
  * vagrant: Clarify post-up message
  * debian: Add Dutch translation of debconf messages (Closes: #906945)
    - Thanks to Frans Spiesschaert for the patch.
  * Bump Standards-Version to 4.2.0

  [ Joseph Nuthalapati ]
  * vagrant: Vagrantfile changes for ease of development
  * install: Use Post/Response/Get pattern for reloads

 -- James Valleroy <jvalleroy@mailbox.org>  Mon, 27 Aug 2018 19:15:08 -0400

plinth (0.36.0) unstable; urgency=medium

  [ Gayathri Das ]
  * Translated using Weblate (Hindi)

  [ James Valleroy ]
  * Fix validation error in Hindi translation
  * Fix validation error in Spanish translation
  * Add backups info to apps
  * ejabberd: Cleanup config file upgrade
  * Add license info for Lato fonts
  * ci: Run test coverage and get report
  * Commit patch for French debconf translation (Closes: #905933)
    - Thanks to jean-pierre giraud for the patch.

  [ Luis A. Arizmendi ]
  * Translated using Weblate (Spanish)

  [ Igor ]
  * Translated using Weblate (Russian)

  [ Hemanth Kumar Veeranki ]
  * Translated using Weblate (Telugu)
  * Remove deprecated settings from already existing config files
  * Add functional test to enable/disable Message Archive Management

  [ Joseph Nuthalapati ]
  * Fix validation error in Spanish translation
  * Translated using Weblate (Hindi)
  * Trim the translation strings in Letsencrypt template where missing
  * backups: Add core API for full/apps backup
  * mediawiki: Fix issue with re-installation
  * mediawiki: Enable Instant Commons
  * mediawiki: Fix images throwing 403s
  * turbolinks: Reload page using JavaScript
  * functional tests: Fix failing test change default app

  [ Johannes Keyser ]
  * Translated using Weblate (German)

  [ Doma Gergő ]
  * Translated using Weblate (Hungarian)

  [ Robert Martinez ]
  * Add woff2 fonts

  [ Prachi Srivastava ]
  * Translated using Weblate (Hindi)

  [ manikanta varma datla ]
  * Disable launch button for web client when not installed

  [ Pavel Borecki ]
  * Translated using Weblate (Czech)

 -- James Valleroy <jvalleroy@mailbox.org>  Mon, 13 Aug 2018 18:24:33 -0400

plinth (0.35.0) unstable; urgency=medium

  [ Igor ]
  * Translated using Weblate (Russian)

  [ Luis A. Arizmendi ]
  * Translated using Weblate (Spanish)

  [ ikmaak ]
  * Translated using Weblate (Dutch)

  [ Bart Notelaers ]
  * Translated using Weblate (Dutch)

  [ Doma Gergő ]
  * Translated using Weblate (Hungarian)

  [ Gayathri Das ]
  * Translated using Weblate (Hindi)

  [ Sciumedanglisc ]
  * Translated using Weblate (Italian)

  [ Praveen Illa ]
  * Translated using Weblate (Telugu)

  [ Jayasuganthi ]
  * mediawiki: Enable short URLs

  [ Joseph Nuthalapati ]
  * mediawiki: Override Debian settings in FreedomBoxSettings.php
  * functional_tests: Fix first test failing on a pristine VM
  * debian: Remove Bdale Garbee from the list of uploaders
  * Add turbolinks
  * turbolinks: Replace style elements in head with blocks in body
  * functional_tests: Use body instead of html for state change check
  * turbolinks: Disable caching on application visits
  * configuration: Option to set a default app for FreedomBox
  * configuration: Use augeas to edit Apache files
  * configuration: Fix parsing error in retrieving default app

  [ వీవెన్ ]
  * Translated using Weblate (Telugu)

  [ Johannes Keyser ]
  * Translated using Weblate (German)
  * text stripped from icons for mediawiki, radicale, tahoe-lafs

  [ Hemanth Kumar Veeranki ]
  * Clarify description for radicale shared calendar/addressbook
  * Remove deprecated `iqdisc` in ejabberd config

  [ Robert Martinez ]
  * Adding link to HACKING.md
  * Fix ejabberd logo #1336

  [ Sunil Mohan Adapa ]
  * udiskie: Move udisks2 methods to separate module
  * storage: Fix parsing issues when mount point has spaces
  * udiskie: Remove the unused ejectable property
  * utils: Remove unused method
  * udiskie: Add eject functionality for a drive
  * udiskie: Also list read-only filesystems
  * udiskie: Remove internal networks warning
  * udiskie: Show special message when no storage device available

  [ James Valleroy ]
  * udiskie: Import glib and udisks only inside methods

  [ Allan Nordhøy ]
  * Translated using Weblate (Norwegian Bokmål)

 -- James Valleroy <jvalleroy@mailbox.org>  Mon, 30 Jul 2018 19:04:51 -0400

plinth (0.34.0) unstable; urgency=medium

  [ Joseph Nuthalapati ]
  * firstboot: Prompt for secret during firstboot welcome
  * firstboot: Add debconf translations for wizard secret dialog
  * l10n: Fix build error due to partially translated string in Hindi
  * ci: Install python3-coverage before running tests
  * backups: Temporarily hide app till implementation is complete

  [ James Valleroy ]
  * postinst: Fix indents and untabify
  * lintian: Add override for no-debconf-config
  * Translated using Weblate (Italian)
  * ci: Use python3.6 when installing dependencies
  * functional_tests: Rename features, organize by app
  * backups: New app to manage borgbackup archives
  * backups: Allow valid filenames as archive names
  * backups: Set LANG=C.UTF-8 when extracting archive
  * backups: Move repository location under /var/lib

  [ ikmaak ]
  * Translated using Weblate (Dutch)

  [ Gayathri Das ]
  * Translated using Weblate (Hindi)

  [ Sciumedanglisc ]
  * Translated using Weblate (Italian)

  [ Bart Notelaers ]
  * Translated using Weblate (Dutch)

  [ Doma Gergő ]
  * Translated using Weblate (Hungarian)

 -- James Valleroy <jvalleroy@mailbox.org>  Mon, 16 Jul 2018 19:16:08 -0400

plinth (0.33.1) unstable; urgency=medium

  [ Doma Gergő ]
  * Translated using Weblate (Hungarian)

  [ Pavel Borecki ]
  * Translated using Weblate (Czech)

  [ advocatux ]
  * Translated using Weblate (Spanish)

  [ Igor ]
  * Translated using Weblate (Russian)

  [ Joseph Nuthalapati ]
  * Change get-group-users to a simpler implementation
  * users: Replace disabled with readonly for admin group checkbox
    (Closes: #902892)

  [ Gayathri Das ]
  * Translated using Weblate (Hindi)

 -- James Valleroy <jvalleroy@mailbox.org>  Wed, 04 Jul 2018 10:32:23 -0400

plinth (0.33.0) unstable; urgency=medium

  [ Doma Gergő ]
  * Translated using Weblate (Hungarian)

  [ Allan Nordhøy ]
  * Translated using Weblate (Norsk bokmål)

  [ advocatux ]
  * Translated using Weblate (Spanish)

  [ Igor ]
  * Translated using Weblate (Русский)

  [ Pavel Borecki ]
  * Translated using Weblate (Čeština)

  [ Gayathri Das ]
  * Translated using Weblate (Hindi)

  [ Joseph Nuthalapati ]
  * Fix mistake in Hindi translation template
  * firewall: Display information that a service is internal only
  * users: Don't show Create User form to non-admin users
  * Translated using Weblate (Hindi)
  * users: Redirect to users list on successful user creation
  * packages: Button to refresh package lists

  [ Hemanth Kumar Veeranki ]
  * Add a way to refine shortcuts
  * Restrict removal of last admin user
  * Use logos instead of icons in the apps page

  [ danielwine ]
  * Translated using Weblate (Hungarian)

  [ Bart Notelaers ]
  * Translated using Weblate (Dutch)

  [ James Valleroy ]
  * users: Update Change Password menu for non-admin users
  * package: Add option to skip recommends
  * udiskie: New module for automatic mounting of removable media

  [ Sciumedanglisc ]
  * Translated using Weblate (Italian)

  [ Sunil Mohan Adapa ]
  * udiskie: Use glib library for dbus interaction

 -- James Valleroy <jvalleroy@mailbox.org>  Mon, 02 Jul 2018 20:15:50 -0400

plinth (0.32.0) unstable; urgency=medium

  [ Allan Nordhøy ]
  * Translated using Weblate (Norsk bokmål)

  [ Pavel Borecki ]
  * Translated using Weblate (Čeština)

  [ advocatux ]
  * Translated using Weblate (Spanish)

  [ Igor ]
  * Translated using Weblate (Русский)

  [ Gayathri Das ]
  * Translated using Weblate (Hindi)

  [ Hemanth Kumar Veeranki ]
  * Hide mediawiki frontpage shortcut when private mode is enabled
  * Translated using Weblate (Telugu)
  * Enable image uploads in mediawiki at startup

  [ Sciumedanglisc ]
  * Translated using Weblate (Italian)

  [ ikmaak ]
  * Translated using Weblate (Dutch)

  [ Michael Pimmer ]
  * Use djangos url reverse mechanism instead of hardcoding urls
  * Add ./run --develop option to use relative config/file paths
  * Add documentation for the './run --develop' option
  * Adapt test and documentation to changes of '--develop' option
  * Adapt .md files to four spaces for correct lists
  * Merge ./run --debug into --develop option
  * Remove unused imports and variables

  [ Sunil Mohan Adapa ]
  * yapf and isort fixes
  * Fix client info table size and flickering
  * Resize all main content
  * Remove unnecessary submenu override in 403.html
  * help: Show cards in the index page
  * snapshot: Remove unnecessary column sizing
  * users: Remove unnecessary column sizing
  * networks: Center align connection information
  * networks: Remove unnecessary column sizing
  * pagekite: Convert a two column page to one column
  * pagekite: Remove unnecessary column sizing
  * letsencrpt: Remove unnecessary column sizing
  * monkeysphere: Remove unnecessary column sizing
  * names: Remove unnecessary column sizing
  * sso: Adjust size of login form
  * storage: Remove unnecessary column sizing
  * tor: Increase the size of the status tables
  * help: Center the FreedomBox logo on about page
  * help: Remove the duplicate index URL and menu item
  * firewall: Resize the info table to full width
  * Increase language selection form to full width
  * first_setup: Remove unnecessary content sizing
  * first_boot: Remove unnecessary content sizing
  * diagnostics: Remove unnecessary content sizing
  * frontpage: Fix card sizing

  [ Johannes Keyser ]
  * Translated using Weblate (German)

  [ Joseph Nuthalapati ]
  * Translated using Weblate (Telugu)
  * mediawiki: Make private mode and public registrations mutually exclusive
  * mediawiki: Image uploads: improve logic and add functional tests
  * first-setup: Automatically expand root partition

  [ kotibannu541 ]
  * Translated using Weblate (Telugu)

  [ Nikhil Sankesa ]
  * Translated using Weblate (Telugu)

  [ Nikhil501 ]
  * Translated using Weblate (Telugu)

  [ Sandeepbasva ]
  * Translated using Weblate (Telugu)

  [ James Valleroy ]
  * mediawiki: Untabify template

  [ Doma Gergő ]
  * Translated using Weblate (Hungarian)

  [ Manish Tripathy ]
  * Apply new card based design

 -- James Valleroy <jvalleroy@mailbox.org>  Mon, 18 Jun 2018 20:36:30 -0400

plinth (0.31.0) unstable; urgency=medium

  [ Pavel Borecki ]
  * Translated using Weblate (Czech)

  [ advocatux ]
  * Translated using Weblate (Spanish)

  [ Igor ]
  * Translated using Weblate (Russian)

  [ Johannes Keyser ]
  * Translated using Weblate (German)

  [ Sciumedanglisc ]
  * Translated using Weblate (Italian)

  [ Gayathri Das ]
  * Translated using Weblate (Hindi)

  [ Robert Pollak ]
  * Translated using Weblate (German)

  [ Hemanth Kumar Veeranki ]
  * Translated using Weblate (Telugu)
  * Added an option to enable/disable private mode in mediawiki

  [ Petter Reinholdtsen ]
  * Translated using Weblate (Norwegian Bokmål)

  [ Allan Nordhøy ]
  * Translated using Weblate (Norwegian Bokmål)

  [ Sunil Mohan Adapa ]
  * searx: Don't depend on libapache2-mod-proxy-uwsgi

  [ Joseph Nuthalapati ]
  * users: Fix user permissions not being saved
  * users: internationalize a string
  * mediawiki: Run update script for 1.30 upgrade
  * shortcuts: Fix urls for ikiwiki shortcuts

  [ James Valleroy ]
  * mediawiki: Handle missing config lines for private mode

 -- James Valleroy <jvalleroy@mailbox.org>  Mon, 04 Jun 2018 18:16:00 -0400

plinth (0.30.0) unstable; urgency=medium

  [ Igor ]
  * Translated using Weblate (Russian)

  [ Sciumedanglisc ]
  * Translated using Weblate (Italian)

  [ Allan Nordhøy ]
  * Translated using Weblate (Norwegian Bokmål)

  [ danielwine ]
  * Translated using Weblate (Hungarian)

  [ Gayathri Das ]
  * Translated using Weblate (Hindi)

  [ Joseph Nuthalapati ]
  * setup: Remove unavailable as a state in setup_helper

 -- James Valleroy <jvalleroy@mailbox.org>  Mon, 21 May 2018 17:15:47 -0400

plinth (0.29.1) unstable; urgency=high

  [ Pavel Borecki ]
  * Translated using Weblate (Czech)

  [ advocatux ]
  * Translated using Weblate (Spanish)

  [ Sunil Mohan Adapa ]
  * security: Fix issue with Plinth locked out from sudo

 -- James Valleroy <jvalleroy@mailbox.org>  Tue, 08 May 2018 05:20:45 -0400

plinth (0.29.0) unstable; urgency=high

  [ Pavel Borecki ]
  * Translated using Weblate (Czech)

  [ advocatux ]
  * Translated using Weblate (Spanish)

  [ Johannes Keyser ]
  * Translated using Weblate (German)

  [ Allan Nordhøy ]
  * Translated using Weblate (Norwegian Bokmål)

  [ Hemanth Kumar Veeranki ]
  * Add an option to enable/disable public registrations in mediawiki

  [ Joseph Nuthalapati ]
  * mediawiki: enable/disable public registrations - refactoring & tests
  * security: Allow console login access to user plinth
  * tt-rss: Skip the check for SELF_URL_PATH

  [ Sciumedanglisc ]
  * Translated using Weblate (Italian)

  [ Sunil Mohan Adapa ]
  * searx: Fix issue with uwsgi crashing

 -- James Valleroy <jvalleroy@mailbox.org>  Mon, 07 May 2018 18:45:02 -0400

plinth (0.28.0) unstable; urgency=medium

  [ Sunil Mohan Adapa ]
  * Add locale for Lithuanian (lt)

  [ Sciumedanglisc ]
  * Translated using Weblate (Italian)

  [ Pavel Borecki ]
  * Translated using Weblate (Czech)

  [ Igor ]
  * Translated using Weblate (Russian)

  [ advocatux ]
  * Translated using Weblate (Spanish)

  [ Johannes Keyser ]
  * Translated using Weblate (German)
  * setup: disable install button for currently unavailable apps

  [ Allan Nordhøy ]
  * Translated using Weblate (Norwegian Bokmål)

  [ Joseph Nuthalapati ]
  * Translated using Weblate (Telugu)

  [ ikmaak ]
  * Translated using Weblate (Dutch)

  [ James Valleroy ]
  * Bump Standards-Version to 4.1.4

 -- James Valleroy <jvalleroy@mailbox.org>  Mon, 23 Apr 2018 21:03:39 -0400

plinth (0.27.0) unstable; urgency=medium

  [ Sciumedanglisc ]
  * Translated using Weblate (Italian)

  [ Pavel Borecki ]
  * Translated using Weblate (Czech)

  [ Igor ]
  * Translated using Weblate (Russian)

  [ advocatux ]
  * Translated using Weblate (Spanish)

  [ ikmaak ]
  * Translated using Weblate (Dutch)
  * Translated using Weblate (German)

  [ Allan Nordhøy ]
  * Translated using Weblate (Norwegian Bokmål)

  [ James Valleroy ]
  * snapshot: Disable python formatting for description
  * debian: Move Lintian source-level overrides to preferred location
  * debian: Bump debhelper compat version to 11
  * debian: Use https for copyright format url
  * debian: Bump standards version to 4.1.3
  * debian: Remove unused lintian override
  * middleware: Skip 'installed' message for essential apps
  * snapshot: Don't increment version
  * snapshot: Clarify form label and help text
  * snapshot: Format code with yapf

  [ Johannes Keyser ]
  * Translated using Weblate (German)

  [ Максим Якимчук ]
  * Translated using Weblate (Ukrainian)

  [ Jonny Birkelund ]
  * Translated using Weblate (Norwegian Bokmål)

  [ Joseph Nuthalapati ]
  * users: Fix admin group appearing twice in permissions
  * apps: Fix app names and short descriptions not being translated
  * snapshots: Move manual page link to the index page
  * snapshots: Fix tests broken by UI changes
  * language: Fix tests broken by recent feature
  * tests: Improve waiting for installation and configuration
  * Fix tests for firstboot, users and groups
  * tests: snapshots: Remove find_by_value usages
  * test: sharing: Fix tests that check text in English
  * tor: Make tests independent of language
  * tests: Recover from server restart during installation
  * tests: Fix tests depending on language being English
  * tests: Fix delete_user fixture
  * UI: Fix progress bar not appearing
  * snapshots: Fix for permissions issue when updating configuration

  [ Shubham Agarwal ]
  * snapper: enable/diable apt snapshots

 -- James Valleroy <jvalleroy@mailbox.org>  Mon, 09 Apr 2018 19:34:05 -0400

plinth (0.26.0) unstable; urgency=high

  [ 关羽 ]
  * Translated using Weblate (Chinese (Simplified))

  [ Igor ]
  * Translated using Weblate (Russian)

  [ Pavel Borecki ]
  * Translated using Weblate (Czech)

  [ Dietmar ]
  * Translated using Weblate (German)

  [ anonymous ]
  * Translated using Weblate (German)

  [ Allan Nordhøy ]
  * Translated using Weblate (Norwegian Bokmål)

  [ Joseph Nuthalapati ]
  * snapshots: Update description
  * searx: Rewrite url from /searx to /searx/
  * manual: Link to manual from each service
  * manual: Fix manual page links for tor and power templates

  [ Petter Reinholdtsen ]
  * Translated using Weblate (Norwegian Bokmål)

  [ Robert Martinez ]
  * Translated using Weblate (German)

  [ Sunil Mohan Adapa ]
  * Workaround security issues in django-axes
  * ssh, avahi, apache: Fix default value for setup arguments
  * ssh: Add comment about regenerating SSH keys
  * apache: Only regenerate snake oil cert when needed
  * apache: Explicitly enable the latest version of PHP module
  * apache: Increase module version number to fix php7.2

  [ danielwine ]
  * Translated using Weblate (Hungarian)

  [ Luis A. Arizmendi ]
  * Translated using Weblate (Spanish)

  [ Sciumedanglisc ]
  * Translated using Weblate (Italian)

  [ Johannes Keyser ]
  * Translated using Weblate (German)

  [ James Valleroy ]
  * Update doc-base for current html manual file

 -- James Valleroy <jvalleroy@mailbox.org>  Mon, 26 Mar 2018 20:18:57 -0400

plinth (0.25.0) unstable; urgency=medium

  [ Pavel Borecki ]
  * Translated using Weblate (Czech)

  [ danielwine ]
  * Translated using Weblate (Hungarian)

  [ Allan Nordhøy ]
  * Translated using Weblate (Norwegian Bokmål)

  [ Luis A. Arizmendi ]
  * Translated using Weblate (Spanish)

  [ Joseph Nuthalapati ]
  * coquelicot: Rename Plinth to FreedomBox in license headers
  * functional-tests: Merge plinth-tester into plinth
  * searx: Add basic functional tests
  * snapshots: Refactoring and indentation changes
  * Translated using Weblate (Telugu)
  * ttrss: update client apps
  * sharing: Update description
  * sharing: CSS styling fixes and text changes

  [ James Valleroy ]
  * infinoted: Always check ownership of cert files in setup

  [ Алексей Докучаев ]
  * Translated using Weblate (Russian)

  [ Igor ]
  * Translated using Weblate (Russian)

  [ Sunil Mohan Adapa ]
  * doc: Fix generation of HTML fragment
  * users: Generalize styling for multi-select widget
  * sharing: Finish implementation
  * sharing: Add functional tests
  * Support Django 2.0

  [ Shubham Agarwal ]
  * snapshots: Add submenu section in UI

  [ Prachi ]
  * sharing: Add app to share disk folders using various protocols

 -- James Valleroy <jvalleroy@mailbox.org>  Mon, 12 Mar 2018 18:40:31 -0400

plinth (0.24.0) unstable; urgency=medium

  [ Joseph Nuthalapati ]
  * Add file-sharing application Coquelicot to FreedomBox
  * Translated using Weblate (Telugu)
  * mediawiki: Allow shortcut to be publicly visible on front page
  * clients: Add and correct Client Apps
  * api: fix icon_url
  * searx: New app for Searx metasearch engine

  [ Pavel Borecki ]
  * Translated using Weblate (Czech)

  [ Allan Nordhøy ]
  * Translated using Weblate (Chinese (Simplified))
  * Translated using Weblate (Norwegian Bokmål)

  [ Sunil Mohan Adapa ]
  * Rename Plinth to FreedomBox in various places
  * debian: Update copyright to FreedomBox Authors
  * setup.py: Update website to freedombox.org
  * Add locale for Hungarian (hu)
  * locale: Update the language selection form
  * config: Remove language selection from config page
  * Don't use async for method parameters
  * searx: Increase the secret key length to 64 bytes

  [ danielwine ]
  * Translated using Weblate (Hungarian)

  [ Sai Kiran Naragam ]
  * locale: Anonymous users can set preferred language
  * locale: Adds preferred language for logged in user

  [ Luis A. Arizmendi ]
  * Translated using Weblate (Spanish)

  [ Johannes Keyser ]
  * Translated using Weblate (German)
  * matrixsynapse: Fix mail attribute for ldap login

 -- James Valleroy <jvalleroy@mailbox.org>  Mon, 26 Feb 2018 18:22:23 +0100

plinth (0.23.0) unstable; urgency=medium

  [ Sunil Mohan Adapa ]
  * Fetch latest manual from wiki
  * Translated using Weblate (Telugu)
  * snapshot: Enable Delete All only with non-default snapshots

  [ Joseph Nuthalapati ]
  * jsxc: consistent url format
  * Translated using Weblate (Telugu)
  * sso: Increase timeout to 60 minutes
  * YAPF formatting for actions/auth_pubtkt
  * transmission: Add .png logo
  * snapshot: Delete All should skip currently active snapshot
  * config: Move the method get_hostname to __init__.py
  * snapshots: Refactoring and text changes
  * snapshots: Increment version to 2

  [ drashti kaushik ]
  * Translated using Weblate (Gujarati)

  [ uday17 ]
  * Translated using Weblate (Telugu)

  [ Sandeepbasva ]
  * Translated using Weblate (Telugu)

  [ kotibannu541 ]
  * Translated using Weblate (Telugu)

  [ Arshadashu ]
  * Translated using Weblate (Telugu)

  [ Nikhil Sankesa ]
  * Translated using Weblate (Telugu)

  [ sandeepgurram ]
  * Translated using Weblate (Telugu)

  [ prudhvi ]
  * Translated using Weblate (Telugu)

  [ chilumula vamshi krishna ]
  * Translated using Weblate (Telugu)

  [ pranava pari ]
  * Translated using Weblate (Telugu)

  [ Nikhil501 ]
  * Translated using Weblate (Telugu)

  [ Michal Čihař ]
  * Translated using Weblate (Telugu)

  [ Johannes Keyser ]
  * Translated using Weblate (German)

  [ anil kukmar soma ]
  * Translated using Weblate (Telugu)

  [ Pavel Borecki ]
  * Translated using Weblate (Czech)

  [ Vikas Singh ]
  * Font: Change Helvetica to Lato
  * theme: Update CSS to use Lato font

  [ Aakanksha Saini ]
  * Snapper: Modify configurations to reduce disk usage

  [ James Valleroy ]
  * Add fonts-lato as dependency
  * Update translation strings
  * Add lintian override for symlink to Lato font file

 -- James Valleroy <jvalleroy@mailbox.org>  Mon, 12 Feb 2018 19:17:31 -0500

plinth (0.22.0) unstable; urgency=medium

  [ Drashti Kaushik ]
  * Translated using Weblate (Gujarati)
  * Translated using Weblate (Hindi)

  [ Igor ]
  * Translated using Weblate (Russian)

  [ Ikmaak ]
  * Translated using Weblate (Dutch)

  [ Joseph Nuthalapati ]
  * Translated using Weblate (Telugu)
  * ci: Replace CircleCI configuration with GitLab CI configuration
  * firstboot: Fix caching issue in collecting first_boot steps
  * HACKING: Commands to run a single test method, class or module
  * first_setup: UX improvements for the first setup page
  * matrix-synapse: Fix YAML format issues.

  [ Pavel Borecki ]
  * Translated using Weblate (Czech)

  [ Sunil Mohan Adapa ]
  * Add locale for Ukrainian (uk)
  * ci: Update badge to use Gitlab CI instead of Circle CI
  * Update Github URLs with Salsa URLs
  * tor: Ensure that is-enabled status is show properly

  [ Vikas Singh ]
  * actions: Allow not printing error when an action fails

 -- Sunil Mohan Adapa <sunil@medhas.org>  Tue, 30 Jan 2018 14:41:25 +0530

plinth (0.21.0) unstable; urgency=medium

  [ Aakanksha Saini ]
  * navigation bar: change label 'Configuration' to 'System'
  * storage: Removed beta warning for expanding partition
  * groups: Consistent listing of groups
  * syncthing: Restrict administration to users in group syncthing

  [ Allan Nordhøy ]
  * Spelling: configuration, log in, wiki

  [ Johannes Keyser ]
  * doc: update HACKING, CONTRIBUTING and INSTALL information
  * help: Show menu on smaller screens also

  [ Joseph Nuthalapati ]
  * Complete some of the pending changing in renaming some files to .md

  [ Shubham Agarwal ]
  * diagnostics: Enable button when enabled but not running

  [ Sunil Mohan Adapa ]
  * openvpn: Upgrade to the new Debian way
  * Add explicit dependency on e2fsprogs (Closes: #887223).

 -- James Valleroy <jvalleroy@mailbox.org>  Mon, 15 Jan 2018 15:07:03 -0500

plinth (0.20.0) unstable; urgency=high

  [ James Valleroy ]
  * bind: Rework getting and changing config
  * bind: Don't use forwarders by default

  [ Johannes Keyser ]
  * ejabberd: Remove redundant button Client Apps
  * ejabberd: Minor description cleanups

  [ Joseph Nuthalpati ]
  * mediawiki: Add wiki application

  [ Sunil Mohan Adapa ]
  * users: Make sure first run actually works
  * bind: Add information about current utility
  * storage: Make tests run on special filesystems

 -- James Valleroy <jvalleroy@mailbox.org>  Mon, 01 Jan 2018 15:04:02 -0500

plinth (0.19.0) unstable; urgency=medium

  [ James Valleroy ]
  * users: Use own copy of ldapscripts config
  * users: Handle upgrade for ldapscripts config
  * vagrant: Avoid debconf prompts while provisioning
  * Bump standards version, no changes needed

  [ John McCann ]
  * ejabberd: Use dynamic reload after enabling/disabling MAM

  [ Joseph Nuthalapati ]
  * Add framework for user groups per application
  * groups: User permissions for access to apps based on LDAP groups
  * Fixes for user groups
  * Fix failing root tests
  * Suppress unnecessary logging in cfg tests
  * users: tests: restore previous value of restricted access
  * snapshots: Button to delete all snapshots
  * snapshots: Minor refactoring
  * manual: Make manual available as a PDF download
  * manual: Download can serve either pdf or pdf.gz file

  [ Sunil Mohan Adapa ]
  * Update yapf configuration for simplicity
  * Update HACKING file about coding standard tools
  * clients: Minor styling fixes
  * clients: Update icons to be 32x32 consistently
  * api: Update for clarity (API breaking change)
  * clients: Cleanup framework
  * clients: Update all manifest due to use updated framework
  * users: Add a note about using separate first setup action
  * help: Don't uncompress the PDF manual

  [ Hanisha P ]
  * minetest: Show domain information for users to connect to minetest
  * Option to enable/disble automatic timeline snapshots

 -- James Valleroy <jvalleroy@mailbox.org>  Mon, 18 Dec 2017 17:16:58 -0500

plinth (0.18.1) unstable; urgency=high

  * Re-upload with higher urgency (to unblock django-axes 3.0.3).

 -- James Valleroy <jvalleroy@mailbox.org>  Mon, 04 Dec 2017 23:10:37 -0500

plinth (0.18.0) unstable; urgency=low

  [ James Valleroy ]
  * Add shadowsocks client with socks5 proxy.

  [ Joseph Nuthalapati ]
  * config: Avoid sending domain_added signal for empty domain.
  * Override monkey-patched LoginView from django-axes 3.0.3.
  * Make Plinth depend on django-axes 3.0.3 or later.
  * sso: Fixes for regressions after adding captcha and axes.
  * sso: Fix conflict between urls of sso and captcha.
  * transmission: Fix sso not being enabled.
  * Add client information for Matrix Synapse and Syncthing.
  * Add icons for desktop applications and Apple App store.

  [ Prachi Srivastava ]
  * avahi: Add service for freedombox discovery.
  * Add fields to the api response.
  * Add client information for modules.

  [ Sunil Mohan Adapa ]
  * shadowsocks: Add more ciphers.
  * service: Add missing restart action.
  * avahi: Update FreedomBox service file.

  [ Hritesh Gurnani ]
  * Reduce OS icons size for clients.

 -- James Valleroy <jvalleroy@mailbox.org>  Mon, 04 Dec 2017 20:14:41 -0500

plinth (0.17.0) unstable; urgency=medium

  [ Joseph Nuthalapati ]
  * transmission: Enable Single Sign On.
  * cockpit: Add short description to frontpage shortcut.

  [ Allan Nordhøy ]
  * fail2ban: Spelling "Fail2ban" and sentence structure.

  [ Ravi Bolla ]
  * config: Refactor config.py into views and form.

  [ James Valleroy ]
  * Removed old changelog.

 -- James Valleroy <jvalleroy@mailbox.org>  Mon, 20 Nov 2017 18:43:17 -0500

plinth (0.16.0) unstable; urgency=medium

  [ Federico Ceratto ]
  * Switched to native package.

 -- James Valleroy <jvalleroy@mailbox.org>  Mon, 06 Nov 2017 20:51:58 -0500

plinth (0.15.3+ds-1) unstable; urgency=high

  [ James Valleroy ]
  * Switch from gir1.2-networkmanager-1.0 to gir1.2-nm-1.0 (Closes: #862758).
    Thanks to Michael Biebl.
  * Bump standards version to 4.1.1.
  * New upstream version 0.15.3 (Closes: #877371).
  * Add patch to skip letsencrypt tests that require root privileges.
  * Cleanup disks module (renamed to storage).
  * Add patch with workaround for login issues.
  * Add myself to uploaders.

  [ Sunil Mohan Adapa ]
  * Break older version of freedombox-setup (<< 0.11~)
  * Bump Django version to 1.11

  [ Joseph Nuthalapati ]
  * Add new dependencies - axes and captcha

 -- James Valleroy <jvalleroy@mailbox.org>  Sat, 21 Oct 2017 14:14:00 -0400

plinth (0.15.2+ds-1) unstable; urgency=medium

  [ James Valleroy ]
  * Cleanup config for removed modules (Closes: #876627).
  * New upstream version 0.15.2 (Closes: #876640).
  * Add python3-configobj depend.

 -- Federico Ceratto <federico@debian.org>  Mon, 25 Sep 2017 15:03:35 +0100

plinth (0.15.1+ds-1) unstable; urgency=medium

  [ James Valleroy ]
  * Sort dependency list for essential modules (Closes: #872541).
  * Bump standards version to 4.0.1.

  [ Federico Ceratto ]
  * New upstream version 0.15.1

 -- Federico Ceratto <federico@debian.org>  Sat, 23 Sep 2017 11:35:41 +0100

plinth (0.14.0+ds-1) unstable; urgency=medium

  [ James Valleroy ]
  * New upstream version 0.14.0.
  * Refresh patches.

 -- Sunil Mohan Adapa <sunil@medhas.org>  Thu, 20 Apr 2017 19:48:03 +0530

plinth (0.13.1+ds-1) unstable; urgency=medium

  [ James Valleroy ]
  * Disable shaarli module, package removed from Debian.
  * New upstream version 0.13.1.
  * Update paths for jsxc symlinks.
  * Remove configuration for obsolete xmpp module.

 -- Federico Ceratto <federico@debian.org>  Sun, 22 Jan 2017 21:48:59 +0000

plinth (0.12.0+ds-1) unstable; urgency=medium

  [ James Valleroy ]
  * Exclude new symlink in upstream source.
  * New upstream version 0.12.0.
  * Remove patches that have been merged upstream.
  * Rearrange copyright file with more general license at the top.
  * Move plinth into web section.
  * Update symlinks for jsxc 3.0.0.

 -- Federico Ceratto <federico@debian.org>  Sat, 10 Dec 2016 18:42:29 +0100

plinth (0.11.0+ds-1) unstable; urgency=medium

  [ James Valleroy ]
  * New upstream version 0.11.0.
  * Replace python3-yaml dependency with python3-ruamel.yaml.
  * Add python3-apt dependency.
  * Add patch to fix permissions and use new setup command (Closes: #837206).
  * Add patch to include xmpp module static files in build.
  * Add links for jsxc static files. Workaround for #838183.
  * Remove symlinks from source package.

  [ Sunil Mohan Adapa ]
  * Automatically add essential packages to depends (Closes: #837332).

 -- Federico Ceratto <federico@debian.org>  Mon, 26 Sep 2016 14:52:36 +0100

plinth (0.10.0-1) unstable; urgency=medium

  [ James Valleroy ]
  * New upstream version 0.10.0.
  * Bump minimum required python3-django to 1.10.

 -- Federico Ceratto <federico@debian.org>  Sun, 21 Aug 2016 13:07:54 +0100

plinth (0.9.4-2) unstable; urgency=medium

  [ James Valleroy ]
  * Add breaks/replaces on freedombox-setup << 0.9.2~ (Closes: #829743).

 -- Federico Ceratto <federico@debian.org>  Sat, 16 Jul 2016 14:55:37 +0100

plinth (0.9.4-1) unstable; urgency=medium

  [ James Valleroy ]
  * New upstream version 0.9.4.
  * Remove init script override. Init script was removed from upstream.
  * Drop packagekit dependency. No longer required by upstream.
  * Drop gir1.2-packagekitglib-1.0 depend and build-depend.

 -- Federico Ceratto <federico@debian.org>  Fri, 24 Jun 2016 22:02:54 +0100

plinth (0.9.2-1) unstable; urgency=medium

  [ James Valleroy ]
  * New upstream version 0.9.2.

  [ Petter Reinholdtsen ]
  * Added d/gbp.conf to enforce the user of pristine-tar.
  * Adjusted d/copyright to make sure license names are unique.  Thanks lintian.
  * Updated Standards-Version from 3.9.6 to 3.9.8.

 -- Petter Reinholdtsen <pere@debian.org>  Wed, 25 May 2016 07:16:08 +0000

plinth (0.9.1-1) unstable; urgency=low

  [ James Valleroy ]
  * New upstream version 0.9.1.
  * Add python3-requests as dependency and build-dep.

 -- Federico Ceratto <federico@debian.org>  Sat, 02 Apr 2016 16:53:42 +0100

plinth (0.8.2-1) unstable; urgency=low

  [ James Valleroy ]
  * New upstream version 0.8.2.

 -- Federico Ceratto <federico@debian.org>  Fri, 26 Feb 2016 19:51:37 +0000

plinth (0.8.1-1) unstable; urgency=low

  [ James Valleroy ]
  * Skip filter-pristine-tar step for new upstream.
  * New upstream version 0.8.1.
  * Add docbook-utils as build dependency.
  * Add packagekit as dependency.

 -- Federico Ceratto <federico@debian.org>  Tue, 16 Feb 2016 18:38:53 +0000

plinth (0.7.2-1) unstable; urgency=low

  [ James Valleroy ]
  * New upstream version 0.7.2.
  * Remove patch to enable javascript-common, fixed upstream.

 -- Federico Ceratto <federico@debian.org>  Fri, 25 Dec 2015 13:47:03 +0000

plinth (0.7.1-1) unstable; urgency=low

  [ James Valleroy ]
  * New upstream version 0.7.1.
  * Remove patch to fix config test, fixed upstream.
  * Refresh patch.
  * Add gettext as build dependency.
  * Disable restore module, node-restore package not available in Debian yet.

  [ Sunil Mohan Adapa ]
  * Remove Django HTMLParser workaround as it is no longer need.
  * Add javascript-common as dependency as we are enabling it during setup.

  * Update package description (Closes: #804753)

 -- Federico Ceratto <federico@debian.org>  Sat, 12 Dec 2015 15:12:48 +0000

plinth (0.6-1) unstable; urgency=low

  [ Nick Daly ]
  * Uploaded new version.

  [ James Valleroy ]
  * New upstream version 0.6.
  * Drop obsolete documentation patch.
  * Add dblatex and xmlto as build dependencies, for manual. Drop pandoc.
  * Add network-manager, ppp, pppoe, and python3-psutil as dependencies.
  * Remove old TODO from docs.
  * Add patch to workaround django 1.7 issue with python 3.5.
  * Add patch to fix failing plinth config test.
  * Add gir1.2-networkmanager-1.0 and python3-psutil also as build-depends.
  * Cleanup installation documenation.

 -- Nick Daly <Nick.M.Daly@gmail.com>  Fri, 16 Oct 2015 22:57:10 -0500

plinth (0.5-1) unstable; urgency=low

  [ Nick Daly ]
  * Package new upstream version 0.5.

  [ James Valleroy ]
  * Add augeas-tools, gir1.2-glib-2.0, gir1.2-networkmanager-1.0, ldapscripts,
    python3-augeas, and python3-django-stronghold as dependencies.
  * Disable "packages" module when upgrading.
  * Remove patches for python-networkmanager (obsolete) and ikiwiki
    (upstreamed).
  * Add patch to skip privileged actions test while building.
  * Add some build-depends needed for tests.

  [ James Valleroy ]
  * New upstream version 0.4.5.
  * Remove patch that has been upstreamed.
  * Add new patch to remove python-networkmanager dependency, because
    python3-networkmanager package is not available in Debian yet. The networks
    module is disabled for now.
  * Enable systemd service file.
  * Add new patch to enable javascript-common apache conf in plinth setup.
  * Add new patch to require ikiwiki module to install some of ikiwiki's
    recommends that are needed for compiling wikis.

  [ Sunil Mohan Adapa ]
  * Add python3-yaml as dependency.
  * Add lintian override for extra apache configuration.
  * Update Debian copyright file.

 -- Nick Daly <Nick.M.Daly@gmail.com>  Sun, 02 Aug 2015 17:14:50 -0500

plinth (0.4.4-1) unstable; urgency=low

  [ Sunil Mohan Adapa ]
  * New upstream version 0.4.4.  Closes: #769328, #755619, #765916,
    #768666, #737456, #741919.
  * Update dependencies as per upstream changes.
  * Require Django 1.7 reflecting upstream changes.
  * Remove patches that have been upstreamed.
  * Update standards version to 3.9.6.
  * Properly remove obsolete module configuration.
  * Remove upstream install documentation.

 -- Bdale Garbee <bdale@gag.com>  Tue, 13 Jan 2015 22:25:07 +1300

plinth (0.4.1-1) unstable; urgency=low

  [ Sunil Mohan Adapa ]
  * New upstream version 0.4.1.
  * Remove install override which is no longer required. Upstream
    does not contain images with executable permissions anymore.
  * Remove patch for changing paths which is no longer necessary.
  * Change upstream URLs to point to github.com/freedombox.
  * Update license information. Remove information about files no
    longer present in upstream.
  * Remove link to configuration file no longer necessary due to
    upstream changes.
  * Remove debian/clean no longer necessary.
  * Build package as Python 3 package. Upstream migrated to Python 3.
  * Fix issue with cleaning the package after build.

 -- Petter Reinholdtsen <pere@debian.org>  Sun, 02 Nov 2014 17:20:26 +0000

plinth (0.3.2.0.git.20140829-1) unstable; urgency=high

  * Updated to new git version from Nick Daly based on commit
    250b0100aab236fcf9dfa65eccf656fe037f9422.
    - Fixes broken web pages (Closes: #754117).
  * Updated patch program-paths.diff to include actions_dir setting,
    and drop now obsolete patch actions-path.diff.

 -- Petter Reinholdtsen <pere@debian.org>  Sat, 30 Aug 2014 08:26:06 +0200

plinth (0.3.2.0.git.20140621-1) unstable; urgency=medium

  * Updated to new git version from Nick Daly based on commit
    af08066cafefb5d10304b7d8b22ed1f18c4df6d0.
    - Drop now obsolete patch drop-firewalld-services.diff.

 -- Petter Reinholdtsen <pere@debian.org>  Sat, 21 Jun 2014 20:39:30 +0200

plinth (0.3.2.0.git.20140614-3) unstable; urgency=medium

  * Add libjs-twitter-bootstrap as binary dependency in addition to
    being a build dependency.

 -- Petter Reinholdtsen <pere@debian.org>  Sun, 15 Jun 2014 23:38:57 +0200

plinth (0.3.2.0.git.20140614-2) unstable; urgency=low

  * Update dependencies, drop python-cheetah and python-simplejson,
    which are no longer used, and add python-bootstrapform needed to
    show the first page.

 -- Petter Reinholdtsen <pere@debian.org>  Sat, 14 Jun 2014 08:51:34 +0200

plinth (0.3.2.0.git.20140614-1) unstable; urgency=low

  * Updated to new git version from Nick Daly based on commit
    a01ef055beab017fcd77ca9da7cab6fe01eeffbe.
  * Add build-depend on libjs-twitter-bootstrap, now needed to
    build documentation.
  * Add new patch drop-firewalld-services.diff to remove firewalld
    service definitions now available in firewalld version 0.3.10-1
    (Closes: #750927).

 -- Petter Reinholdtsen <pere@debian.org>  Sat, 14 Jun 2014 00:30:42 +0200

plinth (0.3.2.0.git.20140504-2) unstable; urgency=low

  * Drop python-contract dependency.  It is not used any more.
  * Add python-django as binary dependency on request from Nick Daly.

 -- Petter Reinholdtsen <pere@debian.org>  Mon, 05 May 2014 13:27:27 +0200

plinth (0.3.2.0.git.20140504-1) unstable; urgency=low

  * Updated to new git version from Nick Daly based on commit
    d7a323512073cea9e4ee5a1cd91870a9f04959a6.
    - Move firewall setup from freedombox-setup to plinth.
  * Add Sunil and Nick as uploaders.

 -- Petter Reinholdtsen <pere@debian.org>  Sun, 04 May 2014 09:53:25 +0200

plinth (0.3.1.git.20140327-1) unstable; urgency=low

  * New upstream version 0.3.1.git.20140327.

 -- Petter Reinholdtsen <pere@debian.org>  Thu, 27 Mar 2014 10:29:36 +0100

plinth (0.3.1.git.20140304-1) unstable; urgency=low

  * Add sudo as a run time dependency, to make sure the privileged
    commands work.
  * Update Standards-Version from 3.9.4 to 3.9.5.  No changes needed.
  * Create plinth user with /var/lib/plinth as home directory, to keep
    lintian happy.

 -- Petter Reinholdtsen <pere@debian.org>  Sat, 08 Mar 2014 22:25:32 +0100

plinth (0.3.0.0.git.20131229-1) unstable; urgency=low

  * Updated to new git version from Nick Daly based on commit
    cb9ca1b86c7b7440e87b6d5b65ab6ccf51f760cf .
    - Remove patch correct-issue-tracker.diff now included upstream.
    - Updated patches actions-path.diff and program-paths.diff to match
      changes done upstream.
  * Updated copyright file with more details using the new upstream
    LICENSES file.

 -- Petter Reinholdtsen <pere@debian.org>  Sun, 29 Dec 2013 16:06:53 +0100

plinth (0.3.0.0.git.20131117-1) unstable; urgency=low

  * Updated to new git version from Nick Daly based on commit
    7f3b1a62c81f760da465497030b68d77139406d7.
    - Add new dependencies libjs-jquery and libjs-modernizr to plinth.
      Patch from James Valleroy.
    - Add new dependencies on python-passlib (>= 1.6.1) and python-bcrypt.
  * Remove now obsolete disable-override-config patch
  * Updated program-paths.diff patch to match new upstream source.
  * Add new patch actions-path.diff to use correct path to actions scripts.
  * Add new patch correct-issue-tracker.diff to use correct URL to current
    upstream github repository.

 -- Petter Reinholdtsen <pere@debian.org>  Sun, 17 Nov 2013 13:07:21 +0100

plinth (0.3.0.0.git.20131101-2) unstable; urgency=low

  * Rewrite config to get plinth starting out of the box.  New patches
    program-paths and disable-override-config.

 -- Petter Reinholdtsen <pere@debian.org>  Sat, 02 Nov 2013 07:54:37 +0100

plinth (0.3.0.0.git.20131101-1) unstable; urgency=low

  * Updated to new git version from Nick Daly based on commit
    b9b4e0a2ec21edc1b1f73cffc905463a96c18f25.
  * Drop patch install-actions-lib made obsolete by latest upstream
    changes.
  * Depend on pandoc-data | pandoc (<= 1.11.1-3) to make sure
    documentation can be built with the latest pandoc package in
    unstable.

 -- Petter Reinholdtsen <pere@debian.org>  Fri, 01 Nov 2013 13:14:41 +0100

plinth (0.3.0.0.git.20131028-1) unstable; urgency=low

  * Updated to new git version from Nick Daly based on commit
    0296a1a99cb1ad0a21729ea37fd53e171ee60614.
    - Drops local copies of javascript libraries also available from
      Debian packages.
  * Add new dependency python-contract needed by new upstream version.
  * Reduce the versioned python-withsqlite dependency from
    0.0.0~git.20130929-1 to 0.0.0~git.20130929, to also accept the
    0.0.0~git.20130929-1~pere.0 version currently available from the
    non-debian repo.
  * New patch install-actions-lib to fix install target (Upstream
    issue #41).

 -- Petter Reinholdtsen <pere@debian.org>  Wed, 30 Oct 2013 22:25:25 +0100

plinth (0.3.0.0.git.20131010-1) unstable; urgency=low

  * Updated to new git version from Nick Daly based on
    commit 5ec749af8e5cb2480556e6926e239972ac890b4c
  * Dropped patch debpathes now merged upstream.
  * Changed depend on python-withsqlite to (>= 0.0.0~git.20130929-1),
    making sure a version with support for more than one table in
    one sqlite file is available.

 -- Petter Reinholdtsen <pere@debian.org>  Thu, 10 Oct 2013 22:51:34 +0200

plinth (0.0.0~git.20130928-1) unstable; urgency=low

  * Updated to new git version from Nick Daly.
  * Drop patches keep-vendor-dir.diff, handle-unknown-users.diff,
    sudo-not-exmachina.diff and app-owncloud.diff now merged upstream.
  * Drop workaround for keep-vendor-dir.diff from rules file.

 -- Petter Reinholdtsen <pere@debian.org>  Sat, 28 Sep 2013 22:55:36 +0200

plinth (0.0.0~git.20130925-2) unstable; urgency=low

  * Depend on python-withsqlite (>= 0.0.0~git.20130915-2) to make sure a
    version with support for the check_same_thread constructor option is
    available.
  * New patch handle-unknown-users.diff to make sure unknown users
    are handled exactly like incorrect passwords when login fail.
  * New patch app-owncloud.diff to add owncloud support to Plinth.
  * Adjusted rules to make sure actions/* scripts are executable.

 -- Petter Reinholdtsen <pere@debian.org>  Fri, 27 Sep 2013 09:06:38 +0200

plinth (0.0.0~git.20130925-1) unstable; urgency=low

  [ Tzafrir Cohen ]
  * Initial release. (Closes: #722093)

  [ Petter Reinholdtsen ]
  * New patch keep-vendor-dir.diff to avoid removing directories that
    should survive the clean Makefile target.
  * Add workaround in rules addressing the problem caused by
    keep-vendor-dir.diff being applied after 'make clean' is executed.
  * New patch sudo-not-exmachina.diff to drop the exmachina dependency,
    and adjust binary dependencies and the debpathes patch to cope with
    this.  Drop dependency on augeas-tools, no longer used with this
    patch.
  * Set priority to optional, as the package do not conflict with anything.

 -- Petter Reinholdtsen <pere@debian.org>  Thu, 26 Sep 2013 09:14:54 +0200<|MERGE_RESOLUTION|>--- conflicted
+++ resolved
@@ -1,10 +1,3 @@
-<<<<<<< HEAD
-freedombox (22.5~bpo11+1) bullseye-backports; urgency=medium
-
-  * Rebuild for bullseye-backports.
-
- -- James Valleroy <jvalleroy@mailbox.org>  Fri, 18 Feb 2022 19:39:47 -0500
-=======
 freedombox (22.6.1) unstable; urgency=medium
 
   [ Johannes Keyser ]
@@ -184,7 +177,12 @@
   * dynamicdns: Fix adding null domain into configuration
 
  -- James Valleroy <jvalleroy@mailbox.org>  Wed, 02 Mar 2022 08:44:45 -0500
->>>>>>> 0b4bac46
+
+freedombox (22.5~bpo11+1) bullseye-backports; urgency=medium
+
+  * Rebuild for bullseye-backports.
+
+ -- James Valleroy <jvalleroy@mailbox.org>  Fri, 18 Feb 2022 19:39:47 -0500
 
 freedombox (22.5) unstable; urgency=medium
 
