--- conflicted
+++ resolved
@@ -1,10 +1,3 @@
-<<<<<<< HEAD
-freedombox (24.22~bpo12+1) bookworm-backports; urgency=medium
-
-  * Rebuild for bookworm-backports.
-
- -- James Valleroy <jvalleroy@mailbox.org>  Fri, 25 Oct 2024 08:56:22 -0400
-=======
 freedombox (24.23) unstable; urgency=medium
 
   [ Burak Yavuz ]
@@ -60,7 +53,12 @@
   * Translated using Weblate (French)
 
  -- James Valleroy <jvalleroy@mailbox.org>  Mon, 04 Nov 2024 20:37:01 -0500
->>>>>>> f0082f21
+
+freedombox (24.22~bpo12+1) bookworm-backports; urgency=medium
+
+  * Rebuild for bookworm-backports.
+
+ -- James Valleroy <jvalleroy@mailbox.org>  Fri, 25 Oct 2024 08:56:22 -0400
 
 freedombox (24.22) unstable; urgency=medium
 
