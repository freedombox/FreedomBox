<<<<<<< HEAD
freedombox (21.0~bpo10+1) buster-backports; urgency=medium

  * Rebuild for buster-backports.

 -- James Valleroy <jvalleroy@mailbox.org>  Thu, 14 Jan 2021 20:20:20 -0500
=======
freedombox (21.1) unstable; urgency=medium

  [ ikmaak ]
  * Translated using Weblate (German)
  * Translated using Weblate (Spanish)
  * Translated using Weblate (Dutch)
  * Translated using Weblate (Polish)
  * Translated using Weblate (Danish)
  * Translated using Weblate (French)
  * Translated using Weblate (Italian)
  * Translated using Weblate (Norwegian Bokmål)
  * Translated using Weblate (Dutch)
  * Translated using Weblate (Portuguese)
  * Translated using Weblate (Swedish)
  * Translated using Weblate (Russian)
  * Translated using Weblate (Chinese (Simplified))
  * Translated using Weblate (Persian)
  * Translated using Weblate (Gujarati)
  * Translated using Weblate (Hindi)
  * Translated using Weblate (Czech)
  * Translated using Weblate (Ukrainian)
  * Translated using Weblate (Hungarian)
  * Translated using Weblate (Lithuanian)
  * Translated using Weblate (Slovenian)
  * Translated using Weblate (Bulgarian)
  * Translated using Weblate (Greek)
  * Translated using Weblate (Galician)
  * Translated using Weblate (Serbian)

  [ Burak Yavuz ]
  * Translated using Weblate (Turkish)

  [ John Doe ]
  * Translated using Weblate (Turkish)
  * Translated using Weblate (Turkish)

  [ Doma Gergő ]
  * Translated using Weblate (Hungarian)

  [ Ouvek Kostiva ]
  * Translated using Weblate (Chinese (Traditional))

  [ James Valleroy ]
  * tahoe: Disable app
  * setup: Enable essential apps that use firewall
  * upgrades: Requires at least 5 GB free space for dist upgrade
  * locale: Update translation strings
  * doc: Fetch latest manual

  [ Veiko Aasa ]
  * syncthing: Create LDAP group name different from system group
  * syncthing: Hide unnecessary security warning
  * sharing: Update functional test to use syncthing-access group
  * plinth: Fix disable daemon when service alias is provided
  * container script: Various improvements

  [ Sunil Mohan Adapa ]
  * ui: js: Make select all checkbox option available more broadly
  * ui: css: New style for select all checkbox
  * backups: tests: Fix a typo in test case name
  * backups: Allow comments to be added to archives during backup
  * backups: Allow storing root repository details
  * backups: repository: Introduce a prepare method
  * backups: repository: Simplify handling of remote repo properties
  * backups: Introduce backup scheduling
  * backups: Add a schedule to each repository
  * backups: Trigger schedules every hour
  * backups: Add UI to edit schedules
  * backups: Add a notification to suggest users to enable schedules
  * backups: Show notification on error during scheduled backups
  * networks: Remove unused import to fix flake8 failure
  * performance: Fix failure to start due to lru_cache in stable

  [ Allan Nordhøy ]
  * Translated using Weblate (Norwegian Bokmål)

  [ Fred LE MEUR ]
  * performance: Fix web client link to Cockpit

  [ Milan ]
  * Translated using Weblate (Czech)

  [ crlambda ]
  * Translated using Weblate (Chinese (Traditional))

  [ Fioddor Superconcentrado ]
  * networks: Separate the delete button and color it differently
  * network: Minor refactoring in a test
  * network: Minor refactoring, new is_primary() function
  * networks: Change connection type to a radio button
  * networks: Use radio buttons for network modes
  * networks: Prevent unintended changes to primary connection.
  * networks: Hide deactivate/remove buttons for primary connections
  * Translated using Weblate (Spanish)

 -- James Valleroy <jvalleroy@mailbox.org>  Mon, 25 Jan 2021 21:08:22 -0500
>>>>>>> 80285d3f

freedombox (21.0) unstable; urgency=medium

  [ Dietmar ]
  * Translated using Weblate (German)

  [ ikmaak ]
  * Translated using Weblate (German)
  * Translated using Weblate (Dutch)
  * Translated using Weblate (Spanish)
  * Translated using Weblate (French)

  [ Burak Yavuz ]
  * Translated using Weblate (Turkish)

  [ Doma Gergő ]
  * Translated using Weblate (Hungarian)

  [ Veiko Aasa ]
  * functional tests: Make tests compatible with pytest-bdd v4.0
  * ejabberd: functional tests: Wait until the jsxc buddy list is loaded
  * users: Skip action script tests if LDAP is not set up
  * functional-tests: Fix installation errors in install.sh script
  * dev-container: Add subcommand to run tests
  * gitweb: tests: functional: Fix test failures in localized environment
  * dev-container: 'up' command: Show banner also when container is already
    running
  * dev-container: Add command to print container IP address
  * tests: functional: Improve creating users in tests
  * gitweb: Add functional tests for git-access group
  * plinth: Fix daemon is enabled check when service alias is provided

  [ ullli ]
  * mumble: Updated mumla and removed plumble from clients list

  [ Johannes Keyser ]
  * Translated using Weblate (German)

  [ Sunil Mohan Adapa ]
  * apache2: Allow downloads in openvpn and backups with latest browsers
  * backups: Don't open a new window for downloading backups
  * openvpn: Don't show running status on download profile button
  * app: component: Add app_id and app properties
  * app: Add locked flag
  * backups: Add new component for backup and restore
  * backups: Use the backup component in all apps
  * doc: dev: Update documentation for using backup component
  * app: info: Move client validation to info component
  * doc: dev: Update documentation on calling clients validation
  * doc: dev: Update the tutorial to reflect latest API/code
  * radicale: Fix backup and restore of configuration

  [ Michael Breidenbach ]
  * Translated using Weblate (Swedish)

  [ James Valleroy ]
  * users: Avoid test error if ldapsearch is not available
  * upgrades: Ensure freedombox package is upgraded during dist upgrade
  * upgrades: Add service for dist upgrade
  * upgrades: Install python3-systemd for unattended-upgrades
  * upgrades: Don't allow needrestart to restart freedombox-dist-upgrade
  * upgrades: Check before starting dist upgrade process
  * upgrades: Write dist-upgrade service file in /run
  * upgrades: Restart FreedomBox service at end of dist-upgrade
  * upgrades: Use full path to searx action script
  * upgrades: Hold tt-rss during dist upgrade, if available
  * locale: Update translation strings
  * doc: Fetch latest manual

  [ Stanisław Stefan Krukowski ]
  * Translated using Weblate (Polish)

  [ Joseph Nuthalapati ]
  * transmission: Show port forwarding information
  * transmission: Update description

 -- James Valleroy <jvalleroy@mailbox.org>  Mon, 11 Jan 2021 19:57:44 -0500

freedombox (20.21~bpo10+1) buster-backports; urgency=medium

  * Rebuild for buster-backports.

 -- James Valleroy <jvalleroy@mailbox.org>  Thu, 31 Dec 2020 09:48:23 -0500

freedombox (20.21) unstable; urgency=medium

  [ Johannes Keyser ]
  * Translated using Weblate (German)

  [ Fioddor Superconcentrado ]
  * Translated using Weblate (Spanish)
  * Translated using Weblate (Spanish)

  [ Joseph Nuthalapati ]
  * deluge: Sync apache2 config with Transmission
  * deluge: Functional tests for bit-torrent group

  [ Michael Breidenbach ]
  * Translated using Weblate (Swedish)

  [ Veiko Aasa ]
  * apache: Create snake oil certificate if not exists
  * users: Remove timeout when creating Samba user
  * security: Fix access denied for user daemon from cron

  [ n0nie4HP ]
  * Translated using Weblate (Polish)
  * Translated using Weblate (Polish)

  [ spectral ]
  * calibre: Fix manual page name

  [ James Valleroy ]
  * upgrades: Allow grub-pc upgrade without reinstalling grub
  * upgrades: Update searx search engines during dist upgrade
  * locale: Update translation strings
  * doc: Fetch latest manual
  * debian: Bump standards version to 4.5.1

  [ Nikita Epifanov ]
  * Translated using Weblate (Russian)

  [ ikmaak ]
  * Translated using Weblate (Polish)

  [ Doma Gergő ]
  * Translated using Weblate (Hungarian)

 -- James Valleroy <jvalleroy@mailbox.org>  Mon, 28 Dec 2020 21:08:41 -0500

freedombox (20.20.1~bpo10+1) buster-backports; urgency=medium

  * Rebuild for buster-backports.

 -- James Valleroy <jvalleroy@mailbox.org>  Tue, 22 Dec 2020 07:06:27 -0500

freedombox (20.20.1) unstable; urgency=medium

  [ Reg Me ]
  * Translated using Weblate (Dutch)

  [ ikmaak ]
  * Translated using Weblate (Dutch)
  * Translated using Weblate (German)
  * Translated using Weblate (Dutch)

  [ Burak Yavuz ]
  * Translated using Weblate (Turkish)

  [ Sunil Mohan Adapa ]
  * pagekite: Drop unused subdomain widget
  * pagekite: cosmetic: Minor yapf changes
  * clients: Fix a duplicated HTML ID
  * ui: Adopt a consistent and new table style
  * ui: Make all tables responsive
  * ui: css: Use rem as the primary unit
  * ui: Drop italic style on app name and sections in card listing
  * jsxc: Drop loading text on the login button
  * firewall: New styling for status stable
  * ui: Consistently use the btn-toolbar class for all toolbars
  * help: Make the button normal size in about page
  * users: Drop cancel button show submit as danger in delete page
  * help, power, index: ui: Drop remaining uses of &raquo;
  * ui: index: Don't show too large a help message
  * HACKING: Add suggestion not over-use Bootstrap utility classes
  * ui: Fix form error styling using bootstrap 3 style
  * jslicense.html: Drop minor styling
  * ui: Introduce common styling for two column list group
  * calibre: Use common styling for libraries list
  * pagekite: Use common styling for custom services
  * ikiwiki: Use common styling for wiki/blog list
  * gitweb: Use common styling for repo list
  * users: Use common styling for users list
  * networks: Use common styling for showing network connection
  * networks: Use common styling for Wi-Fi network list
  * networks: Use table for styling network connection list
  * firewall: Split CSS styling into separate file
  * monkeysphere: Split CSS styling into a separate file
  * samba: Split CSS styling into separate file
  * upgrades: Split CSS styling into a separate file
  * backups: Split CSS styling into a separate file
  * storage: Split CSS styling into a separate file
  * sharing: Split CSS styling into a separate file
  * letsencrypt: Split CSS styling into a separate file
  * help: Split CSS styling into a separate file
  * first_setup: Use template variable to refresh page
  * ui: Use common styling to hide logo during firstboot
  * firstboot: Use bootstrap for logo styling
  * pagekite: Eliminate inline styling
  * help: Show version information as an alert
  * ui: Avoid inline styling for setting progress bar width
  * apache2: Disallow all inline styling in sandbox settings
  * ui: Fix warning button colors

  [ achalaramu ]
  * Migrate bootstrap 4 from bootstrap 3

  [ Veiko Aasa ]
  * gitweb: Make functional tests compatible with pytest-bdd v4.0
  * javascript: Fix disabled submit buttons when navigating back to a page

  [ James Valleroy ]
  * tests: Skip initial update
  * help: Update status log test
  * config: Skip homepage test on buildd (Closes: #977527)
  * doc: Fetch latest manual

 -- James Valleroy <jvalleroy@mailbox.org>  Sat, 19 Dec 2020 19:18:42 -0500

freedombox (20.20) unstable; urgency=medium

  [ ikmaak ]
  * Translated using Weblate (Dutch)
  * Translated using Weblate (Dutch)

  [ Burak Yavuz ]
  * Translated using Weblate (Turkish)

  [ ssantos ]
  * Translated using Weblate (Portuguese)

  [ Johannes Keyser ]
  * Translated using Weblate (German)

  [ Thomas Vincent ]
  * Translated using Weblate (French)

  [ Michael Breidenbach ]
  * Translated using Weblate (Swedish)

  [ Fioddor Superconcentrado ]
  * Translated using Weblate (Spanish)
  * config: Add user websites as choices for homepage config
  * config: rename functions (improve readability)

  [ James Valleroy ]
  * config: Mark test_homepage_field as needs_root
  * mumble: Implement force upgrade for 1.3.*
  * upgrades: Hold mumble-server during dist upgrade
  * locale: Update translation strings
  * doc: Fetch latest manual

  [ Veiko Aasa ]
  * apache: Add app name
  * snapshot: Check that / is a btrfs subvolume before setup
  * diagnostics: Improve exception handling in app diagnostics
  * diagnostics: Show app name and fallback to app id if not exist
  * templates: Make toggle button responsive

 -- James Valleroy <jvalleroy@mailbox.org>  Mon, 14 Dec 2020 19:31:00 -0500

freedombox (20.19~bpo10+1) buster-backports; urgency=medium

  * Rebuild for buster-backports.

 -- James Valleroy <jvalleroy@mailbox.org>  Thu, 03 Dec 2020 06:56:54 -0500

freedombox (20.19) unstable; urgency=medium

  [ ikmaak ]
  * Translated using Weblate (Dutch)
  * Translated using Weblate (Dutch)
  * Translated using Weblate (Dutch)
  * Translated using Weblate (German)
  * Translated using Weblate (Dutch)
  * Translated using Weblate (Dutch)

  [ Fioddor Superconcentrado ]
  * networks: Apply translation to a tooltip.
  * bepasty: Apply translation to autogenerated comments.
  * snapshots: Translate snapshot types (field description)
  * Translated using Weblate (Spanish)

  [ Joseph Nuthalapati ]
  * OpenVPN: Create user group "vpn"
  * openvpn: Add functional tests for user group "vpn"
  * openvpn: Deny access to users not in group "vpn"

  [ James Valleroy ]
  * upgrades: Add first boot step to run initial update
  * upgrades: Add progress page for initial update
  * upgrades: Fix flag name in info message
  * upgrades: Hold freedombox package during dist upgrade
  * upgrades: Use apt_hold contextmanager
  * upgrades: Print steps in dist-upgrade
  * upgrades: Fix sources list for dist upgrade from buster
  * sso: Add test to generate ticket
  * locale: Update translation strings
  * doc: Fetch latest manual
  * debian: Add python3-openssl as build dependency for tests

  [ Veiko Aasa ]
  * Samba: UI: Show toggle buttons and share names

  [ Oymate ]
  * Translated using Weblate (Bengali)

 -- James Valleroy <jvalleroy@mailbox.org>  Mon, 30 Nov 2020 18:37:52 -0500

freedombox (20.18.1~bpo10+1) buster-backports; urgency=medium

  * Rebuild for buster-backports.

 -- James Valleroy <jvalleroy@mailbox.org>  Thu, 26 Nov 2020 07:18:30 -0500

freedombox (20.18.1) unstable; urgency=medium

  [ Burak Yavuz ]
  * Translated using Weblate (Turkish)
  * Translated using Weblate (Turkish)

  [ Hetgyl ]
  * Translated using Weblate (French)
  * Translated using Weblate (French)
  * Translated using Weblate (French)
  * Translated using Weblate (French)
  * Translated using Weblate (French)
  * Translated using Weblate (French)
  * Translated using Weblate (French)
  * Translated using Weblate (French)
  * Translated using Weblate (French)
  * Translated using Weblate (French)
  * Translated using Weblate (French)
  * Translated using Weblate (French)

  [ Reg Me ]
  * Translated using Weblate (Dutch)
  * Translated using Weblate (Dutch)

  [ Oğuz Ersen ]
  * Translated using Weblate (Turkish)

  [ Thomas Vincent ]
  * Translated using Weblate (French)
  * Translated using Weblate (French)
  * Translated using Weblate (French)
  * Translated using Weblate (French)
  * Translated using Weblate (French)
  * Translated using Weblate (French)
  * Translated using Weblate (French)
  * Translated using Weblate (French)
  * Translated using Weblate (French)
  * Translated using Weblate (French)
  * Translated using Weblate (French)

  [ Petter Reinholdtsen ]
  * Translated using Weblate (Norwegian Bokmål)

  [ Joseph Nuthalapati ]
  * sso: Fix regression in auth-pubtkt configuration

  [ Dietmar ]
  * Translated using Weblate (German)
  * Translated using Weblate (Italian)

  [ Fioddor Superconcentrado ]
  * Translated using Weblate (Spanish)

  [ Diego Roversi ]
  * Translated using Weblate (Italian)

  [ ikmaak ]
  * Translated using Weblate (Dutch)

  [ Michael Breidenbach ]
  * Translated using Weblate (Swedish)

  [ James Valleroy ]
  * Translated using Weblate (French)
  * doc: Fetch latest manual

 -- James Valleroy <jvalleroy@mailbox.org>  Mon, 23 Nov 2020 18:37:38 -0500

freedombox (20.18~bpo10+1) buster-backports; urgency=medium

  * Rebuild for buster-backports.

 -- James Valleroy <jvalleroy@mailbox.org>  Fri, 20 Nov 2020 18:01:52 -0500

freedombox (20.18) unstable; urgency=medium

  [ Hetgyl ]
  * Translated using Weblate (French)

  [ Reg Me ]
  * Translated using Weblate (Dutch)
  * Translated using Weblate (Dutch)
  * Translated using Weblate (Dutch)
  * Translated using Weblate (Dutch)

  [ Joseph Nuthalapati ]
  * coverage: Omit files under tests/ directories
  * ci: Add --cov-config to the coverage command
  * openvpn: Cleanup easyrsa 2 to 3 upgrade code
  * openvpn: Function to detect ECC/RSA configuration
  * openvpn: ECC: Setup and Migration
  * openvpn: Remove explicit setup step
  * openvpn: Improve migrate_to_ecc template
  * openvpn: Remove opinion on which curve to use
  * openvpn: client configuration for RSA and ECC
  * gitlabci: Update Dockerfile and script

  [ Ralf Barkow ]
  * Translated using Weblate (German)

  [ Fioddor Superconcentrado ]
  * Translated using Weblate (Spanish)

  [ Matthias Dellweg ]
  * Enable dynamicdns module to handle IPv6

  [ Dietmar ]
  * Translated using Weblate (Italian)

  [ James Valleroy ]
  * locale: Update translation strings
  * doc: Fetch latest manual

 -- James Valleroy <jvalleroy@mailbox.org>  Mon, 16 Nov 2020 20:49:24 -0500

freedombox (20.17.1) experimental; urgency=medium

  [ Burak Yavuz ]
  * Translated using Weblate (Turkish)
  * Translated using Weblate (Turkish)

  [ Dietmar ]
  * Translated using Weblate (German)
  * Translated using Weblate (Italian)

  [ Joseph Nuthalapati ]
  * ci: Fix flake8 errors
  * pubtkt: Fix Python format language errors

  [ James Valleroy ]
  * debian: Rename source package to freedombox
  * doc: Fetch latest manual

 -- James Valleroy <jvalleroy@mailbox.org>  Sat, 07 Nov 2020 08:02:53 -0500

plinth (20.17~bpo10+1) buster-backports; urgency=medium

  * Rebuild for buster-backports.

 -- James Valleroy <jvalleroy@mailbox.org>  Thu, 05 Nov 2020 05:47:29 -0500

plinth (20.17) unstable; urgency=medium

  [ Fioddor Superconcentrado ]
  * package: i18n: Mark progress status strings for translation
  * networks: i18n: Mark string for translation on delete page
  * networks: i18n: Mark various strings for translation
  * notifications: i18n: Mark app names and extra data for translation
  * networks: css: Make button wider in network list
  * Translated using Weblate (Spanish)

  [ Sunil Mohan Adapa ]
  * backups: i18n: Mark form success messages for translation
  * doc: wikiparser: Fix issue with running parser outside doc/ dir
  * upgrades: Disable the option when not able to dist upgrade
  * ci: Split testing stages into smaller stages

  [ Coucouf ]
  * Translated using Weblate (French)
  * Translated using Weblate (French)

  [ Burak Yavuz ]
  * Translated using Weblate (Turkish)
  * Translated using Weblate (Turkish)

  [ Nikita Epifanov ]
  * Translated using Weblate (Russian)

  [ Jens Molgaard ]
  * Translated using Weblate (Danish)

  [ Petter Reinholdtsen ]
  * Translated using Weblate (Norwegian Bokmål)

  [ Praveen Illa ]
  * Translated using Weblate (Telugu)

  [ James Valleroy ]
  * Translated using Weblate (Danish)
  * ci: Run wikiparser doctests
  * wikiparser: Exit with return value 1 on test failure
  * upgrades: Add a setting to enable dist upgrade
  * locale: Update translation strings
  * doc: Fetch latest manual

  [ Michael Breidenbach ]
  * Translated using Weblate (German)
  * Translated using Weblate (Swedish)

  [ marklin0913 ]
  * Added translation using Weblate (Chinese (Traditional))

  [ Joseph Nuthalapati ]
  * mediawiki: Ensure password file is not empty
  * mediawiki: Add action to set domain name

  [ Dietmar ]
  * Translated using Weblate (German)
  * Translated using Weblate (Italian)

  [ Radek Pasiok ]
  * Translated using Weblate (Polish)

  [ Onurb ]
  * apache: setup uwsgi by default

 -- James Valleroy <jvalleroy@mailbox.org>  Mon, 02 Nov 2020 19:45:57 -0500

plinth (20.16~bpo10+1) buster-backports; urgency=medium

  * Rebuild for buster-backports.

 -- James Valleroy <jvalleroy@mailbox.org>  Thu, 22 Oct 2020 18:01:42 -0400

plinth (20.16) unstable; urgency=medium

  [ Oğuz Ersen ]
  * Translated using Weblate (Turkish)

  [ Burak Yavuz ]
  * Translated using Weblate (Turkish)
  * Translated using Weblate (Turkish)

  [ Nikita Epifanov ]
  * Translated using Weblate (Russian)

  [ Allan Nordhøy ]
  * Translated using Weblate (Norwegian Bokmål)
  * Translated using Weblate (Chinese (Simplified))
  * Translated using Weblate (Slovenian)
  * Translated using Weblate (Greek)
  * Translated using Weblate (Norwegian Bokmål)

  [ Veiko Aasa ]
  * diagnostics: Show low system memory notifications
  * notifications: Show severity level on every notification

  [ Coucouf ]
  * Translated using Weblate (French)

  [ James Valleroy ]
  * app: Add donation links in dropdown menu
  * debian: Add Brazilian Portuguese debconf templates translation
    (Closes: #972449)
    - Thanks to Adriano Rafael Gomes for the translation.
  * locale: Update translation strings
  * doc: Fetch latest manual

  [ Fioddor Superconcentrado ]
  * upgrades: Add status section showing version and upgrade status
  * diagnostics: Lazy format all diagnostic test strings properly
  * Translated using Weblate (Spanish)
  * help: Link to updates page when new version is available
  * updates: Eliminate delay and better status for manual upgrade

  [ Michael Breidenbach ]
  * Translated using Weblate (Swedish)

  [ Sunil Mohan Adapa ]
  * calibre: Add link to donation page
  * app: Make the donation button more prominent
  * calibre: Update group description to reflect 'using' app

 -- James Valleroy <jvalleroy@mailbox.org>  Mon, 19 Oct 2020 20:42:32 -0400

plinth (20.15~bpo10+1) buster-backports; urgency=medium

  * Rebuild for buster-backports.

 -- James Valleroy <jvalleroy@mailbox.org>  Thu, 08 Oct 2020 18:26:10 -0400

plinth (20.15) unstable; urgency=medium

  [ Coucouf ]
  * Translated using Weblate (French)
  * Translated using Weblate (French)
  * Translated using Weblate (French)
  * Translated using Weblate (French)

  [ Joseph Nuthalapati ]
  * bepasty: Change default permissions to 'read'
  * calibre: Add new e-book library app
  * calibre: Minor changes to app description
  * container: Handle edge cases with container update

  [ Fioddor Superconcentrado ]
  * HACKING: Add extra development requirements
  * CONTRIBUTING: Require flake8 compliance
  * Translated using Weblate (Spanish)
  * HACKING.md: Re-organised contents according to onboarding journey
  * Translated using Weblate (Spanish)

  [ Sunil Mohan Adapa ]
  * module_loader, web_framework: Update console log messages
  * dynamicdns: Drop unnecessary code to set app as enabled
  * pagekite: Don't announce unconfigured kite as a valid domain
  * pagekite: Don't update names module if not installed
  * tor: Don't check if enabled when not installed
  * tests: functional: Simplify calling the login helper
  * doc: Before fetching, drop all old to cleanup deleted pages/images
  * coturn: Don't handle certificates if not installed
  * quassel: Don't handle certificates if not installed
  * quassel: Fix minor typo
  * mumble: Store and use a single domain for TLS certificate setup
  * doc: dev: Link to list of potential apps from tutorial
  * coturn: Don't handle certificates if not installed
  * quassel: Don't handle certificates if not installed
  * users: Deal with admin user already existing during first boot
  * users: cosmetic: Yapf refactoring
  * *: Minor flake8 fixes
  * debian/control: Add sshpass as build dependency

  [ Michael Breidenbach ]
  * Translated using Weblate (Swedish)

  [ ssantos ]
  * Translated using Weblate (Portuguese)

  [ Phil Morrell ]
  * mumble: configure letsencrypt component

  [ Burak Yavuz ]
  * Translated using Weblate (Turkish)

  [ Petter Reinholdtsen ]
  * Translated using Weblate (Norwegian Bokmål)

  [ Veiko Aasa ]
  * ssh: action script: Require user credentials when editing ssh keys
  * users: Require admin credentials when creating or editing a user
  * container: Assign virtual network interface to trusted firewall zone

  [ James Valleroy ]
  * upgrades: Extend function to check for normal dist availability
  * upgrades: Detect and upgrade to next stable release
  * upgrades: Set a flag so interrupted dist-upgrade can be continued
  * upgrades: Check free space before dist-upgrade
  * locale: Update translation strings
  * doc: Fetch latest manual

 -- James Valleroy <jvalleroy@mailbox.org>  Mon, 05 Oct 2020 19:25:41 -0400

plinth (20.14.1~bpo10+1) buster-backports; urgency=high

  * Rebuild for buster-backports.

 -- James Valleroy <jvalleroy@mailbox.org>  Fri, 25 Sep 2020 06:26:43 -0400

plinth (20.14.1) unstable; urgency=high

  [ Burak Yavuz ]
  * Translated using Weblate (Turkish)

  [ Nikita Epifanov ]
  * Translated using Weblate (Russian)

  [ JC Staudt ]
  * minidlna: Fix typo DNLA -> DLNA

  [ Sunil Mohan Adapa ]
  * cockpit: Don't show home page icon to non-admin users
  * module_loader: Load/process all essential modules before others

  [ Petter Reinholdtsen ]
  * Translated using Weblate (Norwegian Bokmål)

  [ Dietmar ]
  * Translated using Weblate (German)

  [ Coucouf ]
  * Translated using Weblate (French)

  [ James Valleroy ]
  * doc: Fetch latest manual

 -- James Valleroy <jvalleroy@mailbox.org>  Wed, 23 Sep 2020 07:37:53 -0400

plinth (20.14~bpo10+1) buster-backports; urgency=high

  * Rebuild for buster-backports.

 -- James Valleroy <jvalleroy@mailbox.org>  Fri, 18 Sep 2020 14:07:17 -0400

plinth (20.14) unstable; urgency=high

  [ Fioddor Superconcentrado ]
  * Translated using Weblate (Spanish)
  * Translated using Weblate (Spanish)
  * sudo user needed for container
  * Branch-out
  * Specify machine
  * Fix typo
  * post-processor: Solve 1908 fixing the wiki links fix
  * Translated using Weblate (Spanish)
  * Translated using Weblate (Spanish)
  * jsxc, sharing: Add 'Learn more...' link for help pages
  * wireguard: Add 'Learn more...' link for help page
  * doc: wikiparser: Resolve URLs for locally available pages
  * HACKING.md: Instructions for container-related troubleshooting
  * i18n: Mark strings missed for translation
  * snapshots: Clarify description for disabling yearly snapshots

  [ Doma Gergő ]
  * Translated using Weblate (Hungarian)
  * Translated using Weblate (Hungarian)

  [ Sunil Mohan Adapa ]
  * upgrades: Minor isort fix
  * upgrades: Remove unused context variable
  * security: Don't show report button as part of backports notice
  * upgrades: security: Don't with the technical term 'backports' in UI
  * matrixsynapse: Allow upgrade to version 1.17
  * backups: Make app available by default
  * samba: cosmetic: Minor yapf fixes
  * container: unstable: Handle interface naming for systemd < 245
  * storage: Fix expanding partitions on GPT partition tables
  * matrixsynapse: Rename Riot to Element
  * ejabberd, mumble, wireguard: Update Apple app links
  * menu: Update documentation to clarify that icons can be files
  * frontpage: Fix documentation related to renamed parameter
  * bepasty: Make description a private variable
  * bepasty: Expand app description
  * bepasty: Tighten permissions on the uwsgi socket
  * infinoted, syncthing: Fix minor typo in a comment
  * bepasty: Add diagnostics tests on app URL
  * bepasty: Minor fixes
  * bepasty: tests: functional: Add a password before removing all
  * bepasty: Resize SVG to 512x512 for consistency with other icons
  * bepasty: Add "Snippet" in category/short description
  * bepasty: Update UI strings for permissions
  * bepasty: Require at least one permission on a password
  * bepasty: Simplify configuration file handling
  * js: Don't show running status on buttons pulled to right
  * diagnostics: Prevent showing running status on diagnostics menu item
  * help, networks: Clarify i18n different contexts for "Manual"
  * radicale: Stop service during backup and restore
  * radicale: tests: functional: Add test for backup/restore
  * doc: Recompile when parser script changes
  * doc: wikiparser: Handle processing instructions
  * doc: wikiparser: Fix attachment URLs in regular links
  * doc: wikiparser: When processing single pages, ignore header/footer
  * doc: wikiparser: Generate colspec for tables
  * doc: wikiparser: Handle table of contents macro without parenthesis
  * doc: wikiparser: Handle more paragraph breakers
  * doc: wikiparser: Parse content inside a comment
  * doc: wikiparser: Allow empty lines between list items
  * doc: wikiparser: Fix parsing URLs, simplify plain text parsing
  * doc: wikiparser: Resolve relative URLs
  * doc: wikiparser: Preserve spaces during parsing and generation
  * doc: wikiparser: Handle existing # in links, don't append again
  * doc: wikiparser: Assign text to URLs that don't provide them
  * doc: wikiparser: Handle wiki links starting with a /
  * doc: wikiparser: Allow lists to started with just spaces
  * doc: wikiparser: Strip spaces from attachment's text
  * doc: wikiparser: Place anchors inside paragraphs
  * doc: wikiparser: Sort imagedata properties
  * doc: wikiparser: Retain the text for icons
  * doc: wikiparser: Set icon dimensions to old values (temporarily)
  * doc: wikiparser: Handle empty table cells
  * doc: wikiparser: Fix some flake8 warnings
  * doc: wikiparser: Improve links relative to included files
  * doc: wikiparser: Fix issue with parsing inline code blocks
  * doc: wikiparser: Handle markup inside italic/bold markup
  * doc: wikiparser: Format text inside admonitions properly
  * doc: Drop post processor as it is not needed anymore
  * doc: wikiparser: Incorporate post processing fixes
  * doc: Simplify make file by eliminating targets for intermediates
  * doc: wikiparser: Add note about some incorrect links
  * doc: Update the test script for wikiparser
  * manual: Fetch latest images
  * doc: Fetch latest manual
  * firewall: Use service files for showing port forwarding info
  * firewall: Show port forwarding info in tabular format
  * kvstore: Allow module to be imported before Django init
  * networks: Expose API to get/set network meta info
  * firewall: Show port forwarding info contextually
  * doc: wikiparser: Fix a minor flake8 issue
  * doc: wikiparser: Fix issue with some URL containing dup. lang part
  * doc: wikiparser: Make it easier to run with a #! at the top
  * doc: wikiparser: Reduce build verbosity
  * upgrades: Fix issue with checking if backports is current
  * upgrades: Separate concepts for backports enabled vs. requested
  * upgrades, security: Use consistent terminology 'activate'
  * backports: When upgrading from older version, assumed requested
  * package: Add ability to reinstall a package
  * matrixsynapse: Perform a one time conversion to new config format
  * doc: manual: Fetch latest manual, remove non-existent images/pages
  * doc: wikiparser: Use icons from the icons directory
  * doc: wikiparser: Show icons with full size
  * doc: manual: Replace manual icons to drop CC 2.5 license
  * deluge: Use older icon to drop CC 2.0 license

  [ Joseph Nuthalapati ]
  * searx: Add functional test for app availability
  * container: Add unstable distribution
  * functional-tests: Fix instructions for running functional tests
  * functional-tests: Use latest version of splinter
  * framework: Remove module init() functions
  * wireguard: Remove hardcoded Windows client version
  * functional-tests: splinter 0.14.0 is in PyPI
  * apps: Remove Coquelicot
  * matrix-synapse: Upgrade to 1.19
  * container: Use builds with build-deps included

  [ James Valleroy ]
  * ci: Allow fuse to be installed
  * tests: functional: Strip trailing / from FREEDOMBOX_URL
  * ejabberd: Use new ruamel.yaml API and allow duplicate keys
  * locale: Update translation strings
  * doc: Fetch latest manual
  * debian: Add gbp dch config
  * debian: Fix use of wildcard path in copyright
  * debian: Split copyright paragraph to avoid lintian error
  * radicale: Remove code to handle 1.x
  * doc: Fetch latest manual
  * bepasty: New app for file upload and sharing
  * bepasty: Add public access config form
  * bepasty: Fetch manual page
  * locale: Update translation strings
  * doc: Add moinmoin wiki parser
  * wikiparser: Fix spaces, multi-line, languages, icons
  * doc: Use Makefile to fetch raw wiki files
  * doc: Add icons used in manual
  * manual: Add raw wiki files of included pages
  * manual: Remove checked-in xml files
  * wikiparser: Don't render Admonition with style comment
  * test-wikiparser: Remove fixes.xslt step
  * debian: Add unit tests to autopkgtest
  * apache: Disable mod_status (CVE-2020-25073)
  * debian: Don't show first wizard secret on command line
  * debian: Remove unused vars from postinst
  * matrixsynapse: Use conf.d snippets
  * upgrades: Change backports activation message wording
  * upgrades: Display correct backports info for unstable
  * upgrades: Add first boot step to configure backports
  * upgrades: Use kvstore and then file to determine if backports are enabled
  * debian: Temporarily revert source package rename
  * locale: Update translation strings
  * doc: Fetch latest manual

  [ Veiko Aasa ]
  * samba: Hide common system partitions
  * ikiwiki: Validate a path when deleting wiki or blog
  * ssh: Disallow managing keys for the root user
  * debian: Add newline to end of /var/lib/plinth/firstboot-wizard-secret
  * functional-tests: snapshot: Skip if filesystem doesn't support snapshots
  * container: Randomize btrfs partition UUID
  * gitweb: Fix enable auth webserver component on app init
  * gitweb: Add ability to change default branch

  [ Павел Протасов ]
  * Translated using Weblate (Russian)

  [ Michael Breidenbach ]
  * Translated using Weblate (German)
  * Translated using Weblate (Swedish)
  * Translated using Weblate (German)
  * Translated using Weblate (Swedish)
  * Translated using Weblate (German)
  * Translated using Weblate (Swedish)

  [ ikmaak ]
  * Translated using Weblate (Dutch)
  * Translated using Weblate (Dutch)

  [ Burak Yavuz ]
  * Translated using Weblate (Turkish)
  * Translated using Weblate (Turkish)
  * Translated using Weblate (Turkish)
  * Translated using Weblate (Turkish)

  [ Xosé M ]
  * Translated using Weblate (Galician)

  [ Jens Molgaard ]
  * Translated using Weblate (Danish)

  [ Nikita Epifanov ]
  * Translated using Weblate (Russian)
  * Translated using Weblate (Russian)

  [ Dietmar ]
  * Translated using Weblate (German)

  [ Johannes Keyser ]
  * Translated using Weblate (German)

  [ Diego Roversi ]
  * Translated using Weblate (Italian)

  [ Artem ]
  * Translated using Weblate (Russian)

  [ Ralf Barkow ]
  * Translated using Weblate (German)

  [ Reg Me ]
  * Translated using Weblate (Dutch)
  * Translated using Weblate (Dutch)

  [ Q.-A. Nick ]
  * upgrades, security: Update the messages describing backports

 -- James Valleroy <jvalleroy@mailbox.org>  Tue, 15 Sep 2020 17:03:43 -0400

freedombox (20.13) unstable; urgency=medium

  [ Sunil Mohan Adapa ]
  * Rename source package from plinth to freedombox.

  [ Veiko Aasa ]
  * minidlna: Do not expose statistics over public web

  [ Benjamin Ortiz ]
  * backups: Allow remote repository usernames to start with numbers

  [ James Valleroy ]
  * upgrades: Update apt cache before manual update
  * upgrades: Parameterize backports dist name
  * upgrades: Use current release codename when enabling backports
  * upgrades: Use codename to pin freedombox from backports
  * security: Move backports notice to security page
  * upgrades: Add button to activate backports
  * upgrades: Use only sources file to determine if backports enabled
  * upgrades: Check that backports is for current release
  * upgrades: Rewrite apt prefs file when activating backports
  * upgrades: Enable backports for testing only in development mode
  * upgrades: Show dist of backports to be activated
  * upgrades: Split apt preferences into 2 files
  * upgrades: Refactor use of lsb_release
  * locale: Update translation strings
  * doc: Fetch latest manual

  [ Allan Nordhøy ]
  * Translated using Weblate (Norwegian Bokmål)

  [ Tang Zongxun ]
  * Translated using Weblate (Chinese (Simplified))

  [ Doma Gergő ]
  * Translated using Weblate (Hungarian)

 -- Federico Ceratto <federico@debian.org>  Sat, 18 Jul 2020 12:14:08 +0100

plinth (20.12.1~bpo10+1) buster-backports; urgency=high

  * Rebuild for buster-backports.

 -- James Valleroy <jvalleroy@mailbox.org>  Wed, 08 Jul 2020 06:46:30 -0400

plinth (20.12.1) unstable; urgency=high

  [ nautilusx ]
  * Translated using Weblate (German)

  [ Robert Pollak ]
  * Translated using Weblate (German)

  [ J. Lavoie ]
  * Translated using Weblate (French)

  [ Petter Reinholdtsen ]
  * Translated using Weblate (Norwegian Bokmål)

  [ Sunil Mohan Adapa ]
  * cfg, frontpage: Ignore errors while reading config and shortcuts

  [ Milo Ivir ]
  * Translated using Weblate (German)

 -- James Valleroy <jvalleroy@mailbox.org>  Sun, 05 Jul 2020 15:40:30 -0400

plinth (20.12~bpo10+1) buster-backports; urgency=medium

  * Rebuild for buster-backports.

 -- James Valleroy <jvalleroy@mailbox.org>  Thu, 02 Jul 2020 09:00:02 -0400

plinth (20.12) unstable; urgency=medium

  [ Oğuz Ersen ]
  * Translated using Weblate (Turkish)

  [ Sunil Mohan Adapa ]
  * Translated using Weblate (Telugu)
  * transmission: tests: functional: Fix to wait properly
  * ttrss: tests: functional: Fix to wait properly
  * tor: tests: functional: Fix to wait properly on progress page
  * users: tests: functional: Leave no-language as final setting
  * mldonkey: tests: functional: Wait for frame to load properly
  * snapshot: tests: functional: Delete all snapshots properly
  * ejabberd: tests: functional: Fixes for no implicit waiting
  * syncthing: tests: functional: Fix to wait properly
  * tests: functional: Remove implicit and explicit wait times
  * tests: functional: Allow parallel installation of apps
  * d/control: Add python3-systemd as a dependency
  * apache: Add ssl-cert package as dependency
  * storage: Use DBus directly for listing disks
  * storage: Fix regression with showing error messages
  * storage: Use UDisks information as primary source
  * storage: Don't show empty progress bar for disks not mounted
  * storage: Remove rule to not automount system disks with no paritions
  * storage: Don't auto-mount loopback devices except in develop mode
  * storage: Allow ejecting any device not in fstab or crypttab
  * storage: Ignore eject failures if filesystems unmounted properly
  * backups: Remove an unnecessary print() statement
  * Translated using Weblate (Telugu)
  * container: Remove sqlite3 file early enough
  * storage: Don't log exception of disk space check fails
  * storage: Use mount info instead of disk info for free space warning
  * notifications: Fix issue with redirection on dismiss
  * views: Drop use of private Django utility
  * cfg: Don't fallback to develop config if main is not found
  * cfg: Drop the default configuration file
  * frontpage: Read custom shortcuts from multiple locations
  * frontpage: Drop empty custom shortcut files
  * cfg: Allow loading multiple configuration files
  * cfg: For develop mode, overlay on top of regular configuration
  * context_processor: tests: Use already available config fixture
  * cfg: Eliminate the need for 'root' directory in configuration
  * cfg: Move /plinth.config to plinth/develop.config
  * cfg: Rename configuration file to freedombox.config
  * d/tests/control: Rename Plinth to FreedomBox in a comment
  * cfg: Read configuration from .d files and multiple locations
  * frontpage: Load shortcuts from .d directories too
  * frontpage: Read from .d files too
  * cfg: Remove redundant data in develop.config
  * cfg: Remove comments in test data
  * cfg: In develop mode, use /var/lib for DB and sessions
  * web_framework: Split initialization into two parts
  * web_framework: Don't create Django secret key when listing depends
  * log: Allow setting the default log level before log configuration
  * main: List dependencies without writing to disk
  * d/rules: vagrant: INSTALL.md: Fix installing dependencies
  * *: Drop files paths in data/var
  * doc: Update manual page with configuration file changes
  * network: test: Fix race condition when deleting connections
  * storage: tests: Ignore cases needing loop devices when not available
  * actions: tests: Fix test failures due order of fixtures
  * tests: Use develop configuration for most tests
  * templates: Disable button and show spinner on submit for all forms
  * backups: Remove custom handling of progress on the restore button
  * js: Simplify auto-refresh page logic
  * jsxc: Remove inline javascript
  * apache: Set CSP and other common security headers
  * apache: Relax CSP to allow web workers for JSXC
  * locale: Update translation strings

  [ ferhad.necef ]
  * Translated using Weblate (Russian)

  [ Thomas Vincent ]
  * Translated using Weblate (French)

  [ Joseph Nuthalapati ]
  * Translated using Weblate (Telugu)

  [ wind ]
  * Translated using Weblate (Russian)

  [ James Valleroy ]
  * upgrades: Combine into single page with manual update
  * upgrades: Skip enable-auto in develop mode
  * debian: Add nscd >= 2 as dependency
  * upgrades: Append unattended-upgrades-dpkg.log for more detail
  * storage: Handle multi-line text in functional test
  * apt: Run `apt-get -f install` before other commands
  * apt: Run `dpkg --configure -a` before other actions
  * upgrades: Skip enabling backports on testing and unstable
  * networks: Remove firewall zone warning
  * networks: Correct wording of internet connection form

  [ Veiko Aasa ]
  * functional-tests: Handle connection error when web server restarts
  * functional-tests: Skip tests if app is not available in distribution
  * functional-tests: Fix page not fully loaded errors when taking backups
  * functional-tests: Remove unnecessary wait when navigating to module

  [ Michael Breidenbach ]
  * Translated using Weblate (German)
  * Translated using Weblate (Swedish)

  [ Fioddor Superconcentrado ]
  * Translated using Weblate (Spanish)

  [ Pavel Borecki ]
  * Translated using Weblate (Czech)

  [ Éfrit ]
  * Translated using Weblate (French)

  [ Jens Molgaard ]
  * Translated using Weblate (Danish)

 -- Sunil Mohan Adapa <sunil@medhas.org>  Mon, 29 Jun 2020 16:39:33 -0700

plinth (20.11~bpo10+1) buster-backports; urgency=medium

  * Rebuild for buster-backports.

 -- James Valleroy <jvalleroy@mailbox.org>  Thu, 18 Jun 2020 07:26:47 -0400

plinth (20.11) unstable; urgency=medium

  [ Thomas Vincent ]
  * Translated using Weblate (French)

  [ Petter Reinholdtsen ]
  * Translated using Weblate (Norwegian Bokmål)

  [ Michael Breidenbach ]
  * Translated using Weblate (German)
  * Translated using Weblate (Swedish)

  [ Sunil Mohan Adapa ]
  * *: Remove use of Turbolinks library
  * web_framework: Reduce verbosity of DB migration process
  * container: Add script to manage systemd-nspawn containers for dev.
  * container: Fix upgrading of freedombox
  * matrixsynapse: Handle upgrade to versions 1.15.x

  [ James Valleroy ]
  * upgrades: Don't enable backports on Debian derivatives
  * upgrades: Use a custom service for manual update
  * locale: Update translation strings
  * doc: Fetch latest manual
  * debian: Update renamed lintian tag

  [ Ralf Barkow ]
  * Translated using Weblate (German)

  [ aiman an ]
  * Added translation using Weblate (Arabic (Saudi Arabia))
  * Translated using Weblate (Arabic (Saudi Arabia))

  [ WaldiS ]
  * Translated using Weblate (Polish)

  [ Luis A. Arizmendi ]
  * Translated using Weblate (Spanish)

 -- James Valleroy <jvalleroy@mailbox.org>  Mon, 15 Jun 2020 19:55:45 -0400

plinth (20.10~bpo10+1) buster-backports; urgency=medium

  * Rebuild for buster-backports.

 -- James Valleroy <jvalleroy@mailbox.org>  Fri, 05 Jun 2020 07:11:21 -0400

plinth (20.10) unstable; urgency=high

  [ Joseph Nuthalapati ]
  * backups: Add optional field - Name
  * functional-tests: Use Name attribute in backups
  * functional-tests: Move @backups to Scenario level
  * functional-tests: Leave tor+http test disabled
  * tests: functional: Document running tests in parallel
  * tests: functional: Add pytest-xdist to install.sh

  [ Sunil Mohan Adapa ]
  * openvpn: Use app toggle button and common app view
  * tests: functional: Merge into main source hierarchy
  * storage: Fix failing path validation unit tests
  * tests: functional: cosmetic: flake8 fixes
  * tests: functional: Re-organize step definitions and helper methods
  * coturn: Fix functional test for backup/restore
  * ttrss: Fix functional tests
  * snapshot: Fix functional test to account for non-removable snapshots
  * test: functional: Fix for Apache restart after domain change
  * tor: Fix problems with running a relay
  * mldonkey: Add app to freedombox-share group
  * samba: Add clients information
  * cockpit: Promote for advanced storage/firewalld/networking ops
  * firewall: Mention that internal services are available over VPN
  * firewall: Don't show tun interface in internal zone warning
  * minidlna: Add link to manual page
  * minidlna: Fix i18n for name of the app
  * pagekite: Fix expired certificates causing connection failures

  [ Luis A. Arizmendi ]
  * Translated using Weblate (Spanish)

  [ Etienne ]
  * Translated using Weblate (French)

  [ Artem ]
  * Translated using Weblate (Russian)

  [ fred1m ]
  * ikiwiki: Enable 'attachment' plugin by default

  [ James Valleroy ]
  * utils: Handle removal of axes.get_version()
  * debian: Mark doc packages as Multi-Arch: foreign
  * firewall: Minor spelling fix
  * radicale: Fix link in description to clients
  * users: Avoid error when user's groups cannot be parsed
  * templates: Fix setup state check
  * locale: Update translation strings
  * doc: Fetch latest manual

  [ Allan Nordhøy ]
  * Translated using Weblate (Norwegian Bokmål)
  * Translated using Weblate (Czech)
  * Translated using Weblate (Hungarian)
  * Translated using Weblate (Greek)

 -- James Valleroy <jvalleroy@mailbox.org>  Mon, 01 Jun 2020 20:06:53 -0400

plinth (20.9~bpo10+1) buster-backports; urgency=medium

  * Rebuild for buster-backports.

 -- James Valleroy <jvalleroy@mailbox.org>  Thu, 21 May 2020 07:06:26 -0400

plinth (20.9) unstable; urgency=medium

  [ Petter Reinholdtsen ]
  * Translated using Weblate (Norwegian Bokmål)

  [ James Valleroy ]
  * snapshot: Set as essential module
  * functional_tests: snapshot: Skip delete all when there are no snapshots
  * quassel: Use systemd sandboxing features
  * minidlna: Move sysctl config to /etc/sysctl.d/50-freedombox.conf
  * upgrades: Add needrestart to restart services as needed
  * upgrades: Enable Automatic-Reboot option of unattended-upgrades
  * locale: Update translation strings
  * doc: Fetch latest manual

  [ Michael Breidenbach ]
  * Translated using Weblate (German)
  * Translated using Weblate (Swedish)

  [ Fioddor Superconcentrado ]
  * Folder remained unrenamed. Should have changed along with git links.

  [ Sunil Mohan Adapa ]
  * snapshot: Fix issues with restore and delete
  * performance: Add basic functional tests
  * daemon: Allow using an alias when enabling a daemon
  * bind: Add daemon alias for bind9 -> named
  * daemon: bind: cosmetic: yapf, isort formatting
  * firewall: Reload firewalld so it works with newly installed services
  * glib: Allow scheduling non-repeating tasks in separate threads
  * notification: Expand and clarify restriction on id property
  * storage: Auto-mount disks, notify of failing disks
  * package: Fix error log when checking if package manager is busy
  * power: cosmetic: Fix flake8 warnings
  * first_setup: Fix regression with logo not showing
  * minidlna: cosmetic: isort fixes
  * mediawiki: Stop jobrunner during backup/restore
  * minidlna: Stop daemon during backup/restore
  * mumble: Stop server during backup/restore
  * quassel: Fix stopping server during backup/restore
  * tor: Fix stopping server during backup/restore
  * upgrades: Always schedule a reboot at 02:00 local time
  * upgrades: Add information about service restart and system reboot
  * performance: Launch the Cockpit graphs directly if possible

  [ Joseph Nuthalapati ]
  * samba: Change description to Network File Storage
  * functional-tests: Skip network setup wizard
  * functional-tests: Move Disable tests to the end

  [ fred1m ]
  * performance: Add app for system monitoring

  [ Luis A. Arizmendi ]
  * Translated using Weblate (Spanish)

  [ Artem ]
  * Translated using Weblate (Russian)

 -- James Valleroy <jvalleroy@mailbox.org>  Mon, 18 May 2020 19:42:49 -0400

plinth (20.8~bpo10+1) buster-backports; urgency=medium

  * Rebuild for buster-backports.

 -- James Valleroy <jvalleroy@mailbox.org>  Thu, 07 May 2020 09:36:23 -0400

plinth (20.8) unstable; urgency=medium

  [ Luis A. Arizmendi ]
  * Translated using Weblate (Spanish)
  * Translated using Weblate (Spanish)

  [ Joseph Nuthalapati ]
  * Translated using Weblate (Telugu)
  * Translated using Weblate (Telugu)
  * HACKING: More detailed instructions for VirtualBox
  * HACKING: Correction to macOS package manager name

  [ Nektarios Katakis ]
  * syncthing: add to freedombox-share group

  [ Veiko Aasa ]
  * users: Try-restart service after service is added to the sharing group
  * datetime: Handle timesyncd service runs conditionally
  * minidlna: Add functional tests that enable and disable application
  * minidlna: Make app installable inside unprivileged container

  [ Sunil Mohan Adapa ]
  * web_server: Suppress warnings that static directories don't exist
  * debian: Remove timer to setup repositories properly
  * static: Use SVG logo during first wizard welcome step
  * static: Reduce the size of the background noise image
  * mediawiki: Reuse existing images in functional tests
  * setup.py: Don't install/ship .po files
  * static: Don't ship visual design file and unused images
  * storage: Fix tests by wrestling with auto-mounting of disks
  * HACKING: Minor indentation fix
  * *: Update links to repository and project page
  * ci: Update link to container in Docker registry
  * coturn: New app to manage Coturn TURN/STUN server
  * datetime: Refactor handling systemd-timesyncd not running in VMs
  * datetime: Don't expect synced time in diagnostics inside VMs
  * mediawiki: Partial fix for installing on testing
  * datetime: Disable diagnostics when no tests are available

  [ James Valleroy ]
  * d/copyright: Fix path to visual_design
  * data: Print hostname and IP addresses before console login
  * snapshot: Fix message when not available
  * snapshot: Fix title
  * locale: Update translation strings
  * debian: Use debhelper compat level 13
  * doc: Fetch latest manual

  [ Artem ]
  * Translated using Weblate (Russian)

  [ nautilusx ]
  * Translated using Weblate (German)

  [ Fioddor Superconcentrado ]
  * Directions to install VirtualBox when it's not part of the Debian-based
    distro, like Buster.

  [ Anonymous ]
  * Translated using Weblate (Spanish)

  [ Nathan ]
  * Translated using Weblate (French)

  [ Michael Breidenbach ]
  * Translated using Weblate (Swedish)

  [ fred1m ]
  * mumble: Add Mumla to the list of clients

 -- James Valleroy <jvalleroy@mailbox.org>  Mon, 04 May 2020 20:33:35 -0400

plinth (20.7~bpo10+1) buster-backports; urgency=medium

  * Rebuild for buster-backports.

 -- James Valleroy <jvalleroy@mailbox.org>  Thu, 23 Apr 2020 12:12:09 -0400

plinth (20.7) unstable; urgency=medium

  [ Coucouf ]
  * Translated using Weblate (French)

  [ vihor ]
  * Translated using Weblate (Serbian)

  [ Localisation Lab ]
  * Translated using Weblate (French)

  [ Joseph Nuthalapati ]
  * Translated using Weblate (Telugu)

  [ Veiko Aasa ]
  * gitweb: Improve error handling when creating repository

  [ James Valleroy ]
  * upgrades: Allow installation of python3-twisted from backports
  * matrixsynapse: Handle upgrade to 1.12.*
  * locale: Update translation strings
  * doc: Fetch latest manual

  [ Fioddor Superconcentrado ]
  * HACKING: Clarify where commands should be run

 -- James Valleroy <jvalleroy@mailbox.org>  Mon, 20 Apr 2020 18:38:52 -0400

plinth (20.6.1~bpo10+1) buster-backports; urgency=medium

  [ James Valleroy ]
  * Rebuild for buster-backports.

 -- Federico Ceratto <federico@debian.org>  Fri, 17 Apr 2020 00:05:00 +0100

plinth (20.6.1) unstable; urgency=medium

  [ James Valleroy ]
  * users: Fix regression where form help_text line was dropped
  * debian: Add firmware-ath9k-htc to Recommends
  * doc: Fetch latest manual

  [ Allan Nordhøy ]
  * gitweb: Use proper ellipsis char when showing clone progress
  * Translated using Weblate (Norwegian Bokmål)
  * Translated using Weblate (German)

  [ Coucouf ]
  * Translated using Weblate (French)
  * Translated using Weblate (French)

  [ Manuela Silva ]
  * Translated using Weblate (Portuguese)

  [ nautilusx ]
  * Translated using Weblate (German)

  [ Jeannette L ]
  * Translated using Weblate (German)
  * Translated using Weblate (French)
  * Translated using Weblate (Italian)

  [ wind ]
  * Translated using Weblate (Russian)

  [ vihor ]
  * Translated using Weblate (Serbian)

 -- James Valleroy <jvalleroy@mailbox.org>  Sat, 11 Apr 2020 09:56:43 -0400

plinth (20.6) unstable; urgency=medium

  [ wind ]
  * Translated using Weblate (Russian)

  [ Thomas Vincent ]
  * Translated using Weblate (French)
  * Translated using Weblate (French)

  [ Alice Kile ]
  * app: Separate app enable/disable form from config form

  [ Sunil Mohan Adapa ]
  * pagekite: Fix functional tests
  * monkeysphere: Making styling more specific to avoid interference
  * networks: Make styling more specific to avoid interference
  * syncthing: Update description to mention 'syncthing' group

  [ Michael Breidenbach ]
  * Translated using Weblate (German)

  [ Coucouf ]
  * Translated using Weblate (French)
  * Translated using Weblate (French)
  * Translated using Weblate (French)
  * Translated using Weblate (French)
  * Translated using Weblate (French)
  * Translated using Weblate (French)
  * Translated using Weblate (French)
  * Translated using Weblate (French)
  * Translated using Weblate (French)

  [ Pavel Borecki ]
  * Translated using Weblate (Czech)

  [ James Valleroy ]
  * radicale: Support upgrade to any 2.x version
  * packages: Mark freedombox package as held during package installs
  * packages: Keep existing hold if already set
  * locale: Update translation strings
  * doc: Fetch latest manual
  * debian: Cleanup overrides for jsxc symlinks

  [ Allan Nordhøy ]
  * Translated using Weblate (German)
  * Translated using Weblate (French)
  * Translated using Weblate (Italian)
  * Translated using Weblate (Hindi)

  [ Joseph Nuthalapati ]
  * users: Add component for managing users and groups
  * yapf: Update conf to add blank line before nested class/def
  * cosmetic: Minor yapf and other fixes
  * app: Fix grammar in developer documentation string
  * ikiwiki: Disable edits. Add moderation of comments
  * Translated using Weblate (Telugu)
  * vagrant: Skip upgrading freedombox dependencies
  * firewalld: Force upgrade anything in [0.7, 0.9)
  * infinoted: Fix permissions of sync directory

  [ vihor ]
  * Added translation using Weblate (Serbian)
  * Translated using Weblate (Serbian)

  [ Luis A. Arizmendi ]
  * Translated using Weblate (Spanish)

 -- James Valleroy <jvalleroy@mailbox.org>  Mon, 06 Apr 2020 20:40:17 -0400

plinth (20.5.1) unstable; urgency=medium

  [ Petter Reinholdtsen ]
  * Translated using Weblate (Norwegian Bokmål)

  [ Allan Nordhøy ]
  * networks: Update label wording in topology form: Choose → Specify
  * Translated using Weblate (Norwegian Bokmål)

  [ Sunil Mohan Adapa ]
  * web_server: Introduce component to handle special static file dirs
  * jsxc: Fix issue with serving static files
  * help: Move custom static file handling into app from central place
  * debian: Update doc-base to include PDF
  * debian: Prepare for multiple binary packages
  * debian: Separate binary packages for each language manual
  * debian: Remove outdated TODO file

  [ Michael Breidenbach ]
  * Translated using Weblate (German)

  [ James Valleroy ]
  * debian: Correct doc package names in Recommends

 -- James Valleroy <jvalleroy@mailbox.org>  Thu, 26 Mar 2020 09:13:13 -0400

plinth (20.5~bpo10+1) buster-backports; urgency=medium

  * Rebuild for buster-backports.

 -- James Valleroy <jvalleroy@mailbox.org>  Thu, 26 Mar 2020 06:28:26 -0400

plinth (20.5) unstable; urgency=medium

  [ Joseph Nuthalapati ]
  * ci: Use pre-built container image to speed up CI
  * ci: Add maintenance script for updating images
  * ci: Optimize refreshing Docker image for GitLabCI

  [ James Valleroy ]
  * ci: Switch docker image to testing
  * Translated using Weblate (Swedish)
  * locale: Update translation strings
  * doc: Fetch latest manual

  [ Sunil Mohan Adapa ]
  * app: Fix name of the block in templates, used for overriding
  * views: Allow AppViews to set self.intial
  * pagekite: Simplify code for form adding custom service
  * pagekite: Remove unused templates
  * pagekite: Drop ineffective base template
  * pagekite: Minor cleanup
  * pagekite: Merge all the configuration retrieval actions
  * pagekite: Merge set-kite and set-frontend actions
  * pagekite: Use Daemon component to simplify handling daemon actions
  * pagekite: Don't signal new domain on init if app is disabled
  * pagekite: Simplify code notifying domain name changes
  * pagekite: Don't attempt to notify about domain if app is disabled
  * pagekite: Remove app enabled checking from getting configuration
  * pagekite: Fix functional tests by submitting the right form
  * pagekite: Fix styling issues for custom services section
  * pagekite: On enable/disable, add/remove domain from names module
  * pagekite: Fix an error message in custom services form
  * pagekite: Ensure transitioning for from old code
  * matrixsynapse: Handle release of matrix-synapse 1.11
  * setup: Fix regression to force-upgrade caused by Info changes
  * pagekite: Don't allow non-unique custom services
  * toolbar: Factor out the clients buttons into a separate template
  * index: Reintroduce clients button in front page
  * upgrades: Don't ship apt backport preferences file
  * setup.py: Remove files shipped in the past
  * upgrades: Use internal scheduler instead of systemd timer
  * shadowsocks: Change default configuration
  * action_utils: Add utility to call systemd daemon-reload
  * shadowsocks: Fix incorrect setting of state directory
  * shadowsocks: When editing configuration, don't re-enable
  * mediawiki: Don't allow anonymous edits

  [ Fioddor Superconcentrado ]
  * Translated using Weblate (Spanish)
  * Translated using Weblate (Spanish)
  * Translated using Weblate (Spanish)
  * Translated using Weblate (Spanish)
  * Translated using Weblate (Spanish)

  [ Luis A. Arizmendi ]
  * Translated using Weblate (Spanish)
  * Translated using Weblate (Spanish)
  * Translated using Weblate (Spanish)
  * Translated using Weblate (Spanish)

  [ Fred ]
  * Translated using Weblate (French)

  [ Veiko Aasa ]
  * names: Fix Local Network Domain is not shown

  [ Thomas Vincent ]
  * Translated using Weblate (French)

  [ Nektarios Katakis ]
  * shadowshocks: Fix setting configuration on Buster

  [ Michael Breidenbach ]
  * Translated using Weblate (Swedish)

 -- James Valleroy <jvalleroy@mailbox.org>  Mon, 23 Mar 2020 19:42:28 -0400

plinth (20.4~bpo10+1) buster-backports; urgency=medium

  * Rebuild for buster-backports.

 -- James Valleroy <jvalleroy@mailbox.org>  Thu, 12 Mar 2020 07:12:56 -0400

plinth (20.4) unstable; urgency=medium

  [ Thomas Vincent ]
  * Translated using Weblate (French)
  * Translated using Weblate (French)

  [ Sunil Mohan Adapa ]
  * networks: Fixes for networks wizards
  * avahi: Use generic app view
  * privoxy: Use generic app view
  * infinoted: Move views to a separate views module
  * help: Rename views modules as 'views'
  * networks: Rename views modules as 'views'
  * diagnostics: Rename views modules, move utilities to main module
  * backups: cosmetic: Rename .inc file to .html
  * css: Merge responsive.css into main style file
  * css: cosmetic: Rename plinth.css to main.css
  * views: Don't send app to template context
  * app: Fix showing app name in port forwarding information
  * networks: Rename polkit JS authority rules file
  * firewalld: Add polkit JS authority rules files
  * networks: Show router wizard before Internet connection type wizard
  * networks: Don't show router wizard if not behind a router
  * networks: If topology wizard is skipped, skip router wizard too
  * apache: Handle transition to php 7.4

  [ Joseph Nuthalapati ]
  * Translated using Weblate (Telugu)
  * shadowsocks: Move user settings to state directory

  [ Veiko Aasa ]
  * storage: Directory selection form improvements
  * transmission: Allow one to submit download directory if it is creatable
  * plinth: Increase sqlite busy timeout from default 5s to 30s
  * upgrades: Clean apt cache every week
  * apps: Do not show status block if service is running
  * i2p: New style app page layout
  * quassel: Fix unable to disable application without choosing a domain name

  [ Luis A. Arizmendi ]
  * Translated using Weblate (Spanish)

  [ Nektarios Katakis ]
  * networks: Add form for network topology
  * networks: Add page for network topology form
  * networks: First boot view for network topology wizard
  * networks: First boot step for network topology wizard
  * networks: Save networks topology type to DB
  * networks: Update main networks page Internet connectivity section

  [ Michael Breidenbach ]
  * Translated using Weblate (Swedish)

  [ James Valleroy ]
  * ci: Switch to testing image
  * locale: Update translation strings
  * doc: Fetch latest manual

 -- James Valleroy <jvalleroy@mailbox.org>  Mon, 09 Mar 2020 20:01:44 -0400

plinth (20.3~bpo10+1) buster-backports; urgency=medium

  * Rebuild for buster-backports.

 -- James Valleroy <jvalleroy@mailbox.org>  Thu, 27 Feb 2020 18:37:15 -0500

plinth (20.3) unstable; urgency=medium

  [ Sunil Mohan Adapa ]
  * web_framework: Separate out Django settings into module
  * doc/dev: Allow all modules to be imported by Sphinx
  * notification: Add developer documentation
  * doc/dev: Update copyright year
  * app: Update style for toggle button
  * app: Drop border shadow for app icon in mobile view
  * app: cosmetic: Minor refactoring of header styling
  * app: Simplify some header styling
  * app: cosmetic: Rename a CSS style class in app header
  * app: cosmetic: Rename header.html to app-header.html
  * app: Show short description as secondary title
  * networks: Fix i18n for wizard forms
  * networks: Minor changes to router/internet configuration forms
  * web_framework: Generate and retain a secret key
  * web_framework: Cleanup expired sessions every week

  [ Nektarios Katakis ]
  * networks: Add form for internet connection type
  * networks: Add network view and url for internet connection help page
  * networks: Link internet connection help page with networks page.
  * networks: All first step wizard form for internet connection type
  * networks: Add first boot step for internet connection type
  * networks: Save to kvstore internet connectivity type
  * networks: Refactor connections list template
  * networks: Show internet connectivity string in main page

  [ Michael Breidenbach ]
  * Translated using Weblate (German)
  * Translated using Weblate (Swedish)

  [ Dietmar ]
  * Translated using Weblate (Italian)

  [ Jaime Marquínez Ferrándiz ]
  * Translated using Weblate (Spanish)

  [ Luis A. Arizmendi ]
  * Translated using Weblate (Spanish)

  [ Joseph Nuthalapati ]
  * shadowsocks: Fix shadowsocks not able to start

  [ James Valleroy ]
  * locale: Update translation strings
  * doc: Fetch latest manual

 -- James Valleroy <jvalleroy@mailbox.org>  Mon, 24 Feb 2020 20:16:12 -0500

plinth (20.2.1) unstable; urgency=high

  [ Veiko Aasa ]
  * apps: remove css filters and glow from app icons
  * config: Depends also on apache module

  [ Dietmar ]
  * Translated using Weblate (German)
  * Translated using Weblate (Italian)
  * Translated using Weblate (Italian)

  [ Petter Reinholdtsen ]
  * Translated using Weblate (Norwegian Bokmål)

  [ Sunil Mohan Adapa ]
  * cards: Remove the transition delay on hover effect
  * system: Implement new style for cards
  * jsxc: Bypass issue with stronghold to get the app working again
  * jsxc: Fix functional test case failure
  * functional_tests: cosmetic: Minor yapf change
  * app: Introduce Info component to store basic app information
  * app: Add info property as shortcut to access basic information
  * app: Refactor all apps to use the Info component
  * app: Document the app_id property for App class
  * doc/dev: Include information on how to edit dev documentation
  * views: Document the AppView class properties
  * monkeysphere: Fix regression with reading Apache configuration
  * Translated using Weblate (Italian)
  * firewall: Use firewalld DBus API for most operations
  * *.py: Use SPDX license identifier
  * *.html: Use SPDX license identifier
  * actions/*: Use SPDX license identifier
  * functional_tests: Use SPDX license identifier
  * *.css: Use SPDX license identifier
  * *: Update misc build related files to use SPDX license identifier
  * doc/dev: Update tutorial to use SPDX license indentifier
  * *: Update remaining misc files to use SPDX license identifier
  * *.js: Use SPDX license identifier
  * help: Fix attribute on download manual button
  * css: Add missing license identifier on some CSS files
  * firewalld: Ignore errors with DBus API when firewalld is not running
  * deluge: Don't use code execution for editing configuration
  * deluge: More reliable initial configuration setup

  [ Joseph Nuthalapati ]
  * l10n: Fix gettext not detecting no-python-format
  * samba: Add link to manual page
  * searx: Update search engines for 0.16.0

  [ Allan Nordhøy ]
  * openvpn: Fix spelling for Tunnelblick
  * Translated using Weblate (Norwegian Bokmål)

  [ Nektarios Katakis ]
  * bind: parse zones files
  * bind: test for parsing zones file with specific format
  * bind: views show served domains in main view
  * bind: create zones directory on setup action

  [ James Valleroy ]
  * bind: Bump version and handle upgrade

  [ Ralf Barkow ]
  * Translated using Weblate (German)

  [ nautilusx ]
  * Translated using Weblate (German)

  [ Doma Gergő ]
  * Translated using Weblate (Hungarian)

  [ Lev Lamberov ]
  * debian: Update Russian translation for debconf (Closes: #951440)

  [ Radek Pasiok ]
  * Translated using Weblate (Polish)

  [ Alice Kile ]
  * gitignore: Add .vscode & segregate editor settings

  [ Thomas Vincent ]
  * Translated using Weblate (French)

 -- James Valleroy <jvalleroy@mailbox.org>  Fri, 21 Feb 2020 22:38:12 -0500

plinth (20.2~bpo10+1) buster-backports; urgency=medium

  * Rebuild for buster-backports.

 -- James Valleroy <jvalleroy@mailbox.org>  Thu, 13 Feb 2020 19:40:38 -0500

plinth (20.2) unstable; urgency=medium

  [ Veiko Aasa ]
  * networks: Support virtual Ethernet (veth) devices
  * diagnostics: Show firewall service status
  * users: Fix functional test delete user
  * storage: Show disks if FreedomBox is running in an unprivileged container
  * service: Stop service not before but after disabling it
  * users: More precise username validation
  * sso, users: Turn off autocapitalization on the username field
  * users: Add unit tests for views
  * help: Fix anchor hidden under navbar

  [ Joseph Nuthalapati ]
  * tests: Use the latest version of geckodriver
  * vagrant: Add alias for run --develop
  * l10n: Add blocktrans trimmed tag on a block
  * l10n: Add missing trimmed to blocktrans blocks
  * vagrant: Allocate cpus equal to the no. of cores
  * Translated using Weblate (Telugu)
  * searx: Fix installation issue for 0.16.0

  [ Sunil Mohan Adapa ]
  * firewall: Show Run Diagnostics button in app
  * help: Eliminate redundant HTML attribute in template
  * glib: Create a new module to deal with all things glib
  * glib: Introduce method to schedule an operation at regular intervals
  * web_framework: Set the timezone to UTC
  * log: Ability to log SQL queries (disabled by default)
  * tests: Allow adding test templates
  * models: Add model for storing notifications
  * notification: New API for showing better notifications
  * notification: Add tests for notification API
  * views: A view to dismiss notifications
  * notification: Show a drop down from main navbar for notifications
  * storage: Show low disk space warning using notifications API
  * upgrades: Show notification when FreedomBox is updated
  * storage: In develop mode check for low disk space more frequently

  [ Thomas Vincent ]
  * Translated using Weblate (French)

  [ Allan Nordhøy ]
  * Translated using Weblate (Norwegian Bokmål)

  [ Ralf Barkow ]
  * Translated using Weblate (German)

  [ Luis A. Arizmendi ]
  * Translated using Weblate (Spanish)

  [ James Valleroy ]
  * users: Make help text translatable
  * security: Add Sandbox Coverage to report page
  * bind: Add CapabilityBoundingSet and ReadWritePaths to service file
  * matrixsynapse: Enable systemd sandboxing
  * security: Drop PrivateUsers=yes from all service files
  * locale: Update translation strings
  * doc: Fetch latest manual

  [ Michael Breidenbach ]
  * Translated using Weblate (German)
  * Translated using Weblate (Swedish)

 -- James Valleroy <jvalleroy@mailbox.org>  Mon, 10 Feb 2020 19:22:55 -0500

plinth (20.1~bpo10+1) buster-backports; urgency=medium

  * Rebuild for buster-backports.

 -- James Valleroy <jvalleroy@mailbox.org>  Thu, 30 Jan 2020 07:15:23 -0500

plinth (20.1) unstable; urgency=medium

  [ ikmaak ]
  * Translated using Weblate (Dutch)
  * Translated using Weblate (Dutch)

  [ Allan Nordhøy ]
  * samba: Fix spelling
  * Translated using Weblate (Norwegian Bokmål)
  * Translated using Weblate (German)
  * Translated using Weblate (Spanish)
  * Translated using Weblate (Norwegian Bokmål)
  * Translated using Weblate (Swedish)

  [ Veiko Aasa ]
  * samba: Add unit and functional tests
  * deluge: Allow one to set a download directory
  * deluge: Fix installation failure on slow machine
  * storage: Make external disk mounts accessible by other users
  * gitweb: Add link to the manual page
  * gitweb: Fix functional tests if git user and email is not configured

  [ Sunil Mohan Adapa ]
  * style: Fix incorrect margins for containers in mobile view
  * style: Fix responsiveness for app header
  * network: Fix activating connections that don't have real devices
  * network: Allow setting the auto-connect property on a connection
  * network: Add method to re-activate connections after an update
  * wireguard: Show large buttons in show client/server pages
  * wireguard: Cosmetic fixes by yapf and isort
  * wireguard: Don't error out when wg0 server is not setup
  * wireguard: Add ability to set private key in client addition
  * wireguard: Accept all IPs on server in a client setup
  * wireguard: Update descriptions in form labels
  * wireguard: Only use network manager for connections to servers
  * wireguard: Handle client connections through network manager
  * wireguard: Update descriptions for client vs. server clarity
  * wireguard: Generate private key if needed when editing server
  * wireguard: Add validations in forms
  * wireguard: Ensure tests work without latest network manager
  * wireguard: Implement enabling/disabling app using a stored flag
  * wireguard: Enable/disable connections along with the app
  * wireguard: When a connection is edited, reactivate to apply changes
  * wireguard: Show public key even when connection is not active

  [ Thomas Vincent ]
  * Translated using Weblate (French)

  [ Nektarios Katakis ]
  * Translated using Weblate (Greek)
  * Translated using Weblate (Greek)
  * Translated using Weblate (Greek)
  * networks: form for configuring router
  * networks: create view & url for new form
  * networks: add link to main page for router config form
  * networks: add first boot step for router config helper
  * networks: modify as first boot wizard step
  * networks: save router config to kvstore

  [ James Valleroy ]
  * Translated using Weblate (French)
  * wireguard: Add skeleton for new app
  * wireguard: Implement adding client
  * wireguard: Show list of added clients
  * wireguard: Allow deleting a client
  * wireguard: Add client info view
  * wireguard: Form to add server
  * wireguard: List peers in client section
  * wireguard: Add server information view
  * wireguard: Generate key pair
  * wireguard: Show this box's public key
  * wireguard: Create network manager connection
  * wireguard: Encode public keys for use in URLs
  * wireguard: Refactor actions file
  * wireguard: Add views for editing and deleting clients and servers
  * wireguard: Make setup idempotent
  * wireguard: Write pre-shared key to tempfile
  * wireguard: Use network API to handle connections
  * wireguard: Add icon
  * wireguard: Replace nmcli use with libnm
  * restore: Remove app
  * repro: Remove app
  * networks: Update text for router setup
  * bind: Enable systemd sandbox options for bind9 service
  * functional_tests: Update geckodriver version to v0.26.0
  * locale: Update translation strings
  * doc: Fetch latest manual
  * debian: Rename TODO.Debian to TODO
  * debian: Add Expat license to copyright
  * debian: Update standards version to 4.5.0

  [ Dietmar ]
  * Translated using Weblate (German)

  [ nautilusx ]
  * Translated using Weblate (German)
  * Translated using Weblate (German)

  [ Joseph Nuthalapati ]
  * functional-tests: Login only once per session
  * functional-tests: Africa/Addis_Abada is gone?
  * functional-tests: Add tag @service-discovery
  * functional-tests: Make nav_to_module efficient
  * functional-tests: Avoid unnecessary trips to Home
  * functional-tests: Avoid warnings about markers
  * functional-tests: Minor refactoring
  * functional-tests: Mark backups and security with @system

 -- James Valleroy <jvalleroy@mailbox.org>  Mon, 27 Jan 2020 19:23:04 -0500

plinth (20.0~bpo10+1) buster-backports; urgency=medium

  * Rebuild for buster-backports.

 -- James Valleroy <jvalleroy@mailbox.org>  Thu, 16 Jan 2020 21:34:16 -0500

plinth (20.0) unstable; urgency=medium

  [ Veiko Aasa ]
  * users: Fix test fixture that disables console login restrictions
  * gitweb: Add tests for views
  * samba: Improve actions script startup time
  * deluge: Manage starting/stoping deluged
  * deluge: Fix set default daemon

  [ Nektarios Katakis ]
  * openvpn: Enable support for communication among all clients
  * Translated using Weblate (Greek)
  * Translated using Weblate (Greek)
  * Translated using Weblate (Greek)
  * Translated using Weblate (Greek)

  [ Sunil Mohan Adapa ]
  * gitweb: Fix flake8 error that is causing pipeline failures
  * storage: Ignore errors resizing partition during initial setup
  * storage: Make partition resizing work with parted 3.3
  * debian: Add powermgmt-base to recommends list
  * openvpn: Enable IPv6 for server and client outside the tunnel
  * networks: Refactor creating a network manager client
  * networks: Remove unused method
  * networks: Fix crashing when accessing network manager D-Bus API

  [ Michael Breidenbach ]
  * Translated using Weblate (German)
  * Translated using Weblate (Swedish)
  * Translated using Weblate (German)
  * Translated using Weblate (German)

  [ Doma Gergő ]
  * Translated using Weblate (Hungarian)

  [ Joseph Nuthalapati ]
  * mediawiki: Use a mobile-friendly skin by default
  * mediawiki: Allow admin to set default skin
  * mediawiki: Fix functional tests depending on skin

  [ James Valleroy ]
  * Translated using Weblate (Greek)
  * Translated using Weblate (Greek)
  * openvpn: Add diagnostic for ipv6 port
  * matrixsynapse: Allow upgrade to 1.8.*
  * security: Add explanation of sandboxing
  * locale: Update translation strings
  * doc: Fetch latest manual

  [ Allan Nordhøy ]
  * Translated using Weblate (Norwegian Bokmål)

  [ Thomas Vincent ]
  * Translated using Weblate (French)

  [ Ralf Barkow ]
  * Translated using Weblate (German)

 -- James Valleroy <jvalleroy@mailbox.org>  Mon, 13 Jan 2020 19:11:44 -0500

plinth (19.24~bpo10+1) buster-backports; urgency=medium

  * Rebuild for buster-backports.

 -- James Valleroy <jvalleroy@mailbox.org>  Thu, 02 Jan 2020 20:27:33 -0500

plinth (19.24) unstable; urgency=medium

  [ Thomas Vincent ]
  * Translated using Weblate (French)
  * Translated using Weblate (French)

  [ Veiko Aasa ]
  * app: Fix javascript doesn't run on first visit
  * samba: private shares
  * storage: Tests for the directory validation action
  * users: Add tests for the Samba user database

  [ James Valleroy ]
  * samba: Fix spelling in description
  * debian: Update French debconf translation (Closes: #947386)
    - Thanks to Jean-Pierre Giraud for the patch.
  * firewall: Support upgrading firewalld to 0.8
  * mldonkey: Add ProtectKernelLogs
  * deluge: Use systemd sandboxing features
  * infinoted: Use systemd sandboxing features
  * storage: Add systemd sandboxing features to udiskie service
  * upgrades: Add systemd sandboxing features to repository setup service
  * security: List whether each app is sandboxed
  * locale: Update translation strings
  * debian: Update Dutch debconf translation (Closes: #947136)
    - Thanks to Frans Spiesschaert for the patch.
  * doc: Fetch latest manual

  [ Michael Breidenbach ]
  * Translated using Weblate (German)
  * Translated using Weblate (Swedish)

  [ Nektarios Katakis ]
  * Translated using Weblate (Greek)

  [ Doma Gergő ]
  * Translated using Weblate (Hungarian)

  [ Allan Nordhøy ]
  * Translated using Weblate (Norwegian Bokmål)

  [ Kunal Mehta ]
  * mediawiki: Pass --quick when running update.php

  [ Sunil Mohan Adapa ]
  * help: Refactor to move app into __init__.py for consistency
  * app: Introduce API to return a list of all apps
  * app: Introduce API to run diagnostics on an app
  * apache: Implement diagnostic test for web server component
  * daemon: Implement diagnostic test for daemon component
  * daemon: Implement diagnostic test to check if a daemon is running
  * firewall: Implement new diagnostic tests to check port status
  * diagnostics: Use new component based API for all diagnostic tests
  * cosmetic: Yapf and isort fixes
  * daemon: Move diagnosing port listening into daemon module
  * daemon: Move diagnosing using netcat to daemon module
  * apache: Move diagnostics for checking URLs into apache module
  * app: Implement API to check if app/component has diagnostics
  * views: Don't require sending diagnostics module name separately
  * minidlna: Fix showing clients information
  * mediawiki: Fix problem with session cache failing logins

  [ Ralf Barkow ]
  * Translated using Weblate (German)

  [ erlendnagel ]
  * Translated using Weblate (Dutch)

 -- James Valleroy <jvalleroy@mailbox.org>  Mon, 30 Dec 2019 21:17:58 -0500

plinth (19.23~bpo10+1) buster-backports; urgency=medium

  * Rebuild for buster-backports.

 -- James Valleroy <jvalleroy@mailbox.org>  Thu, 19 Dec 2019 10:04:11 -0500

plinth (19.23) unstable; urgency=medium

  [ Thomas Vincent ]
  * Translated using Weblate (French)
  * Translated using Weblate (French)

  [ Fred ]
  * Translated using Weblate (French)

  [ Alice Kile ]
  * show app icons in apps page
  * use single variable for referencing icon filename
  * fix formatting issues
  * fix formatting and template-related issues
  * properly implement header in app and setup pages
  * implement responsive layout for app page
  * fix toggle button html layout and responsive design css
  * config: fix minor syntax error
  * fix: implement requested changes

  [ James Valleroy ]
  * themes: css whitespace minor fixes
  * samba: Add icon to app page
  * minidlna: Add managed service and Daemon component
  * minidlna: Use single action to set media dir and restart
  * minidlna: Show icon on app page
  * minidlna: Fix webserver config name
  * minidlna: Only show shortcut to users in group
  * mumble: Keep icon_filename in moved view
  * cockpit: Filter out localhost URLs from displayed access list
  * users: Use service action to restart share group service
  * locale: Update translation strings
  * doc: Fetch latest manual

  [ Veiko Aasa ]
  * samba: recursively set open share directory permissions
  * users: Fix functional tests changing the language feature
  * app: Fix app checkbox status change functional tests
  * storage: Directory selection form and validator
  * transmission: New directory selection form

  [ Nektarios Katakis ]
  * feature: minidlna app
  * fix: minidlna.conf file permissions after editing
  * update minidlna svg
  * run sysctl after installation
  * mumble: Add option to set SuperUser password
  * cockpit: extend apps description with access info
  * cockpit: add list of valid urls to access the app.

  [ /rgb ]
  * Translated using Weblate (German)
  * Translated using Weblate (German)

  [ Luis A. Arizmendi ]
  * Translated using Weblate (Spanish)

  [ adaragao ]
  * Translated using Weblate (Portuguese)

  [ Michael Breidenbach ]
  * Translated using Weblate (Swedish)

 -- James Valleroy <jvalleroy@mailbox.org>  Mon, 16 Dec 2019 18:38:46 -0500

plinth (19.22~bpo10+1) buster-backports; urgency=medium

  * Rebuild for buster-backports.

 -- James Valleroy <jvalleroy@mailbox.org>  Fri, 06 Dec 2019 21:01:10 -0500

plinth (19.22) unstable; urgency=medium

  [ Matt Conroy ]
  * pagekite: Get rid of tabs in the configuration page
  * openvpn: manual link points to incorrect page

  [ Joseph Nuthalapati ]
  * pagekite: Fix functional tests
  * pagekite: Show existing services only if there are any
  * pagekite: Make Custom Services look like it's under Configuration
  * pagekite: Use the new app toggle button
  * openvpn: Add client apps

  [ Thomas Vincent ]
  * Translated using Weblate (French)

  [ Fred ]
  * Translated using Weblate (French)
  * Translated using Weblate (French)

  [ Alice Kile ]
  * backups: fix title not appearing
  * diagnostics: don't run on disabled modules
  * apps: Remove link to webapps in app descriptions
  * Fix error with app toggle input
  * templates: Add toolbar for apps in app.html
  * toolbar: Move diagnostics button into dropdown menu

  [ nautilusx ]
  * Translated using Weblate (German)

  [ Michael Breidenbach ]
  * Translated using Weblate (German)
  * Translated using Weblate (Swedish)

  [ Veiko Aasa ]
  * ssh: fix Avahi SFTP service file
  * diagnostics: fix IPv6 failures
  * matrix-synapse: Update requirement from buster-backports
  * samba: Users can enable a guest share
  * samba: user can select devices for sharing
  * samba: fixes and improvements
  * samba: fixes and improvements
  * app: fix javascript constant redeclaration error
  * samba: Fix javascript constant redeclaration error

  [ James Valleroy ]
  * debian: Update German debconf translation (Closes: #945387)
    - Thanks to Helge Kreutzmann for the patch.
  * samba: Add acl to managed_packages
  * samba: Fix restore command
  * samba: Move urls under apps/
  * functional_tests: Add basic samba tests
  * samba: Use register_group instead of create_group
  * samba: Only show shortcut to users in freedombox-share group
  * samba: Keep create_group in setup
  * diagnostics: Use a distinct class for Run Diagnostics button on this page
  * locale: Update translation strings
  * doc: Fetch latest manual

  [ Sunil Mohan Adapa ]
  * diagnostics: Use app.html instead of simple_app.html
  * firewall: Use app.html instead of simple_app.html
  * letsencrypt: Use app.html instead of simple_app.html
  * monkeysphere: Use app.html instead of simple_app.html
  * names: Use app.html instead of simple_app.html
  * power: Use app.html instead of simple_app.html
  * openvpn: Use app.html instead of simple_app.html
  * tor: Use app.html instead of simple_app.html
  * ikiwiki: Move the create button to manage section
  * gitweb: Move create button into manage section
  * networks: Move actions button into connection section
  * templates: Remove the now unused simple_app.html
  * users: Move create button into users section
  * minetest: Minor cosmetic fix
  * templates: Make internal zone and port forwarding info override-able
  * toolbar: Make diagnostics button looks like other drop down items
  * toolbar: Align extra actions drop down button to the right
  * toolbar: Rewamp toolbar code for simplicity and to fix issues

 -- James Valleroy <jvalleroy@mailbox.org>  Mon, 02 Dec 2019 18:00:45 -0500

plinth (19.21~bpo10+1) buster-backports; urgency=medium

  * Rebuild for buster-backports.

 -- James Valleroy <jvalleroy@mailbox.org>  Sun, 24 Nov 2019 05:44:45 -0500

plinth (19.21) unstable; urgency=medium

  [ Veiko Aasa ]
  * gitweb: Allow to import from a remote repository
  * gitweb: Do not recursively scan for Git repositories
  * turbolinks: Disable turbolinks on links that don't point to /plinth/...

  [ nautilusx ]
  * Translated using Weblate (German)

  [ Doma Gergő ]
  * Translated using Weblate (Hungarian)

  [ Allan Nordhøy ]
  * Translated using Weblate (Swedish)
  * Translated using Weblate (Norwegian Bokmål)

  [ Birger Schacht ]
  * backups: Show proper error when SSH server is not reachable
  * ssh: Add the error of ssh-keyscan to the verification view
  * tor: Rename "Hidden Service" to "Onion Service"

  [ Joseph Nuthalapati ]
  * ejabberd: Handle case where domain name is not set
  * tahoe: Mark Tahoe-LAFS as an advanced app
  * README: Fix hyperlinks to badges and images
  * doc: dev: Add instructions to setup developer documentation
  * doc: dev: Mention where to find the user manual
  * doc: dev: Reduce toc depth to 2 levels to reduce noise
  * doc: dev: Fix headings
  * doc: dev: Add favicon to developer documentation site
  * app: Avoid showing empty configuration block
  * app: Fix broken functional tests
  * firstboot: reading firstboot-wizard-secret file
  * searx: Set safe_search to Moderate by default
  * clients: Improve code readability

  [ Sunil Mohan Adapa ]
  * backups: i18n for a string on verify ssh host page
  * backups: Simplify SSH fingerprint verification command
  * HACKING: Update with instructions for multiple OSes
  * CONTRIBUTING: Add more instructions on commits and MR changes
  * doc: Fix unavailability of manual images
  * tor: Fix port diagnostics by correcting port data type
  * tor: Expect obfs service to be also available on IPv6
  * tor: Listen on IPv6 for OrPort

  [ Thomas Vincent ]
  * Translated using Weblate (French)

  [ Michael Breidenbach ]
  * Translated using Weblate (Swedish)

  [ James Valleroy ]
  * HACKING: Fix provision with tests command
  * d/po: Run debconf-updatepo
  * locale: Update translation strings

  [ Radek Pasiok ]
  * Translated using Weblate (Polish)
  * Translated using Weblate (Polish)

  [ Alice Kile ]
  * clients: implement launch button feature
  * app: Implement toggle button in app page
  * app: Use single form for app toggle and configuration
  * app: Make the toggle-button responsive

 -- James Valleroy <jvalleroy@mailbox.org>  Mon, 18 Nov 2019 19:35:38 -0500

plinth (19.20~bpo10+1) buster-backports; urgency=medium

  * Rebuild for buster-backports.

 -- James Valleroy <jvalleroy@mailbox.org>  Thu, 07 Nov 2019 05:58:35 -0500

plinth (19.20) unstable; urgency=medium

  [ Veiko Aasa ]
  * gitweb: Set correct access rights after enabling application
  * gitweb: Add tests for actions script
  * gitweb: Add functional tests
  * gitweb: avoid global environment variables in Apache configuration
  * gitweb: fix links that end with /HEAD
  * gitweb: Validate repository name also in actions script
  * gitweb: do not change working directory inside actions script
  * sharing: Fix wrong links on Apache2 directory index page

  [ Fioddor Superconcentrado ]
  * Translated using Weblate (German)
  * Translated using Weblate (Spanish)
  * d/po/es: New translation file
  * d/po: Fix header comments

  [ Michael Breidenbach ]
  * Translated using Weblate (German)
  * Translated using Weblate (Swedish)
  * Translated using Weblate (Swedish)

  [ Sunil Mohan Adapa ]
  * debian: Remove plinth transitional package
  * cfg: Fix test case failure due to incorrect path assumption
  * gitlab-ci: Fix path for HTML coverage report generation
  * gitweb: Set proper access after restoration of a backup
  * setup: Don't include actions/__pycache__ during installation
  * ssh: Fix flake8 failure by removing unused import
  * config: Use AppView and cleanup custom code
  * storage: Use AppView and cleanup custom code
  * doc: Install using makefile instead of setup.py
  * doc: Fetch and add Spanish manual
  * help: Fix showing manual pages in fallback cases
  * app: Fix a pytest warning in tests
  * setup.py: Set development status classifier to production/stable
  * setup.py: Add more topics to classifiers
  * doc: Add developer documentation using Sphinx
  * actions: Fix issue with docstring causing issues with Sphnix
  * Translated using Weblate (Swedish)

  [ Pavel Borecki ]
  * Translated using Weblate (Czech)

  [ Thomas Vincent ]
  * Translated using Weblate (French)
  * backups: Fix a typo in backups upload form
  * Translated using Weblate (French)

  [ homycal ]
  * Translated using Weblate (French)

  [ Mattias Münster ]
  * Translated using Weblate (Swedish)

  [ Allan Nordhøy ]
  * Translated using Weblate (Norwegian Bokmål)
  * Translated using Weblate (French)
  * Translated using Weblate (French)

  [ Nektarios Katakis ]
  * ssh: Option for disabling password authentication

  [ Joseph Nuthalapati ]
  * infinoted: Add missing manual page link
  * doc: Add directory for development documentation
  * doc: Skip empty lines when piping to wget
  * doc: Fix Unicode issues with the manual
  * doc: Remove language code from title
  * doc: Move build scripts into separate directory
  * doc: Minor cosmetic changes
  * doc: Move English manual to manual/en directory
  * help: Respect language preference when showing user manual
  * snapshot: Sort snapshot list from newest to oldest

  [ Doma Gergő ]
  * Translated using Weblate (Hungarian)

  [ Fred ]
  * Translated using Weblate (French)
  * Translated using Weblate (French)

  [ James Valleroy ]
  * config: Implement get_initial and form_valid
  * functional_tests: Update config form ids
  * coquelicot: Change quotes to ASCII
  * locale: Update translation strings
  * doc: Fetch latest manual

 -- James Valleroy <jvalleroy@mailbox.org>  Mon, 04 Nov 2019 19:15:27 -0500

plinth (19.19~bpo10+1) buster-backports; urgency=medium

  * Rebuild for buster-backports.

 -- James Valleroy <jvalleroy@mailbox.org>  Thu, 24 Oct 2019 17:53:02 -0400

plinth (19.19) unstable; urgency=medium

  [ Veiko Aasa ]
  * ikiwiki: Allow full Unicode text in wiki/blog title names
  * actions: Check with flake8
  * gitweb: New app for simple git hosting
  * users: reload Apache2 to flush LDAP cache after user operations
  * gitweb: update repository list where necessary
  * gitweb: fix Windows Git client download link in manifest
  * gitweb: add help text for description and owner fields in the form
  * gitweb: enable rename detection

  [ Pavel Borecki ]
  * Translated using Weblate (Czech)

  [ Thomas Vincent ]
  * Translated using Weblate (French)

  [ Birger Schacht ]
  * ssh: Show server fingerprints in SSH page

  [ James Valleroy ]
  * Translated using Weblate (French)
  * gitweb: Fix flake8 error
  * locale: Update translations strings
  * doc: Fetch latest manual

  [ Nevena Mircheva ]
  * Translated using Weblate (Bulgarian)

  [ Sunil Mohan Adapa ]
  * matrixsynapse: Remove unused letsencrypt action
  * ejabberd: Removed unused letsencrypt action
  * gitweb: Minor fixes after review
  * gitweb: Minor visual changes to templates
  * gitweb: Fix issue with elevated access to private repositories
  * frontpage: Show shortcuts that public even if need a group
  * searx, app, translation, language-selection: Fix license header
  * ikiwiki: Remove extra create button when no wiki/blog is present
  * cosmetic: yapf formatting

  [ ikmaak ]
  * Translated using Weblate (Dutch)

  [ Michael Breidenbach ]
  * Translated using Weblate (German)

  [ Allan Nordhøy ]
  * Translated using Weblate (Norwegian Bokmål)

  [ Matthias Dellweg ]
  * quassel: Add let's encrypt component for certficiates

 -- James Valleroy <jvalleroy@mailbox.org>  Mon, 21 Oct 2019 18:49:35 -0400

plinth (19.18~bpo10+1) buster-backports; urgency=medium

  * Rebuild for buster-backports.

 -- James Valleroy <jvalleroy@mailbox.org>  Thu, 10 Oct 2019 07:04:16 -0400

plinth (19.18) unstable; urgency=medium

  [ Matthias Dellweg ]
  * diagnose: Move negating diagnose result inside try block

  [ Fioddor Superconcentrado ]
  * Translated using Weblate (Spanish)

  [ Luis A. Arizmendi ]
  * Translated using Weblate (Spanish)

  [ Allan Nordhøy ]
  * Translated using Weblate (Norwegian Bokmål)

  [ Dietmar ]
  * Translated using Weblate (German)

  [ Sunil Mohan Adapa ]
  * pagekite: Remove first wizard step for danube edition
  * pagekite: cosmetic: yapf and isort changes
  * debian: Remove python3-requests from depends list
  * users: Make UI close to rest of the apps
  * upgrades: Remove unnecessary subsubmenu
  * ikiwiki: Remove subsubmenu in favor of toolbar
  * networks: Remove subsubmenu in favor of toolbar buttons
  * backups: Remove unnecessary use of subsubmenu template
  * templates: Remove unused invocation of subsubmenu
  * templates: Simplify unnecessary override
  * templates: Provide subsubmenu functionality in app.html
  * dynamicdns: Use app.html instead of app-subsubmenu.html
  * i2p: Use app.html instead of app-subsubmenu.html
  * pagekite: Use app.html instead of app-subsubmenu.html
  * snapshot: Use app.html instead of app-subsubmenu.html
  * templates: Remove unused app-subsubmenu.html
  * deluge: Support deluge 2 by starting it properly
  * minetest: Remove mod-torches no longer available in testing/unstable

  [ James Valleroy ]
  * security: Add past vulnerabilities count
  * security: Move security report to new page
  * locale: Update translation strings
  * doc: Fetch latest manual
  * d/control: Add Rules-Requires-Root: no
  * d/control: Update Standards-Version to 4.4.1

 -- James Valleroy <jvalleroy@mailbox.org>  Mon, 07 Oct 2019 19:06:16 -0400

plinth (19.17~bpo10+1) buster-backports; urgency=medium

  * Rebuild for buster-backports.

 -- James Valleroy <jvalleroy@mailbox.org>  Sun, 29 Sep 2019 11:05:32 -0400

plinth (19.17) unstable; urgency=medium

  [ Pavel Borecki ]
  * Translated using Weblate (Czech)
  * Translated using Weblate (Czech)

  [ Anxin YI ]
  * Translated using Weblate (Chinese (Simplified))

  [ Joseph Nuthalapati ]
  * firstboot: network connections not used, cleanup
  * firstboot: Add new help menu to firstboot navbar

  [ Sunil Mohan Adapa ]
  * letsencrypt: Update and fix tests involving domain changes
  * tor: Fix test case for getting status
  * firstboot: Hide left menu during first boot as intended

  [ James Valleroy ]
  * locale: Update translation strings
  * doc: Fetch latest manual

 -- James Valleroy <jvalleroy@mailbox.org>  Mon, 23 Sep 2019 18:14:40 -0400

plinth (19.16~bpo10+1) buster-backports; urgency=medium

  * Rebuild for buster-backports.

 -- James Valleroy <jvalleroy@mailbox.org>  Sun, 15 Sep 2019 09:36:27 -0400

plinth (19.16) unstable; urgency=medium

  [ Joseph Nuthalapati ]
  * help: Add button to submit feedback
  * help: Add button for Support
  * help: Add button for Contribute
  * manual: Move PDF download link to HTML manual page
  * help: Convert help icon in the navbar to dropdown

  [ Sunil Mohan Adapa ]
  * help: Add more text to contribute page for donations
  * action_utils: Introduce utility for setting debconf answers
  * action_utils: Workaround problem with setting debconf answers
  * views: Fix failure in redirecting from language selection page
  * help: Make download as PDF a regular button
  * backups: Add missing slashes at the end of URLs
  * backups: Remove cancel button from add disk location page
  * backups: Fix removing local repository
  * backups: Simplify checking repository capabilities using flags
  * backups: Simplify listing repositories in index page
  * backups: Rename network_storage module to store
  * backups: Introduce method for checking if a repository is usable
  * backups: Minor cosmetic fixes
  * backups: Expose repository path as property
  * backups: Rename remove_repository method to remove
  * backups: Minor change to disk repository name
  * backups: Rename repo_path to borg_path for clarity
  * backups: Make mountpoint property private
  * backups: Use higher level method in views instead of store methods
  * backups: Implement hostname property on SSH repository
  * backups: Clarify two separate uses of name create_repository
  * backups: Separate repository loading from instantiation
  * backups: Minor cosmetic changes
  * backups: Minor simplification in running of action script
  * backups: Improve handling borg errors
  * backups: Minor simplification when adding remote repository
  * backups: Handle errors when adding disk repository
  * backups: Show repository error in archives table
  * backups: Show lock icon for encrypted repositories
  * backups: Show error when password is provided for unencrypted repo
  * backups: Don't show used disk choices when adding disk repo
  * backups: Show error when there are no disks available to add repo
  * backups: Move add repository buttons to the top
  * ejabberd: Fix listen port configuration for ejabberd 19.x
  * cockpit: Prevent restart on freedombox startup
  * ejabberd: Prevent restart on freedombox startup
  * ejabberd: Perform host/domain name operations only when installed
  * module_loader: Cosmetic changes by yapf
  * web_server: Remove log message about serving static directory
  * setup: Better log message when no apps need upgrades
  * module_loader: Remove log message when app is imported
  * actions: Improve log message about action execution

  [ Doma Gergő ]
  * Translated using Weblate (Hungarian)

  [ Swann Martinet ]
  * Translated using Weblate (German)
  * Translated using Weblate (Italian)
  * Translated using Weblate (French)

  [ Allan Nordhøy ]
  * Translated using Weblate (Norwegian Bokmål)

  [ Danny Haidar ]
  * help: Minor updates to the statements on contribute page

  [ Joseph Nuthalpati ]
  * backups: Allow adding backup repositories on multiple disks
  * backups: Refactor class hierarchy in repository.py
  * backups: Save new backup location to plinth database

  [ James Valleroy ]
  * locale: Update translation strings

 -- James Valleroy <jvalleroy@mailbox.org>  Mon, 09 Sep 2019 18:20:03 -0400

plinth (19.15~bpo10+1) buster-backports; urgency=medium

  * Rebuild for buster-backports.

 -- James Valleroy <jvalleroy@mailbox.org>  Thu, 29 Aug 2019 18:51:28 -0400

plinth (19.15) unstable; urgency=medium

  [ Doma Gergő ]
  * Translated using Weblate (Hungarian)

  [ nautilusx ]
  * Translated using Weblate (German)

  [ Allan Nordhøy ]
  * Translated using Weblate (Norwegian Bokmål)

  [ Joseph Nuthalpati ]
  * functional_tests: Fix site.is_available not handling default paths
  * functional_tests: Fix step definition "When I log out"
  * matrix-synapse: Allow installation of version 1.2 from backports

  [ James Valleroy ]
  * security: Hide vulnerability table by default
  * vagrant: Stop any ongoing unattended-upgrade
  * functional_tests: Use longer password when creating user
  * locale: Update translation strings
  * doc: Fetch latest manual
  * debian: Add lintian-override for package-installs-apt-preferences

  [ Sunil Mohan Adapa ]
  * names: Perform better layout of domain names table on small screens
  * cockpit: Apply domain name changes immediately
  * ejabberd: Prevent processing empty domain name
  * config: Send hostname change signal only after fully processing it
  * letsencrypt: Don't try to obtain certificates for .local domains
  * avahi: Expose .local domain as a proper domain
  * cockpit: Make essential and install by default
  * tt-rss: Force upgrade to 18.12-1.1 and beyond
  * doc: Fetch latest manual
  * README: Add more screenshots, update existing paths
  * matrixsynapse: Fix apache syntax errors introduce by 4b8b2e171c86d75
  * users: yapf cosmetic changes
  * users: Don't delete 'admin' group when running unit tests
  * users: Minor cosmetic refactoring
  * users: Don't fail badly when admin group does not exist
  * users: Minor fix to return value when getting last admin user
  * users: Cosmetic yapf and isort fixes
  * updates: Allow matrix-synapse 1.3 to be installed for buster users
  * javascript: Don't resubmit when refreshing the page
  * vagrant: Fix dpkg command for recovering from broken state
  * functional_tests: Fix create snapshot test failure
  * storage: Fix regression with restoring backups with storage

  [ bn4t ]
  * matrix-synapse: Use recommended reverse proxy configuration

 -- James Valleroy <jvalleroy@mailbox.org>  Mon, 26 Aug 2019 18:55:49 -0400

plinth (19.14~bpo10+1) buster-backports; urgency=medium

  * Rebuild for buster-backports.

 -- James Valleroy <jvalleroy@mailbox.org>  Thu, 15 Aug 2019 20:10:30 -0400

plinth (19.14) unstable; urgency=medium

  [ James Valleroy ]
  * functional_tests: Fix delete backup path
  * tests: Test add custom shortcuts to frontpage
  * locale: Update translation strings
  * doc: Fetch latest manual
  * debian: Update standards version to 4.4.0
  * debian: Switch to debhelper-compat

  [ Pavel Borecki ]
  * Translated using Weblate (Czech)

  [ Doma Gergő ]
  * Translated using Weblate (Hungarian)

  [ pierre ]
  * Translated using Weblate (French)

  [ ZeroAurora ]
  * Translated using Weblate (Chinese (Simplified))

  [ Sunil Mohan Adapa ]
  * storage: Handle all device paths during eject
  * storage: Fix incorrect i18n when throwing and error
  * storage: yapf changes
  * setup: Clarify success log message when force upgrading
  * Yapf changes
  * firewall: Force upgrade to firewalld 0.7.x
  * frontpage: Fix regression with loading custom shortcuts
  * frontpage: Log a message when loading custom shortcuts
  * upgrades: Set apt configuration to allow release info change
  * tests: Fix flake8 warning about unused imports
  * Minor yapf fixes
  * names: Minor styling fixes
  * names: Don't enumerate services for domains supporting all
  * names: Introduce new API to manage domains
  * names: Declare domain types in various apps
  * names: Make all apps use new api to retrieve domain names
  * names: Use new API in all apps
  * letsencrypt: Revoke certificate only if it exists
  * letsencrypt: Fix problem with automatically obtaining certificates
  * cockpit: Don't error out when removing an unknown domain
  * ejabberd: Ensure that hosts are not duplicated in configuration
  * ejabberd: Use domain added signal for listening to domain changes
  * cockpit: Don't handle the domain changed signal
  * letsencrypt: Remove unused listen to domain change signal
  * config: Remove unused domain change signal
  * api: Fix regression with listing only enabled apps in mobile app

  [ Joseph Nuthalpati ]
  * upgrades: Use reusable collapsible-button style for logs

  [ Mesut Akcan ]
  * Translated using Weblate (Turkish)

  [ Radek Pasiok ]
  * Translated using Weblate (Polish)

  [ Anxin YI ]
  * Translated using Weblate (Chinese (Simplified))

  [ Allan Nordhøy ]
  * Translated using Weblate (Norwegian Bokmål)

 -- James Valleroy <jvalleroy@mailbox.org>  Mon, 12 Aug 2019 19:31:35 -0400

plinth (19.13~bpo10+1) buster-backports; urgency=medium

  * Rebuild for buster-backports.

 -- Federico Ceratto <federico@debian.org>  Tue, 06 Aug 2019 15:39:39 +0100

plinth (19.13) unstable; urgency=low

  [ Nikolas Nyby ]
  * Fix a handful of typos in docs and comments
  * Introduce flake8 checking
  * Fix typos in module init docs
  * Add flake8 to gitlib-ci

  [ Petter Reinholdtsen ]
  * Translated using Weblate (Norwegian Bokmål)

  [ Sunil Mohan Adapa ]
  * Minor changes to flake8 related updates
  * diaspora: Fix tests by reverting changes during flake8 clenaup
  * backups: Fix issue with showing index page
  * backups: Fix HTML template indentation, remove inline styling

  [ James Valleroy ]
  * help: Show security notice when backports are in use
  * security: Show vulnerability counts
  * locale: Update translation strings
  * doc: Fetch latest manual
  * Begin uploading to unstable again.
  * security: Fixup refactoring

  [ Joseph Nuthalapati ]
  * backups: Make UI more consistent with other apps
  * backups: Make backup location tables collapsible
  * flake8: Remove unused import

  [ nautilusx ]
  * Translated using Weblate (German)

  [ Anxin YI ]
  * Translated using Weblate (Chinese (Simplified))

 -- James Valleroy <jvalleroy@mailbox.org>  Mon, 29 Jul 2019 19:13:58 -0400

plinth (19.12) experimental; urgency=medium

  [ Miguel A. Bouzada ]
  * Added translation using Weblate (Galician)
  * Translated using Weblate (Galician)

  [ Sunil Mohan Adapa ]
  * dbus: Allow plinth user to own FreedomBox DBus service
  * service: Implement action for systemd try-restart
  * cockpit: Don't handle domains if app is not installed
  * dynamicdns: Send domain added signal properly during init
  * letsencrypt: Force commands to be non-interactive
  * letsencrypt: Remove renewal hooks implementation
  * letsencrypt: Remove old style hooks from all configuration files
  * letsencrypt: Remove deprecated logger.warn
  * letsencrypt: Remove special treatment for domain added from 'config'
  * letsencrypt: Implement DBus service for renewal notifications
  * letsencrypt: Add lineage information in status
  * letsencyrpt: Implement action to copy certificates
  * letsencrypt: Implement action to compare copied certificates
  * letsencrypt: Introduce component for handling certificates
  * letsencrypt: Add permanent hook to receive renewal notifications
  * letsencrypt: Trigger renewal certificate events in component
  * letsencrypt: Trigger events for obtain, revoke and delete
  * letsencrypt: Implement re-obtain separately
  * letsencrypt: Handling certificate renewals when daemon is offline
  * apache: Add let's encrypt certificate component
  * matrixsynapse: Add let's encrypt component for certficiates
  * ejabberd: Add let's encrypt component for managing certificates
  * ejabberd: Backup and restore TLS certificates
  * sso: Use new features of axes, log axes messages
  * Minor yapf and isort changes

  [ Pavel Borecki ]
  * Translated using Weblate (Czech)

  [ Petter Reinholdtsen ]
  * Translated using Weblate (Norwegian Bokmål)

  [ Allan Nordhøy ]
  * Translated using Weblate (Norwegian Bokmål)

  [ Doma Gergő ]
  * Translated using Weblate (Hungarian)

  [ Luis A. Arizmendi ]
  * Translated using Weblate (Spanish)

  [ Joseph Nuthalapati ]
  * backups: Add option to select/deselect all apps for backup or restore
  * backups: Change "select all" to a pure JavaScript implementation
  * Translated using Weblate (Telugu)
  * Translated using Weblate (Chinese (Simplified))
  * sharing: Allow directories to be publicly shared
  * sharing: Add functional test for public shares
  * sharing: Add JavaScript to hide user groups for public shares
  * sharing: Simplify --is-public option
  * sharing: Indicate public shares in listing of shares

  [ Johannes Keyser ]
  * Translated using Weblate (German)

  [ Mesut Akcan ]
  * Translated using Weblate (Turkish)

  [ Elizabeth Sherrock ]
  * Translated using Weblate (Chinese (Simplified))

  [ Anxin YI ]
  * Translated using Weblate (Chinese (Simplified))

  [ Igor ]
  * Translated using Weblate (Russian)

  [ ZeroAurora ]
  * Translated using Weblate (Chinese (Simplified))

  [ James Valleroy ]
  * Translated using Weblate (Chinese (Simplified))
  * locale: Update translation strings
  * doc: Fetch latest manual

 -- James Valleroy <jvalleroy@mailbox.org>  Mon, 22 Jul 2019 19:23:02 -0400

plinth (19.11) experimental; urgency=medium

  [ THANOS SIOURDAKIS ]
  * Added translation using Weblate (Greek)

  [ ZeroAurora ]
  * Translated using Weblate (Chinese (Simplified))

  [ Doma Gergő Mihály ]
  * matrixsynapse: Fix missing translation mark

  [ Doma Gergő ]
  * Translated using Weblate (Hungarian)

  [ Luis A. Arizmendi ]
  * Translated using Weblate (Spanish)

  [ Joseph Nuthalapati ]
  * backups: Improve UX of adding ssh remote
  * backups: Avoid creating duplicate SSH remotes
  * backups: YAPF formatting
  * backups: Text change on index page
  * backups: Make paramiko a dependency of freedombox package
  * debian: Add python3-paramiko to build dependencies
  * backups: Fix issue with repository not being initialized
  * backups: Minor refactoring in forms.py
  * backups: Add test for adding ssh remotes
  * backups: Avoid using `sudo` in tests
  * backups: Skipping tests temporarily
  * backups: tests: Fix issue with usage of fixture 'needs_root'
  * Add SSH hostkey verification
  * backups: ssh remotes: Refactoring
  * backups: Fix functional tests broken due to URL changes
  * Verify SSH hostkey before mounting
  * ui: Create reusable CSS class for collapsible-button
  * backups: Remove unnecessary context manager for paramiko SFTPClient
  * backups: Read file path of known_hosts directly from plinth.config
  * backups: Add regex validation for ssh_repository field

  [ Sunil Mohan Adapa ]
  * backups: Minor fixes to host verification view template
  * backup: Allow SSH directory paths with : in them
  * backups: Cleanup auto-mounting SSH repositories
  * backups: Minor styling changes
  * backups: Handle SSH keys for old stored repositories
  * backups: Require passphrase for encryption in add repository form
  * backups: Fix and refactor adding a new remote repository
  * backups: Remove known_hosts file from config file
  * backups: Fix issue with verifying SSH host keys
  * backups: Don't send passphrase on the command line
  * backups: Git ignore the .ssh folder in data folder
  * setup.py: Don't install directories matching ignore patterns
  * backups: Minor cleanup
  * backups: Un-mount SSH repositories before deleting them

  [ Igor ]
  * Translated using Weblate (Russian)

  [ Andrey Vostrikov ]
  * Translated using Weblate (Russian)

  [ James Valleroy ]
  * locale: Update translation strings
  * doc: Fetch latest manual

 -- James Valleroy <jvalleroy@mailbox.org>  Mon, 08 Jul 2019 18:13:37 -0400

plinth (19.10) experimental; urgency=medium

  [ Sunil Mohan Adapa ]
  * Introduce firewall component for opening/closing ports
  * Introduce webserver component for managing Apache configuration
  * Introduce uwsgi component to manage uWSGI configuration
  * app: Rename get() method to get_component()
  * app: Add unique ID to each app class
  * Introduce daemon component to handle systemd units
  * radicale: Workaround issue with creating log directory
  * app: Set app as enabled only when the daemon is enabled
  * syncthing: Open firewall ports for listening and discovery

  [ James Valleroy ]
  * functional_tests: Add shortcut- prefix to test home page config
  * locale: Update translations strings
  * doc: Fetch latest manual

  [ Mesut Akcan ]
  * Translated using Weblate (Turkish)

  [ ssantos ]
  * Translated using Weblate (German)

  [ Pavel Borecki ]
  * Translated using Weblate (Czech)

  [ Allan Nordhøy ]
  * Translated using Weblate (Norwegian Bokmål)

  [ adaragao ]
  * Translated using Weblate (Portuguese)

  [ Petter Reinholdtsen ]
  * Translated using Weblate (Norwegian Bokmål)

 -- James Valleroy <jvalleroy@mailbox.org>  Mon, 24 Jun 2019 20:06:17 -0400

plinth (19.9) experimental; urgency=medium

  [ Danny Haidar ]
  * Added translation using Weblate (Bulgarian)

  [ Sunil Mohan Adapa ]
  * menu: Remove unused template submenu.html
  * menu: Removed unused templates, methods and properties
  * Introduce component architecture and menu component
  * Turn frontpage shortcut into an app component

  [ James Valleroy ]
  * config: Update migration to use app id
  * searx: Update to use shortcut component
  * config: Add option to show advanced apps
  * monkeysphere: Hide by default
  * locale: Update translation strings
  * doc: Fetch latest manual

  [ Joseph Nuthalapati ]
  * searx: Add option to allow public access to the application
  * searx: Preserve public_access setting
  * searx: Improve functional tests

  [ Mesut Akcan ]
  * Translated using Weblate (Turkish)

  [ Allan Nordhøy ]
  * Translated using Weblate (Norwegian Bokmål)

 -- James Valleroy <jvalleroy@mailbox.org>  Mon, 10 Jun 2019 19:18:52 -0400

plinth (19.8) experimental; urgency=medium

  [ Pavel Borecki ]
  * Translated using Weblate (Czech)

  [ Allan Nordhøy ]
  * Translated using Weblate (Norwegian Bokmål)

  [ Sunil Mohan Adapa ]
  * i2p: Update SVG logo with standard units, size and margins
  * HACKING: Add guidelines for creating new icons
  * icons: Add new SVG icons for all apps
  * icons: Add license information for SVG icons
  * templates: Use SVG icons for apps page and shortcuts
  * icons: Ensure SVG presence for all non-app icons
  * icons: Update copyright information remaining icons
  * doc: Update the correct license for documentation
  * apache: Serve SVG files compressed using gzip

  [ Doma Gergő ]
  * Translated using Weblate (Hungarian)

  [ ssantos ]
  * Translated using Weblate (German)

  [ Mesut Akcan ]
  * Translated using Weblate (Turkish)

  [ ventolinmono ]
  * Translated using Weblate (Spanish)

  [ Petter Reinholdtsen ]
  * Translated using Weblate (Norwegian Bokmål)

  [ James Valleroy ]
  * locate: Update translation strings
  * doc: Fetch latest manual
  * debian: Remove duplicate priority field
  * doc: Remove unused duplicate image

 -- James Valleroy <jvalleroy@mailbox.org>  Mon, 27 May 2019 18:11:25 -0400

plinth (19.7) experimental; urgency=medium

  [ LoveIsGrief ]
  * i2p: Use augeas for editing the router.config
  * i2p: Include default favorites after installation

  [ Sunil Mohan Adapa ]
  * i2p: Update license headers for consistent formatting
  * i2p: Minor flake8 and yapf fixes
  * i2p: Convert router configuration tests to pytest style
  * transmission: Fix issue with promoting menu item
  * tor: Fix issue with promoting/demoting menu item
  * apps: Fix showing apps background twice
  * apps: Style disable app icons according to design
  * apps: Style the title for disabled icons section
  * sharing: Always keep menu item in promoted state
  * apps: Promote/demote menu items for disabled apps too
  * tests: Add commonly used fixtures globally
  * tests: Remove unused test discovery code
  * custom_shortcuts: Fix issue with writing tests as different user
  * backups: Convert tests to pytest style
  * bind: Convert tests to pytest style
  * config: Convert tests to pytest style
  * diaspora: Convert tests to pytest style
  * letsencrypt: Convert tests to pytest style
  * names: Convert tests to pytest style
  * pagekite: Convert tests to pytest style
  * storage: Convert tests to pytest style
  * tor: Convert tests to pytest style
  * users: Convert tests to pytest style
  * actions: Convert tests to pytest style
  * cfg: Convert tests to pytest style
  * clients: Convert tests to pytest style
  * context_processors: Convert tests to pytest style
  * kvstore: Convert tests to pytest style
  * menu: Convert tests to pytest style
  * middleware: Convert tests to pytest style
  * network: Convert tests to pytest style
  * templatetags: Convert tests to pytest style
  * utils: Convert tests to pytest style
  * i2p: Rename test fixtures to avoid a minor warning
  * ejabberd: Include Bosh port 5280 in port forwarding information
  * repro: Show port forwarding information
  * Common template for showing port forwarding information
  * i2p: Show port forwarding information
  * bind: Show port forwarding information
  * ssh: Show port forwarding information

  [ Doma Gergő ]
  * Translated using Weblate (Hungarian)

  [ Allan Nordhøy ]
  * Translated using Weblate (Norwegian Bokmål)

  [ Radek Pasiok ]
  * Translated using Weblate (Polish)

  [ Erik Ušaj ]
  * Added translation using Weblate (Slovenian)
  * Translated using Weblate (Slovenian)

  [ Karel Trachet ]
  * Translated using Weblate (Dutch)

  [ ssantos ]
  * Translated using Weblate (German)
  * Translated using Weblate (Portuguese)

  [ James Valleroy ]
  * apps: Separate enabled and disabled apps
  * apps: Add port forwarding info
  * service: Show port forwarding info when available
  * openvpn: Show port forwarding info
  * minetest: Fix flake8 error
  * matrixsynapse: Show port forwarding info
  * tahoe: Show port forwarding info
  * locate: Update translation strings
  * doc: Fetch latest manual

  [ Joseph Nuthalapati ]
  * Translated using Weblate (Telugu)

 -- James Valleroy <jvalleroy@mailbox.org>  Mon, 13 May 2019 19:47:52 -0400

plinth (19.6) experimental; urgency=medium

  [ Pavel Borecki ]
  * Translated using Weblate (Czech)

  [ CurlingTongs ]
  * Translated using Weblate (German)

  [ nautilusx ]
  * Translated using Weblate (German)

  [ Allan Nordhøy ]
  * Translated using Weblate (Norwegian Bokmål)

  [ Mesut Akcan ]
  * Translated using Weblate (Turkish)

  [ narendrakumar.b ]
  * letsencrypt: Provide link to configure domain if not configured

  [ James Valleroy ]
  * firewall: Get service ports details
  * firewall: Show ports details
  * locale: Update translation strings
  * doc: Fetch latest manual

  [ LoveIsGrief ]
  * i2p: Add helper to modify the tunnel config
  * i2p: Open HTTP(S) and IRC ports on all interfaces on install
  * i2p: Add HTTP(S) and IRC ports to firewall
  * i2p: Enable application

  [ Sunil Mohan Adapa ]
  * i2p: flake8 and yapf fixes
  * i2p: Convert unit tests to pytest style
  * i2p: Update firewalld service descriptions
  * i2p: Disable the daemon before editing configuration
  * i2p: Don't enable proxies on external zone

 -- James Valleroy <jvalleroy@mailbox.org>  Mon, 29 Apr 2019 19:18:01 -0400

plinth (19.5) experimental; urgency=medium

  [ LoveIsGrief ]
  * i2p: Add new application
  * i2p: Disable compression on /i2p/
  * i2p: apache: Catch more I2P locations
  * i2p: django: Add shortcuts to /i2p/... URLs
  * i2p: django: Additional information about /i2p location
  * i2p: todo: Add TODOs for I2P
  * i2p: todo: add more TODOs for I2P
  * i2p: idea: Browse eepsites directly from freedombox
  * i2p: todo: Add torrent tracker to list of favorites
  * i2p: django: Add description for the configuration shortcuts
  * i2p: django: Add i2p homepage to description
  * i2p: setup: Enrich I2P favorites
  * i2p: todo: Tick off a TODO and reword one
  * i2p: todo: Remove IDEA for browsing to .i2p sites in iframe
  * i2p: torrents: Link to the list of trackers
  * i2p: Add functional tests
  * functional_tests: Allow provisioning VM for functional tests
  * functional tests: Fix wheel errors when provisioning VM

  [ Sunil Mohan Adapa ]
  * i2p: Move data files into the app's data folder
  * i2p: Use project logo instead of mascot
  * i2p: Remove TODO in favor of issue tracker
  * apache: Add proxy_html module needed by i2p app
  * i2p: Backup/restore the correct state folder
  * i2p: Minor styling changes
  * i2p: Add diagnostic test for web interface port
  * i2p: Add main web interface to list of clients
  * i2p: Review and cleanup action script
  * i2p: Review and update views
  * i2p: Disable app until further fixes are done

  [ James Valleroy ]
  * functional_tests: Install python3-pytest-django
  * locale: Update translation strings
  * doc: Fetch manual

  [ wind ]
  * Translated using Weblate (Russian)

  [ Joseph Nuthalapati ]
  * storage: Use udisks to list disks and df for disk space utilization

  [ Igor ]
  * Translated using Weblate (Russian)

  [ CurlingTongs ]
  * Translated using Weblate (German)

 -- James Valleroy <jvalleroy@mailbox.org>  Mon, 15 Apr 2019 18:47:17 -0400

plinth (19.4) experimental; urgency=medium

  [ Allan Nordhøy ]
  * Translated using Weblate (Norwegian Bokmål)

  [ Pavel Borecki ]
  * Translated using Weblate (Czech)

  [ nautilusx ]
  * Translated using Weblate (German)

  [ Doma Gergő ]
  * Translated using Weblate (Hungarian)

  [ advocatux ]
  * Translated using Weblate (Spanish)

  [ Joseph Nuthalapati ]
  * clients: Open web app in a new browser tab
  * matrix-synapse: Change client diagnostics url
  * minetest: Fix duplicate domain names being displayed in UI
  * storage: Do not show an eject button on /boot partitions
  * letsencrypt: Call letsencrypt manage_hooks with correct arguments
  * vagrant: Run plinth as user plinth in development environment

  [ Johannes Keyser ]
  * Translated using Weblate (German)

  [ James Valleroy ]
  * dynamicdns: Install module by default
  * locale: Update strings
  * doc: Fetch latest manual

  [ Sunil Mohan Adapa ]
  * storage: Don't check type of the disk for / and /boot
  * storage: Don't log error when checking if partition is expandable

  [ wind ]
  * Translated using Weblate (Russian)

 -- James Valleroy <jvalleroy@mailbox.org>  Mon, 01 Apr 2019 20:31:54 -0400

plinth (19.3) experimental; urgency=medium

  [ Pavel Borecki ]
  * Translated using Weblate (Czech)

  [ Doma Gergő ]
  * Translated using Weblate (Hungarian)

  [ Petter Reinholdtsen ]
  * Translated using Weblate (Norwegian Bokmål)

  [ advocatux ]
  * Translated using Weblate (Spanish)

  [ James Valleroy ]
  * vagrant: Rearrange steps of provision script
  * locale: Update translation strings

  [ Joseph Nuthalapati ]
  * dynamicdns: Break up dynamicdns.py into forms.py and views.py
  * dynamicdns: Move subsubmenu below description
  * firewall: Change "Current Status:" from p to h3
  * names: Add description
  * subsubmenu: Make description a customizable block
  * pagekite: Bring subsubmenu below description. Remove About section.
  * upgrades: Move subsubmenu below description
  * Include clients.html in service-subsubmenu.html
  * ikiwiki: Move subsubmenu below description

  [ Sunil Mohan Adapa ]
  * pagekite: Rename base template file
  * pagekite: Change the template section title
  * dynamicdns: Simplify template inheritance
  * ikiwiki: Consistent styling for delete warning page
  * templates: Minor styling change
  * functional_tests: Reorder tests to disable apps after tests
  * tests: Mark functional tests with functional mark
  * tests: Read functional tests conf file without assuming CWD
  * tests: Fix backups API test cases to work under all conditions
  * README: Provide simple instruction for installing FreedomBox
  * INSTALL.md: Simplify installation instructions
  * HACKING.md: Update instructions on installing dependencies
  * functional_tests: Update todo list by removing implemented tests
  * mediawiki: Fix tests to allow running from any directory
  * tests: Use pytest for running all tests
  * ci: Allow gitlab to parse test coverage results
  * main: Show service version in logs
  * setup: Automatically gather information about files to install
  * setup: Allow apps to have their own data directories
  * setup: Don't include data/ files as package data
  * module_loader: Specially load modules in development mode
  * setup: Move app enabling files to respective apps
  * setup: Move app data files into respective apps
  * setup: Remove unused /var/run directory

  [ Dietmar ]
  * Translated using Weblate (German)
  * Translated using Weblate (French)
  * Translated using Weblate (Italian)

  [ jonathan göhler ]
  * Translated using Weblate (German)

  [ Vincent Ladeuil ]
  * Translated using Weblate (French)

  [ David Maulat ]
  * Translated using Weblate (French)

  [ Allan Nordhøy ]
  * Translated using Weblate (Norwegian Bokmål)

  [ Mesut Akcan ]
  * Translated using Weblate (Turkish)

 -- James Valleroy <jvalleroy@mailbox.org>  Mon, 18 Mar 2019 20:30:44 -0400

plinth (19.2) unstable; urgency=medium

  [ Joseph Nuthalapati ]
  * docs: Fix deprecation warnings in post-processor
  * tor: Fix deprecation warning W605 for '\' character in regex
  * utils: Simplify YAMLFile by removing the post_exit argument
  * config: Consolidate get_domainname() implementation into config
  * config: Move default-app configuration to a dedicated file
  * config: Fix Ikiwiki entries not showing up as default apps
  * config: Migrate default app configuration to new conf file
  * config: Rename Default App to Webserver Home Page
  * config: Add option to use Apache's default home page as home page
  * config: Remove Apache home page configuration from freedombox.conf
  * config: Fix error when setting JSXC as the home page
  * users: Add nscd as a dependency
  * Disable Coquelicot for Buster release
  * matrix-synapse: Fix LDAP login issue
  * config: Revert changes in freedombox.conf to avoid conffile prompt
  * config: Reset home page setting in freedombox.conf during migration
  * openvpn: Migration from easy-rsa 2 to 3 for existing installations
  * openvpn: Increment version number for easy-rsa 3 migration
  * snapshot: Fix failing functional test

  [ Pavel Borecki ]
  * Translated using Weblate (Czech)

  [ danielwine ]
  * Translated using Weblate (Hungarian)

  [ Doma Gergő ]
  * Translated using Weblate (Hungarian)

  [ Allan Nordhøy ]
  * Translated using Weblate (Norwegian Bokmål)

  [ advocatux ]
  * Translated using Weblate (Spanish)

  [ Sunil Mohan Adapa ]
  * tor: Styling changes due to yapf
  * tor: Use fixed 9001 port for relaying
  * utils: Handle exceptions in context management for YAMLFile
  * utils: Fix some flake8 warnings
  * tahoe: Styling changes
  * backups: Fix failing test case
  * web_server: Move shutdown handling to main
  * dbus: Add new module for D-Bus services
  * setup: Abstraction for getting managing packages of a module
  * setup: Filter packages to force upgrade
  * package: Implement identifying packages that need conffile prompts
  * package: Helper method to filter packages that need conffile prompt
  * setup: Trigger force upgrade for app that implement it
  * bind: Handle conffile prompt during upgrade
  * setup: Rush force upgrade in development mode
  * ttrss: Make functional test definitions specific to ttrss
  * cockpit: Pre-enable necessary apache modules
  * radicale, searx: Pre-enable necessary apache modules
  * letsencrypt: Pre-enable necessary apache modules
  * ikiwiki: Pre-enable necessary apache modules
  * sso: Pre-enable necessary apache modules
  * apache: Use cgid module instead of cgi
  * apache: Increment app version number
  * setup: Make additional info available for force upgrading
  * debian/copyright: Minor fixes
  * debian/copyright: Add full text for AGPL-3+
  * debian/copyright: Add license text for public-domain
  * debian/copyright: Add license text for GPL-2 and GPL-3
  * debian/copyright: Add license text for CC-BY-SA-3.0
  * debian/copyright: Update copyright for logos
  * static: Remove unused files
  * LICENSES: Remove files that are same license as rest of the source
  * config: Don't pass configuration file argument to action
  * openvpn: Fix issues with upgrade easy-rsa 2 to 3 migration
  * openvpn: Make frontpage shortcut appear after an upgrade
  * openvpn: Work around firewalld bug 919517
  * setup: Pass better data structure for force upgrade operation
  * utils: Introduce abstraction over distutils comparison of versions
  * firewalld: Implement upgrading from 0.4.x to 0.6.x
  * ttrss: Make setup process reusable
  * ttrss: Implement upgrade from 17.4 to 18.12

  [ Johannes Keyser ]
  * Translated using Weblate (German)

  [ Anjali Datla ]
  * Translated using Weblate (Telugu)

  [ Darkblaze ]
  * Translated using Weblate (Telugu)

  [ Petter Reinholdtsen ]
  * Translated using Weblate (Norwegian Bokmål)

  [ Jag ]
  * vagrant: Use virtualbox linked clones / CoW to reduce startup times

  [ James Valleroy ]
  * Add 2019 to copyright years
  * Fix some paths in LICENSES
  * debian: Add copyright years for debian/*
  * radicale: Add description of web interface
  * ttrss: Add backup support
  * debian: Add copyright info for lato fonts
  * debian: Add copyright info for individual logo files
  * LICENSES: Add reference to debian/copyright
  * debian: Add copyright info for theme images
  * debian/copyright: Move all license texts to end
  * debian/copyright: Remove unnecessary fields for native package
  * debian/copyright: Move some app icons from LICENSES
  * debian/copyright: Fix typo in year
  * debian/copyright: Move more app icons from LICENSES
  * debian/copyright: Include some URLs dropped from LICENSES
  * debian/copyright: Move some more app icons from LICENSES
  * debian/copyright: Fix filename for tahoe-lafs logo
  * security: Migrate access config to new file
  * users: When ssh used in tests, add users to admin group
  * locale: Update translations strings

 -- James Valleroy <jvalleroy@mailbox.org>  Sat, 02 Mar 2019 14:45:55 -0500

plinth (19.1) unstable; urgency=medium

  [ James Valleroy ]
  * radicale: Log errors during upgrade
  * radicale: Bump version to 2
  * radicale: Remove obsolete diagnostics
  * radicale: Fix server URLs in client info
  * locale: Update translation strings
  * doc: Fetch latest manual

  [ Pavel Borecki ]
  * Translated using Weblate (Czech)

  [ Allan Nordhøy ]
  * Translated using Weblate (Norwegian Bokmål)

  [ Petter Reinholdtsen ]
  * Translated using Weblate (Norwegian Bokmål)

  [ advocatux ]
  * Translated using Weblate (Spanish)

  [ Sunil Mohan Adapa ]
  * setup: Add option to handle configuration prompts during install
  * radicale: Simplify upgrading to newer packages
  * matrixsynapse: Remove hard-coded URL
  * matrixsynapse: Fix issues with showing certificate warning
  * letsencrypt: Fix issue with disabling matrixsynapse checkbox
  * matrixsynapse: Don't check for current domain in renew hook
  * matrixsynapse: Fix potential exposure of private key
  * matrixsynapse: Setup certificate after domain selection
  * matrixsynapse: Better checking for valid certificate

  [ Joseph Nuthalapati ]
  * matrixsynapse: Use Let's Encrypt certificates

 -- James Valleroy <jvalleroy@mailbox.org>  Thu, 14 Feb 2019 06:01:19 -0500

plinth (19.0) unstable; urgency=high

  [ J. Carlos Romero ]
  * mldonkey: Add some more clients to the module page
  * mldonkey: Add to the description the three available front-ends

  [ Sunil Mohan Adapa ]
  * monkeysphere: Fix handling of multiple domains and keys
  * monkeysphere: Fix regression with reading new apache domain config
  * apache: Cleanup domain configuration
  * apache: Add support for mod_ssl in addition to mod_gnutls
  * apache: Switch to mod_ssl from mod_gnutls
  * mldonkey: Add systemd service file with security options
  * mldonkey: Enable app
  * action_utils: Fix checking for URL availability
  * upgrades: Fix priority for buster-backports version
  * upgrades: Fix premature adding of buster-backports sources

  [ Pavel Borecki ]
  * Translated using Weblate (Czech)

  [ Johannes Keyser ]
  * Translated using Weblate (German)

  [ advocatux ]
  * Translated using Weblate (Spanish)

  [ James Valleroy ]
  * locale: Update strings for translation
  * Switched to a new version number scheme: YY.N
    - YY is the year of release.
    - N is the release number within that year.

 -- James Valleroy <jvalleroy@mailbox.org>  Sat, 09 Feb 2019 20:38:00 -0500

plinth (0.49.1) unstable; urgency=medium

  [ Sunil Mohan Adapa ]
  * ui: Fix regression with configure button in home page
  * backups: Rename 'Abort' buttons to 'Cancel'
  * backups: Use icon for add repository button
  * backups: Move subsubmenu below description
  * backups: Add title and description to other pages
  * backups: Add link to manual page
  * backups: Fix styling for upload size warning
  * backups: Increase timeout for SSH operations to 30 seconds
  * backups: Minor styling fixes

  [ Pavel Borecki ]
  * Translated using Weblate (Czech)

  [ Petter Reinholdtsen ]
  * Translated using Weblate (Norwegian Bokmål)

  [ advocatux ]
  * Translated using Weblate (Spanish)

  [ Joseph Nuthalapati ]
  * letsencrypt: UI: Fix checkbox disabling

  [ James Valleroy ]
  * datetime: Switch from chrony to systemd-timesyncd
  * locale: Update translation strings
  * doc: Fetch latest manual

 -- James Valleroy <jvalleroy@mailbox.org>  Thu, 07 Feb 2019 21:23:32 -0500

plinth (0.49.0) unstable; urgency=medium

  [ Prachi Srivastava ]
  * networks: remove unused html
  * security: Moves inline javascript to files
  * security: Moves input field focus javascript to django forms
  * help: Use freedombox package instead of plinth for version
  * repro: Disable app due to issues with Debian package

  [ Sunil Mohan Adapa ]
  * ui: Fix regression with card icon style in front page
  * js: Full librejs compatibility
  * js: Remove javascript license link from footer
  * backups: Remove incorrectly set buffer size during download
  * backups: Minor styling fixes
  * backups: Remove dead code
  * backups: Minor styling fixes
  * backups: Minor refactoring
  * backups: Fix incomplete download archives
  * backups: Improve performance of backup download
  * tor: Make a utility method public
  * action_utils: Expose URL checking utility for generic use
  * upgrades: Improve handling of backports
  * datetime: Fix diagnostic test to not ignore first two servers

  [ Pavel Borecki ]
  * Translated using Weblate (Czech)

  [ J. Carlos Romero ]
  * mldonkey: show 'Learn more...' link in package page when installed

  [ James Valleroy ]
  * radicale: Handle migration from 1.x to 2.x
  * shadowsocks: Use resolvable domains in functional tests
  * radicale: Handle data migration for upgrade to 2.x
  * datetime: Switch from ntp to chrony
  * vagrant: Put hold on freedombox package during provision
  * repro: Also disable functional tests
  * monkeysphere: Re-enable functional tests
  * locale: Update translation strings

  [ Allan Nordhøy ]
  * Translated using Weblate (Norwegian Bokmål)

  [ Joseph Nuthalapati ]
  * backports: Add buster-backports to apt sources list
  * debian: Add smoke test with autopkgtests (Closes: #878699)

  [ danielwine ]
  * Translated using Weblate (Hungarian)

  [ Petter Reinholdtsen ]
  * Translated using Weblate (Norwegian Bokmål)

 -- James Valleroy <jvalleroy@mailbox.org>  Tue, 05 Feb 2019 22:55:53 -0500

plinth (0.48.0) unstable; urgency=medium

  [ Doma Gergő ]
  * Translated using Weblate (Hungarian)

  [ Pavel Borecki ]
  * Translated using Weblate (Czech)

  [ Allan Nordhøy ]
  * Translated using Weblate (Norwegian Bokmål)

  [ Sunil Mohan Adapa ]
  * ui: Fix top margin for content containers
  * ui: Rename page specific CSS classes
  * ui: Underline the logo along with 'Home' text when active
  * ui: Style frontpage application info like regular content
  * ui: Fix setting width of card-list at various page sizes
  * ui: Show help nav item text when navbar is collapsed
  * ui: Hide restart/shutdown items when navbar is collapsed
  * ui: Compact pages on extra small screen sizes
  * ui: Re-add background for home, apps and system pages in small sizes
  * fail2ban: Split and update configuration files
  * fail2ban: Pickup new configurations without reboot
  * mldonkey: Update description and minor updates
  * mldonkey: Disable app due to bug during restart
  * backups: Upgrade apps before restoring them
  * backups: Fix showing not-installed apps in create backup page
  * syncthing: Add backup/restore support
  * Serve default favicon for apps that don't provide one
  * radicale: Fix issue with configuration changes not applying
  * openvpn: Add backup/restore support
  * storage: Fix false error message visiting home page
  * storage, backups: Minor styling and yapf fixes
  * service: Fix warning to use collections.abc
  * help: Minor refactoring in get-logs action
  * mldonkey: Add functional test for uploading
  * axes: Minor fixes to configuration for IP blocking
  * infinoted: Wait for up to 5 minutes to kill daemon

  [ Petter Reinholdtsen ]
  * Translated using Weblate (Norwegian Bokmål)

  [ Joseph Nuthalapati ]
  * ci: Export freedombox.deb as build artifact instead of plinth.deb
  * matrix-synapse: Fix startup error caused by bind_address setting
  * matrix-synapse: Use '::' as the IPv6 bind address
  * backups: Automatically install required apps before restore
  * backups: Add a loader to the restore button to indicate progress

  [ Johannes Keyser ]
  * Translated using Weblate (German)

  [ James Valleroy ]
  * django: Remove deprecated AXES_BEHIND_REVERSE_PROXY
  * radicale: Only set hosts for radicale 1.x
  * radicale: Don't change auth type for radicale 2.x
  * radicale: Use rights file by default for radicale 2.x
  * radicale: Add functional tests for setting access rights
  * help: Use journalctl to show status log
  * help: Add action script to read logs from journal
  * help: Add functional test to check status logs page
  * locale: Update translation strings
  * doc: Fetch latest manual from wiki

  [ Prachi Srivastava ]
  * fail2ban: Enable bans for apache auth failures

  [ J. Carlos Romero ]
  * mldonkey: Add new module for the eDonkey network
  * mldonkey: Add backup/restore support

 -- James Valleroy <jvalleroy@mailbox.org>  Mon, 28 Jan 2019 19:22:19 -0500

plinth (0.47.0) unstable; urgency=medium

  [ Joseph Nuthalapati ]
  * ci: Don't install fuse and fuse3 packages in the CI environment
  * snapshot: Fix snapshots filling up the disk
  * snapshot: ui: Remove NUMBER_MIN_AGE setting and add FREE_LIMIT
  * snapshot: Enable TIMELINE_CLEANUP and NUMBER_CLEANUP by default
  * snapshot: Improve description
  * snapshot: Merge the functionality of the migrate command into setup
  * snapshot: Fix failing tests
  * snapshots: Handle installation on non-btrfs filesystems
  * snapshot: Handle "Config in use" error

  [ James Valleroy ]
  * radicale: Add tests for well-known URLs
  * radicale: Don't modify default file for radicale >= 2.1.10
  * radicale: Add support for radicale 2.x
  * setup: Fix spelling error
  * radicale: Switch to uwsgi for radicale 2.x
  * radicale: Create collections folder before starting uwsgi
  * Update translation strings
  * Fetch latest manual
  * debian: Update debhelper compat version to 12

  [ Sunil Mohan Adapa ]
  * radicale: Redirect to well-known URLs according to version
  * syncthing: Use exact matches when enforcing trailing '/'
  * snapshot: Minor styling fixes
  * snapshot: Update descriptions and UI options
  * snapshot: Refactor configuration migration
  * main: Separate out Django setup into a separate module
  * main: Separate out CherryPy code into a separate module
  * Show Gujarati in the list of UI languages
  * cockpit: Add link to manual page
  * cockpit: Update description
  * firewalld: Flush iptables rules before restarting firewall
  * backups: Don't fail tests when borg is not installed
  * backups: yapf fixes
  * django: Use Argon2 password hash
  * setup: Handle showing setup page after app completes installation
  * setup: Minor flake8 fixes
  * setup: Reduce refresh time when application is already installed
  * setup: Don't perform is-package-manager-busy checks when not needed
  * action_utils: Implement utilities for managing uwsgi configurations
  * searx: Use action utils for uwsgi configuration management
  * radicale: Don't keep radicale service running
  * icons: Fixes for switching to fork-awesome
  * Fix i18n for menu strings

  [ Prachi Srivastava ]
  * Replace glyphicons with forkawesome icons

 -- James Valleroy <jvalleroy@mailbox.org>  Mon, 14 Jan 2019 22:08:54 -0500

plinth (0.46.1) unstable; urgency=medium

  [ prolinux ukraine ]
  * Translated using Weblate (Ukrainian)

  [ Joseph Nuthalapati ]
  * clients: Rename DAVdroid to DAVx5

  [ Allan Nordhøy ]
  * Translated using Weblate (Norwegian Bokmål)

  [ Sunil Mohan Adapa ]
  * debian: Replace and break older versions of plinth

  [ James Valleroy ]
  * debian: Fix spelling errors in lintian override comment

 -- James Valleroy <jvalleroy@mailbox.org>  Fri, 04 Jan 2019 23:17:45 -0500

plinth (0.46.0) unstable; urgency=medium

  [ Pavel Borecki ]
  * Translated using Weblate (Czech)

  [ Johannes Keyser ]
  * Translated using Weblate (German)

  [ advocatux ]
  * Translated using Weblate (Spanish)

  [ prolinux ukraine ]
  * Translated using Weblate (Ukrainian)

  [ Sunil Mohan Adapa ]
  * logging: Don't log static file requests
  * logging: Make cherrypy log to the main log
  * logging: Don't log to a log file
  * logging: Log to systemd journal directly
  * logging: Separate logging init logic into a module
  * logging: Implement colors for console messages
  * searx: Update outdated Apache configuration
  * sso: Update outdated Apache configuration
  * letsencrypt: Use macros for configuring sites
  * letsencrypt: Remove outdated Apache configuration
  * logging: Remove references to old log files
  * debian: Alter control file indentation
  * storage: Add parted as dependency module
  * debian: Add dependencies from freedombox-setup
  * sudoers: Allow all admin users to become superusers
  * Move update-motd script from freedombox-setup
  * debian: Break current version of freedombox-setup
  * Move preseed file from freedombox-setup
  * debian: Use description from freedombox.org
  * debian: Ignore debian/debhelper-build-stamp
  * debian: Fix lintian warning about vcs ignore file
  * debian: Don't change ownership recursively in postinst
  * debian: Update short description
  * debian: Rename plinth package to freedombox

  [ James Valleroy ]
  * vagrant: Cleanup for obsolete log files
  * debian: Move Recommends to binary package
  * locale: Run update_translations
  * doc: Fetch latest manual from wiki
  * debian: Standards-Version is now 4.3.0

  [ Petter Reinholdtsen ]
  * Translated using Weblate (Norwegian Bokmål)

 -- James Valleroy <jvalleroy@mailbox.org>  Mon, 31 Dec 2018 16:46:25 -0500

plinth (0.45.0) unstable; urgency=medium

  [ Doma Gergő ]
  * Translated using Weblate (Hungarian)

  [ Pavel Borecki ]
  * Translated using Weblate (Czech)

  [ advocatux ]
  * Translated using Weblate (Spanish)

  [ Joseph Nuthalapati ]
  * udiskie: Finish merging udiskie into storage
  * apache: Switch to php-fpm from mod_php

  [ Allan Nordhøy ]
  * Translated using Weblate (Chinese (Simplified))
  * Translated using Weblate (Italian)
  * Translated using Weblate (Norwegian Bokmål)

  [ Herdir ]
  * Translated using Weblate (French)

  [ Michael Pimmer ]
  * Backups: first UI sceleton for remote / encrypted backups
  * Backups: allow testing the connection of ssh locations
  * Backups, remote repositories: implement init, info and some test
  * Backups, remote repositories: uniform parameter handling
  * Backups, remote repositories: start using sshfs
  * Backups, remote repositories: integrate to backups index page
  * Backups, remote repositories: re-use template for root location
  * Backups, remote repositories: use object-oriented repositories
  * Backups, remote backups: fix unittests
  * Backups, remote repositories: create/delete/restore of remote repos
  * Backups, remote repositories: change network_storage to dict
  * Backups, remote repository: adapt functional tests
  * Backups: remove unittests to backups test directory
  * Backups: remove archive name when creating an archive
  * Backups: support for encrypted repositories
  * Backups: Cleanup and improved error handling
  * Backups: functional tests update; restoring backup bugfix
  * Backups: allow creating archive in unmounted repository
  * Backups: allow using keyfile as credentials for sshfs mounts
  * Backups: notify that credentials of remote backups are stored
  * Backups: unittests for accessing repository with borg directly
  * Backups: bump module version

  [ James Valleroy ]
  * backups: Make validator errors translatable
  * functional_tests: Move backup test into backups feature

  [ ssantos ]
  * Translated using Weblate (German)

 -- James Valleroy <jvalleroy@mailbox.org>  Mon, 17 Dec 2018 19:05:51 -0500

plinth (0.44.0) unstable; urgency=medium

  [ Pavel Borecki ]
  * Translated using Weblate (Czech)

  [ Robert Martinez ]
  * Add gray noise background
  * Add white Card
  * add footer padding

  [ Allan Nordhøy ]
  * Translated using Weblate (Norwegian Bokmål)

  [ James Valleroy ]
  * ejabberd: bosh port moved to 5443
  * apache: Run setup again to reload
  * ejabberd: Change BOSH port from 5280 to 5443
  * Revert "ci: Use python3.6 when installing dependencies"
  * ci: Install jquery packages for coverage
  * functional_tests: Confirm when deleting all snapshots
  * Translated using Weblate (Spanish)
  * Update translation strings

  [ Joseph Nuthalapati ]
  * vagrant: clear logs and plinth database on destroying box
  * minetest: Change list of mods to what's available in Debian
  * Add instructions on how to use "WIP" in merge requests
  * clients: Fix distortion of the client apps buttons
  * snapshots: Fix default snapshot listing
  * firewalld: Use nftables instead of iptables
  * snapshots: Place the subsubmenu below the description

  [ ssantos ]
  * Translated using Weblate (German)
  * Translated using Weblate (Portuguese)

  [ Prachi Srivastava ]
  * Changes delete all to delete selected in snapshot
  * Adds toggle to select all for deletion
  * Changes functional test to select All and delete snapshots
  * Ignores warnings in pytest while running functional test

  [ advocatux ]
  * Translated using Weblate (Spanish)

  [ Petter Reinholdtsen ]
  * Translated using Weblate (Norwegian Bokmål)

 -- James Valleroy <jvalleroy@mailbox.org>  Mon, 03 Dec 2018 19:47:04 -0500

plinth (0.43.0) unstable; urgency=medium

  [ Michael Pimmer ]
  * Backups: export and download archives in one step
  * Backups: uploading and import with temporarily stored file
  * Backups: Restore directly from archive
  * Backups: Don't fail when borg doesn't find files to extract
  * Backups: clean up exporting archives functionality
  * Backups: relative paths for borg extract in action script
  * Backups: fix test
  * Backups: clean up forms, names and templates
  * Functional tests: minor documentation changes
  * Backups: Stream archive downloads/exports
  * Backups: do not hardcode uploaded backup file path
  * Backups: minor cleanups
  * Backups: show free disk space on upload+restore page
  * Backups: functional test to download and restore an archive
  * Backups: minor adaption of upload file size warning
  * Backups: minor fixes of functional tests
  * Functional tests: check that browser waits for redirects to finish
  * Functional tests: fix waiting for redirects
  * Functional tests: assert that module installation succeeded
  * Cherrypy: Do not limit maximum upload size
  * Backups: Make Manifest a dict instead of a list

  [ James Valleroy ]
  * functional_tests: Remove backup export steps
  * functional_tests: Remove remaining backup export steps
  * functional_tests: Add sso tags
  * upgrades: Internationalize string and apply minor formatting

  [ Anthony Stalker ]
  * Translated using Weblate (Czech)

  [ Joseph Nuthalapati ]
  * vagrant: Destroy Plinth development database when box is destroyed
  * sso: Make auth-pubtkt tickets valid for 12 hours
  * openvpn: Migration from easy-rsa 2 to 3
  * openvpn: is-setup checks for non-empty dh.pem file
  * openvpn: Always write the latest server configuration on setup

  [ ssantos ]
  * Translated using Weblate (Portuguese)

  [ Robert Martinez ]
  * Update module terminology improvements
  * Incorporate feedback from MR

 -- James Valleroy <jvalleroy@mailbox.org>  Mon, 19 Nov 2018 17:25:31 -0500

plinth (0.42.0) unstable; urgency=medium

  [ Robert Martinez ]
  * Fix wrong color in mobile menu

  [ James Valleroy ]
  * snapshot: Handle snapper list output change
  * functional_tests: Fix steps with domain parameter

  [ Joseph Nuthalapati ]
  * Translated using Weblate (Telugu)
  * tor: Add functional tests for relays and hidden services
  * tor: Enable backup/restore
  * upgrades: Add functional tests
  * upgrades: Enable backup/restore
  * monkeysphere: Handle importing new OpenSSH format keys
  * monkeysphere: yapf reformatting
  * tests: Change the domain to be an FQDN
  * monkeysphere: Add functional tests for import/publish keys
  * monkeysphere: Enable backup/restore
  * monkeysphere: Skip functional tests until bugs are resolved
  * letsencrypt: Enable backup/restore
  * tahoe: Minor changes to facilitate functional tests
  * tahoe: Add functional tests
  * tahoe: Enable backup/restore
  * tahoe: yapf run
  * udiskie: unmount drive as superuser

  [ buoyantair ]
  * Translated using Weblate (Telugu)

  [ Michael Pimmer ]
  * Actions: use local plinth in development mode
  * Actions: path in development mode: do not preserve PYTHONPATH

  [ ButterflyOfFire ]
  * Translated using Weblate (Indonesian)
  * Translated using Weblate (Italian)

 -- James Valleroy <jvalleroy@mailbox.org>  Mon, 05 Nov 2018 18:41:15 -0800

plinth (0.41.0) unstable; urgency=medium

  [ Allan Nordhøy ]
  * Translated using Weblate (Norwegian Bokmål)

  [ ButterflyOfFire ]
  * Translated using Weblate (French)

  [ James Valleroy ]
  * debian: Add Russian translation of debconf template (Closes: #910848)
    - Thanks to Lev Lamberov for the patch.
  * deluge: Handle prompt to change default password
  * functional_tests: When creating backup, scroll window to top
  * backups: Handle permission error during chown

  [ Joseph Nuthalapati ]
  * vagrant: Increase memory to 2GiB
  * vagrant: Increase number of CPUs to 2
  * datetime: Add functional test for setting time zone
  * datetime: Enable backup/restore
  * tests: More accurately compute waited time
  * deluge: Add functional test for uploading a torrent
  * deluge: Enable backup/restore
  * avahi: Enable backup/restore (no data)
  * backups: Enable backup/restore (no data currently)
  * bind: Add functional tests
  * bind: Enable backup/restore
  * security: Add functional tests for restricted logins
  * security: Enable backup/restore
  * snapshot: Fix issue with setting configuration
  * snapshot: Add functional tests for setting configuration
  * backups: Implement app hooks
  * snapshot: Enable backup/restore
  * deluge: Add missing backups tag in functional tests
  * ssh: Enable backup/restore
  * firewall: Enable backup/restore (no data)
  * diagnostics: Enable backup/restore (no data)
  * names: Enable backup/restore (no data)
  * power: Enable backup/restore (no data)
  * storage: Enable backup/restore (no data)
  * backups: Make plinth the owner of the backup archives
  * backups: Fix issue with showing exports from disks without labels
  * storage: Minor styling with urlencode call in template
  * backups: Don't rely on disk labels during export/restore

  [ Michael Pimmer ]
  * Backups: bugfix for downloading extracted archive files

  [ rafael ]
  * Translated using Weblate (Spanish)

 -- James Valleroy <jvalleroy@mailbox.org>  Mon, 22 Oct 2018 19:48:50 -0400

plinth (0.40.0) unstable; urgency=medium

  [ Allan Nordhøy ]
  * Translated using Weblate (Norwegian Bokmål)

  [ James Valleroy ]
  * ci: Prevent installing fuse
  * upgrades: Don't change origins pattern list
  * upgrades: Keep config file when disabling
  * debian: Add Portuguese translation for debconf messages (Closes: #909745)
    - Thanks to "Traduz" - Portuguese Translation Team for the patch.
  * home: Also display card title above icon
  * functional_tests: Make coquelicot password entry more robust
  * functional_tests: Check ejabberd contact list more robustly

  [ Augusto Borin ]
  * Translated using Weblate (Portuguese)

  [ advocatux ]
  * Translated using Weblate (Spanish)

  [ Pavel Borecki ]
  * Translated using Weblate (Czech)

  [ BO41 ]
  * Translated using Weblate (German)

  [ David Maulat ]
  * Translated using Weblate (French)

  [ Robert Martinez ]
  * Translated using Weblate (German)
  * Add tint effect on card icons under "Apps"
  * Change maximum cards per row
  * Change card text style and position

  [ Joseph Nuthalapati ]
  * Don't disable installation when apt lists are empty
  * backups: Relax schema for backup manifest data
  * backups: Remove empty keys in backup manifest data
  * backups: Rename the backups API module
  * mediawiki: Backup/restore settings also
  * backups: Rename test_backup to test_api
  * backups: List apps that don't require backup too
  * backups: Minor styling fixes
  * cockpit: Add clients and backup manifests
  * mumble: Implement backup/restore
  * privoxy: Enable backup/restore (no data)
  * backups: Allow restoring backups with no files
  * roundcube: Enable backup/restore (no data)
  * searx: Enable backup/restore (no data)
  * jsxc: Enable backup/restore (no data)
  * coquelicot: Enable backup/restore
  * coquelicot: Implement functional tests with uploading file
  * tests: Reduce time for polling in functional tests
  * transmission: Implement upload torrent functional test
  * transmission: Enable backup/restore
  * coquelicot: Fix upload file functional test
  * mediawiki: Run update script for 1.31 upgrade
  * quassel: Enable backup/restore
  * shadowsocks: Enable backup/restore
  * backups: Implement disabling web configuration during backup
  * sharing: Enable backup/restore
  * pagekite: Add functional tests
  * pagekite: Enable backup/restore
  * tests: Add missing backups tag on functional tests
  * vagrant: Get rid of apt warning during provisioning
  * customization: Serve static files from customization directory
  * customization: Create customization path in /var/www
  * customization: Serve custom shortcuts through the REST API
  * customization: Show custom shortcuts on frontpage

  [ Michael Pimmer ]
  * Backup module: Implement downloading archives
  * Backup module: Implemented uploading files
  * Backup module: added some unittests; minor doc updates

  [ Federico Ceratto ]
  * Translated using Weblate (Italian)

  [ Johannes Keyser ]
  * Translated using Weblate (German)

 -- James Valleroy <jvalleroy@mailbox.org>  Tue, 09 Oct 2018 06:01:50 -0400

plinth (0.39.0) unstable; urgency=medium

  [ Joseph Nuthalapati ]
  * Fix typo in the description meta tag
  * backups: Support multiple backups in one day
  * backups: Check if paths exist before passing them to borgbackup
  * backups: Reword the no-apps-installed message
  * backups: Make getting all apps method public
  * backups: Minor styling fixes
  * backups: Minor refactoring in finding exported archive
  * backups: Simplify getting included apps during restoring
  * udiskie: Merge into storage module

  [ Doma Gergő ]
  * Translated using Weblate (Hungarian)

  [ Petter Reinholdtsen ]
  * Translated using Weblate (Norwegian Bokmål)

  [ Allan Nordhøy ]
  * Translated using Weblate (Norwegian Bokmål)

  [ danielwine ]
  * Translated using Weblate (Hungarian)

  [ James Valleroy ]
  * backups: Validate backup manifests
  * backups: Move manifest validation into backups app
  * backups: Fix iteration over loaded modules
  * users: Reset groups before testing register_group
  * backups: List supported and installed apps when creating
  * backups: Implement process manifests for Packet
  * backups: Provide a default backup name
  * backups: Select all apps by default
  * backups: Use paths from selected apps
  * backups: Fix and test service shutdown and restore
  * backups: Patch actions for shutdown services test
  * backups: Disable create archive when no supported apps are installed
  * backups: Dump manifests file and include it in backup
  * backups: Name borg repo folder more clearly
  * backups: Include app versions in manifest file
  * backups: Use valid filename for export
  * backups: Don't display time as separate column
  * backups: Confirm that archive exists before restoring
  * backups: Add apps selection to restore form
  * backups: Use valid filename for manifest
  * backups: When restoring, only list apps included in backup
  * backups: Use backups API for restore
  * backups: Add more basic tests for backups API
  * functional_tests: Test dynamicdns backup and restore
  * ikiwiki: Add sites folder to backup data
  * functional_tests: Test ikiwiki backup and restore
  * functional_tests: Test mediawiki backup and restore
  * functional_tests: Test repro config backup and restore
  * backups: Rename 'Create archive' to 'New backup'
  * functional_tests: More robust checks using eventually
  * backups: Show disabled 'New backup' button when no apps installed
  * backups: Enable module
  * backups: Create folder if needed during setup
  * functional_tests: Only select app under test for new backup
  * functional_tests: Test ejabberd backup and restore
  * functional_tests: Ensure that backups app is installed before test
  * debian: Don't make backup of /etc/security/access.conf (Closes: #909484)
  * Bump Standards-Version to 4.2.1
  * Cleanup udiskie module

 -- James Valleroy <jvalleroy@mailbox.org>  Mon, 24 Sep 2018 19:23:04 -0400

plinth (0.38.0) unstable; urgency=medium

  [ Allan Nordhøy ]
  * Translated using Weblate (Norwegian Bokmål)

  [ Pavel Borecki ]
  * Translated using Weblate (Czech)

  [ Igor ]
  * Translated using Weblate (Russian)

  [ Johannes Keyser ]
  * Translated using Weblate (German)

  [ BO41 ]
  * Translated using Weblate (German)

  [ Doma Gergő ]
  * Translated using Weblate (Hungarian)

  [ Vignan Lavu ]
  * mediawiki: Enable SVG support for MediaWiki

  [ advocatux ]
  * Translated using Weblate (Spanish)

  [ Joseph Nuthalapati ]
  * Install ncurses-term during vagrant file provision
  * docs: Fix MediaWiki manual page download failing
  * manual: Remove footer for manual pages using Python XML module
  * upgrades: Clean up old kernel packages during automatic upgrades
  * turbolinks: Make the progress bar white and thicker

  [ James Valleroy ]
  * debian: Add German translation of debconf messages (Closes: #907787)
    - Thanks to Helge Kreutzmann for the patch.
  * tests: Make coverage package optional

 -- James Valleroy <jvalleroy@mailbox.org>  Mon, 10 Sep 2018 18:12:06 -0400

plinth (0.37.0) unstable; urgency=medium

  [ Pavel Borecki ]
  * Translated using Weblate (Czech)

  [ Allan Nordhøy ]
  * Translated using Weblate (Norwegian Bokmål)

  [ Petter Reinholdtsen ]
  * Translated using Weblate (Norwegian Bokmål)

  [ Igor ]
  * Translated using Weblate (Russian)

  [ advocatux ]
  * Translated using Weblate (Spanish)

  [ Doma Gergő ]
  * Translated using Weblate (Hungarian)

  [ James Valleroy ]
  * backups: Simplify export of backup archive files
  * backups: Add list of exported archives
  * backups: Restore from exported archive
  * vagrant: Clarify post-up message
  * debian: Add Dutch translation of debconf messages (Closes: #906945)
    - Thanks to Frans Spiesschaert for the patch.
  * Bump Standards-Version to 4.2.0

  [ Joseph Nuthalapati ]
  * vagrant: Vagrantfile changes for ease of development
  * install: Use Post/Response/Get pattern for reloads

 -- James Valleroy <jvalleroy@mailbox.org>  Mon, 27 Aug 2018 19:15:08 -0400

plinth (0.36.0) unstable; urgency=medium

  [ Gayathri Das ]
  * Translated using Weblate (Hindi)

  [ James Valleroy ]
  * Fix validation error in Hindi translation
  * Fix validation error in Spanish translation
  * Add backups info to apps
  * ejabberd: Cleanup config file upgrade
  * Add license info for Lato fonts
  * ci: Run test coverage and get report
  * Commit patch for French debconf translation (Closes: #905933)
    - Thanks to jean-pierre giraud for the patch.

  [ Luis A. Arizmendi ]
  * Translated using Weblate (Spanish)

  [ Igor ]
  * Translated using Weblate (Russian)

  [ Hemanth Kumar Veeranki ]
  * Translated using Weblate (Telugu)
  * Remove deprecated settings from already existing config files
  * Add functional test to enable/disable Message Archive Management

  [ Joseph Nuthalapati ]
  * Fix validation error in Spanish translation
  * Translated using Weblate (Hindi)
  * Trim the translation strings in Letsencrypt template where missing
  * backups: Add core API for full/apps backup
  * mediawiki: Fix issue with re-installation
  * mediawiki: Enable Instant Commons
  * mediawiki: Fix images throwing 403s
  * turbolinks: Reload page using JavaScript
  * functional tests: Fix failing test change default app

  [ Johannes Keyser ]
  * Translated using Weblate (German)

  [ Doma Gergő ]
  * Translated using Weblate (Hungarian)

  [ Robert Martinez ]
  * Add woff2 fonts

  [ Prachi Srivastava ]
  * Translated using Weblate (Hindi)

  [ manikanta varma datla ]
  * Disable launch button for web client when not installed

  [ Pavel Borecki ]
  * Translated using Weblate (Czech)

 -- James Valleroy <jvalleroy@mailbox.org>  Mon, 13 Aug 2018 18:24:33 -0400

plinth (0.35.0) unstable; urgency=medium

  [ Igor ]
  * Translated using Weblate (Russian)

  [ Luis A. Arizmendi ]
  * Translated using Weblate (Spanish)

  [ ikmaak ]
  * Translated using Weblate (Dutch)

  [ Bart Notelaers ]
  * Translated using Weblate (Dutch)

  [ Doma Gergő ]
  * Translated using Weblate (Hungarian)

  [ Gayathri Das ]
  * Translated using Weblate (Hindi)

  [ Sciumedanglisc ]
  * Translated using Weblate (Italian)

  [ Praveen Illa ]
  * Translated using Weblate (Telugu)

  [ Jayasuganthi ]
  * mediawiki: Enable short URLs

  [ Joseph Nuthalapati ]
  * mediawiki: Override Debian settings in FreedomBoxSettings.php
  * functional_tests: Fix first test failing on a pristine VM
  * debian: Remove Bdale Garbee from the list of uploaders
  * Add turbolinks
  * turbolinks: Replace style elements in head with blocks in body
  * functional_tests: Use body instead of html for state change check
  * turbolinks: Disable caching on application visits
  * configuration: Option to set a default app for FreedomBox
  * configuration: Use augeas to edit Apache files
  * configuration: Fix parsing error in retrieving default app

  [ వీవెన్ ]
  * Translated using Weblate (Telugu)

  [ Johannes Keyser ]
  * Translated using Weblate (German)
  * text stripped from icons for mediawiki, radicale, tahoe-lafs

  [ Hemanth Kumar Veeranki ]
  * Clarify description for radicale shared calendar/addressbook
  * Remove deprecated `iqdisc` in ejabberd config

  [ Robert Martinez ]
  * Adding link to HACKING.md
  * Fix ejabberd logo #1336

  [ Sunil Mohan Adapa ]
  * udiskie: Move udisks2 methods to separate module
  * storage: Fix parsing issues when mount point has spaces
  * udiskie: Remove the unused ejectable property
  * utils: Remove unused method
  * udiskie: Add eject functionality for a drive
  * udiskie: Also list read-only filesystems
  * udiskie: Remove internal networks warning
  * udiskie: Show special message when no storage device available

  [ James Valleroy ]
  * udiskie: Import glib and udisks only inside methods

  [ Allan Nordhøy ]
  * Translated using Weblate (Norwegian Bokmål)

 -- James Valleroy <jvalleroy@mailbox.org>  Mon, 30 Jul 2018 19:04:51 -0400

plinth (0.34.0) unstable; urgency=medium

  [ Joseph Nuthalapati ]
  * firstboot: Prompt for secret during firstboot welcome
  * firstboot: Add debconf translations for wizard secret dialog
  * l10n: Fix build error due to partially translated string in Hindi
  * ci: Install python3-coverage before running tests
  * backups: Temporarily hide app till implementation is complete

  [ James Valleroy ]
  * postinst: Fix indents and untabify
  * lintian: Add override for no-debconf-config
  * Translated using Weblate (Italian)
  * ci: Use python3.6 when installing dependencies
  * functional_tests: Rename features, organize by app
  * backups: New app to manage borgbackup archives
  * backups: Allow valid filenames as archive names
  * backups: Set LANG=C.UTF-8 when extracting archive
  * backups: Move repository location under /var/lib

  [ ikmaak ]
  * Translated using Weblate (Dutch)

  [ Gayathri Das ]
  * Translated using Weblate (Hindi)

  [ Sciumedanglisc ]
  * Translated using Weblate (Italian)

  [ Bart Notelaers ]
  * Translated using Weblate (Dutch)

  [ Doma Gergő ]
  * Translated using Weblate (Hungarian)

 -- James Valleroy <jvalleroy@mailbox.org>  Mon, 16 Jul 2018 19:16:08 -0400

plinth (0.33.1) unstable; urgency=medium

  [ Doma Gergő ]
  * Translated using Weblate (Hungarian)

  [ Pavel Borecki ]
  * Translated using Weblate (Czech)

  [ advocatux ]
  * Translated using Weblate (Spanish)

  [ Igor ]
  * Translated using Weblate (Russian)

  [ Joseph Nuthalapati ]
  * Change get-group-users to a simpler implementation
  * users: Replace disabled with readonly for admin group checkbox
    (Closes: #902892)

  [ Gayathri Das ]
  * Translated using Weblate (Hindi)

 -- James Valleroy <jvalleroy@mailbox.org>  Wed, 04 Jul 2018 10:32:23 -0400

plinth (0.33.0) unstable; urgency=medium

  [ Doma Gergő ]
  * Translated using Weblate (Hungarian)

  [ Allan Nordhøy ]
  * Translated using Weblate (Norsk bokmål)

  [ advocatux ]
  * Translated using Weblate (Spanish)

  [ Igor ]
  * Translated using Weblate (Русский)

  [ Pavel Borecki ]
  * Translated using Weblate (Čeština)

  [ Gayathri Das ]
  * Translated using Weblate (Hindi)

  [ Joseph Nuthalapati ]
  * Fix mistake in Hindi translation template
  * firewall: Display information that a service is internal only
  * users: Don't show Create User form to non-admin users
  * Translated using Weblate (Hindi)
  * users: Redirect to users list on successful user creation
  * packages: Button to refresh package lists

  [ Hemanth Kumar Veeranki ]
  * Add a way to refine shortcuts
  * Restrict removal of last admin user
  * Use logos instead of icons in the apps page

  [ danielwine ]
  * Translated using Weblate (Hungarian)

  [ Bart Notelaers ]
  * Translated using Weblate (Dutch)

  [ James Valleroy ]
  * users: Update Change Password menu for non-admin users
  * package: Add option to skip recommends
  * udiskie: New module for automatic mounting of removable media

  [ Sciumedanglisc ]
  * Translated using Weblate (Italian)

  [ Sunil Mohan Adapa ]
  * udiskie: Use glib library for dbus interaction

 -- James Valleroy <jvalleroy@mailbox.org>  Mon, 02 Jul 2018 20:15:50 -0400

plinth (0.32.0) unstable; urgency=medium

  [ Allan Nordhøy ]
  * Translated using Weblate (Norsk bokmål)

  [ Pavel Borecki ]
  * Translated using Weblate (Čeština)

  [ advocatux ]
  * Translated using Weblate (Spanish)

  [ Igor ]
  * Translated using Weblate (Русский)

  [ Gayathri Das ]
  * Translated using Weblate (Hindi)

  [ Hemanth Kumar Veeranki ]
  * Hide mediawiki frontpage shortcut when private mode is enabled
  * Translated using Weblate (Telugu)
  * Enable image uploads in mediawiki at startup

  [ Sciumedanglisc ]
  * Translated using Weblate (Italian)

  [ ikmaak ]
  * Translated using Weblate (Dutch)

  [ Michael Pimmer ]
  * Use djangos url reverse mechanism instead of hardcoding urls
  * Add ./run --develop option to use relative config/file paths
  * Add documentation for the './run --develop' option
  * Adapt test and documentation to changes of '--develop' option
  * Adapt .md files to four spaces for correct lists
  * Merge ./run --debug into --develop option
  * Remove unused imports and variables

  [ Sunil Mohan Adapa ]
  * yapf and isort fixes
  * Fix client info table size and flickering
  * Resize all main content
  * Remove unnecessary submenu override in 403.html
  * help: Show cards in the index page
  * snapshot: Remove unnecessary column sizing
  * users: Remove unnecessary column sizing
  * networks: Center align connection information
  * networks: Remove unnecessary column sizing
  * pagekite: Convert a two column page to one column
  * pagekite: Remove unnecessary column sizing
  * letsencrpt: Remove unnecessary column sizing
  * monkeysphere: Remove unnecessary column sizing
  * names: Remove unnecessary column sizing
  * sso: Adjust size of login form
  * storage: Remove unnecessary column sizing
  * tor: Increase the size of the status tables
  * help: Center the FreedomBox logo on about page
  * help: Remove the duplicate index URL and menu item
  * firewall: Resize the info table to full width
  * Increase language selection form to full width
  * first_setup: Remove unnecessary content sizing
  * first_boot: Remove unnecessary content sizing
  * diagnostics: Remove unnecessary content sizing
  * frontpage: Fix card sizing

  [ Johannes Keyser ]
  * Translated using Weblate (German)

  [ Joseph Nuthalapati ]
  * Translated using Weblate (Telugu)
  * mediawiki: Make private mode and public registrations mutually exclusive
  * mediawiki: Image uploads: improve logic and add functional tests
  * first-setup: Automatically expand root partition

  [ kotibannu541 ]
  * Translated using Weblate (Telugu)

  [ Nikhil Sankesa ]
  * Translated using Weblate (Telugu)

  [ Nikhil501 ]
  * Translated using Weblate (Telugu)

  [ Sandeepbasva ]
  * Translated using Weblate (Telugu)

  [ James Valleroy ]
  * mediawiki: Untabify template

  [ Doma Gergő ]
  * Translated using Weblate (Hungarian)

  [ Manish Tripathy ]
  * Apply new card based design

 -- James Valleroy <jvalleroy@mailbox.org>  Mon, 18 Jun 2018 20:36:30 -0400

plinth (0.31.0) unstable; urgency=medium

  [ Pavel Borecki ]
  * Translated using Weblate (Czech)

  [ advocatux ]
  * Translated using Weblate (Spanish)

  [ Igor ]
  * Translated using Weblate (Russian)

  [ Johannes Keyser ]
  * Translated using Weblate (German)

  [ Sciumedanglisc ]
  * Translated using Weblate (Italian)

  [ Gayathri Das ]
  * Translated using Weblate (Hindi)

  [ Robert Pollak ]
  * Translated using Weblate (German)

  [ Hemanth Kumar Veeranki ]
  * Translated using Weblate (Telugu)
  * Added an option to enable/disable private mode in mediawiki

  [ Petter Reinholdtsen ]
  * Translated using Weblate (Norwegian Bokmål)

  [ Allan Nordhøy ]
  * Translated using Weblate (Norwegian Bokmål)

  [ Sunil Mohan Adapa ]
  * searx: Don't depend on libapache2-mod-proxy-uwsgi

  [ Joseph Nuthalapati ]
  * users: Fix user permissions not being saved
  * users: internationalize a string
  * mediawiki: Run update script for 1.30 upgrade
  * shortcuts: Fix urls for ikiwiki shortcuts

  [ James Valleroy ]
  * mediawiki: Handle missing config lines for private mode

 -- James Valleroy <jvalleroy@mailbox.org>  Mon, 04 Jun 2018 18:16:00 -0400

plinth (0.30.0) unstable; urgency=medium

  [ Igor ]
  * Translated using Weblate (Russian)

  [ Sciumedanglisc ]
  * Translated using Weblate (Italian)

  [ Allan Nordhøy ]
  * Translated using Weblate (Norwegian Bokmål)

  [ danielwine ]
  * Translated using Weblate (Hungarian)

  [ Gayathri Das ]
  * Translated using Weblate (Hindi)

  [ Joseph Nuthalapati ]
  * setup: Remove unavailable as a state in setup_helper

 -- James Valleroy <jvalleroy@mailbox.org>  Mon, 21 May 2018 17:15:47 -0400

plinth (0.29.1) unstable; urgency=high

  [ Pavel Borecki ]
  * Translated using Weblate (Czech)

  [ advocatux ]
  * Translated using Weblate (Spanish)

  [ Sunil Mohan Adapa ]
  * security: Fix issue with Plinth locked out from sudo

 -- James Valleroy <jvalleroy@mailbox.org>  Tue, 08 May 2018 05:20:45 -0400

plinth (0.29.0) unstable; urgency=high

  [ Pavel Borecki ]
  * Translated using Weblate (Czech)

  [ advocatux ]
  * Translated using Weblate (Spanish)

  [ Johannes Keyser ]
  * Translated using Weblate (German)

  [ Allan Nordhøy ]
  * Translated using Weblate (Norwegian Bokmål)

  [ Hemanth Kumar Veeranki ]
  * Add an option to enable/disable public registrations in mediawiki

  [ Joseph Nuthalapati ]
  * mediawiki: enable/disable public registrations - refactoring & tests
  * security: Allow console login access to user plinth
  * tt-rss: Skip the check for SELF_URL_PATH

  [ Sciumedanglisc ]
  * Translated using Weblate (Italian)

  [ Sunil Mohan Adapa ]
  * searx: Fix issue with uwsgi crashing

 -- James Valleroy <jvalleroy@mailbox.org>  Mon, 07 May 2018 18:45:02 -0400

plinth (0.28.0) unstable; urgency=medium

  [ Sunil Mohan Adapa ]
  * Add locale for Lithuanian (lt)

  [ Sciumedanglisc ]
  * Translated using Weblate (Italian)

  [ Pavel Borecki ]
  * Translated using Weblate (Czech)

  [ Igor ]
  * Translated using Weblate (Russian)

  [ advocatux ]
  * Translated using Weblate (Spanish)

  [ Johannes Keyser ]
  * Translated using Weblate (German)
  * setup: disable install button for currently unavailable apps

  [ Allan Nordhøy ]
  * Translated using Weblate (Norwegian Bokmål)

  [ Joseph Nuthalapati ]
  * Translated using Weblate (Telugu)

  [ ikmaak ]
  * Translated using Weblate (Dutch)

  [ James Valleroy ]
  * Bump Standards-Version to 4.1.4

 -- James Valleroy <jvalleroy@mailbox.org>  Mon, 23 Apr 2018 21:03:39 -0400

plinth (0.27.0) unstable; urgency=medium

  [ Sciumedanglisc ]
  * Translated using Weblate (Italian)

  [ Pavel Borecki ]
  * Translated using Weblate (Czech)

  [ Igor ]
  * Translated using Weblate (Russian)

  [ advocatux ]
  * Translated using Weblate (Spanish)

  [ ikmaak ]
  * Translated using Weblate (Dutch)
  * Translated using Weblate (German)

  [ Allan Nordhøy ]
  * Translated using Weblate (Norwegian Bokmål)

  [ James Valleroy ]
  * snapshot: Disable python formatting for description
  * debian: Move Lintian source-level overrides to preferred location
  * debian: Bump debhelper compat version to 11
  * debian: Use https for copyright format url
  * debian: Bump standards version to 4.1.3
  * debian: Remove unused lintian override
  * middleware: Skip 'installed' message for essential apps
  * snapshot: Don't increment version
  * snapshot: Clarify form label and help text
  * snapshot: Format code with yapf

  [ Johannes Keyser ]
  * Translated using Weblate (German)

  [ Максим Якимчук ]
  * Translated using Weblate (Ukrainian)

  [ Jonny Birkelund ]
  * Translated using Weblate (Norwegian Bokmål)

  [ Joseph Nuthalapati ]
  * users: Fix admin group appearing twice in permissions
  * apps: Fix app names and short descriptions not being translated
  * snapshots: Move manual page link to the index page
  * snapshots: Fix tests broken by UI changes
  * language: Fix tests broken by recent feature
  * tests: Improve waiting for installation and configuration
  * Fix tests for firstboot, users and groups
  * tests: snapshots: Remove find_by_value usages
  * test: sharing: Fix tests that check text in English
  * tor: Make tests independent of language
  * tests: Recover from server restart during installation
  * tests: Fix tests depending on language being English
  * tests: Fix delete_user fixture
  * UI: Fix progress bar not appearing
  * snapshots: Fix for permissions issue when updating configuration

  [ Shubham Agarwal ]
  * snapper: enable/diable apt snapshots

 -- James Valleroy <jvalleroy@mailbox.org>  Mon, 09 Apr 2018 19:34:05 -0400

plinth (0.26.0) unstable; urgency=high

  [ 关羽 ]
  * Translated using Weblate (Chinese (Simplified))

  [ Igor ]
  * Translated using Weblate (Russian)

  [ Pavel Borecki ]
  * Translated using Weblate (Czech)

  [ Dietmar ]
  * Translated using Weblate (German)

  [ anonymous ]
  * Translated using Weblate (German)

  [ Allan Nordhøy ]
  * Translated using Weblate (Norwegian Bokmål)

  [ Joseph Nuthalapati ]
  * snapshots: Update description
  * searx: Rewrite url from /searx to /searx/
  * manual: Link to manual from each service
  * manual: Fix manual page links for tor and power templates

  [ Petter Reinholdtsen ]
  * Translated using Weblate (Norwegian Bokmål)

  [ Robert Martinez ]
  * Translated using Weblate (German)

  [ Sunil Mohan Adapa ]
  * Workaround security issues in django-axes
  * ssh, avahi, apache: Fix default value for setup arguments
  * ssh: Add comment about regenerating SSH keys
  * apache: Only regenerate snake oil cert when needed
  * apache: Explicitly enable the latest version of PHP module
  * apache: Increase module version number to fix php7.2

  [ danielwine ]
  * Translated using Weblate (Hungarian)

  [ Luis A. Arizmendi ]
  * Translated using Weblate (Spanish)

  [ Sciumedanglisc ]
  * Translated using Weblate (Italian)

  [ Johannes Keyser ]
  * Translated using Weblate (German)

  [ James Valleroy ]
  * Update doc-base for current html manual file

 -- James Valleroy <jvalleroy@mailbox.org>  Mon, 26 Mar 2018 20:18:57 -0400

plinth (0.25.0) unstable; urgency=medium

  [ Pavel Borecki ]
  * Translated using Weblate (Czech)

  [ danielwine ]
  * Translated using Weblate (Hungarian)

  [ Allan Nordhøy ]
  * Translated using Weblate (Norwegian Bokmål)

  [ Luis A. Arizmendi ]
  * Translated using Weblate (Spanish)

  [ Joseph Nuthalapati ]
  * coquelicot: Rename Plinth to FreedomBox in license headers
  * functional-tests: Merge plinth-tester into plinth
  * searx: Add basic functional tests
  * snapshots: Refactoring and indentation changes
  * Translated using Weblate (Telugu)
  * ttrss: update client apps
  * sharing: Update description
  * sharing: CSS styling fixes and text changes

  [ James Valleroy ]
  * infinoted: Always check ownership of cert files in setup

  [ Алексей Докучаев ]
  * Translated using Weblate (Russian)

  [ Igor ]
  * Translated using Weblate (Russian)

  [ Sunil Mohan Adapa ]
  * doc: Fix generation of HTML fragment
  * users: Generalize styling for multi-select widget
  * sharing: Finish implementation
  * sharing: Add functional tests
  * Support Django 2.0

  [ Shubham Agarwal ]
  * snapshots: Add submenu section in UI

  [ Prachi ]
  * sharing: Add app to share disk folders using various protocols

 -- James Valleroy <jvalleroy@mailbox.org>  Mon, 12 Mar 2018 18:40:31 -0400

plinth (0.24.0) unstable; urgency=medium

  [ Joseph Nuthalapati ]
  * Add file-sharing application Coquelicot to FreedomBox
  * Translated using Weblate (Telugu)
  * mediawiki: Allow shortcut to be publicly visible on front page
  * clients: Add and correct Client Apps
  * api: fix icon_url
  * searx: New app for Searx metasearch engine

  [ Pavel Borecki ]
  * Translated using Weblate (Czech)

  [ Allan Nordhøy ]
  * Translated using Weblate (Chinese (Simplified))
  * Translated using Weblate (Norwegian Bokmål)

  [ Sunil Mohan Adapa ]
  * Rename Plinth to FreedomBox in various places
  * debian: Update copyright to FreedomBox Authors
  * setup.py: Update website to freedombox.org
  * Add locale for Hungarian (hu)
  * locale: Update the language selection form
  * config: Remove language selection from config page
  * Don't use async for method parameters
  * searx: Increase the secret key length to 64 bytes

  [ danielwine ]
  * Translated using Weblate (Hungarian)

  [ Sai Kiran Naragam ]
  * locale: Anonymous users can set preferred language
  * locale: Adds preferred language for logged in user

  [ Luis A. Arizmendi ]
  * Translated using Weblate (Spanish)

  [ Johannes Keyser ]
  * Translated using Weblate (German)
  * matrixsynapse: Fix mail attribute for ldap login

 -- James Valleroy <jvalleroy@mailbox.org>  Mon, 26 Feb 2018 18:22:23 +0100

plinth (0.23.0) unstable; urgency=medium

  [ Sunil Mohan Adapa ]
  * Fetch latest manual from wiki
  * Translated using Weblate (Telugu)
  * snapshot: Enable Delete All only with non-default snapshots

  [ Joseph Nuthalapati ]
  * jsxc: consistent url format
  * Translated using Weblate (Telugu)
  * sso: Increase timeout to 60 minutes
  * YAPF formatting for actions/auth_pubtkt
  * transmission: Add .png logo
  * snapshot: Delete All should skip currently active snapshot
  * config: Move the method get_hostname to __init__.py
  * snapshots: Refactoring and text changes
  * snapshots: Increment version to 2

  [ drashti kaushik ]
  * Translated using Weblate (Gujarati)

  [ uday17 ]
  * Translated using Weblate (Telugu)

  [ Sandeepbasva ]
  * Translated using Weblate (Telugu)

  [ kotibannu541 ]
  * Translated using Weblate (Telugu)

  [ Arshadashu ]
  * Translated using Weblate (Telugu)

  [ Nikhil Sankesa ]
  * Translated using Weblate (Telugu)

  [ sandeepgurram ]
  * Translated using Weblate (Telugu)

  [ prudhvi ]
  * Translated using Weblate (Telugu)

  [ chilumula vamshi krishna ]
  * Translated using Weblate (Telugu)

  [ pranava pari ]
  * Translated using Weblate (Telugu)

  [ Nikhil501 ]
  * Translated using Weblate (Telugu)

  [ Michal Čihař ]
  * Translated using Weblate (Telugu)

  [ Johannes Keyser ]
  * Translated using Weblate (German)

  [ anil kukmar soma ]
  * Translated using Weblate (Telugu)

  [ Pavel Borecki ]
  * Translated using Weblate (Czech)

  [ Vikas Singh ]
  * Font: Change Helvetica to Lato
  * theme: Update CSS to use Lato font

  [ Aakanksha Saini ]
  * Snapper: Modify configurations to reduce disk usage

  [ James Valleroy ]
  * Add fonts-lato as dependency
  * Update translation strings
  * Add lintian override for symlink to Lato font file

 -- James Valleroy <jvalleroy@mailbox.org>  Mon, 12 Feb 2018 19:17:31 -0500

plinth (0.22.0) unstable; urgency=medium

  [ Drashti Kaushik ]
  * Translated using Weblate (Gujarati)
  * Translated using Weblate (Hindi)

  [ Igor ]
  * Translated using Weblate (Russian)

  [ Ikmaak ]
  * Translated using Weblate (Dutch)

  [ Joseph Nuthalapati ]
  * Translated using Weblate (Telugu)
  * ci: Replace CircleCI configuration with GitLab CI configuration
  * firstboot: Fix caching issue in collecting first_boot steps
  * HACKING: Commands to run a single test method, class or module
  * first_setup: UX improvements for the first setup page
  * matrix-synapse: Fix YAML format issues.

  [ Pavel Borecki ]
  * Translated using Weblate (Czech)

  [ Sunil Mohan Adapa ]
  * Add locale for Ukrainian (uk)
  * ci: Update badge to use Gitlab CI instead of Circle CI
  * Update Github URLs with Salsa URLs
  * tor: Ensure that is-enabled status is show properly

  [ Vikas Singh ]
  * actions: Allow not printing error when an action fails

 -- Sunil Mohan Adapa <sunil@medhas.org>  Tue, 30 Jan 2018 14:41:25 +0530

plinth (0.21.0) unstable; urgency=medium

  [ Aakanksha Saini ]
  * navigation bar: change label 'Configuration' to 'System'
  * storage: Removed beta warning for expanding partition
  * groups: Consistent listing of groups
  * syncthing: Restrict administration to users in group syncthing

  [ Allan Nordhøy ]
  * Spelling: configuration, log in, wiki

  [ Johannes Keyser ]
  * doc: update HACKING, CONTRIBUTING and INSTALL information
  * help: Show menu on smaller screens also

  [ Joseph Nuthalapati ]
  * Complete some of the pending changing in renaming some files to .md

  [ Shubham Agarwal ]
  * diagnostics: Enable button when enabled but not running

  [ Sunil Mohan Adapa ]
  * openvpn: Upgrade to the new Debian way
  * Add explicit dependency on e2fsprogs (Closes: #887223).

 -- James Valleroy <jvalleroy@mailbox.org>  Mon, 15 Jan 2018 15:07:03 -0500

plinth (0.20.0) unstable; urgency=high

  [ James Valleroy ]
  * bind: Rework getting and changing config
  * bind: Don't use forwarders by default

  [ Johannes Keyser ]
  * ejabberd: Remove redundant button Client Apps
  * ejabberd: Minor description cleanups

  [ Joseph Nuthalpati ]
  * mediawiki: Add wiki application

  [ Sunil Mohan Adapa ]
  * users: Make sure first run actually works
  * bind: Add information about current utility
  * storage: Make tests run on special filesystems

 -- James Valleroy <jvalleroy@mailbox.org>  Mon, 01 Jan 2018 15:04:02 -0500

plinth (0.19.0) unstable; urgency=medium

  [ James Valleroy ]
  * users: Use own copy of ldapscripts config
  * users: Handle upgrade for ldapscripts config
  * vagrant: Avoid debconf prompts while provisioning
  * Bump standards version, no changes needed

  [ John McCann ]
  * ejabberd: Use dynamic reload after enabling/disabling MAM

  [ Joseph Nuthalapati ]
  * Add framework for user groups per application
  * groups: User permissions for access to apps based on LDAP groups
  * Fixes for user groups
  * Fix failing root tests
  * Suppress unnecessary logging in cfg tests
  * users: tests: restore previous value of restricted access
  * snapshots: Button to delete all snapshots
  * snapshots: Minor refactoring
  * manual: Make manual available as a PDF download
  * manual: Download can serve either pdf or pdf.gz file

  [ Sunil Mohan Adapa ]
  * Update yapf configuration for simplicity
  * Update HACKING file about coding standard tools
  * clients: Minor styling fixes
  * clients: Update icons to be 32x32 consistently
  * api: Update for clarity (API breaking change)
  * clients: Cleanup framework
  * clients: Update all manifest due to use updated framework
  * users: Add a note about using separate first setup action
  * help: Don't uncompress the PDF manual

  [ Hanisha P ]
  * minetest: Show domain information for users to connect to minetest
  * Option to enable/disble automatic timeline snapshots

 -- James Valleroy <jvalleroy@mailbox.org>  Mon, 18 Dec 2017 17:16:58 -0500

plinth (0.18.1) unstable; urgency=high

  * Re-upload with higher urgency (to unblock django-axes 3.0.3).

 -- James Valleroy <jvalleroy@mailbox.org>  Mon, 04 Dec 2017 23:10:37 -0500

plinth (0.18.0) unstable; urgency=low

  [ James Valleroy ]
  * Add shadowsocks client with socks5 proxy.

  [ Joseph Nuthalapati ]
  * config: Avoid sending domain_added signal for empty domain.
  * Override monkey-patched LoginView from django-axes 3.0.3.
  * Make Plinth depend on django-axes 3.0.3 or later.
  * sso: Fixes for regressions after adding captcha and axes.
  * sso: Fix conflict between urls of sso and captcha.
  * transmission: Fix sso not being enabled.
  * Add client information for Matrix Synapse and Syncthing.
  * Add icons for desktop applications and Apple App store.

  [ Prachi Srivastava ]
  * avahi: Add service for freedombox discovery.
  * Add fields to the api response.
  * Add client information for modules.

  [ Sunil Mohan Adapa ]
  * shadowsocks: Add more ciphers.
  * service: Add missing restart action.
  * avahi: Update FreedomBox service file.

  [ Hritesh Gurnani ]
  * Reduce OS icons size for clients.

 -- James Valleroy <jvalleroy@mailbox.org>  Mon, 04 Dec 2017 20:14:41 -0500

plinth (0.17.0) unstable; urgency=medium

  [ Joseph Nuthalapati ]
  * transmission: Enable Single Sign On.
  * cockpit: Add short description to frontpage shortcut.

  [ Allan Nordhøy ]
  * fail2ban: Spelling "Fail2ban" and sentence structure.

  [ Ravi Bolla ]
  * config: Refactor config.py into views and form.

  [ James Valleroy ]
  * Removed old changelog.

 -- James Valleroy <jvalleroy@mailbox.org>  Mon, 20 Nov 2017 18:43:17 -0500

plinth (0.16.0) unstable; urgency=medium

  [ Federico Ceratto ]
  * Switched to native package.

 -- James Valleroy <jvalleroy@mailbox.org>  Mon, 06 Nov 2017 20:51:58 -0500

plinth (0.15.3+ds-1) unstable; urgency=high

  [ James Valleroy ]
  * Switch from gir1.2-networkmanager-1.0 to gir1.2-nm-1.0 (Closes: #862758).
    Thanks to Michael Biebl.
  * Bump standards version to 4.1.1.
  * New upstream version 0.15.3 (Closes: #877371).
  * Add patch to skip letsencrypt tests that require root privileges.
  * Cleanup disks module (renamed to storage).
  * Add patch with workaround for login issues.
  * Add myself to uploaders.

  [ Sunil Mohan Adapa ]
  * Break older version of freedombox-setup (<< 0.11~)
  * Bump Django version to 1.11

  [ Joseph Nuthalapati ]
  * Add new dependencies - axes and captcha

 -- James Valleroy <jvalleroy@mailbox.org>  Sat, 21 Oct 2017 14:14:00 -0400

plinth (0.15.2+ds-1) unstable; urgency=medium

  [ James Valleroy ]
  * Cleanup config for removed modules (Closes: #876627).
  * New upstream version 0.15.2 (Closes: #876640).
  * Add python3-configobj depend.

 -- Federico Ceratto <federico@debian.org>  Mon, 25 Sep 2017 15:03:35 +0100

plinth (0.15.1+ds-1) unstable; urgency=medium

  [ James Valleroy ]
  * Sort dependency list for essential modules (Closes: #872541).
  * Bump standards version to 4.0.1.

  [ Federico Ceratto ]
  * New upstream version 0.15.1

 -- Federico Ceratto <federico@debian.org>  Sat, 23 Sep 2017 11:35:41 +0100

plinth (0.14.0+ds-1) unstable; urgency=medium

  [ James Valleroy ]
  * New upstream version 0.14.0.
  * Refresh patches.

 -- Sunil Mohan Adapa <sunil@medhas.org>  Thu, 20 Apr 2017 19:48:03 +0530

plinth (0.13.1+ds-1) unstable; urgency=medium

  [ James Valleroy ]
  * Disable shaarli module, package removed from Debian.
  * New upstream version 0.13.1.
  * Update paths for jsxc symlinks.
  * Remove configuration for obsolete xmpp module.

 -- Federico Ceratto <federico@debian.org>  Sun, 22 Jan 2017 21:48:59 +0000

plinth (0.12.0+ds-1) unstable; urgency=medium

  [ James Valleroy ]
  * Exclude new symlink in upstream source.
  * New upstream version 0.12.0.
  * Remove patches that have been merged upstream.
  * Rearrange copyright file with more general license at the top.
  * Move plinth into web section.
  * Update symlinks for jsxc 3.0.0.

 -- Federico Ceratto <federico@debian.org>  Sat, 10 Dec 2016 18:42:29 +0100

plinth (0.11.0+ds-1) unstable; urgency=medium

  [ James Valleroy ]
  * New upstream version 0.11.0.
  * Replace python3-yaml dependency with python3-ruamel.yaml.
  * Add python3-apt dependency.
  * Add patch to fix permissions and use new setup command (Closes: #837206).
  * Add patch to include xmpp module static files in build.
  * Add links for jsxc static files. Workaround for #838183.
  * Remove symlinks from source package.

  [ Sunil Mohan Adapa ]
  * Automatically add essential packages to depends (Closes: #837332).

 -- Federico Ceratto <federico@debian.org>  Mon, 26 Sep 2016 14:52:36 +0100

plinth (0.10.0-1) unstable; urgency=medium

  [ James Valleroy ]
  * New upstream version 0.10.0.
  * Bump minimum required python3-django to 1.10.

 -- Federico Ceratto <federico@debian.org>  Sun, 21 Aug 2016 13:07:54 +0100

plinth (0.9.4-2) unstable; urgency=medium

  [ James Valleroy ]
  * Add breaks/replaces on freedombox-setup << 0.9.2~ (Closes: #829743).

 -- Federico Ceratto <federico@debian.org>  Sat, 16 Jul 2016 14:55:37 +0100

plinth (0.9.4-1) unstable; urgency=medium

  [ James Valleroy ]
  * New upstream version 0.9.4.
  * Remove init script override. Init script was removed from upstream.
  * Drop packagekit dependency. No longer required by upstream.
  * Drop gir1.2-packagekitglib-1.0 depend and build-depend.

 -- Federico Ceratto <federico@debian.org>  Fri, 24 Jun 2016 22:02:54 +0100

plinth (0.9.2-1) unstable; urgency=medium

  [ James Valleroy ]
  * New upstream version 0.9.2.

  [ Petter Reinholdtsen ]
  * Added d/gbp.conf to enforce the user of pristine-tar.
  * Adjusted d/copyright to make sure license names are unique.  Thanks lintian.
  * Updated Standards-Version from 3.9.6 to 3.9.8.

 -- Petter Reinholdtsen <pere@debian.org>  Wed, 25 May 2016 07:16:08 +0000

plinth (0.9.1-1) unstable; urgency=low

  [ James Valleroy ]
  * New upstream version 0.9.1.
  * Add python3-requests as dependency and build-dep.

 -- Federico Ceratto <federico@debian.org>  Sat, 02 Apr 2016 16:53:42 +0100

plinth (0.8.2-1) unstable; urgency=low

  [ James Valleroy ]
  * New upstream version 0.8.2.

 -- Federico Ceratto <federico@debian.org>  Fri, 26 Feb 2016 19:51:37 +0000

plinth (0.8.1-1) unstable; urgency=low

  [ James Valleroy ]
  * Skip filter-pristine-tar step for new upstream.
  * New upstream version 0.8.1.
  * Add docbook-utils as build dependency.
  * Add packagekit as dependency.

 -- Federico Ceratto <federico@debian.org>  Tue, 16 Feb 2016 18:38:53 +0000

plinth (0.7.2-1) unstable; urgency=low

  [ James Valleroy ]
  * New upstream version 0.7.2.
  * Remove patch to enable javascript-common, fixed upstream.

 -- Federico Ceratto <federico@debian.org>  Fri, 25 Dec 2015 13:47:03 +0000

plinth (0.7.1-1) unstable; urgency=low

  [ James Valleroy ]
  * New upstream version 0.7.1.
  * Remove patch to fix config test, fixed upstream.
  * Refresh patch.
  * Add gettext as build dependency.
  * Disable restore module, node-restore package not available in Debian yet.

  [ Sunil Mohan Adapa ]
  * Remove Django HTMLParser workaround as it is no longer need.
  * Add javascript-common as dependency as we are enabling it during setup.

  * Update package description (Closes: #804753)

 -- Federico Ceratto <federico@debian.org>  Sat, 12 Dec 2015 15:12:48 +0000

plinth (0.6-1) unstable; urgency=low

  [ Nick Daly ]
  * Uploaded new version.

  [ James Valleroy ]
  * New upstream version 0.6.
  * Drop obsolete documentation patch.
  * Add dblatex and xmlto as build dependencies, for manual. Drop pandoc.
  * Add network-manager, ppp, pppoe, and python3-psutil as dependencies.
  * Remove old TODO from docs.
  * Add patch to workaround django 1.7 issue with python 3.5.
  * Add patch to fix failing plinth config test.
  * Add gir1.2-networkmanager-1.0 and python3-psutil also as build-depends.
  * Cleanup installation documenation.

 -- Nick Daly <Nick.M.Daly@gmail.com>  Fri, 16 Oct 2015 22:57:10 -0500

plinth (0.5-1) unstable; urgency=low

  [ Nick Daly ]
  * Package new upstream version 0.5.

  [ James Valleroy ]
  * Add augeas-tools, gir1.2-glib-2.0, gir1.2-networkmanager-1.0, ldapscripts,
    python3-augeas, and python3-django-stronghold as dependencies.
  * Disable "packages" module when upgrading.
  * Remove patches for python-networkmanager (obsolete) and ikiwiki
    (upstreamed).
  * Add patch to skip privileged actions test while building.
  * Add some build-depends needed for tests.

  [ James Valleroy ]
  * New upstream version 0.4.5.
  * Remove patch that has been upstreamed.
  * Add new patch to remove python-networkmanager dependency, because
    python3-networkmanager package is not available in Debian yet. The networks
    module is disabled for now.
  * Enable systemd service file.
  * Add new patch to enable javascript-common apache conf in plinth setup.
  * Add new patch to require ikiwiki module to install some of ikiwiki's
    recommends that are needed for compiling wikis.

  [ Sunil Mohan Adapa ]
  * Add python3-yaml as dependency.
  * Add lintian override for extra apache configuration.
  * Update Debian copyright file.

 -- Nick Daly <Nick.M.Daly@gmail.com>  Sun, 02 Aug 2015 17:14:50 -0500

plinth (0.4.4-1) unstable; urgency=low

  [ Sunil Mohan Adapa ]
  * New upstream version 0.4.4.  Closes: #769328, #755619, #765916,
    #768666, #737456, #741919.
  * Update dependencies as per upstream changes.
  * Require Django 1.7 reflecting upstream changes.
  * Remove patches that have been upstreamed.
  * Update standards version to 3.9.6.
  * Properly remove obsolete module configuration.
  * Remove upstream install documentation.

 -- Bdale Garbee <bdale@gag.com>  Tue, 13 Jan 2015 22:25:07 +1300

plinth (0.4.1-1) unstable; urgency=low

  [ Sunil Mohan Adapa ]
  * New upstream version 0.4.1.
  * Remove install override which is no longer required. Upstream
    does not contain images with executable permissions anymore.
  * Remove patch for changing paths which is no longer necessary.
  * Change upstream URLs to point to github.com/freedombox.
  * Update license information. Remove information about files no
    longer present in upstream.
  * Remove link to configuration file no longer necessary due to
    upstream changes.
  * Remove debian/clean no longer necessary.
  * Build package as Python 3 package. Upstream migrated to Python 3.
  * Fix issue with cleaning the package after build.

 -- Petter Reinholdtsen <pere@debian.org>  Sun, 02 Nov 2014 17:20:26 +0000

plinth (0.3.2.0.git.20140829-1) unstable; urgency=high

  * Updated to new git version from Nick Daly based on commit
    250b0100aab236fcf9dfa65eccf656fe037f9422.
    - Fixes broken web pages (Closes: #754117).
  * Updated patch program-paths.diff to include actions_dir setting,
    and drop now obsolete patch actions-path.diff.

 -- Petter Reinholdtsen <pere@debian.org>  Sat, 30 Aug 2014 08:26:06 +0200

plinth (0.3.2.0.git.20140621-1) unstable; urgency=medium

  * Updated to new git version from Nick Daly based on commit
    af08066cafefb5d10304b7d8b22ed1f18c4df6d0.
    - Drop now obsolete patch drop-firewalld-services.diff.

 -- Petter Reinholdtsen <pere@debian.org>  Sat, 21 Jun 2014 20:39:30 +0200

plinth (0.3.2.0.git.20140614-3) unstable; urgency=medium

  * Add libjs-twitter-bootstrap as binary dependency in addition to
    being a build dependency.

 -- Petter Reinholdtsen <pere@debian.org>  Sun, 15 Jun 2014 23:38:57 +0200

plinth (0.3.2.0.git.20140614-2) unstable; urgency=low

  * Update dependencies, drop python-cheetah and python-simplejson,
    which are no longer used, and add python-bootstrapform needed to
    show the first page.

 -- Petter Reinholdtsen <pere@debian.org>  Sat, 14 Jun 2014 08:51:34 +0200

plinth (0.3.2.0.git.20140614-1) unstable; urgency=low

  * Updated to new git version from Nick Daly based on commit
    a01ef055beab017fcd77ca9da7cab6fe01eeffbe.
  * Add build-depend on libjs-twitter-bootstrap, now needed to
    build documentation.
  * Add new patch drop-firewalld-services.diff to remove firewalld
    service definitions now available in firewalld version 0.3.10-1
    (Closes: #750927).

 -- Petter Reinholdtsen <pere@debian.org>  Sat, 14 Jun 2014 00:30:42 +0200

plinth (0.3.2.0.git.20140504-2) unstable; urgency=low

  * Drop python-contract dependency.  It is not used any more.
  * Add python-django as binary dependency on request from Nick Daly.

 -- Petter Reinholdtsen <pere@debian.org>  Mon, 05 May 2014 13:27:27 +0200

plinth (0.3.2.0.git.20140504-1) unstable; urgency=low

  * Updated to new git version from Nick Daly based on commit
    d7a323512073cea9e4ee5a1cd91870a9f04959a6.
    - Move firewall setup from freedombox-setup to plinth.
  * Add Sunil and Nick as uploaders.

 -- Petter Reinholdtsen <pere@debian.org>  Sun, 04 May 2014 09:53:25 +0200

plinth (0.3.1.git.20140327-1) unstable; urgency=low

  * New upstream version 0.3.1.git.20140327.

 -- Petter Reinholdtsen <pere@debian.org>  Thu, 27 Mar 2014 10:29:36 +0100

plinth (0.3.1.git.20140304-1) unstable; urgency=low

  * Add sudo as a run time dependency, to make sure the privileged
    commands work.
  * Update Standards-Version from 3.9.4 to 3.9.5.  No changes needed.
  * Create plinth user with /var/lib/plinth as home directory, to keep
    lintian happy.

 -- Petter Reinholdtsen <pere@debian.org>  Sat, 08 Mar 2014 22:25:32 +0100

plinth (0.3.0.0.git.20131229-1) unstable; urgency=low

  * Updated to new git version from Nick Daly based on commit
    cb9ca1b86c7b7440e87b6d5b65ab6ccf51f760cf .
    - Remove patch correct-issue-tracker.diff now included upstream.
    - Updated patches actions-path.diff and program-paths.diff to match
      changes done upstream.
  * Updated copyright file with more details using the new upstream
    LICENSES file.

 -- Petter Reinholdtsen <pere@debian.org>  Sun, 29 Dec 2013 16:06:53 +0100

plinth (0.3.0.0.git.20131117-1) unstable; urgency=low

  * Updated to new git version from Nick Daly based on commit
    7f3b1a62c81f760da465497030b68d77139406d7.
    - Add new dependencies libjs-jquery and libjs-modernizr to plinth.
      Patch from James Valleroy.
    - Add new dependencies on python-passlib (>= 1.6.1) and python-bcrypt.
  * Remove now obsolete disable-override-config patch
  * Updated program-paths.diff patch to match new upstream source.
  * Add new patch actions-path.diff to use correct path to actions scripts.
  * Add new patch correct-issue-tracker.diff to use correct URL to current
    upstream github repository.

 -- Petter Reinholdtsen <pere@debian.org>  Sun, 17 Nov 2013 13:07:21 +0100

plinth (0.3.0.0.git.20131101-2) unstable; urgency=low

  * Rewrite config to get plinth starting out of the box.  New patches
    program-paths and disable-override-config.

 -- Petter Reinholdtsen <pere@debian.org>  Sat, 02 Nov 2013 07:54:37 +0100

plinth (0.3.0.0.git.20131101-1) unstable; urgency=low

  * Updated to new git version from Nick Daly based on commit
    b9b4e0a2ec21edc1b1f73cffc905463a96c18f25.
  * Drop patch install-actions-lib made obsolete by latest upstream
    changes.
  * Depend on pandoc-data | pandoc (<= 1.11.1-3) to make sure
    documentation can be built with the latest pandoc package in
    unstable.

 -- Petter Reinholdtsen <pere@debian.org>  Fri, 01 Nov 2013 13:14:41 +0100

plinth (0.3.0.0.git.20131028-1) unstable; urgency=low

  * Updated to new git version from Nick Daly based on commit
    0296a1a99cb1ad0a21729ea37fd53e171ee60614.
    - Drops local copies of javascript libraries also available from
      Debian packages.
  * Add new dependency python-contract needed by new upstream version.
  * Reduce the versioned python-withsqlite dependency from
    0.0.0~git.20130929-1 to 0.0.0~git.20130929, to also accept the
    0.0.0~git.20130929-1~pere.0 version currently available from the
    non-debian repo.
  * New patch install-actions-lib to fix install target (Upstream
    issue #41).

 -- Petter Reinholdtsen <pere@debian.org>  Wed, 30 Oct 2013 22:25:25 +0100

plinth (0.3.0.0.git.20131010-1) unstable; urgency=low

  * Updated to new git version from Nick Daly based on
    commit 5ec749af8e5cb2480556e6926e239972ac890b4c
  * Dropped patch debpathes now merged upstream.
  * Changed depend on python-withsqlite to (>= 0.0.0~git.20130929-1),
    making sure a version with support for more than one table in
    one sqlite file is available.

 -- Petter Reinholdtsen <pere@debian.org>  Thu, 10 Oct 2013 22:51:34 +0200

plinth (0.0.0~git.20130928-1) unstable; urgency=low

  * Updated to new git version from Nick Daly.
  * Drop patches keep-vendor-dir.diff, handle-unknown-users.diff,
    sudo-not-exmachina.diff and app-owncloud.diff now merged upstream.
  * Drop workaround for keep-vendor-dir.diff from rules file.

 -- Petter Reinholdtsen <pere@debian.org>  Sat, 28 Sep 2013 22:55:36 +0200

plinth (0.0.0~git.20130925-2) unstable; urgency=low

  * Depend on python-withsqlite (>= 0.0.0~git.20130915-2) to make sure a
    version with support for the check_same_thread constructor option is
    available.
  * New patch handle-unknown-users.diff to make sure unknown users
    are handled exactly like incorrect passwords when login fail.
  * New patch app-owncloud.diff to add owncloud support to Plinth.
  * Adjusted rules to make sure actions/* scripts are executable.

 -- Petter Reinholdtsen <pere@debian.org>  Fri, 27 Sep 2013 09:06:38 +0200

plinth (0.0.0~git.20130925-1) unstable; urgency=low

  [ Tzafrir Cohen ]
  * Initial release. (Closes: #722093)

  [ Petter Reinholdtsen ]
  * New patch keep-vendor-dir.diff to avoid removing directories that
    should survive the clean Makefile target.
  * Add workaround in rules addressing the problem caused by
    keep-vendor-dir.diff being applied after 'make clean' is executed.
  * New patch sudo-not-exmachina.diff to drop the exmachina dependency,
    and adjust binary dependencies and the debpathes patch to cope with
    this.  Drop dependency on augeas-tools, no longer used with this
    patch.
  * Set priority to optional, as the package do not conflict with anything.

 -- Petter Reinholdtsen <pere@debian.org>  Thu, 26 Sep 2013 09:14:54 +0200<|MERGE_RESOLUTION|>--- conflicted
+++ resolved
@@ -1,10 +1,3 @@
-<<<<<<< HEAD
-freedombox (21.0~bpo10+1) buster-backports; urgency=medium
-
-  * Rebuild for buster-backports.
-
- -- James Valleroy <jvalleroy@mailbox.org>  Thu, 14 Jan 2021 20:20:20 -0500
-=======
 freedombox (21.1) unstable; urgency=medium
 
   [ ikmaak ]
@@ -101,7 +94,12 @@
   * Translated using Weblate (Spanish)
 
  -- James Valleroy <jvalleroy@mailbox.org>  Mon, 25 Jan 2021 21:08:22 -0500
->>>>>>> 80285d3f
+
+freedombox (21.0~bpo10+1) buster-backports; urgency=medium
+
+  * Rebuild for buster-backports.
+
+ -- James Valleroy <jvalleroy@mailbox.org>  Thu, 14 Jan 2021 20:20:20 -0500
 
 freedombox (21.0) unstable; urgency=medium
 
