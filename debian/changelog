<<<<<<< HEAD
plinth (20.6.1~bpo10+1) buster-backports; urgency=medium

  [ James Valleroy ]
  * Rebuild for buster-backports.

 -- Federico Ceratto <federico@debian.org>  Fri, 17 Apr 2020 00:05:00 +0100
=======
plinth (20.7) unstable; urgency=medium

  [ Coucouf ]
  * Translated using Weblate (French)

  [ vihor ]
  * Translated using Weblate (Serbian)

  [ Localisation Lab ]
  * Translated using Weblate (French)

  [ Joseph Nuthalapati ]
  * Translated using Weblate (Telugu)

  [ Veiko Aasa ]
  * gitweb: Improve error handling when creating repository

  [ James Valleroy ]
  * upgrades: Allow installation of python3-twisted from backports
  * matrixsynapse: Handle upgrade to 1.12.*
  * locale: Update translation strings
  * doc: Fetch latest manual

  [ Fioddor Superconcentrado ]
  * HACKING: Clarify where commands should be run

 -- James Valleroy <jvalleroy@mailbox.org>  Mon, 20 Apr 2020 18:38:52 -0400
>>>>>>> 167895b5

plinth (20.6.1) unstable; urgency=medium

  [ James Valleroy ]
  * users: Fix regression where form help_text line was dropped
  * debian: Add firmware-ath9k-htc to Recommends
  * doc: Fetch latest manual

  [ Allan Nordhøy ]
  * gitweb: Use proper ellipsis char when showing clone progress
  * Translated using Weblate (Norwegian Bokmål)
  * Translated using Weblate (German)

  [ Coucouf ]
  * Translated using Weblate (French)
  * Translated using Weblate (French)

  [ Manuela Silva ]
  * Translated using Weblate (Portuguese)

  [ nautilusx ]
  * Translated using Weblate (German)

  [ Jeannette L ]
  * Translated using Weblate (German)
  * Translated using Weblate (French)
  * Translated using Weblate (Italian)

  [ wind ]
  * Translated using Weblate (Russian)

  [ vihor ]
  * Translated using Weblate (Serbian)

 -- James Valleroy <jvalleroy@mailbox.org>  Sat, 11 Apr 2020 09:56:43 -0400

plinth (20.6) unstable; urgency=medium

  [ wind ]
  * Translated using Weblate (Russian)

  [ Thomas Vincent ]
  * Translated using Weblate (French)
  * Translated using Weblate (French)

  [ Alice Kile ]
  * app: Separate app enable/disable form from config form

  [ Sunil Mohan Adapa ]
  * pagekite: Fix functional tests
  * monkeysphere: Making styling more specific to avoid interference
  * networks: Make styling more specific to avoid interference
  * syncthing: Update description to mention 'syncthing' group

  [ Michael Breidenbach ]
  * Translated using Weblate (German)

  [ Coucouf ]
  * Translated using Weblate (French)
  * Translated using Weblate (French)
  * Translated using Weblate (French)
  * Translated using Weblate (French)
  * Translated using Weblate (French)
  * Translated using Weblate (French)
  * Translated using Weblate (French)
  * Translated using Weblate (French)
  * Translated using Weblate (French)

  [ Pavel Borecki ]
  * Translated using Weblate (Czech)

  [ James Valleroy ]
  * radicale: Support upgrade to any 2.x version
  * packages: Mark freedombox package as held during package installs
  * packages: Keep existing hold if already set
  * locale: Update translation strings
  * doc: Fetch latest manual
  * debian: Cleanup overrides for jsxc symlinks

  [ Allan Nordhøy ]
  * Translated using Weblate (German)
  * Translated using Weblate (French)
  * Translated using Weblate (Italian)
  * Translated using Weblate (Hindi)

  [ Joseph Nuthalapati ]
  * users: Add component for managing users and groups
  * yapf: Update conf to add blank line before nested class/def
  * cosmetic: Minor yapf and other fixes
  * app: Fix grammar in developer documentation string
  * ikiwiki: Disable edits. Add moderation of comments
  * Translated using Weblate (Telugu)
  * vagrant: Skip upgrading freedombox dependencies
  * firewalld: Force upgrade anything in [0.7, 0.9)
  * infinoted: Fix permissions of sync directory

  [ vihor ]
  * Added translation using Weblate (Serbian)
  * Translated using Weblate (Serbian)

  [ Luis A. Arizmendi ]
  * Translated using Weblate (Spanish)

 -- James Valleroy <jvalleroy@mailbox.org>  Mon, 06 Apr 2020 20:40:17 -0400

plinth (20.5.1) unstable; urgency=medium

  [ Petter Reinholdtsen ]
  * Translated using Weblate (Norwegian Bokmål)

  [ Allan Nordhøy ]
  * networks: Update label wording in topology form: Choose → Specify
  * Translated using Weblate (Norwegian Bokmål)

  [ Sunil Mohan Adapa ]
  * web_server: Introduce component to handle special static file dirs
  * jsxc: Fix issue with serving static files
  * help: Move custom static file handling into app from central place
  * debian: Update doc-base to include PDF
  * debian: Prepare for multiple binary packages
  * debian: Separate binary packages for each language manual
  * debian: Remove outdated TODO file

  [ Michael Breidenbach ]
  * Translated using Weblate (German)

  [ James Valleroy ]
  * debian: Correct doc package names in Recommends

 -- James Valleroy <jvalleroy@mailbox.org>  Thu, 26 Mar 2020 09:13:13 -0400

plinth (20.5~bpo10+1) buster-backports; urgency=medium

  * Rebuild for buster-backports.

 -- James Valleroy <jvalleroy@mailbox.org>  Thu, 26 Mar 2020 06:28:26 -0400

plinth (20.5) unstable; urgency=medium

  [ Joseph Nuthalapati ]
  * ci: Use pre-built container image to speed up CI
  * ci: Add maintenance script for updating images
  * ci: Optimize refreshing Docker image for GitLabCI

  [ James Valleroy ]
  * ci: Switch docker image to testing
  * Translated using Weblate (Swedish)
  * locale: Update translation strings
  * doc: Fetch latest manual

  [ Sunil Mohan Adapa ]
  * app: Fix name of the block in templates, used for overriding
  * views: Allow AppViews to set self.intial
  * pagekite: Simplify code for form adding custom service
  * pagekite: Remove unused templates
  * pagekite: Drop ineffective base template
  * pagekite: Minor cleanup
  * pagekite: Merge all the configuration retrieval actions
  * pagekite: Merge set-kite and set-frontend actions
  * pagekite: Use Daemon component to simplify handling daemon actions
  * pagekite: Don't signal new domain on init if app is disabled
  * pagekite: Simplify code notifying domain name changes
  * pagekite: Don't attempt to notify about domain if app is disabled
  * pagekite: Remove app enabled checking from getting configuration
  * pagekite: Fix functional tests by submitting the right form
  * pagekite: Fix styling issues for custom services section
  * pagekite: On enable/disable, add/remove domain from names module
  * pagekite: Fix an error message in custom services form
  * pagekite: Ensure transitioning for from old code
  * matrixsynapse: Handle release of matrix-synapse 1.11
  * setup: Fix regression to force-upgrade caused by Info changes
  * pagekite: Don't allow non-unique custom services
  * toolbar: Factor out the clients buttons into a separate template
  * index: Reintroduce clients button in front page
  * upgrades: Don't ship apt backport preferences file
  * setup.py: Remove files shipped in the past
  * upgrades: Use internal scheduler instead of systemd timer
  * shadowsocks: Change default configuration
  * action_utils: Add utility to call systemd daemon-reload
  * shadowsocks: Fix incorrect setting of state directory
  * shadowsocks: When editing configuration, don't re-enable
  * mediawiki: Don't allow anonymous edits

  [ Fioddor Superconcentrado ]
  * Translated using Weblate (Spanish)
  * Translated using Weblate (Spanish)
  * Translated using Weblate (Spanish)
  * Translated using Weblate (Spanish)
  * Translated using Weblate (Spanish)

  [ Luis A. Arizmendi ]
  * Translated using Weblate (Spanish)
  * Translated using Weblate (Spanish)
  * Translated using Weblate (Spanish)
  * Translated using Weblate (Spanish)

  [ Fred ]
  * Translated using Weblate (French)

  [ Veiko Aasa ]
  * names: Fix Local Network Domain is not shown

  [ Thomas Vincent ]
  * Translated using Weblate (French)

  [ Nektarios Katakis ]
  * shadowshocks: Fix setting configuration on Buster

  [ Michael Breidenbach ]
  * Translated using Weblate (Swedish)

 -- James Valleroy <jvalleroy@mailbox.org>  Mon, 23 Mar 2020 19:42:28 -0400

plinth (20.4~bpo10+1) buster-backports; urgency=medium

  * Rebuild for buster-backports.

 -- James Valleroy <jvalleroy@mailbox.org>  Thu, 12 Mar 2020 07:12:56 -0400

plinth (20.4) unstable; urgency=medium

  [ Thomas Vincent ]
  * Translated using Weblate (French)
  * Translated using Weblate (French)

  [ Sunil Mohan Adapa ]
  * networks: Fixes for networks wizards
  * avahi: Use generic app view
  * privoxy: Use generic app view
  * infinoted: Move views to a separate views module
  * help: Rename views modules as 'views'
  * networks: Rename views modules as 'views'
  * diagnostics: Rename views modules, move utilities to main module
  * backups: cosmetic: Rename .inc file to .html
  * css: Merge responsive.css into main style file
  * css: cosmetic: Rename plinth.css to main.css
  * views: Don't send app to template context
  * app: Fix showing app name in port forwarding information
  * networks: Rename polkit JS authority rules file
  * firewalld: Add polkit JS authority rules files
  * networks: Show router wizard before Internet connection type wizard
  * networks: Don't show router wizard if not behind a router
  * networks: If topology wizard is skipped, skip router wizard too
  * apache: Handle transition to php 7.4

  [ Joseph Nuthalapati ]
  * Translated using Weblate (Telugu)
  * shadowsocks: Move user settings to state directory

  [ Veiko Aasa ]
  * storage: Directory selection form improvements
  * transmission: Allow one to submit download directory if it is creatable
  * plinth: Increase sqlite busy timeout from default 5s to 30s
  * upgrades: Clean apt cache every week
  * apps: Do not show status block if service is running
  * i2p: New style app page layout
  * quassel: Fix unable to disable application without choosing a domain name

  [ Luis A. Arizmendi ]
  * Translated using Weblate (Spanish)

  [ Nektarios Katakis ]
  * networks: Add form for network topology
  * networks: Add page for network topology form
  * networks: First boot view for network topology wizard
  * networks: First boot step for network topology wizard
  * networks: Save networks topology type to DB
  * networks: Update main networks page Internet connectivity section

  [ Michael Breidenbach ]
  * Translated using Weblate (Swedish)

  [ James Valleroy ]
  * ci: Switch to testing image
  * locale: Update translation strings
  * doc: Fetch latest manual

 -- James Valleroy <jvalleroy@mailbox.org>  Mon, 09 Mar 2020 20:01:44 -0400

plinth (20.3~bpo10+1) buster-backports; urgency=medium

  * Rebuild for buster-backports.

 -- James Valleroy <jvalleroy@mailbox.org>  Thu, 27 Feb 2020 18:37:15 -0500

plinth (20.3) unstable; urgency=medium

  [ Sunil Mohan Adapa ]
  * web_framework: Separate out Django settings into module
  * doc/dev: Allow all modules to be imported by Sphinx
  * notification: Add developer documentation
  * doc/dev: Update copyright year
  * app: Update style for toggle button
  * app: Drop border shadow for app icon in mobile view
  * app: cosmetic: Minor refactoring of header styling
  * app: Simplify some header styling
  * app: cosmetic: Rename a CSS style class in app header
  * app: cosmetic: Rename header.html to app-header.html
  * app: Show short description as secondary title
  * networks: Fix i18n for wizard forms
  * networks: Minor changes to router/internet configuration forms
  * web_framework: Generate and retain a secret key
  * web_framework: Cleanup expired sessions every week

  [ Nektarios Katakis ]
  * networks: Add form for internet connection type
  * networks: Add network view and url for internet connection help page
  * networks: Link internet connection help page with networks page.
  * networks: All first step wizard form for internet connection type
  * networks: Add first boot step for internet connection type
  * networks: Save to kvstore internet connectivity type
  * networks: Refactor connections list template
  * networks: Show internet connectivity string in main page

  [ Michael Breidenbach ]
  * Translated using Weblate (German)
  * Translated using Weblate (Swedish)

  [ Dietmar ]
  * Translated using Weblate (Italian)

  [ Jaime Marquínez Ferrándiz ]
  * Translated using Weblate (Spanish)

  [ Luis A. Arizmendi ]
  * Translated using Weblate (Spanish)

  [ Joseph Nuthalapati ]
  * shadowsocks: Fix shadowsocks not able to start

  [ James Valleroy ]
  * locale: Update translation strings
  * doc: Fetch latest manual

 -- James Valleroy <jvalleroy@mailbox.org>  Mon, 24 Feb 2020 20:16:12 -0500

plinth (20.2.1) unstable; urgency=high

  [ Veiko Aasa ]
  * apps: remove css filters and glow from app icons
  * config: Depends also on apache module

  [ Dietmar ]
  * Translated using Weblate (German)
  * Translated using Weblate (Italian)
  * Translated using Weblate (Italian)

  [ Petter Reinholdtsen ]
  * Translated using Weblate (Norwegian Bokmål)

  [ Sunil Mohan Adapa ]
  * cards: Remove the transition delay on hover effect
  * system: Implement new style for cards
  * jsxc: Bypass issue with stronghold to get the app working again
  * jsxc: Fix functional test case failure
  * functional_tests: cosmetic: Minor yapf change
  * app: Introduce Info component to store basic app information
  * app: Add info property as shortcut to access basic information
  * app: Refactor all apps to use the Info component
  * app: Document the app_id property for App class
  * doc/dev: Include information on how to edit dev documentation
  * views: Document the AppView class properties
  * monkeysphere: Fix regression with reading Apache configuration
  * Translated using Weblate (Italian)
  * firewall: Use firewalld DBus API for most operations
  * *.py: Use SPDX license identifier
  * *.html: Use SPDX license identifier
  * actions/*: Use SPDX license identifier
  * functional_tests: Use SPDX license identifier
  * *.css: Use SPDX license identifier
  * *: Update misc build related files to use SPDX license identifier
  * doc/dev: Update tutorial to use SPDX license indentifier
  * *: Update remaining misc files to use SPDX license identifier
  * *.js: Use SPDX license identifier
  * help: Fix attribute on download manual button
  * css: Add missing license identifier on some CSS files
  * firewalld: Ignore errors with DBus API when firewalld is not running
  * deluge: Don't use code execution for editing configuration
  * deluge: More reliable initial configuration setup

  [ Joseph Nuthalapati ]
  * l10n: Fix gettext not detecting no-python-format
  * samba: Add link to manual page
  * searx: Update search engines for 0.16.0

  [ Allan Nordhøy ]
  * openvpn: Fix spelling for Tunnelblick
  * Translated using Weblate (Norwegian Bokmål)

  [ Nektarios Katakis ]
  * bind: parse zones files
  * bind: test for parsing zones file with specific format
  * bind: views show served domains in main view
  * bind: create zones directory on setup action

  [ James Valleroy ]
  * bind: Bump version and handle upgrade

  [ Ralf Barkow ]
  * Translated using Weblate (German)

  [ nautilusx ]
  * Translated using Weblate (German)

  [ Doma Gergő ]
  * Translated using Weblate (Hungarian)

  [ Lev Lamberov ]
  * debian: Update Russian translation for debconf (Closes: #951440)

  [ Radek Pasiok ]
  * Translated using Weblate (Polish)

  [ Alice Kile ]
  * gitignore: Add .vscode & segregate editor settings

  [ Thomas Vincent ]
  * Translated using Weblate (French)

 -- James Valleroy <jvalleroy@mailbox.org>  Fri, 21 Feb 2020 22:38:12 -0500

plinth (20.2~bpo10+1) buster-backports; urgency=medium

  * Rebuild for buster-backports.

 -- James Valleroy <jvalleroy@mailbox.org>  Thu, 13 Feb 2020 19:40:38 -0500

plinth (20.2) unstable; urgency=medium

  [ Veiko Aasa ]
  * networks: Support virtual Ethernet (veth) devices
  * diagnostics: Show firewall service status
  * users: Fix functional test delete user
  * storage: Show disks if FreedomBox is running in an unprivileged container
  * service: Stop service not before but after disabling it
  * users: More precise username validation
  * sso, users: Turn off autocapitalization on the username field
  * users: Add unit tests for views
  * help: Fix anchor hidden under navbar

  [ Joseph Nuthalapati ]
  * tests: Use the latest version of geckodriver
  * vagrant: Add alias for run --develop
  * l10n: Add blocktrans trimmed tag on a block
  * l10n: Add missing trimmed to blocktrans blocks
  * vagrant: Allocate cpus equal to the no. of cores
  * Translated using Weblate (Telugu)
  * searx: Fix installation issue for 0.16.0

  [ Sunil Mohan Adapa ]
  * firewall: Show Run Diagnostics button in app
  * help: Eliminate redundant HTML attribute in template
  * glib: Create a new module to deal with all things glib
  * glib: Introduce method to schedule an operation at regular intervals
  * web_framework: Set the timezone to UTC
  * log: Ability to log SQL queries (disabled by default)
  * tests: Allow adding test templates
  * models: Add model for storing notifications
  * notification: New API for showing better notifications
  * notification: Add tests for notification API
  * views: A view to dismiss notifications
  * notification: Show a drop down from main navbar for notifications
  * storage: Show low disk space warning using notifications API
  * upgrades: Show notification when FreedomBox is updated
  * storage: In develop mode check for low disk space more frequently

  [ Thomas Vincent ]
  * Translated using Weblate (French)

  [ Allan Nordhøy ]
  * Translated using Weblate (Norwegian Bokmål)

  [ Ralf Barkow ]
  * Translated using Weblate (German)

  [ Luis A. Arizmendi ]
  * Translated using Weblate (Spanish)

  [ James Valleroy ]
  * users: Make help text translatable
  * security: Add Sandbox Coverage to report page
  * bind: Add CapabilityBoundingSet and ReadWritePaths to service file
  * matrixsynapse: Enable systemd sandboxing
  * security: Drop PrivateUsers=yes from all service files
  * locale: Update translation strings
  * doc: Fetch latest manual

  [ Michael Breidenbach ]
  * Translated using Weblate (German)
  * Translated using Weblate (Swedish)

 -- James Valleroy <jvalleroy@mailbox.org>  Mon, 10 Feb 2020 19:22:55 -0500

plinth (20.1~bpo10+1) buster-backports; urgency=medium

  * Rebuild for buster-backports.

 -- James Valleroy <jvalleroy@mailbox.org>  Thu, 30 Jan 2020 07:15:23 -0500

plinth (20.1) unstable; urgency=medium

  [ ikmaak ]
  * Translated using Weblate (Dutch)
  * Translated using Weblate (Dutch)

  [ Allan Nordhøy ]
  * samba: Fix spelling
  * Translated using Weblate (Norwegian Bokmål)
  * Translated using Weblate (German)
  * Translated using Weblate (Spanish)
  * Translated using Weblate (Norwegian Bokmål)
  * Translated using Weblate (Swedish)

  [ Veiko Aasa ]
  * samba: Add unit and functional tests
  * deluge: Allow one to set a download directory
  * deluge: Fix installation failure on slow machine
  * storage: Make external disk mounts accessible by other users
  * gitweb: Add link to the manual page
  * gitweb: Fix functional tests if git user and email is not configured

  [ Sunil Mohan Adapa ]
  * style: Fix incorrect margins for containers in mobile view
  * style: Fix responsiveness for app header
  * network: Fix activating connections that don't have real devices
  * network: Allow setting the auto-connect property on a connection
  * network: Add method to re-activate connections after an update
  * wireguard: Show large buttons in show client/server pages
  * wireguard: Cosmetic fixes by yapf and isort
  * wireguard: Don't error out when wg0 server is not setup
  * wireguard: Add ability to set private key in client addition
  * wireguard: Accept all IPs on server in a client setup
  * wireguard: Update descriptions in form labels
  * wireguard: Only use network manager for connections to servers
  * wireguard: Handle client connections through network manager
  * wireguard: Update descriptions for client vs. server clarity
  * wireguard: Generate private key if needed when editing server
  * wireguard: Add validations in forms
  * wireguard: Ensure tests work without latest network manager
  * wireguard: Implement enabling/disabling app using a stored flag
  * wireguard: Enable/disable connections along with the app
  * wireguard: When a connection is edited, reactivate to apply changes
  * wireguard: Show public key even when connection is not active

  [ Thomas Vincent ]
  * Translated using Weblate (French)

  [ Nektarios Katakis ]
  * Translated using Weblate (Greek)
  * Translated using Weblate (Greek)
  * Translated using Weblate (Greek)
  * networks: form for configuring router
  * networks: create view & url for new form
  * networks: add link to main page for router config form
  * networks: add first boot step for router config helper
  * networks: modify as first boot wizard step
  * networks: save router config to kvstore

  [ James Valleroy ]
  * Translated using Weblate (French)
  * wireguard: Add skeleton for new app
  * wireguard: Implement adding client
  * wireguard: Show list of added clients
  * wireguard: Allow deleting a client
  * wireguard: Add client info view
  * wireguard: Form to add server
  * wireguard: List peers in client section
  * wireguard: Add server information view
  * wireguard: Generate key pair
  * wireguard: Show this box's public key
  * wireguard: Create network manager connection
  * wireguard: Encode public keys for use in URLs
  * wireguard: Refactor actions file
  * wireguard: Add views for editing and deleting clients and servers
  * wireguard: Make setup idempotent
  * wireguard: Write pre-shared key to tempfile
  * wireguard: Use network API to handle connections
  * wireguard: Add icon
  * wireguard: Replace nmcli use with libnm
  * restore: Remove app
  * repro: Remove app
  * networks: Update text for router setup
  * bind: Enable systemd sandbox options for bind9 service
  * functional_tests: Update geckodriver version to v0.26.0
  * locale: Update translation strings
  * doc: Fetch latest manual
  * debian: Rename TODO.Debian to TODO
  * debian: Add Expat license to copyright
  * debian: Update standards version to 4.5.0

  [ Dietmar ]
  * Translated using Weblate (German)

  [ nautilusx ]
  * Translated using Weblate (German)
  * Translated using Weblate (German)

  [ Joseph Nuthalapati ]
  * functional-tests: Login only once per session
  * functional-tests: Africa/Addis_Abada is gone?
  * functional-tests: Add tag @service-discovery
  * functional-tests: Make nav_to_module efficient
  * functional-tests: Avoid unnecessary trips to Home
  * functional-tests: Avoid warnings about markers
  * functional-tests: Minor refactoring
  * functional-tests: Mark backups and security with @system

 -- James Valleroy <jvalleroy@mailbox.org>  Mon, 27 Jan 2020 19:23:04 -0500

plinth (20.0~bpo10+1) buster-backports; urgency=medium

  * Rebuild for buster-backports.

 -- James Valleroy <jvalleroy@mailbox.org>  Thu, 16 Jan 2020 21:34:16 -0500

plinth (20.0) unstable; urgency=medium

  [ Veiko Aasa ]
  * users: Fix test fixture that disables console login restrictions
  * gitweb: Add tests for views
  * samba: Improve actions script startup time
  * deluge: Manage starting/stoping deluged
  * deluge: Fix set default daemon

  [ Nektarios Katakis ]
  * openvpn: Enable support for communication among all clients
  * Translated using Weblate (Greek)
  * Translated using Weblate (Greek)
  * Translated using Weblate (Greek)
  * Translated using Weblate (Greek)

  [ Sunil Mohan Adapa ]
  * gitweb: Fix flake8 error that is causing pipeline failures
  * storage: Ignore errors resizing partition during initial setup
  * storage: Make partition resizing work with parted 3.3
  * debian: Add powermgmt-base to recommends list
  * openvpn: Enable IPv6 for server and client outside the tunnel
  * networks: Refactor creating a network manager client
  * networks: Remove unused method
  * networks: Fix crashing when accessing network manager D-Bus API

  [ Michael Breidenbach ]
  * Translated using Weblate (German)
  * Translated using Weblate (Swedish)
  * Translated using Weblate (German)
  * Translated using Weblate (German)

  [ Doma Gergő ]
  * Translated using Weblate (Hungarian)

  [ Joseph Nuthalapati ]
  * mediawiki: Use a mobile-friendly skin by default
  * mediawiki: Allow admin to set default skin
  * mediawiki: Fix functional tests depending on skin

  [ James Valleroy ]
  * Translated using Weblate (Greek)
  * Translated using Weblate (Greek)
  * openvpn: Add diagnostic for ipv6 port
  * matrixsynapse: Allow upgrade to 1.8.*
  * security: Add explanation of sandboxing
  * locale: Update translation strings
  * doc: Fetch latest manual

  [ Allan Nordhøy ]
  * Translated using Weblate (Norwegian Bokmål)

  [ Thomas Vincent ]
  * Translated using Weblate (French)

  [ Ralf Barkow ]
  * Translated using Weblate (German)

 -- James Valleroy <jvalleroy@mailbox.org>  Mon, 13 Jan 2020 19:11:44 -0500

plinth (19.24~bpo10+1) buster-backports; urgency=medium

  * Rebuild for buster-backports.

 -- James Valleroy <jvalleroy@mailbox.org>  Thu, 02 Jan 2020 20:27:33 -0500

plinth (19.24) unstable; urgency=medium

  [ Thomas Vincent ]
  * Translated using Weblate (French)
  * Translated using Weblate (French)

  [ Veiko Aasa ]
  * app: Fix javascript doesn't run on first visit
  * samba: private shares
  * storage: Tests for the directory validation action
  * users: Add tests for the Samba user database

  [ James Valleroy ]
  * samba: Fix spelling in description
  * debian: Update French debconf translation (Closes: #947386)
    - Thanks to Jean-Pierre Giraud for the patch.
  * firewall: Support upgrading firewalld to 0.8
  * mldonkey: Add ProtectKernelLogs
  * deluge: Use systemd sandboxing features
  * infinoted: Use systemd sandboxing features
  * storage: Add systemd sandboxing features to udiskie service
  * upgrades: Add systemd sandboxing features to repository setup service
  * security: List whether each app is sandboxed
  * locale: Update translation strings
  * debian: Update Dutch debconf translation (Closes: #947136)
    - Thanks to Frans Spiesschaert for the patch.
  * doc: Fetch latest manual

  [ Michael Breidenbach ]
  * Translated using Weblate (German)
  * Translated using Weblate (Swedish)

  [ Nektarios Katakis ]
  * Translated using Weblate (Greek)

  [ Doma Gergő ]
  * Translated using Weblate (Hungarian)

  [ Allan Nordhøy ]
  * Translated using Weblate (Norwegian Bokmål)

  [ Kunal Mehta ]
  * mediawiki: Pass --quick when running update.php

  [ Sunil Mohan Adapa ]
  * help: Refactor to move app into __init__.py for consistency
  * app: Introduce API to return a list of all apps
  * app: Introduce API to run diagnostics on an app
  * apache: Implement diagnostic test for web server component
  * daemon: Implement diagnostic test for daemon component
  * daemon: Implement diagnostic test to check if a daemon is running
  * firewall: Implement new diagnostic tests to check port status
  * diagnostics: Use new component based API for all diagnostic tests
  * cosmetic: Yapf and isort fixes
  * daemon: Move diagnosing port listening into daemon module
  * daemon: Move diagnosing using netcat to daemon module
  * apache: Move diagnostics for checking URLs into apache module
  * app: Implement API to check if app/component has diagnostics
  * views: Don't require sending diagnostics module name separately
  * minidlna: Fix showing clients information
  * mediawiki: Fix problem with session cache failing logins

  [ Ralf Barkow ]
  * Translated using Weblate (German)

  [ erlendnagel ]
  * Translated using Weblate (Dutch)

 -- James Valleroy <jvalleroy@mailbox.org>  Mon, 30 Dec 2019 21:17:58 -0500

plinth (19.23~bpo10+1) buster-backports; urgency=medium

  * Rebuild for buster-backports.

 -- James Valleroy <jvalleroy@mailbox.org>  Thu, 19 Dec 2019 10:04:11 -0500

plinth (19.23) unstable; urgency=medium

  [ Thomas Vincent ]
  * Translated using Weblate (French)
  * Translated using Weblate (French)

  [ Fred ]
  * Translated using Weblate (French)

  [ Alice Kile ]
  * show app icons in apps page
  * use single variable for referencing icon filename
  * fix formatting issues
  * fix formatting and template-related issues
  * properly implement header in app and setup pages
  * implement responsive layout for app page
  * fix toggle button html layout and responsive design css
  * config: fix minor syntax error
  * fix: implement requested changes

  [ James Valleroy ]
  * themes: css whitespace minor fixes
  * samba: Add icon to app page
  * minidlna: Add managed service and Daemon component
  * minidlna: Use single action to set media dir and restart
  * minidlna: Show icon on app page
  * minidlna: Fix webserver config name
  * minidlna: Only show shortcut to users in group
  * mumble: Keep icon_filename in moved view
  * cockpit: Filter out localhost URLs from displayed access list
  * users: Use service action to restart share group service
  * locale: Update translation strings
  * doc: Fetch latest manual

  [ Veiko Aasa ]
  * samba: recursively set open share directory permissions
  * users: Fix functional tests changing the language feature
  * app: Fix app checkbox status change functional tests
  * storage: Directory selection form and validator
  * transmission: New directory selection form

  [ Nektarios Katakis ]
  * feature: minidlna app
  * fix: minidlna.conf file permissions after editing
  * update minidlna svg
  * run sysctl after installation
  * mumble: Add option to set SuperUser password
  * cockpit: extend apps description with access info
  * cockpit: add list of valid urls to access the app.

  [ /rgb ]
  * Translated using Weblate (German)
  * Translated using Weblate (German)

  [ Luis A. Arizmendi ]
  * Translated using Weblate (Spanish)

  [ adaragao ]
  * Translated using Weblate (Portuguese)

  [ Michael Breidenbach ]
  * Translated using Weblate (Swedish)

 -- James Valleroy <jvalleroy@mailbox.org>  Mon, 16 Dec 2019 18:38:46 -0500

plinth (19.22~bpo10+1) buster-backports; urgency=medium

  * Rebuild for buster-backports.

 -- James Valleroy <jvalleroy@mailbox.org>  Fri, 06 Dec 2019 21:01:10 -0500

plinth (19.22) unstable; urgency=medium

  [ Matt Conroy ]
  * pagekite: Get rid of tabs in the configuration page
  * openvpn: manual link points to incorrect page

  [ Joseph Nuthalapati ]
  * pagekite: Fix functional tests
  * pagekite: Show existing services only if there are any
  * pagekite: Make Custom Services look like it's under Configuration
  * pagekite: Use the new app toggle button
  * openvpn: Add client apps

  [ Thomas Vincent ]
  * Translated using Weblate (French)

  [ Fred ]
  * Translated using Weblate (French)
  * Translated using Weblate (French)

  [ Alice Kile ]
  * backups: fix title not appearing
  * diagnostics: don't run on disabled modules
  * apps: Remove link to webapps in app descriptions
  * Fix error with app toggle input
  * templates: Add toolbar for apps in app.html
  * toolbar: Move diagnostics button into dropdown menu

  [ nautilusx ]
  * Translated using Weblate (German)

  [ Michael Breidenbach ]
  * Translated using Weblate (German)
  * Translated using Weblate (Swedish)

  [ Veiko Aasa ]
  * ssh: fix Avahi SFTP service file
  * diagnostics: fix IPv6 failures
  * matrix-synapse: Update requirement from buster-backports
  * samba: Users can enable a guest share
  * samba: user can select devices for sharing
  * samba: fixes and improvements
  * samba: fixes and improvements
  * app: fix javascript constant redeclaration error
  * samba: Fix javascript constant redeclaration error

  [ James Valleroy ]
  * debian: Update German debconf translation (Closes: #945387)
    - Thanks to Helge Kreutzmann for the patch.
  * samba: Add acl to managed_packages
  * samba: Fix restore command
  * samba: Move urls under apps/
  * functional_tests: Add basic samba tests
  * samba: Use register_group instead of create_group
  * samba: Only show shortcut to users in freedombox-share group
  * samba: Keep create_group in setup
  * diagnostics: Use a distinct class for Run Diagnostics button on this page
  * locale: Update translation strings
  * doc: Fetch latest manual

  [ Sunil Mohan Adapa ]
  * diagnostics: Use app.html instead of simple_app.html
  * firewall: Use app.html instead of simple_app.html
  * letsencrypt: Use app.html instead of simple_app.html
  * monkeysphere: Use app.html instead of simple_app.html
  * names: Use app.html instead of simple_app.html
  * power: Use app.html instead of simple_app.html
  * openvpn: Use app.html instead of simple_app.html
  * tor: Use app.html instead of simple_app.html
  * ikiwiki: Move the create button to manage section
  * gitweb: Move create button into manage section
  * networks: Move actions button into connection section
  * templates: Remove the now unused simple_app.html
  * users: Move create button into users section
  * minetest: Minor cosmetic fix
  * templates: Make internal zone and port forwarding info override-able
  * toolbar: Make diagnostics button looks like other drop down items
  * toolbar: Align extra actions drop down button to the right
  * toolbar: Rewamp toolbar code for simplicity and to fix issues

 -- James Valleroy <jvalleroy@mailbox.org>  Mon, 02 Dec 2019 18:00:45 -0500

plinth (19.21~bpo10+1) buster-backports; urgency=medium

  * Rebuild for buster-backports.

 -- James Valleroy <jvalleroy@mailbox.org>  Sun, 24 Nov 2019 05:44:45 -0500

plinth (19.21) unstable; urgency=medium

  [ Veiko Aasa ]
  * gitweb: Allow to import from a remote repository
  * gitweb: Do not recursively scan for Git repositories
  * turbolinks: Disable turbolinks on links that don't point to /plinth/...

  [ nautilusx ]
  * Translated using Weblate (German)

  [ Doma Gergő ]
  * Translated using Weblate (Hungarian)

  [ Allan Nordhøy ]
  * Translated using Weblate (Swedish)
  * Translated using Weblate (Norwegian Bokmål)

  [ Birger Schacht ]
  * backups: Show proper error when SSH server is not reachable
  * ssh: Add the error of ssh-keyscan to the verification view
  * tor: Rename "Hidden Service" to "Onion Service"

  [ Joseph Nuthalapati ]
  * ejabberd: Handle case where domain name is not set
  * tahoe: Mark Tahoe-LAFS as an advanced app
  * README: Fix hyperlinks to badges and images
  * doc: dev: Add instructions to setup developer documentation
  * doc: dev: Mention where to find the user manual
  * doc: dev: Reduce toc depth to 2 levels to reduce noise
  * doc: dev: Fix headings
  * doc: dev: Add favicon to developer documentation site
  * app: Avoid showing empty configuration block
  * app: Fix broken functional tests
  * firstboot: reading firstboot-wizard-secret file
  * searx: Set safe_search to Moderate by default
  * clients: Improve code readability

  [ Sunil Mohan Adapa ]
  * backups: i18n for a string on verify ssh host page
  * backups: Simplify SSH fingerprint verification command
  * HACKING: Update with instructions for multiple OSes
  * CONTRIBUTING: Add more instructions on commits and MR changes
  * doc: Fix unavailability of manual images
  * tor: Fix port diagnostics by correcting port data type
  * tor: Expect obfs service to be also available on IPv6
  * tor: Listen on IPv6 for OrPort

  [ Thomas Vincent ]
  * Translated using Weblate (French)

  [ Michael Breidenbach ]
  * Translated using Weblate (Swedish)

  [ James Valleroy ]
  * HACKING: Fix provision with tests command
  * d/po: Run debconf-updatepo
  * locale: Update translation strings

  [ Radek Pasiok ]
  * Translated using Weblate (Polish)
  * Translated using Weblate (Polish)

  [ Alice Kile ]
  * clients: implement launch button feature
  * app: Implement toggle button in app page
  * app: Use single form for app toggle and configuration
  * app: Make the toggle-button responsive

 -- James Valleroy <jvalleroy@mailbox.org>  Mon, 18 Nov 2019 19:35:38 -0500

plinth (19.20~bpo10+1) buster-backports; urgency=medium

  * Rebuild for buster-backports.

 -- James Valleroy <jvalleroy@mailbox.org>  Thu, 07 Nov 2019 05:58:35 -0500

plinth (19.20) unstable; urgency=medium

  [ Veiko Aasa ]
  * gitweb: Set correct access rights after enabling application
  * gitweb: Add tests for actions script
  * gitweb: Add functional tests
  * gitweb: avoid global environment variables in Apache configuration
  * gitweb: fix links that end with /HEAD
  * gitweb: Validate repository name also in actions script
  * gitweb: do not change working directory inside actions script
  * sharing: Fix wrong links on Apache2 directory index page

  [ Fioddor Superconcentrado ]
  * Translated using Weblate (German)
  * Translated using Weblate (Spanish)
  * d/po/es: New translation file
  * d/po: Fix header comments

  [ Michael Breidenbach ]
  * Translated using Weblate (German)
  * Translated using Weblate (Swedish)
  * Translated using Weblate (Swedish)

  [ Sunil Mohan Adapa ]
  * debian: Remove plinth transitional package
  * cfg: Fix test case failure due to incorrect path assumption
  * gitlab-ci: Fix path for HTML coverage report generation
  * gitweb: Set proper access after restoration of a backup
  * setup: Don't include actions/__pycache__ during installation
  * ssh: Fix flake8 failure by removing unused import
  * config: Use AppView and cleanup custom code
  * storage: Use AppView and cleanup custom code
  * doc: Install using makefile instead of setup.py
  * doc: Fetch and add Spanish manual
  * help: Fix showing manual pages in fallback cases
  * app: Fix a pytest warning in tests
  * setup.py: Set development status classifier to production/stable
  * setup.py: Add more topics to classifiers
  * doc: Add developer documentation using Sphinx
  * actions: Fix issue with docstring causing issues with Sphnix
  * Translated using Weblate (Swedish)

  [ Pavel Borecki ]
  * Translated using Weblate (Czech)

  [ Thomas Vincent ]
  * Translated using Weblate (French)
  * backups: Fix a typo in backups upload form
  * Translated using Weblate (French)

  [ homycal ]
  * Translated using Weblate (French)

  [ Mattias Münster ]
  * Translated using Weblate (Swedish)

  [ Allan Nordhøy ]
  * Translated using Weblate (Norwegian Bokmål)
  * Translated using Weblate (French)
  * Translated using Weblate (French)

  [ Nektarios Katakis ]
  * ssh: Option for disabling password authentication

  [ Joseph Nuthalapati ]
  * infinoted: Add missing manual page link
  * doc: Add directory for development documentation
  * doc: Skip empty lines when piping to wget
  * doc: Fix Unicode issues with the manual
  * doc: Remove language code from title
  * doc: Move build scripts into separate directory
  * doc: Minor cosmetic changes
  * doc: Move English manual to manual/en directory
  * help: Respect language preference when showing user manual
  * snapshot: Sort snapshot list from newest to oldest

  [ Doma Gergő ]
  * Translated using Weblate (Hungarian)

  [ Fred ]
  * Translated using Weblate (French)
  * Translated using Weblate (French)

  [ James Valleroy ]
  * config: Implement get_initial and form_valid
  * functional_tests: Update config form ids
  * coquelicot: Change quotes to ASCII
  * locale: Update translation strings
  * doc: Fetch latest manual

 -- James Valleroy <jvalleroy@mailbox.org>  Mon, 04 Nov 2019 19:15:27 -0500

plinth (19.19~bpo10+1) buster-backports; urgency=medium

  * Rebuild for buster-backports.

 -- James Valleroy <jvalleroy@mailbox.org>  Thu, 24 Oct 2019 17:53:02 -0400

plinth (19.19) unstable; urgency=medium

  [ Veiko Aasa ]
  * ikiwiki: Allow full Unicode text in wiki/blog title names
  * actions: Check with flake8
  * gitweb: New app for simple git hosting
  * users: reload Apache2 to flush LDAP cache after user operations
  * gitweb: update repository list where necessary
  * gitweb: fix Windows Git client download link in manifest
  * gitweb: add help text for description and owner fields in the form
  * gitweb: enable rename detection

  [ Pavel Borecki ]
  * Translated using Weblate (Czech)

  [ Thomas Vincent ]
  * Translated using Weblate (French)

  [ Birger Schacht ]
  * ssh: Show server fingerprints in SSH page

  [ James Valleroy ]
  * Translated using Weblate (French)
  * gitweb: Fix flake8 error
  * locale: Update translations strings
  * doc: Fetch latest manual

  [ Nevena Mircheva ]
  * Translated using Weblate (Bulgarian)

  [ Sunil Mohan Adapa ]
  * matrixsynapse: Remove unused letsencrypt action
  * ejabberd: Removed unused letsencrypt action
  * gitweb: Minor fixes after review
  * gitweb: Minor visual changes to templates
  * gitweb: Fix issue with elevated access to private repositories
  * frontpage: Show shortcuts that public even if need a group
  * searx, app, translation, language-selection: Fix license header
  * ikiwiki: Remove extra create button when no wiki/blog is present
  * cosmetic: yapf formatting

  [ ikmaak ]
  * Translated using Weblate (Dutch)

  [ Michael Breidenbach ]
  * Translated using Weblate (German)

  [ Allan Nordhøy ]
  * Translated using Weblate (Norwegian Bokmål)

  [ Matthias Dellweg ]
  * quassel: Add let's encrypt component for certficiates

 -- James Valleroy <jvalleroy@mailbox.org>  Mon, 21 Oct 2019 18:49:35 -0400

plinth (19.18~bpo10+1) buster-backports; urgency=medium

  * Rebuild for buster-backports.

 -- James Valleroy <jvalleroy@mailbox.org>  Thu, 10 Oct 2019 07:04:16 -0400

plinth (19.18) unstable; urgency=medium

  [ Matthias Dellweg ]
  * diagnose: Move negating diagnose result inside try block

  [ Fioddor Superconcentrado ]
  * Translated using Weblate (Spanish)

  [ Luis A. Arizmendi ]
  * Translated using Weblate (Spanish)

  [ Allan Nordhøy ]
  * Translated using Weblate (Norwegian Bokmål)

  [ Dietmar ]
  * Translated using Weblate (German)

  [ Sunil Mohan Adapa ]
  * pagekite: Remove first wizard step for danube edition
  * pagekite: cosmetic: yapf and isort changes
  * debian: Remove python3-requests from depends list
  * users: Make UI close to rest of the apps
  * upgrades: Remove unnecessary subsubmenu
  * ikiwiki: Remove subsubmenu in favor of toolbar
  * networks: Remove subsubmenu in favor of toolbar buttons
  * backups: Remove unnecessary use of subsubmenu template
  * templates: Remove unused invocation of subsubmenu
  * templates: Simplify unnecessary override
  * templates: Provide subsubmenu functionality in app.html
  * dynamicdns: Use app.html instead of app-subsubmenu.html
  * i2p: Use app.html instead of app-subsubmenu.html
  * pagekite: Use app.html instead of app-subsubmenu.html
  * snapshot: Use app.html instead of app-subsubmenu.html
  * templates: Remove unused app-subsubmenu.html
  * deluge: Support deluge 2 by starting it properly
  * minetest: Remove mod-torches no longer available in testing/unstable

  [ James Valleroy ]
  * security: Add past vulnerabilities count
  * security: Move security report to new page
  * locale: Update translation strings
  * doc: Fetch latest manual
  * d/control: Add Rules-Requires-Root: no
  * d/control: Update Standards-Version to 4.4.1

 -- James Valleroy <jvalleroy@mailbox.org>  Mon, 07 Oct 2019 19:06:16 -0400

plinth (19.17~bpo10+1) buster-backports; urgency=medium

  * Rebuild for buster-backports.

 -- James Valleroy <jvalleroy@mailbox.org>  Sun, 29 Sep 2019 11:05:32 -0400

plinth (19.17) unstable; urgency=medium

  [ Pavel Borecki ]
  * Translated using Weblate (Czech)
  * Translated using Weblate (Czech)

  [ Anxin YI ]
  * Translated using Weblate (Chinese (Simplified))

  [ Joseph Nuthalapati ]
  * firstboot: network connections not used, cleanup
  * firstboot: Add new help menu to firstboot navbar

  [ Sunil Mohan Adapa ]
  * letsencrypt: Update and fix tests involving domain changes
  * tor: Fix test case for getting status
  * firstboot: Hide left menu during first boot as intended

  [ James Valleroy ]
  * locale: Update translation strings
  * doc: Fetch latest manual

 -- James Valleroy <jvalleroy@mailbox.org>  Mon, 23 Sep 2019 18:14:40 -0400

plinth (19.16~bpo10+1) buster-backports; urgency=medium

  * Rebuild for buster-backports.

 -- James Valleroy <jvalleroy@mailbox.org>  Sun, 15 Sep 2019 09:36:27 -0400

plinth (19.16) unstable; urgency=medium

  [ Joseph Nuthalapati ]
  * help: Add button to submit feedback
  * help: Add button for Support
  * help: Add button for Contribute
  * manual: Move PDF download link to HTML manual page
  * help: Convert help icon in the navbar to dropdown

  [ Sunil Mohan Adapa ]
  * help: Add more text to contribute page for donations
  * action_utils: Introduce utility for setting debconf answers
  * action_utils: Workaround problem with setting debconf answers
  * views: Fix failure in redirecting from language selection page
  * help: Make download as PDF a regular button
  * backups: Add missing slashes at the end of URLs
  * backups: Remove cancel button from add disk location page
  * backups: Fix removing local repository
  * backups: Simplify checking repository capabilities using flags
  * backups: Simplify listing repositories in index page
  * backups: Rename network_storage module to store
  * backups: Introduce method for checking if a repository is usable
  * backups: Minor cosmetic fixes
  * backups: Expose repository path as property
  * backups: Rename remove_repository method to remove
  * backups: Minor change to disk repository name
  * backups: Rename repo_path to borg_path for clarity
  * backups: Make mountpoint property private
  * backups: Use higher level method in views instead of store methods
  * backups: Implement hostname property on SSH repository
  * backups: Clarify two separate uses of name create_repository
  * backups: Separate repository loading from instantiation
  * backups: Minor cosmetic changes
  * backups: Minor simplification in running of action script
  * backups: Improve handling borg errors
  * backups: Minor simplification when adding remote repository
  * backups: Handle errors when adding disk repository
  * backups: Show repository error in archives table
  * backups: Show lock icon for encrypted repositories
  * backups: Show error when password is provided for unencrypted repo
  * backups: Don't show used disk choices when adding disk repo
  * backups: Show error when there are no disks available to add repo
  * backups: Move add repository buttons to the top
  * ejabberd: Fix listen port configuration for ejabberd 19.x
  * cockpit: Prevent restart on freedombox startup
  * ejabberd: Prevent restart on freedombox startup
  * ejabberd: Perform host/domain name operations only when installed
  * module_loader: Cosmetic changes by yapf
  * web_server: Remove log message about serving static directory
  * setup: Better log message when no apps need upgrades
  * module_loader: Remove log message when app is imported
  * actions: Improve log message about action execution

  [ Doma Gergő ]
  * Translated using Weblate (Hungarian)

  [ Swann Martinet ]
  * Translated using Weblate (German)
  * Translated using Weblate (Italian)
  * Translated using Weblate (French)

  [ Allan Nordhøy ]
  * Translated using Weblate (Norwegian Bokmål)

  [ Danny Haidar ]
  * help: Minor updates to the statements on contribute page

  [ Joseph Nuthalpati ]
  * backups: Allow adding backup repositories on multiple disks
  * backups: Refactor class hierarchy in repository.py
  * backups: Save new backup location to plinth database

  [ James Valleroy ]
  * locale: Update translation strings

 -- James Valleroy <jvalleroy@mailbox.org>  Mon, 09 Sep 2019 18:20:03 -0400

plinth (19.15~bpo10+1) buster-backports; urgency=medium

  * Rebuild for buster-backports.

 -- James Valleroy <jvalleroy@mailbox.org>  Thu, 29 Aug 2019 18:51:28 -0400

plinth (19.15) unstable; urgency=medium

  [ Doma Gergő ]
  * Translated using Weblate (Hungarian)

  [ nautilusx ]
  * Translated using Weblate (German)

  [ Allan Nordhøy ]
  * Translated using Weblate (Norwegian Bokmål)

  [ Joseph Nuthalpati ]
  * functional_tests: Fix site.is_available not handling default paths
  * functional_tests: Fix step definition "When I log out"
  * matrix-synapse: Allow installation of version 1.2 from backports

  [ James Valleroy ]
  * security: Hide vulnerability table by default
  * vagrant: Stop any ongoing unattended-upgrade
  * functional_tests: Use longer password when creating user
  * locale: Update translation strings
  * doc: Fetch latest manual
  * debian: Add lintian-override for package-installs-apt-preferences

  [ Sunil Mohan Adapa ]
  * names: Perform better layout of domain names table on small screens
  * cockpit: Apply domain name changes immediately
  * ejabberd: Prevent processing empty domain name
  * config: Send hostname change signal only after fully processing it
  * letsencrypt: Don't try to obtain certificates for .local domains
  * avahi: Expose .local domain as a proper domain
  * cockpit: Make essential and install by default
  * tt-rss: Force upgrade to 18.12-1.1 and beyond
  * doc: Fetch latest manual
  * README: Add more screenshots, update existing paths
  * matrixsynapse: Fix apache syntax errors introduce by 4b8b2e171c86d75
  * users: yapf cosmetic changes
  * users: Don't delete 'admin' group when running unit tests
  * users: Minor cosmetic refactoring
  * users: Don't fail badly when admin group does not exist
  * users: Minor fix to return value when getting last admin user
  * users: Cosmetic yapf and isort fixes
  * updates: Allow matrix-synapse 1.3 to be installed for buster users
  * javascript: Don't resubmit when refreshing the page
  * vagrant: Fix dpkg command for recovering from broken state
  * functional_tests: Fix create snapshot test failure
  * storage: Fix regression with restoring backups with storage

  [ bn4t ]
  * matrix-synapse: Use recommended reverse proxy configuration

 -- James Valleroy <jvalleroy@mailbox.org>  Mon, 26 Aug 2019 18:55:49 -0400

plinth (19.14~bpo10+1) buster-backports; urgency=medium

  * Rebuild for buster-backports.

 -- James Valleroy <jvalleroy@mailbox.org>  Thu, 15 Aug 2019 20:10:30 -0400

plinth (19.14) unstable; urgency=medium

  [ James Valleroy ]
  * functional_tests: Fix delete backup path
  * tests: Test add custom shortcuts to frontpage
  * locale: Update translation strings
  * doc: Fetch latest manual
  * debian: Update standards version to 4.4.0
  * debian: Switch to debhelper-compat

  [ Pavel Borecki ]
  * Translated using Weblate (Czech)

  [ Doma Gergő ]
  * Translated using Weblate (Hungarian)

  [ pierre ]
  * Translated using Weblate (French)

  [ ZeroAurora ]
  * Translated using Weblate (Chinese (Simplified))

  [ Sunil Mohan Adapa ]
  * storage: Handle all device paths during eject
  * storage: Fix incorrect i18n when throwing and error
  * storage: yapf changes
  * setup: Clarify success log message when force upgrading
  * Yapf changes
  * firewall: Force upgrade to firewalld 0.7.x
  * frontpage: Fix regression with loading custom shortcuts
  * frontpage: Log a message when loading custom shortcuts
  * upgrades: Set apt configuration to allow release info change
  * tests: Fix flake8 warning about unused imports
  * Minor yapf fixes
  * names: Minor styling fixes
  * names: Don't enumerate services for domains supporting all
  * names: Introduce new API to manage domains
  * names: Declare domain types in various apps
  * names: Make all apps use new api to retrieve domain names
  * names: Use new API in all apps
  * letsencrypt: Revoke certificate only if it exists
  * letsencrypt: Fix problem with automatically obtaining certificates
  * cockpit: Don't error out when removing an unknown domain
  * ejabberd: Ensure that hosts are not duplicated in configuration
  * ejabberd: Use domain added signal for listening to domain changes
  * cockpit: Don't handle the domain changed signal
  * letsencrypt: Remove unused listen to domain change signal
  * config: Remove unused domain change signal
  * api: Fix regression with listing only enabled apps in mobile app

  [ Joseph Nuthalpati ]
  * upgrades: Use reusable collapsible-button style for logs

  [ Mesut Akcan ]
  * Translated using Weblate (Turkish)

  [ Radek Pasiok ]
  * Translated using Weblate (Polish)

  [ Anxin YI ]
  * Translated using Weblate (Chinese (Simplified))

  [ Allan Nordhøy ]
  * Translated using Weblate (Norwegian Bokmål)

 -- James Valleroy <jvalleroy@mailbox.org>  Mon, 12 Aug 2019 19:31:35 -0400

plinth (19.13~bpo10+1) buster-backports; urgency=medium

  * Rebuild for buster-backports.

 -- Federico Ceratto <federico@debian.org>  Tue, 06 Aug 2019 15:39:39 +0100

plinth (19.13) unstable; urgency=low

  [ Nikolas Nyby ]
  * Fix a handful of typos in docs and comments
  * Introduce flake8 checking
  * Fix typos in module init docs
  * Add flake8 to gitlib-ci

  [ Petter Reinholdtsen ]
  * Translated using Weblate (Norwegian Bokmål)

  [ Sunil Mohan Adapa ]
  * Minor changes to flake8 related updates
  * diaspora: Fix tests by reverting changes during flake8 clenaup
  * backups: Fix issue with showing index page
  * backups: Fix HTML template indentation, remove inline styling

  [ James Valleroy ]
  * help: Show security notice when backports are in use
  * security: Show vulnerability counts
  * locale: Update translation strings
  * doc: Fetch latest manual
  * Begin uploading to unstable again.
  * security: Fixup refactoring

  [ Joseph Nuthalapati ]
  * backups: Make UI more consistent with other apps
  * backups: Make backup location tables collapsible
  * flake8: Remove unused import

  [ nautilusx ]
  * Translated using Weblate (German)

  [ Anxin YI ]
  * Translated using Weblate (Chinese (Simplified))

 -- James Valleroy <jvalleroy@mailbox.org>  Mon, 29 Jul 2019 19:13:58 -0400

plinth (19.12) experimental; urgency=medium

  [ Miguel A. Bouzada ]
  * Added translation using Weblate (Galician)
  * Translated using Weblate (Galician)

  [ Sunil Mohan Adapa ]
  * dbus: Allow plinth user to own FreedomBox DBus service
  * service: Implement action for systemd try-restart
  * cockpit: Don't handle domains if app is not installed
  * dynamicdns: Send domain added signal properly during init
  * letsencrypt: Force commands to be non-interactive
  * letsencrypt: Remove renewal hooks implementation
  * letsencrypt: Remove old style hooks from all configuration files
  * letsencrypt: Remove deprecated logger.warn
  * letsencrypt: Remove special treatment for domain added from 'config'
  * letsencrypt: Implement DBus service for renewal notifications
  * letsencrypt: Add lineage information in status
  * letsencyrpt: Implement action to copy certificates
  * letsencrypt: Implement action to compare copied certificates
  * letsencrypt: Introduce component for handling certificates
  * letsencrypt: Add permanent hook to receive renewal notifications
  * letsencrypt: Trigger renewal certificate events in component
  * letsencrypt: Trigger events for obtain, revoke and delete
  * letsencrypt: Implement re-obtain separately
  * letsencrypt: Handling certificate renewals when daemon is offline
  * apache: Add let's encrypt certificate component
  * matrixsynapse: Add let's encrypt component for certficiates
  * ejabberd: Add let's encrypt component for managing certificates
  * ejabberd: Backup and restore TLS certificates
  * sso: Use new features of axes, log axes messages
  * Minor yapf and isort changes

  [ Pavel Borecki ]
  * Translated using Weblate (Czech)

  [ Petter Reinholdtsen ]
  * Translated using Weblate (Norwegian Bokmål)

  [ Allan Nordhøy ]
  * Translated using Weblate (Norwegian Bokmål)

  [ Doma Gergő ]
  * Translated using Weblate (Hungarian)

  [ Luis A. Arizmendi ]
  * Translated using Weblate (Spanish)

  [ Joseph Nuthalapati ]
  * backups: Add option to select/deselect all apps for backup or restore
  * backups: Change "select all" to a pure JavaScript implementation
  * Translated using Weblate (Telugu)
  * Translated using Weblate (Chinese (Simplified))
  * sharing: Allow directories to be publicly shared
  * sharing: Add functional test for public shares
  * sharing: Add JavaScript to hide user groups for public shares
  * sharing: Simplify --is-public option
  * sharing: Indicate public shares in listing of shares

  [ Johannes Keyser ]
  * Translated using Weblate (German)

  [ Mesut Akcan ]
  * Translated using Weblate (Turkish)

  [ Elizabeth Sherrock ]
  * Translated using Weblate (Chinese (Simplified))

  [ Anxin YI ]
  * Translated using Weblate (Chinese (Simplified))

  [ Igor ]
  * Translated using Weblate (Russian)

  [ ZeroAurora ]
  * Translated using Weblate (Chinese (Simplified))

  [ James Valleroy ]
  * Translated using Weblate (Chinese (Simplified))
  * locale: Update translation strings
  * doc: Fetch latest manual

 -- James Valleroy <jvalleroy@mailbox.org>  Mon, 22 Jul 2019 19:23:02 -0400

plinth (19.11) experimental; urgency=medium

  [ THANOS SIOURDAKIS ]
  * Added translation using Weblate (Greek)

  [ ZeroAurora ]
  * Translated using Weblate (Chinese (Simplified))

  [ Doma Gergő Mihály ]
  * matrixsynapse: Fix missing translation mark

  [ Doma Gergő ]
  * Translated using Weblate (Hungarian)

  [ Luis A. Arizmendi ]
  * Translated using Weblate (Spanish)

  [ Joseph Nuthalapati ]
  * backups: Improve UX of adding ssh remote
  * backups: Avoid creating duplicate SSH remotes
  * backups: YAPF formatting
  * backups: Text change on index page
  * backups: Make paramiko a dependency of freedombox package
  * debian: Add python3-paramiko to build dependencies
  * backups: Fix issue with repository not being initialized
  * backups: Minor refactoring in forms.py
  * backups: Add test for adding ssh remotes
  * backups: Avoid using `sudo` in tests
  * backups: Skipping tests temporarily
  * backups: tests: Fix issue with usage of fixture 'needs_root'
  * Add SSH hostkey verification
  * backups: ssh remotes: Refactoring
  * backups: Fix functional tests broken due to URL changes
  * Verify SSH hostkey before mounting
  * ui: Create reusable CSS class for collapsible-button
  * backups: Remove unnecessary context manager for paramiko SFTPClient
  * backups: Read file path of known_hosts directly from plinth.config
  * backups: Add regex validation for ssh_repository field

  [ Sunil Mohan Adapa ]
  * backups: Minor fixes to host verification view template
  * backup: Allow SSH directory paths with : in them
  * backups: Cleanup auto-mounting SSH repositories
  * backups: Minor styling changes
  * backups: Handle SSH keys for old stored repositories
  * backups: Require passphrase for encryption in add repository form
  * backups: Fix and refactor adding a new remote repository
  * backups: Remove known_hosts file from config file
  * backups: Fix issue with verifying SSH host keys
  * backups: Don't send passphrase on the command line
  * backups: Git ignore the .ssh folder in data folder
  * setup.py: Don't install directories matching ignore patterns
  * backups: Minor cleanup
  * backups: Un-mount SSH repositories before deleting them

  [ Igor ]
  * Translated using Weblate (Russian)

  [ Andrey Vostrikov ]
  * Translated using Weblate (Russian)

  [ James Valleroy ]
  * locale: Update translation strings
  * doc: Fetch latest manual

 -- James Valleroy <jvalleroy@mailbox.org>  Mon, 08 Jul 2019 18:13:37 -0400

plinth (19.10) experimental; urgency=medium

  [ Sunil Mohan Adapa ]
  * Introduce firewall component for opening/closing ports
  * Introduce webserver component for managing Apache configuration
  * Introduce uwsgi component to manage uWSGI configuration
  * app: Rename get() method to get_component()
  * app: Add unique ID to each app class
  * Introduce daemon component to handle systemd units
  * radicale: Workaround issue with creating log directory
  * app: Set app as enabled only when the daemon is enabled
  * syncthing: Open firewall ports for listening and discovery

  [ James Valleroy ]
  * functional_tests: Add shortcut- prefix to test home page config
  * locale: Update translations strings
  * doc: Fetch latest manual

  [ Mesut Akcan ]
  * Translated using Weblate (Turkish)

  [ ssantos ]
  * Translated using Weblate (German)

  [ Pavel Borecki ]
  * Translated using Weblate (Czech)

  [ Allan Nordhøy ]
  * Translated using Weblate (Norwegian Bokmål)

  [ adaragao ]
  * Translated using Weblate (Portuguese)

  [ Petter Reinholdtsen ]
  * Translated using Weblate (Norwegian Bokmål)

 -- James Valleroy <jvalleroy@mailbox.org>  Mon, 24 Jun 2019 20:06:17 -0400

plinth (19.9) experimental; urgency=medium

  [ Danny Haidar ]
  * Added translation using Weblate (Bulgarian)

  [ Sunil Mohan Adapa ]
  * menu: Remove unused template submenu.html
  * menu: Removed unused templates, methods and properties
  * Introduce component architecture and menu component
  * Turn frontpage shortcut into an app component

  [ James Valleroy ]
  * config: Update migration to use app id
  * searx: Update to use shortcut component
  * config: Add option to show advanced apps
  * monkeysphere: Hide by default
  * locale: Update translation strings
  * doc: Fetch latest manual

  [ Joseph Nuthalapati ]
  * searx: Add option to allow public access to the application
  * searx: Preserve public_access setting
  * searx: Improve functional tests

  [ Mesut Akcan ]
  * Translated using Weblate (Turkish)

  [ Allan Nordhøy ]
  * Translated using Weblate (Norwegian Bokmål)

 -- James Valleroy <jvalleroy@mailbox.org>  Mon, 10 Jun 2019 19:18:52 -0400

plinth (19.8) experimental; urgency=medium

  [ Pavel Borecki ]
  * Translated using Weblate (Czech)

  [ Allan Nordhøy ]
  * Translated using Weblate (Norwegian Bokmål)

  [ Sunil Mohan Adapa ]
  * i2p: Update SVG logo with standard units, size and margins
  * HACKING: Add guidelines for creating new icons
  * icons: Add new SVG icons for all apps
  * icons: Add license information for SVG icons
  * templates: Use SVG icons for apps page and shortcuts
  * icons: Ensure SVG presence for all non-app icons
  * icons: Update copyright information remaining icons
  * doc: Update the correct license for documentation
  * apache: Serve SVG files compressed using gzip

  [ Doma Gergő ]
  * Translated using Weblate (Hungarian)

  [ ssantos ]
  * Translated using Weblate (German)

  [ Mesut Akcan ]
  * Translated using Weblate (Turkish)

  [ ventolinmono ]
  * Translated using Weblate (Spanish)

  [ Petter Reinholdtsen ]
  * Translated using Weblate (Norwegian Bokmål)

  [ James Valleroy ]
  * locate: Update translation strings
  * doc: Fetch latest manual
  * debian: Remove duplicate priority field
  * doc: Remove unused duplicate image

 -- James Valleroy <jvalleroy@mailbox.org>  Mon, 27 May 2019 18:11:25 -0400

plinth (19.7) experimental; urgency=medium

  [ LoveIsGrief ]
  * i2p: Use augeas for editing the router.config
  * i2p: Include default favorites after installation

  [ Sunil Mohan Adapa ]
  * i2p: Update license headers for consistent formatting
  * i2p: Minor flake8 and yapf fixes
  * i2p: Convert router configuration tests to pytest style
  * transmission: Fix issue with promoting menu item
  * tor: Fix issue with promoting/demoting menu item
  * apps: Fix showing apps background twice
  * apps: Style disable app icons according to design
  * apps: Style the title for disabled icons section
  * sharing: Always keep menu item in promoted state
  * apps: Promote/demote menu items for disabled apps too
  * tests: Add commonly used fixtures globally
  * tests: Remove unused test discovery code
  * custom_shortcuts: Fix issue with writing tests as different user
  * backups: Convert tests to pytest style
  * bind: Convert tests to pytest style
  * config: Convert tests to pytest style
  * diaspora: Convert tests to pytest style
  * letsencrypt: Convert tests to pytest style
  * names: Convert tests to pytest style
  * pagekite: Convert tests to pytest style
  * storage: Convert tests to pytest style
  * tor: Convert tests to pytest style
  * users: Convert tests to pytest style
  * actions: Convert tests to pytest style
  * cfg: Convert tests to pytest style
  * clients: Convert tests to pytest style
  * context_processors: Convert tests to pytest style
  * kvstore: Convert tests to pytest style
  * menu: Convert tests to pytest style
  * middleware: Convert tests to pytest style
  * network: Convert tests to pytest style
  * templatetags: Convert tests to pytest style
  * utils: Convert tests to pytest style
  * i2p: Rename test fixtures to avoid a minor warning
  * ejabberd: Include Bosh port 5280 in port forwarding information
  * repro: Show port forwarding information
  * Common template for showing port forwarding information
  * i2p: Show port forwarding information
  * bind: Show port forwarding information
  * ssh: Show port forwarding information

  [ Doma Gergő ]
  * Translated using Weblate (Hungarian)

  [ Allan Nordhøy ]
  * Translated using Weblate (Norwegian Bokmål)

  [ Radek Pasiok ]
  * Translated using Weblate (Polish)

  [ Erik Ušaj ]
  * Added translation using Weblate (Slovenian)
  * Translated using Weblate (Slovenian)

  [ Karel Trachet ]
  * Translated using Weblate (Dutch)

  [ ssantos ]
  * Translated using Weblate (German)
  * Translated using Weblate (Portuguese)

  [ James Valleroy ]
  * apps: Separate enabled and disabled apps
  * apps: Add port forwarding info
  * service: Show port forwarding info when available
  * openvpn: Show port forwarding info
  * minetest: Fix flake8 error
  * matrixsynapse: Show port forwarding info
  * tahoe: Show port forwarding info
  * locate: Update translation strings
  * doc: Fetch latest manual

  [ Joseph Nuthalapati ]
  * Translated using Weblate (Telugu)

 -- James Valleroy <jvalleroy@mailbox.org>  Mon, 13 May 2019 19:47:52 -0400

plinth (19.6) experimental; urgency=medium

  [ Pavel Borecki ]
  * Translated using Weblate (Czech)

  [ CurlingTongs ]
  * Translated using Weblate (German)

  [ nautilusx ]
  * Translated using Weblate (German)

  [ Allan Nordhøy ]
  * Translated using Weblate (Norwegian Bokmål)

  [ Mesut Akcan ]
  * Translated using Weblate (Turkish)

  [ narendrakumar.b ]
  * letsencrypt: Provide link to configure domain if not configured

  [ James Valleroy ]
  * firewall: Get service ports details
  * firewall: Show ports details
  * locale: Update translation strings
  * doc: Fetch latest manual

  [ LoveIsGrief ]
  * i2p: Add helper to modify the tunnel config
  * i2p: Open HTTP(S) and IRC ports on all interfaces on install
  * i2p: Add HTTP(S) and IRC ports to firewall
  * i2p: Enable application

  [ Sunil Mohan Adapa ]
  * i2p: flake8 and yapf fixes
  * i2p: Convert unit tests to pytest style
  * i2p: Update firewalld service descriptions
  * i2p: Disable the daemon before editing configuration
  * i2p: Don't enable proxies on external zone

 -- James Valleroy <jvalleroy@mailbox.org>  Mon, 29 Apr 2019 19:18:01 -0400

plinth (19.5) experimental; urgency=medium

  [ LoveIsGrief ]
  * i2p: Add new application
  * i2p: Disable compression on /i2p/
  * i2p: apache: Catch more I2P locations
  * i2p: django: Add shortcuts to /i2p/... URLs
  * i2p: django: Additional information about /i2p location
  * i2p: todo: Add TODOs for I2P
  * i2p: todo: add more TODOs for I2P
  * i2p: idea: Browse eepsites directly from freedombox
  * i2p: todo: Add torrent tracker to list of favorites
  * i2p: django: Add description for the configuration shortcuts
  * i2p: django: Add i2p homepage to description
  * i2p: setup: Enrich I2P favorites
  * i2p: todo: Tick off a TODO and reword one
  * i2p: todo: Remove IDEA for browsing to .i2p sites in iframe
  * i2p: torrents: Link to the list of trackers
  * i2p: Add functional tests
  * functional_tests: Allow provisioning VM for functional tests
  * functional tests: Fix wheel errors when provisioning VM

  [ Sunil Mohan Adapa ]
  * i2p: Move data files into the app's data folder
  * i2p: Use project logo instead of mascot
  * i2p: Remove TODO in favor of issue tracker
  * apache: Add proxy_html module needed by i2p app
  * i2p: Backup/restore the correct state folder
  * i2p: Minor styling changes
  * i2p: Add diagnostic test for web interface port
  * i2p: Add main web interface to list of clients
  * i2p: Review and cleanup action script
  * i2p: Review and update views
  * i2p: Disable app until further fixes are done

  [ James Valleroy ]
  * functional_tests: Install python3-pytest-django
  * locale: Update translation strings
  * doc: Fetch manual

  [ wind ]
  * Translated using Weblate (Russian)

  [ Joseph Nuthalapati ]
  * storage: Use udisks to list disks and df for disk space utilization

  [ Igor ]
  * Translated using Weblate (Russian)

  [ CurlingTongs ]
  * Translated using Weblate (German)

 -- James Valleroy <jvalleroy@mailbox.org>  Mon, 15 Apr 2019 18:47:17 -0400

plinth (19.4) experimental; urgency=medium

  [ Allan Nordhøy ]
  * Translated using Weblate (Norwegian Bokmål)

  [ Pavel Borecki ]
  * Translated using Weblate (Czech)

  [ nautilusx ]
  * Translated using Weblate (German)

  [ Doma Gergő ]
  * Translated using Weblate (Hungarian)

  [ advocatux ]
  * Translated using Weblate (Spanish)

  [ Joseph Nuthalapati ]
  * clients: Open web app in a new browser tab
  * matrix-synapse: Change client diagnostics url
  * minetest: Fix duplicate domain names being displayed in UI
  * storage: Do not show an eject button on /boot partitions
  * letsencrypt: Call letsencrypt manage_hooks with correct arguments
  * vagrant: Run plinth as user plinth in development environment

  [ Johannes Keyser ]
  * Translated using Weblate (German)

  [ James Valleroy ]
  * dynamicdns: Install module by default
  * locale: Update strings
  * doc: Fetch latest manual

  [ Sunil Mohan Adapa ]
  * storage: Don't check type of the disk for / and /boot
  * storage: Don't log error when checking if partition is expandable

  [ wind ]
  * Translated using Weblate (Russian)

 -- James Valleroy <jvalleroy@mailbox.org>  Mon, 01 Apr 2019 20:31:54 -0400

plinth (19.3) experimental; urgency=medium

  [ Pavel Borecki ]
  * Translated using Weblate (Czech)

  [ Doma Gergő ]
  * Translated using Weblate (Hungarian)

  [ Petter Reinholdtsen ]
  * Translated using Weblate (Norwegian Bokmål)

  [ advocatux ]
  * Translated using Weblate (Spanish)

  [ James Valleroy ]
  * vagrant: Rearrange steps of provision script
  * locale: Update translation strings

  [ Joseph Nuthalapati ]
  * dynamicdns: Break up dynamicdns.py into forms.py and views.py
  * dynamicdns: Move subsubmenu below description
  * firewall: Change "Current Status:" from p to h3
  * names: Add description
  * subsubmenu: Make description a customizable block
  * pagekite: Bring subsubmenu below description. Remove About section.
  * upgrades: Move subsubmenu below description
  * Include clients.html in service-subsubmenu.html
  * ikiwiki: Move subsubmenu below description

  [ Sunil Mohan Adapa ]
  * pagekite: Rename base template file
  * pagekite: Change the template section title
  * dynamicdns: Simplify template inheritance
  * ikiwiki: Consistent styling for delete warning page
  * templates: Minor styling change
  * functional_tests: Reorder tests to disable apps after tests
  * tests: Mark functional tests with functional mark
  * tests: Read functional tests conf file without assuming CWD
  * tests: Fix backups API test cases to work under all conditions
  * README: Provide simple instruction for installing FreedomBox
  * INSTALL.md: Simplify installation instructions
  * HACKING.md: Update instructions on installing dependencies
  * functional_tests: Update todo list by removing implemented tests
  * mediawiki: Fix tests to allow running from any directory
  * tests: Use pytest for running all tests
  * ci: Allow gitlab to parse test coverage results
  * main: Show service version in logs
  * setup: Automatically gather information about files to install
  * setup: Allow apps to have their own data directories
  * setup: Don't include data/ files as package data
  * module_loader: Specially load modules in development mode
  * setup: Move app enabling files to respective apps
  * setup: Move app data files into respective apps
  * setup: Remove unused /var/run directory

  [ Dietmar ]
  * Translated using Weblate (German)
  * Translated using Weblate (French)
  * Translated using Weblate (Italian)

  [ jonathan göhler ]
  * Translated using Weblate (German)

  [ Vincent Ladeuil ]
  * Translated using Weblate (French)

  [ David Maulat ]
  * Translated using Weblate (French)

  [ Allan Nordhøy ]
  * Translated using Weblate (Norwegian Bokmål)

  [ Mesut Akcan ]
  * Translated using Weblate (Turkish)

 -- James Valleroy <jvalleroy@mailbox.org>  Mon, 18 Mar 2019 20:30:44 -0400

plinth (19.2) unstable; urgency=medium

  [ Joseph Nuthalapati ]
  * docs: Fix deprecation warnings in post-processor
  * tor: Fix deprecation warning W605 for '\' character in regex
  * utils: Simplify YAMLFile by removing the post_exit argument
  * config: Consolidate get_domainname() implementation into config
  * config: Move default-app configuration to a dedicated file
  * config: Fix Ikiwiki entries not showing up as default apps
  * config: Migrate default app configuration to new conf file
  * config: Rename Default App to Webserver Home Page
  * config: Add option to use Apache's default home page as home page
  * config: Remove Apache home page configuration from freedombox.conf
  * config: Fix error when setting JSXC as the home page
  * users: Add nscd as a dependency
  * Disable Coquelicot for Buster release
  * matrix-synapse: Fix LDAP login issue
  * config: Revert changes in freedombox.conf to avoid conffile prompt
  * config: Reset home page setting in freedombox.conf during migration
  * openvpn: Migration from easy-rsa 2 to 3 for existing installations
  * openvpn: Increment version number for easy-rsa 3 migration
  * snapshot: Fix failing functional test

  [ Pavel Borecki ]
  * Translated using Weblate (Czech)

  [ danielwine ]
  * Translated using Weblate (Hungarian)

  [ Doma Gergő ]
  * Translated using Weblate (Hungarian)

  [ Allan Nordhøy ]
  * Translated using Weblate (Norwegian Bokmål)

  [ advocatux ]
  * Translated using Weblate (Spanish)

  [ Sunil Mohan Adapa ]
  * tor: Styling changes due to yapf
  * tor: Use fixed 9001 port for relaying
  * utils: Handle exceptions in context management for YAMLFile
  * utils: Fix some flake8 warnings
  * tahoe: Styling changes
  * backups: Fix failing test case
  * web_server: Move shutdown handling to main
  * dbus: Add new module for D-Bus services
  * setup: Abstraction for getting managing packages of a module
  * setup: Filter packages to force upgrade
  * package: Implement identifying packages that need conffile prompts
  * package: Helper method to filter packages that need conffile prompt
  * setup: Trigger force upgrade for app that implement it
  * bind: Handle conffile prompt during upgrade
  * setup: Rush force upgrade in development mode
  * ttrss: Make functional test definitions specific to ttrss
  * cockpit: Pre-enable necessary apache modules
  * radicale, searx: Pre-enable necessary apache modules
  * letsencrypt: Pre-enable necessary apache modules
  * ikiwiki: Pre-enable necessary apache modules
  * sso: Pre-enable necessary apache modules
  * apache: Use cgid module instead of cgi
  * apache: Increment app version number
  * setup: Make additional info available for force upgrading
  * debian/copyright: Minor fixes
  * debian/copyright: Add full text for AGPL-3+
  * debian/copyright: Add license text for public-domain
  * debian/copyright: Add license text for GPL-2 and GPL-3
  * debian/copyright: Add license text for CC-BY-SA-3.0
  * debian/copyright: Update copyright for logos
  * static: Remove unused files
  * LICENSES: Remove files that are same license as rest of the source
  * config: Don't pass configuration file argument to action
  * openvpn: Fix issues with upgrade easy-rsa 2 to 3 migration
  * openvpn: Make frontpage shortcut appear after an upgrade
  * openvpn: Work around firewalld bug 919517
  * setup: Pass better data structure for force upgrade operation
  * utils: Introduce abstraction over distutils comparison of versions
  * firewalld: Implement upgrading from 0.4.x to 0.6.x
  * ttrss: Make setup process reusable
  * ttrss: Implement upgrade from 17.4 to 18.12

  [ Johannes Keyser ]
  * Translated using Weblate (German)

  [ Anjali Datla ]
  * Translated using Weblate (Telugu)

  [ Darkblaze ]
  * Translated using Weblate (Telugu)

  [ Petter Reinholdtsen ]
  * Translated using Weblate (Norwegian Bokmål)

  [ Jag ]
  * vagrant: Use virtualbox linked clones / CoW to reduce startup times

  [ James Valleroy ]
  * Add 2019 to copyright years
  * Fix some paths in LICENSES
  * debian: Add copyright years for debian/*
  * radicale: Add description of web interface
  * ttrss: Add backup support
  * debian: Add copyright info for lato fonts
  * debian: Add copyright info for individual logo files
  * LICENSES: Add reference to debian/copyright
  * debian: Add copyright info for theme images
  * debian/copyright: Move all license texts to end
  * debian/copyright: Remove unnecessary fields for native package
  * debian/copyright: Move some app icons from LICENSES
  * debian/copyright: Fix typo in year
  * debian/copyright: Move more app icons from LICENSES
  * debian/copyright: Include some URLs dropped from LICENSES
  * debian/copyright: Move some more app icons from LICENSES
  * debian/copyright: Fix filename for tahoe-lafs logo
  * security: Migrate access config to new file
  * users: When ssh used in tests, add users to admin group
  * locale: Update translations strings

 -- James Valleroy <jvalleroy@mailbox.org>  Sat, 02 Mar 2019 14:45:55 -0500

plinth (19.1) unstable; urgency=medium

  [ James Valleroy ]
  * radicale: Log errors during upgrade
  * radicale: Bump version to 2
  * radicale: Remove obsolete diagnostics
  * radicale: Fix server URLs in client info
  * locale: Update translation strings
  * doc: Fetch latest manual

  [ Pavel Borecki ]
  * Translated using Weblate (Czech)

  [ Allan Nordhøy ]
  * Translated using Weblate (Norwegian Bokmål)

  [ Petter Reinholdtsen ]
  * Translated using Weblate (Norwegian Bokmål)

  [ advocatux ]
  * Translated using Weblate (Spanish)

  [ Sunil Mohan Adapa ]
  * setup: Add option to handle configuration prompts during install
  * radicale: Simplify upgrading to newer packages
  * matrixsynapse: Remove hard-coded URL
  * matrixsynapse: Fix issues with showing certificate warning
  * letsencrypt: Fix issue with disabling matrixsynapse checkbox
  * matrixsynapse: Don't check for current domain in renew hook
  * matrixsynapse: Fix potential exposure of private key
  * matrixsynapse: Setup certificate after domain selection
  * matrixsynapse: Better checking for valid certificate

  [ Joseph Nuthalapati ]
  * matrixsynapse: Use Let's Encrypt certificates

 -- James Valleroy <jvalleroy@mailbox.org>  Thu, 14 Feb 2019 06:01:19 -0500

plinth (19.0) unstable; urgency=high

  [ J. Carlos Romero ]
  * mldonkey: Add some more clients to the module page
  * mldonkey: Add to the description the three available front-ends

  [ Sunil Mohan Adapa ]
  * monkeysphere: Fix handling of multiple domains and keys
  * monkeysphere: Fix regression with reading new apache domain config
  * apache: Cleanup domain configuration
  * apache: Add support for mod_ssl in addition to mod_gnutls
  * apache: Switch to mod_ssl from mod_gnutls
  * mldonkey: Add systemd service file with security options
  * mldonkey: Enable app
  * action_utils: Fix checking for URL availability
  * upgrades: Fix priority for buster-backports version
  * upgrades: Fix premature adding of buster-backports sources

  [ Pavel Borecki ]
  * Translated using Weblate (Czech)

  [ Johannes Keyser ]
  * Translated using Weblate (German)

  [ advocatux ]
  * Translated using Weblate (Spanish)

  [ James Valleroy ]
  * locale: Update strings for translation
  * Switched to a new version number scheme: YY.N
    - YY is the year of release.
    - N is the release number within that year.

 -- James Valleroy <jvalleroy@mailbox.org>  Sat, 09 Feb 2019 20:38:00 -0500

plinth (0.49.1) unstable; urgency=medium

  [ Sunil Mohan Adapa ]
  * ui: Fix regression with configure button in home page
  * backups: Rename 'Abort' buttons to 'Cancel'
  * backups: Use icon for add repository button
  * backups: Move subsubmenu below description
  * backups: Add title and description to other pages
  * backups: Add link to manual page
  * backups: Fix styling for upload size warning
  * backups: Increase timeout for SSH operations to 30 seconds
  * backups: Minor styling fixes

  [ Pavel Borecki ]
  * Translated using Weblate (Czech)

  [ Petter Reinholdtsen ]
  * Translated using Weblate (Norwegian Bokmål)

  [ advocatux ]
  * Translated using Weblate (Spanish)

  [ Joseph Nuthalapati ]
  * letsencrypt: UI: Fix checkbox disabling

  [ James Valleroy ]
  * datetime: Switch from chrony to systemd-timesyncd
  * locale: Update translation strings
  * doc: Fetch latest manual

 -- James Valleroy <jvalleroy@mailbox.org>  Thu, 07 Feb 2019 21:23:32 -0500

plinth (0.49.0) unstable; urgency=medium

  [ Prachi Srivastava ]
  * networks: remove unused html
  * security: Moves inline javascript to files
  * security: Moves input field focus javascript to django forms
  * help: Use freedombox package instead of plinth for version
  * repro: Disable app due to issues with Debian package

  [ Sunil Mohan Adapa ]
  * ui: Fix regression with card icon style in front page
  * js: Full librejs compatibility
  * js: Remove javascript license link from footer
  * backups: Remove incorrectly set buffer size during download
  * backups: Minor styling fixes
  * backups: Remove dead code
  * backups: Minor styling fixes
  * backups: Minor refactoring
  * backups: Fix incomplete download archives
  * backups: Improve performance of backup download
  * tor: Make a utility method public
  * action_utils: Expose URL checking utility for generic use
  * upgrades: Improve handling of backports
  * datetime: Fix diagnostic test to not ignore first two servers

  [ Pavel Borecki ]
  * Translated using Weblate (Czech)

  [ J. Carlos Romero ]
  * mldonkey: show 'Learn more...' link in package page when installed

  [ James Valleroy ]
  * radicale: Handle migration from 1.x to 2.x
  * shadowsocks: Use resolvable domains in functional tests
  * radicale: Handle data migration for upgrade to 2.x
  * datetime: Switch from ntp to chrony
  * vagrant: Put hold on freedombox package during provision
  * repro: Also disable functional tests
  * monkeysphere: Re-enable functional tests
  * locale: Update translation strings

  [ Allan Nordhøy ]
  * Translated using Weblate (Norwegian Bokmål)

  [ Joseph Nuthalapati ]
  * backports: Add buster-backports to apt sources list
  * debian: Add smoke test with autopkgtests (Closes: #878699)

  [ danielwine ]
  * Translated using Weblate (Hungarian)

  [ Petter Reinholdtsen ]
  * Translated using Weblate (Norwegian Bokmål)

 -- James Valleroy <jvalleroy@mailbox.org>  Tue, 05 Feb 2019 22:55:53 -0500

plinth (0.48.0) unstable; urgency=medium

  [ Doma Gergő ]
  * Translated using Weblate (Hungarian)

  [ Pavel Borecki ]
  * Translated using Weblate (Czech)

  [ Allan Nordhøy ]
  * Translated using Weblate (Norwegian Bokmål)

  [ Sunil Mohan Adapa ]
  * ui: Fix top margin for content containers
  * ui: Rename page specific CSS classes
  * ui: Underline the logo along with 'Home' text when active
  * ui: Style frontpage application info like regular content
  * ui: Fix setting width of card-list at various page sizes
  * ui: Show help nav item text when navbar is collapsed
  * ui: Hide restart/shutdown items when navbar is collapsed
  * ui: Compact pages on extra small screen sizes
  * ui: Re-add background for home, apps and system pages in small sizes
  * fail2ban: Split and update configuration files
  * fail2ban: Pickup new configurations without reboot
  * mldonkey: Update description and minor updates
  * mldonkey: Disable app due to bug during restart
  * backups: Upgrade apps before restoring them
  * backups: Fix showing not-installed apps in create backup page
  * syncthing: Add backup/restore support
  * Serve default favicon for apps that don't provide one
  * radicale: Fix issue with configuration changes not applying
  * openvpn: Add backup/restore support
  * storage: Fix false error message visiting home page
  * storage, backups: Minor styling and yapf fixes
  * service: Fix warning to use collections.abc
  * help: Minor refactoring in get-logs action
  * mldonkey: Add functional test for uploading
  * axes: Minor fixes to configuration for IP blocking
  * infinoted: Wait for up to 5 minutes to kill daemon

  [ Petter Reinholdtsen ]
  * Translated using Weblate (Norwegian Bokmål)

  [ Joseph Nuthalapati ]
  * ci: Export freedombox.deb as build artifact instead of plinth.deb
  * matrix-synapse: Fix startup error caused by bind_address setting
  * matrix-synapse: Use '::' as the IPv6 bind address
  * backups: Automatically install required apps before restore
  * backups: Add a loader to the restore button to indicate progress

  [ Johannes Keyser ]
  * Translated using Weblate (German)

  [ James Valleroy ]
  * django: Remove deprecated AXES_BEHIND_REVERSE_PROXY
  * radicale: Only set hosts for radicale 1.x
  * radicale: Don't change auth type for radicale 2.x
  * radicale: Use rights file by default for radicale 2.x
  * radicale: Add functional tests for setting access rights
  * help: Use journalctl to show status log
  * help: Add action script to read logs from journal
  * help: Add functional test to check status logs page
  * locale: Update translation strings
  * doc: Fetch latest manual from wiki

  [ Prachi Srivastava ]
  * fail2ban: Enable bans for apache auth failures

  [ J. Carlos Romero ]
  * mldonkey: Add new module for the eDonkey network
  * mldonkey: Add backup/restore support

 -- James Valleroy <jvalleroy@mailbox.org>  Mon, 28 Jan 2019 19:22:19 -0500

plinth (0.47.0) unstable; urgency=medium

  [ Joseph Nuthalapati ]
  * ci: Don't install fuse and fuse3 packages in the CI environment
  * snapshot: Fix snapshots filling up the disk
  * snapshot: ui: Remove NUMBER_MIN_AGE setting and add FREE_LIMIT
  * snapshot: Enable TIMELINE_CLEANUP and NUMBER_CLEANUP by default
  * snapshot: Improve description
  * snapshot: Merge the functionality of the migrate command into setup
  * snapshot: Fix failing tests
  * snapshots: Handle installation on non-btrfs filesystems
  * snapshot: Handle "Config in use" error

  [ James Valleroy ]
  * radicale: Add tests for well-known URLs
  * radicale: Don't modify default file for radicale >= 2.1.10
  * radicale: Add support for radicale 2.x
  * setup: Fix spelling error
  * radicale: Switch to uwsgi for radicale 2.x
  * radicale: Create collections folder before starting uwsgi
  * Update translation strings
  * Fetch latest manual
  * debian: Update debhelper compat version to 12

  [ Sunil Mohan Adapa ]
  * radicale: Redirect to well-known URLs according to version
  * syncthing: Use exact matches when enforcing trailing '/'
  * snapshot: Minor styling fixes
  * snapshot: Update descriptions and UI options
  * snapshot: Refactor configuration migration
  * main: Separate out Django setup into a separate module
  * main: Separate out CherryPy code into a separate module
  * Show Gujarati in the list of UI languages
  * cockpit: Add link to manual page
  * cockpit: Update description
  * firewalld: Flush iptables rules before restarting firewall
  * backups: Don't fail tests when borg is not installed
  * backups: yapf fixes
  * django: Use Argon2 password hash
  * setup: Handle showing setup page after app completes installation
  * setup: Minor flake8 fixes
  * setup: Reduce refresh time when application is already installed
  * setup: Don't perform is-package-manager-busy checks when not needed
  * action_utils: Implement utilities for managing uwsgi configurations
  * searx: Use action utils for uwsgi configuration management
  * radicale: Don't keep radicale service running
  * icons: Fixes for switching to fork-awesome
  * Fix i18n for menu strings

  [ Prachi Srivastava ]
  * Replace glyphicons with forkawesome icons

 -- James Valleroy <jvalleroy@mailbox.org>  Mon, 14 Jan 2019 22:08:54 -0500

plinth (0.46.1) unstable; urgency=medium

  [ prolinux ukraine ]
  * Translated using Weblate (Ukrainian)

  [ Joseph Nuthalapati ]
  * clients: Rename DAVdroid to DAVx5

  [ Allan Nordhøy ]
  * Translated using Weblate (Norwegian Bokmål)

  [ Sunil Mohan Adapa ]
  * debian: Replace and break older versions of plinth

  [ James Valleroy ]
  * debian: Fix spelling errors in lintian override comment

 -- James Valleroy <jvalleroy@mailbox.org>  Fri, 04 Jan 2019 23:17:45 -0500

plinth (0.46.0) unstable; urgency=medium

  [ Pavel Borecki ]
  * Translated using Weblate (Czech)

  [ Johannes Keyser ]
  * Translated using Weblate (German)

  [ advocatux ]
  * Translated using Weblate (Spanish)

  [ prolinux ukraine ]
  * Translated using Weblate (Ukrainian)

  [ Sunil Mohan Adapa ]
  * logging: Don't log static file requests
  * logging: Make cherrypy log to the main log
  * logging: Don't log to a log file
  * logging: Log to systemd journal directly
  * logging: Separate logging init logic into a module
  * logging: Implement colors for console messages
  * searx: Update outdated Apache configuration
  * sso: Update outdated Apache configuration
  * letsencrypt: Use macros for configuring sites
  * letsencrypt: Remove outdated Apache configuration
  * logging: Remove references to old log files
  * debian: Alter control file indentation
  * storage: Add parted as dependency module
  * debian: Add dependencies from freedombox-setup
  * sudoers: Allow all admin users to become superusers
  * Move update-motd script from freedombox-setup
  * debian: Break current version of freedombox-setup
  * Move preseed file from freedombox-setup
  * debian: Use description from freedombox.org
  * debian: Ignore debian/debhelper-build-stamp
  * debian: Fix lintian warning about vcs ignore file
  * debian: Don't change ownership recursively in postinst
  * debian: Update short description
  * debian: Rename plinth package to freedombox

  [ James Valleroy ]
  * vagrant: Cleanup for obsolete log files
  * debian: Move Recommends to binary package
  * locale: Run update_translations
  * doc: Fetch latest manual from wiki
  * debian: Standards-Version is now 4.3.0

  [ Petter Reinholdtsen ]
  * Translated using Weblate (Norwegian Bokmål)

 -- James Valleroy <jvalleroy@mailbox.org>  Mon, 31 Dec 2018 16:46:25 -0500

plinth (0.45.0) unstable; urgency=medium

  [ Doma Gergő ]
  * Translated using Weblate (Hungarian)

  [ Pavel Borecki ]
  * Translated using Weblate (Czech)

  [ advocatux ]
  * Translated using Weblate (Spanish)

  [ Joseph Nuthalapati ]
  * udiskie: Finish merging udiskie into storage
  * apache: Switch to php-fpm from mod_php

  [ Allan Nordhøy ]
  * Translated using Weblate (Chinese (Simplified))
  * Translated using Weblate (Italian)
  * Translated using Weblate (Norwegian Bokmål)

  [ Herdir ]
  * Translated using Weblate (French)

  [ Michael Pimmer ]
  * Backups: first UI sceleton for remote / encrypted backups
  * Backups: allow testing the connection of ssh locations
  * Backups, remote repositories: implement init, info and some test
  * Backups, remote repositories: uniform parameter handling
  * Backups, remote repositories: start using sshfs
  * Backups, remote repositories: integrate to backups index page
  * Backups, remote repositories: re-use template for root location
  * Backups, remote repositories: use object-oriented repositories
  * Backups, remote backups: fix unittests
  * Backups, remote repositories: create/delete/restore of remote repos
  * Backups, remote repositories: change network_storage to dict
  * Backups, remote repository: adapt functional tests
  * Backups: remove unittests to backups test directory
  * Backups: remove archive name when creating an archive
  * Backups: support for encrypted repositories
  * Backups: Cleanup and improved error handling
  * Backups: functional tests update; restoring backup bugfix
  * Backups: allow creating archive in unmounted repository
  * Backups: allow using keyfile as credentials for sshfs mounts
  * Backups: notify that credentials of remote backups are stored
  * Backups: unittests for accessing repository with borg directly
  * Backups: bump module version

  [ James Valleroy ]
  * backups: Make validator errors translatable
  * functional_tests: Move backup test into backups feature

  [ ssantos ]
  * Translated using Weblate (German)

 -- James Valleroy <jvalleroy@mailbox.org>  Mon, 17 Dec 2018 19:05:51 -0500

plinth (0.44.0) unstable; urgency=medium

  [ Pavel Borecki ]
  * Translated using Weblate (Czech)

  [ Robert Martinez ]
  * Add gray noise background
  * Add white Card
  * add footer padding

  [ Allan Nordhøy ]
  * Translated using Weblate (Norwegian Bokmål)

  [ James Valleroy ]
  * ejabberd: bosh port moved to 5443
  * apache: Run setup again to reload
  * ejabberd: Change BOSH port from 5280 to 5443
  * Revert "ci: Use python3.6 when installing dependencies"
  * ci: Install jquery packages for coverage
  * functional_tests: Confirm when deleting all snapshots
  * Translated using Weblate (Spanish)
  * Update translation strings

  [ Joseph Nuthalapati ]
  * vagrant: clear logs and plinth database on destroying box
  * minetest: Change list of mods to what's available in Debian
  * Add instructions on how to use "WIP" in merge requests
  * clients: Fix distortion of the client apps buttons
  * snapshots: Fix default snapshot listing
  * firewalld: Use nftables instead of iptables
  * snapshots: Place the subsubmenu below the description

  [ ssantos ]
  * Translated using Weblate (German)
  * Translated using Weblate (Portuguese)

  [ Prachi Srivastava ]
  * Changes delete all to delete selected in snapshot
  * Adds toggle to select all for deletion
  * Changes functional test to select All and delete snapshots
  * Ignores warnings in pytest while running functional test

  [ advocatux ]
  * Translated using Weblate (Spanish)

  [ Petter Reinholdtsen ]
  * Translated using Weblate (Norwegian Bokmål)

 -- James Valleroy <jvalleroy@mailbox.org>  Mon, 03 Dec 2018 19:47:04 -0500

plinth (0.43.0) unstable; urgency=medium

  [ Michael Pimmer ]
  * Backups: export and download archives in one step
  * Backups: uploading and import with temporarily stored file
  * Backups: Restore directly from archive
  * Backups: Don't fail when borg doesn't find files to extract
  * Backups: clean up exporting archives functionality
  * Backups: relative paths for borg extract in action script
  * Backups: fix test
  * Backups: clean up forms, names and templates
  * Functional tests: minor documentation changes
  * Backups: Stream archive downloads/exports
  * Backups: do not hardcode uploaded backup file path
  * Backups: minor cleanups
  * Backups: show free disk space on upload+restore page
  * Backups: functional test to download and restore an archive
  * Backups: minor adaption of upload file size warning
  * Backups: minor fixes of functional tests
  * Functional tests: check that browser waits for redirects to finish
  * Functional tests: fix waiting for redirects
  * Functional tests: assert that module installation succeeded
  * Cherrypy: Do not limit maximum upload size
  * Backups: Make Manifest a dict instead of a list

  [ James Valleroy ]
  * functional_tests: Remove backup export steps
  * functional_tests: Remove remaining backup export steps
  * functional_tests: Add sso tags
  * upgrades: Internationalize string and apply minor formatting

  [ Anthony Stalker ]
  * Translated using Weblate (Czech)

  [ Joseph Nuthalapati ]
  * vagrant: Destroy Plinth development database when box is destroyed
  * sso: Make auth-pubtkt tickets valid for 12 hours
  * openvpn: Migration from easy-rsa 2 to 3
  * openvpn: is-setup checks for non-empty dh.pem file
  * openvpn: Always write the latest server configuration on setup

  [ ssantos ]
  * Translated using Weblate (Portuguese)

  [ Robert Martinez ]
  * Update module terminology improvements
  * Incorporate feedback from MR

 -- James Valleroy <jvalleroy@mailbox.org>  Mon, 19 Nov 2018 17:25:31 -0500

plinth (0.42.0) unstable; urgency=medium

  [ Robert Martinez ]
  * Fix wrong color in mobile menu

  [ James Valleroy ]
  * snapshot: Handle snapper list output change
  * functional_tests: Fix steps with domain parameter

  [ Joseph Nuthalapati ]
  * Translated using Weblate (Telugu)
  * tor: Add functional tests for relays and hidden services
  * tor: Enable backup/restore
  * upgrades: Add functional tests
  * upgrades: Enable backup/restore
  * monkeysphere: Handle importing new OpenSSH format keys
  * monkeysphere: yapf reformatting
  * tests: Change the domain to be an FQDN
  * monkeysphere: Add functional tests for import/publish keys
  * monkeysphere: Enable backup/restore
  * monkeysphere: Skip functional tests until bugs are resolved
  * letsencrypt: Enable backup/restore
  * tahoe: Minor changes to facilitate functional tests
  * tahoe: Add functional tests
  * tahoe: Enable backup/restore
  * tahoe: yapf run
  * udiskie: unmount drive as superuser

  [ buoyantair ]
  * Translated using Weblate (Telugu)

  [ Michael Pimmer ]
  * Actions: use local plinth in development mode
  * Actions: path in development mode: do not preserve PYTHONPATH

  [ ButterflyOfFire ]
  * Translated using Weblate (Indonesian)
  * Translated using Weblate (Italian)

 -- James Valleroy <jvalleroy@mailbox.org>  Mon, 05 Nov 2018 18:41:15 -0800

plinth (0.41.0) unstable; urgency=medium

  [ Allan Nordhøy ]
  * Translated using Weblate (Norwegian Bokmål)

  [ ButterflyOfFire ]
  * Translated using Weblate (French)

  [ James Valleroy ]
  * debian: Add Russian translation of debconf template (Closes: #910848)
    - Thanks to Lev Lamberov for the patch.
  * deluge: Handle prompt to change default password
  * functional_tests: When creating backup, scroll window to top
  * backups: Handle permission error during chown

  [ Joseph Nuthalapati ]
  * vagrant: Increase memory to 2GiB
  * vagrant: Increase number of CPUs to 2
  * datetime: Add functional test for setting time zone
  * datetime: Enable backup/restore
  * tests: More accurately compute waited time
  * deluge: Add functional test for uploading a torrent
  * deluge: Enable backup/restore
  * avahi: Enable backup/restore (no data)
  * backups: Enable backup/restore (no data currently)
  * bind: Add functional tests
  * bind: Enable backup/restore
  * security: Add functional tests for restricted logins
  * security: Enable backup/restore
  * snapshot: Fix issue with setting configuration
  * snapshot: Add functional tests for setting configuration
  * backups: Implement app hooks
  * snapshot: Enable backup/restore
  * deluge: Add missing backups tag in functional tests
  * ssh: Enable backup/restore
  * firewall: Enable backup/restore (no data)
  * diagnostics: Enable backup/restore (no data)
  * names: Enable backup/restore (no data)
  * power: Enable backup/restore (no data)
  * storage: Enable backup/restore (no data)
  * backups: Make plinth the owner of the backup archives
  * backups: Fix issue with showing exports from disks without labels
  * storage: Minor styling with urlencode call in template
  * backups: Don't rely on disk labels during export/restore

  [ Michael Pimmer ]
  * Backups: bugfix for downloading extracted archive files

  [ rafael ]
  * Translated using Weblate (Spanish)

 -- James Valleroy <jvalleroy@mailbox.org>  Mon, 22 Oct 2018 19:48:50 -0400

plinth (0.40.0) unstable; urgency=medium

  [ Allan Nordhøy ]
  * Translated using Weblate (Norwegian Bokmål)

  [ James Valleroy ]
  * ci: Prevent installing fuse
  * upgrades: Don't change origins pattern list
  * upgrades: Keep config file when disabling
  * debian: Add Portuguese translation for debconf messages (Closes: #909745)
    - Thanks to "Traduz" - Portuguese Translation Team for the patch.
  * home: Also display card title above icon
  * functional_tests: Make coquelicot password entry more robust
  * functional_tests: Check ejabberd contact list more robustly

  [ Augusto Borin ]
  * Translated using Weblate (Portuguese)

  [ advocatux ]
  * Translated using Weblate (Spanish)

  [ Pavel Borecki ]
  * Translated using Weblate (Czech)

  [ BO41 ]
  * Translated using Weblate (German)

  [ David Maulat ]
  * Translated using Weblate (French)

  [ Robert Martinez ]
  * Translated using Weblate (German)
  * Add tint effect on card icons under "Apps"
  * Change maximum cards per row
  * Change card text style and position

  [ Joseph Nuthalapati ]
  * Don't disable installation when apt lists are empty
  * backups: Relax schema for backup manifest data
  * backups: Remove empty keys in backup manifest data
  * backups: Rename the backups API module
  * mediawiki: Backup/restore settings also
  * backups: Rename test_backup to test_api
  * backups: List apps that don't require backup too
  * backups: Minor styling fixes
  * cockpit: Add clients and backup manifests
  * mumble: Implement backup/restore
  * privoxy: Enable backup/restore (no data)
  * backups: Allow restoring backups with no files
  * roundcube: Enable backup/restore (no data)
  * searx: Enable backup/restore (no data)
  * jsxc: Enable backup/restore (no data)
  * coquelicot: Enable backup/restore
  * coquelicot: Implement functional tests with uploading file
  * tests: Reduce time for polling in functional tests
  * transmission: Implement upload torrent functional test
  * transmission: Enable backup/restore
  * coquelicot: Fix upload file functional test
  * mediawiki: Run update script for 1.31 upgrade
  * quassel: Enable backup/restore
  * shadowsocks: Enable backup/restore
  * backups: Implement disabling web configuration during backup
  * sharing: Enable backup/restore
  * pagekite: Add functional tests
  * pagekite: Enable backup/restore
  * tests: Add missing backups tag on functional tests
  * vagrant: Get rid of apt warning during provisioning
  * customization: Serve static files from customization directory
  * customization: Create customization path in /var/www
  * customization: Serve custom shortcuts through the REST API
  * customization: Show custom shortcuts on frontpage

  [ Michael Pimmer ]
  * Backup module: Implement downloading archives
  * Backup module: Implemented uploading files
  * Backup module: added some unittests; minor doc updates

  [ Federico Ceratto ]
  * Translated using Weblate (Italian)

  [ Johannes Keyser ]
  * Translated using Weblate (German)

 -- James Valleroy <jvalleroy@mailbox.org>  Tue, 09 Oct 2018 06:01:50 -0400

plinth (0.39.0) unstable; urgency=medium

  [ Joseph Nuthalapati ]
  * Fix typo in the description meta tag
  * backups: Support multiple backups in one day
  * backups: Check if paths exist before passing them to borgbackup
  * backups: Reword the no-apps-installed message
  * backups: Make getting all apps method public
  * backups: Minor styling fixes
  * backups: Minor refactoring in finding exported archive
  * backups: Simplify getting included apps during restoring
  * udiskie: Merge into storage module

  [ Doma Gergő ]
  * Translated using Weblate (Hungarian)

  [ Petter Reinholdtsen ]
  * Translated using Weblate (Norwegian Bokmål)

  [ Allan Nordhøy ]
  * Translated using Weblate (Norwegian Bokmål)

  [ danielwine ]
  * Translated using Weblate (Hungarian)

  [ James Valleroy ]
  * backups: Validate backup manifests
  * backups: Move manifest validation into backups app
  * backups: Fix iteration over loaded modules
  * users: Reset groups before testing register_group
  * backups: List supported and installed apps when creating
  * backups: Implement process manifests for Packet
  * backups: Provide a default backup name
  * backups: Select all apps by default
  * backups: Use paths from selected apps
  * backups: Fix and test service shutdown and restore
  * backups: Patch actions for shutdown services test
  * backups: Disable create archive when no supported apps are installed
  * backups: Dump manifests file and include it in backup
  * backups: Name borg repo folder more clearly
  * backups: Include app versions in manifest file
  * backups: Use valid filename for export
  * backups: Don't display time as separate column
  * backups: Confirm that archive exists before restoring
  * backups: Add apps selection to restore form
  * backups: Use valid filename for manifest
  * backups: When restoring, only list apps included in backup
  * backups: Use backups API for restore
  * backups: Add more basic tests for backups API
  * functional_tests: Test dynamicdns backup and restore
  * ikiwiki: Add sites folder to backup data
  * functional_tests: Test ikiwiki backup and restore
  * functional_tests: Test mediawiki backup and restore
  * functional_tests: Test repro config backup and restore
  * backups: Rename 'Create archive' to 'New backup'
  * functional_tests: More robust checks using eventually
  * backups: Show disabled 'New backup' button when no apps installed
  * backups: Enable module
  * backups: Create folder if needed during setup
  * functional_tests: Only select app under test for new backup
  * functional_tests: Test ejabberd backup and restore
  * functional_tests: Ensure that backups app is installed before test
  * debian: Don't make backup of /etc/security/access.conf (Closes: #909484)
  * Bump Standards-Version to 4.2.1
  * Cleanup udiskie module

 -- James Valleroy <jvalleroy@mailbox.org>  Mon, 24 Sep 2018 19:23:04 -0400

plinth (0.38.0) unstable; urgency=medium

  [ Allan Nordhøy ]
  * Translated using Weblate (Norwegian Bokmål)

  [ Pavel Borecki ]
  * Translated using Weblate (Czech)

  [ Igor ]
  * Translated using Weblate (Russian)

  [ Johannes Keyser ]
  * Translated using Weblate (German)

  [ BO41 ]
  * Translated using Weblate (German)

  [ Doma Gergő ]
  * Translated using Weblate (Hungarian)

  [ Vignan Lavu ]
  * mediawiki: Enable SVG support for MediaWiki

  [ advocatux ]
  * Translated using Weblate (Spanish)

  [ Joseph Nuthalapati ]
  * Install ncurses-term during vagrant file provision
  * docs: Fix MediaWiki manual page download failing
  * manual: Remove footer for manual pages using Python XML module
  * upgrades: Clean up old kernel packages during automatic upgrades
  * turbolinks: Make the progress bar white and thicker

  [ James Valleroy ]
  * debian: Add German translation of debconf messages (Closes: #907787)
    - Thanks to Helge Kreutzmann for the patch.
  * tests: Make coverage package optional

 -- James Valleroy <jvalleroy@mailbox.org>  Mon, 10 Sep 2018 18:12:06 -0400

plinth (0.37.0) unstable; urgency=medium

  [ Pavel Borecki ]
  * Translated using Weblate (Czech)

  [ Allan Nordhøy ]
  * Translated using Weblate (Norwegian Bokmål)

  [ Petter Reinholdtsen ]
  * Translated using Weblate (Norwegian Bokmål)

  [ Igor ]
  * Translated using Weblate (Russian)

  [ advocatux ]
  * Translated using Weblate (Spanish)

  [ Doma Gergő ]
  * Translated using Weblate (Hungarian)

  [ James Valleroy ]
  * backups: Simplify export of backup archive files
  * backups: Add list of exported archives
  * backups: Restore from exported archive
  * vagrant: Clarify post-up message
  * debian: Add Dutch translation of debconf messages (Closes: #906945)
    - Thanks to Frans Spiesschaert for the patch.
  * Bump Standards-Version to 4.2.0

  [ Joseph Nuthalapati ]
  * vagrant: Vagrantfile changes for ease of development
  * install: Use Post/Response/Get pattern for reloads

 -- James Valleroy <jvalleroy@mailbox.org>  Mon, 27 Aug 2018 19:15:08 -0400

plinth (0.36.0) unstable; urgency=medium

  [ Gayathri Das ]
  * Translated using Weblate (Hindi)

  [ James Valleroy ]
  * Fix validation error in Hindi translation
  * Fix validation error in Spanish translation
  * Add backups info to apps
  * ejabberd: Cleanup config file upgrade
  * Add license info for Lato fonts
  * ci: Run test coverage and get report
  * Commit patch for French debconf translation (Closes: #905933)
    - Thanks to jean-pierre giraud for the patch.

  [ Luis A. Arizmendi ]
  * Translated using Weblate (Spanish)

  [ Igor ]
  * Translated using Weblate (Russian)

  [ Hemanth Kumar Veeranki ]
  * Translated using Weblate (Telugu)
  * Remove deprecated settings from already existing config files
  * Add functional test to enable/disable Message Archive Management

  [ Joseph Nuthalapati ]
  * Fix validation error in Spanish translation
  * Translated using Weblate (Hindi)
  * Trim the translation strings in Letsencrypt template where missing
  * backups: Add core API for full/apps backup
  * mediawiki: Fix issue with re-installation
  * mediawiki: Enable Instant Commons
  * mediawiki: Fix images throwing 403s
  * turbolinks: Reload page using JavaScript
  * functional tests: Fix failing test change default app

  [ Johannes Keyser ]
  * Translated using Weblate (German)

  [ Doma Gergő ]
  * Translated using Weblate (Hungarian)

  [ Robert Martinez ]
  * Add woff2 fonts

  [ Prachi Srivastava ]
  * Translated using Weblate (Hindi)

  [ manikanta varma datla ]
  * Disable launch button for web client when not installed

  [ Pavel Borecki ]
  * Translated using Weblate (Czech)

 -- James Valleroy <jvalleroy@mailbox.org>  Mon, 13 Aug 2018 18:24:33 -0400

plinth (0.35.0) unstable; urgency=medium

  [ Igor ]
  * Translated using Weblate (Russian)

  [ Luis A. Arizmendi ]
  * Translated using Weblate (Spanish)

  [ ikmaak ]
  * Translated using Weblate (Dutch)

  [ Bart Notelaers ]
  * Translated using Weblate (Dutch)

  [ Doma Gergő ]
  * Translated using Weblate (Hungarian)

  [ Gayathri Das ]
  * Translated using Weblate (Hindi)

  [ Sciumedanglisc ]
  * Translated using Weblate (Italian)

  [ Praveen Illa ]
  * Translated using Weblate (Telugu)

  [ Jayasuganthi ]
  * mediawiki: Enable short URLs

  [ Joseph Nuthalapati ]
  * mediawiki: Override Debian settings in FreedomBoxSettings.php
  * functional_tests: Fix first test failing on a pristine VM
  * debian: Remove Bdale Garbee from the list of uploaders
  * Add turbolinks
  * turbolinks: Replace style elements in head with blocks in body
  * functional_tests: Use body instead of html for state change check
  * turbolinks: Disable caching on application visits
  * configuration: Option to set a default app for FreedomBox
  * configuration: Use augeas to edit Apache files
  * configuration: Fix parsing error in retrieving default app

  [ వీవెన్ ]
  * Translated using Weblate (Telugu)

  [ Johannes Keyser ]
  * Translated using Weblate (German)
  * text stripped from icons for mediawiki, radicale, tahoe-lafs

  [ Hemanth Kumar Veeranki ]
  * Clarify description for radicale shared calendar/addressbook
  * Remove deprecated `iqdisc` in ejabberd config

  [ Robert Martinez ]
  * Adding link to HACKING.md
  * Fix ejabberd logo #1336

  [ Sunil Mohan Adapa ]
  * udiskie: Move udisks2 methods to separate module
  * storage: Fix parsing issues when mount point has spaces
  * udiskie: Remove the unused ejectable property
  * utils: Remove unused method
  * udiskie: Add eject functionality for a drive
  * udiskie: Also list read-only filesystems
  * udiskie: Remove internal networks warning
  * udiskie: Show special message when no storage device available

  [ James Valleroy ]
  * udiskie: Import glib and udisks only inside methods

  [ Allan Nordhøy ]
  * Translated using Weblate (Norwegian Bokmål)

 -- James Valleroy <jvalleroy@mailbox.org>  Mon, 30 Jul 2018 19:04:51 -0400

plinth (0.34.0) unstable; urgency=medium

  [ Joseph Nuthalapati ]
  * firstboot: Prompt for secret during firstboot welcome
  * firstboot: Add debconf translations for wizard secret dialog
  * l10n: Fix build error due to partially translated string in Hindi
  * ci: Install python3-coverage before running tests
  * backups: Temporarily hide app till implementation is complete

  [ James Valleroy ]
  * postinst: Fix indents and untabify
  * lintian: Add override for no-debconf-config
  * Translated using Weblate (Italian)
  * ci: Use python3.6 when installing dependencies
  * functional_tests: Rename features, organize by app
  * backups: New app to manage borgbackup archives
  * backups: Allow valid filenames as archive names
  * backups: Set LANG=C.UTF-8 when extracting archive
  * backups: Move repository location under /var/lib

  [ ikmaak ]
  * Translated using Weblate (Dutch)

  [ Gayathri Das ]
  * Translated using Weblate (Hindi)

  [ Sciumedanglisc ]
  * Translated using Weblate (Italian)

  [ Bart Notelaers ]
  * Translated using Weblate (Dutch)

  [ Doma Gergő ]
  * Translated using Weblate (Hungarian)

 -- James Valleroy <jvalleroy@mailbox.org>  Mon, 16 Jul 2018 19:16:08 -0400

plinth (0.33.1) unstable; urgency=medium

  [ Doma Gergő ]
  * Translated using Weblate (Hungarian)

  [ Pavel Borecki ]
  * Translated using Weblate (Czech)

  [ advocatux ]
  * Translated using Weblate (Spanish)

  [ Igor ]
  * Translated using Weblate (Russian)

  [ Joseph Nuthalapati ]
  * Change get-group-users to a simpler implementation
  * users: Replace disabled with readonly for admin group checkbox
    (Closes: #902892)

  [ Gayathri Das ]
  * Translated using Weblate (Hindi)

 -- James Valleroy <jvalleroy@mailbox.org>  Wed, 04 Jul 2018 10:32:23 -0400

plinth (0.33.0) unstable; urgency=medium

  [ Doma Gergő ]
  * Translated using Weblate (Hungarian)

  [ Allan Nordhøy ]
  * Translated using Weblate (Norsk bokmål)

  [ advocatux ]
  * Translated using Weblate (Spanish)

  [ Igor ]
  * Translated using Weblate (Русский)

  [ Pavel Borecki ]
  * Translated using Weblate (Čeština)

  [ Gayathri Das ]
  * Translated using Weblate (Hindi)

  [ Joseph Nuthalapati ]
  * Fix mistake in Hindi translation template
  * firewall: Display information that a service is internal only
  * users: Don't show Create User form to non-admin users
  * Translated using Weblate (Hindi)
  * users: Redirect to users list on successful user creation
  * packages: Button to refresh package lists

  [ Hemanth Kumar Veeranki ]
  * Add a way to refine shortcuts
  * Restrict removal of last admin user
  * Use logos instead of icons in the apps page

  [ danielwine ]
  * Translated using Weblate (Hungarian)

  [ Bart Notelaers ]
  * Translated using Weblate (Dutch)

  [ James Valleroy ]
  * users: Update Change Password menu for non-admin users
  * package: Add option to skip recommends
  * udiskie: New module for automatic mounting of removable media

  [ Sciumedanglisc ]
  * Translated using Weblate (Italian)

  [ Sunil Mohan Adapa ]
  * udiskie: Use glib library for dbus interaction

 -- James Valleroy <jvalleroy@mailbox.org>  Mon, 02 Jul 2018 20:15:50 -0400

plinth (0.32.0) unstable; urgency=medium

  [ Allan Nordhøy ]
  * Translated using Weblate (Norsk bokmål)

  [ Pavel Borecki ]
  * Translated using Weblate (Čeština)

  [ advocatux ]
  * Translated using Weblate (Spanish)

  [ Igor ]
  * Translated using Weblate (Русский)

  [ Gayathri Das ]
  * Translated using Weblate (Hindi)

  [ Hemanth Kumar Veeranki ]
  * Hide mediawiki frontpage shortcut when private mode is enabled
  * Translated using Weblate (Telugu)
  * Enable image uploads in mediawiki at startup

  [ Sciumedanglisc ]
  * Translated using Weblate (Italian)

  [ ikmaak ]
  * Translated using Weblate (Dutch)

  [ Michael Pimmer ]
  * Use djangos url reverse mechanism instead of hardcoding urls
  * Add ./run --develop option to use relative config/file paths
  * Add documentation for the './run --develop' option
  * Adapt test and documentation to changes of '--develop' option
  * Adapt .md files to four spaces for correct lists
  * Merge ./run --debug into --develop option
  * Remove unused imports and variables

  [ Sunil Mohan Adapa ]
  * yapf and isort fixes
  * Fix client info table size and flickering
  * Resize all main content
  * Remove unnecessary submenu override in 403.html
  * help: Show cards in the index page
  * snapshot: Remove unnecessary column sizing
  * users: Remove unnecessary column sizing
  * networks: Center align connection information
  * networks: Remove unnecessary column sizing
  * pagekite: Convert a two column page to one column
  * pagekite: Remove unnecessary column sizing
  * letsencrpt: Remove unnecessary column sizing
  * monkeysphere: Remove unnecessary column sizing
  * names: Remove unnecessary column sizing
  * sso: Adjust size of login form
  * storage: Remove unnecessary column sizing
  * tor: Increase the size of the status tables
  * help: Center the FreedomBox logo on about page
  * help: Remove the duplicate index URL and menu item
  * firewall: Resize the info table to full width
  * Increase language selection form to full width
  * first_setup: Remove unnecessary content sizing
  * first_boot: Remove unnecessary content sizing
  * diagnostics: Remove unnecessary content sizing
  * frontpage: Fix card sizing

  [ Johannes Keyser ]
  * Translated using Weblate (German)

  [ Joseph Nuthalapati ]
  * Translated using Weblate (Telugu)
  * mediawiki: Make private mode and public registrations mutually exclusive
  * mediawiki: Image uploads: improve logic and add functional tests
  * first-setup: Automatically expand root partition

  [ kotibannu541 ]
  * Translated using Weblate (Telugu)

  [ Nikhil Sankesa ]
  * Translated using Weblate (Telugu)

  [ Nikhil501 ]
  * Translated using Weblate (Telugu)

  [ Sandeepbasva ]
  * Translated using Weblate (Telugu)

  [ James Valleroy ]
  * mediawiki: Untabify template

  [ Doma Gergő ]
  * Translated using Weblate (Hungarian)

  [ Manish Tripathy ]
  * Apply new card based design

 -- James Valleroy <jvalleroy@mailbox.org>  Mon, 18 Jun 2018 20:36:30 -0400

plinth (0.31.0) unstable; urgency=medium

  [ Pavel Borecki ]
  * Translated using Weblate (Czech)

  [ advocatux ]
  * Translated using Weblate (Spanish)

  [ Igor ]
  * Translated using Weblate (Russian)

  [ Johannes Keyser ]
  * Translated using Weblate (German)

  [ Sciumedanglisc ]
  * Translated using Weblate (Italian)

  [ Gayathri Das ]
  * Translated using Weblate (Hindi)

  [ Robert Pollak ]
  * Translated using Weblate (German)

  [ Hemanth Kumar Veeranki ]
  * Translated using Weblate (Telugu)
  * Added an option to enable/disable private mode in mediawiki

  [ Petter Reinholdtsen ]
  * Translated using Weblate (Norwegian Bokmål)

  [ Allan Nordhøy ]
  * Translated using Weblate (Norwegian Bokmål)

  [ Sunil Mohan Adapa ]
  * searx: Don't depend on libapache2-mod-proxy-uwsgi

  [ Joseph Nuthalapati ]
  * users: Fix user permissions not being saved
  * users: internationalize a string
  * mediawiki: Run update script for 1.30 upgrade
  * shortcuts: Fix urls for ikiwiki shortcuts

  [ James Valleroy ]
  * mediawiki: Handle missing config lines for private mode

 -- James Valleroy <jvalleroy@mailbox.org>  Mon, 04 Jun 2018 18:16:00 -0400

plinth (0.30.0) unstable; urgency=medium

  [ Igor ]
  * Translated using Weblate (Russian)

  [ Sciumedanglisc ]
  * Translated using Weblate (Italian)

  [ Allan Nordhøy ]
  * Translated using Weblate (Norwegian Bokmål)

  [ danielwine ]
  * Translated using Weblate (Hungarian)

  [ Gayathri Das ]
  * Translated using Weblate (Hindi)

  [ Joseph Nuthalapati ]
  * setup: Remove unavailable as a state in setup_helper

 -- James Valleroy <jvalleroy@mailbox.org>  Mon, 21 May 2018 17:15:47 -0400

plinth (0.29.1) unstable; urgency=high

  [ Pavel Borecki ]
  * Translated using Weblate (Czech)

  [ advocatux ]
  * Translated using Weblate (Spanish)

  [ Sunil Mohan Adapa ]
  * security: Fix issue with Plinth locked out from sudo

 -- James Valleroy <jvalleroy@mailbox.org>  Tue, 08 May 2018 05:20:45 -0400

plinth (0.29.0) unstable; urgency=high

  [ Pavel Borecki ]
  * Translated using Weblate (Czech)

  [ advocatux ]
  * Translated using Weblate (Spanish)

  [ Johannes Keyser ]
  * Translated using Weblate (German)

  [ Allan Nordhøy ]
  * Translated using Weblate (Norwegian Bokmål)

  [ Hemanth Kumar Veeranki ]
  * Add an option to enable/disable public registrations in mediawiki

  [ Joseph Nuthalapati ]
  * mediawiki: enable/disable public registrations - refactoring & tests
  * security: Allow console login access to user plinth
  * tt-rss: Skip the check for SELF_URL_PATH

  [ Sciumedanglisc ]
  * Translated using Weblate (Italian)

  [ Sunil Mohan Adapa ]
  * searx: Fix issue with uwsgi crashing

 -- James Valleroy <jvalleroy@mailbox.org>  Mon, 07 May 2018 18:45:02 -0400

plinth (0.28.0) unstable; urgency=medium

  [ Sunil Mohan Adapa ]
  * Add locale for Lithuanian (lt)

  [ Sciumedanglisc ]
  * Translated using Weblate (Italian)

  [ Pavel Borecki ]
  * Translated using Weblate (Czech)

  [ Igor ]
  * Translated using Weblate (Russian)

  [ advocatux ]
  * Translated using Weblate (Spanish)

  [ Johannes Keyser ]
  * Translated using Weblate (German)
  * setup: disable install button for currently unavailable apps

  [ Allan Nordhøy ]
  * Translated using Weblate (Norwegian Bokmål)

  [ Joseph Nuthalapati ]
  * Translated using Weblate (Telugu)

  [ ikmaak ]
  * Translated using Weblate (Dutch)

  [ James Valleroy ]
  * Bump Standards-Version to 4.1.4

 -- James Valleroy <jvalleroy@mailbox.org>  Mon, 23 Apr 2018 21:03:39 -0400

plinth (0.27.0) unstable; urgency=medium

  [ Sciumedanglisc ]
  * Translated using Weblate (Italian)

  [ Pavel Borecki ]
  * Translated using Weblate (Czech)

  [ Igor ]
  * Translated using Weblate (Russian)

  [ advocatux ]
  * Translated using Weblate (Spanish)

  [ ikmaak ]
  * Translated using Weblate (Dutch)
  * Translated using Weblate (German)

  [ Allan Nordhøy ]
  * Translated using Weblate (Norwegian Bokmål)

  [ James Valleroy ]
  * snapshot: Disable python formatting for description
  * debian: Move Lintian source-level overrides to preferred location
  * debian: Bump debhelper compat version to 11
  * debian: Use https for copyright format url
  * debian: Bump standards version to 4.1.3
  * debian: Remove unused lintian override
  * middleware: Skip 'installed' message for essential apps
  * snapshot: Don't increment version
  * snapshot: Clarify form label and help text
  * snapshot: Format code with yapf

  [ Johannes Keyser ]
  * Translated using Weblate (German)

  [ Максим Якимчук ]
  * Translated using Weblate (Ukrainian)

  [ Jonny Birkelund ]
  * Translated using Weblate (Norwegian Bokmål)

  [ Joseph Nuthalapati ]
  * users: Fix admin group appearing twice in permissions
  * apps: Fix app names and short descriptions not being translated
  * snapshots: Move manual page link to the index page
  * snapshots: Fix tests broken by UI changes
  * language: Fix tests broken by recent feature
  * tests: Improve waiting for installation and configuration
  * Fix tests for firstboot, users and groups
  * tests: snapshots: Remove find_by_value usages
  * test: sharing: Fix tests that check text in English
  * tor: Make tests independent of language
  * tests: Recover from server restart during installation
  * tests: Fix tests depending on language being English
  * tests: Fix delete_user fixture
  * UI: Fix progress bar not appearing
  * snapshots: Fix for permissions issue when updating configuration

  [ Shubham Agarwal ]
  * snapper: enable/diable apt snapshots

 -- James Valleroy <jvalleroy@mailbox.org>  Mon, 09 Apr 2018 19:34:05 -0400

plinth (0.26.0) unstable; urgency=high

  [ 关羽 ]
  * Translated using Weblate (Chinese (Simplified))

  [ Igor ]
  * Translated using Weblate (Russian)

  [ Pavel Borecki ]
  * Translated using Weblate (Czech)

  [ Dietmar ]
  * Translated using Weblate (German)

  [ anonymous ]
  * Translated using Weblate (German)

  [ Allan Nordhøy ]
  * Translated using Weblate (Norwegian Bokmål)

  [ Joseph Nuthalapati ]
  * snapshots: Update description
  * searx: Rewrite url from /searx to /searx/
  * manual: Link to manual from each service
  * manual: Fix manual page links for tor and power templates

  [ Petter Reinholdtsen ]
  * Translated using Weblate (Norwegian Bokmål)

  [ Robert Martinez ]
  * Translated using Weblate (German)

  [ Sunil Mohan Adapa ]
  * Workaround security issues in django-axes
  * ssh, avahi, apache: Fix default value for setup arguments
  * ssh: Add comment about regenerating SSH keys
  * apache: Only regenerate snake oil cert when needed
  * apache: Explicitly enable the latest version of PHP module
  * apache: Increase module version number to fix php7.2

  [ danielwine ]
  * Translated using Weblate (Hungarian)

  [ Luis A. Arizmendi ]
  * Translated using Weblate (Spanish)

  [ Sciumedanglisc ]
  * Translated using Weblate (Italian)

  [ Johannes Keyser ]
  * Translated using Weblate (German)

  [ James Valleroy ]
  * Update doc-base for current html manual file

 -- James Valleroy <jvalleroy@mailbox.org>  Mon, 26 Mar 2018 20:18:57 -0400

plinth (0.25.0) unstable; urgency=medium

  [ Pavel Borecki ]
  * Translated using Weblate (Czech)

  [ danielwine ]
  * Translated using Weblate (Hungarian)

  [ Allan Nordhøy ]
  * Translated using Weblate (Norwegian Bokmål)

  [ Luis A. Arizmendi ]
  * Translated using Weblate (Spanish)

  [ Joseph Nuthalapati ]
  * coquelicot: Rename Plinth to FreedomBox in license headers
  * functional-tests: Merge plinth-tester into plinth
  * searx: Add basic functional tests
  * snapshots: Refactoring and indentation changes
  * Translated using Weblate (Telugu)
  * ttrss: update client apps
  * sharing: Update description
  * sharing: CSS styling fixes and text changes

  [ James Valleroy ]
  * infinoted: Always check ownership of cert files in setup

  [ Алексей Докучаев ]
  * Translated using Weblate (Russian)

  [ Igor ]
  * Translated using Weblate (Russian)

  [ Sunil Mohan Adapa ]
  * doc: Fix generation of HTML fragment
  * users: Generalize styling for multi-select widget
  * sharing: Finish implementation
  * sharing: Add functional tests
  * Support Django 2.0

  [ Shubham Agarwal ]
  * snapshots: Add submenu section in UI

  [ Prachi ]
  * sharing: Add app to share disk folders using various protocols

 -- James Valleroy <jvalleroy@mailbox.org>  Mon, 12 Mar 2018 18:40:31 -0400

plinth (0.24.0) unstable; urgency=medium

  [ Joseph Nuthalapati ]
  * Add file-sharing application Coquelicot to FreedomBox
  * Translated using Weblate (Telugu)
  * mediawiki: Allow shortcut to be publicly visible on front page
  * clients: Add and correct Client Apps
  * api: fix icon_url
  * searx: New app for Searx metasearch engine

  [ Pavel Borecki ]
  * Translated using Weblate (Czech)

  [ Allan Nordhøy ]
  * Translated using Weblate (Chinese (Simplified))
  * Translated using Weblate (Norwegian Bokmål)

  [ Sunil Mohan Adapa ]
  * Rename Plinth to FreedomBox in various places
  * debian: Update copyright to FreedomBox Authors
  * setup.py: Update website to freedombox.org
  * Add locale for Hungarian (hu)
  * locale: Update the language selection form
  * config: Remove language selection from config page
  * Don't use async for method parameters
  * searx: Increase the secret key length to 64 bytes

  [ danielwine ]
  * Translated using Weblate (Hungarian)

  [ Sai Kiran Naragam ]
  * locale: Anonymous users can set preferred language
  * locale: Adds preferred language for logged in user

  [ Luis A. Arizmendi ]
  * Translated using Weblate (Spanish)

  [ Johannes Keyser ]
  * Translated using Weblate (German)
  * matrixsynapse: Fix mail attribute for ldap login

 -- James Valleroy <jvalleroy@mailbox.org>  Mon, 26 Feb 2018 18:22:23 +0100

plinth (0.23.0) unstable; urgency=medium

  [ Sunil Mohan Adapa ]
  * Fetch latest manual from wiki
  * Translated using Weblate (Telugu)
  * snapshot: Enable Delete All only with non-default snapshots

  [ Joseph Nuthalapati ]
  * jsxc: consistent url format
  * Translated using Weblate (Telugu)
  * sso: Increase timeout to 60 minutes
  * YAPF formatting for actions/auth_pubtkt
  * transmission: Add .png logo
  * snapshot: Delete All should skip currently active snapshot
  * config: Move the method get_hostname to __init__.py
  * snapshots: Refactoring and text changes
  * snapshots: Increment version to 2

  [ drashti kaushik ]
  * Translated using Weblate (Gujarati)

  [ uday17 ]
  * Translated using Weblate (Telugu)

  [ Sandeepbasva ]
  * Translated using Weblate (Telugu)

  [ kotibannu541 ]
  * Translated using Weblate (Telugu)

  [ Arshadashu ]
  * Translated using Weblate (Telugu)

  [ Nikhil Sankesa ]
  * Translated using Weblate (Telugu)

  [ sandeepgurram ]
  * Translated using Weblate (Telugu)

  [ prudhvi ]
  * Translated using Weblate (Telugu)

  [ chilumula vamshi krishna ]
  * Translated using Weblate (Telugu)

  [ pranava pari ]
  * Translated using Weblate (Telugu)

  [ Nikhil501 ]
  * Translated using Weblate (Telugu)

  [ Michal Čihař ]
  * Translated using Weblate (Telugu)

  [ Johannes Keyser ]
  * Translated using Weblate (German)

  [ anil kukmar soma ]
  * Translated using Weblate (Telugu)

  [ Pavel Borecki ]
  * Translated using Weblate (Czech)

  [ Vikas Singh ]
  * Font: Change Helvetica to Lato
  * theme: Update CSS to use Lato font

  [ Aakanksha Saini ]
  * Snapper: Modify configurations to reduce disk usage

  [ James Valleroy ]
  * Add fonts-lato as dependency
  * Update translation strings
  * Add lintian override for symlink to Lato font file

 -- James Valleroy <jvalleroy@mailbox.org>  Mon, 12 Feb 2018 19:17:31 -0500

plinth (0.22.0) unstable; urgency=medium

  [ Drashti Kaushik ]
  * Translated using Weblate (Gujarati)
  * Translated using Weblate (Hindi)

  [ Igor ]
  * Translated using Weblate (Russian)

  [ Ikmaak ]
  * Translated using Weblate (Dutch)

  [ Joseph Nuthalapati ]
  * Translated using Weblate (Telugu)
  * ci: Replace CircleCI configuration with GitLab CI configuration
  * firstboot: Fix caching issue in collecting first_boot steps
  * HACKING: Commands to run a single test method, class or module
  * first_setup: UX improvements for the first setup page
  * matrix-synapse: Fix YAML format issues.

  [ Pavel Borecki ]
  * Translated using Weblate (Czech)

  [ Sunil Mohan Adapa ]
  * Add locale for Ukrainian (uk)
  * ci: Update badge to use Gitlab CI instead of Circle CI
  * Update Github URLs with Salsa URLs
  * tor: Ensure that is-enabled status is show properly

  [ Vikas Singh ]
  * actions: Allow not printing error when an action fails

 -- Sunil Mohan Adapa <sunil@medhas.org>  Tue, 30 Jan 2018 14:41:25 +0530

plinth (0.21.0) unstable; urgency=medium

  [ Aakanksha Saini ]
  * navigation bar: change label 'Configuration' to 'System'
  * storage: Removed beta warning for expanding partition
  * groups: Consistent listing of groups
  * syncthing: Restrict administration to users in group syncthing

  [ Allan Nordhøy ]
  * Spelling: configuration, log in, wiki

  [ Johannes Keyser ]
  * doc: update HACKING, CONTRIBUTING and INSTALL information
  * help: Show menu on smaller screens also

  [ Joseph Nuthalapati ]
  * Complete some of the pending changing in renaming some files to .md

  [ Shubham Agarwal ]
  * diagnostics: Enable button when enabled but not running

  [ Sunil Mohan Adapa ]
  * openvpn: Upgrade to the new Debian way
  * Add explicit dependency on e2fsprogs (Closes: #887223).

 -- James Valleroy <jvalleroy@mailbox.org>  Mon, 15 Jan 2018 15:07:03 -0500

plinth (0.20.0) unstable; urgency=high

  [ James Valleroy ]
  * bind: Rework getting and changing config
  * bind: Don't use forwarders by default

  [ Johannes Keyser ]
  * ejabberd: Remove redundant button Client Apps
  * ejabberd: Minor description cleanups

  [ Joseph Nuthalpati ]
  * mediawiki: Add wiki application

  [ Sunil Mohan Adapa ]
  * users: Make sure first run actually works
  * bind: Add information about current utility
  * storage: Make tests run on special filesystems

 -- James Valleroy <jvalleroy@mailbox.org>  Mon, 01 Jan 2018 15:04:02 -0500

plinth (0.19.0) unstable; urgency=medium

  [ James Valleroy ]
  * users: Use own copy of ldapscripts config
  * users: Handle upgrade for ldapscripts config
  * vagrant: Avoid debconf prompts while provisioning
  * Bump standards version, no changes needed

  [ John McCann ]
  * ejabberd: Use dynamic reload after enabling/disabling MAM

  [ Joseph Nuthalapati ]
  * Add framework for user groups per application
  * groups: User permissions for access to apps based on LDAP groups
  * Fixes for user groups
  * Fix failing root tests
  * Suppress unnecessary logging in cfg tests
  * users: tests: restore previous value of restricted access
  * snapshots: Button to delete all snapshots
  * snapshots: Minor refactoring
  * manual: Make manual available as a PDF download
  * manual: Download can serve either pdf or pdf.gz file

  [ Sunil Mohan Adapa ]
  * Update yapf configuration for simplicity
  * Update HACKING file about coding standard tools
  * clients: Minor styling fixes
  * clients: Update icons to be 32x32 consistently
  * api: Update for clarity (API breaking change)
  * clients: Cleanup framework
  * clients: Update all manifest due to use updated framework
  * users: Add a note about using separate first setup action
  * help: Don't uncompress the PDF manual

  [ Hanisha P ]
  * minetest: Show domain information for users to connect to minetest
  * Option to enable/disble automatic timeline snapshots

 -- James Valleroy <jvalleroy@mailbox.org>  Mon, 18 Dec 2017 17:16:58 -0500

plinth (0.18.1) unstable; urgency=high

  * Re-upload with higher urgency (to unblock django-axes 3.0.3).

 -- James Valleroy <jvalleroy@mailbox.org>  Mon, 04 Dec 2017 23:10:37 -0500

plinth (0.18.0) unstable; urgency=low

  [ James Valleroy ]
  * Add shadowsocks client with socks5 proxy.

  [ Joseph Nuthalapati ]
  * config: Avoid sending domain_added signal for empty domain.
  * Override monkey-patched LoginView from django-axes 3.0.3.
  * Make Plinth depend on django-axes 3.0.3 or later.
  * sso: Fixes for regressions after adding captcha and axes.
  * sso: Fix conflict between urls of sso and captcha.
  * transmission: Fix sso not being enabled.
  * Add client information for Matrix Synapse and Syncthing.
  * Add icons for desktop applications and Apple App store.

  [ Prachi Srivastava ]
  * avahi: Add service for freedombox discovery.
  * Add fields to the api response.
  * Add client information for modules.

  [ Sunil Mohan Adapa ]
  * shadowsocks: Add more ciphers.
  * service: Add missing restart action.
  * avahi: Update FreedomBox service file.

  [ Hritesh Gurnani ]
  * Reduce OS icons size for clients.

 -- James Valleroy <jvalleroy@mailbox.org>  Mon, 04 Dec 2017 20:14:41 -0500

plinth (0.17.0) unstable; urgency=medium

  [ Joseph Nuthalapati ]
  * transmission: Enable Single Sign On.
  * cockpit: Add short description to frontpage shortcut.

  [ Allan Nordhøy ]
  * fail2ban: Spelling "Fail2ban" and sentence structure.

  [ Ravi Bolla ]
  * config: Refactor config.py into views and form.

  [ James Valleroy ]
  * Removed old changelog.

 -- James Valleroy <jvalleroy@mailbox.org>  Mon, 20 Nov 2017 18:43:17 -0500

plinth (0.16.0) unstable; urgency=medium

  [ Federico Ceratto ]
  * Switched to native package.

 -- James Valleroy <jvalleroy@mailbox.org>  Mon, 06 Nov 2017 20:51:58 -0500

plinth (0.15.3+ds-1) unstable; urgency=high

  [ James Valleroy ]
  * Switch from gir1.2-networkmanager-1.0 to gir1.2-nm-1.0 (Closes: #862758).
    Thanks to Michael Biebl.
  * Bump standards version to 4.1.1.
  * New upstream version 0.15.3 (Closes: #877371).
  * Add patch to skip letsencrypt tests that require root privileges.
  * Cleanup disks module (renamed to storage).
  * Add patch with workaround for login issues.
  * Add myself to uploaders.

  [ Sunil Mohan Adapa ]
  * Break older version of freedombox-setup (<< 0.11~)
  * Bump Django version to 1.11

  [ Joseph Nuthalapati ]
  * Add new dependencies - axes and captcha

 -- James Valleroy <jvalleroy@mailbox.org>  Sat, 21 Oct 2017 14:14:00 -0400

plinth (0.15.2+ds-1) unstable; urgency=medium

  [ James Valleroy ]
  * Cleanup config for removed modules (Closes: #876627).
  * New upstream version 0.15.2 (Closes: #876640).
  * Add python3-configobj depend.

 -- Federico Ceratto <federico@debian.org>  Mon, 25 Sep 2017 15:03:35 +0100

plinth (0.15.1+ds-1) unstable; urgency=medium

  [ James Valleroy ]
  * Sort dependency list for essential modules (Closes: #872541).
  * Bump standards version to 4.0.1.

  [ Federico Ceratto ]
  * New upstream version 0.15.1

 -- Federico Ceratto <federico@debian.org>  Sat, 23 Sep 2017 11:35:41 +0100

plinth (0.14.0+ds-1) unstable; urgency=medium

  [ James Valleroy ]
  * New upstream version 0.14.0.
  * Refresh patches.

 -- Sunil Mohan Adapa <sunil@medhas.org>  Thu, 20 Apr 2017 19:48:03 +0530

plinth (0.13.1+ds-1) unstable; urgency=medium

  [ James Valleroy ]
  * Disable shaarli module, package removed from Debian.
  * New upstream version 0.13.1.
  * Update paths for jsxc symlinks.
  * Remove configuration for obsolete xmpp module.

 -- Federico Ceratto <federico@debian.org>  Sun, 22 Jan 2017 21:48:59 +0000

plinth (0.12.0+ds-1) unstable; urgency=medium

  [ James Valleroy ]
  * Exclude new symlink in upstream source.
  * New upstream version 0.12.0.
  * Remove patches that have been merged upstream.
  * Rearrange copyright file with more general license at the top.
  * Move plinth into web section.
  * Update symlinks for jsxc 3.0.0.

 -- Federico Ceratto <federico@debian.org>  Sat, 10 Dec 2016 18:42:29 +0100

plinth (0.11.0+ds-1) unstable; urgency=medium

  [ James Valleroy ]
  * New upstream version 0.11.0.
  * Replace python3-yaml dependency with python3-ruamel.yaml.
  * Add python3-apt dependency.
  * Add patch to fix permissions and use new setup command (Closes: #837206).
  * Add patch to include xmpp module static files in build.
  * Add links for jsxc static files. Workaround for #838183.
  * Remove symlinks from source package.

  [ Sunil Mohan Adapa ]
  * Automatically add essential packages to depends (Closes: #837332).

 -- Federico Ceratto <federico@debian.org>  Mon, 26 Sep 2016 14:52:36 +0100

plinth (0.10.0-1) unstable; urgency=medium

  [ James Valleroy ]
  * New upstream version 0.10.0.
  * Bump minimum required python3-django to 1.10.

 -- Federico Ceratto <federico@debian.org>  Sun, 21 Aug 2016 13:07:54 +0100

plinth (0.9.4-2) unstable; urgency=medium

  [ James Valleroy ]
  * Add breaks/replaces on freedombox-setup << 0.9.2~ (Closes: #829743).

 -- Federico Ceratto <federico@debian.org>  Sat, 16 Jul 2016 14:55:37 +0100

plinth (0.9.4-1) unstable; urgency=medium

  [ James Valleroy ]
  * New upstream version 0.9.4.
  * Remove init script override. Init script was removed from upstream.
  * Drop packagekit dependency. No longer required by upstream.
  * Drop gir1.2-packagekitglib-1.0 depend and build-depend.

 -- Federico Ceratto <federico@debian.org>  Fri, 24 Jun 2016 22:02:54 +0100

plinth (0.9.2-1) unstable; urgency=medium

  [ James Valleroy ]
  * New upstream version 0.9.2.

  [ Petter Reinholdtsen ]
  * Added d/gbp.conf to enforce the user of pristine-tar.
  * Adjusted d/copyright to make sure license names are unique.  Thanks lintian.
  * Updated Standards-Version from 3.9.6 to 3.9.8.

 -- Petter Reinholdtsen <pere@debian.org>  Wed, 25 May 2016 07:16:08 +0000

plinth (0.9.1-1) unstable; urgency=low

  [ James Valleroy ]
  * New upstream version 0.9.1.
  * Add python3-requests as dependency and build-dep.

 -- Federico Ceratto <federico@debian.org>  Sat, 02 Apr 2016 16:53:42 +0100

plinth (0.8.2-1) unstable; urgency=low

  [ James Valleroy ]
  * New upstream version 0.8.2.

 -- Federico Ceratto <federico@debian.org>  Fri, 26 Feb 2016 19:51:37 +0000

plinth (0.8.1-1) unstable; urgency=low

  [ James Valleroy ]
  * Skip filter-pristine-tar step for new upstream.
  * New upstream version 0.8.1.
  * Add docbook-utils as build dependency.
  * Add packagekit as dependency.

 -- Federico Ceratto <federico@debian.org>  Tue, 16 Feb 2016 18:38:53 +0000

plinth (0.7.2-1) unstable; urgency=low

  [ James Valleroy ]
  * New upstream version 0.7.2.
  * Remove patch to enable javascript-common, fixed upstream.

 -- Federico Ceratto <federico@debian.org>  Fri, 25 Dec 2015 13:47:03 +0000

plinth (0.7.1-1) unstable; urgency=low

  [ James Valleroy ]
  * New upstream version 0.7.1.
  * Remove patch to fix config test, fixed upstream.
  * Refresh patch.
  * Add gettext as build dependency.
  * Disable restore module, node-restore package not available in Debian yet.

  [ Sunil Mohan Adapa ]
  * Remove Django HTMLParser workaround as it is no longer need.
  * Add javascript-common as dependency as we are enabling it during setup.

  * Update package description (Closes: #804753)

 -- Federico Ceratto <federico@debian.org>  Sat, 12 Dec 2015 15:12:48 +0000

plinth (0.6-1) unstable; urgency=low

  [ Nick Daly ]
  * Uploaded new version.

  [ James Valleroy ]
  * New upstream version 0.6.
  * Drop obsolete documentation patch.
  * Add dblatex and xmlto as build dependencies, for manual. Drop pandoc.
  * Add network-manager, ppp, pppoe, and python3-psutil as dependencies.
  * Remove old TODO from docs.
  * Add patch to workaround django 1.7 issue with python 3.5.
  * Add patch to fix failing plinth config test.
  * Add gir1.2-networkmanager-1.0 and python3-psutil also as build-depends.
  * Cleanup installation documenation.

 -- Nick Daly <Nick.M.Daly@gmail.com>  Fri, 16 Oct 2015 22:57:10 -0500

plinth (0.5-1) unstable; urgency=low

  [ Nick Daly ]
  * Package new upstream version 0.5.

  [ James Valleroy ]
  * Add augeas-tools, gir1.2-glib-2.0, gir1.2-networkmanager-1.0, ldapscripts,
    python3-augeas, and python3-django-stronghold as dependencies.
  * Disable "packages" module when upgrading.
  * Remove patches for python-networkmanager (obsolete) and ikiwiki
    (upstreamed).
  * Add patch to skip privileged actions test while building.
  * Add some build-depends needed for tests.

  [ James Valleroy ]
  * New upstream version 0.4.5.
  * Remove patch that has been upstreamed.
  * Add new patch to remove python-networkmanager dependency, because
    python3-networkmanager package is not available in Debian yet. The networks
    module is disabled for now.
  * Enable systemd service file.
  * Add new patch to enable javascript-common apache conf in plinth setup.
  * Add new patch to require ikiwiki module to install some of ikiwiki's
    recommends that are needed for compiling wikis.

  [ Sunil Mohan Adapa ]
  * Add python3-yaml as dependency.
  * Add lintian override for extra apache configuration.
  * Update Debian copyright file.

 -- Nick Daly <Nick.M.Daly@gmail.com>  Sun, 02 Aug 2015 17:14:50 -0500

plinth (0.4.4-1) unstable; urgency=low

  [ Sunil Mohan Adapa ]
  * New upstream version 0.4.4.  Closes: #769328, #755619, #765916,
    #768666, #737456, #741919.
  * Update dependencies as per upstream changes.
  * Require Django 1.7 reflecting upstream changes.
  * Remove patches that have been upstreamed.
  * Update standards version to 3.9.6.
  * Properly remove obsolete module configuration.
  * Remove upstream install documentation.

 -- Bdale Garbee <bdale@gag.com>  Tue, 13 Jan 2015 22:25:07 +1300

plinth (0.4.1-1) unstable; urgency=low

  [ Sunil Mohan Adapa ]
  * New upstream version 0.4.1.
  * Remove install override which is no longer required. Upstream
    does not contain images with executable permissions anymore.
  * Remove patch for changing paths which is no longer necessary.
  * Change upstream URLs to point to github.com/freedombox.
  * Update license information. Remove information about files no
    longer present in upstream.
  * Remove link to configuration file no longer necessary due to
    upstream changes.
  * Remove debian/clean no longer necessary.
  * Build package as Python 3 package. Upstream migrated to Python 3.
  * Fix issue with cleaning the package after build.

 -- Petter Reinholdtsen <pere@debian.org>  Sun, 02 Nov 2014 17:20:26 +0000

plinth (0.3.2.0.git.20140829-1) unstable; urgency=high

  * Updated to new git version from Nick Daly based on commit
    250b0100aab236fcf9dfa65eccf656fe037f9422.
    - Fixes broken web pages (Closes: #754117).
  * Updated patch program-paths.diff to include actions_dir setting,
    and drop now obsolete patch actions-path.diff.

 -- Petter Reinholdtsen <pere@debian.org>  Sat, 30 Aug 2014 08:26:06 +0200

plinth (0.3.2.0.git.20140621-1) unstable; urgency=medium

  * Updated to new git version from Nick Daly based on commit
    af08066cafefb5d10304b7d8b22ed1f18c4df6d0.
    - Drop now obsolete patch drop-firewalld-services.diff.

 -- Petter Reinholdtsen <pere@debian.org>  Sat, 21 Jun 2014 20:39:30 +0200

plinth (0.3.2.0.git.20140614-3) unstable; urgency=medium

  * Add libjs-twitter-bootstrap as binary dependency in addition to
    being a build dependency.

 -- Petter Reinholdtsen <pere@debian.org>  Sun, 15 Jun 2014 23:38:57 +0200

plinth (0.3.2.0.git.20140614-2) unstable; urgency=low

  * Update dependencies, drop python-cheetah and python-simplejson,
    which are no longer used, and add python-bootstrapform needed to
    show the first page.

 -- Petter Reinholdtsen <pere@debian.org>  Sat, 14 Jun 2014 08:51:34 +0200

plinth (0.3.2.0.git.20140614-1) unstable; urgency=low

  * Updated to new git version from Nick Daly based on commit
    a01ef055beab017fcd77ca9da7cab6fe01eeffbe.
  * Add build-depend on libjs-twitter-bootstrap, now needed to
    build documentation.
  * Add new patch drop-firewalld-services.diff to remove firewalld
    service definitions now available in firewalld version 0.3.10-1
    (Closes: #750927).

 -- Petter Reinholdtsen <pere@debian.org>  Sat, 14 Jun 2014 00:30:42 +0200

plinth (0.3.2.0.git.20140504-2) unstable; urgency=low

  * Drop python-contract dependency.  It is not used any more.
  * Add python-django as binary dependency on request from Nick Daly.

 -- Petter Reinholdtsen <pere@debian.org>  Mon, 05 May 2014 13:27:27 +0200

plinth (0.3.2.0.git.20140504-1) unstable; urgency=low

  * Updated to new git version from Nick Daly based on commit
    d7a323512073cea9e4ee5a1cd91870a9f04959a6.
    - Move firewall setup from freedombox-setup to plinth.
  * Add Sunil and Nick as uploaders.

 -- Petter Reinholdtsen <pere@debian.org>  Sun, 04 May 2014 09:53:25 +0200

plinth (0.3.1.git.20140327-1) unstable; urgency=low

  * New upstream version 0.3.1.git.20140327.

 -- Petter Reinholdtsen <pere@debian.org>  Thu, 27 Mar 2014 10:29:36 +0100

plinth (0.3.1.git.20140304-1) unstable; urgency=low

  * Add sudo as a run time dependency, to make sure the privileged
    commands work.
  * Update Standards-Version from 3.9.4 to 3.9.5.  No changes needed.
  * Create plinth user with /var/lib/plinth as home directory, to keep
    lintian happy.

 -- Petter Reinholdtsen <pere@debian.org>  Sat, 08 Mar 2014 22:25:32 +0100

plinth (0.3.0.0.git.20131229-1) unstable; urgency=low

  * Updated to new git version from Nick Daly based on commit
    cb9ca1b86c7b7440e87b6d5b65ab6ccf51f760cf .
    - Remove patch correct-issue-tracker.diff now included upstream.
    - Updated patches actions-path.diff and program-paths.diff to match
      changes done upstream.
  * Updated copyright file with more details using the new upstream
    LICENSES file.

 -- Petter Reinholdtsen <pere@debian.org>  Sun, 29 Dec 2013 16:06:53 +0100

plinth (0.3.0.0.git.20131117-1) unstable; urgency=low

  * Updated to new git version from Nick Daly based on commit
    7f3b1a62c81f760da465497030b68d77139406d7.
    - Add new dependencies libjs-jquery and libjs-modernizr to plinth.
      Patch from James Valleroy.
    - Add new dependencies on python-passlib (>= 1.6.1) and python-bcrypt.
  * Remove now obsolete disable-override-config patch
  * Updated program-paths.diff patch to match new upstream source.
  * Add new patch actions-path.diff to use correct path to actions scripts.
  * Add new patch correct-issue-tracker.diff to use correct URL to current
    upstream github repository.

 -- Petter Reinholdtsen <pere@debian.org>  Sun, 17 Nov 2013 13:07:21 +0100

plinth (0.3.0.0.git.20131101-2) unstable; urgency=low

  * Rewrite config to get plinth starting out of the box.  New patches
    program-paths and disable-override-config.

 -- Petter Reinholdtsen <pere@debian.org>  Sat, 02 Nov 2013 07:54:37 +0100

plinth (0.3.0.0.git.20131101-1) unstable; urgency=low

  * Updated to new git version from Nick Daly based on commit
    b9b4e0a2ec21edc1b1f73cffc905463a96c18f25.
  * Drop patch install-actions-lib made obsolete by latest upstream
    changes.
  * Depend on pandoc-data | pandoc (<= 1.11.1-3) to make sure
    documentation can be built with the latest pandoc package in
    unstable.

 -- Petter Reinholdtsen <pere@debian.org>  Fri, 01 Nov 2013 13:14:41 +0100

plinth (0.3.0.0.git.20131028-1) unstable; urgency=low

  * Updated to new git version from Nick Daly based on commit
    0296a1a99cb1ad0a21729ea37fd53e171ee60614.
    - Drops local copies of javascript libraries also available from
      Debian packages.
  * Add new dependency python-contract needed by new upstream version.
  * Reduce the versioned python-withsqlite dependency from
    0.0.0~git.20130929-1 to 0.0.0~git.20130929, to also accept the
    0.0.0~git.20130929-1~pere.0 version currently available from the
    non-debian repo.
  * New patch install-actions-lib to fix install target (Upstream
    issue #41).

 -- Petter Reinholdtsen <pere@debian.org>  Wed, 30 Oct 2013 22:25:25 +0100

plinth (0.3.0.0.git.20131010-1) unstable; urgency=low

  * Updated to new git version from Nick Daly based on
    commit 5ec749af8e5cb2480556e6926e239972ac890b4c
  * Dropped patch debpathes now merged upstream.
  * Changed depend on python-withsqlite to (>= 0.0.0~git.20130929-1),
    making sure a version with support for more than one table in
    one sqlite file is available.

 -- Petter Reinholdtsen <pere@debian.org>  Thu, 10 Oct 2013 22:51:34 +0200

plinth (0.0.0~git.20130928-1) unstable; urgency=low

  * Updated to new git version from Nick Daly.
  * Drop patches keep-vendor-dir.diff, handle-unknown-users.diff,
    sudo-not-exmachina.diff and app-owncloud.diff now merged upstream.
  * Drop workaround for keep-vendor-dir.diff from rules file.

 -- Petter Reinholdtsen <pere@debian.org>  Sat, 28 Sep 2013 22:55:36 +0200

plinth (0.0.0~git.20130925-2) unstable; urgency=low

  * Depend on python-withsqlite (>= 0.0.0~git.20130915-2) to make sure a
    version with support for the check_same_thread constructor option is
    available.
  * New patch handle-unknown-users.diff to make sure unknown users
    are handled exactly like incorrect passwords when login fail.
  * New patch app-owncloud.diff to add owncloud support to Plinth.
  * Adjusted rules to make sure actions/* scripts are executable.

 -- Petter Reinholdtsen <pere@debian.org>  Fri, 27 Sep 2013 09:06:38 +0200

plinth (0.0.0~git.20130925-1) unstable; urgency=low

  [ Tzafrir Cohen ]
  * Initial release. (Closes: #722093)

  [ Petter Reinholdtsen ]
  * New patch keep-vendor-dir.diff to avoid removing directories that
    should survive the clean Makefile target.
  * Add workaround in rules addressing the problem caused by
    keep-vendor-dir.diff being applied after 'make clean' is executed.
  * New patch sudo-not-exmachina.diff to drop the exmachina dependency,
    and adjust binary dependencies and the debpathes patch to cope with
    this.  Drop dependency on augeas-tools, no longer used with this
    patch.
  * Set priority to optional, as the package do not conflict with anything.

 -- Petter Reinholdtsen <pere@debian.org>  Thu, 26 Sep 2013 09:14:54 +0200<|MERGE_RESOLUTION|>--- conflicted
+++ resolved
@@ -1,11 +1,3 @@
-<<<<<<< HEAD
-plinth (20.6.1~bpo10+1) buster-backports; urgency=medium
-
-  [ James Valleroy ]
-  * Rebuild for buster-backports.
-
- -- Federico Ceratto <federico@debian.org>  Fri, 17 Apr 2020 00:05:00 +0100
-=======
 plinth (20.7) unstable; urgency=medium
 
   [ Coucouf ]
@@ -33,7 +25,13 @@
   * HACKING: Clarify where commands should be run
 
  -- James Valleroy <jvalleroy@mailbox.org>  Mon, 20 Apr 2020 18:38:52 -0400
->>>>>>> 167895b5
+
+plinth (20.6.1~bpo10+1) buster-backports; urgency=medium
+
+  [ James Valleroy ]
+  * Rebuild for buster-backports.
+
+ -- Federico Ceratto <federico@debian.org>  Fri, 17 Apr 2020 00:05:00 +0100
 
 plinth (20.6.1) unstable; urgency=medium
 
