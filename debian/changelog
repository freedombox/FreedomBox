--- conflicted
+++ resolved
@@ -1,10 +1,3 @@
-<<<<<<< HEAD
-freedombox (21.16~bpo11+1) bullseye-backports; urgency=medium
-
-  * Rebuild for bullseye-backports.
-
- -- James Valleroy <jvalleroy@mailbox.org>  Thu, 23 Dec 2021 13:05:31 -0500
-=======
 freedombox (22.2) unstable; urgency=medium
 
   [ Dietmar ]
@@ -90,7 +83,12 @@
   * Translated using Weblate (Spanish)
 
  -- James Valleroy <jvalleroy@mailbox.org>  Mon, 03 Jan 2022 19:51:35 -0500
->>>>>>> 7addb9b5
+
+freedombox (21.16~bpo11+1) bullseye-backports; urgency=medium
+
+  * Rebuild for bullseye-backports.
+
+ -- James Valleroy <jvalleroy@mailbox.org>  Thu, 23 Dec 2021 13:05:31 -0500
 
 freedombox (21.16) unstable; urgency=medium
 
