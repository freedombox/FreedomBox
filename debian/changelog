--- conflicted
+++ resolved
@@ -1,10 +1,3 @@
-<<<<<<< HEAD
-freedombox (22.9~bpo11+1) bullseye-backports; urgency=medium
-
-  * Rebuild for bullseye-backports.
-
- -- James Valleroy <jvalleroy@mailbox.org>  Fri, 15 Apr 2022 07:29:23 -0400
-=======
 freedombox (22.10) unstable; urgency=medium
 
   [ Nikita Epifanov ]
@@ -39,7 +32,12 @@
   * doc: Fetch latest manual
 
  -- James Valleroy <jvalleroy@mailbox.org>  Mon, 25 Apr 2022 20:47:52 -0400
->>>>>>> 470b3cb9
+
+freedombox (22.9~bpo11+1) bullseye-backports; urgency=medium
+
+  * Rebuild for bullseye-backports.
+
+ -- James Valleroy <jvalleroy@mailbox.org>  Fri, 15 Apr 2022 07:29:23 -0400
 
 freedombox (22.9) unstable; urgency=medium
 
