--- conflicted
+++ resolved
@@ -1,10 +1,3 @@
-<<<<<<< HEAD
-freedombox (22.22.1~bpo11+1) bullseye-backports; urgency=medium
-
-  * Rebuild for bullseye-backports.
-
- -- James Valleroy <jvalleroy@mailbox.org>  Fri, 21 Oct 2022 07:09:05 -0400
-=======
 freedombox (22.23) unstable; urgency=medium
 
   [ Michael Breidenbach ]
@@ -35,7 +28,12 @@
   * rssbridge: add option to allow public access
 
  -- James Valleroy <jvalleroy@mailbox.org>  Mon, 24 Oct 2022 20:37:54 -0400
->>>>>>> 083f6775
+
+freedombox (22.22.1~bpo11+1) bullseye-backports; urgency=medium
+
+  * Rebuild for bullseye-backports.
+
+ -- James Valleroy <jvalleroy@mailbox.org>  Fri, 21 Oct 2022 07:09:05 -0400
 
 freedombox (22.22.1) unstable; urgency=medium
 
