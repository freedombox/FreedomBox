<<<<<<< HEAD
freedombox (24.3~bpo12+1) bookworm-backports; urgency=medium

  * Rebuild for bookworm-backports.

 -- James Valleroy <jvalleroy@mailbox.org>  Sun, 04 Feb 2024 08:11:08 -0500
=======
freedombox (24.4) unstable; urgency=medium

  [ Johannes Keyser ]
  * Translated using Weblate (German)

  [ Burak Yavuz ]
  * Translated using Weblate (Turkish)

  [ 大王叫我来巡山 ]
  * Translated using Weblate (Chinese (Simplified))

  [ bittin1ddc447d824349b2 ]
  * Translated using Weblate (Swedish)

  [ Ihor Hordiichuk ]
  * Translated using Weblate (Ukrainian)

  [ gallegonovato ]
  * Translated using Weblate (Spanish)

  [ Faraaz M.d ]
  * Translated using Weblate (Telugu)
  * Translated using Weblate (Telugu)
  * Translated using Weblate (Telugu)

  [ Kesava Manikanta ]
  * Translated using Weblate (Telugu)
  * Translated using Weblate (Telugu)

  [ SAI MANIKANTA ]
  * Translated using Weblate (Telugu)
  * Translated using Weblate (Telugu)

  [ Soumika Devarakonda ]
  * Translated using Weblate (Telugu)
  * Translated using Weblate (Telugu)

  [ Sarath Chandra ]
  * Translated using Weblate (Telugu)
  * Translated using Weblate (Telugu)

  [ Latheesh kumar ]
  * Translated using Weblate (Telugu)
  * Translated using Weblate (Telugu)

  [ Vijay Gopu ]
  * Translated using Weblate (Telugu)
  * Translated using Weblate (Telugu)
  * Translated using Weblate (Telugu)
  * Translated using Weblate (Telugu)
  * Translated using Weblate (Telugu)

  [ Mahi Reddy ]
  * Translated using Weblate (Telugu)
  * Translated using Weblate (Telugu)
  * Translated using Weblate (Telugu)
  * Translated using Weblate (Telugu)
  * Translated using Weblate (Telugu)

  [ Nistchal sri ]
  * Translated using Weblate (Telugu)
  * Translated using Weblate (Telugu)
  * Translated using Weblate (Telugu)
  * Translated using Weblate (Telugu)
  * Translated using Weblate (Telugu)

  [ Likhil Chowdary ]
  * Translated using Weblate (Telugu)
  * Translated using Weblate (Telugu)

  [ Sri Harsha ]
  * Translated using Weblate (Telugu)
  * Translated using Weblate (Telugu)
  * Translated using Weblate (Telugu)
  * Translated using Weblate (Telugu)

  [ Muntha Veera ]
  * Translated using Weblate (Telugu)
  * Translated using Weblate (Telugu)

  [ Aswith Varma ]
  * Translated using Weblate (Telugu)
  * Translated using Weblate (Telugu)
  * Translated using Weblate (Telugu)
  * Translated using Weblate (Telugu)

  [ visruth vardhan thokala ]
  * Translated using Weblate (Telugu)

  [ Bhavishya nitha ]
  * Translated using Weblate (Telugu)
  * Translated using Weblate (Telugu)
  * Translated using Weblate (Telugu)

  [ ABHI RAM POTNURU ]
  * Translated using Weblate (Telugu)

  [ VINAY K.V.N.S ]
  * Translated using Weblate (Telugu)
  * Translated using Weblate (Telugu)

  [ M Jagadeesh ]
  * Translated using Weblate (Telugu)

  [ Sreehitha Velivela ]
  * Translated using Weblate (Telugu)

  [ James Valleroy ]
  * Translated using Weblate (Telugu)
  * debian: Remove lintian override for init script
  * locale: Update translation strings
  * doc: Fetch latest manual

  [ Dietmar ]
  * Translated using Weblate (German)

  [ Sunil Mohan Adapa ]
  * Translated using Weblate (Telugu)
  * d/copyright: Update copyright year
  * help: tests: Run tests using doc in current dir instead of /usr
  * actions: Drop legacy placeholders for unused actions
  * doc: Install man1 page using Makefile
  * pyproject.toml: Move project meta data from setup.py
  * *: Introduce make file based build, eliminate setup.py
  * doc: dev: Update all references to setup.py
  * Makefile: Move most of the provision process into build system
  * Makefile: Move various tests into build system

  [ Besnik Bleta ]
  * Translated using Weblate (Albanian)
  * Translated using Weblate (Albanian)

 -- James Valleroy <jvalleroy@mailbox.org>  Mon, 12 Feb 2024 21:24:20 -0500
>>>>>>> b09f2cd7

freedombox (24.3) unstable; urgency=medium

  [ James Valleroy ]
  * diagnostics: Add parameters to DiagnosticCheck
  * diagnostics: Add method to translate checks
  * diagnostics: Translate descriptions only in view
  * diagnostics: Store results of full run in database
  * diagnostics: Add option to toggle daily run
  * locale: Update translation strings
  * doc: Fetch latest manual

  [ Sunil Mohan Adapa ]
  * diagnostics: Simplify getting translated description in results
  * diagnostics: Safely access results when showing notification
  * diagnostics: Fix a potential iteration of None value in error cases
  * glib: Change API for repeating an in-thread scheduled task

  [ Benedek Nagy ]
  * zoph: Fix failing PHP configuration requirements

 -- James Valleroy <jvalleroy@mailbox.org>  Mon, 29 Jan 2024 20:48:12 -0500

freedombox (24.2~bpo12+1) bookworm-backports; urgency=medium

  * Rebuild for bookworm-backports.

 -- James Valleroy <jvalleroy@mailbox.org>  Thu, 18 Jan 2024 06:46:59 -0500

freedombox (24.2) unstable; urgency=medium

  [ gallegonovato ]
  * Translated using Weblate (Spanish)

  [ Burak Yavuz ]
  * Translated using Weblate (Turkish)

  [ bittin1ddc447d824349b2 ]
  * Translated using Weblate (Swedish)

  [ John Doe ]
  * Translated using Weblate (French)

  [ Eric ]
  * Translated using Weblate (Chinese (Simplified))

  [ Сергій ]
  * Translated using Weblate (Ukrainian)

  [ James Valleroy ]
  * doc: Fetch latest manual

 -- James Valleroy <jvalleroy@mailbox.org>  Mon, 15 Jan 2024 21:30:58 -0500

freedombox (24.1~bpo12+1) bookworm-backports; urgency=medium

  * Rebuild for bookworm-backports.

 -- James Valleroy <jvalleroy@mailbox.org>  Fri, 05 Jan 2024 07:39:10 -0500

freedombox (24.1) unstable; urgency=medium

  [ ikmaak ]
  * Translated using Weblate (Dutch)

  [ kopatych ]
  * Added translation using Weblate (Belarusian)

  [ James Valleroy ]
  * tests: operation: Fix mock has_calls assertion (Closes: #1058421)
  * locale: Update translation strings
  * doc: Fetch latest manual

  [ rsquared ]
  * storage: Show notification when rootfs is read-only

 -- James Valleroy <jvalleroy@mailbox.org>  Mon, 01 Jan 2024 21:00:25 -0500

freedombox (23.21~bpo12+1) bookworm-backports; urgency=medium

  * Rebuild for bookworm-backports.

 -- James Valleroy <jvalleroy@mailbox.org>  Sat, 02 Dec 2023 10:09:28 -0500

freedombox (23.21) unstable; urgency=medium

  [ gallegonovato ]
  * Translated using Weblate (Spanish)

  [ Burak Yavuz ]
  * Translated using Weblate (Turkish)

  [ bittin1ddc447d824349b2 ]
  * Translated using Weblate (Swedish)

  [ Ihor Hordiichuk ]
  * Translated using Weblate (Ukrainian)

  [ Eric ]
  * Translated using Weblate (Chinese (Simplified))

  [ Jiří Podhorecký ]
  * Translated using Weblate (Czech)
  * Translated using Weblate (Czech)

  [ James Valleroy ]
  * doc: Fetch latest manual

 -- James Valleroy <jvalleroy@mailbox.org>  Mon, 20 Nov 2023 21:08:03 -0500

freedombox (23.20~bpo12+1) bookworm-backports; urgency=medium

  * Rebuild for bookworm-backports.

 -- James Valleroy <jvalleroy@mailbox.org>  Fri, 10 Nov 2023 06:19:09 -0500

freedombox (23.20) unstable; urgency=medium

  [ gallegonovato ]
  * Translated using Weblate (Spanish)

  [ Burak Yavuz ]
  * Translated using Weblate (Turkish)
  * Translated using Weblate (Turkish)

  [ Ettore Atalan ]
  * Translated using Weblate (German)

  [ James Valleroy ]
  * app: Update diagnose() docstring
  * diagnostics: Add shortcut to re-run setup for app
  * locale: Update translation strings
  * doc: Fetch latest manual

  [ Sunil Mohan Adapa ]
  * datetime: Fix diagnostic test for checking NTP server sync
  * apache: tests: Update to use DiagnosticCheck class
  * backups: Don't leave services stopped if backup fails
  * operation: Fix issue with re-running setup when it fails first time
  * coturn: Fix incorrectly passing transport argument to STUN URIs
  * matrixsynapse: Update old STUN URIs to remove 'transport' parameter
  * ejabberd: Update old STUN URIs to remove 'transport' parameter
  * email: Increase the size of the message to 100MiB

  [ Ihor Hordiichuk ]
  * Translated using Weblate (Ukrainian)

  [ Besnik Bleta ]
  * Translated using Weblate (Albanian)

  [ Joseph Nuthalapati ]
  * tests: functional: Run tests on two app servers

 -- James Valleroy <jvalleroy@mailbox.org>  Mon, 06 Nov 2023 21:03:50 -0500

freedombox (23.19~bpo12+1) bookworm-backports; urgency=medium

  * Rebuild for bookworm-backports.

 -- James Valleroy <jvalleroy@mailbox.org>  Thu, 26 Oct 2023 20:01:12 -0400

freedombox (23.19) unstable; urgency=medium

  [ gallegonovato ]
  * Translated using Weblate (Spanish)

  [ ikmaak ]
  * Translated using Weblate (Dutch)

  [ Burak Yavuz ]
  * Translated using Weblate (Turkish)

  [ Dietmar ]
  * Translated using Weblate (German)

  [ Ihor Hordiichuk ]
  * Translated using Weblate (Ukrainian)

  [ Jiří Podhorecký ]
  * Translated using Weblate (Czech)

  [ Sunil Mohan Adapa ]
  * email: Fix issue with install caused by missing drop-in config file
  * operation: Add unique ID for each operation
  * diagnostics: Refactor check IDs, tests and background checks
  * diagnostics: Refactor background diagnostics task
  * upgrades: Allow matrix-synapse to be installed from bookworm
  * matrix-synapse: Update warning on how to change domain name
  * kiwix: Fix various issues after review
  * Translated using Weblate (Telugu)
  * Translated using Weblate (Telugu)
  * kiwix: Drop unnecessary file in /etc/plinth/modules-enabled
  * glib: Refactor schedule debugging in a central place
  * glib: Add a jitter to the interval by default when scheduling tasks
  * db: Serialize most of the database queries using locks

  [ Benedek Nagy ]
  * backup: Fix bug in adding existing unencrypted backup location

  [ James Valleroy ]
  * diagnostics: Run daily check and notify on failures
  * diagnostics: Add DiagnosticCheck dataclass
  * locale: Update translation strings
  * doc: Fetch latest manual

  [ Sripath Roy Koganti ]
  * Translated using Weblate (Telugu)

  [ bittin1ddc447d824349b2 ]
  * Translated using Weblate (Swedish)

  [ Nikitha1960 ]
  * Translated using Weblate (Telugu)
  * Translated using Weblate (Telugu)
  * Translated using Weblate (Telugu)
  * Translated using Weblate (Telugu)

  [ Sanjanaa2703 ]
  * Translated using Weblate (Telugu)
  * Translated using Weblate (Telugu)
  * Translated using Weblate (Telugu)
  * Translated using Weblate (Telugu)

  [ Joseph Nuthalapati ]
  * kiwix: Add app for Kiwix offline Wikipedia reader
  * Translated using Weblate (Telugu)
  * kiwix: Do not require login to access the app
  * Translated using Weblate (Telugu)

  [ Ajay ]
  * Translated using Weblate (Telugu)
  * Translated using Weblate (Arabic)
  * Translated using Weblate (Arabic)
  * Translated using Weblate (Arabic)

  [ Nellore Mohan ]
  * Translated using Weblate (Telugu)
  * Translated using Weblate (Telugu)

  [ L.sandeep Kumar Reddy ]
  * Translated using Weblate (Telugu)

  [ KOMALA gunji ]
  * Translated using Weblate (Telugu)

  [ Harshitha Chandra ]
  * Translated using Weblate (Telugu)

  [ Vayaluru koushik ]
  * Translated using Weblate (Telugu)
  * Translated using Weblate (Telugu)
  * Translated using Weblate (Telugu)

  [ Siddhartha vadlapalli ]
  * Translated using Weblate (Telugu)
  * Translated using Weblate (Telugu)

  [ M.venkateswarlu ]
  * Translated using Weblate (Telugu)
  * Translated using Weblate (Telugu)
  * Translated using Weblate (Telugu)
  * Translated using Weblate (Telugu)

  [ Kumarkalva manaswini ]
  * Translated using Weblate (Telugu)

  [ Dega chakradhar ]
  * Translated using Weblate (Telugu)

  [ Avisa sudheer ]
  * Translated using Weblate (Telugu)

  [ Santha Sumanth ]
  * Translated using Weblate (Telugu)
  * Translated using Weblate (Telugu)

  [ Sarvepalli sathwika ]
  * Translated using Weblate (Telugu)

  [ V.Sunil ]
  * Translated using Weblate (Telugu)

  [ Nikhil kumar chowdary ]
  * Translated using Weblate (Telugu)

  [ O SIDDHARDHA ]
  * Translated using Weblate (Telugu)

  [ Sk juber ]
  * Translated using Weblate (Telugu)

  [ G Praharsha ]
  * Translated using Weblate (Telugu)

  [ Thop Siva ]
  * Translated using Weblate (Telugu)
  * Translated using Weblate (Telugu)

  [ anudeep kumar ]
  * Translated using Weblate (Telugu)
  * Translated using Weblate (Telugu)

  [ Harshitha Chainur ]
  * Translated using Weblate (Telugu)

  [ Shaik ]
  * Translated using Weblate (Arabic)
  * Translated using Weblate (Hindi)

  [ Anvitha Pachwa ]
  * Translated using Weblate (Telugu)

  [ SHAIK.FAMILABANU ]
  * Translated using Weblate (Telugu)

  [ Lohitha _Durga ]
  * Translated using Weblate (Telugu)

  [ B.Nandhini ]
  * Translated using Weblate (Telugu)

  [ Cheshma Golla ]
  * Translated using Weblate (Telugu)

 -- James Valleroy <jvalleroy@mailbox.org>  Mon, 23 Oct 2023 20:35:46 -0400

freedombox (23.18~bpo12+1) bookworm-backports; urgency=medium

  * Rebuild for bookworm-backports.

 -- James Valleroy <jvalleroy@mailbox.org>  Thu, 28 Sep 2023 19:21:50 -0400

freedombox (23.18) unstable; urgency=medium

  [ 109247019824 ]
  * Translated using Weblate (Bulgarian)
  * Translated using Weblate (Bulgarian)

  [ Brian Ó Donnell ]
  * middleware: Add new middleware to handle common errors like DB busy

  [ James Valleroy ]
  * middleware: tests: Add tests for common error middleware
  * locale: Update translations strings
  * doc: Fetch latest manual

  [ rsquared ]
  * ikiwiki: Disable discussion pages by default for new wiki/blog

  [ Sunil Mohan Adapa ]
  * wordpress: Use absolute path in service file
  * upgrades: Fix detecting apt over tor during upgrade
  * gitlab-ci: Perform backports tests on bookworm instead of bullseye
  * *: Fix all typing hint related errors
  * gitlab-ci: Make passing mypy checks mandatory
  * *: Utilize newer 3.10 syntax for type hints
  * *: Add some additional type annotations
  * pyproject: Add configuration for mypy to ignore some libraries

 -- James Valleroy <jvalleroy@mailbox.org>  Mon, 25 Sep 2023 20:47:20 -0400

freedombox (23.17~bpo12+1) bookworm-backports; urgency=medium

  * Rebuild for bookworm-backports.

 -- James Valleroy <jvalleroy@mailbox.org>  Fri, 15 Sep 2023 07:06:56 -0400

freedombox (23.17) unstable; urgency=medium

  [ gallegonovato ]
  * Translated using Weblate (Spanish)

  [ Burak Yavuz ]
  * Translated using Weblate (Turkish)

  [ Jiří Podhorecký ]
  * Translated using Weblate (Czech)

  [ Ihor Hordiichuk ]
  * Translated using Weblate (Ukrainian)

  [ ikmaak ]
  * Translated using Weblate (Dutch)

  [ bittin1ddc447d824349b2 ]
  * Translated using Weblate (Swedish)

 -- James Valleroy <jvalleroy@mailbox.org>  Mon, 11 Sep 2023 20:46:43 -0400

freedombox (23.16~bpo12+1) bookworm-backports; urgency=medium

  * Rebuild for bookworm-backports.

 -- James Valleroy <jvalleroy@mailbox.org>  Thu, 31 Aug 2023 06:50:08 -0400

freedombox (23.16) unstable; urgency=medium

  [ Petter Reinholdtsen ]
  * Translated using Weblate (Norwegian Bokmål)

  [ Jiří Podhorecký ]
  * Translated using Weblate (Czech)

  [ Joseph Nuthalapati ]
  * l10n: Fix error in Czech translation string

  [ Sunil Mohan Adapa ]
  * django: Remove use of X-XSS-Protection header
  * backups: Remove use of length_is template function
  * users, networks: Use the autofocus HTML attribute sparingly
  * sso: Use POST method for logout
  * sso: Switch to django-axes >= 5.0
  * networks, samba: tests: functional: Fix setting firewall zone
  * openvpn: Fix app not installing Debian testing
  * openvpn: Correctly set expiry of server/client certs to 10 years
  * openvpn: Minor refactoring in setting up easy-rsa
  * openvpn: Use config file instead of env vars for easy-rsa
  * openvpn: Ensure that re-running setup works as expected
  * openpvn: Renew server/client certificates

  [ Michael Breidenbach ]
  * Translated using Weblate (Swedish)

  [ James Valleroy ]
  * locale: Update translation strings
  * doc: Fetch latest manual

 -- James Valleroy <jvalleroy@mailbox.org>  Mon, 28 Aug 2023 20:47:10 -0400

freedombox (23.15~bpo12+1) bookworm-backports; urgency=medium

  * Rebuild for bookworm-backports.

 -- James Valleroy <jvalleroy@mailbox.org>  Fri, 18 Aug 2023 06:38:26 -0400

freedombox (23.15) unstable; urgency=medium

  [ ikmaak ]
  * Translated using Weblate (Dutch)

  [ Burak Yavuz ]
  * Translated using Weblate (Turkish)

  [ Ihor Hordiichuk ]
  * Translated using Weblate (Ukrainian)

  [ Ettore Atalan ]
  * Translated using Weblate (German)

  [ gallegonovato ]
  * Translated using Weblate (Spanish)

  [ James Valleroy ]
  * debian: Add Swedish translation for debconf (Closes: #1041735)
  * doc: Fetch latest manual

 -- James Valleroy <jvalleroy@mailbox.org>  Mon, 14 Aug 2023 21:08:16 -0400

freedombox (23.14~bpo12+1) bookworm-backports; urgency=medium

  * Rebuild for bookworm-backports.

 -- James Valleroy <jvalleroy@mailbox.org>  Thu, 03 Aug 2023 06:11:41 -0400

freedombox (23.14) unstable; urgency=medium

  [ James Valleroy ]
  * users: Add diagnostics check for nslcd config
  * users: Add diagnostic checks for nsswitch config
  * firewall: Add diagnostic for default zone
  * firewall: Add diagnostic check for backend
  * firewall: Add diagnostic check for passthroughs
  * torproxy: Add separate app for Tor Proxy
  * HACKING: Add instructions for container on Raspberry Pi
  * ci: Add mypy static type check
  * upgrades: Use codename= in apt preferences
  * upgrades: Use n= for unattended-upgrades origin pattern
  * container: Update for bookworm images
  * locale: Update translation strings
  * doc: Fetch latest manual

  [ ikmaak ]
  * Translated using Weblate (Dutch)

  [ Sunil Mohan Adapa ]
  * torproxy: Rename icon from tor to torproxy
  * torproxy: Remove unnecessary load tags in template file
  * torproxy: Add shortcut to home page for logged in users
  * tor: Minor refactor to remove code the check for need to restart
  * tor, torproxy: Update description for info on services provided
  * tor: tests: Make functional test check for running service
  * torproxy: Drop irrelavant 'ExitPolicy' configuration directive
  * kvstore: Optionally, don't throw exception when deleting key
  * tor, torproxy: Export settings from old to new app
  * bepasty: Don't enable app when setup is rerun
  * bind: Don't enable app when setup is rerun
  * deluge: Don't enable app when setup is rerun
  * ejabberd: Don't enable app when setup is rerun
  * gitweb: Don't enable app when setup is rerun
  * ikiwiki: Don't enable app when setup is rerun
  * infinoted: Don't enable app when setup is rerun
  * janus: Don't enable app when setup is rerun
  * jsxc: Don't enable app when setup is rerun
  * mediawiki: Don't enable app when setup is rerun
  * minetest: Don't enable app when setup is rerun
  * openvpn: Don't enable app when setup is rerun
  * performance: Don't enable app when setup is rerun
  * privoxy: Don't enable app when setup is rerun
  * quassel: Don't enable app when setup is rerun
  * radicale: Don't enable app when setup is rerun
  * rssbridge: Don't enable app when setup is rerun
  * shaarli: Don't enable app when setup is rerun
  * sharing: Don't enable app when setup is rerun
  * ttrss: Don't enable app when setup is rerun
  * wireguard: Don't enable app when setup is rerun
  * zoph: Don't enable app when setup is rerun
  * app: Implement advanced option to rerun app setup

  [ fliu ]
  * container: Add support for retrieving GPG keys using wget

 -- James Valleroy <jvalleroy@mailbox.org>  Mon, 31 Jul 2023 20:39:40 -0400

freedombox (23.13~bpo12+1) bookworm-backports; urgency=medium

  * Rebuild for bookworm-backports.

 -- James Valleroy <jvalleroy@mailbox.org>  Fri, 21 Jul 2023 09:56:10 -0400

freedombox (23.13) unstable; urgency=medium

  [ gallegonovato ]
  * Translated using Weblate (Spanish)

  [ Burak Yavuz ]
  * Translated using Weblate (Turkish)

  [ Ihor Hordiichuk ]
  * Translated using Weblate (Ukrainian)

  [ Ettore Atalan ]
  * Translated using Weblate (German)

  [ Joseph Nuthalapati ]
  * HACKING: Instructions for macOS on Apple Silicon
  * container: Add support for ARM64 containers

  [ James Valleroy ]
  * doc: Fetch latest manual

 -- James Valleroy <jvalleroy@mailbox.org>  Mon, 17 Jul 2023 22:02:21 -0400

freedombox (23.12~bpo12+1) bookworm-backports; urgency=medium

  * Rebuild for bookworm-backports.

 -- James Valleroy <jvalleroy@mailbox.org>  Tue, 11 Jul 2023 07:28:43 -0400

freedombox (23.12) unstable; urgency=medium

  [ gallegonovato ]
  * Translated using Weblate (Spanish)

  [ Burak Yavuz ]
  * Translated using Weblate (Turkish)

  [ Jiří Podhorecký ]
  * Translated using Weblate (Czech)
  * Translated using Weblate (Czech)

  [ Ihor Hordiichuk ]
  * Translated using Weblate (Ukrainian)

  [ Sunil Mohan Adapa ]
  * gitweb: Fix issue with service startup when gitweb is not enabled
  * packages: Purge packages on uninstall
  * searx: Fix typo in method name
  * samba: Remove additional configuration files on uninstall
  * mediawiki: Utilize purging of packages and don't remove explicitly
  * shaarli: Utilize purging of packages and don't remove explicitly
  * deluge: Utilize purging of packages and don't remove explicitly
  * uninstall: Remove experimental warning
  * roundcube: Clarify description for local mail only option
  * mediawiki: Increment version to run update.php automatically

  [ ikmaak ]
  * Translated using Weblate (Dutch)

  [ James Valleroy ]
  * locale: Update translation strings
  * doc: Fetch latest manual

 -- James Valleroy <jvalleroy@mailbox.org>  Mon, 19 Jun 2023 20:44:30 -0400

freedombox (23.11) experimental; urgency=medium

  [ James Valleroy ]
  * shadowsocksserver: Add separate app for Shadowsocks server
  * shadowsocksserver: Use shared manual page with Client
  * debian: Remove drop-in configs from version <23.11
  * locale: Update translation strings
  * doc: Fetch latest manual

  [ Sunil Mohan Adapa ]
  * *: Fix icons not present in the generated .deb
  * config: Add new component for managing drop-in /etc/ config files
  * debian/install: Add new place in /usr to keep drop-in config files
  * gitweb: Use drop-in config component for /etc files
  * deluge: Use drop-in config comonents for /etc files
  * email: Use drop-in config component for /etc files
  * i2p: Use drop-in config component for /etc files
  * ikiwiki: Use drop-in config component for /etc files
  * janus: Use drop-in config component for /etc files
  * letsencrypt: Use drop-in config component for /etc files
  * matrixsynapse: Use drop-in config component for /etc files
  * mediawiki: Use drop-in config component for /etc files
  * minidlna: Use drop-in config component for /etc files
  * networks: Use drop-in config component for /etc files
  * pagekite: Drop the config file for forcing use of Debian certs
  * privacy: Use drop-in config component for /etc files
  * radicale: Use drop-in config component for /etc files
  * roundcube: Use drop-in config component for /etc files
  * rssbridge: Use drop-in config component for /etc files
  * searx: Use drop-in config component for /etc files
  * security: Use drop-in config component for /etc files
  * sharing: Use drop-in config component for /etc files
  * ssh: Use drop-in config component for /etc files
  * sso: Use drop-in config component for /etc files
  * syncthing: Use drop-in config component for /etc files
  * transmission: Use drop-in config component for /etc files
  * ttrss: Use drop-in config component for /etc files
  * upgrades: Use drop-in config component for /etc files
  * users: Use drop-in config component for /etc files
  * wordpress: Use drop-in config component for /etc files
  * apache: Use drop-in config component for /etc files
  * bepasty: Use drop-in config component for /etc files
  * calibre: Use drop-in config component for /etc files
  * cockpit: Use drop-in config component for /etc files
  * ejabberd: Use drop-in config component for /etc files
  * apache: Fix failure during app update

 -- James Valleroy <jvalleroy@mailbox.org>  Mon, 05 Jun 2023 22:07:02 -0400

freedombox (23.10) experimental; urgency=medium

  [ gallegonovato ]
  * Translated using Weblate (Spanish)

  [ ikmaak ]
  * Translated using Weblate (Dutch)
  * Translated using Weblate (Dutch)

  [ Burak Yavuz ]
  * Translated using Weblate (Turkish)

  [ Ihor Hordiichuk ]
  * Translated using Weblate (Ukrainian)

  [ Sunil Mohan Adapa ]
  * *: Move modules-enabled files to /usr/share
  * doc/dev: Set language code explicitly in Sphinx configuration

  [ James Valleroy ]
  * gitweb: Disable gpg signing in tests

  [ Frederico Gomes ]
  * Translated using Weblate (Portuguese)
  * Translated using Weblate (Portuguese)

 -- James Valleroy <jvalleroy@mailbox.org>  Mon, 22 May 2023 21:14:24 -0400

freedombox (23.9) experimental; urgency=medium

  [ nbenedek ]
  * ttrss: Allow apps to use /tt-rss URL instead of separate one

  [ James Valleroy ]
  * debian: Update copyright years
  * debian: Follows policy v4.6.2
  * tor: Only diagnose relay ports if feature enabled
  * tor: Check if Hidden service is version 3
  * tor: Rename Hidden service to Onion service
  * help: Add information on obtaining source code
  * locale: Update translation strings
  * doc: Fetch latest manual

  [ Sunil Mohan Adapa ]
  * mediawiki: Make a utility method public
  * mediawiki: Make retrieving list of supported languages robust
  * mediawiki: Simplify retrieving the default language
  * ttrss: Update list of clients
  * ttrss: Don't show app in enabled list of apps if install fails
  * apache: Reload apache using component if config changes
  * transmission: Allow remote UIs to connect
  * transmission: Add Tremotesf to list of client apps
  * ttrss: Use the apache component to restart apache on config change
  * storage: Handle mount error properly
  * uninstall: Fix issue with uninstall of apps that have no backup
  * service: Remove reference to managed_services in a message
  * zoph: Don't fail at showing app view during uninstall
  * theme: Move icons to app folders
  * minidlna: Resize icon and export to PNG also
  * doc/dev: Update copyright year

  [ Nobuhiro Iwamatsu ]
  * Translated using Weblate (Japanese)

 -- James Valleroy <jvalleroy@mailbox.org>  Mon, 08 May 2023 20:39:20 -0400

freedombox (23.8) experimental; urgency=medium

  [ James Valleroy ]
  * Revert "locale: Update translation strings"
  * HACKING: Force pip to install packages to system environment
  * ci: Force pip install for functional tests
  * datetime: Use unique component ID for related daemon
  * upgrades: Check apt result during dist-upgrade
  * doc: Fetch latest manual

  [ Sunil Mohan Adapa ]
  * tests: Don't error during collection if selenium is not installed
  * tests: functional: Make install script work for Bullseye
  * datetime: Re-implement backup/restore for timezone
  * coturn: Prevent package removal when roundcube is uninstalled
  * tests: functional: Remove handling for custom enable/disable buttons
  * tests: functional: Update detecting page changes
  * gitweb: Simplify handling shortcut for front page
  * searx: Simplify handling shortcut for front page

  [ nbenedek ]
  * calibre: Remove libraries during uninstallation
  * mediawiki: Fix broken view on Bullseye due to language selection
  * bepasty: Completely uninstall app
  * coturn: Completely uninstall app
  * deluge: Completely uninstall app
  * gitweb: Completely uninstall app, remove repositories
  * ikiwiki: Completely uninstall app
  * matrixsynapse: Completely uninstall app
  * roundcube: Completely uninstall app
  * rssbridge: Completely uninstall app
  * searx: Completely uninstall app
  * shaarli: Completely uninstall app
  * shadowsocks: Completely uninstall app
  * sharing: Completely uninstall app
  * syncthing: Completely uninstall app
  * wordpress: Completely uninstall app
  * mediawiki: Completely uninstall app
  * syncthing: Remove unused pathlib import so job code-quality can pass
  * tor: Completely uninstall app
  * ttrss: Completely uninstall app
  * infinoted: Completely uninstall app
  * openvpn: Completely uninstall app
  * samba: Completely uninstall app

  [ 109247019824 ]
  * Translated using Weblate (Bulgarian)
  * Translated using Weblate (Bulgarian)
  * Translated using Weblate (Bulgarian)

  [ Coucouf ]
  * Translated using Weblate (French)

  [ Veiko Aasa ]
  * gitweb: Disable snapshot feature
  * gitweb: Make globally configured features overridable per-repository

  [ Ihor Hordiichuk ]
  * Translated using Weblate (Ukrainian)

 -- James Valleroy <jvalleroy@mailbox.org>  Mon, 24 Apr 2023 21:46:50 -0400

freedombox (23.7) experimental; urgency=medium

  [ 109247019824 ]
  * Translated using Weblate (Bulgarian)
  * Translated using Weblate (Bulgarian)

  [ Veiko Aasa ]
  * container: Force pip to install packages to system environment
  * tests: functional: Fix setting first ethernet connection as internal

  [ Sunil Mohan Adapa ]
  * container: Fix resizing disk image containing multiple partitions
  * container: Increase wait time to accommodate slower architectures
  * matrixsynapse: Add token based registration verification

  [ nbenedek ]
  * mediawiki: Allow setting site language code

  [ James Valleroy ]
  * locale: Update translation strings
  * doc: Fetch latest manual

 -- James Valleroy <jvalleroy@mailbox.org>  Mon, 27 Mar 2023 20:51:28 -0400

freedombox (23.6) unstable; urgency=medium

  [ Sunil Mohan Adapa ]
  * ci: Force pip to install packages to system environment
  * /etc/issue: Update message to reflect that all users can login
  * datetime: Use timedatectl to read current timezone

  [ nbenedek ]
  * samba: make sure shares are not accessible from the internet
  * ttrss: fix failing backup

  [ James Valleroy ]
  * locale: Update translation strings
  * doc: Fetch latest manual

 -- James Valleroy <jvalleroy@mailbox.org>  Mon, 13 Mar 2023 21:52:56 -0400

freedombox (23.5) unstable; urgency=medium

  [ Dietmar ]
  * Translated using Weblate (German)

  [ ikmaak ]
  * Translated using Weblate (German)
  * Translated using Weblate (Dutch)

  [ gallegonovato ]
  * Translated using Weblate (Spanish)

  [ Burak Yavuz ]
  * Translated using Weblate (Turkish)

  [ Ihor Hordiichuk ]
  * Translated using Weblate (Ukrainian)

  [ 109247019824 ]
  * Translated using Weblate (Bulgarian)

  [ James Valleroy ]
  * mediawiki: Fix app view error
  * locale: Update translation strings
  * doc: Fetch latest manual

  [ Jiří Podhorecký ]
  * Translated using Weblate (Czech)

  [ Besnik Bleta ]
  * Translated using Weblate (Albanian)

  [ Veiko Aasa ]
  * samba: tests: Fix enable share view test

  [ Michael Breidenbach ]
  * Translated using Weblate (Swedish)

 -- James Valleroy <jvalleroy@mailbox.org>  Mon, 27 Feb 2023 20:33:22 -0500

freedombox (23.4) unstable; urgency=medium

  [ James Valleroy ]
  * matrixsynapse: Add python3-psycopg2 to packages
  * searx: Add libjs-bootstrap to packages
  * ikiwiki: Re-run setup for each site after restore
  * matrixsynapse: Use yaml.safe_load
  * dynamicdns: Skip uninstall test
  * uninstall: Fix spelling in warning message
  * locale: Update translation strings
  * doc: Fetch latest manual

  [ nbenedek ]
  * email: Redirect to the app page if roundcube isn't installed

  [ Sunil Mohan Adapa ]
  * ejabberd: Fix making call connections when using TURN
  * snapshot: Fix issue with snapshot rollbacks
  * snapshot: Fix mounting /.snapshots subvolume and use automounting
  * config: Drop RuntimeMaxUse=5% for journal logging
  * templates: Show better title for 404 page
  * backups: Allow selecting a single app from URL when creating backup
  * app: Add backup and restore menu items to toolbar menu
  * vagrant: Mount source in /freedombox instead of /vagrant
  * vagrant: Switch to /freedombox before running service with alias
  * vagrant: Drop unnecessary script that deletes sqlite file
  * vagrant: Hide the vagrant-script directory
  * matrixsnapse: Minor refactor in getting/setting public registrations
  * matrixsynapse: Disable verification to fix public registrations
  * ejabberd: Add Monal and Siskin for iOS and remove ChatSecure

  [ Juan ]
  * Translated using Weblate (Spanish)

  [ 109247019824 ]
  * Translated using Weblate (Bulgarian)

 -- James Valleroy <jvalleroy@mailbox.org>  Mon, 13 Feb 2023 21:06:24 -0500

freedombox (23.3) unstable; urgency=medium

  [ 109247019824 ]
  * Translated using Weblate (Bulgarian)

  [ James Valleroy ]
  * tor: Remove workaround for old Augeas bug
  * upgrades: Add augeas lens for Deb822 apt sources
  * tor: Also use Aptsources822 augeas lens
  * firewalld: Allow upgrade to version 2*
  * locale: Update translation strings
  * doc: Fetch latest manual

  [ Sunil Mohan Adapa ]
  * config: Fix showing the value of the default home page
  * tests: functional: Fix submitting forms with notifications present
  * views: Use dedicated view when showing an app with operations
  * gitweb: tests: Skip tests using git when git is not installed
  * email: Revert workaround for error on finishing uninstall

 -- James Valleroy <jvalleroy@mailbox.org>  Mon, 30 Jan 2023 20:36:37 -0500

freedombox (23.2) unstable; urgency=medium

  [ Besnik Bleta ]
  * Translated using Weblate (Albanian)

  [ James Valleroy ]
  * upgrades: Stop quassel during dist upgrade
  * ssh: Add sudo to allowed groups
  * doc: Fetch latest manual

  [ Sunil Mohan Adapa ]
  * ssh: Update existing setups to add sudo group to allowed SSH groups

  [ 109247019824 ]
  * Translated using Weblate (Bulgarian)

 -- James Valleroy <jvalleroy@mailbox.org>  Mon, 16 Jan 2023 20:33:02 -0500

freedombox (23.1) unstable; urgency=medium

  [ gallegonovato ]
  * Translated using Weblate (Spanish)
  * Translated using Weblate (Galician)
  * Translated using Weblate (Spanish)

  [ James Valleroy ]
  * janus: Allow upgrade to 1.1
  * locale: Update translation strings
  * doc: Fetch latest manual

  [ Veiko Aasa ]
  * gitweb: Run git commands as a web user

  [ Sunil Mohan Adapa ]
  * operation: tests: Fix warning when test helpers start with 'Test'
  * package: Don't uninstall packages that are in use by other apps
  * email: Workaround an issue with error on finishing uninstall
  * zoph: Add explicit dependency on default-mysql-server

  [ nbenedek ]
  * tor: Add onion location to apache

 -- James Valleroy <jvalleroy@mailbox.org>  Tue, 03 Jan 2023 11:54:58 -0500

freedombox (22.27) unstable; urgency=medium

  [ ikmaak ]
  * Translated using Weblate (Dutch)

  [ Burak Yavuz ]
  * Translated using Weblate (Turkish)

  [ Eric ]
  * Translated using Weblate (Chinese (Simplified))

  [ Ihor Hordiichuk ]
  * Translated using Weblate (Ukrainian)

  [ 109247019824 ]
  * Translated using Weblate (Bulgarian)

  [ Johannes Keyser ]
  * Translated using Weblate (German)

  [ Jiří Podhorecký ]
  * Translated using Weblate (Czech)

  [ Joseph Nuthalapati ]
  * container: Drop free tag from image URLs
  * tests: functional: Set timeout to 3 hours

  [ Sunil Mohan Adapa ]
  * users: tests: Fix privileged tests
  * minidlna: Fix incorrect marking for firewall local protection
  * snapshot: Fix showing unsupported message on non-btrfs filesystems
  * d/control: Don't recommend libpam-tmpdir
  * package, email: Move conflicting package removal to framework
  * zoph, wordpress: Add conflicts on libpam-tmpdir

  [ James Valleroy ]
  * upgrades: dist-upgrade: Don't change apt security line
  * wordpress: Redirect Webfinger queries
  * locale: Update translation strings
  * doc: Fetch latest manual

 -- James Valleroy <jvalleroy@mailbox.org>  Mon, 19 Dec 2022 20:59:17 -0500

freedombox (22.26) unstable; urgency=medium

  [ Sunil Mohan Adapa ]
  * i2p: Remove donation URL that is no longer available
  * searx: Ensure that socket is only reachable by Apache and root
  * firewall: Create a mechanism for protecting local services
  * firewall: Introduce component for local service protection
  * calibre: Add protection to local service using firewall
  * deluge: Add protection to local service using firewall
  * transmission: Add protection to local service using firewall
  * syncthing: Add protection to local service using firewall
  * minidlna: Add protection to local service using firewall
  * i2p: Add protection to local service using firewall
  * email: Add protection to local service using firewall
  * ssh: Restrict logins to groups root, admin and freedombox-ssh
  * ssh: Add checkbox to remove login group restrictions
  * security: Remove restricted access setting and configuration

  [ James Valleroy ]
  * ejabberd: Enable mod_http_upload
  * locale: Update translation strings
  * doc: Fetch latest manual

 -- James Valleroy <jvalleroy@mailbox.org>  Mon, 05 Dec 2022 21:37:21 -0500

freedombox (22.25.1) unstable; urgency=medium

  * Re-upload to unstable.

 -- Sunil Mohan Adapa <sunil@medhas.org>  Fri, 02 Dec 2022 08:21:34 -0800

freedombox (22.25) unstable; urgency=medium

  [ nbenedek ]
  * email: dovecot: Add fail2ban jail

  [ Sunil Mohan Adapa ]
  * email: Fix creation of aliases for security@ and usenet@

  [ James Valleroy ]
  * doc: Fetch latest manual

 -- Sunil Mohan Adapa <sunil@medhas.org>  Mon, 28 Nov 2022 15:41:46 -0800

freedombox (22.24) unstable; urgency=medium

  [ Johannes Keyser ]
  * Translated using Weblate (German)

  [ Coucouf ]
  * Translated using Weblate (French)

  [ 109247019824 ]
  * Translated using Weblate (Bulgarian)

  [ James Valleroy ]
  * storage: Drop skip_recommends
  * minetest: Handle upgrade from 5.3.0 to 5.6.1
  * upgrades: Update list of holds during dist upgrade
  * locale: Update translation strings
  * doc: Fetch latest manual

  [ Sunil Mohan Adapa ]
  * debian/lintian-overrides: Fix mismatch patterns and new messages
  * upgrades: Add documentation link to upgrades service file

  [ Petter Reinholdtsen ]
  * Translated using Weblate (Norwegian Bokmål)

 -- James Valleroy <jvalleroy@mailbox.org>  Mon, 07 Nov 2022 20:57:48 -0500

freedombox (22.23) unstable; urgency=medium

  [ Michael Breidenbach ]
  * Translated using Weblate (Swedish)

  [ 109247019824 ]
  * Translated using Weblate (Bulgarian)
  * Translated using Weblate (Bulgarian)

  [ James Valleroy ]
  * upgrades: Allow FreedomBox vendor when adding backports
  * upgrades: Skip unattended-upgrade in dist-upgrade
  * locale: Update translation strings
  * doc: Fetch latest manual

  [ Benedek Nagy ]
  * Translated using Weblate (Hungarian)

  [ tunebes ]
  * storage: Handle file systems on non-physical devices

  [ Sunil Mohan Adapa ]
  * Translated using Weblate (Hungarian)
  * upgrades: Fix a minor flake8 pipeline failure
  * letsencrypt: Fix regression with comparing certificate

  [ nbenedek ]
  * rssbridge: add option to allow public access

 -- James Valleroy <jvalleroy@mailbox.org>  Mon, 24 Oct 2022 20:37:54 -0400

freedombox (22.22.1) unstable; urgency=medium

  [ Sunil Mohan Adapa ]
  * privacy: Remove unused import, fix pipeline

  [ James Valleroy ]
  * debian: tests: Fix PYTHONPATH
  * doc: Fetch latest manual

  [ ikmaak ]
  * Translated using Weblate (Dutch)

  [ Burak Yavuz ]
  * Translated using Weblate (Turkish)

  [ Eric ]
  * Translated using Weblate (Chinese (Simplified))

  [ Tymofii Lytvynenko ]
  * Translated using Weblate (Ukrainian)
  * Translated using Weblate (Ukrainian)

  [ 109247019824 ]
  * Translated using Weblate (Bulgarian)

  [ Jiří Podhorecký ]
  * Translated using Weblate (Czech)

 -- James Valleroy <jvalleroy@mailbox.org>  Sun, 16 Oct 2022 10:55:59 -0400

freedombox (22.22) unstable; urgency=medium

  [ Michael Breidenbach ]
  * Translated using Weblate (Swedish)

  [ Tymofii Lytvynenko ]
  * Translated using Weblate (Ukrainian)
  * Translated using Weblate (Ukrainian)
  * Translated using Weblate (Ukrainian)

  [ Jiří Podhorecký ]
  * Translated using Weblate (Czech)

  [ Sunil Mohan Adapa ]
  * templates: Update HTML meta tags for better description and app-name
  * doc: dev: Minor example code refactor
  * actions: Allow nested and top-level actions
  * actions: Use separate IPC for communicating results
  * actions: Implement getting raw output from the process
  * actions: Allow actions to be called by other users
  * config: Drop ability to set hostname on systems without systemd
  * dynamicdns: Check action script with flake8
  * tests: Add fixture to help in testing privileged actions
  * apache: Use privileged decorator for actions
  * bepasty: Use privileged decorator for actions
  * bind: Use privileged decorator for actions
  * calibre: Use privileged decorator for actions
  * config: Minor update to privileged method signature
  * config: Use privileged decorator for actions
  * config: Use privileged decorator for set-hostname action
  * config: Use privileged decorator for set domainname action
  * config: Minor refactor
  * coturn: Use privileged decorator for actions
  * datetime: Use privileged decorator for actions
  * deluge: Use privileged decorator for actions
  * dynamicdns: Use privileged decorator for actions
  * ejabberd: Use privileged decorator for actions
  * email: Use privileged decorator for actions
  * firewall: Use privileged decorator, drop showing running status
  * gitweb: Use privileged decorator for actions
  * help: Use privileged decorator for actions
  * i2p: Use privileged decorator for actions
  * ikiwiki: Use privileged decorator for actions
  * infinoted: Use privileged decorator for actions
  * letsencrypt: Use privileged decorator for actions
  * matrixsynapse: Use privileged decorator for actions
  * mediawiki: Use privileged decorator for actions
  * minetest: Use privileged decorator for actions
  * minidlna: Use privileged decorator for actions
  * minidlna: Use the exposed URL for diagnostic test
  * networks: Use privileged decorator for actions
  * openvpn: Use privileged decorator for actions
  * openvpn: Drop RSA to ECC migration code and two-step setup
  * pagekite: Use privileged decorator for actions
  * power: Use privileged decorator for actions
  * quassel: Use privileged decorator for actions
  * radicale: Use privileged decorator for actions
  * roundcube: Minor update to comment in privileged actions
  * searx: Use privileged decorator for actions
  * searx: Show status of public access irrespective of enabled state
  * security: Use privileged decorator for actions
  * shadowsocks: Use privileged decorator for actions
  * sharing: Use privileged decorator for actions
  * snapshot: Use privileged decorator for actions
  * ssh: Use privileged decorator for actions
  * sso: Use privileged decorator for actions
  * syncthing: Use privileged decorator for actions
  * tor: Use privileged decorator for actions
  * transmission: Minor update to privileged method signature
  * ttrss: Use privileged decorator for actions
  * upgrades: Use privileged decorator for actions
  * wireguard: Us privileged decorator for actions
  * wordpress: Use privileged decorator for actions
  * zoph: Use privileged decorator for actions
  * backups: Use privileged decorator for sshfs actions
  * samba: Use privileged decorator for actions
  * storage: Use privileged decorator for actions
  * users: Use privileged decorator for actions
  * *: Use privileged decorator for service actions
  * backups: Use privileged decorator for backup actions
  * *: Use privileged decorator for package actions
  * actions: Drop unused superuser_run and related methods
  * action_utils: Drop unused progress requests from apt-get
  * bind: Drop enabling DNSSEC (deprecated) as it is always enabled
  * config: Drop legacy migration of Apache homepage settings
  * action_utils: Drop support for non-systemd environments
  * apache: Fix logs still going into /var/log files
  * wordpress: Update fail2ban filter
  * fail2ban: Make fail2ban log to journald
  * privacy: Set vendor as FreedomBox for dpkg and popularity-contest

  [ Petter Reinholdtsen ]
  * Translated using Weblate (Norwegian Bokmål)

  [ Besnik Bleta ]
  * Translated using Weblate (Albanian)
  * Translated using Weblate (Albanian)

  [ nbenedek ]
  * matrix: Add fail2ban jail
  * privacy: Add new system app for popularity-contest

  [ Nikita Epifanov ]
  * Translated using Weblate (Russian)

  [ James Valleroy ]
  * locale: Update translation strings
  * doc: Fetch latest manual

 -- James Valleroy <jvalleroy@mailbox.org>  Mon, 10 Oct 2022 21:38:11 -0400

freedombox (22.21.1) unstable; urgency=medium

  [ Andrij Mizyk ]
  * Translated using Weblate (Ukrainian)
  * Translated using Weblate (Ukrainian)

  [ Sunil Mohan Adapa ]
  * notification: Don't fail when formatting message strings

  [ 109247019824 ]
  * Translated using Weblate (Bulgarian)

 -- James Valleroy <jvalleroy@mailbox.org>  Sat, 01 Oct 2022 10:07:08 -0400

freedombox (22.21) unstable; urgency=medium

  [ ikmaak ]
  * Translated using Weblate (Danish)
  * Translated using Weblate (German)
  * Translated using Weblate (Spanish)
  * Translated using Weblate (French)
  * Translated using Weblate (Italian)
  * Translated using Weblate (Norwegian Bokmål)
  * Translated using Weblate (Dutch)
  * Translated using Weblate (Portuguese)
  * Translated using Weblate (Swedish)
  * Translated using Weblate (Russian)
  * Translated using Weblate (Polish)
  * Translated using Weblate (Persian)
  * Translated using Weblate (Indonesian)
  * Translated using Weblate (Czech)
  * Translated using Weblate (Ukrainian)
  * Translated using Weblate (Hungarian)
  * Translated using Weblate (Lithuanian)
  * Translated using Weblate (Slovenian)
  * Translated using Weblate (Bulgarian)
  * Translated using Weblate (Greek)
  * Translated using Weblate (Serbian)
  * Translated using Weblate (Albanian)
  * Translated using Weblate (Latvian)

  [ Oğuz Ersen ]
  * Translated using Weblate (Turkish)

  [ Andrij Mizyk ]
  * Translated using Weblate (Ukrainian)
  * Translated using Weblate (Ukrainian)
  * Translated using Weblate (Ukrainian)

  [ 109247019824 ]
  * Translated using Weblate (Bulgarian)
  * Translated using Weblate (Bulgarian)

  [ Besnik Bleta ]
  * Translated using Weblate (Albanian)

  [ James Valleroy ]
  * janus: Enable systemd sandboxing
  * janus: Allow AF_UNIX and AF_NETLINK
  * locale: Update translation strings
  * doc: Fetch latest manual
  * setup.py: Move distutils import after setuptools import

  [ nbenedek ]
  * wordpress: disable readme.html, xmlrpc.php, wp-cron.php
  * wordpress: Add fail2ban filter and jail
  * mediawiki: Add powered by freedombox logo

  [ Sunil Mohan Adapa ]
  * wordpress: Reload apache after app update
  * d/install: mediawiki: Install the new powered by file

  [ Michael Breidenbach ]
  * Translated using Weblate (Swedish)

 -- James Valleroy <jvalleroy@mailbox.org>  Mon, 26 Sep 2022 20:47:48 -0400

freedombox (22.20) unstable; urgency=medium

  [ atilluF ]
  * Translated using Weblate (Italian)

  [ Burak Yavuz ]
  * Translated using Weblate (Turkish)

  [ Eric ]
  * Translated using Weblate (Chinese (Simplified))

  [ Jiří Podhorecký ]
  * Translated using Weblate (Czech)

  [ Veiko Aasa ]
  * tests: functional: Assert app is not installed after uninstallation
  * samba: Ignore mounted files when listing mounts
  * samba: Update client apps information

  [ Sunil Mohan Adapa ]
  * ejabberd: tests: functional: Ensure jsxc is installed
  * zoph: tests: functional: Simplify finding the form to submit
  * shaarli: tests: functional: Specify setup form submission button
  * ikiwiki: tests: functional: Find forms more accurately
  * gitweb: Use generic form template for create/edit repository
  * gitweb: tests: functional: Find forms more accurately
  * gitweb: Fix issue with page not refreshing during uninstall
  * calibre: tests: functional: Find forms more specifically
  * bepasty: Use generic form template for add password view
  * bepasty: tests: functional: Minor refactor for form submission
  * first_boot: tests: functional: Find form more specifically
  * sharing: tests: functional: Find forms more accurately
  * sso: tests: functional: Find forms more accurately
  * backups: Use generic form template for create and schedule views
  * backups: tests: functional: Find forms more accurately
  * templates: form: Specify a form class for use with functional tests
  * snapshot: tests: functional: Minor refactoring for form submission
  * wordpress: tests: functional: Find forms more specifically
  * users: tests: functional: Find forms more accurately
  * tests: functional: Force specifying form to submit more accurately
  * tests: functional: Wait for installation to complete fully

  [ James Valleroy ]
  * debian: Add Italian debconf translation (Closes: #1019157)
  * version: Compare Debian package version numbers
  * firewall: Allow upgrade from any version to 1.2.*
  * locale: Update translation strings
  * doc: Fetch latest manual

  [ Coucouf ]
  * Translated using Weblate (French)
  * Translated using Weblate (French)

  [ nbenedek ]
  * matrixsynapse: Allow matrix-synapse >= 1.65 to install successfully
  * d/maintscript: remove tahoe and mldonkey apache conf files

 -- James Valleroy <jvalleroy@mailbox.org>  Mon, 12 Sep 2022 21:07:14 -0400

freedombox (22.19) unstable; urgency=medium

  [ James Valleroy ]
  * debian: Update Spanish translation template (Closes: #1017452)
  * avahi: Don't disable after tests
  * ejabberd: Set hostname for test that relies on it
  * upgrades: Add button to test dist-upgrade in development mode
  * Translated using Weblate (French)
  * janus: Convert action to privileged
  * janus: Handle upgrades to 1.0.*
  * upgrades: Hold janus during dist-upgrade
  * locale: Update translation strings
  * doc: Fetch latest manual

  [ Joseph Nuthalapati ]
  * tests: Make functional.is_available check faster

  [ nautilusx ]
  * Translated using Weblate (German)

  [ Maxime Leroy ]
  * Translated using Weblate (French)

  [ Burak Yavuz ]
  * Translated using Weblate (Turkish)

  [ Eric ]
  * Translated using Weblate (Chinese (Simplified))

  [ Andrij Mizyk ]
  * Translated using Weblate (Ukrainian)

  [ 109247019824 ]
  * Translated using Weblate (Bulgarian)

  [ Fioddor Superconcentrado ]
  * Translated using Weblate (Spanish)

  [ Jiří Podhorecký ]
  * Translated using Weblate (Czech)

  [ nbenedek ]
  * ttrss: add donation url
  * d/control: Break ufw as we use firewalld

  [ Veiko Aasa ]
  * container: Display help message when no args are passed
  * container: Show default values in command help

  [ Hugel ]
  * Translated using Weblate (Chinese (Simplified))

  [ Sunil Mohan Adapa ]
  * operation: Factor out template code into a separate file
  * operation: Show operations on app page in addition to setup page
  * package: Implement low-level methods for uninstalling
  * forms: Implement form for uninstallation
  * setup: Drop check for already running operation
  * app: Add API to uninstall an app
  * package: Implement uninstall in Package component
  * setup: Implement operation to uninstall an app
  * views: Implement a view to uninstall an app
  * app: Add a menu item to trigger uninstallation
  * tests: functional: Add install/uninstall test for all apps
  * backups: Use AppView for the main app page
  * diagnostics: Use AppView for app page
  * names: Use AppView for app page
  * networks: Use AppView for app page
  * power: Use AppView for app page
  * security: Use AppView for app page
  * snapshot: Use AppView for app page
  * letsencrypt: Use AppView for app page
  * tor: Use AppView and Operation for app page
  * jsxc: Allow disabling the app

 -- James Valleroy <jvalleroy@mailbox.org>  Mon, 29 Aug 2022 22:33:54 -0400

freedombox (22.18) unstable; urgency=medium

  [ Maxime Leroy ]
  * Translated using Weblate (French)

  [ ikmaak ]
  * Translated using Weblate (Dutch)

  [ Burak Yavuz ]
  * Translated using Weblate (Turkish)

  [ Jiří Podhorecký ]
  * Translated using Weblate (Czech)
  * Translated using Weblate (Czech)

  [ 109247019824 ]
  * Translated using Weblate (Bulgarian)

  [ nautilusx ]
  * Translated using Weblate (German)

  [ Andrij Mizyk ]
  * Translated using Weblate (Ukrainian)

  [ James Valleroy ]
  * networks: Remove DNSSEC diagnostics
  * locale: Update translation strings
  * doc: Fetch latest manual

  [ Cosmin Humeniuc ]
  * container: Add IdentitiesOnly option to SSH

  [ Veiko Aasa ]
  * container: Ignore flake8 error 'line too long' in bash script text
  * storage: Fix enumerating partitions without mount points

  [ Sunil Mohan Adapa ]
  * coturn: Fix link to ejabberd in description
  * notification: Pass full context when rendering body template
  * package: Run installation operation using app_id instead of module
  * operation: Add module to manage threaded operations
  * *: Make setup method part of App class for all apps
  * *: Add setup method on all apps that don't have it
  * *: Make force upgrading part of app rather than a module
  * app: Drop optimization that skips setup process
  * setup: Fix issue with immediate refresh after installation
  * *: Drop module level app property
  * setup: Drop setup_helper and use the new Operation API
  * setup: Allow starting installation when package manager is busy
  * backups: tests: Mark need for Django database during API tests
  * matrixsynapse: Fix showing the status messages
  * ejabberd: Fix showing the status messages
  * ssh: tests: functional: Keep service enabled after tests
  * sharing: tests: functional: Fix a flaky test by waiting
  * sharing: Add installing and enable/disable like other apps
  * wireguard: Fix module.app usage that is no longer available
  * doc: dev: Document previously undocumented components

 -- James Valleroy <jvalleroy@mailbox.org>  Mon, 15 Aug 2022 20:54:46 -0400

freedombox (22.17) unstable; urgency=medium

  [ ikmaak ]
  * Translated using Weblate (German)
  * Translated using Weblate (Dutch)

  [ Burak Yavuz ]
  * Translated using Weblate (Turkish)

  [ Eric ]
  * Translated using Weblate (Chinese (Simplified))

  [ Maxime Leroy ]
  * Translated using Weblate (French)

  [ nbenedek ]
  * wordpress: Don't install php-ssh2

  [ James Valleroy ]
  * help: Add "How can I help?" section to Contribute page
  * locale: Update translation strings
  * doc: Fetch latest manual

  [ Sunil Mohan Adapa ]
  * help: Update test for contribute view
  * help: tests: Fix about page test by mocking version calls

 -- James Valleroy <jvalleroy@mailbox.org>  Mon, 01 Aug 2022 21:01:41 -0400

freedombox (22.16) unstable; urgency=medium

  [ Eric ]
  * Translated using Weblate (Chinese (Simplified))

  [ Andrij Mizyk ]
  * Translated using Weblate (Ukrainian)

  [ 109247019824 ]
  * Translated using Weblate (Bulgarian)
  * Translated using Weblate (Bulgarian)
  * Translated using Weblate (Bulgarian)
  * Translated using Weblate (Bulgarian)

  [ Maxime Leroy ]
  * Translated using Weblate (French)
  * Translated using Weblate (French)

  [ Nikita Epifanov ]
  * Translated using Weblate (Russian)
  * Translated using Weblate (Russian)

  [ Sunil Mohan Adapa ]
  * cockpit: Depend on apache and setup after it
  * privoxy: Use privileged decorator for actions
  * cockpit: Reconfigure to allow any origin
  * cockpit: Use decorator for privileged actions
  * rssbridge: Whitelist all bridges by default
  * rssbridge: Add functional tests
  * apache: Merge old configuration files into a better location
  * apache: Also configure to serve on /freedombox
  * apache: Redirect all logs to systemd journal
  * config: Add option to set logging mode: none/volatile/persistent
  * config: Set volatile logging by default
  * roundcube: Configure to log to journald
  * roundcube: Use privileged to simplify actions

  [ nbenedek ]
  * privoxy: Restrict to private IPs, prevent access over the internet
  * rssbridge: New app to generate RSS feeds for websites
  * roundcube: Add fail2ban jail

  [ Veiko Aasa ]
  * gitweb: Switch default branch name to main for new repositories

  [ James Valleroy ]
  * janus: Change short description to "Video Room"
  * rssbridge: Fix flake8 errors
  * debian: Update copyright year
  * debian: Follows policy version 4.6.1
  * locale: Update translation strings
  * doc: Fetch latest manual

 -- James Valleroy <jvalleroy@mailbox.org>  Mon, 18 Jul 2022 20:50:09 -0400

freedombox (22.15) unstable; urgency=medium

  [ nbenedek ]
  * mediawiki: Remove Buster specific code not needed in Bullseye
  * mediawiki: Remove wgLogo as it is not needed in Bullseye
  * mediawiki: Add regex validator to the domain field
  * users: create home directories for newly created users

  [ Nikita Epifanov ]
  * Translated using Weblate (Russian)

  [ 109247019824 ]
  * Translated using Weblate (Bulgarian)

  [ Joseph Nuthalapati ]
  * tests: functional: Simplify GitLabCI configuration
  * ci: Use compatible versions of Selenium and Splinter

  [ Artem ]
  * Translated using Weblate (Ukrainian)

  [ Guillermo Lopez Alejos ]
  * backups: Add options to keep sshfs shares responsive
  * backups: Unmount repositories before and after backup

  [ James Valleroy ]
  * upgrades: Re-add workaround for grub
  * upgrades: Hold packages one at a time
  * datetime: Fix typo from pylint fix
  * locale: Update translation strings
  * doc: Fetch latest manual

  [ Sunil Mohan Adapa ]
  * *: pylint: Explicitly specify encoding when open a file
  * *: pylint: Suppress unused argument warnings
  * *: pylint: Don't inherit from 'object'
  * *: pylint: Avoid calling super() with arguments
  * *: pylint: Drop unnecessary 'pass' statements
  * pyproject.toml: Ignore some refactoring messages with pylint
  * static: js: css: Make multiple select fields work with Django 4.0
  * views: Add a comment about change in Django 4.0

  [ Andrij Mizyk ]
  * Translated using Weblate (Ukrainian)

 -- James Valleroy <jvalleroy@mailbox.org>  Mon, 04 Jul 2022 21:30:09 -0400

freedombox (22.14.1) unstable; urgency=medium

  [ ikmaak ]
  * Translated using Weblate (German)
  * Translated using Weblate (Dutch)

  [ Burak Yavuz ]
  * Translated using Weblate (Turkish)

  [ Eric ]
  * Translated using Weblate (Chinese (Simplified))

  [ 109247019824 ]
  * Translated using Weblate (Bulgarian)

  [ Sunil Mohan Adapa ]
  * matrixsynapse: Allow new dependency to be installed from backports
  * mumble: Use privileged decorator for superuser actions
  * actions: Note that privileged actions can't output to stdout
  * mumble: Backup/restore the configuration file
  * mumble: Don't set the root channel name unless it is changed
  * mumble: tests: Add functional tests for setting the passwords

  [ Jiří Podhorecký ]
  * Translated using Weblate (Czech)

  [ James Valleroy ]
  * doc: Fetch latest manual

 -- James Valleroy <jvalleroy@mailbox.org>  Mon, 27 Jun 2022 07:13:07 -0400

freedombox (22.14) unstable; urgency=medium

  [ ikmaak ]
  * Translated using Weblate (German)
  * Translated using Weblate (Dutch)

  [ Burak Yavuz ]
  * Translated using Weblate (Turkish)

  [ Eric ]
  * Translated using Weblate (Chinese (Simplified))

  [ Jiří Podhorecký ]
  * Translated using Weblate (Czech)

  [ 109247019824 ]
  * Translated using Weblate (Bulgarian)
  * Translated using Weblate (Bulgarian)

  [ Nikita Epifanov ]
  * Translated using Weblate (Russian)

  [ Coucouf ]
  * Translated using Weblate (French)

  [ schiriki ]
  * Add char field to set a password that is required to join the server

  [ nbenedek ]
  * janus: improve description about coturn
  * mediawiki: Add option to change the site name

  [ Sunil Mohan Adapa ]
  * translation: Don't use session for storing lang pref in Django 4.0
  * users: Fix deleting user LDAP entry with Django 4.0
  * ejabberd: Make localhost disabled option in domain selection
  * actions: Add a decorator for marking superuser actions
  * doc: dev: Use and recommend new privileged actions
  * transmission: Simplify actions using the privileged decorator
  * ejabberd: Revert changes to always keep localhost (aa5b1cea126d37)

  [ James Valleroy ]
  * tests: Add a dummy parameter for middlewares
  * ejabberd: Automatically use coturn
  * ejabberd: Add multi-select form for domains
  * locale: Update translation strings
  * doc: Fetch latest manual

 -- James Valleroy <jvalleroy@mailbox.org>  Mon, 20 Jun 2022 20:52:22 -0400

freedombox (22.13) unstable; urgency=medium

  [ D āvis ]
  * Added translation using Weblate (Latvian)

  [ ikmaak ]
  * Translated using Weblate (German)
  * Translated using Weblate (Dutch)

  [ Burak Yavuz ]
  * Translated using Weblate (Turkish)

  [ Eric ]
  * Translated using Weblate (Chinese (Simplified))

  [ 109247019824 ]
  * Translated using Weblate (Bulgarian)
  * Translated using Weblate (Bulgarian)

  [ Benedek Nagy ]
  * transmission: Add redirects to avoid 409 conflict

  [ Joseph Nuthalapati ]
  * tests: functional: Integrate into Salsa CI
  * tests: functional: Add jobs for bullseye-backports

  [ Michael Breidenbach ]
  * Translated using Weblate (Swedish)

  [ Jiří Podhorecký ]
  * Translated using Weblate (Czech)

  [ Sunil Mohan Adapa ]
  * wordpress: Allow installing/updating plugins and themes
  * wordpress: tests: Fix writing title for new post in newer versions
  * email: Add description about ISP and domain limitations
  * email: Make app available for all users (even without advanced flag)

  [ Kolja Gorter ]
  * Add function to change root chanel name of mumble server

  [ Nikita Epifanov ]
  * Translated using Weblate (Russian)

  [ James Valleroy ]
  * wordpress: tests: Continue past language selection screen
  * janus: Add new app for lightweight WebRTC server
  * locale: Update translation strings
  * doc: Fetch latest manual

 -- James Valleroy <jvalleroy@mailbox.org>  Mon, 06 Jun 2022 21:59:34 -0400

freedombox (22.12) unstable; urgency=medium

  [ Benedek Nagy ]
  * mediawiki: Add stricter sandbox rules for jobrunner service
  * mediawiki: Serve hidden service over http for .onion domains
  * tt-rss: Fix description about user access
  * ssh, bind: Show 'Learn More...' links

  [ ikmaak ]
  * Translated using Weblate (German)
  * Translated using Weblate (Dutch)

  [ John Doe ]
  * Translated using Weblate (French)

  [ Burak Yavuz ]
  * Translated using Weblate (Turkish)

  [ Eric ]
  * Translated using Weblate (Chinese (Simplified))

  [ 109247019824 ]
  * Translated using Weblate (Bulgarian)

  [ Asle Næss ]
  * Translated using Weblate (Norwegian Bokmål)
  * Translated using Weblate (Norwegian Bokmål)

  [ Petter Reinholdtsen ]
  * Translated using Weblate (Norwegian Bokmål)

  [ Sunil Mohan Adapa ]
  * apache: Allow URL diagnostics to work with redirects
  * mediawiki: Fix URL diagnostics with redirects involved
  * frontpage: Reuse app header template for showing app description
  * frontpage: Allow showing links to manual pages
  * *: Show Learn More... links in frontpage with description
  * firewall: Show service name in port forwarding info table
  * tor: Show port forwarding information in consistent way

  [ Jiří Podhorecký ]
  * Translated using Weblate (Czech)

  [ James Valleroy ]
  * locale: Update translation strings
  * doc: Fetch latest manual

 -- James Valleroy <jvalleroy@mailbox.org>  Mon, 23 May 2022 20:48:11 -0400

freedombox (22.11) unstable; urgency=medium

  [ Veiko Aasa ]
  * samba: Fix functional tests when user is not logged in at start

  [ Nikita Epifanov ]
  * Translated using Weblate (Russian)

  [ Benedek Nagy ]
  * transmission: Improve description
  * mediawiki: Check if admin password is at least 10 characters long

  [ Petter Reinholdtsen ]
  * Translated using Weblate (Norwegian Bokmål)

  [ Joseph Nuthalapati ]
  * tests: functional: Get rid of dependency on xvfb
  * HACKING: Improve documentation on how to run tests

  [ Sunil Mohan Adapa ]
  * container: Show executed commands when setting up/running tests
  * email: Fix userdb lookups with LDAP
  * mediawiki: Handle password rejection from MediaWiki
  * matrixsynapse: Allow new dependencies to be installed from backports

  [ Andrij Mizyk ]
  * Translated using Weblate (Ukrainian)

  [ 109247019824 ]
  * Translated using Weblate (Bulgarian)
  * Translated using Weblate (Bulgarian)

  [ Coucouf ]
  * Translated using Weblate (French)

  [ ikmaak ]
  * Translated using Weblate (Danish)
  * Translated using Weblate (Polish)
  * Translated using Weblate (Ukrainian)
  * Translated using Weblate (Hungarian)

  [ James Valleroy ]
  * locale: Update translation strings
  * doc: Fetch latest manual

 -- James Valleroy <jvalleroy@mailbox.org>  Mon, 09 May 2022 22:36:05 -0400

freedombox (22.10) unstable; urgency=medium

  [ Nikita Epifanov ]
  * Translated using Weblate (Russian)

  [ Burak Yavuz ]
  * Translated using Weblate (Turkish)

  [ Luna Jernberg ]
  * Translated using Weblate (Swedish)

  [ Jiří Podhorecký ]
  * Translated using Weblate (Czech)

  [ 109247019824 ]
  * Translated using Weblate (Bulgarian)

  [ Giannis ]
  * Translated using Weblate (Greek)

  [ Benedek Nagy ]
  * sharing: put file path between quotation marks

  [ Sunil Mohan Adapa ]
  * sharing: Allow double quotes in path strings

  [ ikmaak ]
  * Translated using Weblate (German)
  * Translated using Weblate (Dutch)

  [ James Valleroy ]
  * doc: Fetch latest manual

 -- James Valleroy <jvalleroy@mailbox.org>  Mon, 25 Apr 2022 20:47:52 -0400

freedombox (22.9) unstable; urgency=medium

  [ abidin toumi ]
  * Added translation using Weblate (Arabic)
  * Translated using Weblate (Arabic)

  [ ikmaak ]
  * Translated using Weblate (German)
  * Translated using Weblate (Dutch)

  [ Oğuz Ersen ]
  * Translated using Weblate (Turkish)

  [ Jiří Podhorecký ]
  * Translated using Weblate (Czech)

  [ Benedek Nagy ]
  * Translated using Weblate (Hungarian)
  * plinth: Add forum to footer

  [ 109247019824 ]
  * Translated using Weblate (Bulgarian)

  [ Coucouf ]
  * Translated using Weblate (French)

  [ Paul Lettich ]
  * Translated using Weblate (German)

  [ James Valleroy ]
  * package: Add package expressions
  * package: Use package expressions in Packages component
  * package: Fail diagnostic when not able to resolve
  * minetest: Allow alternate name for 3d armor mod
  * package: Fix comment and type annotations
  * upgrades: Use python3-typing-extensions from bullseye-backports
  * upgrades: Split Explanation line
  * locale: Update translation strings
  * doc: Fetch latest manual

  [ Sunil Mohan Adapa ]
  * package: Update package expression API and fix regressions

  [ Aurélien Couderc ]
  * Fix description of the validation rule for calibre library names so it
    actually matches the pattern

 -- James Valleroy <jvalleroy@mailbox.org>  Mon, 11 Apr 2022 20:29:12 -0400

freedombox (22.8) unstable; urgency=medium

  [ Coucouf ]
  * Translated using Weblate (French)

  [ Павел Протасов ]
  * Translated using Weblate (Russian)

  [ Nikita Epifanov ]
  * Translated using Weblate (Russian)

  [ Benedek Nagy ]
  * ikiwiki: add packages that are necessary for apt-get install
  * calibre: explain correct name format for new library

  [ Ma Yong ]
  * Translated using Weblate (Chinese (Simplified))
  * Translated using Weblate (Chinese (Simplified))

  [ Eric ]
  * Translated using Weblate (Chinese (Simplified))

  [ James Valleroy ]
  * upgrades: Allow backports from src:freedombox
  * locale: Update translation strings
  * doc: Fetch latest manual

  [ Jim Gregory ]
  * network: Fix showing wifi connection

 -- James Valleroy <jvalleroy@mailbox.org>  Mon, 28 Mar 2022 20:30:00 -0400

freedombox (22.7) unstable; urgency=medium

  [ Nathaniel Ramos Alexander ]
  * Translated using Weblate (Spanish)

  [ Benedek Nagy ]
  * Translated using Weblate (Hungarian)

  [ ButterflyOfFire ]
  * Translated using Weblate (French)

  [ James Valleroy ]
  * doc: Fetch latest manual

 -- James Valleroy <jvalleroy@mailbox.org>  Mon, 14 Mar 2022 20:30:20 -0400

freedombox (22.6.1) unstable; urgency=medium

  [ Johannes Keyser ]
  * Translated using Weblate (German)

  [ ikmaak ]
  * Translated using Weblate (Dutch)
  * Translated using Weblate (Dutch)

  [ Burak Yavuz ]
  * Translated using Weblate (Turkish)

  [ Eric ]
  * Translated using Weblate (Chinese (Simplified))

  [ Jiří Podhorecký ]
  * Translated using Weblate (Czech)

  [ 109247019824 ]
  * Translated using Weblate (Bulgarian)

 -- James Valleroy <jvalleroy@mailbox.org>  Sun, 06 Mar 2022 06:25:27 -0500

freedombox (22.6) unstable; urgency=medium

  [ ikmaak ]
  * Translated using Weblate (German)
  * Translated using Weblate (Dutch)

  [ Burak Yavuz ]
  * Translated using Weblate (Turkish)

  [ Nikita Epifanov ]
  * Translated using Weblate (Russian)

  [ Eric ]
  * Translated using Weblate (Chinese (Simplified))

  [ Andrij Mizyk ]
  * Translated using Weblate (Ukrainian)

  [ Michael Breidenbach ]
  * Translated using Weblate (Swedish)

  [ Jiří Podhorecký ]
  * Translated using Weblate (Czech)

  [ Sripath Roy Koganti ]
  * Translated using Weblate (Telugu)

  [ Hemchand Pidikiti ]
  * Translated using Weblate (Telugu)

  [ Revolutioners ]
  * Translated using Weblate (Telugu)

  [ Anusha.chennamsetti ]
  * Translated using Weblate (Telugu)

  [ Rohith ]
  * Translated using Weblate (Telugu)

  [ B Rohit ]
  * Translated using Weblate (Telugu)

  [ Sk Abdulaziz ]
  * Translated using Weblate (Telugu)

  [ Prudhvi varma ]
  * Translated using Weblate (Telugu)

  [ Lavanya Duddukuri ]
  * Translated using Weblate (Telugu)

  [ Revathi Pathiwada ]
  * Translated using Weblate (Telugu)

  [ Rushi Puttigumpala ]
  * Translated using Weblate (Telugu)

  [ Kotagiri Hardik Sai ]
  * Translated using Weblate (Telugu)

  [ Andhavarapu vamsi ]
  * Translated using Weblate (Telugu)

  [ VANTIPALLI HARINI DEVI ]
  * Translated using Weblate (Telugu)

  [ Mupparthi Rema Sharanya ]
  * Translated using Weblate (Telugu)

  [ Nishmitha Undavalli ]
  * Translated using Weblate (Telugu)

  [ l. Mamatha sahithi ]
  * Translated using Weblate (Telugu)

  [ N SIRI HARSHITHA ]
  * Translated using Weblate (Telugu)

  [ Sainadh Pragada ]
  * Translated using Weblate (Telugu)

  [ Kesava Manikanta ]
  * Translated using Weblate (Telugu)

  [ Padilam Sairam ]
  * Translated using Weblate (Telugu)

  [ Benedek Nagy ]
  * minidlna: add iOS VLC client
  * samba: add iOS VLC client
  * Translated using Weblate (Hungarian)

  [ James Valleroy ]
  * Translated using Weblate (Telugu)
  * locale: Update translation strings
  * doc: Fetch latest manual

  [ 109247019824 ]
  * Translated using Weblate (Bulgarian)

  [ Sunil Mohan Adapa ]
  * email_server: List all listening ports of the daemons
  * email_server: Update donation URL to rspamd donation URL
  * email_server: Update short description
  * email_server: Add front page shortcut, update name and description
  * email: Rename app from email_server to email
  * email: Drop X-Robots-Tag on the auto-configuration URL
  * email: Backup/restore aliases and mailboxes
  * email: rspamd: Simplify installing configuration
  * email: Tweak client auto-configuration file
  * email: Drop unused Apache include freedombox-robots.conf
  * email: Simplify modifying headers proxied to rspamd web UI
  * email: Depend on and run redis server
  * email: Open firewall port for managesieve protocol
  * email: Narrowly match just rspamd's spam header
  * email: Add more special-use IMAP folders, set autoexpunge to 60days
  * email: Simplify setting milter configuration and running sievec
  * email: Drop special handling for reserved TLDs
  * email: Drop special handling for outbound filtering
  * email: Remove override for local addresses
  * email: Setup rspamd configuration to include FreedomBox config
  * email: Add basic functional tests
  * email: Add backup/restore component
  * email: Simplify setting up postfix
  * email: Drop unused diagnosis module
  * email: Minor indentation and docstring changes
  * email: Set an icon from Tango project
  * email: dkim: Implement setting up DKIM signing keys
  * email: dns: Show table for desired DNS entries
  * email: Enable as an advanced app
  * email: aliases: Drop ability to enable/disable aliases
  * email: Add shortcut for non-admin users to manage their aliases
  * email: Drop mentions of clamav as it is too memory intensive
  * email: Rename audit module to privileged
  * email: Drop use of mutex for postfix configuration operations
  * email: Simplify and rename postfix configuration module
  * email: Drop unused utility method for logging
  * email: Name module ldap to postfix
  * email: Drop postfix and dovecot LDAP packages
  * email: Drop atomic writing to a file
  * email: Update module docstrings
  * email: Use the term 'setup' rather than 'repair' for consistency
  * email: Don't start disabled daemons when setup is re-run
  * email: Implement adding common aliases for first admin user
  * email: Add various documentation links for future readability
  * email: postfix: Fix priority for authentication directives
  * email: aliases: Minor refactoring to form validation
  * email: clients: Make Thunderbird URLs language independent
  * email: Allow re-running setup
  * email: postfix: use inline map for TLS SNI maps
  * email: rspamd: Log to journald via syslog
  * email: Revert to LDAP auth as pam does not allow non-admin users
  * email: Fix issue with certs not being available
  * dynamicdns: Fix adding null domain into configuration

 -- James Valleroy <jvalleroy@mailbox.org>  Wed, 02 Mar 2022 08:44:45 -0500

freedombox (22.5) unstable; urgency=medium

  [ ikmaak ]
  * Translated using Weblate (German)
  * Translated using Weblate (Dutch)

  [ Burak Yavuz ]
  * Translated using Weblate (Turkish)

  [ Eric ]
  * Translated using Weblate (Chinese (Simplified))

  [ Joseph Nuthalapati ]
  * tests: functional: Add plugin for HTML reports

  [ Besnik Bleta ]
  * Translated using Weblate (Albanian)
  * Translated using Weblate (Albanian)
  * Translated using Weblate (Albanian)

  [ Jaime Marquínez Ferrándiz ]
  * Translated using Weblate (Spanish)

  [ Michael Breidenbach ]
  * Translated using Weblate (Swedish)

  [ Nikita Epifanov ]
  * Translated using Weblate (Russian)

  [ Jiří Podhorecký ]
  * Translated using Weblate (Czech)

  [ Andrij Mizyk ]
  * Translated using Weblate (Ukrainian)

  [ Benedek Nagy ]
  * Translated using Weblate (Hungarian)
  * Translated using Weblate (Hungarian)
  * tt-rss: Restrict access to `feed-reader` group in "/tt-rss-app"

  [ James Valleroy ]
  * dynamicdns: Replace ez-ipupdate
  * locale: Update translation strings
  * doc: Fetch latest manual

  [ Sunil Mohan Adapa ]
  * dynamicdns: Drop about page and merge into description
  * dynamicdns: Drop tabs and use single page
  * dynamicdns: Drop NAT detection as it is no longer used
  * app: Add component to store enabled state of an app in kvstore
  * backups: Implement backup/restore of key/value settings
  * dynamicdns: Rewrite configuration handling and update using URL
  * users: Fix typo in description
  * minetest: Reduce the number of configuration update messages

  [ 109247019824 ]
  * Translated using Weblate (Bulgarian)
  * Translated using Weblate (Bulgarian)

 -- James Valleroy <jvalleroy@mailbox.org>  Mon, 14 Feb 2022 20:41:06 -0500

freedombox (22.4) unstable; urgency=medium

  [ ikmaak ]
  * Translated using Weblate (German)
  * Translated using Weblate (Dutch)

  [ Benedek Nagy ]
  * shaarli: Add android app to description
  * apache: Don't redirect to HTTPS for .onion domains
  * matrixsynapse: Add FluffyChat to client list
  * power: Add a link to power app in the system menu
  * Translated using Weblate (Hungarian)

  [ Sunil Mohan Adapa ]
  * mldonkey: Drop app not available in Debian Bullseye and Bookworm
  * tests: functional: Implement a workaround for issue with screenshots
  * wordpress: tests: functional: Add missing marks on tests
  * tests: functional: Set default screenshots dir as ./screenshots
  * doc: Fail when downloading images from Debian wiki fails
  * cockpit: Explicitly redirect to HTTPS as needed for WebSockets
  * apache: Don't set HSTS for .onion domain
  * wireguard: tests: Add functional tests
  * snapshots: Clarify that snapshots are take during updates too
  * coturn: Use wildcard listening address to fix startup issues
  * sso, users: Redirect to home page after logout
  * users: Clarify help message for authorization password
  * HACKING: Stop using setup.py as a way to run tests
  * email_server: Drop some unused code
  * roundcube: Add setting for local connection only
  * email_server: Drop showing diagnostics/repair and roundcube config

  [ James Valleroy ]
  * .gitignore: Add screenshots/
  * shaarli: Add backup component
  * shaarli: Add functional test
  * shaarli: Test adding a bookmark
  * locale: Update translation strings
  * doc: Fetch latest manual

  [ Coucouf ]
  * Translated using Weblate (French)

  [ 109247019824 ]
  * Translated using Weblate (Bulgarian)

  [ Michael Breidenbach ]
  * Translated using Weblate (Swedish)

  [ Nikita Epifanov ]
  * Translated using Weblate (Russian)

  [ Andrij Mizyk ]
  * Translated using Weblate (Ukrainian)

 -- James Valleroy <jvalleroy@mailbox.org>  Mon, 31 Jan 2022 20:04:57 -0500

freedombox (22.3) unstable; urgency=medium

  [ nautilusx ]
  * Translated using Weblate (German)

  [ ikmaak ]
  * Translated using Weblate (Dutch)

  [ Burak Yavuz ]
  * Translated using Weblate (Turkish)

  [ Eric ]
  * Translated using Weblate (Chinese (Simplified))

  [ Benedek Nagy ]
  * tt-rss: Allow published articles to be publicly available
  * Translated using Weblate (Hungarian)

  [ Jiří Podhorecký ]
  * Translated using Weblate (Czech)

  [ Sunil Mohan Adapa ]
  * container: Avoid a warning that interactive mode is intended
  * sso: Add missing captcha/rate limiting on SSO login
  * sso: Adjust URL to CAPTCHA page needed by Django security fix
  * upgrades: Allow matrix's new dependency to be installed
  * tests: functional: Fix setting domain name with active notifications
  * help: tests: Fix functional test to check for status logs

  [ James Valleroy ]
  * doc: Fetch latest manual

 -- James Valleroy <jvalleroy@mailbox.org>  Mon, 17 Jan 2022 20:17:22 -0500

freedombox (22.2) unstable; urgency=medium

  [ Dietmar ]
  * Translated using Weblate (German)
  * Translated using Weblate (Italian)

  [ ikmaak ]
  * Translated using Weblate (Dutch)

  [ Burak Yavuz ]
  * Translated using Weblate (Turkish)

  [ Eric ]
  * Translated using Weblate (Chinese (Simplified))

  [ Benedek Nagy ]
  * Translated using Weblate (Hungarian)
  * Translated using Weblate (Hungarian)
  * wireguard: Fix spelling
  * transmission: Fix capitalization
  * openvpn: Add link to IOS app
  * mumble: Change description to include iOS client app
  * radicale: Update Thunderbird URLs
  * i2p: Fix grammar in description
  * backups: Correct spelling of encryption protocols
  * networks: Fix reference to an option

  [ Jiří Podhorecký ]
  * Translated using Weblate (Czech)

  [ Johannes Keyser ]
  * Translated using Weblate (German)

  [ Michael Breidenbach ]
  * Translated using Weblate (Swedish)

  [ Sunil Mohan Adapa ]
  * help: Fix failing setup when manual directory is not available
  * debian, setup.py: Add dependency on python3-tomli
  * ikiwiki: Initialize shortcuts during post-init setup

  [ James Valleroy ]
  * locale: Update translation strings

 -- James Valleroy <jvalleroy@mailbox.org>  Tue, 11 Jan 2022 20:09:59 -0500

freedombox (22.1) unstable; urgency=medium

  [ ikmaak ]
  * Translated using Weblate (Dutch)
  * Translated using Weblate (Dutch)

  [ Benedek Nagy ]
  * Translated using Weblate (Hungarian)

  [ pesder ]
  * Translated using Weblate (Chinese (Traditional))

  [ James Valleroy ]
  * Translated using Weblate (Hungarian)
  * Translated using Weblate (Hungarian)
  * backups: Capitalize 'SSH' in template
  * config, upgrades: Specify submit button for tests
  * locale: Update translation strings
  * doc: Fetch latest manual

  [ Sunil Mohan Adapa ]
  * upgrades: Relabel from 'Update' to 'Software Update'
  * datetime: Explicitly list systemd-timesyncd as a dependency
  * storage: Skip tests if not enough disk space is available
  * package: Add diagnostic to check if a package is the latest version

  [ Petter Reinholdtsen ]
  * Translated using Weblate (Norwegian Bokmål)

  [ Michael Breidenbach ]
  * Translated using Weblate (Swedish)

  [ Jiří Podhorecký ]
  * Translated using Weblate (Czech)

  [ Fioddor Superconcentrado ]
  * Translated using Weblate (Spanish)

 -- James Valleroy <jvalleroy@mailbox.org>  Mon, 03 Jan 2022 19:51:35 -0500

freedombox (21.16) unstable; urgency=medium

  [ Burak Yavuz ]
  * Translated using Weblate (Turkish)

  [ Johannes Keyser ]
  * Translated using Weblate (German)

  [ Joseph Nuthalapati ]
  * tests: Fix app name in pytest.skip statement
  * cockpit: Make 'name' optional in Signal handlers
  * ejabberd: Make name option in Signal handlers
  * tests: functional: Skip MLDonkey app
  * monkeysphere: Drop app as it is not being used
  * diaspora: Drop app that was never finished.
  * tahoe-lafs: Drop app as it is not being used

  [ Sunil Mohan Adapa ]
  * roundcube: Allow upgrades using configuration file prompts
  * letsencrypt: Handle cert setup when an app wants all domains
  * email_server: Include postfix package in packages list
  * email_server: Fix issue with handling domain removal
  * email_server: Re-implement TLS configuration
  * email_server: Adjust TLS configuration parameters
  * email_server: Rename dovecot TLS configuration file for consistency
  * datetime: Fix checking when timesyncd will run on a system

  [ Coucouf ]
  * Translated using Weblate (French)

  [ Eric ]
  * Translated using Weblate (Chinese (Simplified))
  * Translated using Weblate (Chinese (Simplified))

  [ Jiří Podhorecký ]
  * Translated using Weblate (Czech)
  * Translated using Weblate (Czech)

  [ pesder ]
  * Translated using Weblate (Chinese (Traditional))
  * Translated using Weblate (Chinese (Traditional))

  [ Michael Breidenbach ]
  * Translated using Weblate (Swedish)

  [ James Valleroy ]
  * upgrades: Refactor dist upgrade process
  * upgrades: Cleanup dist upgrade steps specific to bullseye release
  * upgrades: Add type annotations to action
  * pyproject: Add domain marker
  * locale: Update translation strings
  * doc: Fetch latest manual

 -- James Valleroy <jvalleroy@mailbox.org>  Mon, 20 Dec 2021 20:58:00 -0500

freedombox (21.15) unstable; urgency=medium

  [ trendspotter ]
  * Translated using Weblate (Czech)

  [ James Valleroy ]
  * shaarli: Enable app
  * tests: Add 'domain' mark for apps that add/remove domains
  * locale: Update translation strings
  * doc: Fetch latest manual

  [ Petter Reinholdtsen ]
  * Translated using Weblate (Norwegian Bokmål)

  [ Sunil Mohan Adapa ]
  * dynamicdns: Update URLs to the new dynamic DNS server
  * firewall: Allow configuration upgrade to version 1.0.x
  * *: Drop unused manual_page at module level
  * app: Introduce API to setup an app
  * package: Add parameter to specify skipping package recommendations
  * package: Implement installing packages in the component
  * actions: Get list of packages from Packages components
  * security: Get the list of packages from Packages component
  * *: Drop use of managed_packages and rely on Packages component
  * doc/dev: Update documentation to not refer to managed_packages
  * actions/service: Drop unused list action
  * bind: Drop alias handling unnecessary in >= Bullseye
  * security: Drop use of managed_services in security report
  * daemon: Add new component to hold information about related daemons
  * actions/service: Drop use of managed_services for Daemon component
  * *: Drop use of managed_services, rely on Daemon component
  * doc/dev: Remove mention of managed_services
  * actions/letsencrypt: Drop use of managed_paths and use LE component
  * *: Drop use of unnecessary managed_paths
  * doc/dev: Drop discussion on managed_paths
  * package: Introduce component API for package conflicts
  * *: Drop module level package_conflicts and use component API
  * packages: Move checking for unavailable packages to component
  * app: Introduce API for managing setup state of the app
  * doc/dev: Remove outdated reference to init() at module level
  * *: Use the App's state management API
  * setup: Drop unused API for app's state management
  * *: Drop use of module level is_essential flag
  * *: Drop use of module level version
  * middleware, views: Reduce use of setup_helper
  * web_server: Drop use of loaded_modules and use App.list
  * first_boot: Drop use of loaded_modules and use App.list
  * security: Drop use of loaded_modules and use App.list
  * main: List apps instead of modules
  * setup: Run setup on apps instead of modules
  * setup: List dependencies for apps instead of modules
  * setup: Use apps instead of modules to determine running first setup
  * setup: Work on apps instead of modules for force upgrade
  * module_loader, app: Move app init to app module
  * *: Drop module level depends declaration
  * doc/dev: Drop reference to module level depends declaration
  * forms: Fix regression with TLS domain form in quassel and tt-rss
  * email_server: Simplify domain configuration form
  * email_server: Merge domain configuration with app view
  * letsencrypt: On domain removal, don't revoke certificate, keep it

  [ Johannes Keyser ]
  * Translated using Weblate (German)

 -- James Valleroy <jvalleroy@mailbox.org>  Mon, 06 Dec 2021 18:51:28 -0500

freedombox (21.14.1) unstable; urgency=high

  [ Sunil Mohan Adapa ]
  * config: Add packages component to a re-add zram-tools dependency

 -- James Valleroy <jvalleroy@mailbox.org>  Wed, 24 Nov 2021 10:36:25 -0500

freedombox (21.14) unstable; urgency=high

  [ Burak Yavuz ]
  * Translated using Weblate (Turkish)

  [ Michael Breidenbach ]
  * Translated using Weblate (Swedish)

  [ Sunil Mohan Adapa ]
  * app: Introduce separate method for post initialization operations
  * module_loader: Split app initialization into separate steps
  * avahi: Split app initialization
  * backups: Split app initialization
  * cockpit: Split app initialization
  * diagnostics: Split app initialization
  * dynamicdns: Split app initialization
  * email_server: Don't get domain name during initialization
  * config: Split app configuration
  * letencrypt: Split app initialization
  * names: Split app initialization
  * pagekite: Split app initialization
  * storage: Split app initialization
  * tor: Split app initialziation
  * upgrades: Split app initialziation
  * ejabberd: Split app initialziation
  * gitweb: Split app initialization
  * frontpage: Avoid URL reverse during Shortcut component construction
  * menu: Avoid reversing URL during Menu component construction
  * main: Drop initializing Django when listing dependencies (Closes: #999484)

  [ Andrij Mizyk ]
  * Translated using Weblate (Ukrainian)

  [ Joseph Nuthalapati ]
  * names: Create a generic TLS domain selection form
  * tt-rss: Allow selection of a domain name

  [ James Valleroy ]
  * debian: Fail build if no module dependencies found
  * datetime: Avoid error when systemctl is not available
  * locale: Update translation strings
  * doc: Fetch latest manual

 -- James Valleroy <jvalleroy@mailbox.org>  Mon, 22 Nov 2021 18:45:33 -0500

freedombox (21.13) unstable; urgency=medium

  [ Burak Yavuz ]
  * Translated using Weblate (Turkish)

  [ Andrij Mizyk ]
  * Translated using Weblate (Ukrainian)

  [ Michael Breidenbach ]
  * Translated using Weblate (Swedish)
  * Translated using Weblate (Swedish)

  [ Joseph Nuthalapati ]
  * utils: Fix ruamel.yaml deprecation warnings
  * components: Introduce new component - Packages
  * setup: Use packages from Packages component
  * components: Add docstrings & tutorial for Packages

  [ Sunil Mohan Adapa ]
  * email_server: Refactor the home directory page
  * email_server: Add button for setting up home directory
  * email_server: Turn home view into a simple page rather than a tab
  * email_server: Add button for managing aliases
  * email_server: Remove aliases view from tabs list
  * email_server: Add heading for manage aliases page
  * email_server: Reduce the size of headings for aliases/homedir pages
  * email_server: aliases: Add method for checking of an alias is taken
  * email_server: aliases: Using Django forms instead of custom forms
  * email_server: aliases: Drop validation already done by form
  * email_server: aliases: Move sanitizing to form
  * email_server: aliases: Drop unnecessary sanitizing
  * email_server: aliases: Drop unused sanitizing method
  * email_server: aliases: Drop unused regex
  * email_server: yapf formatting
  * email_server: aliases: Drop hash DB and use sqlite3 directly
  * email_server: aliases: Minor refactoring
  * email_server: aliases: Minor refactoring to DB schema
  * email_server: aliases: Minor refactor to list view
  * email_server: aliases: Fix showing empty alias list message
  * email_server: aliases: Refactor for simpler organization
  * email_server: tls: Drop unimplemented TLS forms/view
  * email_server: rspamd: Turn spam management link to a button
  * email_server: domains: Add button for domain management form
  * email_server: Remove tabs from the interface
  * email_server: homedir: Fix styling to not show everything as header
  * email_server: Minor refactor of license statement in templates
  * email_server: domains: Use Django forms and views
  * email_server: domains: Add validation to form
  * email_server: action: Refactor for simplicity
  * email_server: yapf formatting
  * log, email_server: Don't use syslog instead of journald
  * email_server: action: Add argument type checking for extra safety
  * email_server: Don't use user IDs when performing lookups
  * email_server: Lookup LDAP local recipients via PAM
  * email_server: dovecot: Authenticate using PAM instead of LDAP
  * email_server: dovecot: Don't deliver mail to home directory
  * email_server: Setup /var/mail, drop home setup view
  * email_server: Use rollback journal for aliases sqlite DB
  * security: Properly handle sandbox analysis of timer units

  [ Johannes Keyser ]
  * Translated using Weblate (German)

  [ James Valleroy ]
  * tests: Use background fixture for each test
  * bepasty: Use BaseAppTests for functional tests
  * bind: Use BaseAppTests for functional tests
  * calibre: Use BaseAppTests for functional tests
  * deluge: Use BaseAppTests for functional tests
  * ejabberd: Use BaseAppTests for functional tests
  * gitweb: Use BaseAppTests for functional tests
  * ikiwiki: Use BaseAppTests for functional tests
  * mediawiki: Use BaseAppTests for functional tests
  * mldonkey: Use BaseAppTests for functional tests
  * openvpn: Use BaseAppTests for functional tests
  * pagekite: Use BaseAppTests for functional tests
  * radicale: Use BaseAppTests for functional tests
  * samba: Use BaseAppTests for functional tests
  * shadowsocks, syncthing: Use BaseAppTests for functional tests
  * transmission: Use BaseAppTests for functional tests
  * tahoe: Use BaseAppTests for functional tests
  * tor: Use BaseAppTests for functional tests
  * tests: functional: Add diagnostics delay parameter
  * avahi: Use systemd sandboxing
  * samba: Use systemd sandboxing for smbd/nmbd
  * debian: Add python3-openssl to autopkgtest depends
  * locale: Update translation strings
  * doc: Fetch latest manual

 -- James Valleroy <jvalleroy@mailbox.org>  Mon, 08 Nov 2021 21:34:27 -0500

freedombox (21.12) unstable; urgency=medium

  [ Burak Yavuz ]
  * Translated using Weblate (Turkish)

  [ Andrij Mizyk ]
  * Translated using Weblate (Ukrainian)

  [ nautilusx ]
  * Translated using Weblate (German)
  * Translated using Weblate (German)

  [ Sunil Mohan Adapa ]
  * middleware: Don't show setup view to non-admin users
  * email_server: yapf formatting
  * email_server: Add a name for aliases view
  * email_server: Add heading for manage aliases page
  * email_server: Don't let the My Mail page to blank page
  * email_server: clients: Launch roundcube directly instead of app page
  * email_server: Move roundcube link from My Mail to description
  * storage: tests: Refactor disk tests for readability
  * storage: Pass optional mount point to partition expansion
  * storage: tests: Fix tests for expanding disk partitions
  * storage: tests: Convert class based tests to simple tests

  [ James Valleroy ]
  * tests: Add BaseAppTests class for common functional tests
  * tests: Add run diagnostics test to BaseAppTests
  * infinoted: Use BaseAppTests for functional tests
  * mumble: Use BaseAppTests for functional tests
  * roundcube: Use BaseAppTests for functional tests
  * avahi: Use BaseAppTests for functional tests
  * cockpit: Use BaseAppTests for functional tests
  * coturn: Use BaseAppTests for functional tests
  * i2p: Use BaseAppTests for functional tests
  * matrixsynapse: Use BaseAppTests for functional tests
  * minetest: Use BaseAppTests for functional tests
  * minidlna: Use BaseAppTests for functional tests
  * performance: Add backup support (no data)
  * performance: Use BaseAppTests for functional tests
  * privoxy: Use BaseAppTests for functional tests
  * quassel: Use BaseAppTests for functional tests
  * ssh: Use BaseAppTests for functional tests
  * zoph: Use BaseAppTests for functional tests
  * locale: Update translation strings
  * doc: Fetch latest manual

  [ 109247019824 ]
  * Translated using Weblate (Bulgarian)

  [ Coucouf ]
  * Translated using Weblate (French)

  [ trendspotter ]
  * Translated using Weblate (Czech)

 -- James Valleroy <jvalleroy@mailbox.org>  Mon, 25 Oct 2021 19:19:33 -0400

freedombox (21.11) unstable; urgency=medium

  [ Fioddor Superconcentrado ]
  * test: help: Add help view tests
  * test: Add tests for action utilities
  * tests: Improve handling of tests skipped by default
  * package: Add functions for removing packages
  * setup: Show and remove conflicts before installation
  * email: Manage known installation conflicts

  [ 109247019824 ]
  * Translated using Weblate (Bulgarian)

  [ Andrij Mizyk ]
  * Translated using Weblate (Ukrainian)

  [ James Valleroy ]
  * openvpn: Convert functional tests to non-BDD python format
  * pagekite: Convert functional tests to non-BDD python format
  * privoxy: Convert functional tests to non-BDD python format
  * tests: Add backups mark for openvpn, pagekite, privoxy
  * quassel: Convert functional tests to non-BDD python format
  * radicale: Convert functional tests to non-BDD python format
  * roundcube: Convert functional tests to non-BDD python format
  * searx: Convert functional tests to non-BDD python format
  * security: Convert functional tests to non-BDD python format
  * shadowsocks: Convert functional tests to non-BDD python format
  * sharing: Convert functional tests to non-BDD python format
  * snapshot: Convert functional tests to non-BDD python format
  * ssh: Convert functional tests to non-BDD python format
  * sso: Convert functional tests to non-BDD python format
  * storage: Convert functional tests to non-BDD python format
  * syncthing: Convert functional tests to non-BDD python format
  * tahoe: Convert functional tests to non-BDD python format
  * tor: Convert functional tests to non-BDD python format
  * transmission: Convert functional tests to non-BDD python format
  * ttrss: Convert functional tests to non-BDD python format
  * upgrades: Convert functional tests to non-BDD python format
  * zoph: Convert functional tests to non-BDD python format
  * users: Convert functional tests to non-BDD python format
  * tests: Add some missed marks for functional tests
  * tests: Drop step definitions
  * conftest: Skip functional tests if splinter not importable
  * locale: Update translation strings
  * doc: Fetch latest manual

  [ Sunil Mohan Adapa ]
  * d/control: Allow building with python interpreter of any arch
  * user: Accommodate Django 3.1 change for model choice iteration
  * settings: Choose password hashing complexity suitable for SBCs
  * pyproject.toml: Merge contents of pytest.ini
  * pyproject.toml: Merge contents of .converagerc
  * d/rules: Don't use setup.py to invoke tests, invoke directly instead
  * users: Help set language cookie when user profile is edited
  * sso, translation: Help set language cookie when user logins in
  * translation: Always set language cookie when switching language
  * *: Move all systemd service files from /lib to /usr
  * wordpress: Run service only if when installed and configured
  * calibre: Run service only if when installed
  * d/rules: Don't install and enable other systemd service files
  * storage: tests: functional: Fix tests always getting skipped
  * package: Remove unused import to fix pipeline
  * tests: Drop installation of pytest-bdd
  * performance: Cleanup code meant for cockpit version < 235
  * *: Always pass check= argument to subprocess.run()
  * ttrss: Fix daemon not running sometimes on startup
  * ttrss: Add systemd security hardening to daemon

  [ Joseph Nuthalapati ]
  * ttrss: tests: functional: Make subscription faster

 -- James Valleroy <jvalleroy@mailbox.org>  Mon, 11 Oct 2021 18:55:20 -0400

freedombox (21.10) unstable; urgency=medium

  [ Veiko Aasa ]
  * samba: tests: Convert functional tests to non-BDD python format

  [ James Valleroy ]
  * tests: Show warning when app not available
  * bepasty: Convert functional tests to non-BDD python format
  * bind: Convert functional tests to non-BDD python format
  * config: Convert functional tests to non-BDD python format
  * coturn: Convert functional tests to non-BDD python format
  * datetime: Convert functional tests to non-BDD python format
  * deluge: Convert functional tests to non-BDD python format
  * dynamicdns: Convert functional tests to non-BDD python format
  * ejabberd: Convert functional tests to non-BDD python format
  * help: Convert functional tests to non-BDD python format
  * ikiwiki: Convert functional tests to non-BDD python format
  * mediawiki: Convert functional tests to non-BDD python format
  * mldonkey: Convert functional tests to non-BDD python format
  * monkeysphere: Convert functional tests to non-BDD python format
  * mumble: Convert functional tests to non-BDD python format
  * locale: Update translation strings
  * doc: Fetch latest manual
  * debian: Set Standards-Version to 4.6.0

  [ Sunil Mohan Adapa ]
  * ikiwiki: tests: functional: Use newer splinter API for finding links
  * openvpn: tests: functional: Use newer splinter API for finding links
  * backups: tests: functional: Use newer splinter API for finding links
  * users: tests: functional: Use newer splinter API for finding links
  * mediawiki: tests: functional: Use newer splinter API for finding links
  * dynamicdns: tests: functional: Use newer splinter API for finding links
  * calibre: tests: functional: Use newer splinter API for finding links
  * tests: functional: Use newer splinter API for finding links
  * *: Use Django gettext functions instead of ugettext
  * pyproject: Make isort consistent across execution environments
  * *: Various isort fixes
  * *: Use django.urls.re_path() instead of its alias url()
  * signals: Drop provider args when creating Signal object
  * settings: Set Django auto field type explicitly
  * *: Use allow/denylist instead white/blacklist in comments
  * tests: Introduce fixtures to make it easy to test actions
  * calibre: tests: Use common fixtures for testing actions module
  * sso: tests: Use common fixtures for testing actions module
  * gitweb: tests: Use common fixtures for testing actions module
  * openvpn: tests: Use common fixtures for testing actions module
  * matrixsynapse: tests: Use common fixtures for testing actions module
  * ejabberd: tests: Use common fixtures for testing actions module
  * mediawiki: tests: Use common fixtures for testing actions module
  * views: Update utility for checking URL safety
  * sso: Update usage of OpenSSL crypt signing API

  [ Andrij Mizyk ]
  * Translated using Weblate (Ukrainian)
  * Translated using Weblate (Ukrainian)
  * Translated using Weblate (Ukrainian)
  * Translated using Weblate (Ukrainian)

  [ Dietmar ]
  * Translated using Weblate (German)
  * Translated using Weblate (Italian)

  [ Burak Yavuz ]
  * Translated using Weblate (Turkish)

  [ Michael Breidenbach ]
  * Translated using Weblate (Swedish)

  [ Johannes Keyser ]
  * Translated using Weblate (German)

 -- James Valleroy <jvalleroy@mailbox.org>  Mon, 27 Sep 2021 19:10:05 -0400

freedombox (21.9) unstable; urgency=medium

  [ Fioddor Superconcentrado ]
  * container: Don't fail if there's no fbx network
  * container: freedombox-develop callable from anywhere
  * lintian: Overrides for remove-on-upgrade dpkg conffiles flag

  [ James Valleroy ]
  * debian: Add gbp tag config
  * container: Update stable image for bullseye
  * backups: Add functional test to disable schedule backups
  * avahi: Convert functional tests to non-BDD python format
  * cockpit: Convert functional tests to non-BDD python format
  * i2p: Convert functional tests to non-BDD python format
  * infinoted: Convert functional tests to non-BDD python format
  * minetest: Convert functional tests to non-BDD python format
  * minidlna: Convert functional tests to non-BDD python format
  * performance: Convert functional tests to non-BDD python format
  * matrixsynapse: Convert functional tests to non-BDD python format
  * jsxc: Convert functional tests to non-BDD python format
  * backups: Convert functional tests to non-BDD python format
  * locale: Update translation strings
  * doc: Fetch latest manual

  [ Burak Yavuz ]
  * Translated using Weblate (Turkish)

  [ Michael Breidenbach ]
  * Translated using Weblate (Swedish)

  [ Andrij Mizyk ]
  * Translated using Weblate (Ukrainian)
  * Translated using Weblate (Ukrainian)
  * Translated using Weblate (Ukrainian)
  * Translated using Weblate (Ukrainian)
  * Translated using Weblate (Ukrainian)

  [ Tiago Zaniquelli ]
  * plinth: remove diagnose command

  [ Joseph Nuthalapati ]
  * apache: Drop support for SSLv3, TLSv1 and TLSv1.1
  * mediawiki: Backup and restore uploaded files
  * mediawiki: Bump version number for 1.35 upgrade
  * mediawiki: Enable a subset of default extensions
  * mediawiki: Switch to MediaWiki 2020 logo

  [ ikmaak ]
  * Translated using Weblate (Dutch)
  * Translated using Weblate (Dutch)
  * Translated using Weblate (Dutch)
  * Translated using Weblate (Dutch)
  * Translated using Weblate (Dutch)

  [ Sunil Mohan Adapa ]
  * mediawiki: tests: functional: Fix races after flipping flags
  * d/lintian-overrides: Drop override for a removed tag
  * d/lintian-overrides: Override message for not supporting sysvinit
  * d/lintian-overrides: Add override for manual outside .../doc/
  * d/lintian-overrides: Drop workaround for remove-on-upgrade dpkg flag
  * apache: Drop support for GnuTLS
  * apache: Enable and prioritize HTTP/2 protocol
  * apache: Setup Mozilla recommended configuration
  * container: Fix the update command for new web server
  * tests: Add some missing markers
  * web_framework, tests: Workaround captcha 0.5.6 vs. Django 3.2

  [ fliu ]
  * email: Fix self.critical not callable error
  * email: postconf.get_many_unsafe: batch query
  * email: configure postfix domain names

  [ Seyed mohammad ali Hosseinifard ]
  * Translated using Weblate (Persian)

  [ Veiko Aasa ]
  * gitweb: tests: Fix test failures if initial default branch is not master
  * gitweb: tests: Convert functional tests to non-BDD python format
  * gitweb: tests: functional: Fix test failure if initial default branch is not master

  [ Artem ]
  * Translated using Weblate (Russian)

  [ 109247019824 ]
  * Translated using Weblate (Bulgarian)

  [ 池边树下 ]
  * Translated using Weblate (Chinese (Simplified))

 -- James Valleroy <jvalleroy@mailbox.org>  Sat, 18 Sep 2021 09:47:06 -0400

freedombox (21.8) unstable; urgency=medium

  [ Andrij Mizyk ]
  * Translated using Weblate (Ukrainian)
  * Translated using Weblate (Ukrainian)
  * Translated using Weblate (Ukrainian)

  [ fliu ]
  * diagnostics: Allow underscores (_) in app names
  * doc/dev: Using mocking instead of importing external modules
  * email: Basic app to manage an email server
  * email: Enable LDAP by calling postconf in a thread-safe way
  * email: Implement `email_server ipc set_sasl` and `set_submission`
  * email: Set up local delivery (no spam filtering)
  * email: Code quality fixes
  * email: Fix enabling SMTPS; check return value
  * email: dovecot: Support user lookup by UID number
  * email: Address some code review comments
  * email: Install rspamd; proxy its web interface
  * email: Parse command arguments with a mutually exclusive group
  * email: mutex: create lock file as plinth user
  * email, plinth.log: Write more information to syslog
  * email: postconf: Handle postconf returning an empty key
  * email: audit: improve the speed of post-installation setup
  * email: Open lock file as plinth user
  * email: Support UID number lookup in Dovecot
  * email: diagnostics: Fix sudo permission problem
  * email: views: Implement tab rendering
  * email: Implement alias management
  * email: aliases: Use bootstrap styles
  * email: Add UI for creating the home directory
  * email: Add templates for TLS and domains
  * email: Implement view for setting up domains
  * email: postfix: Install LDAP map support
  * email: Implement spam sorting with sieve
  * email: apache: X-Robots-Tag header, full URL match
  * email: Implement auto-discovery
  * email: LMTP: remove the recipient's UID number from email headers
  * email: Code cleanup
  * email: Implement outbound mail filtering
  * email: Reload postfix in domain view
  * email: Code cleanup, address reviews
  * email: Local delivery: use full email address
  * email: postfix: dovecot: Set strong security parameters
  * email: setup: Find Let's Encrypt certificates
  * email: Documentation, code cleanup
  * email: setup: Configure Roundcube
  * email: Sender spoofing patch 1/2: domain rewriting
  * email: implemented service alert

  [ Sunil Mohan Adapa ]
  * doc/dev: Drop seemingly irrelevant automodule reference
  * container: Use keyserver.ubuntu.com as the default keyserver
  * d/lintian-overrides: Allow all systemd services paths
  * d/control: Drop wireless-tools as recommends
  * tests: functional: Add a convenience method to logout
  * wordpress: New app to manage a WordPress site/blog

  [ Petter Reinholdtsen ]
  * Translated using Weblate (Norwegian Bokmål)

  [ James Valleroy ]
  * security: Remove display of past vulnerabilities
  * locale: Update translation strings
  * doc: Fetch latest manual

 -- James Valleroy <jvalleroy@mailbox.org>  Mon, 30 Aug 2021 20:01:46 -0400

freedombox (21.7) unstable; urgency=low

  [ Allan Nordhøy ]
  * Translated using Weblate (Norwegian Bokmål)
  * Translated using Weblate (Norwegian Bokmål)

  [ Jacque Fresco ]
  * Translated using Weblate (Indonesian)

  [ Reza Almanda ]
  * Translated using Weblate (Indonesian)
  * Translated using Weblate (Indonesian)

  [ Besnik Bleta ]
  * Translated using Weblate (Albanian)

  [ 池边树下 ]
  * Translated using Weblate (Chinese (Simplified))

  [ Tiago Zaniquelli ]
  * tests: functional: storage: skip test List disks

  [ Oymate ]
  * Translated using Weblate (Bengali)

  [ whenwesober ]
  * Translated using Weblate (Indonesian)

  [ James Valleroy ]
  * ci: Disable autopkgtest
  * debian: Ensure fuse gets replaced by fuse3 (Closes: #990758)
    - Thanks to Andreas Beckmann <anbe@debian.org> for the patch.
  * action_utils: Separate function to hold freedombox package
  * action_utils: Use flag to indicate freedombox package has been held
    (Closes: #991292)
  * upgrades: Check for held freedombox package in manual update
  * upgrades: Check for held freedombox package daily
  * action_utils: Don't print when unholding freedombox package
  * vagrant: Update box name
  * ttrss: Allow upgrade to version 21
  * Update translation strings
  * doc: Fetch latest manual
  * Upload to unstable

  [ bruh ]
  * Translated using Weblate (Vietnamese)
  * Translated using Weblate (Vietnamese)

  [ Andrij Mizyk ]
  * Translated using Weblate (Ukrainian)
  * Translated using Weblate (Ukrainian)
  * Translated using Weblate (Ukrainian)
  * Translated using Weblate (Ukrainian)
  * Translated using Weblate (Ukrainian)
  * Translated using Weblate (Ukrainian)
  * Translated using Weblate (Ukrainian)
  * Translated using Weblate (Ukrainian)
  * Translated using Weblate (Ukrainian)
  * Translated using Weblate (Ukrainian)

  [ Johannes Keyser ]
  * Translated using Weblate (German)

 -- James Valleroy <jvalleroy@mailbox.org>  Mon, 16 Aug 2021 19:18:59 -0400

freedombox (21.6) experimental; urgency=medium

  [ ikmaak ]
  * Translated using Weblate (Dutch)
  * Translated using Weblate (German)

  [ Burak Yavuz ]
  * Translated using Weblate (Turkish)

  [ Michael Breidenbach ]
  * Translated using Weblate (Swedish)

  [ whenwesober ]
  * Translated using Weblate (Indonesian)
  * Translated using Weblate (Indonesian)

  [ Benedek Nagy ]
  * Translated using Weblate (Hungarian)

  [ James Valleroy ]
  * Translated using Weblate (Indonesian)
  * Translated using Weblate (Indonesian)
  * Translated using Weblate (Indonesian)
  * Translated using Weblate (Indonesian)
  * Translated using Weblate (Chinese (Simplified))
  * locale: Update translation strings
  * doc: Fetch latest manual

  [ Weblate ]
  * Added translation using Weblate (Sinhala)
  * Added translation using Weblate (Vietnamese)

  [ James Pan ]
  * Translated using Weblate (Chinese (Traditional))

  [ HelaBasa ]
  * Translated using Weblate (Sinhala)

  [ Johannes Keyser ]
  * Translated using Weblate (German)

  [ Coucouf ]
  * Translated using Weblate (French)
  * Translated using Weblate (French)

  [ ssantos ]
  * Translated using Weblate (Portuguese)

  [ 池边树下 ]
  * Translated using Weblate (Chinese (Simplified))

  [ Reza Almanda ]
  * Translated using Weblate (Indonesian)
  * Translated using Weblate (Indonesian)
  * Translated using Weblate (Indonesian)

  [ bruh ]
  * Translated using Weblate (Vietnamese)
  * Translated using Weblate (Vietnamese)
  * Translated using Weblate (Vietnamese)
  * Translated using Weblate (Vietnamese)

  [ Arshadashu ]
  * Translated using Weblate (Telugu)

  [ Joseph Nuthalapati ]
  * Translated using Weblate (Telugu)
  * Translated using Weblate (Telugu)
  * Translated using Weblate (Telugu)
  * Translated using Weblate (Telugu)
  * Translated using Weblate (Telugu)
  * Translated using Weblate (Telugu)

  [ uday17 ]
  * Translated using Weblate (Telugu)
  * Translated using Weblate (Telugu)
  * Translated using Weblate (Telugu)

  [ Sandeepbasva ]
  * Translated using Weblate (Telugu)

  [ Aurélien Couderc ]
  * Change backups submit button to fix translation issues

  [ chilumula vamshi krishna ]
  * Translated using Weblate (Telugu)

  [ Jacque Fresco ]
  * Translated using Weblate (Indonesian)
  * Translated using Weblate (Japanese)

 -- James Valleroy <jvalleroy@mailbox.org>  Mon, 31 May 2021 19:00:45 -0400

freedombox (21.5) experimental; urgency=medium

  [ Dietmar ]
  * Translated using Weblate (German)

  [ Karol Werner ]
  * Translated using Weblate (Polish)

  [ Michalis ]
  * Translated using Weblate (Greek)
  * Translated using Weblate (Greek)
  * Translated using Weblate (Greek)
  * Translated using Weblate (Greek)

  [ Fioddor Superconcentrado ]
  * Generating developer documentation.
  * config: Fix tests related to user home directory
  * Translated using Weblate (Spanish)

  [ ikmaak ]
  * Translated using Weblate (Dutch)

  [ Burak Yavuz ]
  * Translated using Weblate (Turkish)
  * Translated using Weblate (Turkish)
  * Translated using Weblate (Turkish)

  [ Veiko Aasa ]
  * deluge, mldonkey, syncthing, transmission: Depend on nslcd.service
  * deluge: Fix daemon user not in freedombox-share group after installation
  * users: Fix unit test failures when LDAP is empty

  [ Sunil Mohan Adapa ]
  * ssh, apache: Make fail2ban use systemd journald backend by default
  * security: Move fail2ban default configuration to this app
  * security: Ensure that fail2ban is not re-enabled on version increment
  * security: Increment app version to reload fail2ban
  * action_utils: Introduce utility for masking services
  * config: Disable rsyslog and syslog forwarding
  * config: Install and configure zram for swap
  * Update copyright year

  [ James Valleroy ]
  * debian: Add coverage to autopkgtest
  * ci: Merge with Salsa CI pipeline
  * config: Convert entered domain name to lower case
  * dynamicdns: Wait after changing domain name in tests
  * dynamicdns: Convert entered domain name to lower case
  * pagekite: Convert entered kite name to lower case
  * config, dynamicdns, pagekite: Remove incorrect use of str
  * letsencrypt: Always return a diagnostics result
  * diagnostics: Use lock to protect results
  * coturn: Validate TURN URIs if provided in form
  * locale: Update translation strings
  * doc: Fetch latest manual

  [ Max Rockatansky ]
  * security: Clarify vulnerability count and provide link to more info

  [ Joseph Nuthalapati ]
  * docs: Improve Developer Documentation index page
  * container: distribution as environment variable
  * ejabberd: STUN/TURN configuration
  * coturn: Mention ejabberd in app description

  [ Michael Breidenbach ]
  * Translated using Weblate (Swedish)
  * Translated using Weblate (Swedish)

  [ nautilusx ]
  * Translated using Weblate (German)

  [ Reza Almanda ]
  * Translated using Weblate (Indonesian)

  [ Aditya Pratap Singh ]
  * container: Work in the absence of systemd in PATH, for eg. in Arch

  [ Kirill Schmidt ]
  * first_boot: Use session to verify first boot welcome step

  [ fliu ]
  * HACKING.md: added some troubleshooting information
  * container script: Must convert env. var. string to a Path object

  [ Johannes Keyser ]
  * Translated using Weblate (German)

  [ whenwesober ]
  * Translated using Weblate (Indonesian)

  [ 池边树下 ]
  * Translated using Weblate (Chinese (Simplified))

  [ Weblate ]
  * Added translation using Weblate (Albanian)

  [ Besnik Bleta ]
  * debian: Add Albanian (sq) locale
  * Translated using Weblate (Albanian)

  [ Carlos Henrique Lima Melara ]
  * doc: Add filename to code snippets in tutorial
  * docs: Add missing imports in tutorial
  * docs: Set the `version` attribute as required instead of optional

 -- James Valleroy <jvalleroy@mailbox.org>  Mon, 19 Apr 2021 20:23:23 -0400

freedombox (21.4) unstable; urgency=medium

  [ Petter Reinholdtsen ]
  * Translated using Weblate (Norwegian Bokmål)

  [ Allan Nordhøy ]
  * Translated using Weblate (Norwegian Bokmål)

  [ ikmaak ]
  * Translated using Weblate (Dutch)

  [ Burak Yavuz ]
  * Translated using Weblate (Turkish)

  [ James Valleroy ]
  * plinth: Disable start rate limiting for service
  * upgrades: Disable searx during dist-upgrade
  * locale: Update translation strings
  * doc: Fetch latest manual

  [ Dietmar ]
  * Translated using Weblate (German)
  * Translated using Weblate (Italian)
  * Translated using Weblate (German)
  * Translated using Weblate (Italian)

  [ Coucouf ]
  * Translated using Weblate (French)

  [ Michael Breidenbach ]
  * Translated using Weblate (Swedish)

  [ Sunil Mohan Adapa ]
  * ui: Fix buttons jumping on click in snapshots page
  * matrix-synapse, coturn: Fix minor pipeline failures

  [ Benedek Nagy ]
  * Translated using Weblate (Hungarian)

  [ Kornelijus Tvarijanavičius ]
  * Translated using Weblate (Lithuanian)

  [ Joseph Nuthalapati ]
  * coturn: Add new component for usage of coturn by other apps
  * coturn: Minor refactor view to use utility to generate URIs
  * coturn: Remove advanced flag, make app visible to all
  * matrix-synapse: Auto configure STUN/TURN using coturn server
  * matrix-synapse: Update description to talk about TURN configuration

 -- James Valleroy <jvalleroy@mailbox.org>  Sun, 28 Feb 2021 20:57:00 -0500

freedombox (21.3) unstable; urgency=medium

  [ Oğuz Ersen ]
  * Translated using Weblate (Turkish)

  [ ikmaak ]
  * Translated using Weblate (Dutch)

  [ Burak Yavuz ]
  * Translated using Weblate (Turkish)

  [ Michael Breidenbach ]
  * Translated using Weblate (Swedish)

  [ Michalis ]
  * Translated using Weblate (Greek)

  [ James Valleroy ]
  * upgrades: Mark string as no-python-format
  * locale: Update translation strings
  * upgrades: Only check free space bytes before dist upgrade
  * upgrades: Add 10 minute delay before apt update
  * upgrades: Disable apt snapshots during dist upgrade
  * locale: Update translation strings
  * doc: Fetch latest manual

  [ John Lines ]
  * gitignore: Ignore files generated during package build
  * zoph: Add new app to organize photos

  [ Sunil Mohan Adapa ]
  * tests: functional: Introduce step def. to check if app is enabled
  * zoph: Make app unavailable in Buster

  [ Aurélien Couderc ]
  * sharing: Improve shares group access description

  [ Fioddor Superconcentrado ]
  * HACKING: Link download page for Geckodriver.
  * Translated using Weblate (Spanish)

 -- James Valleroy <jvalleroy@mailbox.org>  Thu, 11 Feb 2021 17:59:49 -0500

freedombox (21.2) unstable; urgency=medium

  [ Burak Yavuz ]
  * Translated using Weblate (Turkish)
  * Translated using Weblate (Turkish)

  [ Sunil Mohan Adapa ]
  * radicale: Allow older 2.x release to upgrade to 3.x
  * backups: schedule: tests: Fix failures due to long test run
  * minidlna: Minor refactor of media directory handling
  * minidlna: Implement force upgrading from older version
  * jsxc: Fix issues with jQuery >= 3.5.0

  [ Veiko Aasa ]
  * calibre: Fix freedombox.local inaccessible after enabling app
  * mediawiki: Fix app installation process doesn't display status information
  * plinth: Show running spinner when app installation is in progress

  [ James Valleroy ]
  * upgrades: Return reason when checking for dist upgrade
  * upgrades: Get result of start-dist-upgrade
  * upgrades: Move start-dist-upgrade result string to app
  * upgrades: Add notifications for dist upgrade
  * tests: Update functional tests default config
  * roundcube: Allow upgrade to 1.4.*
  * locale: Update translation strings
  * doc: Fetch latest manual

  [ Dietmar ]
  * Translated using Weblate (German)
  * Translated using Weblate (Italian)

  [ ikmaak ]
  * Translated using Weblate (Spanish)
  * Translated using Weblate (Dutch)
  * Translated using Weblate (Swedish)
  * Translated using Weblate (Russian)
  * Translated using Weblate (Hungarian)

  [ Coucouf ]
  * Translated using Weblate (French)
  * Translated using Weblate (French)

  [ Алексей Докучаев ]
  * Translated using Weblate (Russian)

  [ Stanisław Stefan Krukowski ]
  * Translated using Weblate (Polish)

  [ Oymate ]
  * Translated using Weblate (Bengali)

  [ Fioddor Superconcentrado ]
  * Translated using Weblate (Spanish)

  [ Joseph Nuthalapati ]
  * matrix-synapse: python3-psycopg2 from backports
  * upgrades: Increment version for MatrixSynapse 1.26
  * mediawiki: Set default logo to mediawiki.png

  [ nautilusx ]
  * Translated using Weblate (German)

 -- James Valleroy <jvalleroy@mailbox.org>  Sat, 06 Feb 2021 00:33:34 -0500

freedombox (21.1) unstable; urgency=medium

  [ ikmaak ]
  * Translated using Weblate (German)
  * Translated using Weblate (Spanish)
  * Translated using Weblate (Dutch)
  * Translated using Weblate (Polish)
  * Translated using Weblate (Danish)
  * Translated using Weblate (French)
  * Translated using Weblate (Italian)
  * Translated using Weblate (Norwegian Bokmål)
  * Translated using Weblate (Dutch)
  * Translated using Weblate (Portuguese)
  * Translated using Weblate (Swedish)
  * Translated using Weblate (Russian)
  * Translated using Weblate (Chinese (Simplified))
  * Translated using Weblate (Persian)
  * Translated using Weblate (Gujarati)
  * Translated using Weblate (Hindi)
  * Translated using Weblate (Czech)
  * Translated using Weblate (Ukrainian)
  * Translated using Weblate (Hungarian)
  * Translated using Weblate (Lithuanian)
  * Translated using Weblate (Slovenian)
  * Translated using Weblate (Bulgarian)
  * Translated using Weblate (Greek)
  * Translated using Weblate (Galician)
  * Translated using Weblate (Serbian)

  [ Burak Yavuz ]
  * Translated using Weblate (Turkish)

  [ John Doe ]
  * Translated using Weblate (Turkish)
  * Translated using Weblate (Turkish)

  [ Doma Gergő ]
  * Translated using Weblate (Hungarian)

  [ Ouvek Kostiva ]
  * Translated using Weblate (Chinese (Traditional))

  [ James Valleroy ]
  * tahoe: Disable app
  * setup: Enable essential apps that use firewall
  * upgrades: Requires at least 5 GB free space for dist upgrade
  * locale: Update translation strings
  * doc: Fetch latest manual

  [ Veiko Aasa ]
  * syncthing: Create LDAP group name different from system group
  * syncthing: Hide unnecessary security warning
  * sharing: Update functional test to use syncthing-access group
  * plinth: Fix disable daemon when service alias is provided
  * container script: Various improvements

  [ Sunil Mohan Adapa ]
  * ui: js: Make select all checkbox option available more broadly
  * ui: css: New style for select all checkbox
  * backups: tests: Fix a typo in test case name
  * backups: Allow comments to be added to archives during backup
  * backups: Allow storing root repository details
  * backups: repository: Introduce a prepare method
  * backups: repository: Simplify handling of remote repo properties
  * backups: Introduce backup scheduling
  * backups: Add a schedule to each repository
  * backups: Trigger schedules every hour
  * backups: Add UI to edit schedules
  * backups: Add a notification to suggest users to enable schedules
  * backups: Show notification on error during scheduled backups
  * networks: Remove unused import to fix flake8 failure
  * performance: Fix failure to start due to lru_cache in stable

  [ Allan Nordhøy ]
  * Translated using Weblate (Norwegian Bokmål)

  [ Fred LE MEUR ]
  * performance: Fix web client link to Cockpit

  [ Milan ]
  * Translated using Weblate (Czech)

  [ crlambda ]
  * Translated using Weblate (Chinese (Traditional))

  [ Fioddor Superconcentrado ]
  * networks: Separate the delete button and color it differently
  * network: Minor refactoring in a test
  * network: Minor refactoring, new is_primary() function
  * networks: Change connection type to a radio button
  * networks: Use radio buttons for network modes
  * networks: Prevent unintended changes to primary connection.
  * networks: Hide deactivate/remove buttons for primary connections
  * Translated using Weblate (Spanish)

 -- James Valleroy <jvalleroy@mailbox.org>  Mon, 25 Jan 2021 21:08:22 -0500

freedombox (21.0) unstable; urgency=medium

  [ Dietmar ]
  * Translated using Weblate (German)

  [ ikmaak ]
  * Translated using Weblate (German)
  * Translated using Weblate (Dutch)
  * Translated using Weblate (Spanish)
  * Translated using Weblate (French)

  [ Burak Yavuz ]
  * Translated using Weblate (Turkish)

  [ Doma Gergő ]
  * Translated using Weblate (Hungarian)

  [ Veiko Aasa ]
  * functional tests: Make tests compatible with pytest-bdd v4.0
  * ejabberd: functional tests: Wait until the jsxc buddy list is loaded
  * users: Skip action script tests if LDAP is not set up
  * functional-tests: Fix installation errors in install.sh script
  * dev-container: Add subcommand to run tests
  * gitweb: tests: functional: Fix test failures in localized environment
  * dev-container: 'up' command: Show banner also when container is already
    running
  * dev-container: Add command to print container IP address
  * tests: functional: Improve creating users in tests
  * gitweb: Add functional tests for git-access group
  * plinth: Fix daemon is enabled check when service alias is provided

  [ ullli ]
  * mumble: Updated mumla and removed plumble from clients list

  [ Johannes Keyser ]
  * Translated using Weblate (German)

  [ Sunil Mohan Adapa ]
  * apache2: Allow downloads in openvpn and backups with latest browsers
  * backups: Don't open a new window for downloading backups
  * openvpn: Don't show running status on download profile button
  * app: component: Add app_id and app properties
  * app: Add locked flag
  * backups: Add new component for backup and restore
  * backups: Use the backup component in all apps
  * doc: dev: Update documentation for using backup component
  * app: info: Move client validation to info component
  * doc: dev: Update documentation on calling clients validation
  * doc: dev: Update the tutorial to reflect latest API/code
  * radicale: Fix backup and restore of configuration

  [ Michael Breidenbach ]
  * Translated using Weblate (Swedish)

  [ James Valleroy ]
  * users: Avoid test error if ldapsearch is not available
  * upgrades: Ensure freedombox package is upgraded during dist upgrade
  * upgrades: Add service for dist upgrade
  * upgrades: Install python3-systemd for unattended-upgrades
  * upgrades: Don't allow needrestart to restart freedombox-dist-upgrade
  * upgrades: Check before starting dist upgrade process
  * upgrades: Write dist-upgrade service file in /run
  * upgrades: Restart FreedomBox service at end of dist-upgrade
  * upgrades: Use full path to searx action script
  * upgrades: Hold tt-rss during dist upgrade, if available
  * locale: Update translation strings
  * doc: Fetch latest manual

  [ Stanisław Stefan Krukowski ]
  * Translated using Weblate (Polish)

  [ Joseph Nuthalapati ]
  * transmission: Show port forwarding information
  * transmission: Update description

 -- James Valleroy <jvalleroy@mailbox.org>  Mon, 11 Jan 2021 19:57:44 -0500

freedombox (20.21) unstable; urgency=medium

  [ Johannes Keyser ]
  * Translated using Weblate (German)

  [ Fioddor Superconcentrado ]
  * Translated using Weblate (Spanish)
  * Translated using Weblate (Spanish)

  [ Joseph Nuthalapati ]
  * deluge: Sync apache2 config with Transmission
  * deluge: Functional tests for bit-torrent group

  [ Michael Breidenbach ]
  * Translated using Weblate (Swedish)

  [ Veiko Aasa ]
  * apache: Create snake oil certificate if not exists
  * users: Remove timeout when creating Samba user
  * security: Fix access denied for user daemon from cron

  [ n0nie4HP ]
  * Translated using Weblate (Polish)
  * Translated using Weblate (Polish)

  [ spectral ]
  * calibre: Fix manual page name

  [ James Valleroy ]
  * upgrades: Allow grub-pc upgrade without reinstalling grub
  * upgrades: Update searx search engines during dist upgrade
  * locale: Update translation strings
  * doc: Fetch latest manual
  * debian: Bump standards version to 4.5.1

  [ Nikita Epifanov ]
  * Translated using Weblate (Russian)

  [ ikmaak ]
  * Translated using Weblate (Polish)

  [ Doma Gergő ]
  * Translated using Weblate (Hungarian)

 -- James Valleroy <jvalleroy@mailbox.org>  Mon, 28 Dec 2020 21:08:41 -0500

freedombox (20.20.1) unstable; urgency=medium

  [ Reg Me ]
  * Translated using Weblate (Dutch)

  [ ikmaak ]
  * Translated using Weblate (Dutch)
  * Translated using Weblate (German)
  * Translated using Weblate (Dutch)

  [ Burak Yavuz ]
  * Translated using Weblate (Turkish)

  [ Sunil Mohan Adapa ]
  * pagekite: Drop unused subdomain widget
  * pagekite: cosmetic: Minor yapf changes
  * clients: Fix a duplicated HTML ID
  * ui: Adopt a consistent and new table style
  * ui: Make all tables responsive
  * ui: css: Use rem as the primary unit
  * ui: Drop italic style on app name and sections in card listing
  * jsxc: Drop loading text on the login button
  * firewall: New styling for status stable
  * ui: Consistently use the btn-toolbar class for all toolbars
  * help: Make the button normal size in about page
  * users: Drop cancel button show submit as danger in delete page
  * help, power, index: ui: Drop remaining uses of &raquo;
  * ui: index: Don't show too large a help message
  * HACKING: Add suggestion not over-use Bootstrap utility classes
  * ui: Fix form error styling using bootstrap 3 style
  * jslicense.html: Drop minor styling
  * ui: Introduce common styling for two column list group
  * calibre: Use common styling for libraries list
  * pagekite: Use common styling for custom services
  * ikiwiki: Use common styling for wiki/blog list
  * gitweb: Use common styling for repo list
  * users: Use common styling for users list
  * networks: Use common styling for showing network connection
  * networks: Use common styling for Wi-Fi network list
  * networks: Use table for styling network connection list
  * firewall: Split CSS styling into separate file
  * monkeysphere: Split CSS styling into a separate file
  * samba: Split CSS styling into separate file
  * upgrades: Split CSS styling into a separate file
  * backups: Split CSS styling into a separate file
  * storage: Split CSS styling into a separate file
  * sharing: Split CSS styling into a separate file
  * letsencrypt: Split CSS styling into a separate file
  * help: Split CSS styling into a separate file
  * first_setup: Use template variable to refresh page
  * ui: Use common styling to hide logo during firstboot
  * firstboot: Use bootstrap for logo styling
  * pagekite: Eliminate inline styling
  * help: Show version information as an alert
  * ui: Avoid inline styling for setting progress bar width
  * apache2: Disallow all inline styling in sandbox settings
  * ui: Fix warning button colors

  [ achalaramu ]
  * Migrate bootstrap 4 from bootstrap 3

  [ Veiko Aasa ]
  * gitweb: Make functional tests compatible with pytest-bdd v4.0
  * javascript: Fix disabled submit buttons when navigating back to a page

  [ James Valleroy ]
  * tests: Skip initial update
  * help: Update status log test
  * config: Skip homepage test on buildd (Closes: #977527)
  * doc: Fetch latest manual

 -- James Valleroy <jvalleroy@mailbox.org>  Sat, 19 Dec 2020 19:18:42 -0500

freedombox (20.20) unstable; urgency=medium

  [ ikmaak ]
  * Translated using Weblate (Dutch)
  * Translated using Weblate (Dutch)

  [ Burak Yavuz ]
  * Translated using Weblate (Turkish)

  [ ssantos ]
  * Translated using Weblate (Portuguese)

  [ Johannes Keyser ]
  * Translated using Weblate (German)

  [ Thomas Vincent ]
  * Translated using Weblate (French)

  [ Michael Breidenbach ]
  * Translated using Weblate (Swedish)

  [ Fioddor Superconcentrado ]
  * Translated using Weblate (Spanish)
  * config: Add user websites as choices for homepage config
  * config: rename functions (improve readability)

  [ James Valleroy ]
  * config: Mark test_homepage_field as needs_root
  * mumble: Implement force upgrade for 1.3.*
  * upgrades: Hold mumble-server during dist upgrade
  * locale: Update translation strings
  * doc: Fetch latest manual

  [ Veiko Aasa ]
  * apache: Add app name
  * snapshot: Check that / is a btrfs subvolume before setup
  * diagnostics: Improve exception handling in app diagnostics
  * diagnostics: Show app name and fallback to app id if not exist
  * templates: Make toggle button responsive

 -- James Valleroy <jvalleroy@mailbox.org>  Mon, 14 Dec 2020 19:31:00 -0500

freedombox (20.19) unstable; urgency=medium

  [ ikmaak ]
  * Translated using Weblate (Dutch)
  * Translated using Weblate (Dutch)
  * Translated using Weblate (Dutch)
  * Translated using Weblate (German)
  * Translated using Weblate (Dutch)
  * Translated using Weblate (Dutch)

  [ Fioddor Superconcentrado ]
  * networks: Apply translation to a tooltip.
  * bepasty: Apply translation to autogenerated comments.
  * snapshots: Translate snapshot types (field description)
  * Translated using Weblate (Spanish)

  [ Joseph Nuthalapati ]
  * OpenVPN: Create user group "vpn"
  * openvpn: Add functional tests for user group "vpn"
  * openvpn: Deny access to users not in group "vpn"

  [ James Valleroy ]
  * upgrades: Add first boot step to run initial update
  * upgrades: Add progress page for initial update
  * upgrades: Fix flag name in info message
  * upgrades: Hold freedombox package during dist upgrade
  * upgrades: Use apt_hold contextmanager
  * upgrades: Print steps in dist-upgrade
  * upgrades: Fix sources list for dist upgrade from buster
  * sso: Add test to generate ticket
  * locale: Update translation strings
  * doc: Fetch latest manual
  * debian: Add python3-openssl as build dependency for tests

  [ Veiko Aasa ]
  * Samba: UI: Show toggle buttons and share names

  [ Oymate ]
  * Translated using Weblate (Bengali)

 -- James Valleroy <jvalleroy@mailbox.org>  Mon, 30 Nov 2020 18:37:52 -0500

freedombox (20.18.1) unstable; urgency=medium

  [ Burak Yavuz ]
  * Translated using Weblate (Turkish)
  * Translated using Weblate (Turkish)

  [ Hetgyl ]
  * Translated using Weblate (French)
  * Translated using Weblate (French)
  * Translated using Weblate (French)
  * Translated using Weblate (French)
  * Translated using Weblate (French)
  * Translated using Weblate (French)
  * Translated using Weblate (French)
  * Translated using Weblate (French)
  * Translated using Weblate (French)
  * Translated using Weblate (French)
  * Translated using Weblate (French)
  * Translated using Weblate (French)

  [ Reg Me ]
  * Translated using Weblate (Dutch)
  * Translated using Weblate (Dutch)

  [ Oğuz Ersen ]
  * Translated using Weblate (Turkish)

  [ Thomas Vincent ]
  * Translated using Weblate (French)
  * Translated using Weblate (French)
  * Translated using Weblate (French)
  * Translated using Weblate (French)
  * Translated using Weblate (French)
  * Translated using Weblate (French)
  * Translated using Weblate (French)
  * Translated using Weblate (French)
  * Translated using Weblate (French)
  * Translated using Weblate (French)
  * Translated using Weblate (French)

  [ Petter Reinholdtsen ]
  * Translated using Weblate (Norwegian Bokmål)

  [ Joseph Nuthalapati ]
  * sso: Fix regression in auth-pubtkt configuration

  [ Dietmar ]
  * Translated using Weblate (German)
  * Translated using Weblate (Italian)

  [ Fioddor Superconcentrado ]
  * Translated using Weblate (Spanish)

  [ Diego Roversi ]
  * Translated using Weblate (Italian)

  [ ikmaak ]
  * Translated using Weblate (Dutch)

  [ Michael Breidenbach ]
  * Translated using Weblate (Swedish)

  [ James Valleroy ]
  * Translated using Weblate (French)
  * doc: Fetch latest manual

 -- James Valleroy <jvalleroy@mailbox.org>  Mon, 23 Nov 2020 18:37:38 -0500

freedombox (20.18) unstable; urgency=medium

  [ Hetgyl ]
  * Translated using Weblate (French)

  [ Reg Me ]
  * Translated using Weblate (Dutch)
  * Translated using Weblate (Dutch)
  * Translated using Weblate (Dutch)
  * Translated using Weblate (Dutch)

  [ Joseph Nuthalapati ]
  * coverage: Omit files under tests/ directories
  * ci: Add --cov-config to the coverage command
  * openvpn: Cleanup easyrsa 2 to 3 upgrade code
  * openvpn: Function to detect ECC/RSA configuration
  * openvpn: ECC: Setup and Migration
  * openvpn: Remove explicit setup step
  * openvpn: Improve migrate_to_ecc template
  * openvpn: Remove opinion on which curve to use
  * openvpn: client configuration for RSA and ECC
  * gitlabci: Update Dockerfile and script

  [ Ralf Barkow ]
  * Translated using Weblate (German)

  [ Fioddor Superconcentrado ]
  * Translated using Weblate (Spanish)

  [ Matthias Dellweg ]
  * Enable dynamicdns module to handle IPv6

  [ Dietmar ]
  * Translated using Weblate (Italian)

  [ James Valleroy ]
  * locale: Update translation strings
  * doc: Fetch latest manual

 -- James Valleroy <jvalleroy@mailbox.org>  Mon, 16 Nov 2020 20:49:24 -0500

freedombox (20.17.1) experimental; urgency=medium

  [ Burak Yavuz ]
  * Translated using Weblate (Turkish)
  * Translated using Weblate (Turkish)

  [ Dietmar ]
  * Translated using Weblate (German)
  * Translated using Weblate (Italian)

  [ Joseph Nuthalapati ]
  * ci: Fix flake8 errors
  * pubtkt: Fix Python format language errors

  [ James Valleroy ]
  * debian: Rename source package to freedombox
  * doc: Fetch latest manual

 -- James Valleroy <jvalleroy@mailbox.org>  Sat, 07 Nov 2020 08:02:53 -0500

plinth (20.17) unstable; urgency=medium

  [ Fioddor Superconcentrado ]
  * package: i18n: Mark progress status strings for translation
  * networks: i18n: Mark string for translation on delete page
  * networks: i18n: Mark various strings for translation
  * notifications: i18n: Mark app names and extra data for translation
  * networks: css: Make button wider in network list
  * Translated using Weblate (Spanish)

  [ Sunil Mohan Adapa ]
  * backups: i18n: Mark form success messages for translation
  * doc: wikiparser: Fix issue with running parser outside doc/ dir
  * upgrades: Disable the option when not able to dist upgrade
  * ci: Split testing stages into smaller stages

  [ Coucouf ]
  * Translated using Weblate (French)
  * Translated using Weblate (French)

  [ Burak Yavuz ]
  * Translated using Weblate (Turkish)
  * Translated using Weblate (Turkish)

  [ Nikita Epifanov ]
  * Translated using Weblate (Russian)

  [ Jens Molgaard ]
  * Translated using Weblate (Danish)

  [ Petter Reinholdtsen ]
  * Translated using Weblate (Norwegian Bokmål)

  [ Praveen Illa ]
  * Translated using Weblate (Telugu)

  [ James Valleroy ]
  * Translated using Weblate (Danish)
  * ci: Run wikiparser doctests
  * wikiparser: Exit with return value 1 on test failure
  * upgrades: Add a setting to enable dist upgrade
  * locale: Update translation strings
  * doc: Fetch latest manual

  [ Michael Breidenbach ]
  * Translated using Weblate (German)
  * Translated using Weblate (Swedish)

  [ marklin0913 ]
  * Added translation using Weblate (Chinese (Traditional))

  [ Joseph Nuthalapati ]
  * mediawiki: Ensure password file is not empty
  * mediawiki: Add action to set domain name

  [ Dietmar ]
  * Translated using Weblate (German)
  * Translated using Weblate (Italian)

  [ Radek Pasiok ]
  * Translated using Weblate (Polish)

  [ Onurb ]
  * apache: setup uwsgi by default

 -- James Valleroy <jvalleroy@mailbox.org>  Mon, 02 Nov 2020 19:45:57 -0500

plinth (20.16) unstable; urgency=medium

  [ Oğuz Ersen ]
  * Translated using Weblate (Turkish)

  [ Burak Yavuz ]
  * Translated using Weblate (Turkish)
  * Translated using Weblate (Turkish)

  [ Nikita Epifanov ]
  * Translated using Weblate (Russian)

  [ Allan Nordhøy ]
  * Translated using Weblate (Norwegian Bokmål)
  * Translated using Weblate (Chinese (Simplified))
  * Translated using Weblate (Slovenian)
  * Translated using Weblate (Greek)
  * Translated using Weblate (Norwegian Bokmål)

  [ Veiko Aasa ]
  * diagnostics: Show low system memory notifications
  * notifications: Show severity level on every notification

  [ Coucouf ]
  * Translated using Weblate (French)

  [ James Valleroy ]
  * app: Add donation links in dropdown menu
  * debian: Add Brazilian Portuguese debconf templates translation
    (Closes: #972449)
    - Thanks to Adriano Rafael Gomes for the translation.
  * locale: Update translation strings
  * doc: Fetch latest manual

  [ Fioddor Superconcentrado ]
  * upgrades: Add status section showing version and upgrade status
  * diagnostics: Lazy format all diagnostic test strings properly
  * Translated using Weblate (Spanish)
  * help: Link to updates page when new version is available
  * updates: Eliminate delay and better status for manual upgrade

  [ Michael Breidenbach ]
  * Translated using Weblate (Swedish)

  [ Sunil Mohan Adapa ]
  * calibre: Add link to donation page
  * app: Make the donation button more prominent
  * calibre: Update group description to reflect 'using' app

 -- James Valleroy <jvalleroy@mailbox.org>  Mon, 19 Oct 2020 20:42:32 -0400

plinth (20.15) unstable; urgency=medium

  [ Coucouf ]
  * Translated using Weblate (French)
  * Translated using Weblate (French)
  * Translated using Weblate (French)
  * Translated using Weblate (French)

  [ Joseph Nuthalapati ]
  * bepasty: Change default permissions to 'read'
  * calibre: Add new e-book library app
  * calibre: Minor changes to app description
  * container: Handle edge cases with container update

  [ Fioddor Superconcentrado ]
  * HACKING: Add extra development requirements
  * CONTRIBUTING: Require flake8 compliance
  * Translated using Weblate (Spanish)
  * HACKING.md: Re-organised contents according to onboarding journey
  * Translated using Weblate (Spanish)

  [ Sunil Mohan Adapa ]
  * module_loader, web_framework: Update console log messages
  * dynamicdns: Drop unnecessary code to set app as enabled
  * pagekite: Don't announce unconfigured kite as a valid domain
  * pagekite: Don't update names module if not installed
  * tor: Don't check if enabled when not installed
  * tests: functional: Simplify calling the login helper
  * doc: Before fetching, drop all old to cleanup deleted pages/images
  * coturn: Don't handle certificates if not installed
  * quassel: Don't handle certificates if not installed
  * quassel: Fix minor typo
  * mumble: Store and use a single domain for TLS certificate setup
  * doc: dev: Link to list of potential apps from tutorial
  * coturn: Don't handle certificates if not installed
  * quassel: Don't handle certificates if not installed
  * users: Deal with admin user already existing during first boot
  * users: cosmetic: Yapf refactoring
  * *: Minor flake8 fixes
  * debian/control: Add sshpass as build dependency

  [ Michael Breidenbach ]
  * Translated using Weblate (Swedish)

  [ ssantos ]
  * Translated using Weblate (Portuguese)

  [ Phil Morrell ]
  * mumble: configure letsencrypt component

  [ Burak Yavuz ]
  * Translated using Weblate (Turkish)

  [ Petter Reinholdtsen ]
  * Translated using Weblate (Norwegian Bokmål)

  [ Veiko Aasa ]
  * ssh: action script: Require user credentials when editing ssh keys
  * users: Require admin credentials when creating or editing a user
  * container: Assign virtual network interface to trusted firewall zone

  [ James Valleroy ]
  * upgrades: Extend function to check for normal dist availability
  * upgrades: Detect and upgrade to next stable release
  * upgrades: Set a flag so interrupted dist-upgrade can be continued
  * upgrades: Check free space before dist-upgrade
  * locale: Update translation strings
  * doc: Fetch latest manual

 -- James Valleroy <jvalleroy@mailbox.org>  Mon, 05 Oct 2020 19:25:41 -0400

plinth (20.14.1) unstable; urgency=high

  [ Burak Yavuz ]
  * Translated using Weblate (Turkish)

  [ Nikita Epifanov ]
  * Translated using Weblate (Russian)

  [ JC Staudt ]
  * minidlna: Fix typo DNLA -> DLNA

  [ Sunil Mohan Adapa ]
  * cockpit: Don't show home page icon to non-admin users
  * module_loader: Load/process all essential modules before others

  [ Petter Reinholdtsen ]
  * Translated using Weblate (Norwegian Bokmål)

  [ Dietmar ]
  * Translated using Weblate (German)

  [ Coucouf ]
  * Translated using Weblate (French)

  [ James Valleroy ]
  * doc: Fetch latest manual

 -- James Valleroy <jvalleroy@mailbox.org>  Wed, 23 Sep 2020 07:37:53 -0400

plinth (20.14) unstable; urgency=high

  [ Fioddor Superconcentrado ]
  * Translated using Weblate (Spanish)
  * Translated using Weblate (Spanish)
  * sudo user needed for container
  * Branch-out
  * Specify machine
  * Fix typo
  * post-processor: Solve 1908 fixing the wiki links fix
  * Translated using Weblate (Spanish)
  * Translated using Weblate (Spanish)
  * jsxc, sharing: Add 'Learn more...' link for help pages
  * wireguard: Add 'Learn more...' link for help page
  * doc: wikiparser: Resolve URLs for locally available pages
  * HACKING.md: Instructions for container-related troubleshooting
  * i18n: Mark strings missed for translation
  * snapshots: Clarify description for disabling yearly snapshots

  [ Doma Gergő ]
  * Translated using Weblate (Hungarian)
  * Translated using Weblate (Hungarian)

  [ Sunil Mohan Adapa ]
  * upgrades: Minor isort fix
  * upgrades: Remove unused context variable
  * security: Don't show report button as part of backports notice
  * upgrades: security: Don't with the technical term 'backports' in UI
  * matrixsynapse: Allow upgrade to version 1.17
  * backups: Make app available by default
  * samba: cosmetic: Minor yapf fixes
  * container: unstable: Handle interface naming for systemd < 245
  * storage: Fix expanding partitions on GPT partition tables
  * matrixsynapse: Rename Riot to Element
  * ejabberd, mumble, wireguard: Update Apple app links
  * menu: Update documentation to clarify that icons can be files
  * frontpage: Fix documentation related to renamed parameter
  * bepasty: Make description a private variable
  * bepasty: Expand app description
  * bepasty: Tighten permissions on the uwsgi socket
  * infinoted, syncthing: Fix minor typo in a comment
  * bepasty: Add diagnostics tests on app URL
  * bepasty: Minor fixes
  * bepasty: tests: functional: Add a password before removing all
  * bepasty: Resize SVG to 512x512 for consistency with other icons
  * bepasty: Add "Snippet" in category/short description
  * bepasty: Update UI strings for permissions
  * bepasty: Require at least one permission on a password
  * bepasty: Simplify configuration file handling
  * js: Don't show running status on buttons pulled to right
  * diagnostics: Prevent showing running status on diagnostics menu item
  * help, networks: Clarify i18n different contexts for "Manual"
  * radicale: Stop service during backup and restore
  * radicale: tests: functional: Add test for backup/restore
  * doc: Recompile when parser script changes
  * doc: wikiparser: Handle processing instructions
  * doc: wikiparser: Fix attachment URLs in regular links
  * doc: wikiparser: When processing single pages, ignore header/footer
  * doc: wikiparser: Generate colspec for tables
  * doc: wikiparser: Handle table of contents macro without parenthesis
  * doc: wikiparser: Handle more paragraph breakers
  * doc: wikiparser: Parse content inside a comment
  * doc: wikiparser: Allow empty lines between list items
  * doc: wikiparser: Fix parsing URLs, simplify plain text parsing
  * doc: wikiparser: Resolve relative URLs
  * doc: wikiparser: Preserve spaces during parsing and generation
  * doc: wikiparser: Handle existing # in links, don't append again
  * doc: wikiparser: Assign text to URLs that don't provide them
  * doc: wikiparser: Handle wiki links starting with a /
  * doc: wikiparser: Allow lists to started with just spaces
  * doc: wikiparser: Strip spaces from attachment's text
  * doc: wikiparser: Place anchors inside paragraphs
  * doc: wikiparser: Sort imagedata properties
  * doc: wikiparser: Retain the text for icons
  * doc: wikiparser: Set icon dimensions to old values (temporarily)
  * doc: wikiparser: Handle empty table cells
  * doc: wikiparser: Fix some flake8 warnings
  * doc: wikiparser: Improve links relative to included files
  * doc: wikiparser: Fix issue with parsing inline code blocks
  * doc: wikiparser: Handle markup inside italic/bold markup
  * doc: wikiparser: Format text inside admonitions properly
  * doc: Drop post processor as it is not needed anymore
  * doc: wikiparser: Incorporate post processing fixes
  * doc: Simplify make file by eliminating targets for intermediates
  * doc: wikiparser: Add note about some incorrect links
  * doc: Update the test script for wikiparser
  * manual: Fetch latest images
  * doc: Fetch latest manual
  * firewall: Use service files for showing port forwarding info
  * firewall: Show port forwarding info in tabular format
  * kvstore: Allow module to be imported before Django init
  * networks: Expose API to get/set network meta info
  * firewall: Show port forwarding info contextually
  * doc: wikiparser: Fix a minor flake8 issue
  * doc: wikiparser: Fix issue with some URL containing dup. lang part
  * doc: wikiparser: Make it easier to run with a #! at the top
  * doc: wikiparser: Reduce build verbosity
  * upgrades: Fix issue with checking if backports is current
  * upgrades: Separate concepts for backports enabled vs. requested
  * upgrades, security: Use consistent terminology 'activate'
  * backports: When upgrading from older version, assumed requested
  * package: Add ability to reinstall a package
  * matrixsynapse: Perform a one time conversion to new config format
  * doc: manual: Fetch latest manual, remove non-existent images/pages
  * doc: wikiparser: Use icons from the icons directory
  * doc: wikiparser: Show icons with full size
  * doc: manual: Replace manual icons to drop CC 2.5 license
  * deluge: Use older icon to drop CC 2.0 license

  [ Joseph Nuthalapati ]
  * searx: Add functional test for app availability
  * container: Add unstable distribution
  * functional-tests: Fix instructions for running functional tests
  * functional-tests: Use latest version of splinter
  * framework: Remove module init() functions
  * wireguard: Remove hardcoded Windows client version
  * functional-tests: splinter 0.14.0 is in PyPI
  * apps: Remove Coquelicot
  * matrix-synapse: Upgrade to 1.19
  * container: Use builds with build-deps included

  [ James Valleroy ]
  * ci: Allow fuse to be installed
  * tests: functional: Strip trailing / from FREEDOMBOX_URL
  * ejabberd: Use new ruamel.yaml API and allow duplicate keys
  * locale: Update translation strings
  * doc: Fetch latest manual
  * debian: Add gbp dch config
  * debian: Fix use of wildcard path in copyright
  * debian: Split copyright paragraph to avoid lintian error
  * radicale: Remove code to handle 1.x
  * doc: Fetch latest manual
  * bepasty: New app for file upload and sharing
  * bepasty: Add public access config form
  * bepasty: Fetch manual page
  * locale: Update translation strings
  * doc: Add moinmoin wiki parser
  * wikiparser: Fix spaces, multi-line, languages, icons
  * doc: Use Makefile to fetch raw wiki files
  * doc: Add icons used in manual
  * manual: Add raw wiki files of included pages
  * manual: Remove checked-in xml files
  * wikiparser: Don't render Admonition with style comment
  * test-wikiparser: Remove fixes.xslt step
  * debian: Add unit tests to autopkgtest
  * apache: Disable mod_status (CVE-2020-25073)
  * debian: Don't show first wizard secret on command line
  * debian: Remove unused vars from postinst
  * matrixsynapse: Use conf.d snippets
  * upgrades: Change backports activation message wording
  * upgrades: Display correct backports info for unstable
  * upgrades: Add first boot step to configure backports
  * upgrades: Use kvstore and then file to determine if backports are enabled
  * debian: Temporarily revert source package rename
  * locale: Update translation strings
  * doc: Fetch latest manual

  [ Veiko Aasa ]
  * samba: Hide common system partitions
  * ikiwiki: Validate a path when deleting wiki or blog
  * ssh: Disallow managing keys for the root user
  * debian: Add newline to end of /var/lib/plinth/firstboot-wizard-secret
  * functional-tests: snapshot: Skip if filesystem doesn't support snapshots
  * container: Randomize btrfs partition UUID
  * gitweb: Fix enable auth webserver component on app init
  * gitweb: Add ability to change default branch

  [ Павел Протасов ]
  * Translated using Weblate (Russian)

  [ Michael Breidenbach ]
  * Translated using Weblate (German)
  * Translated using Weblate (Swedish)
  * Translated using Weblate (German)
  * Translated using Weblate (Swedish)
  * Translated using Weblate (German)
  * Translated using Weblate (Swedish)

  [ ikmaak ]
  * Translated using Weblate (Dutch)
  * Translated using Weblate (Dutch)

  [ Burak Yavuz ]
  * Translated using Weblate (Turkish)
  * Translated using Weblate (Turkish)
  * Translated using Weblate (Turkish)
  * Translated using Weblate (Turkish)

  [ Xosé M ]
  * Translated using Weblate (Galician)

  [ Jens Molgaard ]
  * Translated using Weblate (Danish)

  [ Nikita Epifanov ]
  * Translated using Weblate (Russian)
  * Translated using Weblate (Russian)

  [ Dietmar ]
  * Translated using Weblate (German)

  [ Johannes Keyser ]
  * Translated using Weblate (German)

  [ Diego Roversi ]
  * Translated using Weblate (Italian)

  [ Artem ]
  * Translated using Weblate (Russian)

  [ Ralf Barkow ]
  * Translated using Weblate (German)

  [ Reg Me ]
  * Translated using Weblate (Dutch)
  * Translated using Weblate (Dutch)

  [ Q.-A. Nick ]
  * upgrades, security: Update the messages describing backports

 -- James Valleroy <jvalleroy@mailbox.org>  Tue, 15 Sep 2020 17:03:43 -0400

freedombox (20.13) unstable; urgency=medium

  [ Sunil Mohan Adapa ]
  * Rename source package from plinth to freedombox.

  [ Veiko Aasa ]
  * minidlna: Do not expose statistics over public web

  [ Benjamin Ortiz ]
  * backups: Allow remote repository usernames to start with numbers

  [ James Valleroy ]
  * upgrades: Update apt cache before manual update
  * upgrades: Parameterize backports dist name
  * upgrades: Use current release codename when enabling backports
  * upgrades: Use codename to pin freedombox from backports
  * security: Move backports notice to security page
  * upgrades: Add button to activate backports
  * upgrades: Use only sources file to determine if backports enabled
  * upgrades: Check that backports is for current release
  * upgrades: Rewrite apt prefs file when activating backports
  * upgrades: Enable backports for testing only in development mode
  * upgrades: Show dist of backports to be activated
  * upgrades: Split apt preferences into 2 files
  * upgrades: Refactor use of lsb_release
  * locale: Update translation strings
  * doc: Fetch latest manual

  [ Allan Nordhøy ]
  * Translated using Weblate (Norwegian Bokmål)

  [ Tang Zongxun ]
  * Translated using Weblate (Chinese (Simplified))

  [ Doma Gergő ]
  * Translated using Weblate (Hungarian)

 -- Federico Ceratto <federico@debian.org>  Sat, 18 Jul 2020 12:14:08 +0100

plinth (20.12.1) unstable; urgency=high

  [ nautilusx ]
  * Translated using Weblate (German)

  [ Robert Pollak ]
  * Translated using Weblate (German)

  [ J. Lavoie ]
  * Translated using Weblate (French)

  [ Petter Reinholdtsen ]
  * Translated using Weblate (Norwegian Bokmål)

  [ Sunil Mohan Adapa ]
  * cfg, frontpage: Ignore errors while reading config and shortcuts

  [ Milo Ivir ]
  * Translated using Weblate (German)

 -- James Valleroy <jvalleroy@mailbox.org>  Sun, 05 Jul 2020 15:40:30 -0400

plinth (20.12) unstable; urgency=medium

  [ Oğuz Ersen ]
  * Translated using Weblate (Turkish)

  [ Sunil Mohan Adapa ]
  * Translated using Weblate (Telugu)
  * transmission: tests: functional: Fix to wait properly
  * ttrss: tests: functional: Fix to wait properly
  * tor: tests: functional: Fix to wait properly on progress page
  * users: tests: functional: Leave no-language as final setting
  * mldonkey: tests: functional: Wait for frame to load properly
  * snapshot: tests: functional: Delete all snapshots properly
  * ejabberd: tests: functional: Fixes for no implicit waiting
  * syncthing: tests: functional: Fix to wait properly
  * tests: functional: Remove implicit and explicit wait times
  * tests: functional: Allow parallel installation of apps
  * d/control: Add python3-systemd as a dependency
  * apache: Add ssl-cert package as dependency
  * storage: Use DBus directly for listing disks
  * storage: Fix regression with showing error messages
  * storage: Use UDisks information as primary source
  * storage: Don't show empty progress bar for disks not mounted
  * storage: Remove rule to not automount system disks with no paritions
  * storage: Don't auto-mount loopback devices except in develop mode
  * storage: Allow ejecting any device not in fstab or crypttab
  * storage: Ignore eject failures if filesystems unmounted properly
  * backups: Remove an unnecessary print() statement
  * Translated using Weblate (Telugu)
  * container: Remove sqlite3 file early enough
  * storage: Don't log exception of disk space check fails
  * storage: Use mount info instead of disk info for free space warning
  * notifications: Fix issue with redirection on dismiss
  * views: Drop use of private Django utility
  * cfg: Don't fallback to develop config if main is not found
  * cfg: Drop the default configuration file
  * frontpage: Read custom shortcuts from multiple locations
  * frontpage: Drop empty custom shortcut files
  * cfg: Allow loading multiple configuration files
  * cfg: For develop mode, overlay on top of regular configuration
  * context_processor: tests: Use already available config fixture
  * cfg: Eliminate the need for 'root' directory in configuration
  * cfg: Move /plinth.config to plinth/develop.config
  * cfg: Rename configuration file to freedombox.config
  * d/tests/control: Rename Plinth to FreedomBox in a comment
  * cfg: Read configuration from .d files and multiple locations
  * frontpage: Load shortcuts from .d directories too
  * frontpage: Read from .d files too
  * cfg: Remove redundant data in develop.config
  * cfg: Remove comments in test data
  * cfg: In develop mode, use /var/lib for DB and sessions
  * web_framework: Split initialization into two parts
  * web_framework: Don't create Django secret key when listing depends
  * log: Allow setting the default log level before log configuration
  * main: List dependencies without writing to disk
  * d/rules: vagrant: INSTALL.md: Fix installing dependencies
  * *: Drop files paths in data/var
  * doc: Update manual page with configuration file changes
  * network: test: Fix race condition when deleting connections
  * storage: tests: Ignore cases needing loop devices when not available
  * actions: tests: Fix test failures due order of fixtures
  * tests: Use develop configuration for most tests
  * templates: Disable button and show spinner on submit for all forms
  * backups: Remove custom handling of progress on the restore button
  * js: Simplify auto-refresh page logic
  * jsxc: Remove inline javascript
  * apache: Set CSP and other common security headers
  * apache: Relax CSP to allow web workers for JSXC
  * locale: Update translation strings

  [ ferhad.necef ]
  * Translated using Weblate (Russian)

  [ Thomas Vincent ]
  * Translated using Weblate (French)

  [ Joseph Nuthalapati ]
  * Translated using Weblate (Telugu)

  [ wind ]
  * Translated using Weblate (Russian)

  [ James Valleroy ]
  * upgrades: Combine into single page with manual update
  * upgrades: Skip enable-auto in develop mode
  * debian: Add nscd >= 2 as dependency
  * upgrades: Append unattended-upgrades-dpkg.log for more detail
  * storage: Handle multi-line text in functional test
  * apt: Run `apt-get -f install` before other commands
  * apt: Run `dpkg --configure -a` before other actions
  * upgrades: Skip enabling backports on testing and unstable
  * networks: Remove firewall zone warning
  * networks: Correct wording of internet connection form

  [ Veiko Aasa ]
  * functional-tests: Handle connection error when web server restarts
  * functional-tests: Skip tests if app is not available in distribution
  * functional-tests: Fix page not fully loaded errors when taking backups
  * functional-tests: Remove unnecessary wait when navigating to module

  [ Michael Breidenbach ]
  * Translated using Weblate (German)
  * Translated using Weblate (Swedish)

  [ Fioddor Superconcentrado ]
  * Translated using Weblate (Spanish)

  [ Pavel Borecki ]
  * Translated using Weblate (Czech)

  [ Éfrit ]
  * Translated using Weblate (French)

  [ Jens Molgaard ]
  * Translated using Weblate (Danish)

 -- Sunil Mohan Adapa <sunil@medhas.org>  Mon, 29 Jun 2020 16:39:33 -0700

plinth (20.11) unstable; urgency=medium

  [ Thomas Vincent ]
  * Translated using Weblate (French)

  [ Petter Reinholdtsen ]
  * Translated using Weblate (Norwegian Bokmål)

  [ Michael Breidenbach ]
  * Translated using Weblate (German)
  * Translated using Weblate (Swedish)

  [ Sunil Mohan Adapa ]
  * *: Remove use of Turbolinks library
  * web_framework: Reduce verbosity of DB migration process
  * container: Add script to manage systemd-nspawn containers for dev.
  * container: Fix upgrading of freedombox
  * matrixsynapse: Handle upgrade to versions 1.15.x

  [ James Valleroy ]
  * upgrades: Don't enable backports on Debian derivatives
  * upgrades: Use a custom service for manual update
  * locale: Update translation strings
  * doc: Fetch latest manual
  * debian: Update renamed lintian tag

  [ Ralf Barkow ]
  * Translated using Weblate (German)

  [ aiman an ]
  * Added translation using Weblate (Arabic (Saudi Arabia))
  * Translated using Weblate (Arabic (Saudi Arabia))

  [ WaldiS ]
  * Translated using Weblate (Polish)

  [ Luis A. Arizmendi ]
  * Translated using Weblate (Spanish)

 -- James Valleroy <jvalleroy@mailbox.org>  Mon, 15 Jun 2020 19:55:45 -0400

plinth (20.10) unstable; urgency=high

  [ Joseph Nuthalapati ]
  * backups: Add optional field - Name
  * functional-tests: Use Name attribute in backups
  * functional-tests: Move @backups to Scenario level
  * functional-tests: Leave tor+http test disabled
  * tests: functional: Document running tests in parallel
  * tests: functional: Add pytest-xdist to install.sh

  [ Sunil Mohan Adapa ]
  * openvpn: Use app toggle button and common app view
  * tests: functional: Merge into main source hierarchy
  * storage: Fix failing path validation unit tests
  * tests: functional: cosmetic: flake8 fixes
  * tests: functional: Re-organize step definitions and helper methods
  * coturn: Fix functional test for backup/restore
  * ttrss: Fix functional tests
  * snapshot: Fix functional test to account for non-removable snapshots
  * test: functional: Fix for Apache restart after domain change
  * tor: Fix problems with running a relay
  * mldonkey: Add app to freedombox-share group
  * samba: Add clients information
  * cockpit: Promote for advanced storage/firewalld/networking ops
  * firewall: Mention that internal services are available over VPN
  * firewall: Don't show tun interface in internal zone warning
  * minidlna: Add link to manual page
  * minidlna: Fix i18n for name of the app
  * pagekite: Fix expired certificates causing connection failures

  [ Luis A. Arizmendi ]
  * Translated using Weblate (Spanish)

  [ Etienne ]
  * Translated using Weblate (French)

  [ Artem ]
  * Translated using Weblate (Russian)

  [ fred1m ]
  * ikiwiki: Enable 'attachment' plugin by default

  [ James Valleroy ]
  * utils: Handle removal of axes.get_version()
  * debian: Mark doc packages as Multi-Arch: foreign
  * firewall: Minor spelling fix
  * radicale: Fix link in description to clients
  * users: Avoid error when user's groups cannot be parsed
  * templates: Fix setup state check
  * locale: Update translation strings
  * doc: Fetch latest manual

  [ Allan Nordhøy ]
  * Translated using Weblate (Norwegian Bokmål)
  * Translated using Weblate (Czech)
  * Translated using Weblate (Hungarian)
  * Translated using Weblate (Greek)

 -- James Valleroy <jvalleroy@mailbox.org>  Mon, 01 Jun 2020 20:06:53 -0400

plinth (20.9) unstable; urgency=medium

  [ Petter Reinholdtsen ]
  * Translated using Weblate (Norwegian Bokmål)

  [ James Valleroy ]
  * snapshot: Set as essential module
  * functional_tests: snapshot: Skip delete all when there are no snapshots
  * quassel: Use systemd sandboxing features
  * minidlna: Move sysctl config to /etc/sysctl.d/50-freedombox.conf
  * upgrades: Add needrestart to restart services as needed
  * upgrades: Enable Automatic-Reboot option of unattended-upgrades
  * locale: Update translation strings
  * doc: Fetch latest manual

  [ Michael Breidenbach ]
  * Translated using Weblate (German)
  * Translated using Weblate (Swedish)

  [ Fioddor Superconcentrado ]
  * Folder remained unrenamed. Should have changed along with git links.

  [ Sunil Mohan Adapa ]
  * snapshot: Fix issues with restore and delete
  * performance: Add basic functional tests
  * daemon: Allow using an alias when enabling a daemon
  * bind: Add daemon alias for bind9 -> named
  * daemon: bind: cosmetic: yapf, isort formatting
  * firewall: Reload firewalld so it works with newly installed services
  * glib: Allow scheduling non-repeating tasks in separate threads
  * notification: Expand and clarify restriction on id property
  * storage: Auto-mount disks, notify of failing disks
  * package: Fix error log when checking if package manager is busy
  * power: cosmetic: Fix flake8 warnings
  * first_setup: Fix regression with logo not showing
  * minidlna: cosmetic: isort fixes
  * mediawiki: Stop jobrunner during backup/restore
  * minidlna: Stop daemon during backup/restore
  * mumble: Stop server during backup/restore
  * quassel: Fix stopping server during backup/restore
  * tor: Fix stopping server during backup/restore
  * upgrades: Always schedule a reboot at 02:00 local time
  * upgrades: Add information about service restart and system reboot
  * performance: Launch the Cockpit graphs directly if possible

  [ Joseph Nuthalapati ]
  * samba: Change description to Network File Storage
  * functional-tests: Skip network setup wizard
  * functional-tests: Move Disable tests to the end

  [ fred1m ]
  * performance: Add app for system monitoring

  [ Luis A. Arizmendi ]
  * Translated using Weblate (Spanish)

  [ Artem ]
  * Translated using Weblate (Russian)

 -- James Valleroy <jvalleroy@mailbox.org>  Mon, 18 May 2020 19:42:49 -0400

plinth (20.8) unstable; urgency=medium

  [ Luis A. Arizmendi ]
  * Translated using Weblate (Spanish)
  * Translated using Weblate (Spanish)

  [ Joseph Nuthalapati ]
  * Translated using Weblate (Telugu)
  * Translated using Weblate (Telugu)
  * HACKING: More detailed instructions for VirtualBox
  * HACKING: Correction to macOS package manager name

  [ Nektarios Katakis ]
  * syncthing: add to freedombox-share group

  [ Veiko Aasa ]
  * users: Try-restart service after service is added to the sharing group
  * datetime: Handle timesyncd service runs conditionally
  * minidlna: Add functional tests that enable and disable application
  * minidlna: Make app installable inside unprivileged container

  [ Sunil Mohan Adapa ]
  * web_server: Suppress warnings that static directories don't exist
  * debian: Remove timer to setup repositories properly
  * static: Use SVG logo during first wizard welcome step
  * static: Reduce the size of the background noise image
  * mediawiki: Reuse existing images in functional tests
  * setup.py: Don't install/ship .po files
  * static: Don't ship visual design file and unused images
  * storage: Fix tests by wrestling with auto-mounting of disks
  * HACKING: Minor indentation fix
  * *: Update links to repository and project page
  * ci: Update link to container in Docker registry
  * coturn: New app to manage Coturn TURN/STUN server
  * datetime: Refactor handling systemd-timesyncd not running in VMs
  * datetime: Don't expect synced time in diagnostics inside VMs
  * mediawiki: Partial fix for installing on testing
  * datetime: Disable diagnostics when no tests are available

  [ James Valleroy ]
  * d/copyright: Fix path to visual_design
  * data: Print hostname and IP addresses before console login
  * snapshot: Fix message when not available
  * snapshot: Fix title
  * locale: Update translation strings
  * debian: Use debhelper compat level 13
  * doc: Fetch latest manual

  [ Artem ]
  * Translated using Weblate (Russian)

  [ nautilusx ]
  * Translated using Weblate (German)

  [ Fioddor Superconcentrado ]
  * Directions to install VirtualBox when it's not part of the Debian-based
    distro, like Buster.

  [ Anonymous ]
  * Translated using Weblate (Spanish)

  [ Nathan ]
  * Translated using Weblate (French)

  [ Michael Breidenbach ]
  * Translated using Weblate (Swedish)

  [ fred1m ]
  * mumble: Add Mumla to the list of clients

 -- James Valleroy <jvalleroy@mailbox.org>  Mon, 04 May 2020 20:33:35 -0400

plinth (20.7) unstable; urgency=medium

  [ Coucouf ]
  * Translated using Weblate (French)

  [ vihor ]
  * Translated using Weblate (Serbian)

  [ Localisation Lab ]
  * Translated using Weblate (French)

  [ Joseph Nuthalapati ]
  * Translated using Weblate (Telugu)

  [ Veiko Aasa ]
  * gitweb: Improve error handling when creating repository

  [ James Valleroy ]
  * upgrades: Allow installation of python3-twisted from backports
  * matrixsynapse: Handle upgrade to 1.12.*
  * locale: Update translation strings
  * doc: Fetch latest manual

  [ Fioddor Superconcentrado ]
  * HACKING: Clarify where commands should be run

 -- James Valleroy <jvalleroy@mailbox.org>  Mon, 20 Apr 2020 18:38:52 -0400

plinth (20.6.1) unstable; urgency=medium

  [ James Valleroy ]
  * users: Fix regression where form help_text line was dropped
  * debian: Add firmware-ath9k-htc to Recommends
  * doc: Fetch latest manual

  [ Allan Nordhøy ]
  * gitweb: Use proper ellipsis char when showing clone progress
  * Translated using Weblate (Norwegian Bokmål)
  * Translated using Weblate (German)

  [ Coucouf ]
  * Translated using Weblate (French)
  * Translated using Weblate (French)

  [ Manuela Silva ]
  * Translated using Weblate (Portuguese)

  [ nautilusx ]
  * Translated using Weblate (German)

  [ Jeannette L ]
  * Translated using Weblate (German)
  * Translated using Weblate (French)
  * Translated using Weblate (Italian)

  [ wind ]
  * Translated using Weblate (Russian)

  [ vihor ]
  * Translated using Weblate (Serbian)

 -- James Valleroy <jvalleroy@mailbox.org>  Sat, 11 Apr 2020 09:56:43 -0400

plinth (20.6) unstable; urgency=medium

  [ wind ]
  * Translated using Weblate (Russian)

  [ Thomas Vincent ]
  * Translated using Weblate (French)
  * Translated using Weblate (French)

  [ Alice Kile ]
  * app: Separate app enable/disable form from config form

  [ Sunil Mohan Adapa ]
  * pagekite: Fix functional tests
  * monkeysphere: Making styling more specific to avoid interference
  * networks: Make styling more specific to avoid interference
  * syncthing: Update description to mention 'syncthing' group

  [ Michael Breidenbach ]
  * Translated using Weblate (German)

  [ Coucouf ]
  * Translated using Weblate (French)
  * Translated using Weblate (French)
  * Translated using Weblate (French)
  * Translated using Weblate (French)
  * Translated using Weblate (French)
  * Translated using Weblate (French)
  * Translated using Weblate (French)
  * Translated using Weblate (French)
  * Translated using Weblate (French)

  [ Pavel Borecki ]
  * Translated using Weblate (Czech)

  [ James Valleroy ]
  * radicale: Support upgrade to any 2.x version
  * packages: Mark freedombox package as held during package installs
  * packages: Keep existing hold if already set
  * locale: Update translation strings
  * doc: Fetch latest manual
  * debian: Cleanup overrides for jsxc symlinks

  [ Allan Nordhøy ]
  * Translated using Weblate (German)
  * Translated using Weblate (French)
  * Translated using Weblate (Italian)
  * Translated using Weblate (Hindi)

  [ Joseph Nuthalapati ]
  * users: Add component for managing users and groups
  * yapf: Update conf to add blank line before nested class/def
  * cosmetic: Minor yapf and other fixes
  * app: Fix grammar in developer documentation string
  * ikiwiki: Disable edits. Add moderation of comments
  * Translated using Weblate (Telugu)
  * vagrant: Skip upgrading freedombox dependencies
  * firewalld: Force upgrade anything in [0.7, 0.9)
  * infinoted: Fix permissions of sync directory

  [ vihor ]
  * Added translation using Weblate (Serbian)
  * Translated using Weblate (Serbian)

  [ Luis A. Arizmendi ]
  * Translated using Weblate (Spanish)

 -- James Valleroy <jvalleroy@mailbox.org>  Mon, 06 Apr 2020 20:40:17 -0400

plinth (20.5.1) unstable; urgency=medium

  [ Petter Reinholdtsen ]
  * Translated using Weblate (Norwegian Bokmål)

  [ Allan Nordhøy ]
  * networks: Update label wording in topology form: Choose → Specify
  * Translated using Weblate (Norwegian Bokmål)

  [ Sunil Mohan Adapa ]
  * web_server: Introduce component to handle special static file dirs
  * jsxc: Fix issue with serving static files
  * help: Move custom static file handling into app from central place
  * debian: Update doc-base to include PDF
  * debian: Prepare for multiple binary packages
  * debian: Separate binary packages for each language manual
  * debian: Remove outdated TODO file

  [ Michael Breidenbach ]
  * Translated using Weblate (German)

  [ James Valleroy ]
  * debian: Correct doc package names in Recommends

 -- James Valleroy <jvalleroy@mailbox.org>  Thu, 26 Mar 2020 09:13:13 -0400

plinth (20.5) unstable; urgency=medium

  [ Joseph Nuthalapati ]
  * ci: Use pre-built container image to speed up CI
  * ci: Add maintenance script for updating images
  * ci: Optimize refreshing Docker image for GitLabCI

  [ James Valleroy ]
  * ci: Switch docker image to testing
  * Translated using Weblate (Swedish)
  * locale: Update translation strings
  * doc: Fetch latest manual

  [ Sunil Mohan Adapa ]
  * app: Fix name of the block in templates, used for overriding
  * views: Allow AppViews to set self.intial
  * pagekite: Simplify code for form adding custom service
  * pagekite: Remove unused templates
  * pagekite: Drop ineffective base template
  * pagekite: Minor cleanup
  * pagekite: Merge all the configuration retrieval actions
  * pagekite: Merge set-kite and set-frontend actions
  * pagekite: Use Daemon component to simplify handling daemon actions
  * pagekite: Don't signal new domain on init if app is disabled
  * pagekite: Simplify code notifying domain name changes
  * pagekite: Don't attempt to notify about domain if app is disabled
  * pagekite: Remove app enabled checking from getting configuration
  * pagekite: Fix functional tests by submitting the right form
  * pagekite: Fix styling issues for custom services section
  * pagekite: On enable/disable, add/remove domain from names module
  * pagekite: Fix an error message in custom services form
  * pagekite: Ensure transitioning for from old code
  * matrixsynapse: Handle release of matrix-synapse 1.11
  * setup: Fix regression to force-upgrade caused by Info changes
  * pagekite: Don't allow non-unique custom services
  * toolbar: Factor out the clients buttons into a separate template
  * index: Reintroduce clients button in front page
  * upgrades: Don't ship apt backport preferences file
  * setup.py: Remove files shipped in the past
  * upgrades: Use internal scheduler instead of systemd timer
  * shadowsocks: Change default configuration
  * action_utils: Add utility to call systemd daemon-reload
  * shadowsocks: Fix incorrect setting of state directory
  * shadowsocks: When editing configuration, don't re-enable
  * mediawiki: Don't allow anonymous edits

  [ Fioddor Superconcentrado ]
  * Translated using Weblate (Spanish)
  * Translated using Weblate (Spanish)
  * Translated using Weblate (Spanish)
  * Translated using Weblate (Spanish)
  * Translated using Weblate (Spanish)

  [ Luis A. Arizmendi ]
  * Translated using Weblate (Spanish)
  * Translated using Weblate (Spanish)
  * Translated using Weblate (Spanish)
  * Translated using Weblate (Spanish)

  [ Fred ]
  * Translated using Weblate (French)

  [ Veiko Aasa ]
  * names: Fix Local Network Domain is not shown

  [ Thomas Vincent ]
  * Translated using Weblate (French)

  [ Nektarios Katakis ]
  * shadowshocks: Fix setting configuration on Buster

  [ Michael Breidenbach ]
  * Translated using Weblate (Swedish)

 -- James Valleroy <jvalleroy@mailbox.org>  Mon, 23 Mar 2020 19:42:28 -0400

plinth (20.4) unstable; urgency=medium

  [ Thomas Vincent ]
  * Translated using Weblate (French)
  * Translated using Weblate (French)

  [ Sunil Mohan Adapa ]
  * networks: Fixes for networks wizards
  * avahi: Use generic app view
  * privoxy: Use generic app view
  * infinoted: Move views to a separate views module
  * help: Rename views modules as 'views'
  * networks: Rename views modules as 'views'
  * diagnostics: Rename views modules, move utilities to main module
  * backups: cosmetic: Rename .inc file to .html
  * css: Merge responsive.css into main style file
  * css: cosmetic: Rename plinth.css to main.css
  * views: Don't send app to template context
  * app: Fix showing app name in port forwarding information
  * networks: Rename polkit JS authority rules file
  * firewalld: Add polkit JS authority rules files
  * networks: Show router wizard before Internet connection type wizard
  * networks: Don't show router wizard if not behind a router
  * networks: If topology wizard is skipped, skip router wizard too
  * apache: Handle transition to php 7.4

  [ Joseph Nuthalapati ]
  * Translated using Weblate (Telugu)
  * shadowsocks: Move user settings to state directory

  [ Veiko Aasa ]
  * storage: Directory selection form improvements
  * transmission: Allow one to submit download directory if it is creatable
  * plinth: Increase sqlite busy timeout from default 5s to 30s
  * upgrades: Clean apt cache every week
  * apps: Do not show status block if service is running
  * i2p: New style app page layout
  * quassel: Fix unable to disable application without choosing a domain name

  [ Luis A. Arizmendi ]
  * Translated using Weblate (Spanish)

  [ Nektarios Katakis ]
  * networks: Add form for network topology
  * networks: Add page for network topology form
  * networks: First boot view for network topology wizard
  * networks: First boot step for network topology wizard
  * networks: Save networks topology type to DB
  * networks: Update main networks page Internet connectivity section

  [ Michael Breidenbach ]
  * Translated using Weblate (Swedish)

  [ James Valleroy ]
  * ci: Switch to testing image
  * locale: Update translation strings
  * doc: Fetch latest manual

 -- James Valleroy <jvalleroy@mailbox.org>  Mon, 09 Mar 2020 20:01:44 -0400

plinth (20.3) unstable; urgency=medium

  [ Sunil Mohan Adapa ]
  * web_framework: Separate out Django settings into module
  * doc/dev: Allow all modules to be imported by Sphinx
  * notification: Add developer documentation
  * doc/dev: Update copyright year
  * app: Update style for toggle button
  * app: Drop border shadow for app icon in mobile view
  * app: cosmetic: Minor refactoring of header styling
  * app: Simplify some header styling
  * app: cosmetic: Rename a CSS style class in app header
  * app: cosmetic: Rename header.html to app-header.html
  * app: Show short description as secondary title
  * networks: Fix i18n for wizard forms
  * networks: Minor changes to router/internet configuration forms
  * web_framework: Generate and retain a secret key
  * web_framework: Cleanup expired sessions every week

  [ Nektarios Katakis ]
  * networks: Add form for internet connection type
  * networks: Add network view and url for internet connection help page
  * networks: Link internet connection help page with networks page.
  * networks: All first step wizard form for internet connection type
  * networks: Add first boot step for internet connection type
  * networks: Save to kvstore internet connectivity type
  * networks: Refactor connections list template
  * networks: Show internet connectivity string in main page

  [ Michael Breidenbach ]
  * Translated using Weblate (German)
  * Translated using Weblate (Swedish)

  [ Dietmar ]
  * Translated using Weblate (Italian)

  [ Jaime Marquínez Ferrándiz ]
  * Translated using Weblate (Spanish)

  [ Luis A. Arizmendi ]
  * Translated using Weblate (Spanish)

  [ Joseph Nuthalapati ]
  * shadowsocks: Fix shadowsocks not able to start

  [ James Valleroy ]
  * locale: Update translation strings
  * doc: Fetch latest manual

 -- James Valleroy <jvalleroy@mailbox.org>  Mon, 24 Feb 2020 20:16:12 -0500

plinth (20.2.1) unstable; urgency=high

  [ Veiko Aasa ]
  * apps: remove css filters and glow from app icons
  * config: Depends also on apache module

  [ Dietmar ]
  * Translated using Weblate (German)
  * Translated using Weblate (Italian)
  * Translated using Weblate (Italian)

  [ Petter Reinholdtsen ]
  * Translated using Weblate (Norwegian Bokmål)

  [ Sunil Mohan Adapa ]
  * cards: Remove the transition delay on hover effect
  * system: Implement new style for cards
  * jsxc: Bypass issue with stronghold to get the app working again
  * jsxc: Fix functional test case failure
  * functional_tests: cosmetic: Minor yapf change
  * app: Introduce Info component to store basic app information
  * app: Add info property as shortcut to access basic information
  * app: Refactor all apps to use the Info component
  * app: Document the app_id property for App class
  * doc/dev: Include information on how to edit dev documentation
  * views: Document the AppView class properties
  * monkeysphere: Fix regression with reading Apache configuration
  * Translated using Weblate (Italian)
  * firewall: Use firewalld DBus API for most operations
  * *.py: Use SPDX license identifier
  * *.html: Use SPDX license identifier
  * actions/*: Use SPDX license identifier
  * functional_tests: Use SPDX license identifier
  * *.css: Use SPDX license identifier
  * *: Update misc build related files to use SPDX license identifier
  * doc/dev: Update tutorial to use SPDX license indentifier
  * *: Update remaining misc files to use SPDX license identifier
  * *.js: Use SPDX license identifier
  * help: Fix attribute on download manual button
  * css: Add missing license identifier on some CSS files
  * firewalld: Ignore errors with DBus API when firewalld is not running
  * deluge: Don't use code execution for editing configuration
  * deluge: More reliable initial configuration setup

  [ Joseph Nuthalapati ]
  * l10n: Fix gettext not detecting no-python-format
  * samba: Add link to manual page
  * searx: Update search engines for 0.16.0

  [ Allan Nordhøy ]
  * openvpn: Fix spelling for Tunnelblick
  * Translated using Weblate (Norwegian Bokmål)

  [ Nektarios Katakis ]
  * bind: parse zones files
  * bind: test for parsing zones file with specific format
  * bind: views show served domains in main view
  * bind: create zones directory on setup action

  [ James Valleroy ]
  * bind: Bump version and handle upgrade

  [ Ralf Barkow ]
  * Translated using Weblate (German)

  [ nautilusx ]
  * Translated using Weblate (German)

  [ Doma Gergő ]
  * Translated using Weblate (Hungarian)

  [ Lev Lamberov ]
  * debian: Update Russian translation for debconf (Closes: #951440)

  [ Radek Pasiok ]
  * Translated using Weblate (Polish)

  [ Alice Kile ]
  * gitignore: Add .vscode & segregate editor settings

  [ Thomas Vincent ]
  * Translated using Weblate (French)

 -- James Valleroy <jvalleroy@mailbox.org>  Fri, 21 Feb 2020 22:38:12 -0500

plinth (20.2) unstable; urgency=medium

  [ Veiko Aasa ]
  * networks: Support virtual Ethernet (veth) devices
  * diagnostics: Show firewall service status
  * users: Fix functional test delete user
  * storage: Show disks if FreedomBox is running in an unprivileged container
  * service: Stop service not before but after disabling it
  * users: More precise username validation
  * sso, users: Turn off autocapitalization on the username field
  * users: Add unit tests for views
  * help: Fix anchor hidden under navbar

  [ Joseph Nuthalapati ]
  * tests: Use the latest version of geckodriver
  * vagrant: Add alias for run --develop
  * l10n: Add blocktrans trimmed tag on a block
  * l10n: Add missing trimmed to blocktrans blocks
  * vagrant: Allocate cpus equal to the no. of cores
  * Translated using Weblate (Telugu)
  * searx: Fix installation issue for 0.16.0

  [ Sunil Mohan Adapa ]
  * firewall: Show Run Diagnostics button in app
  * help: Eliminate redundant HTML attribute in template
  * glib: Create a new module to deal with all things glib
  * glib: Introduce method to schedule an operation at regular intervals
  * web_framework: Set the timezone to UTC
  * log: Ability to log SQL queries (disabled by default)
  * tests: Allow adding test templates
  * models: Add model for storing notifications
  * notification: New API for showing better notifications
  * notification: Add tests for notification API
  * views: A view to dismiss notifications
  * notification: Show a drop down from main navbar for notifications
  * storage: Show low disk space warning using notifications API
  * upgrades: Show notification when FreedomBox is updated
  * storage: In develop mode check for low disk space more frequently

  [ Thomas Vincent ]
  * Translated using Weblate (French)

  [ Allan Nordhøy ]
  * Translated using Weblate (Norwegian Bokmål)

  [ Ralf Barkow ]
  * Translated using Weblate (German)

  [ Luis A. Arizmendi ]
  * Translated using Weblate (Spanish)

  [ James Valleroy ]
  * users: Make help text translatable
  * security: Add Sandbox Coverage to report page
  * bind: Add CapabilityBoundingSet and ReadWritePaths to service file
  * matrixsynapse: Enable systemd sandboxing
  * security: Drop PrivateUsers=yes from all service files
  * locale: Update translation strings
  * doc: Fetch latest manual

  [ Michael Breidenbach ]
  * Translated using Weblate (German)
  * Translated using Weblate (Swedish)

 -- James Valleroy <jvalleroy@mailbox.org>  Mon, 10 Feb 2020 19:22:55 -0500

plinth (20.1) unstable; urgency=medium

  [ ikmaak ]
  * Translated using Weblate (Dutch)
  * Translated using Weblate (Dutch)

  [ Allan Nordhøy ]
  * samba: Fix spelling
  * Translated using Weblate (Norwegian Bokmål)
  * Translated using Weblate (German)
  * Translated using Weblate (Spanish)
  * Translated using Weblate (Norwegian Bokmål)
  * Translated using Weblate (Swedish)

  [ Veiko Aasa ]
  * samba: Add unit and functional tests
  * deluge: Allow one to set a download directory
  * deluge: Fix installation failure on slow machine
  * storage: Make external disk mounts accessible by other users
  * gitweb: Add link to the manual page
  * gitweb: Fix functional tests if git user and email is not configured

  [ Sunil Mohan Adapa ]
  * style: Fix incorrect margins for containers in mobile view
  * style: Fix responsiveness for app header
  * network: Fix activating connections that don't have real devices
  * network: Allow setting the auto-connect property on a connection
  * network: Add method to re-activate connections after an update
  * wireguard: Show large buttons in show client/server pages
  * wireguard: Cosmetic fixes by yapf and isort
  * wireguard: Don't error out when wg0 server is not setup
  * wireguard: Add ability to set private key in client addition
  * wireguard: Accept all IPs on server in a client setup
  * wireguard: Update descriptions in form labels
  * wireguard: Only use network manager for connections to servers
  * wireguard: Handle client connections through network manager
  * wireguard: Update descriptions for client vs. server clarity
  * wireguard: Generate private key if needed when editing server
  * wireguard: Add validations in forms
  * wireguard: Ensure tests work without latest network manager
  * wireguard: Implement enabling/disabling app using a stored flag
  * wireguard: Enable/disable connections along with the app
  * wireguard: When a connection is edited, reactivate to apply changes
  * wireguard: Show public key even when connection is not active

  [ Thomas Vincent ]
  * Translated using Weblate (French)

  [ Nektarios Katakis ]
  * Translated using Weblate (Greek)
  * Translated using Weblate (Greek)
  * Translated using Weblate (Greek)
  * networks: form for configuring router
  * networks: create view & url for new form
  * networks: add link to main page for router config form
  * networks: add first boot step for router config helper
  * networks: modify as first boot wizard step
  * networks: save router config to kvstore

  [ James Valleroy ]
  * Translated using Weblate (French)
  * wireguard: Add skeleton for new app
  * wireguard: Implement adding client
  * wireguard: Show list of added clients
  * wireguard: Allow deleting a client
  * wireguard: Add client info view
  * wireguard: Form to add server
  * wireguard: List peers in client section
  * wireguard: Add server information view
  * wireguard: Generate key pair
  * wireguard: Show this box's public key
  * wireguard: Create network manager connection
  * wireguard: Encode public keys for use in URLs
  * wireguard: Refactor actions file
  * wireguard: Add views for editing and deleting clients and servers
  * wireguard: Make setup idempotent
  * wireguard: Write pre-shared key to tempfile
  * wireguard: Use network API to handle connections
  * wireguard: Add icon
  * wireguard: Replace nmcli use with libnm
  * restore: Remove app
  * repro: Remove app
  * networks: Update text for router setup
  * bind: Enable systemd sandbox options for bind9 service
  * functional_tests: Update geckodriver version to v0.26.0
  * locale: Update translation strings
  * doc: Fetch latest manual
  * debian: Rename TODO.Debian to TODO
  * debian: Add Expat license to copyright
  * debian: Update standards version to 4.5.0

  [ Dietmar ]
  * Translated using Weblate (German)

  [ nautilusx ]
  * Translated using Weblate (German)
  * Translated using Weblate (German)

  [ Joseph Nuthalapati ]
  * functional-tests: Login only once per session
  * functional-tests: Africa/Addis_Abada is gone?
  * functional-tests: Add tag @service-discovery
  * functional-tests: Make nav_to_module efficient
  * functional-tests: Avoid unnecessary trips to Home
  * functional-tests: Avoid warnings about markers
  * functional-tests: Minor refactoring
  * functional-tests: Mark backups and security with @system

 -- James Valleroy <jvalleroy@mailbox.org>  Mon, 27 Jan 2020 19:23:04 -0500

plinth (20.0) unstable; urgency=medium

  [ Veiko Aasa ]
  * users: Fix test fixture that disables console login restrictions
  * gitweb: Add tests for views
  * samba: Improve actions script startup time
  * deluge: Manage starting/stoping deluged
  * deluge: Fix set default daemon

  [ Nektarios Katakis ]
  * openvpn: Enable support for communication among all clients
  * Translated using Weblate (Greek)
  * Translated using Weblate (Greek)
  * Translated using Weblate (Greek)
  * Translated using Weblate (Greek)

  [ Sunil Mohan Adapa ]
  * gitweb: Fix flake8 error that is causing pipeline failures
  * storage: Ignore errors resizing partition during initial setup
  * storage: Make partition resizing work with parted 3.3
  * debian: Add powermgmt-base to recommends list
  * openvpn: Enable IPv6 for server and client outside the tunnel
  * networks: Refactor creating a network manager client
  * networks: Remove unused method
  * networks: Fix crashing when accessing network manager D-Bus API

  [ Michael Breidenbach ]
  * Translated using Weblate (German)
  * Translated using Weblate (Swedish)
  * Translated using Weblate (German)
  * Translated using Weblate (German)

  [ Doma Gergő ]
  * Translated using Weblate (Hungarian)

  [ Joseph Nuthalapati ]
  * mediawiki: Use a mobile-friendly skin by default
  * mediawiki: Allow admin to set default skin
  * mediawiki: Fix functional tests depending on skin

  [ James Valleroy ]
  * Translated using Weblate (Greek)
  * Translated using Weblate (Greek)
  * openvpn: Add diagnostic for ipv6 port
  * matrixsynapse: Allow upgrade to 1.8.*
  * security: Add explanation of sandboxing
  * locale: Update translation strings
  * doc: Fetch latest manual

  [ Allan Nordhøy ]
  * Translated using Weblate (Norwegian Bokmål)

  [ Thomas Vincent ]
  * Translated using Weblate (French)

  [ Ralf Barkow ]
  * Translated using Weblate (German)

 -- James Valleroy <jvalleroy@mailbox.org>  Mon, 13 Jan 2020 19:11:44 -0500

plinth (19.24) unstable; urgency=medium

  [ Thomas Vincent ]
  * Translated using Weblate (French)
  * Translated using Weblate (French)

  [ Veiko Aasa ]
  * app: Fix javascript doesn't run on first visit
  * samba: private shares
  * storage: Tests for the directory validation action
  * users: Add tests for the Samba user database

  [ James Valleroy ]
  * samba: Fix spelling in description
  * debian: Update French debconf translation (Closes: #947386)
    - Thanks to Jean-Pierre Giraud for the patch.
  * firewall: Support upgrading firewalld to 0.8
  * mldonkey: Add ProtectKernelLogs
  * deluge: Use systemd sandboxing features
  * infinoted: Use systemd sandboxing features
  * storage: Add systemd sandboxing features to udiskie service
  * upgrades: Add systemd sandboxing features to repository setup service
  * security: List whether each app is sandboxed
  * locale: Update translation strings
  * debian: Update Dutch debconf translation (Closes: #947136)
    - Thanks to Frans Spiesschaert for the patch.
  * doc: Fetch latest manual

  [ Michael Breidenbach ]
  * Translated using Weblate (German)
  * Translated using Weblate (Swedish)

  [ Nektarios Katakis ]
  * Translated using Weblate (Greek)

  [ Doma Gergő ]
  * Translated using Weblate (Hungarian)

  [ Allan Nordhøy ]
  * Translated using Weblate (Norwegian Bokmål)

  [ Kunal Mehta ]
  * mediawiki: Pass --quick when running update.php

  [ Sunil Mohan Adapa ]
  * help: Refactor to move app into __init__.py for consistency
  * app: Introduce API to return a list of all apps
  * app: Introduce API to run diagnostics on an app
  * apache: Implement diagnostic test for web server component
  * daemon: Implement diagnostic test for daemon component
  * daemon: Implement diagnostic test to check if a daemon is running
  * firewall: Implement new diagnostic tests to check port status
  * diagnostics: Use new component based API for all diagnostic tests
  * cosmetic: Yapf and isort fixes
  * daemon: Move diagnosing port listening into daemon module
  * daemon: Move diagnosing using netcat to daemon module
  * apache: Move diagnostics for checking URLs into apache module
  * app: Implement API to check if app/component has diagnostics
  * views: Don't require sending diagnostics module name separately
  * minidlna: Fix showing clients information
  * mediawiki: Fix problem with session cache failing logins

  [ Ralf Barkow ]
  * Translated using Weblate (German)

  [ erlendnagel ]
  * Translated using Weblate (Dutch)

 -- James Valleroy <jvalleroy@mailbox.org>  Mon, 30 Dec 2019 21:17:58 -0500

plinth (19.23) unstable; urgency=medium

  [ Thomas Vincent ]
  * Translated using Weblate (French)
  * Translated using Weblate (French)

  [ Fred ]
  * Translated using Weblate (French)

  [ Alice Kile ]
  * show app icons in apps page
  * use single variable for referencing icon filename
  * fix formatting issues
  * fix formatting and template-related issues
  * properly implement header in app and setup pages
  * implement responsive layout for app page
  * fix toggle button html layout and responsive design css
  * config: fix minor syntax error
  * fix: implement requested changes

  [ James Valleroy ]
  * themes: css whitespace minor fixes
  * samba: Add icon to app page
  * minidlna: Add managed service and Daemon component
  * minidlna: Use single action to set media dir and restart
  * minidlna: Show icon on app page
  * minidlna: Fix webserver config name
  * minidlna: Only show shortcut to users in group
  * mumble: Keep icon_filename in moved view
  * cockpit: Filter out localhost URLs from displayed access list
  * users: Use service action to restart share group service
  * locale: Update translation strings
  * doc: Fetch latest manual

  [ Veiko Aasa ]
  * samba: recursively set open share directory permissions
  * users: Fix functional tests changing the language feature
  * app: Fix app checkbox status change functional tests
  * storage: Directory selection form and validator
  * transmission: New directory selection form

  [ Nektarios Katakis ]
  * feature: minidlna app
  * fix: minidlna.conf file permissions after editing
  * update minidlna svg
  * run sysctl after installation
  * mumble: Add option to set SuperUser password
  * cockpit: extend apps description with access info
  * cockpit: add list of valid urls to access the app.

  [ /rgb ]
  * Translated using Weblate (German)
  * Translated using Weblate (German)

  [ Luis A. Arizmendi ]
  * Translated using Weblate (Spanish)

  [ adaragao ]
  * Translated using Weblate (Portuguese)

  [ Michael Breidenbach ]
  * Translated using Weblate (Swedish)

 -- James Valleroy <jvalleroy@mailbox.org>  Mon, 16 Dec 2019 18:38:46 -0500

plinth (19.22) unstable; urgency=medium

  [ Matt Conroy ]
  * pagekite: Get rid of tabs in the configuration page
  * openvpn: manual link points to incorrect page

  [ Joseph Nuthalapati ]
  * pagekite: Fix functional tests
  * pagekite: Show existing services only if there are any
  * pagekite: Make Custom Services look like it's under Configuration
  * pagekite: Use the new app toggle button
  * openvpn: Add client apps

  [ Thomas Vincent ]
  * Translated using Weblate (French)

  [ Fred ]
  * Translated using Weblate (French)
  * Translated using Weblate (French)

  [ Alice Kile ]
  * backups: fix title not appearing
  * diagnostics: don't run on disabled modules
  * apps: Remove link to webapps in app descriptions
  * Fix error with app toggle input
  * templates: Add toolbar for apps in app.html
  * toolbar: Move diagnostics button into dropdown menu

  [ nautilusx ]
  * Translated using Weblate (German)

  [ Michael Breidenbach ]
  * Translated using Weblate (German)
  * Translated using Weblate (Swedish)

  [ Veiko Aasa ]
  * ssh: fix Avahi SFTP service file
  * diagnostics: fix IPv6 failures
  * matrix-synapse: Update requirement from buster-backports
  * samba: Users can enable a guest share
  * samba: user can select devices for sharing
  * samba: fixes and improvements
  * samba: fixes and improvements
  * app: fix javascript constant redeclaration error
  * samba: Fix javascript constant redeclaration error

  [ James Valleroy ]
  * debian: Update German debconf translation (Closes: #945387)
    - Thanks to Helge Kreutzmann for the patch.
  * samba: Add acl to managed_packages
  * samba: Fix restore command
  * samba: Move urls under apps/
  * functional_tests: Add basic samba tests
  * samba: Use register_group instead of create_group
  * samba: Only show shortcut to users in freedombox-share group
  * samba: Keep create_group in setup
  * diagnostics: Use a distinct class for Run Diagnostics button on this page
  * locale: Update translation strings
  * doc: Fetch latest manual

  [ Sunil Mohan Adapa ]
  * diagnostics: Use app.html instead of simple_app.html
  * firewall: Use app.html instead of simple_app.html
  * letsencrypt: Use app.html instead of simple_app.html
  * monkeysphere: Use app.html instead of simple_app.html
  * names: Use app.html instead of simple_app.html
  * power: Use app.html instead of simple_app.html
  * openvpn: Use app.html instead of simple_app.html
  * tor: Use app.html instead of simple_app.html
  * ikiwiki: Move the create button to manage section
  * gitweb: Move create button into manage section
  * networks: Move actions button into connection section
  * templates: Remove the now unused simple_app.html
  * users: Move create button into users section
  * minetest: Minor cosmetic fix
  * templates: Make internal zone and port forwarding info override-able
  * toolbar: Make diagnostics button looks like other drop down items
  * toolbar: Align extra actions drop down button to the right
  * toolbar: Rewamp toolbar code for simplicity and to fix issues

 -- James Valleroy <jvalleroy@mailbox.org>  Mon, 02 Dec 2019 18:00:45 -0500

plinth (19.21) unstable; urgency=medium

  [ Veiko Aasa ]
  * gitweb: Allow to import from a remote repository
  * gitweb: Do not recursively scan for Git repositories
  * turbolinks: Disable turbolinks on links that don't point to /plinth/...

  [ nautilusx ]
  * Translated using Weblate (German)

  [ Doma Gergő ]
  * Translated using Weblate (Hungarian)

  [ Allan Nordhøy ]
  * Translated using Weblate (Swedish)
  * Translated using Weblate (Norwegian Bokmål)

  [ Birger Schacht ]
  * backups: Show proper error when SSH server is not reachable
  * ssh: Add the error of ssh-keyscan to the verification view
  * tor: Rename "Hidden Service" to "Onion Service"

  [ Joseph Nuthalapati ]
  * ejabberd: Handle case where domain name is not set
  * tahoe: Mark Tahoe-LAFS as an advanced app
  * README: Fix hyperlinks to badges and images
  * doc: dev: Add instructions to setup developer documentation
  * doc: dev: Mention where to find the user manual
  * doc: dev: Reduce toc depth to 2 levels to reduce noise
  * doc: dev: Fix headings
  * doc: dev: Add favicon to developer documentation site
  * app: Avoid showing empty configuration block
  * app: Fix broken functional tests
  * firstboot: reading firstboot-wizard-secret file
  * searx: Set safe_search to Moderate by default
  * clients: Improve code readability

  [ Sunil Mohan Adapa ]
  * backups: i18n for a string on verify ssh host page
  * backups: Simplify SSH fingerprint verification command
  * HACKING: Update with instructions for multiple OSes
  * CONTRIBUTING: Add more instructions on commits and MR changes
  * doc: Fix unavailability of manual images
  * tor: Fix port diagnostics by correcting port data type
  * tor: Expect obfs service to be also available on IPv6
  * tor: Listen on IPv6 for OrPort

  [ Thomas Vincent ]
  * Translated using Weblate (French)

  [ Michael Breidenbach ]
  * Translated using Weblate (Swedish)

  [ James Valleroy ]
  * HACKING: Fix provision with tests command
  * d/po: Run debconf-updatepo
  * locale: Update translation strings

  [ Radek Pasiok ]
  * Translated using Weblate (Polish)
  * Translated using Weblate (Polish)

  [ Alice Kile ]
  * clients: implement launch button feature
  * app: Implement toggle button in app page
  * app: Use single form for app toggle and configuration
  * app: Make the toggle-button responsive

 -- James Valleroy <jvalleroy@mailbox.org>  Mon, 18 Nov 2019 19:35:38 -0500

plinth (19.20) unstable; urgency=medium

  [ Veiko Aasa ]
  * gitweb: Set correct access rights after enabling application
  * gitweb: Add tests for actions script
  * gitweb: Add functional tests
  * gitweb: avoid global environment variables in Apache configuration
  * gitweb: fix links that end with /HEAD
  * gitweb: Validate repository name also in actions script
  * gitweb: do not change working directory inside actions script
  * sharing: Fix wrong links on Apache2 directory index page

  [ Fioddor Superconcentrado ]
  * Translated using Weblate (German)
  * Translated using Weblate (Spanish)
  * d/po/es: New translation file
  * d/po: Fix header comments

  [ Michael Breidenbach ]
  * Translated using Weblate (German)
  * Translated using Weblate (Swedish)
  * Translated using Weblate (Swedish)

  [ Sunil Mohan Adapa ]
  * debian: Remove plinth transitional package
  * cfg: Fix test case failure due to incorrect path assumption
  * gitlab-ci: Fix path for HTML coverage report generation
  * gitweb: Set proper access after restoration of a backup
  * setup: Don't include actions/__pycache__ during installation
  * ssh: Fix flake8 failure by removing unused import
  * config: Use AppView and cleanup custom code
  * storage: Use AppView and cleanup custom code
  * doc: Install using makefile instead of setup.py
  * doc: Fetch and add Spanish manual
  * help: Fix showing manual pages in fallback cases
  * app: Fix a pytest warning in tests
  * setup.py: Set development status classifier to production/stable
  * setup.py: Add more topics to classifiers
  * doc: Add developer documentation using Sphinx
  * actions: Fix issue with docstring causing issues with Sphnix
  * Translated using Weblate (Swedish)

  [ Pavel Borecki ]
  * Translated using Weblate (Czech)

  [ Thomas Vincent ]
  * Translated using Weblate (French)
  * backups: Fix a typo in backups upload form
  * Translated using Weblate (French)

  [ homycal ]
  * Translated using Weblate (French)

  [ Mattias Münster ]
  * Translated using Weblate (Swedish)

  [ Allan Nordhøy ]
  * Translated using Weblate (Norwegian Bokmål)
  * Translated using Weblate (French)
  * Translated using Weblate (French)

  [ Nektarios Katakis ]
  * ssh: Option for disabling password authentication

  [ Joseph Nuthalapati ]
  * infinoted: Add missing manual page link
  * doc: Add directory for development documentation
  * doc: Skip empty lines when piping to wget
  * doc: Fix Unicode issues with the manual
  * doc: Remove language code from title
  * doc: Move build scripts into separate directory
  * doc: Minor cosmetic changes
  * doc: Move English manual to manual/en directory
  * help: Respect language preference when showing user manual
  * snapshot: Sort snapshot list from newest to oldest

  [ Doma Gergő ]
  * Translated using Weblate (Hungarian)

  [ Fred ]
  * Translated using Weblate (French)
  * Translated using Weblate (French)

  [ James Valleroy ]
  * config: Implement get_initial and form_valid
  * functional_tests: Update config form ids
  * coquelicot: Change quotes to ASCII
  * locale: Update translation strings
  * doc: Fetch latest manual

 -- James Valleroy <jvalleroy@mailbox.org>  Mon, 04 Nov 2019 19:15:27 -0500

plinth (19.19) unstable; urgency=medium

  [ Veiko Aasa ]
  * ikiwiki: Allow full Unicode text in wiki/blog title names
  * actions: Check with flake8
  * gitweb: New app for simple git hosting
  * users: reload Apache2 to flush LDAP cache after user operations
  * gitweb: update repository list where necessary
  * gitweb: fix Windows Git client download link in manifest
  * gitweb: add help text for description and owner fields in the form
  * gitweb: enable rename detection

  [ Pavel Borecki ]
  * Translated using Weblate (Czech)

  [ Thomas Vincent ]
  * Translated using Weblate (French)

  [ Birger Schacht ]
  * ssh: Show server fingerprints in SSH page

  [ James Valleroy ]
  * Translated using Weblate (French)
  * gitweb: Fix flake8 error
  * locale: Update translations strings
  * doc: Fetch latest manual

  [ Nevena Mircheva ]
  * Translated using Weblate (Bulgarian)

  [ Sunil Mohan Adapa ]
  * matrixsynapse: Remove unused letsencrypt action
  * ejabberd: Removed unused letsencrypt action
  * gitweb: Minor fixes after review
  * gitweb: Minor visual changes to templates
  * gitweb: Fix issue with elevated access to private repositories
  * frontpage: Show shortcuts that public even if need a group
  * searx, app, translation, language-selection: Fix license header
  * ikiwiki: Remove extra create button when no wiki/blog is present
  * cosmetic: yapf formatting

  [ ikmaak ]
  * Translated using Weblate (Dutch)

  [ Michael Breidenbach ]
  * Translated using Weblate (German)

  [ Allan Nordhøy ]
  * Translated using Weblate (Norwegian Bokmål)

  [ Matthias Dellweg ]
  * quassel: Add let's encrypt component for certficiates

 -- James Valleroy <jvalleroy@mailbox.org>  Mon, 21 Oct 2019 18:49:35 -0400

plinth (19.18) unstable; urgency=medium

  [ Matthias Dellweg ]
  * diagnose: Move negating diagnose result inside try block

  [ Fioddor Superconcentrado ]
  * Translated using Weblate (Spanish)

  [ Luis A. Arizmendi ]
  * Translated using Weblate (Spanish)

  [ Allan Nordhøy ]
  * Translated using Weblate (Norwegian Bokmål)

  [ Dietmar ]
  * Translated using Weblate (German)

  [ Sunil Mohan Adapa ]
  * pagekite: Remove first wizard step for danube edition
  * pagekite: cosmetic: yapf and isort changes
  * debian: Remove python3-requests from depends list
  * users: Make UI close to rest of the apps
  * upgrades: Remove unnecessary subsubmenu
  * ikiwiki: Remove subsubmenu in favor of toolbar
  * networks: Remove subsubmenu in favor of toolbar buttons
  * backups: Remove unnecessary use of subsubmenu template
  * templates: Remove unused invocation of subsubmenu
  * templates: Simplify unnecessary override
  * templates: Provide subsubmenu functionality in app.html
  * dynamicdns: Use app.html instead of app-subsubmenu.html
  * i2p: Use app.html instead of app-subsubmenu.html
  * pagekite: Use app.html instead of app-subsubmenu.html
  * snapshot: Use app.html instead of app-subsubmenu.html
  * templates: Remove unused app-subsubmenu.html
  * deluge: Support deluge 2 by starting it properly
  * minetest: Remove mod-torches no longer available in testing/unstable

  [ James Valleroy ]
  * security: Add past vulnerabilities count
  * security: Move security report to new page
  * locale: Update translation strings
  * doc: Fetch latest manual
  * d/control: Add Rules-Requires-Root: no
  * d/control: Update Standards-Version to 4.4.1

 -- James Valleroy <jvalleroy@mailbox.org>  Mon, 07 Oct 2019 19:06:16 -0400

plinth (19.17) unstable; urgency=medium

  [ Pavel Borecki ]
  * Translated using Weblate (Czech)
  * Translated using Weblate (Czech)

  [ Anxin YI ]
  * Translated using Weblate (Chinese (Simplified))

  [ Joseph Nuthalapati ]
  * firstboot: network connections not used, cleanup
  * firstboot: Add new help menu to firstboot navbar

  [ Sunil Mohan Adapa ]
  * letsencrypt: Update and fix tests involving domain changes
  * tor: Fix test case for getting status
  * firstboot: Hide left menu during first boot as intended

  [ James Valleroy ]
  * locale: Update translation strings
  * doc: Fetch latest manual

 -- James Valleroy <jvalleroy@mailbox.org>  Mon, 23 Sep 2019 18:14:40 -0400

plinth (19.16) unstable; urgency=medium

  [ Joseph Nuthalapati ]
  * help: Add button to submit feedback
  * help: Add button for Support
  * help: Add button for Contribute
  * manual: Move PDF download link to HTML manual page
  * help: Convert help icon in the navbar to dropdown

  [ Sunil Mohan Adapa ]
  * help: Add more text to contribute page for donations
  * action_utils: Introduce utility for setting debconf answers
  * action_utils: Workaround problem with setting debconf answers
  * views: Fix failure in redirecting from language selection page
  * help: Make download as PDF a regular button
  * backups: Add missing slashes at the end of URLs
  * backups: Remove cancel button from add disk location page
  * backups: Fix removing local repository
  * backups: Simplify checking repository capabilities using flags
  * backups: Simplify listing repositories in index page
  * backups: Rename network_storage module to store
  * backups: Introduce method for checking if a repository is usable
  * backups: Minor cosmetic fixes
  * backups: Expose repository path as property
  * backups: Rename remove_repository method to remove
  * backups: Minor change to disk repository name
  * backups: Rename repo_path to borg_path for clarity
  * backups: Make mountpoint property private
  * backups: Use higher level method in views instead of store methods
  * backups: Implement hostname property on SSH repository
  * backups: Clarify two separate uses of name create_repository
  * backups: Separate repository loading from instantiation
  * backups: Minor cosmetic changes
  * backups: Minor simplification in running of action script
  * backups: Improve handling borg errors
  * backups: Minor simplification when adding remote repository
  * backups: Handle errors when adding disk repository
  * backups: Show repository error in archives table
  * backups: Show lock icon for encrypted repositories
  * backups: Show error when password is provided for unencrypted repo
  * backups: Don't show used disk choices when adding disk repo
  * backups: Show error when there are no disks available to add repo
  * backups: Move add repository buttons to the top
  * ejabberd: Fix listen port configuration for ejabberd 19.x
  * cockpit: Prevent restart on freedombox startup
  * ejabberd: Prevent restart on freedombox startup
  * ejabberd: Perform host/domain name operations only when installed
  * module_loader: Cosmetic changes by yapf
  * web_server: Remove log message about serving static directory
  * setup: Better log message when no apps need upgrades
  * module_loader: Remove log message when app is imported
  * actions: Improve log message about action execution

  [ Doma Gergő ]
  * Translated using Weblate (Hungarian)

  [ Swann Martinet ]
  * Translated using Weblate (German)
  * Translated using Weblate (Italian)
  * Translated using Weblate (French)

  [ Allan Nordhøy ]
  * Translated using Weblate (Norwegian Bokmål)

  [ Danny Haidar ]
  * help: Minor updates to the statements on contribute page

  [ Joseph Nuthalpati ]
  * backups: Allow adding backup repositories on multiple disks
  * backups: Refactor class hierarchy in repository.py
  * backups: Save new backup location to plinth database

  [ James Valleroy ]
  * locale: Update translation strings

 -- James Valleroy <jvalleroy@mailbox.org>  Mon, 09 Sep 2019 18:20:03 -0400

plinth (19.15) unstable; urgency=medium

  [ Doma Gergő ]
  * Translated using Weblate (Hungarian)

  [ nautilusx ]
  * Translated using Weblate (German)

  [ Allan Nordhøy ]
  * Translated using Weblate (Norwegian Bokmål)

  [ Joseph Nuthalpati ]
  * functional_tests: Fix site.is_available not handling default paths
  * functional_tests: Fix step definition "When I log out"
  * matrix-synapse: Allow installation of version 1.2 from backports

  [ James Valleroy ]
  * security: Hide vulnerability table by default
  * vagrant: Stop any ongoing unattended-upgrade
  * functional_tests: Use longer password when creating user
  * locale: Update translation strings
  * doc: Fetch latest manual
  * debian: Add lintian-override for package-installs-apt-preferences

  [ Sunil Mohan Adapa ]
  * names: Perform better layout of domain names table on small screens
  * cockpit: Apply domain name changes immediately
  * ejabberd: Prevent processing empty domain name
  * config: Send hostname change signal only after fully processing it
  * letsencrypt: Don't try to obtain certificates for .local domains
  * avahi: Expose .local domain as a proper domain
  * cockpit: Make essential and install by default
  * tt-rss: Force upgrade to 18.12-1.1 and beyond
  * doc: Fetch latest manual
  * README: Add more screenshots, update existing paths
  * matrixsynapse: Fix apache syntax errors introduce by 4b8b2e171c86d75
  * users: yapf cosmetic changes
  * users: Don't delete 'admin' group when running unit tests
  * users: Minor cosmetic refactoring
  * users: Don't fail badly when admin group does not exist
  * users: Minor fix to return value when getting last admin user
  * users: Cosmetic yapf and isort fixes
  * updates: Allow matrix-synapse 1.3 to be installed for buster users
  * javascript: Don't resubmit when refreshing the page
  * vagrant: Fix dpkg command for recovering from broken state
  * functional_tests: Fix create snapshot test failure
  * storage: Fix regression with restoring backups with storage

  [ bn4t ]
  * matrix-synapse: Use recommended reverse proxy configuration

 -- James Valleroy <jvalleroy@mailbox.org>  Mon, 26 Aug 2019 18:55:49 -0400

plinth (19.14) unstable; urgency=medium

  [ James Valleroy ]
  * functional_tests: Fix delete backup path
  * tests: Test add custom shortcuts to frontpage
  * locale: Update translation strings
  * doc: Fetch latest manual
  * debian: Update standards version to 4.4.0
  * debian: Switch to debhelper-compat

  [ Pavel Borecki ]
  * Translated using Weblate (Czech)

  [ Doma Gergő ]
  * Translated using Weblate (Hungarian)

  [ pierre ]
  * Translated using Weblate (French)

  [ ZeroAurora ]
  * Translated using Weblate (Chinese (Simplified))

  [ Sunil Mohan Adapa ]
  * storage: Handle all device paths during eject
  * storage: Fix incorrect i18n when throwing and error
  * storage: yapf changes
  * setup: Clarify success log message when force upgrading
  * Yapf changes
  * firewall: Force upgrade to firewalld 0.7.x
  * frontpage: Fix regression with loading custom shortcuts
  * frontpage: Log a message when loading custom shortcuts
  * upgrades: Set apt configuration to allow release info change
  * tests: Fix flake8 warning about unused imports
  * Minor yapf fixes
  * names: Minor styling fixes
  * names: Don't enumerate services for domains supporting all
  * names: Introduce new API to manage domains
  * names: Declare domain types in various apps
  * names: Make all apps use new api to retrieve domain names
  * names: Use new API in all apps
  * letsencrypt: Revoke certificate only if it exists
  * letsencrypt: Fix problem with automatically obtaining certificates
  * cockpit: Don't error out when removing an unknown domain
  * ejabberd: Ensure that hosts are not duplicated in configuration
  * ejabberd: Use domain added signal for listening to domain changes
  * cockpit: Don't handle the domain changed signal
  * letsencrypt: Remove unused listen to domain change signal
  * config: Remove unused domain change signal
  * api: Fix regression with listing only enabled apps in mobile app

  [ Joseph Nuthalpati ]
  * upgrades: Use reusable collapsible-button style for logs

  [ Mesut Akcan ]
  * Translated using Weblate (Turkish)

  [ Radek Pasiok ]
  * Translated using Weblate (Polish)

  [ Anxin YI ]
  * Translated using Weblate (Chinese (Simplified))

  [ Allan Nordhøy ]
  * Translated using Weblate (Norwegian Bokmål)

 -- James Valleroy <jvalleroy@mailbox.org>  Mon, 12 Aug 2019 19:31:35 -0400

plinth (19.13) unstable; urgency=low

  [ Nikolas Nyby ]
  * Fix a handful of typos in docs and comments
  * Introduce flake8 checking
  * Fix typos in module init docs
  * Add flake8 to gitlib-ci

  [ Petter Reinholdtsen ]
  * Translated using Weblate (Norwegian Bokmål)

  [ Sunil Mohan Adapa ]
  * Minor changes to flake8 related updates
  * diaspora: Fix tests by reverting changes during flake8 clenaup
  * backups: Fix issue with showing index page
  * backups: Fix HTML template indentation, remove inline styling

  [ James Valleroy ]
  * help: Show security notice when backports are in use
  * security: Show vulnerability counts
  * locale: Update translation strings
  * doc: Fetch latest manual
  * Begin uploading to unstable again.
  * security: Fixup refactoring

  [ Joseph Nuthalapati ]
  * backups: Make UI more consistent with other apps
  * backups: Make backup location tables collapsible
  * flake8: Remove unused import

  [ nautilusx ]
  * Translated using Weblate (German)

  [ Anxin YI ]
  * Translated using Weblate (Chinese (Simplified))

 -- James Valleroy <jvalleroy@mailbox.org>  Mon, 29 Jul 2019 19:13:58 -0400

plinth (19.12) experimental; urgency=medium

  [ Miguel A. Bouzada ]
  * Added translation using Weblate (Galician)
  * Translated using Weblate (Galician)

  [ Sunil Mohan Adapa ]
  * dbus: Allow plinth user to own FreedomBox DBus service
  * service: Implement action for systemd try-restart
  * cockpit: Don't handle domains if app is not installed
  * dynamicdns: Send domain added signal properly during init
  * letsencrypt: Force commands to be non-interactive
  * letsencrypt: Remove renewal hooks implementation
  * letsencrypt: Remove old style hooks from all configuration files
  * letsencrypt: Remove deprecated logger.warn
  * letsencrypt: Remove special treatment for domain added from 'config'
  * letsencrypt: Implement DBus service for renewal notifications
  * letsencrypt: Add lineage information in status
  * letsencyrpt: Implement action to copy certificates
  * letsencrypt: Implement action to compare copied certificates
  * letsencrypt: Introduce component for handling certificates
  * letsencrypt: Add permanent hook to receive renewal notifications
  * letsencrypt: Trigger renewal certificate events in component
  * letsencrypt: Trigger events for obtain, revoke and delete
  * letsencrypt: Implement re-obtain separately
  * letsencrypt: Handling certificate renewals when daemon is offline
  * apache: Add let's encrypt certificate component
  * matrixsynapse: Add let's encrypt component for certficiates
  * ejabberd: Add let's encrypt component for managing certificates
  * ejabberd: Backup and restore TLS certificates
  * sso: Use new features of axes, log axes messages
  * Minor yapf and isort changes

  [ Pavel Borecki ]
  * Translated using Weblate (Czech)

  [ Petter Reinholdtsen ]
  * Translated using Weblate (Norwegian Bokmål)

  [ Allan Nordhøy ]
  * Translated using Weblate (Norwegian Bokmål)

  [ Doma Gergő ]
  * Translated using Weblate (Hungarian)

  [ Luis A. Arizmendi ]
  * Translated using Weblate (Spanish)

  [ Joseph Nuthalapati ]
  * backups: Add option to select/deselect all apps for backup or restore
  * backups: Change "select all" to a pure JavaScript implementation
  * Translated using Weblate (Telugu)
  * Translated using Weblate (Chinese (Simplified))
  * sharing: Allow directories to be publicly shared
  * sharing: Add functional test for public shares
  * sharing: Add JavaScript to hide user groups for public shares
  * sharing: Simplify --is-public option
  * sharing: Indicate public shares in listing of shares

  [ Johannes Keyser ]
  * Translated using Weblate (German)

  [ Mesut Akcan ]
  * Translated using Weblate (Turkish)

  [ Elizabeth Sherrock ]
  * Translated using Weblate (Chinese (Simplified))

  [ Anxin YI ]
  * Translated using Weblate (Chinese (Simplified))

  [ Igor ]
  * Translated using Weblate (Russian)

  [ ZeroAurora ]
  * Translated using Weblate (Chinese (Simplified))

  [ James Valleroy ]
  * Translated using Weblate (Chinese (Simplified))
  * locale: Update translation strings
  * doc: Fetch latest manual

 -- James Valleroy <jvalleroy@mailbox.org>  Mon, 22 Jul 2019 19:23:02 -0400

plinth (19.11) experimental; urgency=medium

  [ THANOS SIOURDAKIS ]
  * Added translation using Weblate (Greek)

  [ ZeroAurora ]
  * Translated using Weblate (Chinese (Simplified))

  [ Doma Gergő Mihály ]
  * matrixsynapse: Fix missing translation mark

  [ Doma Gergő ]
  * Translated using Weblate (Hungarian)

  [ Luis A. Arizmendi ]
  * Translated using Weblate (Spanish)

  [ Joseph Nuthalapati ]
  * backups: Improve UX of adding ssh remote
  * backups: Avoid creating duplicate SSH remotes
  * backups: YAPF formatting
  * backups: Text change on index page
  * backups: Make paramiko a dependency of freedombox package
  * debian: Add python3-paramiko to build dependencies
  * backups: Fix issue with repository not being initialized
  * backups: Minor refactoring in forms.py
  * backups: Add test for adding ssh remotes
  * backups: Avoid using `sudo` in tests
  * backups: Skipping tests temporarily
  * backups: tests: Fix issue with usage of fixture 'needs_root'
  * Add SSH hostkey verification
  * backups: ssh remotes: Refactoring
  * backups: Fix functional tests broken due to URL changes
  * Verify SSH hostkey before mounting
  * ui: Create reusable CSS class for collapsible-button
  * backups: Remove unnecessary context manager for paramiko SFTPClient
  * backups: Read file path of known_hosts directly from plinth.config
  * backups: Add regex validation for ssh_repository field

  [ Sunil Mohan Adapa ]
  * backups: Minor fixes to host verification view template
  * backup: Allow SSH directory paths with : in them
  * backups: Cleanup auto-mounting SSH repositories
  * backups: Minor styling changes
  * backups: Handle SSH keys for old stored repositories
  * backups: Require passphrase for encryption in add repository form
  * backups: Fix and refactor adding a new remote repository
  * backups: Remove known_hosts file from config file
  * backups: Fix issue with verifying SSH host keys
  * backups: Don't send passphrase on the command line
  * backups: Git ignore the .ssh folder in data folder
  * setup.py: Don't install directories matching ignore patterns
  * backups: Minor cleanup
  * backups: Un-mount SSH repositories before deleting them

  [ Igor ]
  * Translated using Weblate (Russian)

  [ Andrey Vostrikov ]
  * Translated using Weblate (Russian)

  [ James Valleroy ]
  * locale: Update translation strings
  * doc: Fetch latest manual

 -- James Valleroy <jvalleroy@mailbox.org>  Mon, 08 Jul 2019 18:13:37 -0400

plinth (19.10) experimental; urgency=medium

  [ Sunil Mohan Adapa ]
  * Introduce firewall component for opening/closing ports
  * Introduce webserver component for managing Apache configuration
  * Introduce uwsgi component to manage uWSGI configuration
  * app: Rename get() method to get_component()
  * app: Add unique ID to each app class
  * Introduce daemon component to handle systemd units
  * radicale: Workaround issue with creating log directory
  * app: Set app as enabled only when the daemon is enabled
  * syncthing: Open firewall ports for listening and discovery

  [ James Valleroy ]
  * functional_tests: Add shortcut- prefix to test home page config
  * locale: Update translations strings
  * doc: Fetch latest manual

  [ Mesut Akcan ]
  * Translated using Weblate (Turkish)

  [ ssantos ]
  * Translated using Weblate (German)

  [ Pavel Borecki ]
  * Translated using Weblate (Czech)

  [ Allan Nordhøy ]
  * Translated using Weblate (Norwegian Bokmål)

  [ adaragao ]
  * Translated using Weblate (Portuguese)

  [ Petter Reinholdtsen ]
  * Translated using Weblate (Norwegian Bokmål)

 -- James Valleroy <jvalleroy@mailbox.org>  Mon, 24 Jun 2019 20:06:17 -0400

plinth (19.9) experimental; urgency=medium

  [ Danny Haidar ]
  * Added translation using Weblate (Bulgarian)

  [ Sunil Mohan Adapa ]
  * menu: Remove unused template submenu.html
  * menu: Removed unused templates, methods and properties
  * Introduce component architecture and menu component
  * Turn frontpage shortcut into an app component

  [ James Valleroy ]
  * config: Update migration to use app id
  * searx: Update to use shortcut component
  * config: Add option to show advanced apps
  * monkeysphere: Hide by default
  * locale: Update translation strings
  * doc: Fetch latest manual

  [ Joseph Nuthalapati ]
  * searx: Add option to allow public access to the application
  * searx: Preserve public_access setting
  * searx: Improve functional tests

  [ Mesut Akcan ]
  * Translated using Weblate (Turkish)

  [ Allan Nordhøy ]
  * Translated using Weblate (Norwegian Bokmål)

 -- James Valleroy <jvalleroy@mailbox.org>  Mon, 10 Jun 2019 19:18:52 -0400

plinth (19.8) experimental; urgency=medium

  [ Pavel Borecki ]
  * Translated using Weblate (Czech)

  [ Allan Nordhøy ]
  * Translated using Weblate (Norwegian Bokmål)

  [ Sunil Mohan Adapa ]
  * i2p: Update SVG logo with standard units, size and margins
  * HACKING: Add guidelines for creating new icons
  * icons: Add new SVG icons for all apps
  * icons: Add license information for SVG icons
  * templates: Use SVG icons for apps page and shortcuts
  * icons: Ensure SVG presence for all non-app icons
  * icons: Update copyright information remaining icons
  * doc: Update the correct license for documentation
  * apache: Serve SVG files compressed using gzip

  [ Doma Gergő ]
  * Translated using Weblate (Hungarian)

  [ ssantos ]
  * Translated using Weblate (German)

  [ Mesut Akcan ]
  * Translated using Weblate (Turkish)

  [ ventolinmono ]
  * Translated using Weblate (Spanish)

  [ Petter Reinholdtsen ]
  * Translated using Weblate (Norwegian Bokmål)

  [ James Valleroy ]
  * locate: Update translation strings
  * doc: Fetch latest manual
  * debian: Remove duplicate priority field
  * doc: Remove unused duplicate image

 -- James Valleroy <jvalleroy@mailbox.org>  Mon, 27 May 2019 18:11:25 -0400

plinth (19.7) experimental; urgency=medium

  [ LoveIsGrief ]
  * i2p: Use augeas for editing the router.config
  * i2p: Include default favorites after installation

  [ Sunil Mohan Adapa ]
  * i2p: Update license headers for consistent formatting
  * i2p: Minor flake8 and yapf fixes
  * i2p: Convert router configuration tests to pytest style
  * transmission: Fix issue with promoting menu item
  * tor: Fix issue with promoting/demoting menu item
  * apps: Fix showing apps background twice
  * apps: Style disable app icons according to design
  * apps: Style the title for disabled icons section
  * sharing: Always keep menu item in promoted state
  * apps: Promote/demote menu items for disabled apps too
  * tests: Add commonly used fixtures globally
  * tests: Remove unused test discovery code
  * custom_shortcuts: Fix issue with writing tests as different user
  * backups: Convert tests to pytest style
  * bind: Convert tests to pytest style
  * config: Convert tests to pytest style
  * diaspora: Convert tests to pytest style
  * letsencrypt: Convert tests to pytest style
  * names: Convert tests to pytest style
  * pagekite: Convert tests to pytest style
  * storage: Convert tests to pytest style
  * tor: Convert tests to pytest style
  * users: Convert tests to pytest style
  * actions: Convert tests to pytest style
  * cfg: Convert tests to pytest style
  * clients: Convert tests to pytest style
  * context_processors: Convert tests to pytest style
  * kvstore: Convert tests to pytest style
  * menu: Convert tests to pytest style
  * middleware: Convert tests to pytest style
  * network: Convert tests to pytest style
  * templatetags: Convert tests to pytest style
  * utils: Convert tests to pytest style
  * i2p: Rename test fixtures to avoid a minor warning
  * ejabberd: Include Bosh port 5280 in port forwarding information
  * repro: Show port forwarding information
  * Common template for showing port forwarding information
  * i2p: Show port forwarding information
  * bind: Show port forwarding information
  * ssh: Show port forwarding information

  [ Doma Gergő ]
  * Translated using Weblate (Hungarian)

  [ Allan Nordhøy ]
  * Translated using Weblate (Norwegian Bokmål)

  [ Radek Pasiok ]
  * Translated using Weblate (Polish)

  [ Erik Ušaj ]
  * Added translation using Weblate (Slovenian)
  * Translated using Weblate (Slovenian)

  [ Karel Trachet ]
  * Translated using Weblate (Dutch)

  [ ssantos ]
  * Translated using Weblate (German)
  * Translated using Weblate (Portuguese)

  [ James Valleroy ]
  * apps: Separate enabled and disabled apps
  * apps: Add port forwarding info
  * service: Show port forwarding info when available
  * openvpn: Show port forwarding info
  * minetest: Fix flake8 error
  * matrixsynapse: Show port forwarding info
  * tahoe: Show port forwarding info
  * locate: Update translation strings
  * doc: Fetch latest manual

  [ Joseph Nuthalapati ]
  * Translated using Weblate (Telugu)

 -- James Valleroy <jvalleroy@mailbox.org>  Mon, 13 May 2019 19:47:52 -0400

plinth (19.6) experimental; urgency=medium

  [ Pavel Borecki ]
  * Translated using Weblate (Czech)

  [ CurlingTongs ]
  * Translated using Weblate (German)

  [ nautilusx ]
  * Translated using Weblate (German)

  [ Allan Nordhøy ]
  * Translated using Weblate (Norwegian Bokmål)

  [ Mesut Akcan ]
  * Translated using Weblate (Turkish)

  [ narendrakumar.b ]
  * letsencrypt: Provide link to configure domain if not configured

  [ James Valleroy ]
  * firewall: Get service ports details
  * firewall: Show ports details
  * locale: Update translation strings
  * doc: Fetch latest manual

  [ LoveIsGrief ]
  * i2p: Add helper to modify the tunnel config
  * i2p: Open HTTP(S) and IRC ports on all interfaces on install
  * i2p: Add HTTP(S) and IRC ports to firewall
  * i2p: Enable application

  [ Sunil Mohan Adapa ]
  * i2p: flake8 and yapf fixes
  * i2p: Convert unit tests to pytest style
  * i2p: Update firewalld service descriptions
  * i2p: Disable the daemon before editing configuration
  * i2p: Don't enable proxies on external zone

 -- James Valleroy <jvalleroy@mailbox.org>  Mon, 29 Apr 2019 19:18:01 -0400

plinth (19.5) experimental; urgency=medium

  [ LoveIsGrief ]
  * i2p: Add new application
  * i2p: Disable compression on /i2p/
  * i2p: apache: Catch more I2P locations
  * i2p: django: Add shortcuts to /i2p/... URLs
  * i2p: django: Additional information about /i2p location
  * i2p: todo: Add TODOs for I2P
  * i2p: todo: add more TODOs for I2P
  * i2p: idea: Browse eepsites directly from freedombox
  * i2p: todo: Add torrent tracker to list of favorites
  * i2p: django: Add description for the configuration shortcuts
  * i2p: django: Add i2p homepage to description
  * i2p: setup: Enrich I2P favorites
  * i2p: todo: Tick off a TODO and reword one
  * i2p: todo: Remove IDEA for browsing to .i2p sites in iframe
  * i2p: torrents: Link to the list of trackers
  * i2p: Add functional tests
  * functional_tests: Allow provisioning VM for functional tests
  * functional tests: Fix wheel errors when provisioning VM

  [ Sunil Mohan Adapa ]
  * i2p: Move data files into the app's data folder
  * i2p: Use project logo instead of mascot
  * i2p: Remove TODO in favor of issue tracker
  * apache: Add proxy_html module needed by i2p app
  * i2p: Backup/restore the correct state folder
  * i2p: Minor styling changes
  * i2p: Add diagnostic test for web interface port
  * i2p: Add main web interface to list of clients
  * i2p: Review and cleanup action script
  * i2p: Review and update views
  * i2p: Disable app until further fixes are done

  [ James Valleroy ]
  * functional_tests: Install python3-pytest-django
  * locale: Update translation strings
  * doc: Fetch manual

  [ wind ]
  * Translated using Weblate (Russian)

  [ Joseph Nuthalapati ]
  * storage: Use udisks to list disks and df for disk space utilization

  [ Igor ]
  * Translated using Weblate (Russian)

  [ CurlingTongs ]
  * Translated using Weblate (German)

 -- James Valleroy <jvalleroy@mailbox.org>  Mon, 15 Apr 2019 18:47:17 -0400

plinth (19.4) experimental; urgency=medium

  [ Allan Nordhøy ]
  * Translated using Weblate (Norwegian Bokmål)

  [ Pavel Borecki ]
  * Translated using Weblate (Czech)

  [ nautilusx ]
  * Translated using Weblate (German)

  [ Doma Gergő ]
  * Translated using Weblate (Hungarian)

  [ advocatux ]
  * Translated using Weblate (Spanish)

  [ Joseph Nuthalapati ]
  * clients: Open web app in a new browser tab
  * matrix-synapse: Change client diagnostics url
  * minetest: Fix duplicate domain names being displayed in UI
  * storage: Do not show an eject button on /boot partitions
  * letsencrypt: Call letsencrypt manage_hooks with correct arguments
  * vagrant: Run plinth as user plinth in development environment

  [ Johannes Keyser ]
  * Translated using Weblate (German)

  [ James Valleroy ]
  * dynamicdns: Install module by default
  * locale: Update strings
  * doc: Fetch latest manual

  [ Sunil Mohan Adapa ]
  * storage: Don't check type of the disk for / and /boot
  * storage: Don't log error when checking if partition is expandable

  [ wind ]
  * Translated using Weblate (Russian)

 -- James Valleroy <jvalleroy@mailbox.org>  Mon, 01 Apr 2019 20:31:54 -0400

plinth (19.3) experimental; urgency=medium

  [ Pavel Borecki ]
  * Translated using Weblate (Czech)

  [ Doma Gergő ]
  * Translated using Weblate (Hungarian)

  [ Petter Reinholdtsen ]
  * Translated using Weblate (Norwegian Bokmål)

  [ advocatux ]
  * Translated using Weblate (Spanish)

  [ James Valleroy ]
  * vagrant: Rearrange steps of provision script
  * locale: Update translation strings

  [ Joseph Nuthalapati ]
  * dynamicdns: Break up dynamicdns.py into forms.py and views.py
  * dynamicdns: Move subsubmenu below description
  * firewall: Change "Current Status:" from p to h3
  * names: Add description
  * subsubmenu: Make description a customizable block
  * pagekite: Bring subsubmenu below description. Remove About section.
  * upgrades: Move subsubmenu below description
  * Include clients.html in service-subsubmenu.html
  * ikiwiki: Move subsubmenu below description

  [ Sunil Mohan Adapa ]
  * pagekite: Rename base template file
  * pagekite: Change the template section title
  * dynamicdns: Simplify template inheritance
  * ikiwiki: Consistent styling for delete warning page
  * templates: Minor styling change
  * functional_tests: Reorder tests to disable apps after tests
  * tests: Mark functional tests with functional mark
  * tests: Read functional tests conf file without assuming CWD
  * tests: Fix backups API test cases to work under all conditions
  * README: Provide simple instruction for installing FreedomBox
  * INSTALL.md: Simplify installation instructions
  * HACKING.md: Update instructions on installing dependencies
  * functional_tests: Update todo list by removing implemented tests
  * mediawiki: Fix tests to allow running from any directory
  * tests: Use pytest for running all tests
  * ci: Allow gitlab to parse test coverage results
  * main: Show service version in logs
  * setup: Automatically gather information about files to install
  * setup: Allow apps to have their own data directories
  * setup: Don't include data/ files as package data
  * module_loader: Specially load modules in development mode
  * setup: Move app enabling files to respective apps
  * setup: Move app data files into respective apps
  * setup: Remove unused /var/run directory

  [ Dietmar ]
  * Translated using Weblate (German)
  * Translated using Weblate (French)
  * Translated using Weblate (Italian)

  [ jonathan göhler ]
  * Translated using Weblate (German)

  [ Vincent Ladeuil ]
  * Translated using Weblate (French)

  [ David Maulat ]
  * Translated using Weblate (French)

  [ Allan Nordhøy ]
  * Translated using Weblate (Norwegian Bokmål)

  [ Mesut Akcan ]
  * Translated using Weblate (Turkish)

 -- James Valleroy <jvalleroy@mailbox.org>  Mon, 18 Mar 2019 20:30:44 -0400

plinth (19.2) unstable; urgency=medium

  [ Joseph Nuthalapati ]
  * docs: Fix deprecation warnings in post-processor
  * tor: Fix deprecation warning W605 for '\' character in regex
  * utils: Simplify YAMLFile by removing the post_exit argument
  * config: Consolidate get_domainname() implementation into config
  * config: Move default-app configuration to a dedicated file
  * config: Fix Ikiwiki entries not showing up as default apps
  * config: Migrate default app configuration to new conf file
  * config: Rename Default App to Webserver Home Page
  * config: Add option to use Apache's default home page as home page
  * config: Remove Apache home page configuration from freedombox.conf
  * config: Fix error when setting JSXC as the home page
  * users: Add nscd as a dependency
  * Disable Coquelicot for Buster release
  * matrix-synapse: Fix LDAP login issue
  * config: Revert changes in freedombox.conf to avoid conffile prompt
  * config: Reset home page setting in freedombox.conf during migration
  * openvpn: Migration from easy-rsa 2 to 3 for existing installations
  * openvpn: Increment version number for easy-rsa 3 migration
  * snapshot: Fix failing functional test

  [ Pavel Borecki ]
  * Translated using Weblate (Czech)

  [ danielwine ]
  * Translated using Weblate (Hungarian)

  [ Doma Gergő ]
  * Translated using Weblate (Hungarian)

  [ Allan Nordhøy ]
  * Translated using Weblate (Norwegian Bokmål)

  [ advocatux ]
  * Translated using Weblate (Spanish)

  [ Sunil Mohan Adapa ]
  * tor: Styling changes due to yapf
  * tor: Use fixed 9001 port for relaying
  * utils: Handle exceptions in context management for YAMLFile
  * utils: Fix some flake8 warnings
  * tahoe: Styling changes
  * backups: Fix failing test case
  * web_server: Move shutdown handling to main
  * dbus: Add new module for D-Bus services
  * setup: Abstraction for getting managing packages of a module
  * setup: Filter packages to force upgrade
  * package: Implement identifying packages that need conffile prompts
  * package: Helper method to filter packages that need conffile prompt
  * setup: Trigger force upgrade for app that implement it
  * bind: Handle conffile prompt during upgrade
  * setup: Rush force upgrade in development mode
  * ttrss: Make functional test definitions specific to ttrss
  * cockpit: Pre-enable necessary apache modules
  * radicale, searx: Pre-enable necessary apache modules
  * letsencrypt: Pre-enable necessary apache modules
  * ikiwiki: Pre-enable necessary apache modules
  * sso: Pre-enable necessary apache modules
  * apache: Use cgid module instead of cgi
  * apache: Increment app version number
  * setup: Make additional info available for force upgrading
  * debian/copyright: Minor fixes
  * debian/copyright: Add full text for AGPL-3+
  * debian/copyright: Add license text for public-domain
  * debian/copyright: Add license text for GPL-2 and GPL-3
  * debian/copyright: Add license text for CC-BY-SA-3.0
  * debian/copyright: Update copyright for logos
  * static: Remove unused files
  * LICENSES: Remove files that are same license as rest of the source
  * config: Don't pass configuration file argument to action
  * openvpn: Fix issues with upgrade easy-rsa 2 to 3 migration
  * openvpn: Make frontpage shortcut appear after an upgrade
  * openvpn: Work around firewalld bug 919517
  * setup: Pass better data structure for force upgrade operation
  * utils: Introduce abstraction over distutils comparison of versions
  * firewalld: Implement upgrading from 0.4.x to 0.6.x
  * ttrss: Make setup process reusable
  * ttrss: Implement upgrade from 17.4 to 18.12

  [ Johannes Keyser ]
  * Translated using Weblate (German)

  [ Anjali Datla ]
  * Translated using Weblate (Telugu)

  [ Darkblaze ]
  * Translated using Weblate (Telugu)

  [ Petter Reinholdtsen ]
  * Translated using Weblate (Norwegian Bokmål)

  [ Jag ]
  * vagrant: Use virtualbox linked clones / CoW to reduce startup times

  [ James Valleroy ]
  * Add 2019 to copyright years
  * Fix some paths in LICENSES
  * debian: Add copyright years for debian/*
  * radicale: Add description of web interface
  * ttrss: Add backup support
  * debian: Add copyright info for lato fonts
  * debian: Add copyright info for individual logo files
  * LICENSES: Add reference to debian/copyright
  * debian: Add copyright info for theme images
  * debian/copyright: Move all license texts to end
  * debian/copyright: Remove unnecessary fields for native package
  * debian/copyright: Move some app icons from LICENSES
  * debian/copyright: Fix typo in year
  * debian/copyright: Move more app icons from LICENSES
  * debian/copyright: Include some URLs dropped from LICENSES
  * debian/copyright: Move some more app icons from LICENSES
  * debian/copyright: Fix filename for tahoe-lafs logo
  * security: Migrate access config to new file
  * users: When ssh used in tests, add users to admin group
  * locale: Update translations strings

 -- James Valleroy <jvalleroy@mailbox.org>  Sat, 02 Mar 2019 14:45:55 -0500

plinth (19.1) unstable; urgency=medium

  [ James Valleroy ]
  * radicale: Log errors during upgrade
  * radicale: Bump version to 2
  * radicale: Remove obsolete diagnostics
  * radicale: Fix server URLs in client info
  * locale: Update translation strings
  * doc: Fetch latest manual

  [ Pavel Borecki ]
  * Translated using Weblate (Czech)

  [ Allan Nordhøy ]
  * Translated using Weblate (Norwegian Bokmål)

  [ Petter Reinholdtsen ]
  * Translated using Weblate (Norwegian Bokmål)

  [ advocatux ]
  * Translated using Weblate (Spanish)

  [ Sunil Mohan Adapa ]
  * setup: Add option to handle configuration prompts during install
  * radicale: Simplify upgrading to newer packages
  * matrixsynapse: Remove hard-coded URL
  * matrixsynapse: Fix issues with showing certificate warning
  * letsencrypt: Fix issue with disabling matrixsynapse checkbox
  * matrixsynapse: Don't check for current domain in renew hook
  * matrixsynapse: Fix potential exposure of private key
  * matrixsynapse: Setup certificate after domain selection
  * matrixsynapse: Better checking for valid certificate

  [ Joseph Nuthalapati ]
  * matrixsynapse: Use Let's Encrypt certificates

 -- James Valleroy <jvalleroy@mailbox.org>  Thu, 14 Feb 2019 06:01:19 -0500

plinth (19.0) unstable; urgency=high

  [ J. Carlos Romero ]
  * mldonkey: Add some more clients to the module page
  * mldonkey: Add to the description the three available front-ends

  [ Sunil Mohan Adapa ]
  * monkeysphere: Fix handling of multiple domains and keys
  * monkeysphere: Fix regression with reading new apache domain config
  * apache: Cleanup domain configuration
  * apache: Add support for mod_ssl in addition to mod_gnutls
  * apache: Switch to mod_ssl from mod_gnutls
  * mldonkey: Add systemd service file with security options
  * mldonkey: Enable app
  * action_utils: Fix checking for URL availability
  * upgrades: Fix priority for buster-backports version
  * upgrades: Fix premature adding of buster-backports sources

  [ Pavel Borecki ]
  * Translated using Weblate (Czech)

  [ Johannes Keyser ]
  * Translated using Weblate (German)

  [ advocatux ]
  * Translated using Weblate (Spanish)

  [ James Valleroy ]
  * locale: Update strings for translation
  * Switched to a new version number scheme: YY.N
    - YY is the year of release.
    - N is the release number within that year.

 -- James Valleroy <jvalleroy@mailbox.org>  Sat, 09 Feb 2019 20:38:00 -0500

plinth (0.49.1) unstable; urgency=medium

  [ Sunil Mohan Adapa ]
  * ui: Fix regression with configure button in home page
  * backups: Rename 'Abort' buttons to 'Cancel'
  * backups: Use icon for add repository button
  * backups: Move subsubmenu below description
  * backups: Add title and description to other pages
  * backups: Add link to manual page
  * backups: Fix styling for upload size warning
  * backups: Increase timeout for SSH operations to 30 seconds
  * backups: Minor styling fixes

  [ Pavel Borecki ]
  * Translated using Weblate (Czech)

  [ Petter Reinholdtsen ]
  * Translated using Weblate (Norwegian Bokmål)

  [ advocatux ]
  * Translated using Weblate (Spanish)

  [ Joseph Nuthalapati ]
  * letsencrypt: UI: Fix checkbox disabling

  [ James Valleroy ]
  * datetime: Switch from chrony to systemd-timesyncd
  * locale: Update translation strings
  * doc: Fetch latest manual

 -- James Valleroy <jvalleroy@mailbox.org>  Thu, 07 Feb 2019 21:23:32 -0500

plinth (0.49.0) unstable; urgency=medium

  [ Prachi Srivastava ]
  * networks: remove unused html
  * security: Moves inline javascript to files
  * security: Moves input field focus javascript to django forms
  * help: Use freedombox package instead of plinth for version
  * repro: Disable app due to issues with Debian package

  [ Sunil Mohan Adapa ]
  * ui: Fix regression with card icon style in front page
  * js: Full librejs compatibility
  * js: Remove javascript license link from footer
  * backups: Remove incorrectly set buffer size during download
  * backups: Minor styling fixes
  * backups: Remove dead code
  * backups: Minor styling fixes
  * backups: Minor refactoring
  * backups: Fix incomplete download archives
  * backups: Improve performance of backup download
  * tor: Make a utility method public
  * action_utils: Expose URL checking utility for generic use
  * upgrades: Improve handling of backports
  * datetime: Fix diagnostic test to not ignore first two servers

  [ Pavel Borecki ]
  * Translated using Weblate (Czech)

  [ J. Carlos Romero ]
  * mldonkey: show 'Learn more...' link in package page when installed

  [ James Valleroy ]
  * radicale: Handle migration from 1.x to 2.x
  * shadowsocks: Use resolvable domains in functional tests
  * radicale: Handle data migration for upgrade to 2.x
  * datetime: Switch from ntp to chrony
  * vagrant: Put hold on freedombox package during provision
  * repro: Also disable functional tests
  * monkeysphere: Re-enable functional tests
  * locale: Update translation strings

  [ Allan Nordhøy ]
  * Translated using Weblate (Norwegian Bokmål)

  [ Joseph Nuthalapati ]
  * backports: Add buster-backports to apt sources list
  * debian: Add smoke test with autopkgtests (Closes: #878699)

  [ danielwine ]
  * Translated using Weblate (Hungarian)

  [ Petter Reinholdtsen ]
  * Translated using Weblate (Norwegian Bokmål)

 -- James Valleroy <jvalleroy@mailbox.org>  Tue, 05 Feb 2019 22:55:53 -0500

plinth (0.48.0) unstable; urgency=medium

  [ Doma Gergő ]
  * Translated using Weblate (Hungarian)

  [ Pavel Borecki ]
  * Translated using Weblate (Czech)

  [ Allan Nordhøy ]
  * Translated using Weblate (Norwegian Bokmål)

  [ Sunil Mohan Adapa ]
  * ui: Fix top margin for content containers
  * ui: Rename page specific CSS classes
  * ui: Underline the logo along with 'Home' text when active
  * ui: Style frontpage application info like regular content
  * ui: Fix setting width of card-list at various page sizes
  * ui: Show help nav item text when navbar is collapsed
  * ui: Hide restart/shutdown items when navbar is collapsed
  * ui: Compact pages on extra small screen sizes
  * ui: Re-add background for home, apps and system pages in small sizes
  * fail2ban: Split and update configuration files
  * fail2ban: Pickup new configurations without reboot
  * mldonkey: Update description and minor updates
  * mldonkey: Disable app due to bug during restart
  * backups: Upgrade apps before restoring them
  * backups: Fix showing not-installed apps in create backup page
  * syncthing: Add backup/restore support
  * Serve default favicon for apps that don't provide one
  * radicale: Fix issue with configuration changes not applying
  * openvpn: Add backup/restore support
  * storage: Fix false error message visiting home page
  * storage, backups: Minor styling and yapf fixes
  * service: Fix warning to use collections.abc
  * help: Minor refactoring in get-logs action
  * mldonkey: Add functional test for uploading
  * axes: Minor fixes to configuration for IP blocking
  * infinoted: Wait for up to 5 minutes to kill daemon

  [ Petter Reinholdtsen ]
  * Translated using Weblate (Norwegian Bokmål)

  [ Joseph Nuthalapati ]
  * ci: Export freedombox.deb as build artifact instead of plinth.deb
  * matrix-synapse: Fix startup error caused by bind_address setting
  * matrix-synapse: Use '::' as the IPv6 bind address
  * backups: Automatically install required apps before restore
  * backups: Add a loader to the restore button to indicate progress

  [ Johannes Keyser ]
  * Translated using Weblate (German)

  [ James Valleroy ]
  * django: Remove deprecated AXES_BEHIND_REVERSE_PROXY
  * radicale: Only set hosts for radicale 1.x
  * radicale: Don't change auth type for radicale 2.x
  * radicale: Use rights file by default for radicale 2.x
  * radicale: Add functional tests for setting access rights
  * help: Use journalctl to show status log
  * help: Add action script to read logs from journal
  * help: Add functional test to check status logs page
  * locale: Update translation strings
  * doc: Fetch latest manual from wiki

  [ Prachi Srivastava ]
  * fail2ban: Enable bans for apache auth failures

  [ J. Carlos Romero ]
  * mldonkey: Add new module for the eDonkey network
  * mldonkey: Add backup/restore support

 -- James Valleroy <jvalleroy@mailbox.org>  Mon, 28 Jan 2019 19:22:19 -0500

plinth (0.47.0) unstable; urgency=medium

  [ Joseph Nuthalapati ]
  * ci: Don't install fuse and fuse3 packages in the CI environment
  * snapshot: Fix snapshots filling up the disk
  * snapshot: ui: Remove NUMBER_MIN_AGE setting and add FREE_LIMIT
  * snapshot: Enable TIMELINE_CLEANUP and NUMBER_CLEANUP by default
  * snapshot: Improve description
  * snapshot: Merge the functionality of the migrate command into setup
  * snapshot: Fix failing tests
  * snapshots: Handle installation on non-btrfs filesystems
  * snapshot: Handle "Config in use" error

  [ James Valleroy ]
  * radicale: Add tests for well-known URLs
  * radicale: Don't modify default file for radicale >= 2.1.10
  * radicale: Add support for radicale 2.x
  * setup: Fix spelling error
  * radicale: Switch to uwsgi for radicale 2.x
  * radicale: Create collections folder before starting uwsgi
  * Update translation strings
  * Fetch latest manual
  * debian: Update debhelper compat version to 12

  [ Sunil Mohan Adapa ]
  * radicale: Redirect to well-known URLs according to version
  * syncthing: Use exact matches when enforcing trailing '/'
  * snapshot: Minor styling fixes
  * snapshot: Update descriptions and UI options
  * snapshot: Refactor configuration migration
  * main: Separate out Django setup into a separate module
  * main: Separate out CherryPy code into a separate module
  * Show Gujarati in the list of UI languages
  * cockpit: Add link to manual page
  * cockpit: Update description
  * firewalld: Flush iptables rules before restarting firewall
  * backups: Don't fail tests when borg is not installed
  * backups: yapf fixes
  * django: Use Argon2 password hash
  * setup: Handle showing setup page after app completes installation
  * setup: Minor flake8 fixes
  * setup: Reduce refresh time when application is already installed
  * setup: Don't perform is-package-manager-busy checks when not needed
  * action_utils: Implement utilities for managing uwsgi configurations
  * searx: Use action utils for uwsgi configuration management
  * radicale: Don't keep radicale service running
  * icons: Fixes for switching to fork-awesome
  * Fix i18n for menu strings

  [ Prachi Srivastava ]
  * Replace glyphicons with forkawesome icons

 -- James Valleroy <jvalleroy@mailbox.org>  Mon, 14 Jan 2019 22:08:54 -0500

plinth (0.46.1) unstable; urgency=medium

  [ prolinux ukraine ]
  * Translated using Weblate (Ukrainian)

  [ Joseph Nuthalapati ]
  * clients: Rename DAVdroid to DAVx5

  [ Allan Nordhøy ]
  * Translated using Weblate (Norwegian Bokmål)

  [ Sunil Mohan Adapa ]
  * debian: Replace and break older versions of plinth

  [ James Valleroy ]
  * debian: Fix spelling errors in lintian override comment

 -- James Valleroy <jvalleroy@mailbox.org>  Fri, 04 Jan 2019 23:17:45 -0500

plinth (0.46.0) unstable; urgency=medium

  [ Pavel Borecki ]
  * Translated using Weblate (Czech)

  [ Johannes Keyser ]
  * Translated using Weblate (German)

  [ advocatux ]
  * Translated using Weblate (Spanish)

  [ prolinux ukraine ]
  * Translated using Weblate (Ukrainian)

  [ Sunil Mohan Adapa ]
  * logging: Don't log static file requests
  * logging: Make cherrypy log to the main log
  * logging: Don't log to a log file
  * logging: Log to systemd journal directly
  * logging: Separate logging init logic into a module
  * logging: Implement colors for console messages
  * searx: Update outdated Apache configuration
  * sso: Update outdated Apache configuration
  * letsencrypt: Use macros for configuring sites
  * letsencrypt: Remove outdated Apache configuration
  * logging: Remove references to old log files
  * debian: Alter control file indentation
  * storage: Add parted as dependency module
  * debian: Add dependencies from freedombox-setup
  * sudoers: Allow all admin users to become superusers
  * Move update-motd script from freedombox-setup
  * debian: Break current version of freedombox-setup
  * Move preseed file from freedombox-setup
  * debian: Use description from freedombox.org
  * debian: Ignore debian/debhelper-build-stamp
  * debian: Fix lintian warning about vcs ignore file
  * debian: Don't change ownership recursively in postinst
  * debian: Update short description
  * debian: Rename plinth package to freedombox

  [ James Valleroy ]
  * vagrant: Cleanup for obsolete log files
  * debian: Move Recommends to binary package
  * locale: Run update_translations
  * doc: Fetch latest manual from wiki
  * debian: Standards-Version is now 4.3.0

  [ Petter Reinholdtsen ]
  * Translated using Weblate (Norwegian Bokmål)

 -- James Valleroy <jvalleroy@mailbox.org>  Mon, 31 Dec 2018 16:46:25 -0500

plinth (0.45.0) unstable; urgency=medium

  [ Doma Gergő ]
  * Translated using Weblate (Hungarian)

  [ Pavel Borecki ]
  * Translated using Weblate (Czech)

  [ advocatux ]
  * Translated using Weblate (Spanish)

  [ Joseph Nuthalapati ]
  * udiskie: Finish merging udiskie into storage
  * apache: Switch to php-fpm from mod_php

  [ Allan Nordhøy ]
  * Translated using Weblate (Chinese (Simplified))
  * Translated using Weblate (Italian)
  * Translated using Weblate (Norwegian Bokmål)

  [ Herdir ]
  * Translated using Weblate (French)

  [ Michael Pimmer ]
  * Backups: first UI sceleton for remote / encrypted backups
  * Backups: allow testing the connection of ssh locations
  * Backups, remote repositories: implement init, info and some test
  * Backups, remote repositories: uniform parameter handling
  * Backups, remote repositories: start using sshfs
  * Backups, remote repositories: integrate to backups index page
  * Backups, remote repositories: re-use template for root location
  * Backups, remote repositories: use object-oriented repositories
  * Backups, remote backups: fix unittests
  * Backups, remote repositories: create/delete/restore of remote repos
  * Backups, remote repositories: change network_storage to dict
  * Backups, remote repository: adapt functional tests
  * Backups: remove unittests to backups test directory
  * Backups: remove archive name when creating an archive
  * Backups: support for encrypted repositories
  * Backups: Cleanup and improved error handling
  * Backups: functional tests update; restoring backup bugfix
  * Backups: allow creating archive in unmounted repository
  * Backups: allow using keyfile as credentials for sshfs mounts
  * Backups: notify that credentials of remote backups are stored
  * Backups: unittests for accessing repository with borg directly
  * Backups: bump module version

  [ James Valleroy ]
  * backups: Make validator errors translatable
  * functional_tests: Move backup test into backups feature

  [ ssantos ]
  * Translated using Weblate (German)

 -- James Valleroy <jvalleroy@mailbox.org>  Mon, 17 Dec 2018 19:05:51 -0500

plinth (0.44.0) unstable; urgency=medium

  [ Pavel Borecki ]
  * Translated using Weblate (Czech)

  [ Robert Martinez ]
  * Add gray noise background
  * Add white Card
  * add footer padding

  [ Allan Nordhøy ]
  * Translated using Weblate (Norwegian Bokmål)

  [ James Valleroy ]
  * ejabberd: bosh port moved to 5443
  * apache: Run setup again to reload
  * ejabberd: Change BOSH port from 5280 to 5443
  * Revert "ci: Use python3.6 when installing dependencies"
  * ci: Install jquery packages for coverage
  * functional_tests: Confirm when deleting all snapshots
  * Translated using Weblate (Spanish)
  * Update translation strings

  [ Joseph Nuthalapati ]
  * vagrant: clear logs and plinth database on destroying box
  * minetest: Change list of mods to what's available in Debian
  * Add instructions on how to use "WIP" in merge requests
  * clients: Fix distortion of the client apps buttons
  * snapshots: Fix default snapshot listing
  * firewalld: Use nftables instead of iptables
  * snapshots: Place the subsubmenu below the description

  [ ssantos ]
  * Translated using Weblate (German)
  * Translated using Weblate (Portuguese)

  [ Prachi Srivastava ]
  * Changes delete all to delete selected in snapshot
  * Adds toggle to select all for deletion
  * Changes functional test to select All and delete snapshots
  * Ignores warnings in pytest while running functional test

  [ advocatux ]
  * Translated using Weblate (Spanish)

  [ Petter Reinholdtsen ]
  * Translated using Weblate (Norwegian Bokmål)

 -- James Valleroy <jvalleroy@mailbox.org>  Mon, 03 Dec 2018 19:47:04 -0500

plinth (0.43.0) unstable; urgency=medium

  [ Michael Pimmer ]
  * Backups: export and download archives in one step
  * Backups: uploading and import with temporarily stored file
  * Backups: Restore directly from archive
  * Backups: Don't fail when borg doesn't find files to extract
  * Backups: clean up exporting archives functionality
  * Backups: relative paths for borg extract in action script
  * Backups: fix test
  * Backups: clean up forms, names and templates
  * Functional tests: minor documentation changes
  * Backups: Stream archive downloads/exports
  * Backups: do not hardcode uploaded backup file path
  * Backups: minor cleanups
  * Backups: show free disk space on upload+restore page
  * Backups: functional test to download and restore an archive
  * Backups: minor adaption of upload file size warning
  * Backups: minor fixes of functional tests
  * Functional tests: check that browser waits for redirects to finish
  * Functional tests: fix waiting for redirects
  * Functional tests: assert that module installation succeeded
  * Cherrypy: Do not limit maximum upload size
  * Backups: Make Manifest a dict instead of a list

  [ James Valleroy ]
  * functional_tests: Remove backup export steps
  * functional_tests: Remove remaining backup export steps
  * functional_tests: Add sso tags
  * upgrades: Internationalize string and apply minor formatting

  [ Anthony Stalker ]
  * Translated using Weblate (Czech)

  [ Joseph Nuthalapati ]
  * vagrant: Destroy Plinth development database when box is destroyed
  * sso: Make auth-pubtkt tickets valid for 12 hours
  * openvpn: Migration from easy-rsa 2 to 3
  * openvpn: is-setup checks for non-empty dh.pem file
  * openvpn: Always write the latest server configuration on setup

  [ ssantos ]
  * Translated using Weblate (Portuguese)

  [ Robert Martinez ]
  * Update module terminology improvements
  * Incorporate feedback from MR

 -- James Valleroy <jvalleroy@mailbox.org>  Mon, 19 Nov 2018 17:25:31 -0500

plinth (0.42.0) unstable; urgency=medium

  [ Robert Martinez ]
  * Fix wrong color in mobile menu

  [ James Valleroy ]
  * snapshot: Handle snapper list output change
  * functional_tests: Fix steps with domain parameter

  [ Joseph Nuthalapati ]
  * Translated using Weblate (Telugu)
  * tor: Add functional tests for relays and hidden services
  * tor: Enable backup/restore
  * upgrades: Add functional tests
  * upgrades: Enable backup/restore
  * monkeysphere: Handle importing new OpenSSH format keys
  * monkeysphere: yapf reformatting
  * tests: Change the domain to be an FQDN
  * monkeysphere: Add functional tests for import/publish keys
  * monkeysphere: Enable backup/restore
  * monkeysphere: Skip functional tests until bugs are resolved
  * letsencrypt: Enable backup/restore
  * tahoe: Minor changes to facilitate functional tests
  * tahoe: Add functional tests
  * tahoe: Enable backup/restore
  * tahoe: yapf run
  * udiskie: unmount drive as superuser

  [ buoyantair ]
  * Translated using Weblate (Telugu)

  [ Michael Pimmer ]
  * Actions: use local plinth in development mode
  * Actions: path in development mode: do not preserve PYTHONPATH

  [ ButterflyOfFire ]
  * Translated using Weblate (Indonesian)
  * Translated using Weblate (Italian)

 -- James Valleroy <jvalleroy@mailbox.org>  Mon, 05 Nov 2018 18:41:15 -0800

plinth (0.41.0) unstable; urgency=medium

  [ Allan Nordhøy ]
  * Translated using Weblate (Norwegian Bokmål)

  [ ButterflyOfFire ]
  * Translated using Weblate (French)

  [ James Valleroy ]
  * debian: Add Russian translation of debconf template (Closes: #910848)
    - Thanks to Lev Lamberov for the patch.
  * deluge: Handle prompt to change default password
  * functional_tests: When creating backup, scroll window to top
  * backups: Handle permission error during chown

  [ Joseph Nuthalapati ]
  * vagrant: Increase memory to 2GiB
  * vagrant: Increase number of CPUs to 2
  * datetime: Add functional test for setting time zone
  * datetime: Enable backup/restore
  * tests: More accurately compute waited time
  * deluge: Add functional test for uploading a torrent
  * deluge: Enable backup/restore
  * avahi: Enable backup/restore (no data)
  * backups: Enable backup/restore (no data currently)
  * bind: Add functional tests
  * bind: Enable backup/restore
  * security: Add functional tests for restricted logins
  * security: Enable backup/restore
  * snapshot: Fix issue with setting configuration
  * snapshot: Add functional tests for setting configuration
  * backups: Implement app hooks
  * snapshot: Enable backup/restore
  * deluge: Add missing backups tag in functional tests
  * ssh: Enable backup/restore
  * firewall: Enable backup/restore (no data)
  * diagnostics: Enable backup/restore (no data)
  * names: Enable backup/restore (no data)
  * power: Enable backup/restore (no data)
  * storage: Enable backup/restore (no data)
  * backups: Make plinth the owner of the backup archives
  * backups: Fix issue with showing exports from disks without labels
  * storage: Minor styling with urlencode call in template
  * backups: Don't rely on disk labels during export/restore

  [ Michael Pimmer ]
  * Backups: bugfix for downloading extracted archive files

  [ rafael ]
  * Translated using Weblate (Spanish)

 -- James Valleroy <jvalleroy@mailbox.org>  Mon, 22 Oct 2018 19:48:50 -0400

plinth (0.40.0) unstable; urgency=medium

  [ Allan Nordhøy ]
  * Translated using Weblate (Norwegian Bokmål)

  [ James Valleroy ]
  * ci: Prevent installing fuse
  * upgrades: Don't change origins pattern list
  * upgrades: Keep config file when disabling
  * debian: Add Portuguese translation for debconf messages (Closes: #909745)
    - Thanks to "Traduz" - Portuguese Translation Team for the patch.
  * home: Also display card title above icon
  * functional_tests: Make coquelicot password entry more robust
  * functional_tests: Check ejabberd contact list more robustly

  [ Augusto Borin ]
  * Translated using Weblate (Portuguese)

  [ advocatux ]
  * Translated using Weblate (Spanish)

  [ Pavel Borecki ]
  * Translated using Weblate (Czech)

  [ BO41 ]
  * Translated using Weblate (German)

  [ David Maulat ]
  * Translated using Weblate (French)

  [ Robert Martinez ]
  * Translated using Weblate (German)
  * Add tint effect on card icons under "Apps"
  * Change maximum cards per row
  * Change card text style and position

  [ Joseph Nuthalapati ]
  * Don't disable installation when apt lists are empty
  * backups: Relax schema for backup manifest data
  * backups: Remove empty keys in backup manifest data
  * backups: Rename the backups API module
  * mediawiki: Backup/restore settings also
  * backups: Rename test_backup to test_api
  * backups: List apps that don't require backup too
  * backups: Minor styling fixes
  * cockpit: Add clients and backup manifests
  * mumble: Implement backup/restore
  * privoxy: Enable backup/restore (no data)
  * backups: Allow restoring backups with no files
  * roundcube: Enable backup/restore (no data)
  * searx: Enable backup/restore (no data)
  * jsxc: Enable backup/restore (no data)
  * coquelicot: Enable backup/restore
  * coquelicot: Implement functional tests with uploading file
  * tests: Reduce time for polling in functional tests
  * transmission: Implement upload torrent functional test
  * transmission: Enable backup/restore
  * coquelicot: Fix upload file functional test
  * mediawiki: Run update script for 1.31 upgrade
  * quassel: Enable backup/restore
  * shadowsocks: Enable backup/restore
  * backups: Implement disabling web configuration during backup
  * sharing: Enable backup/restore
  * pagekite: Add functional tests
  * pagekite: Enable backup/restore
  * tests: Add missing backups tag on functional tests
  * vagrant: Get rid of apt warning during provisioning
  * customization: Serve static files from customization directory
  * customization: Create customization path in /var/www
  * customization: Serve custom shortcuts through the REST API
  * customization: Show custom shortcuts on frontpage

  [ Michael Pimmer ]
  * Backup module: Implement downloading archives
  * Backup module: Implemented uploading files
  * Backup module: added some unittests; minor doc updates

  [ Federico Ceratto ]
  * Translated using Weblate (Italian)

  [ Johannes Keyser ]
  * Translated using Weblate (German)

 -- James Valleroy <jvalleroy@mailbox.org>  Tue, 09 Oct 2018 06:01:50 -0400

plinth (0.39.0) unstable; urgency=medium

  [ Joseph Nuthalapati ]
  * Fix typo in the description meta tag
  * backups: Support multiple backups in one day
  * backups: Check if paths exist before passing them to borgbackup
  * backups: Reword the no-apps-installed message
  * backups: Make getting all apps method public
  * backups: Minor styling fixes
  * backups: Minor refactoring in finding exported archive
  * backups: Simplify getting included apps during restoring
  * udiskie: Merge into storage module

  [ Doma Gergő ]
  * Translated using Weblate (Hungarian)

  [ Petter Reinholdtsen ]
  * Translated using Weblate (Norwegian Bokmål)

  [ Allan Nordhøy ]
  * Translated using Weblate (Norwegian Bokmål)

  [ danielwine ]
  * Translated using Weblate (Hungarian)

  [ James Valleroy ]
  * backups: Validate backup manifests
  * backups: Move manifest validation into backups app
  * backups: Fix iteration over loaded modules
  * users: Reset groups before testing register_group
  * backups: List supported and installed apps when creating
  * backups: Implement process manifests for Packet
  * backups: Provide a default backup name
  * backups: Select all apps by default
  * backups: Use paths from selected apps
  * backups: Fix and test service shutdown and restore
  * backups: Patch actions for shutdown services test
  * backups: Disable create archive when no supported apps are installed
  * backups: Dump manifests file and include it in backup
  * backups: Name borg repo folder more clearly
  * backups: Include app versions in manifest file
  * backups: Use valid filename for export
  * backups: Don't display time as separate column
  * backups: Confirm that archive exists before restoring
  * backups: Add apps selection to restore form
  * backups: Use valid filename for manifest
  * backups: When restoring, only list apps included in backup
  * backups: Use backups API for restore
  * backups: Add more basic tests for backups API
  * functional_tests: Test dynamicdns backup and restore
  * ikiwiki: Add sites folder to backup data
  * functional_tests: Test ikiwiki backup and restore
  * functional_tests: Test mediawiki backup and restore
  * functional_tests: Test repro config backup and restore
  * backups: Rename 'Create archive' to 'New backup'
  * functional_tests: More robust checks using eventually
  * backups: Show disabled 'New backup' button when no apps installed
  * backups: Enable module
  * backups: Create folder if needed during setup
  * functional_tests: Only select app under test for new backup
  * functional_tests: Test ejabberd backup and restore
  * functional_tests: Ensure that backups app is installed before test
  * debian: Don't make backup of /etc/security/access.conf (Closes: #909484)
  * Bump Standards-Version to 4.2.1
  * Cleanup udiskie module

 -- James Valleroy <jvalleroy@mailbox.org>  Mon, 24 Sep 2018 19:23:04 -0400

plinth (0.38.0) unstable; urgency=medium

  [ Allan Nordhøy ]
  * Translated using Weblate (Norwegian Bokmål)

  [ Pavel Borecki ]
  * Translated using Weblate (Czech)

  [ Igor ]
  * Translated using Weblate (Russian)

  [ Johannes Keyser ]
  * Translated using Weblate (German)

  [ BO41 ]
  * Translated using Weblate (German)

  [ Doma Gergő ]
  * Translated using Weblate (Hungarian)

  [ Vignan Lavu ]
  * mediawiki: Enable SVG support for MediaWiki

  [ advocatux ]
  * Translated using Weblate (Spanish)

  [ Joseph Nuthalapati ]
  * Install ncurses-term during vagrant file provision
  * docs: Fix MediaWiki manual page download failing
  * manual: Remove footer for manual pages using Python XML module
  * upgrades: Clean up old kernel packages during automatic upgrades
  * turbolinks: Make the progress bar white and thicker

  [ James Valleroy ]
  * debian: Add German translation of debconf messages (Closes: #907787)
    - Thanks to Helge Kreutzmann for the patch.
  * tests: Make coverage package optional

 -- James Valleroy <jvalleroy@mailbox.org>  Mon, 10 Sep 2018 18:12:06 -0400

plinth (0.37.0) unstable; urgency=medium

  [ Pavel Borecki ]
  * Translated using Weblate (Czech)

  [ Allan Nordhøy ]
  * Translated using Weblate (Norwegian Bokmål)

  [ Petter Reinholdtsen ]
  * Translated using Weblate (Norwegian Bokmål)

  [ Igor ]
  * Translated using Weblate (Russian)

  [ advocatux ]
  * Translated using Weblate (Spanish)

  [ Doma Gergő ]
  * Translated using Weblate (Hungarian)

  [ James Valleroy ]
  * backups: Simplify export of backup archive files
  * backups: Add list of exported archives
  * backups: Restore from exported archive
  * vagrant: Clarify post-up message
  * debian: Add Dutch translation of debconf messages (Closes: #906945)
    - Thanks to Frans Spiesschaert for the patch.
  * Bump Standards-Version to 4.2.0

  [ Joseph Nuthalapati ]
  * vagrant: Vagrantfile changes for ease of development
  * install: Use Post/Response/Get pattern for reloads

 -- James Valleroy <jvalleroy@mailbox.org>  Mon, 27 Aug 2018 19:15:08 -0400

plinth (0.36.0) unstable; urgency=medium

  [ Gayathri Das ]
  * Translated using Weblate (Hindi)

  [ James Valleroy ]
  * Fix validation error in Hindi translation
  * Fix validation error in Spanish translation
  * Add backups info to apps
  * ejabberd: Cleanup config file upgrade
  * Add license info for Lato fonts
  * ci: Run test coverage and get report
  * Commit patch for French debconf translation (Closes: #905933)
    - Thanks to jean-pierre giraud for the patch.

  [ Luis A. Arizmendi ]
  * Translated using Weblate (Spanish)

  [ Igor ]
  * Translated using Weblate (Russian)

  [ Hemanth Kumar Veeranki ]
  * Translated using Weblate (Telugu)
  * Remove deprecated settings from already existing config files
  * Add functional test to enable/disable Message Archive Management

  [ Joseph Nuthalapati ]
  * Fix validation error in Spanish translation
  * Translated using Weblate (Hindi)
  * Trim the translation strings in Letsencrypt template where missing
  * backups: Add core API for full/apps backup
  * mediawiki: Fix issue with re-installation
  * mediawiki: Enable Instant Commons
  * mediawiki: Fix images throwing 403s
  * turbolinks: Reload page using JavaScript
  * functional tests: Fix failing test change default app

  [ Johannes Keyser ]
  * Translated using Weblate (German)

  [ Doma Gergő ]
  * Translated using Weblate (Hungarian)

  [ Robert Martinez ]
  * Add woff2 fonts

  [ Prachi Srivastava ]
  * Translated using Weblate (Hindi)

  [ manikanta varma datla ]
  * Disable launch button for web client when not installed

  [ Pavel Borecki ]
  * Translated using Weblate (Czech)

 -- James Valleroy <jvalleroy@mailbox.org>  Mon, 13 Aug 2018 18:24:33 -0400

plinth (0.35.0) unstable; urgency=medium

  [ Igor ]
  * Translated using Weblate (Russian)

  [ Luis A. Arizmendi ]
  * Translated using Weblate (Spanish)

  [ ikmaak ]
  * Translated using Weblate (Dutch)

  [ Bart Notelaers ]
  * Translated using Weblate (Dutch)

  [ Doma Gergő ]
  * Translated using Weblate (Hungarian)

  [ Gayathri Das ]
  * Translated using Weblate (Hindi)

  [ Sciumedanglisc ]
  * Translated using Weblate (Italian)

  [ Praveen Illa ]
  * Translated using Weblate (Telugu)

  [ Jayasuganthi ]
  * mediawiki: Enable short URLs

  [ Joseph Nuthalapati ]
  * mediawiki: Override Debian settings in FreedomBoxSettings.php
  * functional_tests: Fix first test failing on a pristine VM
  * debian: Remove Bdale Garbee from the list of uploaders
  * Add turbolinks
  * turbolinks: Replace style elements in head with blocks in body
  * functional_tests: Use body instead of html for state change check
  * turbolinks: Disable caching on application visits
  * configuration: Option to set a default app for FreedomBox
  * configuration: Use augeas to edit Apache files
  * configuration: Fix parsing error in retrieving default app

  [ వీవెన్ ]
  * Translated using Weblate (Telugu)

  [ Johannes Keyser ]
  * Translated using Weblate (German)
  * text stripped from icons for mediawiki, radicale, tahoe-lafs

  [ Hemanth Kumar Veeranki ]
  * Clarify description for radicale shared calendar/addressbook
  * Remove deprecated `iqdisc` in ejabberd config

  [ Robert Martinez ]
  * Adding link to HACKING.md
  * Fix ejabberd logo #1336

  [ Sunil Mohan Adapa ]
  * udiskie: Move udisks2 methods to separate module
  * storage: Fix parsing issues when mount point has spaces
  * udiskie: Remove the unused ejectable property
  * utils: Remove unused method
  * udiskie: Add eject functionality for a drive
  * udiskie: Also list read-only filesystems
  * udiskie: Remove internal networks warning
  * udiskie: Show special message when no storage device available

  [ James Valleroy ]
  * udiskie: Import glib and udisks only inside methods

  [ Allan Nordhøy ]
  * Translated using Weblate (Norwegian Bokmål)

 -- James Valleroy <jvalleroy@mailbox.org>  Mon, 30 Jul 2018 19:04:51 -0400

plinth (0.34.0) unstable; urgency=medium

  [ Joseph Nuthalapati ]
  * firstboot: Prompt for secret during firstboot welcome
  * firstboot: Add debconf translations for wizard secret dialog
  * l10n: Fix build error due to partially translated string in Hindi
  * ci: Install python3-coverage before running tests
  * backups: Temporarily hide app till implementation is complete

  [ James Valleroy ]
  * postinst: Fix indents and untabify
  * lintian: Add override for no-debconf-config
  * Translated using Weblate (Italian)
  * ci: Use python3.6 when installing dependencies
  * functional_tests: Rename features, organize by app
  * backups: New app to manage borgbackup archives
  * backups: Allow valid filenames as archive names
  * backups: Set LANG=C.UTF-8 when extracting archive
  * backups: Move repository location under /var/lib

  [ ikmaak ]
  * Translated using Weblate (Dutch)

  [ Gayathri Das ]
  * Translated using Weblate (Hindi)

  [ Sciumedanglisc ]
  * Translated using Weblate (Italian)

  [ Bart Notelaers ]
  * Translated using Weblate (Dutch)

  [ Doma Gergő ]
  * Translated using Weblate (Hungarian)

 -- James Valleroy <jvalleroy@mailbox.org>  Mon, 16 Jul 2018 19:16:08 -0400

plinth (0.33.1) unstable; urgency=medium

  [ Doma Gergő ]
  * Translated using Weblate (Hungarian)

  [ Pavel Borecki ]
  * Translated using Weblate (Czech)

  [ advocatux ]
  * Translated using Weblate (Spanish)

  [ Igor ]
  * Translated using Weblate (Russian)

  [ Joseph Nuthalapati ]
  * Change get-group-users to a simpler implementation
  * users: Replace disabled with readonly for admin group checkbox
    (Closes: #902892)

  [ Gayathri Das ]
  * Translated using Weblate (Hindi)

 -- James Valleroy <jvalleroy@mailbox.org>  Wed, 04 Jul 2018 10:32:23 -0400

plinth (0.33.0) unstable; urgency=medium

  [ Doma Gergő ]
  * Translated using Weblate (Hungarian)

  [ Allan Nordhøy ]
  * Translated using Weblate (Norsk bokmål)

  [ advocatux ]
  * Translated using Weblate (Spanish)

  [ Igor ]
  * Translated using Weblate (Русский)

  [ Pavel Borecki ]
  * Translated using Weblate (Čeština)

  [ Gayathri Das ]
  * Translated using Weblate (Hindi)

  [ Joseph Nuthalapati ]
  * Fix mistake in Hindi translation template
  * firewall: Display information that a service is internal only
  * users: Don't show Create User form to non-admin users
  * Translated using Weblate (Hindi)
  * users: Redirect to users list on successful user creation
  * packages: Button to refresh package lists

  [ Hemanth Kumar Veeranki ]
  * Add a way to refine shortcuts
  * Restrict removal of last admin user
  * Use logos instead of icons in the apps page

  [ danielwine ]
  * Translated using Weblate (Hungarian)

  [ Bart Notelaers ]
  * Translated using Weblate (Dutch)

  [ James Valleroy ]
  * users: Update Change Password menu for non-admin users
  * package: Add option to skip recommends
  * udiskie: New module for automatic mounting of removable media

  [ Sciumedanglisc ]
  * Translated using Weblate (Italian)

  [ Sunil Mohan Adapa ]
  * udiskie: Use glib library for dbus interaction

 -- James Valleroy <jvalleroy@mailbox.org>  Mon, 02 Jul 2018 20:15:50 -0400

plinth (0.32.0) unstable; urgency=medium

  [ Allan Nordhøy ]
  * Translated using Weblate (Norsk bokmål)

  [ Pavel Borecki ]
  * Translated using Weblate (Čeština)

  [ advocatux ]
  * Translated using Weblate (Spanish)

  [ Igor ]
  * Translated using Weblate (Русский)

  [ Gayathri Das ]
  * Translated using Weblate (Hindi)

  [ Hemanth Kumar Veeranki ]
  * Hide mediawiki frontpage shortcut when private mode is enabled
  * Translated using Weblate (Telugu)
  * Enable image uploads in mediawiki at startup

  [ Sciumedanglisc ]
  * Translated using Weblate (Italian)

  [ ikmaak ]
  * Translated using Weblate (Dutch)

  [ Michael Pimmer ]
  * Use djangos url reverse mechanism instead of hardcoding urls
  * Add ./run --develop option to use relative config/file paths
  * Add documentation for the './run --develop' option
  * Adapt test and documentation to changes of '--develop' option
  * Adapt .md files to four spaces for correct lists
  * Merge ./run --debug into --develop option
  * Remove unused imports and variables

  [ Sunil Mohan Adapa ]
  * yapf and isort fixes
  * Fix client info table size and flickering
  * Resize all main content
  * Remove unnecessary submenu override in 403.html
  * help: Show cards in the index page
  * snapshot: Remove unnecessary column sizing
  * users: Remove unnecessary column sizing
  * networks: Center align connection information
  * networks: Remove unnecessary column sizing
  * pagekite: Convert a two column page to one column
  * pagekite: Remove unnecessary column sizing
  * letsencrpt: Remove unnecessary column sizing
  * monkeysphere: Remove unnecessary column sizing
  * names: Remove unnecessary column sizing
  * sso: Adjust size of login form
  * storage: Remove unnecessary column sizing
  * tor: Increase the size of the status tables
  * help: Center the FreedomBox logo on about page
  * help: Remove the duplicate index URL and menu item
  * firewall: Resize the info table to full width
  * Increase language selection form to full width
  * first_setup: Remove unnecessary content sizing
  * first_boot: Remove unnecessary content sizing
  * diagnostics: Remove unnecessary content sizing
  * frontpage: Fix card sizing

  [ Johannes Keyser ]
  * Translated using Weblate (German)

  [ Joseph Nuthalapati ]
  * Translated using Weblate (Telugu)
  * mediawiki: Make private mode and public registrations mutually exclusive
  * mediawiki: Image uploads: improve logic and add functional tests
  * first-setup: Automatically expand root partition

  [ kotibannu541 ]
  * Translated using Weblate (Telugu)

  [ Nikhil Sankesa ]
  * Translated using Weblate (Telugu)

  [ Nikhil501 ]
  * Translated using Weblate (Telugu)

  [ Sandeepbasva ]
  * Translated using Weblate (Telugu)

  [ James Valleroy ]
  * mediawiki: Untabify template

  [ Doma Gergő ]
  * Translated using Weblate (Hungarian)

  [ Manish Tripathy ]
  * Apply new card based design

 -- James Valleroy <jvalleroy@mailbox.org>  Mon, 18 Jun 2018 20:36:30 -0400

plinth (0.31.0) unstable; urgency=medium

  [ Pavel Borecki ]
  * Translated using Weblate (Czech)

  [ advocatux ]
  * Translated using Weblate (Spanish)

  [ Igor ]
  * Translated using Weblate (Russian)

  [ Johannes Keyser ]
  * Translated using Weblate (German)

  [ Sciumedanglisc ]
  * Translated using Weblate (Italian)

  [ Gayathri Das ]
  * Translated using Weblate (Hindi)

  [ Robert Pollak ]
  * Translated using Weblate (German)

  [ Hemanth Kumar Veeranki ]
  * Translated using Weblate (Telugu)
  * Added an option to enable/disable private mode in mediawiki

  [ Petter Reinholdtsen ]
  * Translated using Weblate (Norwegian Bokmål)

  [ Allan Nordhøy ]
  * Translated using Weblate (Norwegian Bokmål)

  [ Sunil Mohan Adapa ]
  * searx: Don't depend on libapache2-mod-proxy-uwsgi

  [ Joseph Nuthalapati ]
  * users: Fix user permissions not being saved
  * users: internationalize a string
  * mediawiki: Run update script for 1.30 upgrade
  * shortcuts: Fix urls for ikiwiki shortcuts

  [ James Valleroy ]
  * mediawiki: Handle missing config lines for private mode

 -- James Valleroy <jvalleroy@mailbox.org>  Mon, 04 Jun 2018 18:16:00 -0400

plinth (0.30.0) unstable; urgency=medium

  [ Igor ]
  * Translated using Weblate (Russian)

  [ Sciumedanglisc ]
  * Translated using Weblate (Italian)

  [ Allan Nordhøy ]
  * Translated using Weblate (Norwegian Bokmål)

  [ danielwine ]
  * Translated using Weblate (Hungarian)

  [ Gayathri Das ]
  * Translated using Weblate (Hindi)

  [ Joseph Nuthalapati ]
  * setup: Remove unavailable as a state in setup_helper

 -- James Valleroy <jvalleroy@mailbox.org>  Mon, 21 May 2018 17:15:47 -0400

plinth (0.29.1) unstable; urgency=high

  [ Pavel Borecki ]
  * Translated using Weblate (Czech)

  [ advocatux ]
  * Translated using Weblate (Spanish)

  [ Sunil Mohan Adapa ]
  * security: Fix issue with Plinth locked out from sudo

 -- James Valleroy <jvalleroy@mailbox.org>  Tue, 08 May 2018 05:20:45 -0400

plinth (0.29.0) unstable; urgency=high

  [ Pavel Borecki ]
  * Translated using Weblate (Czech)

  [ advocatux ]
  * Translated using Weblate (Spanish)

  [ Johannes Keyser ]
  * Translated using Weblate (German)

  [ Allan Nordhøy ]
  * Translated using Weblate (Norwegian Bokmål)

  [ Hemanth Kumar Veeranki ]
  * Add an option to enable/disable public registrations in mediawiki

  [ Joseph Nuthalapati ]
  * mediawiki: enable/disable public registrations - refactoring & tests
  * security: Allow console login access to user plinth
  * tt-rss: Skip the check for SELF_URL_PATH

  [ Sciumedanglisc ]
  * Translated using Weblate (Italian)

  [ Sunil Mohan Adapa ]
  * searx: Fix issue with uwsgi crashing

 -- James Valleroy <jvalleroy@mailbox.org>  Mon, 07 May 2018 18:45:02 -0400

plinth (0.28.0) unstable; urgency=medium

  [ Sunil Mohan Adapa ]
  * Add locale for Lithuanian (lt)

  [ Sciumedanglisc ]
  * Translated using Weblate (Italian)

  [ Pavel Borecki ]
  * Translated using Weblate (Czech)

  [ Igor ]
  * Translated using Weblate (Russian)

  [ advocatux ]
  * Translated using Weblate (Spanish)

  [ Johannes Keyser ]
  * Translated using Weblate (German)
  * setup: disable install button for currently unavailable apps

  [ Allan Nordhøy ]
  * Translated using Weblate (Norwegian Bokmål)

  [ Joseph Nuthalapati ]
  * Translated using Weblate (Telugu)

  [ ikmaak ]
  * Translated using Weblate (Dutch)

  [ James Valleroy ]
  * Bump Standards-Version to 4.1.4

 -- James Valleroy <jvalleroy@mailbox.org>  Mon, 23 Apr 2018 21:03:39 -0400

plinth (0.27.0) unstable; urgency=medium

  [ Sciumedanglisc ]
  * Translated using Weblate (Italian)

  [ Pavel Borecki ]
  * Translated using Weblate (Czech)

  [ Igor ]
  * Translated using Weblate (Russian)

  [ advocatux ]
  * Translated using Weblate (Spanish)

  [ ikmaak ]
  * Translated using Weblate (Dutch)
  * Translated using Weblate (German)

  [ Allan Nordhøy ]
  * Translated using Weblate (Norwegian Bokmål)

  [ James Valleroy ]
  * snapshot: Disable python formatting for description
  * debian: Move Lintian source-level overrides to preferred location
  * debian: Bump debhelper compat version to 11
  * debian: Use https for copyright format url
  * debian: Bump standards version to 4.1.3
  * debian: Remove unused lintian override
  * middleware: Skip 'installed' message for essential apps
  * snapshot: Don't increment version
  * snapshot: Clarify form label and help text
  * snapshot: Format code with yapf

  [ Johannes Keyser ]
  * Translated using Weblate (German)

  [ Максим Якимчук ]
  * Translated using Weblate (Ukrainian)

  [ Jonny Birkelund ]
  * Translated using Weblate (Norwegian Bokmål)

  [ Joseph Nuthalapati ]
  * users: Fix admin group appearing twice in permissions
  * apps: Fix app names and short descriptions not being translated
  * snapshots: Move manual page link to the index page
  * snapshots: Fix tests broken by UI changes
  * language: Fix tests broken by recent feature
  * tests: Improve waiting for installation and configuration
  * Fix tests for firstboot, users and groups
  * tests: snapshots: Remove find_by_value usages
  * test: sharing: Fix tests that check text in English
  * tor: Make tests independent of language
  * tests: Recover from server restart during installation
  * tests: Fix tests depending on language being English
  * tests: Fix delete_user fixture
  * UI: Fix progress bar not appearing
  * snapshots: Fix for permissions issue when updating configuration

  [ Shubham Agarwal ]
  * snapper: enable/diable apt snapshots

 -- James Valleroy <jvalleroy@mailbox.org>  Mon, 09 Apr 2018 19:34:05 -0400

plinth (0.26.0) unstable; urgency=high

  [ 关羽 ]
  * Translated using Weblate (Chinese (Simplified))

  [ Igor ]
  * Translated using Weblate (Russian)

  [ Pavel Borecki ]
  * Translated using Weblate (Czech)

  [ Dietmar ]
  * Translated using Weblate (German)

  [ anonymous ]
  * Translated using Weblate (German)

  [ Allan Nordhøy ]
  * Translated using Weblate (Norwegian Bokmål)

  [ Joseph Nuthalapati ]
  * snapshots: Update description
  * searx: Rewrite url from /searx to /searx/
  * manual: Link to manual from each service
  * manual: Fix manual page links for tor and power templates

  [ Petter Reinholdtsen ]
  * Translated using Weblate (Norwegian Bokmål)

  [ Robert Martinez ]
  * Translated using Weblate (German)

  [ Sunil Mohan Adapa ]
  * Workaround security issues in django-axes
  * ssh, avahi, apache: Fix default value for setup arguments
  * ssh: Add comment about regenerating SSH keys
  * apache: Only regenerate snake oil cert when needed
  * apache: Explicitly enable the latest version of PHP module
  * apache: Increase module version number to fix php7.2

  [ danielwine ]
  * Translated using Weblate (Hungarian)

  [ Luis A. Arizmendi ]
  * Translated using Weblate (Spanish)

  [ Sciumedanglisc ]
  * Translated using Weblate (Italian)

  [ Johannes Keyser ]
  * Translated using Weblate (German)

  [ James Valleroy ]
  * Update doc-base for current html manual file

 -- James Valleroy <jvalleroy@mailbox.org>  Mon, 26 Mar 2018 20:18:57 -0400

plinth (0.25.0) unstable; urgency=medium

  [ Pavel Borecki ]
  * Translated using Weblate (Czech)

  [ danielwine ]
  * Translated using Weblate (Hungarian)

  [ Allan Nordhøy ]
  * Translated using Weblate (Norwegian Bokmål)

  [ Luis A. Arizmendi ]
  * Translated using Weblate (Spanish)

  [ Joseph Nuthalapati ]
  * coquelicot: Rename Plinth to FreedomBox in license headers
  * functional-tests: Merge plinth-tester into plinth
  * searx: Add basic functional tests
  * snapshots: Refactoring and indentation changes
  * Translated using Weblate (Telugu)
  * ttrss: update client apps
  * sharing: Update description
  * sharing: CSS styling fixes and text changes

  [ James Valleroy ]
  * infinoted: Always check ownership of cert files in setup

  [ Алексей Докучаев ]
  * Translated using Weblate (Russian)

  [ Igor ]
  * Translated using Weblate (Russian)

  [ Sunil Mohan Adapa ]
  * doc: Fix generation of HTML fragment
  * users: Generalize styling for multi-select widget
  * sharing: Finish implementation
  * sharing: Add functional tests
  * Support Django 2.0

  [ Shubham Agarwal ]
  * snapshots: Add submenu section in UI

  [ Prachi ]
  * sharing: Add app to share disk folders using various protocols

 -- James Valleroy <jvalleroy@mailbox.org>  Mon, 12 Mar 2018 18:40:31 -0400

plinth (0.24.0) unstable; urgency=medium

  [ Joseph Nuthalapati ]
  * Add file-sharing application Coquelicot to FreedomBox
  * Translated using Weblate (Telugu)
  * mediawiki: Allow shortcut to be publicly visible on front page
  * clients: Add and correct Client Apps
  * api: fix icon_url
  * searx: New app for Searx metasearch engine

  [ Pavel Borecki ]
  * Translated using Weblate (Czech)

  [ Allan Nordhøy ]
  * Translated using Weblate (Chinese (Simplified))
  * Translated using Weblate (Norwegian Bokmål)

  [ Sunil Mohan Adapa ]
  * Rename Plinth to FreedomBox in various places
  * debian: Update copyright to FreedomBox Authors
  * setup.py: Update website to freedombox.org
  * Add locale for Hungarian (hu)
  * locale: Update the language selection form
  * config: Remove language selection from config page
  * Don't use async for method parameters
  * searx: Increase the secret key length to 64 bytes

  [ danielwine ]
  * Translated using Weblate (Hungarian)

  [ Sai Kiran Naragam ]
  * locale: Anonymous users can set preferred language
  * locale: Adds preferred language for logged in user

  [ Luis A. Arizmendi ]
  * Translated using Weblate (Spanish)

  [ Johannes Keyser ]
  * Translated using Weblate (German)
  * matrixsynapse: Fix mail attribute for ldap login

 -- James Valleroy <jvalleroy@mailbox.org>  Mon, 26 Feb 2018 18:22:23 +0100

plinth (0.23.0) unstable; urgency=medium

  [ Sunil Mohan Adapa ]
  * Fetch latest manual from wiki
  * Translated using Weblate (Telugu)
  * snapshot: Enable Delete All only with non-default snapshots

  [ Joseph Nuthalapati ]
  * jsxc: consistent url format
  * Translated using Weblate (Telugu)
  * sso: Increase timeout to 60 minutes
  * YAPF formatting for actions/auth_pubtkt
  * transmission: Add .png logo
  * snapshot: Delete All should skip currently active snapshot
  * config: Move the method get_hostname to __init__.py
  * snapshots: Refactoring and text changes
  * snapshots: Increment version to 2

  [ drashti kaushik ]
  * Translated using Weblate (Gujarati)

  [ uday17 ]
  * Translated using Weblate (Telugu)

  [ Sandeepbasva ]
  * Translated using Weblate (Telugu)

  [ kotibannu541 ]
  * Translated using Weblate (Telugu)

  [ Arshadashu ]
  * Translated using Weblate (Telugu)

  [ Nikhil Sankesa ]
  * Translated using Weblate (Telugu)

  [ sandeepgurram ]
  * Translated using Weblate (Telugu)

  [ prudhvi ]
  * Translated using Weblate (Telugu)

  [ chilumula vamshi krishna ]
  * Translated using Weblate (Telugu)

  [ pranava pari ]
  * Translated using Weblate (Telugu)

  [ Nikhil501 ]
  * Translated using Weblate (Telugu)

  [ Michal Čihař ]
  * Translated using Weblate (Telugu)

  [ Johannes Keyser ]
  * Translated using Weblate (German)

  [ anil kukmar soma ]
  * Translated using Weblate (Telugu)

  [ Pavel Borecki ]
  * Translated using Weblate (Czech)

  [ Vikas Singh ]
  * Font: Change Helvetica to Lato
  * theme: Update CSS to use Lato font

  [ Aakanksha Saini ]
  * Snapper: Modify configurations to reduce disk usage

  [ James Valleroy ]
  * Add fonts-lato as dependency
  * Update translation strings
  * Add lintian override for symlink to Lato font file

 -- James Valleroy <jvalleroy@mailbox.org>  Mon, 12 Feb 2018 19:17:31 -0500

plinth (0.22.0) unstable; urgency=medium

  [ Drashti Kaushik ]
  * Translated using Weblate (Gujarati)
  * Translated using Weblate (Hindi)

  [ Igor ]
  * Translated using Weblate (Russian)

  [ Ikmaak ]
  * Translated using Weblate (Dutch)

  [ Joseph Nuthalapati ]
  * Translated using Weblate (Telugu)
  * ci: Replace CircleCI configuration with GitLab CI configuration
  * firstboot: Fix caching issue in collecting first_boot steps
  * HACKING: Commands to run a single test method, class or module
  * first_setup: UX improvements for the first setup page
  * matrix-synapse: Fix YAML format issues.

  [ Pavel Borecki ]
  * Translated using Weblate (Czech)

  [ Sunil Mohan Adapa ]
  * Add locale for Ukrainian (uk)
  * ci: Update badge to use Gitlab CI instead of Circle CI
  * Update Github URLs with Salsa URLs
  * tor: Ensure that is-enabled status is show properly

  [ Vikas Singh ]
  * actions: Allow not printing error when an action fails

 -- Sunil Mohan Adapa <sunil@medhas.org>  Tue, 30 Jan 2018 14:41:25 +0530

plinth (0.21.0) unstable; urgency=medium

  [ Aakanksha Saini ]
  * navigation bar: change label 'Configuration' to 'System'
  * storage: Removed beta warning for expanding partition
  * groups: Consistent listing of groups
  * syncthing: Restrict administration to users in group syncthing

  [ Allan Nordhøy ]
  * Spelling: configuration, log in, wiki

  [ Johannes Keyser ]
  * doc: update HACKING, CONTRIBUTING and INSTALL information
  * help: Show menu on smaller screens also

  [ Joseph Nuthalapati ]
  * Complete some of the pending changing in renaming some files to .md

  [ Shubham Agarwal ]
  * diagnostics: Enable button when enabled but not running

  [ Sunil Mohan Adapa ]
  * openvpn: Upgrade to the new Debian way
  * Add explicit dependency on e2fsprogs (Closes: #887223).

 -- James Valleroy <jvalleroy@mailbox.org>  Mon, 15 Jan 2018 15:07:03 -0500

plinth (0.20.0) unstable; urgency=high

  [ James Valleroy ]
  * bind: Rework getting and changing config
  * bind: Don't use forwarders by default

  [ Johannes Keyser ]
  * ejabberd: Remove redundant button Client Apps
  * ejabberd: Minor description cleanups

  [ Joseph Nuthalpati ]
  * mediawiki: Add wiki application

  [ Sunil Mohan Adapa ]
  * users: Make sure first run actually works
  * bind: Add information about current utility
  * storage: Make tests run on special filesystems

 -- James Valleroy <jvalleroy@mailbox.org>  Mon, 01 Jan 2018 15:04:02 -0500

plinth (0.19.0) unstable; urgency=medium

  [ James Valleroy ]
  * users: Use own copy of ldapscripts config
  * users: Handle upgrade for ldapscripts config
  * vagrant: Avoid debconf prompts while provisioning
  * Bump standards version, no changes needed

  [ John McCann ]
  * ejabberd: Use dynamic reload after enabling/disabling MAM

  [ Joseph Nuthalapati ]
  * Add framework for user groups per application
  * groups: User permissions for access to apps based on LDAP groups
  * Fixes for user groups
  * Fix failing root tests
  * Suppress unnecessary logging in cfg tests
  * users: tests: restore previous value of restricted access
  * snapshots: Button to delete all snapshots
  * snapshots: Minor refactoring
  * manual: Make manual available as a PDF download
  * manual: Download can serve either pdf or pdf.gz file

  [ Sunil Mohan Adapa ]
  * Update yapf configuration for simplicity
  * Update HACKING file about coding standard tools
  * clients: Minor styling fixes
  * clients: Update icons to be 32x32 consistently
  * api: Update for clarity (API breaking change)
  * clients: Cleanup framework
  * clients: Update all manifest due to use updated framework
  * users: Add a note about using separate first setup action
  * help: Don't uncompress the PDF manual

  [ Hanisha P ]
  * minetest: Show domain information for users to connect to minetest
  * Option to enable/disble automatic timeline snapshots

 -- James Valleroy <jvalleroy@mailbox.org>  Mon, 18 Dec 2017 17:16:58 -0500

plinth (0.18.1) unstable; urgency=high

  * Re-upload with higher urgency (to unblock django-axes 3.0.3).

 -- James Valleroy <jvalleroy@mailbox.org>  Mon, 04 Dec 2017 23:10:37 -0500

plinth (0.18.0) unstable; urgency=low

  [ James Valleroy ]
  * Add shadowsocks client with socks5 proxy.

  [ Joseph Nuthalapati ]
  * config: Avoid sending domain_added signal for empty domain.
  * Override monkey-patched LoginView from django-axes 3.0.3.
  * Make Plinth depend on django-axes 3.0.3 or later.
  * sso: Fixes for regressions after adding captcha and axes.
  * sso: Fix conflict between urls of sso and captcha.
  * transmission: Fix sso not being enabled.
  * Add client information for Matrix Synapse and Syncthing.
  * Add icons for desktop applications and Apple App store.

  [ Prachi Srivastava ]
  * avahi: Add service for freedombox discovery.
  * Add fields to the api response.
  * Add client information for modules.

  [ Sunil Mohan Adapa ]
  * shadowsocks: Add more ciphers.
  * service: Add missing restart action.
  * avahi: Update FreedomBox service file.

  [ Hritesh Gurnani ]
  * Reduce OS icons size for clients.

 -- James Valleroy <jvalleroy@mailbox.org>  Mon, 04 Dec 2017 20:14:41 -0500

plinth (0.17.0) unstable; urgency=medium

  [ Joseph Nuthalapati ]
  * transmission: Enable Single Sign On.
  * cockpit: Add short description to frontpage shortcut.

  [ Allan Nordhøy ]
  * fail2ban: Spelling "Fail2ban" and sentence structure.

  [ Ravi Bolla ]
  * config: Refactor config.py into views and form.

  [ James Valleroy ]
  * Removed old changelog.

 -- James Valleroy <jvalleroy@mailbox.org>  Mon, 20 Nov 2017 18:43:17 -0500

plinth (0.16.0) unstable; urgency=medium

  [ Federico Ceratto ]
  * Switched to native package.

 -- James Valleroy <jvalleroy@mailbox.org>  Mon, 06 Nov 2017 20:51:58 -0500

plinth (0.15.3+ds-1) unstable; urgency=high

  [ James Valleroy ]
  * Switch from gir1.2-networkmanager-1.0 to gir1.2-nm-1.0 (Closes: #862758).
    Thanks to Michael Biebl.
  * Bump standards version to 4.1.1.
  * New upstream version 0.15.3 (Closes: #877371).
  * Add patch to skip letsencrypt tests that require root privileges.
  * Cleanup disks module (renamed to storage).
  * Add patch with workaround for login issues.
  * Add myself to uploaders.

  [ Sunil Mohan Adapa ]
  * Break older version of freedombox-setup (<< 0.11~)
  * Bump Django version to 1.11

  [ Joseph Nuthalapati ]
  * Add new dependencies - axes and captcha

 -- James Valleroy <jvalleroy@mailbox.org>  Sat, 21 Oct 2017 14:14:00 -0400

plinth (0.15.2+ds-1) unstable; urgency=medium

  [ James Valleroy ]
  * Cleanup config for removed modules (Closes: #876627).
  * New upstream version 0.15.2 (Closes: #876640).
  * Add python3-configobj depend.

 -- Federico Ceratto <federico@debian.org>  Mon, 25 Sep 2017 15:03:35 +0100

plinth (0.15.1+ds-1) unstable; urgency=medium

  [ James Valleroy ]
  * Sort dependency list for essential modules (Closes: #872541).
  * Bump standards version to 4.0.1.

  [ Federico Ceratto ]
  * New upstream version 0.15.1

 -- Federico Ceratto <federico@debian.org>  Sat, 23 Sep 2017 11:35:41 +0100

plinth (0.14.0+ds-1) unstable; urgency=medium

  [ James Valleroy ]
  * New upstream version 0.14.0.
  * Refresh patches.

 -- Sunil Mohan Adapa <sunil@medhas.org>  Thu, 20 Apr 2017 19:48:03 +0530

plinth (0.13.1+ds-1) unstable; urgency=medium

  [ James Valleroy ]
  * Disable shaarli module, package removed from Debian.
  * New upstream version 0.13.1.
  * Update paths for jsxc symlinks.
  * Remove configuration for obsolete xmpp module.

 -- Federico Ceratto <federico@debian.org>  Sun, 22 Jan 2017 21:48:59 +0000

plinth (0.12.0+ds-1) unstable; urgency=medium

  [ James Valleroy ]
  * Exclude new symlink in upstream source.
  * New upstream version 0.12.0.
  * Remove patches that have been merged upstream.
  * Rearrange copyright file with more general license at the top.
  * Move plinth into web section.
  * Update symlinks for jsxc 3.0.0.

 -- Federico Ceratto <federico@debian.org>  Sat, 10 Dec 2016 18:42:29 +0100

plinth (0.11.0+ds-1) unstable; urgency=medium

  [ James Valleroy ]
  * New upstream version 0.11.0.
  * Replace python3-yaml dependency with python3-ruamel.yaml.
  * Add python3-apt dependency.
  * Add patch to fix permissions and use new setup command (Closes: #837206).
  * Add patch to include xmpp module static files in build.
  * Add links for jsxc static files. Workaround for #838183.
  * Remove symlinks from source package.

  [ Sunil Mohan Adapa ]
  * Automatically add essential packages to depends (Closes: #837332).

 -- Federico Ceratto <federico@debian.org>  Mon, 26 Sep 2016 14:52:36 +0100

plinth (0.10.0-1) unstable; urgency=medium

  [ James Valleroy ]
  * New upstream version 0.10.0.
  * Bump minimum required python3-django to 1.10.

 -- Federico Ceratto <federico@debian.org>  Sun, 21 Aug 2016 13:07:54 +0100

plinth (0.9.4-2) unstable; urgency=medium

  [ James Valleroy ]
  * Add breaks/replaces on freedombox-setup << 0.9.2~ (Closes: #829743).

 -- Federico Ceratto <federico@debian.org>  Sat, 16 Jul 2016 14:55:37 +0100

plinth (0.9.4-1) unstable; urgency=medium

  [ James Valleroy ]
  * New upstream version 0.9.4.
  * Remove init script override. Init script was removed from upstream.
  * Drop packagekit dependency. No longer required by upstream.
  * Drop gir1.2-packagekitglib-1.0 depend and build-depend.

 -- Federico Ceratto <federico@debian.org>  Fri, 24 Jun 2016 22:02:54 +0100

plinth (0.9.2-1) unstable; urgency=medium

  [ James Valleroy ]
  * New upstream version 0.9.2.

  [ Petter Reinholdtsen ]
  * Added d/gbp.conf to enforce the user of pristine-tar.
  * Adjusted d/copyright to make sure license names are unique.  Thanks lintian.
  * Updated Standards-Version from 3.9.6 to 3.9.8.

 -- Petter Reinholdtsen <pere@debian.org>  Wed, 25 May 2016 07:16:08 +0000

plinth (0.9.1-1) unstable; urgency=low

  [ James Valleroy ]
  * New upstream version 0.9.1.
  * Add python3-requests as dependency and build-dep.

 -- Federico Ceratto <federico@debian.org>  Sat, 02 Apr 2016 16:53:42 +0100

plinth (0.8.2-1) unstable; urgency=low

  [ James Valleroy ]
  * New upstream version 0.8.2.

 -- Federico Ceratto <federico@debian.org>  Fri, 26 Feb 2016 19:51:37 +0000

plinth (0.8.1-1) unstable; urgency=low

  [ James Valleroy ]
  * Skip filter-pristine-tar step for new upstream.
  * New upstream version 0.8.1.
  * Add docbook-utils as build dependency.
  * Add packagekit as dependency.

 -- Federico Ceratto <federico@debian.org>  Tue, 16 Feb 2016 18:38:53 +0000

plinth (0.7.2-1) unstable; urgency=low

  [ James Valleroy ]
  * New upstream version 0.7.2.
  * Remove patch to enable javascript-common, fixed upstream.

 -- Federico Ceratto <federico@debian.org>  Fri, 25 Dec 2015 13:47:03 +0000

plinth (0.7.1-1) unstable; urgency=low

  [ James Valleroy ]
  * New upstream version 0.7.1.
  * Remove patch to fix config test, fixed upstream.
  * Refresh patch.
  * Add gettext as build dependency.
  * Disable restore module, node-restore package not available in Debian yet.

  [ Sunil Mohan Adapa ]
  * Remove Django HTMLParser workaround as it is no longer need.
  * Add javascript-common as dependency as we are enabling it during setup.

  * Update package description (Closes: #804753)

 -- Federico Ceratto <federico@debian.org>  Sat, 12 Dec 2015 15:12:48 +0000

plinth (0.6-1) unstable; urgency=low

  [ Nick Daly ]
  * Uploaded new version.

  [ James Valleroy ]
  * New upstream version 0.6.
  * Drop obsolete documentation patch.
  * Add dblatex and xmlto as build dependencies, for manual. Drop pandoc.
  * Add network-manager, ppp, pppoe, and python3-psutil as dependencies.
  * Remove old TODO from docs.
  * Add patch to workaround django 1.7 issue with python 3.5.
  * Add patch to fix failing plinth config test.
  * Add gir1.2-networkmanager-1.0 and python3-psutil also as build-depends.
  * Cleanup installation documenation.

 -- Nick Daly <Nick.M.Daly@gmail.com>  Fri, 16 Oct 2015 22:57:10 -0500

plinth (0.5-1) unstable; urgency=low

  [ Nick Daly ]
  * Package new upstream version 0.5.

  [ James Valleroy ]
  * Add augeas-tools, gir1.2-glib-2.0, gir1.2-networkmanager-1.0, ldapscripts,
    python3-augeas, and python3-django-stronghold as dependencies.
  * Disable "packages" module when upgrading.
  * Remove patches for python-networkmanager (obsolete) and ikiwiki
    (upstreamed).
  * Add patch to skip privileged actions test while building.
  * Add some build-depends needed for tests.

  [ James Valleroy ]
  * New upstream version 0.4.5.
  * Remove patch that has been upstreamed.
  * Add new patch to remove python-networkmanager dependency, because
    python3-networkmanager package is not available in Debian yet. The networks
    module is disabled for now.
  * Enable systemd service file.
  * Add new patch to enable javascript-common apache conf in plinth setup.
  * Add new patch to require ikiwiki module to install some of ikiwiki's
    recommends that are needed for compiling wikis.

  [ Sunil Mohan Adapa ]
  * Add python3-yaml as dependency.
  * Add lintian override for extra apache configuration.
  * Update Debian copyright file.

 -- Nick Daly <Nick.M.Daly@gmail.com>  Sun, 02 Aug 2015 17:14:50 -0500

plinth (0.4.4-1) unstable; urgency=low

  [ Sunil Mohan Adapa ]
  * New upstream version 0.4.4.  Closes: #769328, #755619, #765916,
    #768666, #737456, #741919.
  * Update dependencies as per upstream changes.
  * Require Django 1.7 reflecting upstream changes.
  * Remove patches that have been upstreamed.
  * Update standards version to 3.9.6.
  * Properly remove obsolete module configuration.
  * Remove upstream install documentation.

 -- Bdale Garbee <bdale@gag.com>  Tue, 13 Jan 2015 22:25:07 +1300

plinth (0.4.1-1) unstable; urgency=low

  [ Sunil Mohan Adapa ]
  * New upstream version 0.4.1.
  * Remove install override which is no longer required. Upstream
    does not contain images with executable permissions anymore.
  * Remove patch for changing paths which is no longer necessary.
  * Change upstream URLs to point to github.com/freedombox.
  * Update license information. Remove information about files no
    longer present in upstream.
  * Remove link to configuration file no longer necessary due to
    upstream changes.
  * Remove debian/clean no longer necessary.
  * Build package as Python 3 package. Upstream migrated to Python 3.
  * Fix issue with cleaning the package after build.

 -- Petter Reinholdtsen <pere@debian.org>  Sun, 02 Nov 2014 17:20:26 +0000

plinth (0.3.2.0.git.20140829-1) unstable; urgency=high

  * Updated to new git version from Nick Daly based on commit
    250b0100aab236fcf9dfa65eccf656fe037f9422.
    - Fixes broken web pages (Closes: #754117).
  * Updated patch program-paths.diff to include actions_dir setting,
    and drop now obsolete patch actions-path.diff.

 -- Petter Reinholdtsen <pere@debian.org>  Sat, 30 Aug 2014 08:26:06 +0200

plinth (0.3.2.0.git.20140621-1) unstable; urgency=medium

  * Updated to new git version from Nick Daly based on commit
    af08066cafefb5d10304b7d8b22ed1f18c4df6d0.
    - Drop now obsolete patch drop-firewalld-services.diff.

 -- Petter Reinholdtsen <pere@debian.org>  Sat, 21 Jun 2014 20:39:30 +0200

plinth (0.3.2.0.git.20140614-3) unstable; urgency=medium

  * Add libjs-twitter-bootstrap as binary dependency in addition to
    being a build dependency.

 -- Petter Reinholdtsen <pere@debian.org>  Sun, 15 Jun 2014 23:38:57 +0200

plinth (0.3.2.0.git.20140614-2) unstable; urgency=low

  * Update dependencies, drop python-cheetah and python-simplejson,
    which are no longer used, and add python-bootstrapform needed to
    show the first page.

 -- Petter Reinholdtsen <pere@debian.org>  Sat, 14 Jun 2014 08:51:34 +0200

plinth (0.3.2.0.git.20140614-1) unstable; urgency=low

  * Updated to new git version from Nick Daly based on commit
    a01ef055beab017fcd77ca9da7cab6fe01eeffbe.
  * Add build-depend on libjs-twitter-bootstrap, now needed to
    build documentation.
  * Add new patch drop-firewalld-services.diff to remove firewalld
    service definitions now available in firewalld version 0.3.10-1
    (Closes: #750927).

 -- Petter Reinholdtsen <pere@debian.org>  Sat, 14 Jun 2014 00:30:42 +0200

plinth (0.3.2.0.git.20140504-2) unstable; urgency=low

  * Drop python-contract dependency.  It is not used any more.
  * Add python-django as binary dependency on request from Nick Daly.

 -- Petter Reinholdtsen <pere@debian.org>  Mon, 05 May 2014 13:27:27 +0200

plinth (0.3.2.0.git.20140504-1) unstable; urgency=low

  * Updated to new git version from Nick Daly based on commit
    d7a323512073cea9e4ee5a1cd91870a9f04959a6.
    - Move firewall setup from freedombox-setup to plinth.
  * Add Sunil and Nick as uploaders.

 -- Petter Reinholdtsen <pere@debian.org>  Sun, 04 May 2014 09:53:25 +0200

plinth (0.3.1.git.20140327-1) unstable; urgency=low

  * New upstream version 0.3.1.git.20140327.

 -- Petter Reinholdtsen <pere@debian.org>  Thu, 27 Mar 2014 10:29:36 +0100

plinth (0.3.1.git.20140304-1) unstable; urgency=low

  * Add sudo as a run time dependency, to make sure the privileged
    commands work.
  * Update Standards-Version from 3.9.4 to 3.9.5.  No changes needed.
  * Create plinth user with /var/lib/plinth as home directory, to keep
    lintian happy.

 -- Petter Reinholdtsen <pere@debian.org>  Sat, 08 Mar 2014 22:25:32 +0100

plinth (0.3.0.0.git.20131229-1) unstable; urgency=low

  * Updated to new git version from Nick Daly based on commit
    cb9ca1b86c7b7440e87b6d5b65ab6ccf51f760cf .
    - Remove patch correct-issue-tracker.diff now included upstream.
    - Updated patches actions-path.diff and program-paths.diff to match
      changes done upstream.
  * Updated copyright file with more details using the new upstream
    LICENSES file.

 -- Petter Reinholdtsen <pere@debian.org>  Sun, 29 Dec 2013 16:06:53 +0100

plinth (0.3.0.0.git.20131117-1) unstable; urgency=low

  * Updated to new git version from Nick Daly based on commit
    7f3b1a62c81f760da465497030b68d77139406d7.
    - Add new dependencies libjs-jquery and libjs-modernizr to plinth.
      Patch from James Valleroy.
    - Add new dependencies on python-passlib (>= 1.6.1) and python-bcrypt.
  * Remove now obsolete disable-override-config patch
  * Updated program-paths.diff patch to match new upstream source.
  * Add new patch actions-path.diff to use correct path to actions scripts.
  * Add new patch correct-issue-tracker.diff to use correct URL to current
    upstream github repository.

 -- Petter Reinholdtsen <pere@debian.org>  Sun, 17 Nov 2013 13:07:21 +0100

plinth (0.3.0.0.git.20131101-2) unstable; urgency=low

  * Rewrite config to get plinth starting out of the box.  New patches
    program-paths and disable-override-config.

 -- Petter Reinholdtsen <pere@debian.org>  Sat, 02 Nov 2013 07:54:37 +0100

plinth (0.3.0.0.git.20131101-1) unstable; urgency=low

  * Updated to new git version from Nick Daly based on commit
    b9b4e0a2ec21edc1b1f73cffc905463a96c18f25.
  * Drop patch install-actions-lib made obsolete by latest upstream
    changes.
  * Depend on pandoc-data | pandoc (<= 1.11.1-3) to make sure
    documentation can be built with the latest pandoc package in
    unstable.

 -- Petter Reinholdtsen <pere@debian.org>  Fri, 01 Nov 2013 13:14:41 +0100

plinth (0.3.0.0.git.20131028-1) unstable; urgency=low

  * Updated to new git version from Nick Daly based on commit
    0296a1a99cb1ad0a21729ea37fd53e171ee60614.
    - Drops local copies of javascript libraries also available from
      Debian packages.
  * Add new dependency python-contract needed by new upstream version.
  * Reduce the versioned python-withsqlite dependency from
    0.0.0~git.20130929-1 to 0.0.0~git.20130929, to also accept the
    0.0.0~git.20130929-1~pere.0 version currently available from the
    non-debian repo.
  * New patch install-actions-lib to fix install target (Upstream
    issue #41).

 -- Petter Reinholdtsen <pere@debian.org>  Wed, 30 Oct 2013 22:25:25 +0100

plinth (0.3.0.0.git.20131010-1) unstable; urgency=low

  * Updated to new git version from Nick Daly based on
    commit 5ec749af8e5cb2480556e6926e239972ac890b4c
  * Dropped patch debpathes now merged upstream.
  * Changed depend on python-withsqlite to (>= 0.0.0~git.20130929-1),
    making sure a version with support for more than one table in
    one sqlite file is available.

 -- Petter Reinholdtsen <pere@debian.org>  Thu, 10 Oct 2013 22:51:34 +0200

plinth (0.0.0~git.20130928-1) unstable; urgency=low

  * Updated to new git version from Nick Daly.
  * Drop patches keep-vendor-dir.diff, handle-unknown-users.diff,
    sudo-not-exmachina.diff and app-owncloud.diff now merged upstream.
  * Drop workaround for keep-vendor-dir.diff from rules file.

 -- Petter Reinholdtsen <pere@debian.org>  Sat, 28 Sep 2013 22:55:36 +0200

plinth (0.0.0~git.20130925-2) unstable; urgency=low

  * Depend on python-withsqlite (>= 0.0.0~git.20130915-2) to make sure a
    version with support for the check_same_thread constructor option is
    available.
  * New patch handle-unknown-users.diff to make sure unknown users
    are handled exactly like incorrect passwords when login fail.
  * New patch app-owncloud.diff to add owncloud support to Plinth.
  * Adjusted rules to make sure actions/* scripts are executable.

 -- Petter Reinholdtsen <pere@debian.org>  Fri, 27 Sep 2013 09:06:38 +0200

plinth (0.0.0~git.20130925-1) unstable; urgency=low

  [ Tzafrir Cohen ]
  * Initial release. (Closes: #722093)

  [ Petter Reinholdtsen ]
  * New patch keep-vendor-dir.diff to avoid removing directories that
    should survive the clean Makefile target.
  * Add workaround in rules addressing the problem caused by
    keep-vendor-dir.diff being applied after 'make clean' is executed.
  * New patch sudo-not-exmachina.diff to drop the exmachina dependency,
    and adjust binary dependencies and the debpathes patch to cope with
    this.  Drop dependency on augeas-tools, no longer used with this
    patch.
  * Set priority to optional, as the package do not conflict with anything.

 -- Petter Reinholdtsen <pere@debian.org>  Thu, 26 Sep 2013 09:14:54 +0200<|MERGE_RESOLUTION|>--- conflicted
+++ resolved
@@ -1,10 +1,3 @@
-<<<<<<< HEAD
-freedombox (24.3~bpo12+1) bookworm-backports; urgency=medium
-
-  * Rebuild for bookworm-backports.
-
- -- James Valleroy <jvalleroy@mailbox.org>  Sun, 04 Feb 2024 08:11:08 -0500
-=======
 freedombox (24.4) unstable; urgency=medium
 
   [ Johannes Keyser ]
@@ -138,7 +131,12 @@
   * Translated using Weblate (Albanian)
 
  -- James Valleroy <jvalleroy@mailbox.org>  Mon, 12 Feb 2024 21:24:20 -0500
->>>>>>> b09f2cd7
+
+freedombox (24.3~bpo12+1) bookworm-backports; urgency=medium
+
+  * Rebuild for bookworm-backports.
+
+ -- James Valleroy <jvalleroy@mailbox.org>  Sun, 04 Feb 2024 08:11:08 -0500
 
 freedombox (24.3) unstable; urgency=medium
 
