<<<<<<< HEAD
plinth (20.4~bpo10+1) buster-backports; urgency=medium

  * Rebuild for buster-backports.

 -- James Valleroy <jvalleroy@mailbox.org>  Thu, 12 Mar 2020 07:12:56 -0400
=======
plinth (20.5) unstable; urgency=medium

  [ Joseph Nuthalapati ]
  * ci: Use pre-built container image to speed up CI
  * ci: Add maintenance script for updating images
  * ci: Optimize refreshing Docker image for GitLabCI

  [ James Valleroy ]
  * ci: Switch docker image to testing
  * Translated using Weblate (Swedish)
  * locale: Update translation strings
  * doc: Fetch latest manual

  [ Sunil Mohan Adapa ]
  * app: Fix name of the block in templates, used for overriding
  * views: Allow AppViews to set self.intial
  * pagekite: Simplify code for form adding custom service
  * pagekite: Remove unused templates
  * pagekite: Drop ineffective base template
  * pagekite: Minor cleanup
  * pagekite: Merge all the configuration retrieval actions
  * pagekite: Merge set-kite and set-frontend actions
  * pagekite: Use Daemon component to simplify handling daemon actions
  * pagekite: Don't signal new domain on init if app is disabled
  * pagekite: Simplify code notifying domain name changes
  * pagekite: Don't attempt to notify about domain if app is disabled
  * pagekite: Remove app enabled checking from getting configuration
  * pagekite: Fix functional tests by submitting the right form
  * pagekite: Fix styling issues for custom services section
  * pagekite: On enable/disable, add/remove domain from names module
  * pagekite: Fix an error message in custom services form
  * pagekite: Ensure transitioning for from old code
  * matrixsynapse: Handle release of matrix-synapse 1.11
  * setup: Fix regression to force-upgrade caused by Info changes
  * pagekite: Don't allow non-unique custom services
  * toolbar: Factor out the clients buttons into a separate template
  * index: Reintroduce clients button in front page
  * upgrades: Don't ship apt backport preferences file
  * setup.py: Remove files shipped in the past
  * upgrades: Use internal scheduler instead of systemd timer
  * shadowsocks: Change default configuration
  * action_utils: Add utility to call systemd daemon-reload
  * shadowsocks: Fix incorrect setting of state directory
  * shadowsocks: When editing configuration, don't re-enable
  * mediawiki: Don't allow anonymous edits

  [ Fioddor Superconcentrado ]
  * Translated using Weblate (Spanish)
  * Translated using Weblate (Spanish)
  * Translated using Weblate (Spanish)
  * Translated using Weblate (Spanish)
  * Translated using Weblate (Spanish)

  [ Luis A. Arizmendi ]
  * Translated using Weblate (Spanish)
  * Translated using Weblate (Spanish)
  * Translated using Weblate (Spanish)
  * Translated using Weblate (Spanish)

  [ Fred ]
  * Translated using Weblate (French)

  [ Veiko Aasa ]
  * names: Fix Local Network Domain is not shown

  [ Thomas Vincent ]
  * Translated using Weblate (French)

  [ Nektarios Katakis ]
  * shadowshocks: Fix setting configuration on Buster

  [ Michael Breidenbach ]
  * Translated using Weblate (Swedish)

 -- James Valleroy <jvalleroy@mailbox.org>  Mon, 23 Mar 2020 19:42:28 -0400
>>>>>>> b3b177d8

plinth (20.4) unstable; urgency=medium

  [ Thomas Vincent ]
  * Translated using Weblate (French)
  * Translated using Weblate (French)

  [ Sunil Mohan Adapa ]
  * networks: Fixes for networks wizards
  * avahi: Use generic app view
  * privoxy: Use generic app view
  * infinoted: Move views to a separate views module
  * help: Rename views modules as 'views'
  * networks: Rename views modules as 'views'
  * diagnostics: Rename views modules, move utilities to main module
  * backups: cosmetic: Rename .inc file to .html
  * css: Merge responsive.css into main style file
  * css: cosmetic: Rename plinth.css to main.css
  * views: Don't send app to template context
  * app: Fix showing app name in port forwarding information
  * networks: Rename polkit JS authority rules file
  * firewalld: Add polkit JS authority rules files
  * networks: Show router wizard before Internet connection type wizard
  * networks: Don't show router wizard if not behind a router
  * networks: If topology wizard is skipped, skip router wizard too
  * apache: Handle transition to php 7.4

  [ Joseph Nuthalapati ]
  * Translated using Weblate (Telugu)
  * shadowsocks: Move user settings to state directory

  [ Veiko Aasa ]
  * storage: Directory selection form improvements
  * transmission: Allow one to submit download directory if it is creatable
  * plinth: Increase sqlite busy timeout from default 5s to 30s
  * upgrades: Clean apt cache every week
  * apps: Do not show status block if service is running
  * i2p: New style app page layout
  * quassel: Fix unable to disable application without choosing a domain name

  [ Luis A. Arizmendi ]
  * Translated using Weblate (Spanish)

  [ Nektarios Katakis ]
  * networks: Add form for network topology
  * networks: Add page for network topology form
  * networks: First boot view for network topology wizard
  * networks: First boot step for network topology wizard
  * networks: Save networks topology type to DB
  * networks: Update main networks page Internet connectivity section

  [ Michael Breidenbach ]
  * Translated using Weblate (Swedish)

  [ James Valleroy ]
  * ci: Switch to testing image
  * locale: Update translation strings
  * doc: Fetch latest manual

 -- James Valleroy <jvalleroy@mailbox.org>  Mon, 09 Mar 2020 20:01:44 -0400

plinth (20.3~bpo10+1) buster-backports; urgency=medium

  * Rebuild for buster-backports.

 -- James Valleroy <jvalleroy@mailbox.org>  Thu, 27 Feb 2020 18:37:15 -0500

plinth (20.3) unstable; urgency=medium

  [ Sunil Mohan Adapa ]
  * web_framework: Separate out Django settings into module
  * doc/dev: Allow all modules to be imported by Sphinx
  * notification: Add developer documentation
  * doc/dev: Update copyright year
  * app: Update style for toggle button
  * app: Drop border shadow for app icon in mobile view
  * app: cosmetic: Minor refactoring of header styling
  * app: Simplify some header styling
  * app: cosmetic: Rename a CSS style class in app header
  * app: cosmetic: Rename header.html to app-header.html
  * app: Show short description as secondary title
  * networks: Fix i18n for wizard forms
  * networks: Minor changes to router/internet configuration forms
  * web_framework: Generate and retain a secret key
  * web_framework: Cleanup expired sessions every week

  [ Nektarios Katakis ]
  * networks: Add form for internet connection type
  * networks: Add network view and url for internet connection help page
  * networks: Link internet connection help page with networks page.
  * networks: All first step wizard form for internet connection type
  * networks: Add first boot step for internet connection type
  * networks: Save to kvstore internet connectivity type
  * networks: Refactor connections list template
  * networks: Show internet connectivity string in main page

  [ Michael Breidenbach ]
  * Translated using Weblate (German)
  * Translated using Weblate (Swedish)

  [ Dietmar ]
  * Translated using Weblate (Italian)

  [ Jaime Marquínez Ferrándiz ]
  * Translated using Weblate (Spanish)

  [ Luis A. Arizmendi ]
  * Translated using Weblate (Spanish)

  [ Joseph Nuthalapati ]
  * shadowsocks: Fix shadowsocks not able to start

  [ James Valleroy ]
  * locale: Update translation strings
  * doc: Fetch latest manual

 -- James Valleroy <jvalleroy@mailbox.org>  Mon, 24 Feb 2020 20:16:12 -0500

plinth (20.2.1) unstable; urgency=high

  [ Veiko Aasa ]
  * apps: remove css filters and glow from app icons
  * config: Depends also on apache module

  [ Dietmar ]
  * Translated using Weblate (German)
  * Translated using Weblate (Italian)
  * Translated using Weblate (Italian)

  [ Petter Reinholdtsen ]
  * Translated using Weblate (Norwegian Bokmål)

  [ Sunil Mohan Adapa ]
  * cards: Remove the transition delay on hover effect
  * system: Implement new style for cards
  * jsxc: Bypass issue with stronghold to get the app working again
  * jsxc: Fix functional test case failure
  * functional_tests: cosmetic: Minor yapf change
  * app: Introduce Info component to store basic app information
  * app: Add info property as shortcut to access basic information
  * app: Refactor all apps to use the Info component
  * app: Document the app_id property for App class
  * doc/dev: Include information on how to edit dev documentation
  * views: Document the AppView class properties
  * monkeysphere: Fix regression with reading Apache configuration
  * Translated using Weblate (Italian)
  * firewall: Use firewalld DBus API for most operations
  * *.py: Use SPDX license identifier
  * *.html: Use SPDX license identifier
  * actions/*: Use SPDX license identifier
  * functional_tests: Use SPDX license identifier
  * *.css: Use SPDX license identifier
  * *: Update misc build related files to use SPDX license identifier
  * doc/dev: Update tutorial to use SPDX license indentifier
  * *: Update remaining misc files to use SPDX license identifier
  * *.js: Use SPDX license identifier
  * help: Fix attribute on download manual button
  * css: Add missing license identifier on some CSS files
  * firewalld: Ignore errors with DBus API when firewalld is not running
  * deluge: Don't use code execution for editing configuration
  * deluge: More reliable initial configuration setup

  [ Joseph Nuthalapati ]
  * l10n: Fix gettext not detecting no-python-format
  * samba: Add link to manual page
  * searx: Update search engines for 0.16.0

  [ Allan Nordhøy ]
  * openvpn: Fix spelling for Tunnelblick
  * Translated using Weblate (Norwegian Bokmål)

  [ Nektarios Katakis ]
  * bind: parse zones files
  * bind: test for parsing zones file with specific format
  * bind: views show served domains in main view
  * bind: create zones directory on setup action

  [ James Valleroy ]
  * bind: Bump version and handle upgrade

  [ Ralf Barkow ]
  * Translated using Weblate (German)

  [ nautilusx ]
  * Translated using Weblate (German)

  [ Doma Gergő ]
  * Translated using Weblate (Hungarian)

  [ Lev Lamberov ]
  * debian: Update Russian translation for debconf (Closes: #951440)

  [ Radek Pasiok ]
  * Translated using Weblate (Polish)

  [ Alice Kile ]
  * gitignore: Add .vscode & segregate editor settings

  [ Thomas Vincent ]
  * Translated using Weblate (French)

 -- James Valleroy <jvalleroy@mailbox.org>  Fri, 21 Feb 2020 22:38:12 -0500

plinth (20.2~bpo10+1) buster-backports; urgency=medium

  * Rebuild for buster-backports.

 -- James Valleroy <jvalleroy@mailbox.org>  Thu, 13 Feb 2020 19:40:38 -0500

plinth (20.2) unstable; urgency=medium

  [ Veiko Aasa ]
  * networks: Support virtual Ethernet (veth) devices
  * diagnostics: Show firewall service status
  * users: Fix functional test delete user
  * storage: Show disks if FreedomBox is running in an unprivileged container
  * service: Stop service not before but after disabling it
  * users: More precise username validation
  * sso, users: Turn off autocapitalization on the username field
  * users: Add unit tests for views
  * help: Fix anchor hidden under navbar

  [ Joseph Nuthalapati ]
  * tests: Use the latest version of geckodriver
  * vagrant: Add alias for run --develop
  * l10n: Add blocktrans trimmed tag on a block
  * l10n: Add missing trimmed to blocktrans blocks
  * vagrant: Allocate cpus equal to the no. of cores
  * Translated using Weblate (Telugu)
  * searx: Fix installation issue for 0.16.0

  [ Sunil Mohan Adapa ]
  * firewall: Show Run Diagnostics button in app
  * help: Eliminate redundant HTML attribute in template
  * glib: Create a new module to deal with all things glib
  * glib: Introduce method to schedule an operation at regular intervals
  * web_framework: Set the timezone to UTC
  * log: Ability to log SQL queries (disabled by default)
  * tests: Allow adding test templates
  * models: Add model for storing notifications
  * notification: New API for showing better notifications
  * notification: Add tests for notification API
  * views: A view to dismiss notifications
  * notification: Show a drop down from main navbar for notifications
  * storage: Show low disk space warning using notifications API
  * upgrades: Show notification when FreedomBox is updated
  * storage: In develop mode check for low disk space more frequently

  [ Thomas Vincent ]
  * Translated using Weblate (French)

  [ Allan Nordhøy ]
  * Translated using Weblate (Norwegian Bokmål)

  [ Ralf Barkow ]
  * Translated using Weblate (German)

  [ Luis A. Arizmendi ]
  * Translated using Weblate (Spanish)

  [ James Valleroy ]
  * users: Make help text translatable
  * security: Add Sandbox Coverage to report page
  * bind: Add CapabilityBoundingSet and ReadWritePaths to service file
  * matrixsynapse: Enable systemd sandboxing
  * security: Drop PrivateUsers=yes from all service files
  * locale: Update translation strings
  * doc: Fetch latest manual

  [ Michael Breidenbach ]
  * Translated using Weblate (German)
  * Translated using Weblate (Swedish)

 -- James Valleroy <jvalleroy@mailbox.org>  Mon, 10 Feb 2020 19:22:55 -0500

plinth (20.1~bpo10+1) buster-backports; urgency=medium

  * Rebuild for buster-backports.

 -- James Valleroy <jvalleroy@mailbox.org>  Thu, 30 Jan 2020 07:15:23 -0500

plinth (20.1) unstable; urgency=medium

  [ ikmaak ]
  * Translated using Weblate (Dutch)
  * Translated using Weblate (Dutch)

  [ Allan Nordhøy ]
  * samba: Fix spelling
  * Translated using Weblate (Norwegian Bokmål)
  * Translated using Weblate (German)
  * Translated using Weblate (Spanish)
  * Translated using Weblate (Norwegian Bokmål)
  * Translated using Weblate (Swedish)

  [ Veiko Aasa ]
  * samba: Add unit and functional tests
  * deluge: Allow one to set a download directory
  * deluge: Fix installation failure on slow machine
  * storage: Make external disk mounts accessible by other users
  * gitweb: Add link to the manual page
  * gitweb: Fix functional tests if git user and email is not configured

  [ Sunil Mohan Adapa ]
  * style: Fix incorrect margins for containers in mobile view
  * style: Fix responsiveness for app header
  * network: Fix activating connections that don't have real devices
  * network: Allow setting the auto-connect property on a connection
  * network: Add method to re-activate connections after an update
  * wireguard: Show large buttons in show client/server pages
  * wireguard: Cosmetic fixes by yapf and isort
  * wireguard: Don't error out when wg0 server is not setup
  * wireguard: Add ability to set private key in client addition
  * wireguard: Accept all IPs on server in a client setup
  * wireguard: Update descriptions in form labels
  * wireguard: Only use network manager for connections to servers
  * wireguard: Handle client connections through network manager
  * wireguard: Update descriptions for client vs. server clarity
  * wireguard: Generate private key if needed when editing server
  * wireguard: Add validations in forms
  * wireguard: Ensure tests work without latest network manager
  * wireguard: Implement enabling/disabling app using a stored flag
  * wireguard: Enable/disable connections along with the app
  * wireguard: When a connection is edited, reactivate to apply changes
  * wireguard: Show public key even when connection is not active

  [ Thomas Vincent ]
  * Translated using Weblate (French)

  [ Nektarios Katakis ]
  * Translated using Weblate (Greek)
  * Translated using Weblate (Greek)
  * Translated using Weblate (Greek)
  * networks: form for configuring router
  * networks: create view & url for new form
  * networks: add link to main page for router config form
  * networks: add first boot step for router config helper
  * networks: modify as first boot wizard step
  * networks: save router config to kvstore

  [ James Valleroy ]
  * Translated using Weblate (French)
  * wireguard: Add skeleton for new app
  * wireguard: Implement adding client
  * wireguard: Show list of added clients
  * wireguard: Allow deleting a client
  * wireguard: Add client info view
  * wireguard: Form to add server
  * wireguard: List peers in client section
  * wireguard: Add server information view
  * wireguard: Generate key pair
  * wireguard: Show this box's public key
  * wireguard: Create network manager connection
  * wireguard: Encode public keys for use in URLs
  * wireguard: Refactor actions file
  * wireguard: Add views for editing and deleting clients and servers
  * wireguard: Make setup idempotent
  * wireguard: Write pre-shared key to tempfile
  * wireguard: Use network API to handle connections
  * wireguard: Add icon
  * wireguard: Replace nmcli use with libnm
  * restore: Remove app
  * repro: Remove app
  * networks: Update text for router setup
  * bind: Enable systemd sandbox options for bind9 service
  * functional_tests: Update geckodriver version to v0.26.0
  * locale: Update translation strings
  * doc: Fetch latest manual
  * debian: Rename TODO.Debian to TODO
  * debian: Add Expat license to copyright
  * debian: Update standards version to 4.5.0

  [ Dietmar ]
  * Translated using Weblate (German)

  [ nautilusx ]
  * Translated using Weblate (German)
  * Translated using Weblate (German)

  [ Joseph Nuthalapati ]
  * functional-tests: Login only once per session
  * functional-tests: Africa/Addis_Abada is gone?
  * functional-tests: Add tag @service-discovery
  * functional-tests: Make nav_to_module efficient
  * functional-tests: Avoid unnecessary trips to Home
  * functional-tests: Avoid warnings about markers
  * functional-tests: Minor refactoring
  * functional-tests: Mark backups and security with @system

 -- James Valleroy <jvalleroy@mailbox.org>  Mon, 27 Jan 2020 19:23:04 -0500

plinth (20.0~bpo10+1) buster-backports; urgency=medium

  * Rebuild for buster-backports.

 -- James Valleroy <jvalleroy@mailbox.org>  Thu, 16 Jan 2020 21:34:16 -0500

plinth (20.0) unstable; urgency=medium

  [ Veiko Aasa ]
  * users: Fix test fixture that disables console login restrictions
  * gitweb: Add tests for views
  * samba: Improve actions script startup time
  * deluge: Manage starting/stoping deluged
  * deluge: Fix set default daemon

  [ Nektarios Katakis ]
  * openvpn: Enable support for communication among all clients
  * Translated using Weblate (Greek)
  * Translated using Weblate (Greek)
  * Translated using Weblate (Greek)
  * Translated using Weblate (Greek)

  [ Sunil Mohan Adapa ]
  * gitweb: Fix flake8 error that is causing pipeline failures
  * storage: Ignore errors resizing partition during initial setup
  * storage: Make partition resizing work with parted 3.3
  * debian: Add powermgmt-base to recommends list
  * openvpn: Enable IPv6 for server and client outside the tunnel
  * networks: Refactor creating a network manager client
  * networks: Remove unused method
  * networks: Fix crashing when accessing network manager D-Bus API

  [ Michael Breidenbach ]
  * Translated using Weblate (German)
  * Translated using Weblate (Swedish)
  * Translated using Weblate (German)
  * Translated using Weblate (German)

  [ Doma Gergő ]
  * Translated using Weblate (Hungarian)

  [ Joseph Nuthalapati ]
  * mediawiki: Use a mobile-friendly skin by default
  * mediawiki: Allow admin to set default skin
  * mediawiki: Fix functional tests depending on skin

  [ James Valleroy ]
  * Translated using Weblate (Greek)
  * Translated using Weblate (Greek)
  * openvpn: Add diagnostic for ipv6 port
  * matrixsynapse: Allow upgrade to 1.8.*
  * security: Add explanation of sandboxing
  * locale: Update translation strings
  * doc: Fetch latest manual

  [ Allan Nordhøy ]
  * Translated using Weblate (Norwegian Bokmål)

  [ Thomas Vincent ]
  * Translated using Weblate (French)

  [ Ralf Barkow ]
  * Translated using Weblate (German)

 -- James Valleroy <jvalleroy@mailbox.org>  Mon, 13 Jan 2020 19:11:44 -0500

plinth (19.24~bpo10+1) buster-backports; urgency=medium

  * Rebuild for buster-backports.

 -- James Valleroy <jvalleroy@mailbox.org>  Thu, 02 Jan 2020 20:27:33 -0500

plinth (19.24) unstable; urgency=medium

  [ Thomas Vincent ]
  * Translated using Weblate (French)
  * Translated using Weblate (French)

  [ Veiko Aasa ]
  * app: Fix javascript doesn't run on first visit
  * samba: private shares
  * storage: Tests for the directory validation action
  * users: Add tests for the Samba user database

  [ James Valleroy ]
  * samba: Fix spelling in description
  * debian: Update French debconf translation (Closes: #947386)
    - Thanks to Jean-Pierre Giraud for the patch.
  * firewall: Support upgrading firewalld to 0.8
  * mldonkey: Add ProtectKernelLogs
  * deluge: Use systemd sandboxing features
  * infinoted: Use systemd sandboxing features
  * storage: Add systemd sandboxing features to udiskie service
  * upgrades: Add systemd sandboxing features to repository setup service
  * security: List whether each app is sandboxed
  * locale: Update translation strings
  * debian: Update Dutch debconf translation (Closes: #947136)
    - Thanks to Frans Spiesschaert for the patch.
  * doc: Fetch latest manual

  [ Michael Breidenbach ]
  * Translated using Weblate (German)
  * Translated using Weblate (Swedish)

  [ Nektarios Katakis ]
  * Translated using Weblate (Greek)

  [ Doma Gergő ]
  * Translated using Weblate (Hungarian)

  [ Allan Nordhøy ]
  * Translated using Weblate (Norwegian Bokmål)

  [ Kunal Mehta ]
  * mediawiki: Pass --quick when running update.php

  [ Sunil Mohan Adapa ]
  * help: Refactor to move app into __init__.py for consistency
  * app: Introduce API to return a list of all apps
  * app: Introduce API to run diagnostics on an app
  * apache: Implement diagnostic test for web server component
  * daemon: Implement diagnostic test for daemon component
  * daemon: Implement diagnostic test to check if a daemon is running
  * firewall: Implement new diagnostic tests to check port status
  * diagnostics: Use new component based API for all diagnostic tests
  * cosmetic: Yapf and isort fixes
  * daemon: Move diagnosing port listening into daemon module
  * daemon: Move diagnosing using netcat to daemon module
  * apache: Move diagnostics for checking URLs into apache module
  * app: Implement API to check if app/component has diagnostics
  * views: Don't require sending diagnostics module name separately
  * minidlna: Fix showing clients information
  * mediawiki: Fix problem with session cache failing logins

  [ Ralf Barkow ]
  * Translated using Weblate (German)

  [ erlendnagel ]
  * Translated using Weblate (Dutch)

 -- James Valleroy <jvalleroy@mailbox.org>  Mon, 30 Dec 2019 21:17:58 -0500

plinth (19.23~bpo10+1) buster-backports; urgency=medium

  * Rebuild for buster-backports.

 -- James Valleroy <jvalleroy@mailbox.org>  Thu, 19 Dec 2019 10:04:11 -0500

plinth (19.23) unstable; urgency=medium

  [ Thomas Vincent ]
  * Translated using Weblate (French)
  * Translated using Weblate (French)

  [ Fred ]
  * Translated using Weblate (French)

  [ Alice Kile ]
  * show app icons in apps page
  * use single variable for referencing icon filename
  * fix formatting issues
  * fix formatting and template-related issues
  * properly implement header in app and setup pages
  * implement responsive layout for app page
  * fix toggle button html layout and responsive design css
  * config: fix minor syntax error
  * fix: implement requested changes

  [ James Valleroy ]
  * themes: css whitespace minor fixes
  * samba: Add icon to app page
  * minidlna: Add managed service and Daemon component
  * minidlna: Use single action to set media dir and restart
  * minidlna: Show icon on app page
  * minidlna: Fix webserver config name
  * minidlna: Only show shortcut to users in group
  * mumble: Keep icon_filename in moved view
  * cockpit: Filter out localhost URLs from displayed access list
  * users: Use service action to restart share group service
  * locale: Update translation strings
  * doc: Fetch latest manual

  [ Veiko Aasa ]
  * samba: recursively set open share directory permissions
  * users: Fix functional tests changing the language feature
  * app: Fix app checkbox status change functional tests
  * storage: Directory selection form and validator
  * transmission: New directory selection form

  [ Nektarios Katakis ]
  * feature: minidlna app
  * fix: minidlna.conf file permissions after editing
  * update minidlna svg
  * run sysctl after installation
  * mumble: Add option to set SuperUser password
  * cockpit: extend apps description with access info
  * cockpit: add list of valid urls to access the app.

  [ /rgb ]
  * Translated using Weblate (German)
  * Translated using Weblate (German)

  [ Luis A. Arizmendi ]
  * Translated using Weblate (Spanish)

  [ adaragao ]
  * Translated using Weblate (Portuguese)

  [ Michael Breidenbach ]
  * Translated using Weblate (Swedish)

 -- James Valleroy <jvalleroy@mailbox.org>  Mon, 16 Dec 2019 18:38:46 -0500

plinth (19.22~bpo10+1) buster-backports; urgency=medium

  * Rebuild for buster-backports.

 -- James Valleroy <jvalleroy@mailbox.org>  Fri, 06 Dec 2019 21:01:10 -0500

plinth (19.22) unstable; urgency=medium

  [ Matt Conroy ]
  * pagekite: Get rid of tabs in the configuration page
  * openvpn: manual link points to incorrect page

  [ Joseph Nuthalapati ]
  * pagekite: Fix functional tests
  * pagekite: Show existing services only if there are any
  * pagekite: Make Custom Services look like it's under Configuration
  * pagekite: Use the new app toggle button
  * openvpn: Add client apps

  [ Thomas Vincent ]
  * Translated using Weblate (French)

  [ Fred ]
  * Translated using Weblate (French)
  * Translated using Weblate (French)

  [ Alice Kile ]
  * backups: fix title not appearing
  * diagnostics: don't run on disabled modules
  * apps: Remove link to webapps in app descriptions
  * Fix error with app toggle input
  * templates: Add toolbar for apps in app.html
  * toolbar: Move diagnostics button into dropdown menu

  [ nautilusx ]
  * Translated using Weblate (German)

  [ Michael Breidenbach ]
  * Translated using Weblate (German)
  * Translated using Weblate (Swedish)

  [ Veiko Aasa ]
  * ssh: fix Avahi SFTP service file
  * diagnostics: fix IPv6 failures
  * matrix-synapse: Update requirement from buster-backports
  * samba: Users can enable a guest share
  * samba: user can select devices for sharing
  * samba: fixes and improvements
  * samba: fixes and improvements
  * app: fix javascript constant redeclaration error
  * samba: Fix javascript constant redeclaration error

  [ James Valleroy ]
  * debian: Update German debconf translation (Closes: #945387)
    - Thanks to Helge Kreutzmann for the patch.
  * samba: Add acl to managed_packages
  * samba: Fix restore command
  * samba: Move urls under apps/
  * functional_tests: Add basic samba tests
  * samba: Use register_group instead of create_group
  * samba: Only show shortcut to users in freedombox-share group
  * samba: Keep create_group in setup
  * diagnostics: Use a distinct class for Run Diagnostics button on this page
  * locale: Update translation strings
  * doc: Fetch latest manual

  [ Sunil Mohan Adapa ]
  * diagnostics: Use app.html instead of simple_app.html
  * firewall: Use app.html instead of simple_app.html
  * letsencrypt: Use app.html instead of simple_app.html
  * monkeysphere: Use app.html instead of simple_app.html
  * names: Use app.html instead of simple_app.html
  * power: Use app.html instead of simple_app.html
  * openvpn: Use app.html instead of simple_app.html
  * tor: Use app.html instead of simple_app.html
  * ikiwiki: Move the create button to manage section
  * gitweb: Move create button into manage section
  * networks: Move actions button into connection section
  * templates: Remove the now unused simple_app.html
  * users: Move create button into users section
  * minetest: Minor cosmetic fix
  * templates: Make internal zone and port forwarding info override-able
  * toolbar: Make diagnostics button looks like other drop down items
  * toolbar: Align extra actions drop down button to the right
  * toolbar: Rewamp toolbar code for simplicity and to fix issues

 -- James Valleroy <jvalleroy@mailbox.org>  Mon, 02 Dec 2019 18:00:45 -0500

plinth (19.21~bpo10+1) buster-backports; urgency=medium

  * Rebuild for buster-backports.

 -- James Valleroy <jvalleroy@mailbox.org>  Sun, 24 Nov 2019 05:44:45 -0500

plinth (19.21) unstable; urgency=medium

  [ Veiko Aasa ]
  * gitweb: Allow to import from a remote repository
  * gitweb: Do not recursively scan for Git repositories
  * turbolinks: Disable turbolinks on links that don't point to /plinth/...

  [ nautilusx ]
  * Translated using Weblate (German)

  [ Doma Gergő ]
  * Translated using Weblate (Hungarian)

  [ Allan Nordhøy ]
  * Translated using Weblate (Swedish)
  * Translated using Weblate (Norwegian Bokmål)

  [ Birger Schacht ]
  * backups: Show proper error when SSH server is not reachable
  * ssh: Add the error of ssh-keyscan to the verification view
  * tor: Rename "Hidden Service" to "Onion Service"

  [ Joseph Nuthalapati ]
  * ejabberd: Handle case where domain name is not set
  * tahoe: Mark Tahoe-LAFS as an advanced app
  * README: Fix hyperlinks to badges and images
  * doc: dev: Add instructions to setup developer documentation
  * doc: dev: Mention where to find the user manual
  * doc: dev: Reduce toc depth to 2 levels to reduce noise
  * doc: dev: Fix headings
  * doc: dev: Add favicon to developer documentation site
  * app: Avoid showing empty configuration block
  * app: Fix broken functional tests
  * firstboot: reading firstboot-wizard-secret file
  * searx: Set safe_search to Moderate by default
  * clients: Improve code readability

  [ Sunil Mohan Adapa ]
  * backups: i18n for a string on verify ssh host page
  * backups: Simplify SSH fingerprint verification command
  * HACKING: Update with instructions for multiple OSes
  * CONTRIBUTING: Add more instructions on commits and MR changes
  * doc: Fix unavailability of manual images
  * tor: Fix port diagnostics by correcting port data type
  * tor: Expect obfs service to be also available on IPv6
  * tor: Listen on IPv6 for OrPort

  [ Thomas Vincent ]
  * Translated using Weblate (French)

  [ Michael Breidenbach ]
  * Translated using Weblate (Swedish)

  [ James Valleroy ]
  * HACKING: Fix provision with tests command
  * d/po: Run debconf-updatepo
  * locale: Update translation strings

  [ Radek Pasiok ]
  * Translated using Weblate (Polish)
  * Translated using Weblate (Polish)

  [ Alice Kile ]
  * clients: implement launch button feature
  * app: Implement toggle button in app page
  * app: Use single form for app toggle and configuration
  * app: Make the toggle-button responsive

 -- James Valleroy <jvalleroy@mailbox.org>  Mon, 18 Nov 2019 19:35:38 -0500

plinth (19.20~bpo10+1) buster-backports; urgency=medium

  * Rebuild for buster-backports.

 -- James Valleroy <jvalleroy@mailbox.org>  Thu, 07 Nov 2019 05:58:35 -0500

plinth (19.20) unstable; urgency=medium

  [ Veiko Aasa ]
  * gitweb: Set correct access rights after enabling application
  * gitweb: Add tests for actions script
  * gitweb: Add functional tests
  * gitweb: avoid global environment variables in Apache configuration
  * gitweb: fix links that end with /HEAD
  * gitweb: Validate repository name also in actions script
  * gitweb: do not change working directory inside actions script
  * sharing: Fix wrong links on Apache2 directory index page

  [ Fioddor Superconcentrado ]
  * Translated using Weblate (German)
  * Translated using Weblate (Spanish)
  * d/po/es: New translation file
  * d/po: Fix header comments

  [ Michael Breidenbach ]
  * Translated using Weblate (German)
  * Translated using Weblate (Swedish)
  * Translated using Weblate (Swedish)

  [ Sunil Mohan Adapa ]
  * debian: Remove plinth transitional package
  * cfg: Fix test case failure due to incorrect path assumption
  * gitlab-ci: Fix path for HTML coverage report generation
  * gitweb: Set proper access after restoration of a backup
  * setup: Don't include actions/__pycache__ during installation
  * ssh: Fix flake8 failure by removing unused import
  * config: Use AppView and cleanup custom code
  * storage: Use AppView and cleanup custom code
  * doc: Install using makefile instead of setup.py
  * doc: Fetch and add Spanish manual
  * help: Fix showing manual pages in fallback cases
  * app: Fix a pytest warning in tests
  * setup.py: Set development status classifier to production/stable
  * setup.py: Add more topics to classifiers
  * doc: Add developer documentation using Sphinx
  * actions: Fix issue with docstring causing issues with Sphnix
  * Translated using Weblate (Swedish)

  [ Pavel Borecki ]
  * Translated using Weblate (Czech)

  [ Thomas Vincent ]
  * Translated using Weblate (French)
  * backups: Fix a typo in backups upload form
  * Translated using Weblate (French)

  [ homycal ]
  * Translated using Weblate (French)

  [ Mattias Münster ]
  * Translated using Weblate (Swedish)

  [ Allan Nordhøy ]
  * Translated using Weblate (Norwegian Bokmål)
  * Translated using Weblate (French)
  * Translated using Weblate (French)

  [ Nektarios Katakis ]
  * ssh: Option for disabling password authentication

  [ Joseph Nuthalapati ]
  * infinoted: Add missing manual page link
  * doc: Add directory for development documentation
  * doc: Skip empty lines when piping to wget
  * doc: Fix Unicode issues with the manual
  * doc: Remove language code from title
  * doc: Move build scripts into separate directory
  * doc: Minor cosmetic changes
  * doc: Move English manual to manual/en directory
  * help: Respect language preference when showing user manual
  * snapshot: Sort snapshot list from newest to oldest

  [ Doma Gergő ]
  * Translated using Weblate (Hungarian)

  [ Fred ]
  * Translated using Weblate (French)
  * Translated using Weblate (French)

  [ James Valleroy ]
  * config: Implement get_initial and form_valid
  * functional_tests: Update config form ids
  * coquelicot: Change quotes to ASCII
  * locale: Update translation strings
  * doc: Fetch latest manual

 -- James Valleroy <jvalleroy@mailbox.org>  Mon, 04 Nov 2019 19:15:27 -0500

plinth (19.19~bpo10+1) buster-backports; urgency=medium

  * Rebuild for buster-backports.

 -- James Valleroy <jvalleroy@mailbox.org>  Thu, 24 Oct 2019 17:53:02 -0400

plinth (19.19) unstable; urgency=medium

  [ Veiko Aasa ]
  * ikiwiki: Allow full Unicode text in wiki/blog title names
  * actions: Check with flake8
  * gitweb: New app for simple git hosting
  * users: reload Apache2 to flush LDAP cache after user operations
  * gitweb: update repository list where necessary
  * gitweb: fix Windows Git client download link in manifest
  * gitweb: add help text for description and owner fields in the form
  * gitweb: enable rename detection

  [ Pavel Borecki ]
  * Translated using Weblate (Czech)

  [ Thomas Vincent ]
  * Translated using Weblate (French)

  [ Birger Schacht ]
  * ssh: Show server fingerprints in SSH page

  [ James Valleroy ]
  * Translated using Weblate (French)
  * gitweb: Fix flake8 error
  * locale: Update translations strings
  * doc: Fetch latest manual

  [ Nevena Mircheva ]
  * Translated using Weblate (Bulgarian)

  [ Sunil Mohan Adapa ]
  * matrixsynapse: Remove unused letsencrypt action
  * ejabberd: Removed unused letsencrypt action
  * gitweb: Minor fixes after review
  * gitweb: Minor visual changes to templates
  * gitweb: Fix issue with elevated access to private repositories
  * frontpage: Show shortcuts that public even if need a group
  * searx, app, translation, language-selection: Fix license header
  * ikiwiki: Remove extra create button when no wiki/blog is present
  * cosmetic: yapf formatting

  [ ikmaak ]
  * Translated using Weblate (Dutch)

  [ Michael Breidenbach ]
  * Translated using Weblate (German)

  [ Allan Nordhøy ]
  * Translated using Weblate (Norwegian Bokmål)

  [ Matthias Dellweg ]
  * quassel: Add let's encrypt component for certficiates

 -- James Valleroy <jvalleroy@mailbox.org>  Mon, 21 Oct 2019 18:49:35 -0400

plinth (19.18~bpo10+1) buster-backports; urgency=medium

  * Rebuild for buster-backports.

 -- James Valleroy <jvalleroy@mailbox.org>  Thu, 10 Oct 2019 07:04:16 -0400

plinth (19.18) unstable; urgency=medium

  [ Matthias Dellweg ]
  * diagnose: Move negating diagnose result inside try block

  [ Fioddor Superconcentrado ]
  * Translated using Weblate (Spanish)

  [ Luis A. Arizmendi ]
  * Translated using Weblate (Spanish)

  [ Allan Nordhøy ]
  * Translated using Weblate (Norwegian Bokmål)

  [ Dietmar ]
  * Translated using Weblate (German)

  [ Sunil Mohan Adapa ]
  * pagekite: Remove first wizard step for danube edition
  * pagekite: cosmetic: yapf and isort changes
  * debian: Remove python3-requests from depends list
  * users: Make UI close to rest of the apps
  * upgrades: Remove unnecessary subsubmenu
  * ikiwiki: Remove subsubmenu in favor of toolbar
  * networks: Remove subsubmenu in favor of toolbar buttons
  * backups: Remove unnecessary use of subsubmenu template
  * templates: Remove unused invocation of subsubmenu
  * templates: Simplify unnecessary override
  * templates: Provide subsubmenu functionality in app.html
  * dynamicdns: Use app.html instead of app-subsubmenu.html
  * i2p: Use app.html instead of app-subsubmenu.html
  * pagekite: Use app.html instead of app-subsubmenu.html
  * snapshot: Use app.html instead of app-subsubmenu.html
  * templates: Remove unused app-subsubmenu.html
  * deluge: Support deluge 2 by starting it properly
  * minetest: Remove mod-torches no longer available in testing/unstable

  [ James Valleroy ]
  * security: Add past vulnerabilities count
  * security: Move security report to new page
  * locale: Update translation strings
  * doc: Fetch latest manual
  * d/control: Add Rules-Requires-Root: no
  * d/control: Update Standards-Version to 4.4.1

 -- James Valleroy <jvalleroy@mailbox.org>  Mon, 07 Oct 2019 19:06:16 -0400

plinth (19.17~bpo10+1) buster-backports; urgency=medium

  * Rebuild for buster-backports.

 -- James Valleroy <jvalleroy@mailbox.org>  Sun, 29 Sep 2019 11:05:32 -0400

plinth (19.17) unstable; urgency=medium

  [ Pavel Borecki ]
  * Translated using Weblate (Czech)
  * Translated using Weblate (Czech)

  [ Anxin YI ]
  * Translated using Weblate (Chinese (Simplified))

  [ Joseph Nuthalapati ]
  * firstboot: network connections not used, cleanup
  * firstboot: Add new help menu to firstboot navbar

  [ Sunil Mohan Adapa ]
  * letsencrypt: Update and fix tests involving domain changes
  * tor: Fix test case for getting status
  * firstboot: Hide left menu during first boot as intended

  [ James Valleroy ]
  * locale: Update translation strings
  * doc: Fetch latest manual

 -- James Valleroy <jvalleroy@mailbox.org>  Mon, 23 Sep 2019 18:14:40 -0400

plinth (19.16~bpo10+1) buster-backports; urgency=medium

  * Rebuild for buster-backports.

 -- James Valleroy <jvalleroy@mailbox.org>  Sun, 15 Sep 2019 09:36:27 -0400

plinth (19.16) unstable; urgency=medium

  [ Joseph Nuthalapati ]
  * help: Add button to submit feedback
  * help: Add button for Support
  * help: Add button for Contribute
  * manual: Move PDF download link to HTML manual page
  * help: Convert help icon in the navbar to dropdown

  [ Sunil Mohan Adapa ]
  * help: Add more text to contribute page for donations
  * action_utils: Introduce utility for setting debconf answers
  * action_utils: Workaround problem with setting debconf answers
  * views: Fix failure in redirecting from language selection page
  * help: Make download as PDF a regular button
  * backups: Add missing slashes at the end of URLs
  * backups: Remove cancel button from add disk location page
  * backups: Fix removing local repository
  * backups: Simplify checking repository capabilities using flags
  * backups: Simplify listing repositories in index page
  * backups: Rename network_storage module to store
  * backups: Introduce method for checking if a repository is usable
  * backups: Minor cosmetic fixes
  * backups: Expose repository path as property
  * backups: Rename remove_repository method to remove
  * backups: Minor change to disk repository name
  * backups: Rename repo_path to borg_path for clarity
  * backups: Make mountpoint property private
  * backups: Use higher level method in views instead of store methods
  * backups: Implement hostname property on SSH repository
  * backups: Clarify two separate uses of name create_repository
  * backups: Separate repository loading from instantiation
  * backups: Minor cosmetic changes
  * backups: Minor simplification in running of action script
  * backups: Improve handling borg errors
  * backups: Minor simplification when adding remote repository
  * backups: Handle errors when adding disk repository
  * backups: Show repository error in archives table
  * backups: Show lock icon for encrypted repositories
  * backups: Show error when password is provided for unencrypted repo
  * backups: Don't show used disk choices when adding disk repo
  * backups: Show error when there are no disks available to add repo
  * backups: Move add repository buttons to the top
  * ejabberd: Fix listen port configuration for ejabberd 19.x
  * cockpit: Prevent restart on freedombox startup
  * ejabberd: Prevent restart on freedombox startup
  * ejabberd: Perform host/domain name operations only when installed
  * module_loader: Cosmetic changes by yapf
  * web_server: Remove log message about serving static directory
  * setup: Better log message when no apps need upgrades
  * module_loader: Remove log message when app is imported
  * actions: Improve log message about action execution

  [ Doma Gergő ]
  * Translated using Weblate (Hungarian)

  [ Swann Martinet ]
  * Translated using Weblate (German)
  * Translated using Weblate (Italian)
  * Translated using Weblate (French)

  [ Allan Nordhøy ]
  * Translated using Weblate (Norwegian Bokmål)

  [ Danny Haidar ]
  * help: Minor updates to the statements on contribute page

  [ Joseph Nuthalpati ]
  * backups: Allow adding backup repositories on multiple disks
  * backups: Refactor class hierarchy in repository.py
  * backups: Save new backup location to plinth database

  [ James Valleroy ]
  * locale: Update translation strings

 -- James Valleroy <jvalleroy@mailbox.org>  Mon, 09 Sep 2019 18:20:03 -0400

plinth (19.15~bpo10+1) buster-backports; urgency=medium

  * Rebuild for buster-backports.

 -- James Valleroy <jvalleroy@mailbox.org>  Thu, 29 Aug 2019 18:51:28 -0400

plinth (19.15) unstable; urgency=medium

  [ Doma Gergő ]
  * Translated using Weblate (Hungarian)

  [ nautilusx ]
  * Translated using Weblate (German)

  [ Allan Nordhøy ]
  * Translated using Weblate (Norwegian Bokmål)

  [ Joseph Nuthalpati ]
  * functional_tests: Fix site.is_available not handling default paths
  * functional_tests: Fix step definition "When I log out"
  * matrix-synapse: Allow installation of version 1.2 from backports

  [ James Valleroy ]
  * security: Hide vulnerability table by default
  * vagrant: Stop any ongoing unattended-upgrade
  * functional_tests: Use longer password when creating user
  * locale: Update translation strings
  * doc: Fetch latest manual
  * debian: Add lintian-override for package-installs-apt-preferences

  [ Sunil Mohan Adapa ]
  * names: Perform better layout of domain names table on small screens
  * cockpit: Apply domain name changes immediately
  * ejabberd: Prevent processing empty domain name
  * config: Send hostname change signal only after fully processing it
  * letsencrypt: Don't try to obtain certificates for .local domains
  * avahi: Expose .local domain as a proper domain
  * cockpit: Make essential and install by default
  * tt-rss: Force upgrade to 18.12-1.1 and beyond
  * doc: Fetch latest manual
  * README: Add more screenshots, update existing paths
  * matrixsynapse: Fix apache syntax errors introduce by 4b8b2e171c86d75
  * users: yapf cosmetic changes
  * users: Don't delete 'admin' group when running unit tests
  * users: Minor cosmetic refactoring
  * users: Don't fail badly when admin group does not exist
  * users: Minor fix to return value when getting last admin user
  * users: Cosmetic yapf and isort fixes
  * updates: Allow matrix-synapse 1.3 to be installed for buster users
  * javascript: Don't resubmit when refreshing the page
  * vagrant: Fix dpkg command for recovering from broken state
  * functional_tests: Fix create snapshot test failure
  * storage: Fix regression with restoring backups with storage

  [ bn4t ]
  * matrix-synapse: Use recommended reverse proxy configuration

 -- James Valleroy <jvalleroy@mailbox.org>  Mon, 26 Aug 2019 18:55:49 -0400

plinth (19.14~bpo10+1) buster-backports; urgency=medium

  * Rebuild for buster-backports.

 -- James Valleroy <jvalleroy@mailbox.org>  Thu, 15 Aug 2019 20:10:30 -0400

plinth (19.14) unstable; urgency=medium

  [ James Valleroy ]
  * functional_tests: Fix delete backup path
  * tests: Test add custom shortcuts to frontpage
  * locale: Update translation strings
  * doc: Fetch latest manual
  * debian: Update standards version to 4.4.0
  * debian: Switch to debhelper-compat

  [ Pavel Borecki ]
  * Translated using Weblate (Czech)

  [ Doma Gergő ]
  * Translated using Weblate (Hungarian)

  [ pierre ]
  * Translated using Weblate (French)

  [ ZeroAurora ]
  * Translated using Weblate (Chinese (Simplified))

  [ Sunil Mohan Adapa ]
  * storage: Handle all device paths during eject
  * storage: Fix incorrect i18n when throwing and error
  * storage: yapf changes
  * setup: Clarify success log message when force upgrading
  * Yapf changes
  * firewall: Force upgrade to firewalld 0.7.x
  * frontpage: Fix regression with loading custom shortcuts
  * frontpage: Log a message when loading custom shortcuts
  * upgrades: Set apt configuration to allow release info change
  * tests: Fix flake8 warning about unused imports
  * Minor yapf fixes
  * names: Minor styling fixes
  * names: Don't enumerate services for domains supporting all
  * names: Introduce new API to manage domains
  * names: Declare domain types in various apps
  * names: Make all apps use new api to retrieve domain names
  * names: Use new API in all apps
  * letsencrypt: Revoke certificate only if it exists
  * letsencrypt: Fix problem with automatically obtaining certificates
  * cockpit: Don't error out when removing an unknown domain
  * ejabberd: Ensure that hosts are not duplicated in configuration
  * ejabberd: Use domain added signal for listening to domain changes
  * cockpit: Don't handle the domain changed signal
  * letsencrypt: Remove unused listen to domain change signal
  * config: Remove unused domain change signal
  * api: Fix regression with listing only enabled apps in mobile app

  [ Joseph Nuthalpati ]
  * upgrades: Use reusable collapsible-button style for logs

  [ Mesut Akcan ]
  * Translated using Weblate (Turkish)

  [ Radek Pasiok ]
  * Translated using Weblate (Polish)

  [ Anxin YI ]
  * Translated using Weblate (Chinese (Simplified))

  [ Allan Nordhøy ]
  * Translated using Weblate (Norwegian Bokmål)

 -- James Valleroy <jvalleroy@mailbox.org>  Mon, 12 Aug 2019 19:31:35 -0400

plinth (19.13~bpo10+1) buster-backports; urgency=medium

  * Rebuild for buster-backports.

 -- Federico Ceratto <federico@debian.org>  Tue, 06 Aug 2019 15:39:39 +0100

plinth (19.13) unstable; urgency=low

  [ Nikolas Nyby ]
  * Fix a handful of typos in docs and comments
  * Introduce flake8 checking
  * Fix typos in module init docs
  * Add flake8 to gitlib-ci

  [ Petter Reinholdtsen ]
  * Translated using Weblate (Norwegian Bokmål)

  [ Sunil Mohan Adapa ]
  * Minor changes to flake8 related updates
  * diaspora: Fix tests by reverting changes during flake8 clenaup
  * backups: Fix issue with showing index page
  * backups: Fix HTML template indentation, remove inline styling

  [ James Valleroy ]
  * help: Show security notice when backports are in use
  * security: Show vulnerability counts
  * locale: Update translation strings
  * doc: Fetch latest manual
  * Begin uploading to unstable again.
  * security: Fixup refactoring

  [ Joseph Nuthalapati ]
  * backups: Make UI more consistent with other apps
  * backups: Make backup location tables collapsible
  * flake8: Remove unused import

  [ nautilusx ]
  * Translated using Weblate (German)

  [ Anxin YI ]
  * Translated using Weblate (Chinese (Simplified))

 -- James Valleroy <jvalleroy@mailbox.org>  Mon, 29 Jul 2019 19:13:58 -0400

plinth (19.12) experimental; urgency=medium

  [ Miguel A. Bouzada ]
  * Added translation using Weblate (Galician)
  * Translated using Weblate (Galician)

  [ Sunil Mohan Adapa ]
  * dbus: Allow plinth user to own FreedomBox DBus service
  * service: Implement action for systemd try-restart
  * cockpit: Don't handle domains if app is not installed
  * dynamicdns: Send domain added signal properly during init
  * letsencrypt: Force commands to be non-interactive
  * letsencrypt: Remove renewal hooks implementation
  * letsencrypt: Remove old style hooks from all configuration files
  * letsencrypt: Remove deprecated logger.warn
  * letsencrypt: Remove special treatment for domain added from 'config'
  * letsencrypt: Implement DBus service for renewal notifications
  * letsencrypt: Add lineage information in status
  * letsencyrpt: Implement action to copy certificates
  * letsencrypt: Implement action to compare copied certificates
  * letsencrypt: Introduce component for handling certificates
  * letsencrypt: Add permanent hook to receive renewal notifications
  * letsencrypt: Trigger renewal certificate events in component
  * letsencrypt: Trigger events for obtain, revoke and delete
  * letsencrypt: Implement re-obtain separately
  * letsencrypt: Handling certificate renewals when daemon is offline
  * apache: Add let's encrypt certificate component
  * matrixsynapse: Add let's encrypt component for certficiates
  * ejabberd: Add let's encrypt component for managing certificates
  * ejabberd: Backup and restore TLS certificates
  * sso: Use new features of axes, log axes messages
  * Minor yapf and isort changes

  [ Pavel Borecki ]
  * Translated using Weblate (Czech)

  [ Petter Reinholdtsen ]
  * Translated using Weblate (Norwegian Bokmål)

  [ Allan Nordhøy ]
  * Translated using Weblate (Norwegian Bokmål)

  [ Doma Gergő ]
  * Translated using Weblate (Hungarian)

  [ Luis A. Arizmendi ]
  * Translated using Weblate (Spanish)

  [ Joseph Nuthalapati ]
  * backups: Add option to select/deselect all apps for backup or restore
  * backups: Change "select all" to a pure JavaScript implementation
  * Translated using Weblate (Telugu)
  * Translated using Weblate (Chinese (Simplified))
  * sharing: Allow directories to be publicly shared
  * sharing: Add functional test for public shares
  * sharing: Add JavaScript to hide user groups for public shares
  * sharing: Simplify --is-public option
  * sharing: Indicate public shares in listing of shares

  [ Johannes Keyser ]
  * Translated using Weblate (German)

  [ Mesut Akcan ]
  * Translated using Weblate (Turkish)

  [ Elizabeth Sherrock ]
  * Translated using Weblate (Chinese (Simplified))

  [ Anxin YI ]
  * Translated using Weblate (Chinese (Simplified))

  [ Igor ]
  * Translated using Weblate (Russian)

  [ ZeroAurora ]
  * Translated using Weblate (Chinese (Simplified))

  [ James Valleroy ]
  * Translated using Weblate (Chinese (Simplified))
  * locale: Update translation strings
  * doc: Fetch latest manual

 -- James Valleroy <jvalleroy@mailbox.org>  Mon, 22 Jul 2019 19:23:02 -0400

plinth (19.11) experimental; urgency=medium

  [ THANOS SIOURDAKIS ]
  * Added translation using Weblate (Greek)

  [ ZeroAurora ]
  * Translated using Weblate (Chinese (Simplified))

  [ Doma Gergő Mihály ]
  * matrixsynapse: Fix missing translation mark

  [ Doma Gergő ]
  * Translated using Weblate (Hungarian)

  [ Luis A. Arizmendi ]
  * Translated using Weblate (Spanish)

  [ Joseph Nuthalapati ]
  * backups: Improve UX of adding ssh remote
  * backups: Avoid creating duplicate SSH remotes
  * backups: YAPF formatting
  * backups: Text change on index page
  * backups: Make paramiko a dependency of freedombox package
  * debian: Add python3-paramiko to build dependencies
  * backups: Fix issue with repository not being initialized
  * backups: Minor refactoring in forms.py
  * backups: Add test for adding ssh remotes
  * backups: Avoid using `sudo` in tests
  * backups: Skipping tests temporarily
  * backups: tests: Fix issue with usage of fixture 'needs_root'
  * Add SSH hostkey verification
  * backups: ssh remotes: Refactoring
  * backups: Fix functional tests broken due to URL changes
  * Verify SSH hostkey before mounting
  * ui: Create reusable CSS class for collapsible-button
  * backups: Remove unnecessary context manager for paramiko SFTPClient
  * backups: Read file path of known_hosts directly from plinth.config
  * backups: Add regex validation for ssh_repository field

  [ Sunil Mohan Adapa ]
  * backups: Minor fixes to host verification view template
  * backup: Allow SSH directory paths with : in them
  * backups: Cleanup auto-mounting SSH repositories
  * backups: Minor styling changes
  * backups: Handle SSH keys for old stored repositories
  * backups: Require passphrase for encryption in add repository form
  * backups: Fix and refactor adding a new remote repository
  * backups: Remove known_hosts file from config file
  * backups: Fix issue with verifying SSH host keys
  * backups: Don't send passphrase on the command line
  * backups: Git ignore the .ssh folder in data folder
  * setup.py: Don't install directories matching ignore patterns
  * backups: Minor cleanup
  * backups: Un-mount SSH repositories before deleting them

  [ Igor ]
  * Translated using Weblate (Russian)

  [ Andrey Vostrikov ]
  * Translated using Weblate (Russian)

  [ James Valleroy ]
  * locale: Update translation strings
  * doc: Fetch latest manual

 -- James Valleroy <jvalleroy@mailbox.org>  Mon, 08 Jul 2019 18:13:37 -0400

plinth (19.10) experimental; urgency=medium

  [ Sunil Mohan Adapa ]
  * Introduce firewall component for opening/closing ports
  * Introduce webserver component for managing Apache configuration
  * Introduce uwsgi component to manage uWSGI configuration
  * app: Rename get() method to get_component()
  * app: Add unique ID to each app class
  * Introduce daemon component to handle systemd units
  * radicale: Workaround issue with creating log directory
  * app: Set app as enabled only when the daemon is enabled
  * syncthing: Open firewall ports for listening and discovery

  [ James Valleroy ]
  * functional_tests: Add shortcut- prefix to test home page config
  * locale: Update translations strings
  * doc: Fetch latest manual

  [ Mesut Akcan ]
  * Translated using Weblate (Turkish)

  [ ssantos ]
  * Translated using Weblate (German)

  [ Pavel Borecki ]
  * Translated using Weblate (Czech)

  [ Allan Nordhøy ]
  * Translated using Weblate (Norwegian Bokmål)

  [ adaragao ]
  * Translated using Weblate (Portuguese)

  [ Petter Reinholdtsen ]
  * Translated using Weblate (Norwegian Bokmål)

 -- James Valleroy <jvalleroy@mailbox.org>  Mon, 24 Jun 2019 20:06:17 -0400

plinth (19.9) experimental; urgency=medium

  [ Danny Haidar ]
  * Added translation using Weblate (Bulgarian)

  [ Sunil Mohan Adapa ]
  * menu: Remove unused template submenu.html
  * menu: Removed unused templates, methods and properties
  * Introduce component architecture and menu component
  * Turn frontpage shortcut into an app component

  [ James Valleroy ]
  * config: Update migration to use app id
  * searx: Update to use shortcut component
  * config: Add option to show advanced apps
  * monkeysphere: Hide by default
  * locale: Update translation strings
  * doc: Fetch latest manual

  [ Joseph Nuthalapati ]
  * searx: Add option to allow public access to the application
  * searx: Preserve public_access setting
  * searx: Improve functional tests

  [ Mesut Akcan ]
  * Translated using Weblate (Turkish)

  [ Allan Nordhøy ]
  * Translated using Weblate (Norwegian Bokmål)

 -- James Valleroy <jvalleroy@mailbox.org>  Mon, 10 Jun 2019 19:18:52 -0400

plinth (19.8) experimental; urgency=medium

  [ Pavel Borecki ]
  * Translated using Weblate (Czech)

  [ Allan Nordhøy ]
  * Translated using Weblate (Norwegian Bokmål)

  [ Sunil Mohan Adapa ]
  * i2p: Update SVG logo with standard units, size and margins
  * HACKING: Add guidelines for creating new icons
  * icons: Add new SVG icons for all apps
  * icons: Add license information for SVG icons
  * templates: Use SVG icons for apps page and shortcuts
  * icons: Ensure SVG presence for all non-app icons
  * icons: Update copyright information remaining icons
  * doc: Update the correct license for documentation
  * apache: Serve SVG files compressed using gzip

  [ Doma Gergő ]
  * Translated using Weblate (Hungarian)

  [ ssantos ]
  * Translated using Weblate (German)

  [ Mesut Akcan ]
  * Translated using Weblate (Turkish)

  [ ventolinmono ]
  * Translated using Weblate (Spanish)

  [ Petter Reinholdtsen ]
  * Translated using Weblate (Norwegian Bokmål)

  [ James Valleroy ]
  * locate: Update translation strings
  * doc: Fetch latest manual
  * debian: Remove duplicate priority field
  * doc: Remove unused duplicate image

 -- James Valleroy <jvalleroy@mailbox.org>  Mon, 27 May 2019 18:11:25 -0400

plinth (19.7) experimental; urgency=medium

  [ LoveIsGrief ]
  * i2p: Use augeas for editing the router.config
  * i2p: Include default favorites after installation

  [ Sunil Mohan Adapa ]
  * i2p: Update license headers for consistent formatting
  * i2p: Minor flake8 and yapf fixes
  * i2p: Convert router configuration tests to pytest style
  * transmission: Fix issue with promoting menu item
  * tor: Fix issue with promoting/demoting menu item
  * apps: Fix showing apps background twice
  * apps: Style disable app icons according to design
  * apps: Style the title for disabled icons section
  * sharing: Always keep menu item in promoted state
  * apps: Promote/demote menu items for disabled apps too
  * tests: Add commonly used fixtures globally
  * tests: Remove unused test discovery code
  * custom_shortcuts: Fix issue with writing tests as different user
  * backups: Convert tests to pytest style
  * bind: Convert tests to pytest style
  * config: Convert tests to pytest style
  * diaspora: Convert tests to pytest style
  * letsencrypt: Convert tests to pytest style
  * names: Convert tests to pytest style
  * pagekite: Convert tests to pytest style
  * storage: Convert tests to pytest style
  * tor: Convert tests to pytest style
  * users: Convert tests to pytest style
  * actions: Convert tests to pytest style
  * cfg: Convert tests to pytest style
  * clients: Convert tests to pytest style
  * context_processors: Convert tests to pytest style
  * kvstore: Convert tests to pytest style
  * menu: Convert tests to pytest style
  * middleware: Convert tests to pytest style
  * network: Convert tests to pytest style
  * templatetags: Convert tests to pytest style
  * utils: Convert tests to pytest style
  * i2p: Rename test fixtures to avoid a minor warning
  * ejabberd: Include Bosh port 5280 in port forwarding information
  * repro: Show port forwarding information
  * Common template for showing port forwarding information
  * i2p: Show port forwarding information
  * bind: Show port forwarding information
  * ssh: Show port forwarding information

  [ Doma Gergő ]
  * Translated using Weblate (Hungarian)

  [ Allan Nordhøy ]
  * Translated using Weblate (Norwegian Bokmål)

  [ Radek Pasiok ]
  * Translated using Weblate (Polish)

  [ Erik Ušaj ]
  * Added translation using Weblate (Slovenian)
  * Translated using Weblate (Slovenian)

  [ Karel Trachet ]
  * Translated using Weblate (Dutch)

  [ ssantos ]
  * Translated using Weblate (German)
  * Translated using Weblate (Portuguese)

  [ James Valleroy ]
  * apps: Separate enabled and disabled apps
  * apps: Add port forwarding info
  * service: Show port forwarding info when available
  * openvpn: Show port forwarding info
  * minetest: Fix flake8 error
  * matrixsynapse: Show port forwarding info
  * tahoe: Show port forwarding info
  * locate: Update translation strings
  * doc: Fetch latest manual

  [ Joseph Nuthalapati ]
  * Translated using Weblate (Telugu)

 -- James Valleroy <jvalleroy@mailbox.org>  Mon, 13 May 2019 19:47:52 -0400

plinth (19.6) experimental; urgency=medium

  [ Pavel Borecki ]
  * Translated using Weblate (Czech)

  [ CurlingTongs ]
  * Translated using Weblate (German)

  [ nautilusx ]
  * Translated using Weblate (German)

  [ Allan Nordhøy ]
  * Translated using Weblate (Norwegian Bokmål)

  [ Mesut Akcan ]
  * Translated using Weblate (Turkish)

  [ narendrakumar.b ]
  * letsencrypt: Provide link to configure domain if not configured

  [ James Valleroy ]
  * firewall: Get service ports details
  * firewall: Show ports details
  * locale: Update translation strings
  * doc: Fetch latest manual

  [ LoveIsGrief ]
  * i2p: Add helper to modify the tunnel config
  * i2p: Open HTTP(S) and IRC ports on all interfaces on install
  * i2p: Add HTTP(S) and IRC ports to firewall
  * i2p: Enable application

  [ Sunil Mohan Adapa ]
  * i2p: flake8 and yapf fixes
  * i2p: Convert unit tests to pytest style
  * i2p: Update firewalld service descriptions
  * i2p: Disable the daemon before editing configuration
  * i2p: Don't enable proxies on external zone

 -- James Valleroy <jvalleroy@mailbox.org>  Mon, 29 Apr 2019 19:18:01 -0400

plinth (19.5) experimental; urgency=medium

  [ LoveIsGrief ]
  * i2p: Add new application
  * i2p: Disable compression on /i2p/
  * i2p: apache: Catch more I2P locations
  * i2p: django: Add shortcuts to /i2p/... URLs
  * i2p: django: Additional information about /i2p location
  * i2p: todo: Add TODOs for I2P
  * i2p: todo: add more TODOs for I2P
  * i2p: idea: Browse eepsites directly from freedombox
  * i2p: todo: Add torrent tracker to list of favorites
  * i2p: django: Add description for the configuration shortcuts
  * i2p: django: Add i2p homepage to description
  * i2p: setup: Enrich I2P favorites
  * i2p: todo: Tick off a TODO and reword one
  * i2p: todo: Remove IDEA for browsing to .i2p sites in iframe
  * i2p: torrents: Link to the list of trackers
  * i2p: Add functional tests
  * functional_tests: Allow provisioning VM for functional tests
  * functional tests: Fix wheel errors when provisioning VM

  [ Sunil Mohan Adapa ]
  * i2p: Move data files into the app's data folder
  * i2p: Use project logo instead of mascot
  * i2p: Remove TODO in favor of issue tracker
  * apache: Add proxy_html module needed by i2p app
  * i2p: Backup/restore the correct state folder
  * i2p: Minor styling changes
  * i2p: Add diagnostic test for web interface port
  * i2p: Add main web interface to list of clients
  * i2p: Review and cleanup action script
  * i2p: Review and update views
  * i2p: Disable app until further fixes are done

  [ James Valleroy ]
  * functional_tests: Install python3-pytest-django
  * locale: Update translation strings
  * doc: Fetch manual

  [ wind ]
  * Translated using Weblate (Russian)

  [ Joseph Nuthalapati ]
  * storage: Use udisks to list disks and df for disk space utilization

  [ Igor ]
  * Translated using Weblate (Russian)

  [ CurlingTongs ]
  * Translated using Weblate (German)

 -- James Valleroy <jvalleroy@mailbox.org>  Mon, 15 Apr 2019 18:47:17 -0400

plinth (19.4) experimental; urgency=medium

  [ Allan Nordhøy ]
  * Translated using Weblate (Norwegian Bokmål)

  [ Pavel Borecki ]
  * Translated using Weblate (Czech)

  [ nautilusx ]
  * Translated using Weblate (German)

  [ Doma Gergő ]
  * Translated using Weblate (Hungarian)

  [ advocatux ]
  * Translated using Weblate (Spanish)

  [ Joseph Nuthalapati ]
  * clients: Open web app in a new browser tab
  * matrix-synapse: Change client diagnostics url
  * minetest: Fix duplicate domain names being displayed in UI
  * storage: Do not show an eject button on /boot partitions
  * letsencrypt: Call letsencrypt manage_hooks with correct arguments
  * vagrant: Run plinth as user plinth in development environment

  [ Johannes Keyser ]
  * Translated using Weblate (German)

  [ James Valleroy ]
  * dynamicdns: Install module by default
  * locale: Update strings
  * doc: Fetch latest manual

  [ Sunil Mohan Adapa ]
  * storage: Don't check type of the disk for / and /boot
  * storage: Don't log error when checking if partition is expandable

  [ wind ]
  * Translated using Weblate (Russian)

 -- James Valleroy <jvalleroy@mailbox.org>  Mon, 01 Apr 2019 20:31:54 -0400

plinth (19.3) experimental; urgency=medium

  [ Pavel Borecki ]
  * Translated using Weblate (Czech)

  [ Doma Gergő ]
  * Translated using Weblate (Hungarian)

  [ Petter Reinholdtsen ]
  * Translated using Weblate (Norwegian Bokmål)

  [ advocatux ]
  * Translated using Weblate (Spanish)

  [ James Valleroy ]
  * vagrant: Rearrange steps of provision script
  * locale: Update translation strings

  [ Joseph Nuthalapati ]
  * dynamicdns: Break up dynamicdns.py into forms.py and views.py
  * dynamicdns: Move subsubmenu below description
  * firewall: Change "Current Status:" from p to h3
  * names: Add description
  * subsubmenu: Make description a customizable block
  * pagekite: Bring subsubmenu below description. Remove About section.
  * upgrades: Move subsubmenu below description
  * Include clients.html in service-subsubmenu.html
  * ikiwiki: Move subsubmenu below description

  [ Sunil Mohan Adapa ]
  * pagekite: Rename base template file
  * pagekite: Change the template section title
  * dynamicdns: Simplify template inheritance
  * ikiwiki: Consistent styling for delete warning page
  * templates: Minor styling change
  * functional_tests: Reorder tests to disable apps after tests
  * tests: Mark functional tests with functional mark
  * tests: Read functional tests conf file without assuming CWD
  * tests: Fix backups API test cases to work under all conditions
  * README: Provide simple instruction for installing FreedomBox
  * INSTALL.md: Simplify installation instructions
  * HACKING.md: Update instructions on installing dependencies
  * functional_tests: Update todo list by removing implemented tests
  * mediawiki: Fix tests to allow running from any directory
  * tests: Use pytest for running all tests
  * ci: Allow gitlab to parse test coverage results
  * main: Show service version in logs
  * setup: Automatically gather information about files to install
  * setup: Allow apps to have their own data directories
  * setup: Don't include data/ files as package data
  * module_loader: Specially load modules in development mode
  * setup: Move app enabling files to respective apps
  * setup: Move app data files into respective apps
  * setup: Remove unused /var/run directory

  [ Dietmar ]
  * Translated using Weblate (German)
  * Translated using Weblate (French)
  * Translated using Weblate (Italian)

  [ jonathan göhler ]
  * Translated using Weblate (German)

  [ Vincent Ladeuil ]
  * Translated using Weblate (French)

  [ David Maulat ]
  * Translated using Weblate (French)

  [ Allan Nordhøy ]
  * Translated using Weblate (Norwegian Bokmål)

  [ Mesut Akcan ]
  * Translated using Weblate (Turkish)

 -- James Valleroy <jvalleroy@mailbox.org>  Mon, 18 Mar 2019 20:30:44 -0400

plinth (19.2) unstable; urgency=medium

  [ Joseph Nuthalapati ]
  * docs: Fix deprecation warnings in post-processor
  * tor: Fix deprecation warning W605 for '\' character in regex
  * utils: Simplify YAMLFile by removing the post_exit argument
  * config: Consolidate get_domainname() implementation into config
  * config: Move default-app configuration to a dedicated file
  * config: Fix Ikiwiki entries not showing up as default apps
  * config: Migrate default app configuration to new conf file
  * config: Rename Default App to Webserver Home Page
  * config: Add option to use Apache's default home page as home page
  * config: Remove Apache home page configuration from freedombox.conf
  * config: Fix error when setting JSXC as the home page
  * users: Add nscd as a dependency
  * Disable Coquelicot for Buster release
  * matrix-synapse: Fix LDAP login issue
  * config: Revert changes in freedombox.conf to avoid conffile prompt
  * config: Reset home page setting in freedombox.conf during migration
  * openvpn: Migration from easy-rsa 2 to 3 for existing installations
  * openvpn: Increment version number for easy-rsa 3 migration
  * snapshot: Fix failing functional test

  [ Pavel Borecki ]
  * Translated using Weblate (Czech)

  [ danielwine ]
  * Translated using Weblate (Hungarian)

  [ Doma Gergő ]
  * Translated using Weblate (Hungarian)

  [ Allan Nordhøy ]
  * Translated using Weblate (Norwegian Bokmål)

  [ advocatux ]
  * Translated using Weblate (Spanish)

  [ Sunil Mohan Adapa ]
  * tor: Styling changes due to yapf
  * tor: Use fixed 9001 port for relaying
  * utils: Handle exceptions in context management for YAMLFile
  * utils: Fix some flake8 warnings
  * tahoe: Styling changes
  * backups: Fix failing test case
  * web_server: Move shutdown handling to main
  * dbus: Add new module for D-Bus services
  * setup: Abstraction for getting managing packages of a module
  * setup: Filter packages to force upgrade
  * package: Implement identifying packages that need conffile prompts
  * package: Helper method to filter packages that need conffile prompt
  * setup: Trigger force upgrade for app that implement it
  * bind: Handle conffile prompt during upgrade
  * setup: Rush force upgrade in development mode
  * ttrss: Make functional test definitions specific to ttrss
  * cockpit: Pre-enable necessary apache modules
  * radicale, searx: Pre-enable necessary apache modules
  * letsencrypt: Pre-enable necessary apache modules
  * ikiwiki: Pre-enable necessary apache modules
  * sso: Pre-enable necessary apache modules
  * apache: Use cgid module instead of cgi
  * apache: Increment app version number
  * setup: Make additional info available for force upgrading
  * debian/copyright: Minor fixes
  * debian/copyright: Add full text for AGPL-3+
  * debian/copyright: Add license text for public-domain
  * debian/copyright: Add license text for GPL-2 and GPL-3
  * debian/copyright: Add license text for CC-BY-SA-3.0
  * debian/copyright: Update copyright for logos
  * static: Remove unused files
  * LICENSES: Remove files that are same license as rest of the source
  * config: Don't pass configuration file argument to action
  * openvpn: Fix issues with upgrade easy-rsa 2 to 3 migration
  * openvpn: Make frontpage shortcut appear after an upgrade
  * openvpn: Work around firewalld bug 919517
  * setup: Pass better data structure for force upgrade operation
  * utils: Introduce abstraction over distutils comparison of versions
  * firewalld: Implement upgrading from 0.4.x to 0.6.x
  * ttrss: Make setup process reusable
  * ttrss: Implement upgrade from 17.4 to 18.12

  [ Johannes Keyser ]
  * Translated using Weblate (German)

  [ Anjali Datla ]
  * Translated using Weblate (Telugu)

  [ Darkblaze ]
  * Translated using Weblate (Telugu)

  [ Petter Reinholdtsen ]
  * Translated using Weblate (Norwegian Bokmål)

  [ Jag ]
  * vagrant: Use virtualbox linked clones / CoW to reduce startup times

  [ James Valleroy ]
  * Add 2019 to copyright years
  * Fix some paths in LICENSES
  * debian: Add copyright years for debian/*
  * radicale: Add description of web interface
  * ttrss: Add backup support
  * debian: Add copyright info for lato fonts
  * debian: Add copyright info for individual logo files
  * LICENSES: Add reference to debian/copyright
  * debian: Add copyright info for theme images
  * debian/copyright: Move all license texts to end
  * debian/copyright: Remove unnecessary fields for native package
  * debian/copyright: Move some app icons from LICENSES
  * debian/copyright: Fix typo in year
  * debian/copyright: Move more app icons from LICENSES
  * debian/copyright: Include some URLs dropped from LICENSES
  * debian/copyright: Move some more app icons from LICENSES
  * debian/copyright: Fix filename for tahoe-lafs logo
  * security: Migrate access config to new file
  * users: When ssh used in tests, add users to admin group
  * locale: Update translations strings

 -- James Valleroy <jvalleroy@mailbox.org>  Sat, 02 Mar 2019 14:45:55 -0500

plinth (19.1) unstable; urgency=medium

  [ James Valleroy ]
  * radicale: Log errors during upgrade
  * radicale: Bump version to 2
  * radicale: Remove obsolete diagnostics
  * radicale: Fix server URLs in client info
  * locale: Update translation strings
  * doc: Fetch latest manual

  [ Pavel Borecki ]
  * Translated using Weblate (Czech)

  [ Allan Nordhøy ]
  * Translated using Weblate (Norwegian Bokmål)

  [ Petter Reinholdtsen ]
  * Translated using Weblate (Norwegian Bokmål)

  [ advocatux ]
  * Translated using Weblate (Spanish)

  [ Sunil Mohan Adapa ]
  * setup: Add option to handle configuration prompts during install
  * radicale: Simplify upgrading to newer packages
  * matrixsynapse: Remove hard-coded URL
  * matrixsynapse: Fix issues with showing certificate warning
  * letsencrypt: Fix issue with disabling matrixsynapse checkbox
  * matrixsynapse: Don't check for current domain in renew hook
  * matrixsynapse: Fix potential exposure of private key
  * matrixsynapse: Setup certificate after domain selection
  * matrixsynapse: Better checking for valid certificate

  [ Joseph Nuthalapati ]
  * matrixsynapse: Use Let's Encrypt certificates

 -- James Valleroy <jvalleroy@mailbox.org>  Thu, 14 Feb 2019 06:01:19 -0500

plinth (19.0) unstable; urgency=high

  [ J. Carlos Romero ]
  * mldonkey: Add some more clients to the module page
  * mldonkey: Add to the description the three available front-ends

  [ Sunil Mohan Adapa ]
  * monkeysphere: Fix handling of multiple domains and keys
  * monkeysphere: Fix regression with reading new apache domain config
  * apache: Cleanup domain configuration
  * apache: Add support for mod_ssl in addition to mod_gnutls
  * apache: Switch to mod_ssl from mod_gnutls
  * mldonkey: Add systemd service file with security options
  * mldonkey: Enable app
  * action_utils: Fix checking for URL availability
  * upgrades: Fix priority for buster-backports version
  * upgrades: Fix premature adding of buster-backports sources

  [ Pavel Borecki ]
  * Translated using Weblate (Czech)

  [ Johannes Keyser ]
  * Translated using Weblate (German)

  [ advocatux ]
  * Translated using Weblate (Spanish)

  [ James Valleroy ]
  * locale: Update strings for translation
  * Switched to a new version number scheme: YY.N
    - YY is the year of release.
    - N is the release number within that year.

 -- James Valleroy <jvalleroy@mailbox.org>  Sat, 09 Feb 2019 20:38:00 -0500

plinth (0.49.1) unstable; urgency=medium

  [ Sunil Mohan Adapa ]
  * ui: Fix regression with configure button in home page
  * backups: Rename 'Abort' buttons to 'Cancel'
  * backups: Use icon for add repository button
  * backups: Move subsubmenu below description
  * backups: Add title and description to other pages
  * backups: Add link to manual page
  * backups: Fix styling for upload size warning
  * backups: Increase timeout for SSH operations to 30 seconds
  * backups: Minor styling fixes

  [ Pavel Borecki ]
  * Translated using Weblate (Czech)

  [ Petter Reinholdtsen ]
  * Translated using Weblate (Norwegian Bokmål)

  [ advocatux ]
  * Translated using Weblate (Spanish)

  [ Joseph Nuthalapati ]
  * letsencrypt: UI: Fix checkbox disabling

  [ James Valleroy ]
  * datetime: Switch from chrony to systemd-timesyncd
  * locale: Update translation strings
  * doc: Fetch latest manual

 -- James Valleroy <jvalleroy@mailbox.org>  Thu, 07 Feb 2019 21:23:32 -0500

plinth (0.49.0) unstable; urgency=medium

  [ Prachi Srivastava ]
  * networks: remove unused html
  * security: Moves inline javascript to files
  * security: Moves input field focus javascript to django forms
  * help: Use freedombox package instead of plinth for version
  * repro: Disable app due to issues with Debian package

  [ Sunil Mohan Adapa ]
  * ui: Fix regression with card icon style in front page
  * js: Full librejs compatibility
  * js: Remove javascript license link from footer
  * backups: Remove incorrectly set buffer size during download
  * backups: Minor styling fixes
  * backups: Remove dead code
  * backups: Minor styling fixes
  * backups: Minor refactoring
  * backups: Fix incomplete download archives
  * backups: Improve performance of backup download
  * tor: Make a utility method public
  * action_utils: Expose URL checking utility for generic use
  * upgrades: Improve handling of backports
  * datetime: Fix diagnostic test to not ignore first two servers

  [ Pavel Borecki ]
  * Translated using Weblate (Czech)

  [ J. Carlos Romero ]
  * mldonkey: show 'Learn more...' link in package page when installed

  [ James Valleroy ]
  * radicale: Handle migration from 1.x to 2.x
  * shadowsocks: Use resolvable domains in functional tests
  * radicale: Handle data migration for upgrade to 2.x
  * datetime: Switch from ntp to chrony
  * vagrant: Put hold on freedombox package during provision
  * repro: Also disable functional tests
  * monkeysphere: Re-enable functional tests
  * locale: Update translation strings

  [ Allan Nordhøy ]
  * Translated using Weblate (Norwegian Bokmål)

  [ Joseph Nuthalapati ]
  * backports: Add buster-backports to apt sources list
  * debian: Add smoke test with autopkgtests (Closes: #878699)

  [ danielwine ]
  * Translated using Weblate (Hungarian)

  [ Petter Reinholdtsen ]
  * Translated using Weblate (Norwegian Bokmål)

 -- James Valleroy <jvalleroy@mailbox.org>  Tue, 05 Feb 2019 22:55:53 -0500

plinth (0.48.0) unstable; urgency=medium

  [ Doma Gergő ]
  * Translated using Weblate (Hungarian)

  [ Pavel Borecki ]
  * Translated using Weblate (Czech)

  [ Allan Nordhøy ]
  * Translated using Weblate (Norwegian Bokmål)

  [ Sunil Mohan Adapa ]
  * ui: Fix top margin for content containers
  * ui: Rename page specific CSS classes
  * ui: Underline the logo along with 'Home' text when active
  * ui: Style frontpage application info like regular content
  * ui: Fix setting width of card-list at various page sizes
  * ui: Show help nav item text when navbar is collapsed
  * ui: Hide restart/shutdown items when navbar is collapsed
  * ui: Compact pages on extra small screen sizes
  * ui: Re-add background for home, apps and system pages in small sizes
  * fail2ban: Split and update configuration files
  * fail2ban: Pickup new configurations without reboot
  * mldonkey: Update description and minor updates
  * mldonkey: Disable app due to bug during restart
  * backups: Upgrade apps before restoring them
  * backups: Fix showing not-installed apps in create backup page
  * syncthing: Add backup/restore support
  * Serve default favicon for apps that don't provide one
  * radicale: Fix issue with configuration changes not applying
  * openvpn: Add backup/restore support
  * storage: Fix false error message visiting home page
  * storage, backups: Minor styling and yapf fixes
  * service: Fix warning to use collections.abc
  * help: Minor refactoring in get-logs action
  * mldonkey: Add functional test for uploading
  * axes: Minor fixes to configuration for IP blocking
  * infinoted: Wait for up to 5 minutes to kill daemon

  [ Petter Reinholdtsen ]
  * Translated using Weblate (Norwegian Bokmål)

  [ Joseph Nuthalapati ]
  * ci: Export freedombox.deb as build artifact instead of plinth.deb
  * matrix-synapse: Fix startup error caused by bind_address setting
  * matrix-synapse: Use '::' as the IPv6 bind address
  * backups: Automatically install required apps before restore
  * backups: Add a loader to the restore button to indicate progress

  [ Johannes Keyser ]
  * Translated using Weblate (German)

  [ James Valleroy ]
  * django: Remove deprecated AXES_BEHIND_REVERSE_PROXY
  * radicale: Only set hosts for radicale 1.x
  * radicale: Don't change auth type for radicale 2.x
  * radicale: Use rights file by default for radicale 2.x
  * radicale: Add functional tests for setting access rights
  * help: Use journalctl to show status log
  * help: Add action script to read logs from journal
  * help: Add functional test to check status logs page
  * locale: Update translation strings
  * doc: Fetch latest manual from wiki

  [ Prachi Srivastava ]
  * fail2ban: Enable bans for apache auth failures

  [ J. Carlos Romero ]
  * mldonkey: Add new module for the eDonkey network
  * mldonkey: Add backup/restore support

 -- James Valleroy <jvalleroy@mailbox.org>  Mon, 28 Jan 2019 19:22:19 -0500

plinth (0.47.0) unstable; urgency=medium

  [ Joseph Nuthalapati ]
  * ci: Don't install fuse and fuse3 packages in the CI environment
  * snapshot: Fix snapshots filling up the disk
  * snapshot: ui: Remove NUMBER_MIN_AGE setting and add FREE_LIMIT
  * snapshot: Enable TIMELINE_CLEANUP and NUMBER_CLEANUP by default
  * snapshot: Improve description
  * snapshot: Merge the functionality of the migrate command into setup
  * snapshot: Fix failing tests
  * snapshots: Handle installation on non-btrfs filesystems
  * snapshot: Handle "Config in use" error

  [ James Valleroy ]
  * radicale: Add tests for well-known URLs
  * radicale: Don't modify default file for radicale >= 2.1.10
  * radicale: Add support for radicale 2.x
  * setup: Fix spelling error
  * radicale: Switch to uwsgi for radicale 2.x
  * radicale: Create collections folder before starting uwsgi
  * Update translation strings
  * Fetch latest manual
  * debian: Update debhelper compat version to 12

  [ Sunil Mohan Adapa ]
  * radicale: Redirect to well-known URLs according to version
  * syncthing: Use exact matches when enforcing trailing '/'
  * snapshot: Minor styling fixes
  * snapshot: Update descriptions and UI options
  * snapshot: Refactor configuration migration
  * main: Separate out Django setup into a separate module
  * main: Separate out CherryPy code into a separate module
  * Show Gujarati in the list of UI languages
  * cockpit: Add link to manual page
  * cockpit: Update description
  * firewalld: Flush iptables rules before restarting firewall
  * backups: Don't fail tests when borg is not installed
  * backups: yapf fixes
  * django: Use Argon2 password hash
  * setup: Handle showing setup page after app completes installation
  * setup: Minor flake8 fixes
  * setup: Reduce refresh time when application is already installed
  * setup: Don't perform is-package-manager-busy checks when not needed
  * action_utils: Implement utilities for managing uwsgi configurations
  * searx: Use action utils for uwsgi configuration management
  * radicale: Don't keep radicale service running
  * icons: Fixes for switching to fork-awesome
  * Fix i18n for menu strings

  [ Prachi Srivastava ]
  * Replace glyphicons with forkawesome icons

 -- James Valleroy <jvalleroy@mailbox.org>  Mon, 14 Jan 2019 22:08:54 -0500

plinth (0.46.1) unstable; urgency=medium

  [ prolinux ukraine ]
  * Translated using Weblate (Ukrainian)

  [ Joseph Nuthalapati ]
  * clients: Rename DAVdroid to DAVx5

  [ Allan Nordhøy ]
  * Translated using Weblate (Norwegian Bokmål)

  [ Sunil Mohan Adapa ]
  * debian: Replace and break older versions of plinth

  [ James Valleroy ]
  * debian: Fix spelling errors in lintian override comment

 -- James Valleroy <jvalleroy@mailbox.org>  Fri, 04 Jan 2019 23:17:45 -0500

plinth (0.46.0) unstable; urgency=medium

  [ Pavel Borecki ]
  * Translated using Weblate (Czech)

  [ Johannes Keyser ]
  * Translated using Weblate (German)

  [ advocatux ]
  * Translated using Weblate (Spanish)

  [ prolinux ukraine ]
  * Translated using Weblate (Ukrainian)

  [ Sunil Mohan Adapa ]
  * logging: Don't log static file requests
  * logging: Make cherrypy log to the main log
  * logging: Don't log to a log file
  * logging: Log to systemd journal directly
  * logging: Separate logging init logic into a module
  * logging: Implement colors for console messages
  * searx: Update outdated Apache configuration
  * sso: Update outdated Apache configuration
  * letsencrypt: Use macros for configuring sites
  * letsencrypt: Remove outdated Apache configuration
  * logging: Remove references to old log files
  * debian: Alter control file indentation
  * storage: Add parted as dependency module
  * debian: Add dependencies from freedombox-setup
  * sudoers: Allow all admin users to become superusers
  * Move update-motd script from freedombox-setup
  * debian: Break current version of freedombox-setup
  * Move preseed file from freedombox-setup
  * debian: Use description from freedombox.org
  * debian: Ignore debian/debhelper-build-stamp
  * debian: Fix lintian warning about vcs ignore file
  * debian: Don't change ownership recursively in postinst
  * debian: Update short description
  * debian: Rename plinth package to freedombox

  [ James Valleroy ]
  * vagrant: Cleanup for obsolete log files
  * debian: Move Recommends to binary package
  * locale: Run update_translations
  * doc: Fetch latest manual from wiki
  * debian: Standards-Version is now 4.3.0

  [ Petter Reinholdtsen ]
  * Translated using Weblate (Norwegian Bokmål)

 -- James Valleroy <jvalleroy@mailbox.org>  Mon, 31 Dec 2018 16:46:25 -0500

plinth (0.45.0) unstable; urgency=medium

  [ Doma Gergő ]
  * Translated using Weblate (Hungarian)

  [ Pavel Borecki ]
  * Translated using Weblate (Czech)

  [ advocatux ]
  * Translated using Weblate (Spanish)

  [ Joseph Nuthalapati ]
  * udiskie: Finish merging udiskie into storage
  * apache: Switch to php-fpm from mod_php

  [ Allan Nordhøy ]
  * Translated using Weblate (Chinese (Simplified))
  * Translated using Weblate (Italian)
  * Translated using Weblate (Norwegian Bokmål)

  [ Herdir ]
  * Translated using Weblate (French)

  [ Michael Pimmer ]
  * Backups: first UI sceleton for remote / encrypted backups
  * Backups: allow testing the connection of ssh locations
  * Backups, remote repositories: implement init, info and some test
  * Backups, remote repositories: uniform parameter handling
  * Backups, remote repositories: start using sshfs
  * Backups, remote repositories: integrate to backups index page
  * Backups, remote repositories: re-use template for root location
  * Backups, remote repositories: use object-oriented repositories
  * Backups, remote backups: fix unittests
  * Backups, remote repositories: create/delete/restore of remote repos
  * Backups, remote repositories: change network_storage to dict
  * Backups, remote repository: adapt functional tests
  * Backups: remove unittests to backups test directory
  * Backups: remove archive name when creating an archive
  * Backups: support for encrypted repositories
  * Backups: Cleanup and improved error handling
  * Backups: functional tests update; restoring backup bugfix
  * Backups: allow creating archive in unmounted repository
  * Backups: allow using keyfile as credentials for sshfs mounts
  * Backups: notify that credentials of remote backups are stored
  * Backups: unittests for accessing repository with borg directly
  * Backups: bump module version

  [ James Valleroy ]
  * backups: Make validator errors translatable
  * functional_tests: Move backup test into backups feature

  [ ssantos ]
  * Translated using Weblate (German)

 -- James Valleroy <jvalleroy@mailbox.org>  Mon, 17 Dec 2018 19:05:51 -0500

plinth (0.44.0) unstable; urgency=medium

  [ Pavel Borecki ]
  * Translated using Weblate (Czech)

  [ Robert Martinez ]
  * Add gray noise background
  * Add white Card
  * add footer padding

  [ Allan Nordhøy ]
  * Translated using Weblate (Norwegian Bokmål)

  [ James Valleroy ]
  * ejabberd: bosh port moved to 5443
  * apache: Run setup again to reload
  * ejabberd: Change BOSH port from 5280 to 5443
  * Revert "ci: Use python3.6 when installing dependencies"
  * ci: Install jquery packages for coverage
  * functional_tests: Confirm when deleting all snapshots
  * Translated using Weblate (Spanish)
  * Update translation strings

  [ Joseph Nuthalapati ]
  * vagrant: clear logs and plinth database on destroying box
  * minetest: Change list of mods to what's available in Debian
  * Add instructions on how to use "WIP" in merge requests
  * clients: Fix distortion of the client apps buttons
  * snapshots: Fix default snapshot listing
  * firewalld: Use nftables instead of iptables
  * snapshots: Place the subsubmenu below the description

  [ ssantos ]
  * Translated using Weblate (German)
  * Translated using Weblate (Portuguese)

  [ Prachi Srivastava ]
  * Changes delete all to delete selected in snapshot
  * Adds toggle to select all for deletion
  * Changes functional test to select All and delete snapshots
  * Ignores warnings in pytest while running functional test

  [ advocatux ]
  * Translated using Weblate (Spanish)

  [ Petter Reinholdtsen ]
  * Translated using Weblate (Norwegian Bokmål)

 -- James Valleroy <jvalleroy@mailbox.org>  Mon, 03 Dec 2018 19:47:04 -0500

plinth (0.43.0) unstable; urgency=medium

  [ Michael Pimmer ]
  * Backups: export and download archives in one step
  * Backups: uploading and import with temporarily stored file
  * Backups: Restore directly from archive
  * Backups: Don't fail when borg doesn't find files to extract
  * Backups: clean up exporting archives functionality
  * Backups: relative paths for borg extract in action script
  * Backups: fix test
  * Backups: clean up forms, names and templates
  * Functional tests: minor documentation changes
  * Backups: Stream archive downloads/exports
  * Backups: do not hardcode uploaded backup file path
  * Backups: minor cleanups
  * Backups: show free disk space on upload+restore page
  * Backups: functional test to download and restore an archive
  * Backups: minor adaption of upload file size warning
  * Backups: minor fixes of functional tests
  * Functional tests: check that browser waits for redirects to finish
  * Functional tests: fix waiting for redirects
  * Functional tests: assert that module installation succeeded
  * Cherrypy: Do not limit maximum upload size
  * Backups: Make Manifest a dict instead of a list

  [ James Valleroy ]
  * functional_tests: Remove backup export steps
  * functional_tests: Remove remaining backup export steps
  * functional_tests: Add sso tags
  * upgrades: Internationalize string and apply minor formatting

  [ Anthony Stalker ]
  * Translated using Weblate (Czech)

  [ Joseph Nuthalapati ]
  * vagrant: Destroy Plinth development database when box is destroyed
  * sso: Make auth-pubtkt tickets valid for 12 hours
  * openvpn: Migration from easy-rsa 2 to 3
  * openvpn: is-setup checks for non-empty dh.pem file
  * openvpn: Always write the latest server configuration on setup

  [ ssantos ]
  * Translated using Weblate (Portuguese)

  [ Robert Martinez ]
  * Update module terminology improvements
  * Incorporate feedback from MR

 -- James Valleroy <jvalleroy@mailbox.org>  Mon, 19 Nov 2018 17:25:31 -0500

plinth (0.42.0) unstable; urgency=medium

  [ Robert Martinez ]
  * Fix wrong color in mobile menu

  [ James Valleroy ]
  * snapshot: Handle snapper list output change
  * functional_tests: Fix steps with domain parameter

  [ Joseph Nuthalapati ]
  * Translated using Weblate (Telugu)
  * tor: Add functional tests for relays and hidden services
  * tor: Enable backup/restore
  * upgrades: Add functional tests
  * upgrades: Enable backup/restore
  * monkeysphere: Handle importing new OpenSSH format keys
  * monkeysphere: yapf reformatting
  * tests: Change the domain to be an FQDN
  * monkeysphere: Add functional tests for import/publish keys
  * monkeysphere: Enable backup/restore
  * monkeysphere: Skip functional tests until bugs are resolved
  * letsencrypt: Enable backup/restore
  * tahoe: Minor changes to facilitate functional tests
  * tahoe: Add functional tests
  * tahoe: Enable backup/restore
  * tahoe: yapf run
  * udiskie: unmount drive as superuser

  [ buoyantair ]
  * Translated using Weblate (Telugu)

  [ Michael Pimmer ]
  * Actions: use local plinth in development mode
  * Actions: path in development mode: do not preserve PYTHONPATH

  [ ButterflyOfFire ]
  * Translated using Weblate (Indonesian)
  * Translated using Weblate (Italian)

 -- James Valleroy <jvalleroy@mailbox.org>  Mon, 05 Nov 2018 18:41:15 -0800

plinth (0.41.0) unstable; urgency=medium

  [ Allan Nordhøy ]
  * Translated using Weblate (Norwegian Bokmål)

  [ ButterflyOfFire ]
  * Translated using Weblate (French)

  [ James Valleroy ]
  * debian: Add Russian translation of debconf template (Closes: #910848)
    - Thanks to Lev Lamberov for the patch.
  * deluge: Handle prompt to change default password
  * functional_tests: When creating backup, scroll window to top
  * backups: Handle permission error during chown

  [ Joseph Nuthalapati ]
  * vagrant: Increase memory to 2GiB
  * vagrant: Increase number of CPUs to 2
  * datetime: Add functional test for setting time zone
  * datetime: Enable backup/restore
  * tests: More accurately compute waited time
  * deluge: Add functional test for uploading a torrent
  * deluge: Enable backup/restore
  * avahi: Enable backup/restore (no data)
  * backups: Enable backup/restore (no data currently)
  * bind: Add functional tests
  * bind: Enable backup/restore
  * security: Add functional tests for restricted logins
  * security: Enable backup/restore
  * snapshot: Fix issue with setting configuration
  * snapshot: Add functional tests for setting configuration
  * backups: Implement app hooks
  * snapshot: Enable backup/restore
  * deluge: Add missing backups tag in functional tests
  * ssh: Enable backup/restore
  * firewall: Enable backup/restore (no data)
  * diagnostics: Enable backup/restore (no data)
  * names: Enable backup/restore (no data)
  * power: Enable backup/restore (no data)
  * storage: Enable backup/restore (no data)
  * backups: Make plinth the owner of the backup archives
  * backups: Fix issue with showing exports from disks without labels
  * storage: Minor styling with urlencode call in template
  * backups: Don't rely on disk labels during export/restore

  [ Michael Pimmer ]
  * Backups: bugfix for downloading extracted archive files

  [ rafael ]
  * Translated using Weblate (Spanish)

 -- James Valleroy <jvalleroy@mailbox.org>  Mon, 22 Oct 2018 19:48:50 -0400

plinth (0.40.0) unstable; urgency=medium

  [ Allan Nordhøy ]
  * Translated using Weblate (Norwegian Bokmål)

  [ James Valleroy ]
  * ci: Prevent installing fuse
  * upgrades: Don't change origins pattern list
  * upgrades: Keep config file when disabling
  * debian: Add Portuguese translation for debconf messages (Closes: #909745)
    - Thanks to "Traduz" - Portuguese Translation Team for the patch.
  * home: Also display card title above icon
  * functional_tests: Make coquelicot password entry more robust
  * functional_tests: Check ejabberd contact list more robustly

  [ Augusto Borin ]
  * Translated using Weblate (Portuguese)

  [ advocatux ]
  * Translated using Weblate (Spanish)

  [ Pavel Borecki ]
  * Translated using Weblate (Czech)

  [ BO41 ]
  * Translated using Weblate (German)

  [ David Maulat ]
  * Translated using Weblate (French)

  [ Robert Martinez ]
  * Translated using Weblate (German)
  * Add tint effect on card icons under "Apps"
  * Change maximum cards per row
  * Change card text style and position

  [ Joseph Nuthalapati ]
  * Don't disable installation when apt lists are empty
  * backups: Relax schema for backup manifest data
  * backups: Remove empty keys in backup manifest data
  * backups: Rename the backups API module
  * mediawiki: Backup/restore settings also
  * backups: Rename test_backup to test_api
  * backups: List apps that don't require backup too
  * backups: Minor styling fixes
  * cockpit: Add clients and backup manifests
  * mumble: Implement backup/restore
  * privoxy: Enable backup/restore (no data)
  * backups: Allow restoring backups with no files
  * roundcube: Enable backup/restore (no data)
  * searx: Enable backup/restore (no data)
  * jsxc: Enable backup/restore (no data)
  * coquelicot: Enable backup/restore
  * coquelicot: Implement functional tests with uploading file
  * tests: Reduce time for polling in functional tests
  * transmission: Implement upload torrent functional test
  * transmission: Enable backup/restore
  * coquelicot: Fix upload file functional test
  * mediawiki: Run update script for 1.31 upgrade
  * quassel: Enable backup/restore
  * shadowsocks: Enable backup/restore
  * backups: Implement disabling web configuration during backup
  * sharing: Enable backup/restore
  * pagekite: Add functional tests
  * pagekite: Enable backup/restore
  * tests: Add missing backups tag on functional tests
  * vagrant: Get rid of apt warning during provisioning
  * customization: Serve static files from customization directory
  * customization: Create customization path in /var/www
  * customization: Serve custom shortcuts through the REST API
  * customization: Show custom shortcuts on frontpage

  [ Michael Pimmer ]
  * Backup module: Implement downloading archives
  * Backup module: Implemented uploading files
  * Backup module: added some unittests; minor doc updates

  [ Federico Ceratto ]
  * Translated using Weblate (Italian)

  [ Johannes Keyser ]
  * Translated using Weblate (German)

 -- James Valleroy <jvalleroy@mailbox.org>  Tue, 09 Oct 2018 06:01:50 -0400

plinth (0.39.0) unstable; urgency=medium

  [ Joseph Nuthalapati ]
  * Fix typo in the description meta tag
  * backups: Support multiple backups in one day
  * backups: Check if paths exist before passing them to borgbackup
  * backups: Reword the no-apps-installed message
  * backups: Make getting all apps method public
  * backups: Minor styling fixes
  * backups: Minor refactoring in finding exported archive
  * backups: Simplify getting included apps during restoring
  * udiskie: Merge into storage module

  [ Doma Gergő ]
  * Translated using Weblate (Hungarian)

  [ Petter Reinholdtsen ]
  * Translated using Weblate (Norwegian Bokmål)

  [ Allan Nordhøy ]
  * Translated using Weblate (Norwegian Bokmål)

  [ danielwine ]
  * Translated using Weblate (Hungarian)

  [ James Valleroy ]
  * backups: Validate backup manifests
  * backups: Move manifest validation into backups app
  * backups: Fix iteration over loaded modules
  * users: Reset groups before testing register_group
  * backups: List supported and installed apps when creating
  * backups: Implement process manifests for Packet
  * backups: Provide a default backup name
  * backups: Select all apps by default
  * backups: Use paths from selected apps
  * backups: Fix and test service shutdown and restore
  * backups: Patch actions for shutdown services test
  * backups: Disable create archive when no supported apps are installed
  * backups: Dump manifests file and include it in backup
  * backups: Name borg repo folder more clearly
  * backups: Include app versions in manifest file
  * backups: Use valid filename for export
  * backups: Don't display time as separate column
  * backups: Confirm that archive exists before restoring
  * backups: Add apps selection to restore form
  * backups: Use valid filename for manifest
  * backups: When restoring, only list apps included in backup
  * backups: Use backups API for restore
  * backups: Add more basic tests for backups API
  * functional_tests: Test dynamicdns backup and restore
  * ikiwiki: Add sites folder to backup data
  * functional_tests: Test ikiwiki backup and restore
  * functional_tests: Test mediawiki backup and restore
  * functional_tests: Test repro config backup and restore
  * backups: Rename 'Create archive' to 'New backup'
  * functional_tests: More robust checks using eventually
  * backups: Show disabled 'New backup' button when no apps installed
  * backups: Enable module
  * backups: Create folder if needed during setup
  * functional_tests: Only select app under test for new backup
  * functional_tests: Test ejabberd backup and restore
  * functional_tests: Ensure that backups app is installed before test
  * debian: Don't make backup of /etc/security/access.conf (Closes: #909484)
  * Bump Standards-Version to 4.2.1
  * Cleanup udiskie module

 -- James Valleroy <jvalleroy@mailbox.org>  Mon, 24 Sep 2018 19:23:04 -0400

plinth (0.38.0) unstable; urgency=medium

  [ Allan Nordhøy ]
  * Translated using Weblate (Norwegian Bokmål)

  [ Pavel Borecki ]
  * Translated using Weblate (Czech)

  [ Igor ]
  * Translated using Weblate (Russian)

  [ Johannes Keyser ]
  * Translated using Weblate (German)

  [ BO41 ]
  * Translated using Weblate (German)

  [ Doma Gergő ]
  * Translated using Weblate (Hungarian)

  [ Vignan Lavu ]
  * mediawiki: Enable SVG support for MediaWiki

  [ advocatux ]
  * Translated using Weblate (Spanish)

  [ Joseph Nuthalapati ]
  * Install ncurses-term during vagrant file provision
  * docs: Fix MediaWiki manual page download failing
  * manual: Remove footer for manual pages using Python XML module
  * upgrades: Clean up old kernel packages during automatic upgrades
  * turbolinks: Make the progress bar white and thicker

  [ James Valleroy ]
  * debian: Add German translation of debconf messages (Closes: #907787)
    - Thanks to Helge Kreutzmann for the patch.
  * tests: Make coverage package optional

 -- James Valleroy <jvalleroy@mailbox.org>  Mon, 10 Sep 2018 18:12:06 -0400

plinth (0.37.0) unstable; urgency=medium

  [ Pavel Borecki ]
  * Translated using Weblate (Czech)

  [ Allan Nordhøy ]
  * Translated using Weblate (Norwegian Bokmål)

  [ Petter Reinholdtsen ]
  * Translated using Weblate (Norwegian Bokmål)

  [ Igor ]
  * Translated using Weblate (Russian)

  [ advocatux ]
  * Translated using Weblate (Spanish)

  [ Doma Gergő ]
  * Translated using Weblate (Hungarian)

  [ James Valleroy ]
  * backups: Simplify export of backup archive files
  * backups: Add list of exported archives
  * backups: Restore from exported archive
  * vagrant: Clarify post-up message
  * debian: Add Dutch translation of debconf messages (Closes: #906945)
    - Thanks to Frans Spiesschaert for the patch.
  * Bump Standards-Version to 4.2.0

  [ Joseph Nuthalapati ]
  * vagrant: Vagrantfile changes for ease of development
  * install: Use Post/Response/Get pattern for reloads

 -- James Valleroy <jvalleroy@mailbox.org>  Mon, 27 Aug 2018 19:15:08 -0400

plinth (0.36.0) unstable; urgency=medium

  [ Gayathri Das ]
  * Translated using Weblate (Hindi)

  [ James Valleroy ]
  * Fix validation error in Hindi translation
  * Fix validation error in Spanish translation
  * Add backups info to apps
  * ejabberd: Cleanup config file upgrade
  * Add license info for Lato fonts
  * ci: Run test coverage and get report
  * Commit patch for French debconf translation (Closes: #905933)
    - Thanks to jean-pierre giraud for the patch.

  [ Luis A. Arizmendi ]
  * Translated using Weblate (Spanish)

  [ Igor ]
  * Translated using Weblate (Russian)

  [ Hemanth Kumar Veeranki ]
  * Translated using Weblate (Telugu)
  * Remove deprecated settings from already existing config files
  * Add functional test to enable/disable Message Archive Management

  [ Joseph Nuthalapati ]
  * Fix validation error in Spanish translation
  * Translated using Weblate (Hindi)
  * Trim the translation strings in Letsencrypt template where missing
  * backups: Add core API for full/apps backup
  * mediawiki: Fix issue with re-installation
  * mediawiki: Enable Instant Commons
  * mediawiki: Fix images throwing 403s
  * turbolinks: Reload page using JavaScript
  * functional tests: Fix failing test change default app

  [ Johannes Keyser ]
  * Translated using Weblate (German)

  [ Doma Gergő ]
  * Translated using Weblate (Hungarian)

  [ Robert Martinez ]
  * Add woff2 fonts

  [ Prachi Srivastava ]
  * Translated using Weblate (Hindi)

  [ manikanta varma datla ]
  * Disable launch button for web client when not installed

  [ Pavel Borecki ]
  * Translated using Weblate (Czech)

 -- James Valleroy <jvalleroy@mailbox.org>  Mon, 13 Aug 2018 18:24:33 -0400

plinth (0.35.0) unstable; urgency=medium

  [ Igor ]
  * Translated using Weblate (Russian)

  [ Luis A. Arizmendi ]
  * Translated using Weblate (Spanish)

  [ ikmaak ]
  * Translated using Weblate (Dutch)

  [ Bart Notelaers ]
  * Translated using Weblate (Dutch)

  [ Doma Gergő ]
  * Translated using Weblate (Hungarian)

  [ Gayathri Das ]
  * Translated using Weblate (Hindi)

  [ Sciumedanglisc ]
  * Translated using Weblate (Italian)

  [ Praveen Illa ]
  * Translated using Weblate (Telugu)

  [ Jayasuganthi ]
  * mediawiki: Enable short URLs

  [ Joseph Nuthalapati ]
  * mediawiki: Override Debian settings in FreedomBoxSettings.php
  * functional_tests: Fix first test failing on a pristine VM
  * debian: Remove Bdale Garbee from the list of uploaders
  * Add turbolinks
  * turbolinks: Replace style elements in head with blocks in body
  * functional_tests: Use body instead of html for state change check
  * turbolinks: Disable caching on application visits
  * configuration: Option to set a default app for FreedomBox
  * configuration: Use augeas to edit Apache files
  * configuration: Fix parsing error in retrieving default app

  [ వీవెన్ ]
  * Translated using Weblate (Telugu)

  [ Johannes Keyser ]
  * Translated using Weblate (German)
  * text stripped from icons for mediawiki, radicale, tahoe-lafs

  [ Hemanth Kumar Veeranki ]
  * Clarify description for radicale shared calendar/addressbook
  * Remove deprecated `iqdisc` in ejabberd config

  [ Robert Martinez ]
  * Adding link to HACKING.md
  * Fix ejabberd logo #1336

  [ Sunil Mohan Adapa ]
  * udiskie: Move udisks2 methods to separate module
  * storage: Fix parsing issues when mount point has spaces
  * udiskie: Remove the unused ejectable property
  * utils: Remove unused method
  * udiskie: Add eject functionality for a drive
  * udiskie: Also list read-only filesystems
  * udiskie: Remove internal networks warning
  * udiskie: Show special message when no storage device available

  [ James Valleroy ]
  * udiskie: Import glib and udisks only inside methods

  [ Allan Nordhøy ]
  * Translated using Weblate (Norwegian Bokmål)

 -- James Valleroy <jvalleroy@mailbox.org>  Mon, 30 Jul 2018 19:04:51 -0400

plinth (0.34.0) unstable; urgency=medium

  [ Joseph Nuthalapati ]
  * firstboot: Prompt for secret during firstboot welcome
  * firstboot: Add debconf translations for wizard secret dialog
  * l10n: Fix build error due to partially translated string in Hindi
  * ci: Install python3-coverage before running tests
  * backups: Temporarily hide app till implementation is complete

  [ James Valleroy ]
  * postinst: Fix indents and untabify
  * lintian: Add override for no-debconf-config
  * Translated using Weblate (Italian)
  * ci: Use python3.6 when installing dependencies
  * functional_tests: Rename features, organize by app
  * backups: New app to manage borgbackup archives
  * backups: Allow valid filenames as archive names
  * backups: Set LANG=C.UTF-8 when extracting archive
  * backups: Move repository location under /var/lib

  [ ikmaak ]
  * Translated using Weblate (Dutch)

  [ Gayathri Das ]
  * Translated using Weblate (Hindi)

  [ Sciumedanglisc ]
  * Translated using Weblate (Italian)

  [ Bart Notelaers ]
  * Translated using Weblate (Dutch)

  [ Doma Gergő ]
  * Translated using Weblate (Hungarian)

 -- James Valleroy <jvalleroy@mailbox.org>  Mon, 16 Jul 2018 19:16:08 -0400

plinth (0.33.1) unstable; urgency=medium

  [ Doma Gergő ]
  * Translated using Weblate (Hungarian)

  [ Pavel Borecki ]
  * Translated using Weblate (Czech)

  [ advocatux ]
  * Translated using Weblate (Spanish)

  [ Igor ]
  * Translated using Weblate (Russian)

  [ Joseph Nuthalapati ]
  * Change get-group-users to a simpler implementation
  * users: Replace disabled with readonly for admin group checkbox
    (Closes: #902892)

  [ Gayathri Das ]
  * Translated using Weblate (Hindi)

 -- James Valleroy <jvalleroy@mailbox.org>  Wed, 04 Jul 2018 10:32:23 -0400

plinth (0.33.0) unstable; urgency=medium

  [ Doma Gergő ]
  * Translated using Weblate (Hungarian)

  [ Allan Nordhøy ]
  * Translated using Weblate (Norsk bokmål)

  [ advocatux ]
  * Translated using Weblate (Spanish)

  [ Igor ]
  * Translated using Weblate (Русский)

  [ Pavel Borecki ]
  * Translated using Weblate (Čeština)

  [ Gayathri Das ]
  * Translated using Weblate (Hindi)

  [ Joseph Nuthalapati ]
  * Fix mistake in Hindi translation template
  * firewall: Display information that a service is internal only
  * users: Don't show Create User form to non-admin users
  * Translated using Weblate (Hindi)
  * users: Redirect to users list on successful user creation
  * packages: Button to refresh package lists

  [ Hemanth Kumar Veeranki ]
  * Add a way to refine shortcuts
  * Restrict removal of last admin user
  * Use logos instead of icons in the apps page

  [ danielwine ]
  * Translated using Weblate (Hungarian)

  [ Bart Notelaers ]
  * Translated using Weblate (Dutch)

  [ James Valleroy ]
  * users: Update Change Password menu for non-admin users
  * package: Add option to skip recommends
  * udiskie: New module for automatic mounting of removable media

  [ Sciumedanglisc ]
  * Translated using Weblate (Italian)

  [ Sunil Mohan Adapa ]
  * udiskie: Use glib library for dbus interaction

 -- James Valleroy <jvalleroy@mailbox.org>  Mon, 02 Jul 2018 20:15:50 -0400

plinth (0.32.0) unstable; urgency=medium

  [ Allan Nordhøy ]
  * Translated using Weblate (Norsk bokmål)

  [ Pavel Borecki ]
  * Translated using Weblate (Čeština)

  [ advocatux ]
  * Translated using Weblate (Spanish)

  [ Igor ]
  * Translated using Weblate (Русский)

  [ Gayathri Das ]
  * Translated using Weblate (Hindi)

  [ Hemanth Kumar Veeranki ]
  * Hide mediawiki frontpage shortcut when private mode is enabled
  * Translated using Weblate (Telugu)
  * Enable image uploads in mediawiki at startup

  [ Sciumedanglisc ]
  * Translated using Weblate (Italian)

  [ ikmaak ]
  * Translated using Weblate (Dutch)

  [ Michael Pimmer ]
  * Use djangos url reverse mechanism instead of hardcoding urls
  * Add ./run --develop option to use relative config/file paths
  * Add documentation for the './run --develop' option
  * Adapt test and documentation to changes of '--develop' option
  * Adapt .md files to four spaces for correct lists
  * Merge ./run --debug into --develop option
  * Remove unused imports and variables

  [ Sunil Mohan Adapa ]
  * yapf and isort fixes
  * Fix client info table size and flickering
  * Resize all main content
  * Remove unnecessary submenu override in 403.html
  * help: Show cards in the index page
  * snapshot: Remove unnecessary column sizing
  * users: Remove unnecessary column sizing
  * networks: Center align connection information
  * networks: Remove unnecessary column sizing
  * pagekite: Convert a two column page to one column
  * pagekite: Remove unnecessary column sizing
  * letsencrpt: Remove unnecessary column sizing
  * monkeysphere: Remove unnecessary column sizing
  * names: Remove unnecessary column sizing
  * sso: Adjust size of login form
  * storage: Remove unnecessary column sizing
  * tor: Increase the size of the status tables
  * help: Center the FreedomBox logo on about page
  * help: Remove the duplicate index URL and menu item
  * firewall: Resize the info table to full width
  * Increase language selection form to full width
  * first_setup: Remove unnecessary content sizing
  * first_boot: Remove unnecessary content sizing
  * diagnostics: Remove unnecessary content sizing
  * frontpage: Fix card sizing

  [ Johannes Keyser ]
  * Translated using Weblate (German)

  [ Joseph Nuthalapati ]
  * Translated using Weblate (Telugu)
  * mediawiki: Make private mode and public registrations mutually exclusive
  * mediawiki: Image uploads: improve logic and add functional tests
  * first-setup: Automatically expand root partition

  [ kotibannu541 ]
  * Translated using Weblate (Telugu)

  [ Nikhil Sankesa ]
  * Translated using Weblate (Telugu)

  [ Nikhil501 ]
  * Translated using Weblate (Telugu)

  [ Sandeepbasva ]
  * Translated using Weblate (Telugu)

  [ James Valleroy ]
  * mediawiki: Untabify template

  [ Doma Gergő ]
  * Translated using Weblate (Hungarian)

  [ Manish Tripathy ]
  * Apply new card based design

 -- James Valleroy <jvalleroy@mailbox.org>  Mon, 18 Jun 2018 20:36:30 -0400

plinth (0.31.0) unstable; urgency=medium

  [ Pavel Borecki ]
  * Translated using Weblate (Czech)

  [ advocatux ]
  * Translated using Weblate (Spanish)

  [ Igor ]
  * Translated using Weblate (Russian)

  [ Johannes Keyser ]
  * Translated using Weblate (German)

  [ Sciumedanglisc ]
  * Translated using Weblate (Italian)

  [ Gayathri Das ]
  * Translated using Weblate (Hindi)

  [ Robert Pollak ]
  * Translated using Weblate (German)

  [ Hemanth Kumar Veeranki ]
  * Translated using Weblate (Telugu)
  * Added an option to enable/disable private mode in mediawiki

  [ Petter Reinholdtsen ]
  * Translated using Weblate (Norwegian Bokmål)

  [ Allan Nordhøy ]
  * Translated using Weblate (Norwegian Bokmål)

  [ Sunil Mohan Adapa ]
  * searx: Don't depend on libapache2-mod-proxy-uwsgi

  [ Joseph Nuthalapati ]
  * users: Fix user permissions not being saved
  * users: internationalize a string
  * mediawiki: Run update script for 1.30 upgrade
  * shortcuts: Fix urls for ikiwiki shortcuts

  [ James Valleroy ]
  * mediawiki: Handle missing config lines for private mode

 -- James Valleroy <jvalleroy@mailbox.org>  Mon, 04 Jun 2018 18:16:00 -0400

plinth (0.30.0) unstable; urgency=medium

  [ Igor ]
  * Translated using Weblate (Russian)

  [ Sciumedanglisc ]
  * Translated using Weblate (Italian)

  [ Allan Nordhøy ]
  * Translated using Weblate (Norwegian Bokmål)

  [ danielwine ]
  * Translated using Weblate (Hungarian)

  [ Gayathri Das ]
  * Translated using Weblate (Hindi)

  [ Joseph Nuthalapati ]
  * setup: Remove unavailable as a state in setup_helper

 -- James Valleroy <jvalleroy@mailbox.org>  Mon, 21 May 2018 17:15:47 -0400

plinth (0.29.1) unstable; urgency=high

  [ Pavel Borecki ]
  * Translated using Weblate (Czech)

  [ advocatux ]
  * Translated using Weblate (Spanish)

  [ Sunil Mohan Adapa ]
  * security: Fix issue with Plinth locked out from sudo

 -- James Valleroy <jvalleroy@mailbox.org>  Tue, 08 May 2018 05:20:45 -0400

plinth (0.29.0) unstable; urgency=high

  [ Pavel Borecki ]
  * Translated using Weblate (Czech)

  [ advocatux ]
  * Translated using Weblate (Spanish)

  [ Johannes Keyser ]
  * Translated using Weblate (German)

  [ Allan Nordhøy ]
  * Translated using Weblate (Norwegian Bokmål)

  [ Hemanth Kumar Veeranki ]
  * Add an option to enable/disable public registrations in mediawiki

  [ Joseph Nuthalapati ]
  * mediawiki: enable/disable public registrations - refactoring & tests
  * security: Allow console login access to user plinth
  * tt-rss: Skip the check for SELF_URL_PATH

  [ Sciumedanglisc ]
  * Translated using Weblate (Italian)

  [ Sunil Mohan Adapa ]
  * searx: Fix issue with uwsgi crashing

 -- James Valleroy <jvalleroy@mailbox.org>  Mon, 07 May 2018 18:45:02 -0400

plinth (0.28.0) unstable; urgency=medium

  [ Sunil Mohan Adapa ]
  * Add locale for Lithuanian (lt)

  [ Sciumedanglisc ]
  * Translated using Weblate (Italian)

  [ Pavel Borecki ]
  * Translated using Weblate (Czech)

  [ Igor ]
  * Translated using Weblate (Russian)

  [ advocatux ]
  * Translated using Weblate (Spanish)

  [ Johannes Keyser ]
  * Translated using Weblate (German)
  * setup: disable install button for currently unavailable apps

  [ Allan Nordhøy ]
  * Translated using Weblate (Norwegian Bokmål)

  [ Joseph Nuthalapati ]
  * Translated using Weblate (Telugu)

  [ ikmaak ]
  * Translated using Weblate (Dutch)

  [ James Valleroy ]
  * Bump Standards-Version to 4.1.4

 -- James Valleroy <jvalleroy@mailbox.org>  Mon, 23 Apr 2018 21:03:39 -0400

plinth (0.27.0) unstable; urgency=medium

  [ Sciumedanglisc ]
  * Translated using Weblate (Italian)

  [ Pavel Borecki ]
  * Translated using Weblate (Czech)

  [ Igor ]
  * Translated using Weblate (Russian)

  [ advocatux ]
  * Translated using Weblate (Spanish)

  [ ikmaak ]
  * Translated using Weblate (Dutch)
  * Translated using Weblate (German)

  [ Allan Nordhøy ]
  * Translated using Weblate (Norwegian Bokmål)

  [ James Valleroy ]
  * snapshot: Disable python formatting for description
  * debian: Move Lintian source-level overrides to preferred location
  * debian: Bump debhelper compat version to 11
  * debian: Use https for copyright format url
  * debian: Bump standards version to 4.1.3
  * debian: Remove unused lintian override
  * middleware: Skip 'installed' message for essential apps
  * snapshot: Don't increment version
  * snapshot: Clarify form label and help text
  * snapshot: Format code with yapf

  [ Johannes Keyser ]
  * Translated using Weblate (German)

  [ Максим Якимчук ]
  * Translated using Weblate (Ukrainian)

  [ Jonny Birkelund ]
  * Translated using Weblate (Norwegian Bokmål)

  [ Joseph Nuthalapati ]
  * users: Fix admin group appearing twice in permissions
  * apps: Fix app names and short descriptions not being translated
  * snapshots: Move manual page link to the index page
  * snapshots: Fix tests broken by UI changes
  * language: Fix tests broken by recent feature
  * tests: Improve waiting for installation and configuration
  * Fix tests for firstboot, users and groups
  * tests: snapshots: Remove find_by_value usages
  * test: sharing: Fix tests that check text in English
  * tor: Make tests independent of language
  * tests: Recover from server restart during installation
  * tests: Fix tests depending on language being English
  * tests: Fix delete_user fixture
  * UI: Fix progress bar not appearing
  * snapshots: Fix for permissions issue when updating configuration

  [ Shubham Agarwal ]
  * snapper: enable/diable apt snapshots

 -- James Valleroy <jvalleroy@mailbox.org>  Mon, 09 Apr 2018 19:34:05 -0400

plinth (0.26.0) unstable; urgency=high

  [ 关羽 ]
  * Translated using Weblate (Chinese (Simplified))

  [ Igor ]
  * Translated using Weblate (Russian)

  [ Pavel Borecki ]
  * Translated using Weblate (Czech)

  [ Dietmar ]
  * Translated using Weblate (German)

  [ anonymous ]
  * Translated using Weblate (German)

  [ Allan Nordhøy ]
  * Translated using Weblate (Norwegian Bokmål)

  [ Joseph Nuthalapati ]
  * snapshots: Update description
  * searx: Rewrite url from /searx to /searx/
  * manual: Link to manual from each service
  * manual: Fix manual page links for tor and power templates

  [ Petter Reinholdtsen ]
  * Translated using Weblate (Norwegian Bokmål)

  [ Robert Martinez ]
  * Translated using Weblate (German)

  [ Sunil Mohan Adapa ]
  * Workaround security issues in django-axes
  * ssh, avahi, apache: Fix default value for setup arguments
  * ssh: Add comment about regenerating SSH keys
  * apache: Only regenerate snake oil cert when needed
  * apache: Explicitly enable the latest version of PHP module
  * apache: Increase module version number to fix php7.2

  [ danielwine ]
  * Translated using Weblate (Hungarian)

  [ Luis A. Arizmendi ]
  * Translated using Weblate (Spanish)

  [ Sciumedanglisc ]
  * Translated using Weblate (Italian)

  [ Johannes Keyser ]
  * Translated using Weblate (German)

  [ James Valleroy ]
  * Update doc-base for current html manual file

 -- James Valleroy <jvalleroy@mailbox.org>  Mon, 26 Mar 2018 20:18:57 -0400

plinth (0.25.0) unstable; urgency=medium

  [ Pavel Borecki ]
  * Translated using Weblate (Czech)

  [ danielwine ]
  * Translated using Weblate (Hungarian)

  [ Allan Nordhøy ]
  * Translated using Weblate (Norwegian Bokmål)

  [ Luis A. Arizmendi ]
  * Translated using Weblate (Spanish)

  [ Joseph Nuthalapati ]
  * coquelicot: Rename Plinth to FreedomBox in license headers
  * functional-tests: Merge plinth-tester into plinth
  * searx: Add basic functional tests
  * snapshots: Refactoring and indentation changes
  * Translated using Weblate (Telugu)
  * ttrss: update client apps
  * sharing: Update description
  * sharing: CSS styling fixes and text changes

  [ James Valleroy ]
  * infinoted: Always check ownership of cert files in setup

  [ Алексей Докучаев ]
  * Translated using Weblate (Russian)

  [ Igor ]
  * Translated using Weblate (Russian)

  [ Sunil Mohan Adapa ]
  * doc: Fix generation of HTML fragment
  * users: Generalize styling for multi-select widget
  * sharing: Finish implementation
  * sharing: Add functional tests
  * Support Django 2.0

  [ Shubham Agarwal ]
  * snapshots: Add submenu section in UI

  [ Prachi ]
  * sharing: Add app to share disk folders using various protocols

 -- James Valleroy <jvalleroy@mailbox.org>  Mon, 12 Mar 2018 18:40:31 -0400

plinth (0.24.0) unstable; urgency=medium

  [ Joseph Nuthalapati ]
  * Add file-sharing application Coquelicot to FreedomBox
  * Translated using Weblate (Telugu)
  * mediawiki: Allow shortcut to be publicly visible on front page
  * clients: Add and correct Client Apps
  * api: fix icon_url
  * searx: New app for Searx metasearch engine

  [ Pavel Borecki ]
  * Translated using Weblate (Czech)

  [ Allan Nordhøy ]
  * Translated using Weblate (Chinese (Simplified))
  * Translated using Weblate (Norwegian Bokmål)

  [ Sunil Mohan Adapa ]
  * Rename Plinth to FreedomBox in various places
  * debian: Update copyright to FreedomBox Authors
  * setup.py: Update website to freedombox.org
  * Add locale for Hungarian (hu)
  * locale: Update the language selection form
  * config: Remove language selection from config page
  * Don't use async for method parameters
  * searx: Increase the secret key length to 64 bytes

  [ danielwine ]
  * Translated using Weblate (Hungarian)

  [ Sai Kiran Naragam ]
  * locale: Anonymous users can set preferred language
  * locale: Adds preferred language for logged in user

  [ Luis A. Arizmendi ]
  * Translated using Weblate (Spanish)

  [ Johannes Keyser ]
  * Translated using Weblate (German)
  * matrixsynapse: Fix mail attribute for ldap login

 -- James Valleroy <jvalleroy@mailbox.org>  Mon, 26 Feb 2018 18:22:23 +0100

plinth (0.23.0) unstable; urgency=medium

  [ Sunil Mohan Adapa ]
  * Fetch latest manual from wiki
  * Translated using Weblate (Telugu)
  * snapshot: Enable Delete All only with non-default snapshots

  [ Joseph Nuthalapati ]
  * jsxc: consistent url format
  * Translated using Weblate (Telugu)
  * sso: Increase timeout to 60 minutes
  * YAPF formatting for actions/auth_pubtkt
  * transmission: Add .png logo
  * snapshot: Delete All should skip currently active snapshot
  * config: Move the method get_hostname to __init__.py
  * snapshots: Refactoring and text changes
  * snapshots: Increment version to 2

  [ drashti kaushik ]
  * Translated using Weblate (Gujarati)

  [ uday17 ]
  * Translated using Weblate (Telugu)

  [ Sandeepbasva ]
  * Translated using Weblate (Telugu)

  [ kotibannu541 ]
  * Translated using Weblate (Telugu)

  [ Arshadashu ]
  * Translated using Weblate (Telugu)

  [ Nikhil Sankesa ]
  * Translated using Weblate (Telugu)

  [ sandeepgurram ]
  * Translated using Weblate (Telugu)

  [ prudhvi ]
  * Translated using Weblate (Telugu)

  [ chilumula vamshi krishna ]
  * Translated using Weblate (Telugu)

  [ pranava pari ]
  * Translated using Weblate (Telugu)

  [ Nikhil501 ]
  * Translated using Weblate (Telugu)

  [ Michal Čihař ]
  * Translated using Weblate (Telugu)

  [ Johannes Keyser ]
  * Translated using Weblate (German)

  [ anil kukmar soma ]
  * Translated using Weblate (Telugu)

  [ Pavel Borecki ]
  * Translated using Weblate (Czech)

  [ Vikas Singh ]
  * Font: Change Helvetica to Lato
  * theme: Update CSS to use Lato font

  [ Aakanksha Saini ]
  * Snapper: Modify configurations to reduce disk usage

  [ James Valleroy ]
  * Add fonts-lato as dependency
  * Update translation strings
  * Add lintian override for symlink to Lato font file

 -- James Valleroy <jvalleroy@mailbox.org>  Mon, 12 Feb 2018 19:17:31 -0500

plinth (0.22.0) unstable; urgency=medium

  [ Drashti Kaushik ]
  * Translated using Weblate (Gujarati)
  * Translated using Weblate (Hindi)

  [ Igor ]
  * Translated using Weblate (Russian)

  [ Ikmaak ]
  * Translated using Weblate (Dutch)

  [ Joseph Nuthalapati ]
  * Translated using Weblate (Telugu)
  * ci: Replace CircleCI configuration with GitLab CI configuration
  * firstboot: Fix caching issue in collecting first_boot steps
  * HACKING: Commands to run a single test method, class or module
  * first_setup: UX improvements for the first setup page
  * matrix-synapse: Fix YAML format issues.

  [ Pavel Borecki ]
  * Translated using Weblate (Czech)

  [ Sunil Mohan Adapa ]
  * Add locale for Ukrainian (uk)
  * ci: Update badge to use Gitlab CI instead of Circle CI
  * Update Github URLs with Salsa URLs
  * tor: Ensure that is-enabled status is show properly

  [ Vikas Singh ]
  * actions: Allow not printing error when an action fails

 -- Sunil Mohan Adapa <sunil@medhas.org>  Tue, 30 Jan 2018 14:41:25 +0530

plinth (0.21.0) unstable; urgency=medium

  [ Aakanksha Saini ]
  * navigation bar: change label 'Configuration' to 'System'
  * storage: Removed beta warning for expanding partition
  * groups: Consistent listing of groups
  * syncthing: Restrict administration to users in group syncthing

  [ Allan Nordhøy ]
  * Spelling: configuration, log in, wiki

  [ Johannes Keyser ]
  * doc: update HACKING, CONTRIBUTING and INSTALL information
  * help: Show menu on smaller screens also

  [ Joseph Nuthalapati ]
  * Complete some of the pending changing in renaming some files to .md

  [ Shubham Agarwal ]
  * diagnostics: Enable button when enabled but not running

  [ Sunil Mohan Adapa ]
  * openvpn: Upgrade to the new Debian way
  * Add explicit dependency on e2fsprogs (Closes: #887223).

 -- James Valleroy <jvalleroy@mailbox.org>  Mon, 15 Jan 2018 15:07:03 -0500

plinth (0.20.0) unstable; urgency=high

  [ James Valleroy ]
  * bind: Rework getting and changing config
  * bind: Don't use forwarders by default

  [ Johannes Keyser ]
  * ejabberd: Remove redundant button Client Apps
  * ejabberd: Minor description cleanups

  [ Joseph Nuthalpati ]
  * mediawiki: Add wiki application

  [ Sunil Mohan Adapa ]
  * users: Make sure first run actually works
  * bind: Add information about current utility
  * storage: Make tests run on special filesystems

 -- James Valleroy <jvalleroy@mailbox.org>  Mon, 01 Jan 2018 15:04:02 -0500

plinth (0.19.0) unstable; urgency=medium

  [ James Valleroy ]
  * users: Use own copy of ldapscripts config
  * users: Handle upgrade for ldapscripts config
  * vagrant: Avoid debconf prompts while provisioning
  * Bump standards version, no changes needed

  [ John McCann ]
  * ejabberd: Use dynamic reload after enabling/disabling MAM

  [ Joseph Nuthalapati ]
  * Add framework for user groups per application
  * groups: User permissions for access to apps based on LDAP groups
  * Fixes for user groups
  * Fix failing root tests
  * Suppress unnecessary logging in cfg tests
  * users: tests: restore previous value of restricted access
  * snapshots: Button to delete all snapshots
  * snapshots: Minor refactoring
  * manual: Make manual available as a PDF download
  * manual: Download can serve either pdf or pdf.gz file

  [ Sunil Mohan Adapa ]
  * Update yapf configuration for simplicity
  * Update HACKING file about coding standard tools
  * clients: Minor styling fixes
  * clients: Update icons to be 32x32 consistently
  * api: Update for clarity (API breaking change)
  * clients: Cleanup framework
  * clients: Update all manifest due to use updated framework
  * users: Add a note about using separate first setup action
  * help: Don't uncompress the PDF manual

  [ Hanisha P ]
  * minetest: Show domain information for users to connect to minetest
  * Option to enable/disble automatic timeline snapshots

 -- James Valleroy <jvalleroy@mailbox.org>  Mon, 18 Dec 2017 17:16:58 -0500

plinth (0.18.1) unstable; urgency=high

  * Re-upload with higher urgency (to unblock django-axes 3.0.3).

 -- James Valleroy <jvalleroy@mailbox.org>  Mon, 04 Dec 2017 23:10:37 -0500

plinth (0.18.0) unstable; urgency=low

  [ James Valleroy ]
  * Add shadowsocks client with socks5 proxy.

  [ Joseph Nuthalapati ]
  * config: Avoid sending domain_added signal for empty domain.
  * Override monkey-patched LoginView from django-axes 3.0.3.
  * Make Plinth depend on django-axes 3.0.3 or later.
  * sso: Fixes for regressions after adding captcha and axes.
  * sso: Fix conflict between urls of sso and captcha.
  * transmission: Fix sso not being enabled.
  * Add client information for Matrix Synapse and Syncthing.
  * Add icons for desktop applications and Apple App store.

  [ Prachi Srivastava ]
  * avahi: Add service for freedombox discovery.
  * Add fields to the api response.
  * Add client information for modules.

  [ Sunil Mohan Adapa ]
  * shadowsocks: Add more ciphers.
  * service: Add missing restart action.
  * avahi: Update FreedomBox service file.

  [ Hritesh Gurnani ]
  * Reduce OS icons size for clients.

 -- James Valleroy <jvalleroy@mailbox.org>  Mon, 04 Dec 2017 20:14:41 -0500

plinth (0.17.0) unstable; urgency=medium

  [ Joseph Nuthalapati ]
  * transmission: Enable Single Sign On.
  * cockpit: Add short description to frontpage shortcut.

  [ Allan Nordhøy ]
  * fail2ban: Spelling "Fail2ban" and sentence structure.

  [ Ravi Bolla ]
  * config: Refactor config.py into views and form.

  [ James Valleroy ]
  * Removed old changelog.

 -- James Valleroy <jvalleroy@mailbox.org>  Mon, 20 Nov 2017 18:43:17 -0500

plinth (0.16.0) unstable; urgency=medium

  [ Federico Ceratto ]
  * Switched to native package.

 -- James Valleroy <jvalleroy@mailbox.org>  Mon, 06 Nov 2017 20:51:58 -0500

plinth (0.15.3+ds-1) unstable; urgency=high

  [ James Valleroy ]
  * Switch from gir1.2-networkmanager-1.0 to gir1.2-nm-1.0 (Closes: #862758).
    Thanks to Michael Biebl.
  * Bump standards version to 4.1.1.
  * New upstream version 0.15.3 (Closes: #877371).
  * Add patch to skip letsencrypt tests that require root privileges.
  * Cleanup disks module (renamed to storage).
  * Add patch with workaround for login issues.
  * Add myself to uploaders.

  [ Sunil Mohan Adapa ]
  * Break older version of freedombox-setup (<< 0.11~)
  * Bump Django version to 1.11

  [ Joseph Nuthalapati ]
  * Add new dependencies - axes and captcha

 -- James Valleroy <jvalleroy@mailbox.org>  Sat, 21 Oct 2017 14:14:00 -0400

plinth (0.15.2+ds-1) unstable; urgency=medium

  [ James Valleroy ]
  * Cleanup config for removed modules (Closes: #876627).
  * New upstream version 0.15.2 (Closes: #876640).
  * Add python3-configobj depend.

 -- Federico Ceratto <federico@debian.org>  Mon, 25 Sep 2017 15:03:35 +0100

plinth (0.15.1+ds-1) unstable; urgency=medium

  [ James Valleroy ]
  * Sort dependency list for essential modules (Closes: #872541).
  * Bump standards version to 4.0.1.

  [ Federico Ceratto ]
  * New upstream version 0.15.1

 -- Federico Ceratto <federico@debian.org>  Sat, 23 Sep 2017 11:35:41 +0100

plinth (0.14.0+ds-1) unstable; urgency=medium

  [ James Valleroy ]
  * New upstream version 0.14.0.
  * Refresh patches.

 -- Sunil Mohan Adapa <sunil@medhas.org>  Thu, 20 Apr 2017 19:48:03 +0530

plinth (0.13.1+ds-1) unstable; urgency=medium

  [ James Valleroy ]
  * Disable shaarli module, package removed from Debian.
  * New upstream version 0.13.1.
  * Update paths for jsxc symlinks.
  * Remove configuration for obsolete xmpp module.

 -- Federico Ceratto <federico@debian.org>  Sun, 22 Jan 2017 21:48:59 +0000

plinth (0.12.0+ds-1) unstable; urgency=medium

  [ James Valleroy ]
  * Exclude new symlink in upstream source.
  * New upstream version 0.12.0.
  * Remove patches that have been merged upstream.
  * Rearrange copyright file with more general license at the top.
  * Move plinth into web section.
  * Update symlinks for jsxc 3.0.0.

 -- Federico Ceratto <federico@debian.org>  Sat, 10 Dec 2016 18:42:29 +0100

plinth (0.11.0+ds-1) unstable; urgency=medium

  [ James Valleroy ]
  * New upstream version 0.11.0.
  * Replace python3-yaml dependency with python3-ruamel.yaml.
  * Add python3-apt dependency.
  * Add patch to fix permissions and use new setup command (Closes: #837206).
  * Add patch to include xmpp module static files in build.
  * Add links for jsxc static files. Workaround for #838183.
  * Remove symlinks from source package.

  [ Sunil Mohan Adapa ]
  * Automatically add essential packages to depends (Closes: #837332).

 -- Federico Ceratto <federico@debian.org>  Mon, 26 Sep 2016 14:52:36 +0100

plinth (0.10.0-1) unstable; urgency=medium

  [ James Valleroy ]
  * New upstream version 0.10.0.
  * Bump minimum required python3-django to 1.10.

 -- Federico Ceratto <federico@debian.org>  Sun, 21 Aug 2016 13:07:54 +0100

plinth (0.9.4-2) unstable; urgency=medium

  [ James Valleroy ]
  * Add breaks/replaces on freedombox-setup << 0.9.2~ (Closes: #829743).

 -- Federico Ceratto <federico@debian.org>  Sat, 16 Jul 2016 14:55:37 +0100

plinth (0.9.4-1) unstable; urgency=medium

  [ James Valleroy ]
  * New upstream version 0.9.4.
  * Remove init script override. Init script was removed from upstream.
  * Drop packagekit dependency. No longer required by upstream.
  * Drop gir1.2-packagekitglib-1.0 depend and build-depend.

 -- Federico Ceratto <federico@debian.org>  Fri, 24 Jun 2016 22:02:54 +0100

plinth (0.9.2-1) unstable; urgency=medium

  [ James Valleroy ]
  * New upstream version 0.9.2.

  [ Petter Reinholdtsen ]
  * Added d/gbp.conf to enforce the user of pristine-tar.
  * Adjusted d/copyright to make sure license names are unique.  Thanks lintian.
  * Updated Standards-Version from 3.9.6 to 3.9.8.

 -- Petter Reinholdtsen <pere@debian.org>  Wed, 25 May 2016 07:16:08 +0000

plinth (0.9.1-1) unstable; urgency=low

  [ James Valleroy ]
  * New upstream version 0.9.1.
  * Add python3-requests as dependency and build-dep.

 -- Federico Ceratto <federico@debian.org>  Sat, 02 Apr 2016 16:53:42 +0100

plinth (0.8.2-1) unstable; urgency=low

  [ James Valleroy ]
  * New upstream version 0.8.2.

 -- Federico Ceratto <federico@debian.org>  Fri, 26 Feb 2016 19:51:37 +0000

plinth (0.8.1-1) unstable; urgency=low

  [ James Valleroy ]
  * Skip filter-pristine-tar step for new upstream.
  * New upstream version 0.8.1.
  * Add docbook-utils as build dependency.
  * Add packagekit as dependency.

 -- Federico Ceratto <federico@debian.org>  Tue, 16 Feb 2016 18:38:53 +0000

plinth (0.7.2-1) unstable; urgency=low

  [ James Valleroy ]
  * New upstream version 0.7.2.
  * Remove patch to enable javascript-common, fixed upstream.

 -- Federico Ceratto <federico@debian.org>  Fri, 25 Dec 2015 13:47:03 +0000

plinth (0.7.1-1) unstable; urgency=low

  [ James Valleroy ]
  * New upstream version 0.7.1.
  * Remove patch to fix config test, fixed upstream.
  * Refresh patch.
  * Add gettext as build dependency.
  * Disable restore module, node-restore package not available in Debian yet.

  [ Sunil Mohan Adapa ]
  * Remove Django HTMLParser workaround as it is no longer need.
  * Add javascript-common as dependency as we are enabling it during setup.

  * Update package description (Closes: #804753)

 -- Federico Ceratto <federico@debian.org>  Sat, 12 Dec 2015 15:12:48 +0000

plinth (0.6-1) unstable; urgency=low

  [ Nick Daly ]
  * Uploaded new version.

  [ James Valleroy ]
  * New upstream version 0.6.
  * Drop obsolete documentation patch.
  * Add dblatex and xmlto as build dependencies, for manual. Drop pandoc.
  * Add network-manager, ppp, pppoe, and python3-psutil as dependencies.
  * Remove old TODO from docs.
  * Add patch to workaround django 1.7 issue with python 3.5.
  * Add patch to fix failing plinth config test.
  * Add gir1.2-networkmanager-1.0 and python3-psutil also as build-depends.
  * Cleanup installation documenation.

 -- Nick Daly <Nick.M.Daly@gmail.com>  Fri, 16 Oct 2015 22:57:10 -0500

plinth (0.5-1) unstable; urgency=low

  [ Nick Daly ]
  * Package new upstream version 0.5.

  [ James Valleroy ]
  * Add augeas-tools, gir1.2-glib-2.0, gir1.2-networkmanager-1.0, ldapscripts,
    python3-augeas, and python3-django-stronghold as dependencies.
  * Disable "packages" module when upgrading.
  * Remove patches for python-networkmanager (obsolete) and ikiwiki
    (upstreamed).
  * Add patch to skip privileged actions test while building.
  * Add some build-depends needed for tests.

  [ James Valleroy ]
  * New upstream version 0.4.5.
  * Remove patch that has been upstreamed.
  * Add new patch to remove python-networkmanager dependency, because
    python3-networkmanager package is not available in Debian yet. The networks
    module is disabled for now.
  * Enable systemd service file.
  * Add new patch to enable javascript-common apache conf in plinth setup.
  * Add new patch to require ikiwiki module to install some of ikiwiki's
    recommends that are needed for compiling wikis.

  [ Sunil Mohan Adapa ]
  * Add python3-yaml as dependency.
  * Add lintian override for extra apache configuration.
  * Update Debian copyright file.

 -- Nick Daly <Nick.M.Daly@gmail.com>  Sun, 02 Aug 2015 17:14:50 -0500

plinth (0.4.4-1) unstable; urgency=low

  [ Sunil Mohan Adapa ]
  * New upstream version 0.4.4.  Closes: #769328, #755619, #765916,
    #768666, #737456, #741919.
  * Update dependencies as per upstream changes.
  * Require Django 1.7 reflecting upstream changes.
  * Remove patches that have been upstreamed.
  * Update standards version to 3.9.6.
  * Properly remove obsolete module configuration.
  * Remove upstream install documentation.

 -- Bdale Garbee <bdale@gag.com>  Tue, 13 Jan 2015 22:25:07 +1300

plinth (0.4.1-1) unstable; urgency=low

  [ Sunil Mohan Adapa ]
  * New upstream version 0.4.1.
  * Remove install override which is no longer required. Upstream
    does not contain images with executable permissions anymore.
  * Remove patch for changing paths which is no longer necessary.
  * Change upstream URLs to point to github.com/freedombox.
  * Update license information. Remove information about files no
    longer present in upstream.
  * Remove link to configuration file no longer necessary due to
    upstream changes.
  * Remove debian/clean no longer necessary.
  * Build package as Python 3 package. Upstream migrated to Python 3.
  * Fix issue with cleaning the package after build.

 -- Petter Reinholdtsen <pere@debian.org>  Sun, 02 Nov 2014 17:20:26 +0000

plinth (0.3.2.0.git.20140829-1) unstable; urgency=high

  * Updated to new git version from Nick Daly based on commit
    250b0100aab236fcf9dfa65eccf656fe037f9422.
    - Fixes broken web pages (Closes: #754117).
  * Updated patch program-paths.diff to include actions_dir setting,
    and drop now obsolete patch actions-path.diff.

 -- Petter Reinholdtsen <pere@debian.org>  Sat, 30 Aug 2014 08:26:06 +0200

plinth (0.3.2.0.git.20140621-1) unstable; urgency=medium

  * Updated to new git version from Nick Daly based on commit
    af08066cafefb5d10304b7d8b22ed1f18c4df6d0.
    - Drop now obsolete patch drop-firewalld-services.diff.

 -- Petter Reinholdtsen <pere@debian.org>  Sat, 21 Jun 2014 20:39:30 +0200

plinth (0.3.2.0.git.20140614-3) unstable; urgency=medium

  * Add libjs-twitter-bootstrap as binary dependency in addition to
    being a build dependency.

 -- Petter Reinholdtsen <pere@debian.org>  Sun, 15 Jun 2014 23:38:57 +0200

plinth (0.3.2.0.git.20140614-2) unstable; urgency=low

  * Update dependencies, drop python-cheetah and python-simplejson,
    which are no longer used, and add python-bootstrapform needed to
    show the first page.

 -- Petter Reinholdtsen <pere@debian.org>  Sat, 14 Jun 2014 08:51:34 +0200

plinth (0.3.2.0.git.20140614-1) unstable; urgency=low

  * Updated to new git version from Nick Daly based on commit
    a01ef055beab017fcd77ca9da7cab6fe01eeffbe.
  * Add build-depend on libjs-twitter-bootstrap, now needed to
    build documentation.
  * Add new patch drop-firewalld-services.diff to remove firewalld
    service definitions now available in firewalld version 0.3.10-1
    (Closes: #750927).

 -- Petter Reinholdtsen <pere@debian.org>  Sat, 14 Jun 2014 00:30:42 +0200

plinth (0.3.2.0.git.20140504-2) unstable; urgency=low

  * Drop python-contract dependency.  It is not used any more.
  * Add python-django as binary dependency on request from Nick Daly.

 -- Petter Reinholdtsen <pere@debian.org>  Mon, 05 May 2014 13:27:27 +0200

plinth (0.3.2.0.git.20140504-1) unstable; urgency=low

  * Updated to new git version from Nick Daly based on commit
    d7a323512073cea9e4ee5a1cd91870a9f04959a6.
    - Move firewall setup from freedombox-setup to plinth.
  * Add Sunil and Nick as uploaders.

 -- Petter Reinholdtsen <pere@debian.org>  Sun, 04 May 2014 09:53:25 +0200

plinth (0.3.1.git.20140327-1) unstable; urgency=low

  * New upstream version 0.3.1.git.20140327.

 -- Petter Reinholdtsen <pere@debian.org>  Thu, 27 Mar 2014 10:29:36 +0100

plinth (0.3.1.git.20140304-1) unstable; urgency=low

  * Add sudo as a run time dependency, to make sure the privileged
    commands work.
  * Update Standards-Version from 3.9.4 to 3.9.5.  No changes needed.
  * Create plinth user with /var/lib/plinth as home directory, to keep
    lintian happy.

 -- Petter Reinholdtsen <pere@debian.org>  Sat, 08 Mar 2014 22:25:32 +0100

plinth (0.3.0.0.git.20131229-1) unstable; urgency=low

  * Updated to new git version from Nick Daly based on commit
    cb9ca1b86c7b7440e87b6d5b65ab6ccf51f760cf .
    - Remove patch correct-issue-tracker.diff now included upstream.
    - Updated patches actions-path.diff and program-paths.diff to match
      changes done upstream.
  * Updated copyright file with more details using the new upstream
    LICENSES file.

 -- Petter Reinholdtsen <pere@debian.org>  Sun, 29 Dec 2013 16:06:53 +0100

plinth (0.3.0.0.git.20131117-1) unstable; urgency=low

  * Updated to new git version from Nick Daly based on commit
    7f3b1a62c81f760da465497030b68d77139406d7.
    - Add new dependencies libjs-jquery and libjs-modernizr to plinth.
      Patch from James Valleroy.
    - Add new dependencies on python-passlib (>= 1.6.1) and python-bcrypt.
  * Remove now obsolete disable-override-config patch
  * Updated program-paths.diff patch to match new upstream source.
  * Add new patch actions-path.diff to use correct path to actions scripts.
  * Add new patch correct-issue-tracker.diff to use correct URL to current
    upstream github repository.

 -- Petter Reinholdtsen <pere@debian.org>  Sun, 17 Nov 2013 13:07:21 +0100

plinth (0.3.0.0.git.20131101-2) unstable; urgency=low

  * Rewrite config to get plinth starting out of the box.  New patches
    program-paths and disable-override-config.

 -- Petter Reinholdtsen <pere@debian.org>  Sat, 02 Nov 2013 07:54:37 +0100

plinth (0.3.0.0.git.20131101-1) unstable; urgency=low

  * Updated to new git version from Nick Daly based on commit
    b9b4e0a2ec21edc1b1f73cffc905463a96c18f25.
  * Drop patch install-actions-lib made obsolete by latest upstream
    changes.
  * Depend on pandoc-data | pandoc (<= 1.11.1-3) to make sure
    documentation can be built with the latest pandoc package in
    unstable.

 -- Petter Reinholdtsen <pere@debian.org>  Fri, 01 Nov 2013 13:14:41 +0100

plinth (0.3.0.0.git.20131028-1) unstable; urgency=low

  * Updated to new git version from Nick Daly based on commit
    0296a1a99cb1ad0a21729ea37fd53e171ee60614.
    - Drops local copies of javascript libraries also available from
      Debian packages.
  * Add new dependency python-contract needed by new upstream version.
  * Reduce the versioned python-withsqlite dependency from
    0.0.0~git.20130929-1 to 0.0.0~git.20130929, to also accept the
    0.0.0~git.20130929-1~pere.0 version currently available from the
    non-debian repo.
  * New patch install-actions-lib to fix install target (Upstream
    issue #41).

 -- Petter Reinholdtsen <pere@debian.org>  Wed, 30 Oct 2013 22:25:25 +0100

plinth (0.3.0.0.git.20131010-1) unstable; urgency=low

  * Updated to new git version from Nick Daly based on
    commit 5ec749af8e5cb2480556e6926e239972ac890b4c
  * Dropped patch debpathes now merged upstream.
  * Changed depend on python-withsqlite to (>= 0.0.0~git.20130929-1),
    making sure a version with support for more than one table in
    one sqlite file is available.

 -- Petter Reinholdtsen <pere@debian.org>  Thu, 10 Oct 2013 22:51:34 +0200

plinth (0.0.0~git.20130928-1) unstable; urgency=low

  * Updated to new git version from Nick Daly.
  * Drop patches keep-vendor-dir.diff, handle-unknown-users.diff,
    sudo-not-exmachina.diff and app-owncloud.diff now merged upstream.
  * Drop workaround for keep-vendor-dir.diff from rules file.

 -- Petter Reinholdtsen <pere@debian.org>  Sat, 28 Sep 2013 22:55:36 +0200

plinth (0.0.0~git.20130925-2) unstable; urgency=low

  * Depend on python-withsqlite (>= 0.0.0~git.20130915-2) to make sure a
    version with support for the check_same_thread constructor option is
    available.
  * New patch handle-unknown-users.diff to make sure unknown users
    are handled exactly like incorrect passwords when login fail.
  * New patch app-owncloud.diff to add owncloud support to Plinth.
  * Adjusted rules to make sure actions/* scripts are executable.

 -- Petter Reinholdtsen <pere@debian.org>  Fri, 27 Sep 2013 09:06:38 +0200

plinth (0.0.0~git.20130925-1) unstable; urgency=low

  [ Tzafrir Cohen ]
  * Initial release. (Closes: #722093)

  [ Petter Reinholdtsen ]
  * New patch keep-vendor-dir.diff to avoid removing directories that
    should survive the clean Makefile target.
  * Add workaround in rules addressing the problem caused by
    keep-vendor-dir.diff being applied after 'make clean' is executed.
  * New patch sudo-not-exmachina.diff to drop the exmachina dependency,
    and adjust binary dependencies and the debpathes patch to cope with
    this.  Drop dependency on augeas-tools, no longer used with this
    patch.
  * Set priority to optional, as the package do not conflict with anything.

 -- Petter Reinholdtsen <pere@debian.org>  Thu, 26 Sep 2013 09:14:54 +0200<|MERGE_RESOLUTION|>--- conflicted
+++ resolved
@@ -1,10 +1,3 @@
-<<<<<<< HEAD
-plinth (20.4~bpo10+1) buster-backports; urgency=medium
-
-  * Rebuild for buster-backports.
-
- -- James Valleroy <jvalleroy@mailbox.org>  Thu, 12 Mar 2020 07:12:56 -0400
-=======
 plinth (20.5) unstable; urgency=medium
 
   [ Joseph Nuthalapati ]
@@ -80,7 +73,12 @@
   * Translated using Weblate (Swedish)
 
  -- James Valleroy <jvalleroy@mailbox.org>  Mon, 23 Mar 2020 19:42:28 -0400
->>>>>>> b3b177d8
+
+plinth (20.4~bpo10+1) buster-backports; urgency=medium
+
+  * Rebuild for buster-backports.
+
+ -- James Valleroy <jvalleroy@mailbox.org>  Thu, 12 Mar 2020 07:12:56 -0400
 
 plinth (20.4) unstable; urgency=medium
 
