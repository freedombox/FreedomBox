<<<<<<< HEAD
freedombox (24.10~bpo12+1) bookworm-backports; urgency=medium

  * Rebuild for bookworm-backports.

 -- James Valleroy <jvalleroy@mailbox.org>  Sat, 11 May 2024 16:53:07 -0400
=======
freedombox (24.11) unstable; urgency=medium

  [ gallegonovato ]
  * Translated using Weblate (Spanish)

  [ Burak Yavuz ]
  * Translated using Weblate (Turkish)

  [ 大王叫我来巡山 ]
  * Translated using Weblate (Chinese (Simplified))

  [ Ray Kuo ]
  * Translated using Weblate (Chinese (Traditional))
  * Translated using Weblate (Chinese (Traditional))
  * Translated using Weblate (Chinese (Traditional))
  * Translated using Weblate (Chinese (Traditional))

  [ bittin1ddc447d824349b2 ]
  * Translated using Weblate (Swedish)

  [ James Valleroy ]
  * doc: Fetch latest manual

 -- James Valleroy <jvalleroy@mailbox.org>  Mon, 20 May 2024 20:34:48 -0400
>>>>>>> e1ab15dc

freedombox (24.10) unstable; urgency=medium

  [ Veiko Aasa ]
  * storage: Add an option to include help text to directory selection form
  * minidlna: Add media directory selection form
  * minidlna: Explicitly include ssdp service to firewall configuration
  * minidlna: Do not proxy minidlna web interface over Apache
  * minidlna: Restart app when upgrading to reconfigure firewall

  [ gallegonovato ]
  * Translated using Weblate (Spanish)

  [ Burak Yavuz ]
  * Translated using Weblate (Turkish)

  [ 大王叫我来巡山 ]
  * Translated using Weblate (Chinese (Simplified))

  [ Jiří Podhorecký ]
  * Translated using Weblate (Czech)

  [ Ray Kuo ]
  * Translated using Weblate (Chinese (Traditional))

  [ James Valleroy ]
  * diagnostics: Add optional component_id to DiagnosticCheck
  * app, component: Add repair method
  * setup: Add method to run app repair
  * diagnostics: Change "Re-run setup" to "Try to repair"
  * letsencrypt: Re-obtain certificates during repair
  * locale: Update translation strings
  * doc: Fetch latest manual

  [ Sunil Mohan Adapa ]
  * letsencrypt: Remove unused imports
  * nextcloud: Use systemd generator for creating container service
  * nextcloud: Create network using systemd generator
  * nextcloud: Drop network namespacing in container, use host network
  * nextcloud: Use php-fpm container instead of apache container
  * nextcloud: Wait on init sync lock
  * nextcloud: Pull the image separately before starting systemd unit
  * nextcloud: Ship instead of create cron timer related units
  * nextcloud: Restart container when dependent services are restarted
  * nextcloud: Allow re-running setup
  * nextcloud: Implement enable/disable container
  * nextcloud: Enable pretty URLs without /index.php in them
  * notification: Handle more formatting errors
  * nextcloud: Allow re-running setup when app is disabled
  * nextcloud: Populated and maintain a list of trusted domains
  * nextcloud: Enable app with experimental warning
  * nextcloud: Warn that community provides the container not team
  * nextcloud: Add fallback for when quadlet is not available

 -- James Valleroy <jvalleroy@mailbox.org>  Mon, 06 May 2024 21:00:03 -0400

freedombox (24.9~bpo12+1) bookworm-backports; urgency=medium

  * Rebuild for bookworm-backports.

 -- James Valleroy <jvalleroy@mailbox.org>  Fri, 26 Apr 2024 08:05:22 -0400

freedombox (24.9) unstable; urgency=medium

  [ Burak Yavuz ]
  * Translated using Weblate (Turkish)

  [ Besnik Bleta ]
  * Translated using Weblate (Albanian)

  [ gallegonovato ]
  * Translated using Weblate (Spanish)

  [ 大王叫我来巡山 ]
  * Translated using Weblate (Chinese (Simplified))

  [ Joseph Nuthalapati ]
  * tests: functional: Disable functional tests

  [ Ray Kuo ]
  * Translated using Weblate (Chinese (Traditional))

  [ Sunil Mohan Adapa ]
  * nextcloud: Rename the systemd service names
  * nextcloud: Add network interface to firewall zone after creating it
  * nextcloud: Refactor container creation code
  * nextcloud: Fix configuring trusted proxies setting
  * nextcloud: Drop a repeated creation of systemd service file
  * nextcloud: Connect to mysql using socket instead of TCP
  * nextcloud: Fail on errors when configuring the app
  * nextcloud: Improve check used to test if installation wizard is done
  * nextcloud: Improve setting up LDAP configuration
  * nextcloud: Ensure that database is running when running setup
  * nextcloud: Don't fail uninstall if DB or user do not exist
  * action_utils, nextcloud: Make podman util more generic
  * nextcloud: Improve database permission granting
  * nextcloud: Connect to redis using Unix socket
  * nextcloud: Connect to slapd for LDAP using Unix socket
  * nextcloud: Refactor setting admin password
  * nextcloud: Don't show incorrect phone region when it is not set
  * nextcloud: Minor refactoring
  * nextcloud: Retrieve database password in a more robust way
  * nextcloud: Don't set password on redis server
  * nextcloud: Use a separate DB for redis
  * nextcloud: Use secrets module generate passwords
  * nextcloud: Minor changes to cron timer units
  * nextcloud: When backup fails, unset the maintenance mode
  * nextcloud: Remove fail2ban jail, brute force protection present
  * nextcloud: Expand on the warning about container usage
  * nextcloud: Add warning that the app is experimental
  * nextcloud: Minor update to description regarding users' usage
  * nextcloud: Allow backup/restore when app is disabled
  * config: Handle dropin config files with limited permissions

  [ Yurt Page ]
  * Translated using Weblate (Russian)

  [ James Valleroy ]
  * locale: Update translation strings
  * doc: Fetch latest manual

 -- James Valleroy <jvalleroy@mailbox.org>  Mon, 22 Apr 2024 20:29:07 -0400

freedombox (24.8~bpo12+1) bookworm-backports; urgency=medium

  * Rebuild for bookworm-backports.

 -- James Valleroy <jvalleroy@mailbox.org>  Thu, 11 Apr 2024 18:38:41 -0400

freedombox (24.8) unstable; urgency=medium

  [ Burak Yavuz ]
  * Translated using Weblate (Turkish)

  [ 大王叫我来巡山 ]
  * Translated using Weblate (Chinese (Simplified))

  [ Besnik Bleta ]
  * Translated using Weblate (Albanian)

  [ gallegonovato ]
  * Translated using Weblate (Spanish)

  [ John Doe ]
  * Translated using Weblate (French)
  * Translated using Weblate (French)

  [ Allan Nordhøy ]
  * Translated using Weblate (Norwegian Bokmål)

  [ Veiko Aasa ]
  * gitweb: Fix an issue when cloning existing repository

  [ Benedek Nagy ]
  * network: Skip of bridge interfaces in connections list
  * action_utils: Add generic utils for managing podman containers
  * nextcloud: Add new app based on podman container
  * nextcloud: Add backup/restore
  * nextcloud: Add option to configure the default phone region
  * nextcloud: Configure redis caching, create static PHP file

  [ Sunil Mohan Adapa ]
  * nextcloud: Diasble app until more testing and review changes
  * zoph: Re-add a safety check when reading the setup state of the app
  * zoph: Include dbconfig configuration file in backup
  * ttrss: Include dbconfig configuration file in backup
  * ttrss: tests: functional: Uninstall during backup/restore test
  * ttrss: Improve backup and restore of the database
  * ttrss: Ensure that database is removed after uninstall
  * actions: Don't repeat action traceback in stderr
  * doc: Fetch latest manual

  [ ikmaak ]
  * Translated using Weblate (Dutch)

  [ James Valleroy ]
  * upgrades: Re-enable unattended-upgrade during dist-upgrade
  * diagnostics: Don't store list of app objects with results
  * locale: Update translation strings
  * doc: Fetch latest manual

  [ Johannes Keyser ]
  * Translated using Weblate (German)

 -- James Valleroy <jvalleroy@mailbox.org>  Tue, 09 Apr 2024 07:24:57 -0400

freedombox (24.7~bpo12+1) bookworm-backports; urgency=medium

  * Rebuild for bookworm-backports.

 -- James Valleroy <jvalleroy@mailbox.org>  Fri, 29 Mar 2024 18:18:54 -0400

freedombox (24.7) unstable; urgency=medium

  [ Sunil Mohan Adapa ]
  * actions: Move most of the privileged action code to main directory
  * tests: Remove unused fixture for testing actions
  * tests: Move test configuration to plinth directory
  * tests: Merge actions related test files
  * tests: Automatically create pytest marks for apps
  * users: Add email address field when creating/updating user accounts
  * users: Add email address field during first boot
  * system: Organize items into sections
  * views: Fix alignment of close button in error messages
  * actions: Minor refactor to action error logging
  * actions: Provide HTML error message with action error
  * views: Implement a utility to easily show error message
  * middleware: Show HTML exception message as extra detail in messages
  * package: Drop special error message handling for package errors
  * backups: Adjust to changes in privileged errors
  * letsencrypt: Simplify error warning when certificate revoke fails
  * letsencrypt: Show better error messages
  * storage: Adjust to changes in privileged errors
  * letsencrypt: Remove unnecessary processing of the error messages
  * storage: Show better error message
  * upgrades: Show better error messages
  * snapshot: Show better error messages
  * package: Don't remove packages of other apps on uninstall
  * matrixsynapse: Prevent setup page from being shown during uninstall

  [ Veiko Aasa ]
  * samba: Fix Samba not accessible from IPv6 localhost ::1 address
  * samba: Disable nmbd NetBIOS service

  [ James Valleroy ]
  * locale: Update translation strings
  * doc: Fetch latest manual

 -- James Valleroy <jvalleroy@mailbox.org>  Mon, 25 Mar 2024 21:12:59 -0400

freedombox (24.6) unstable; urgency=medium

  [ Veiko Aasa ]
  * gitweb: Fix modifying git repositories when gitweb app is disabled
  * users: tests: Do not remove LDAP user when testing views
  * samba: Ignore non-existent users who are in freedombox-share group

  [ ikmaak ]
  * Translated using Weblate (Dutch)

  [ James Valleroy ]
  * diagnostics: Add tests for get_results
  * diagnostics: Handle TypeError when copying results
  * locale: Update translation strings
  * doc: Fetch latest manual

  [ Sunil Mohan Adapa ]
  * users: Fix creating users with initial set of groups
  * users: Minor refactor when creating django groups
  * log: Don't log with in color inside actions scripts
  * actions: Fix log message when action return can't be decoded
  * actions: When action errors out, log a better message
  * *: Add type hints for app init methods
  * *: Add type hints for diagnose method
  * action_utils: Implement method for starting a service temporarily
  * zoph: Don't fail setup if mysql installed but not running
  * wordpress: Don't fail setup if mysql installed but not running
  * app: Add ability to hide configuration form when app is disabled
  * zoph: Hide configuration form when app is disabled
  * app: views: Expose method to get enabled/disabled state and cache it
  * zoph: Don't redirect to setup page when app is disabled
  * zoph: Don't fail with backup/restore if app is disabled
  * zoph: Uninstall fully so that reinstall works
  * daemon: Added method to ensure a daemon is running in component
  * zoph: Ensure that database server is running when setting up app
  * wordpress: Fix backup, restore and uninstall when db is not running
  * wordpress: Drop database user when app is uninstalled
  * tests: functional: Uninstall app after backup and before restore
  * zoph: Restore database password to old value after restore operation
  * wordpress: tests: Uninstall app after backup and before restore
  * tests: functional: Refactor install/setup fixture for apps
  * wordpress: Fix minor issue in restoring database

 -- James Valleroy <jvalleroy@mailbox.org>  Mon, 11 Mar 2024 20:40:48 -0400

freedombox (24.5~bpo12+1) bookworm-backports; urgency=medium

  * Rebuild for bookworm-backports.

 -- James Valleroy <jvalleroy@mailbox.org>  Sat, 02 Mar 2024 11:58:50 -0500

freedombox (24.5) unstable; urgency=medium

  [ Sunil Mohan Adapa ]
  * container: Fix issue with missing make command on stable image
  * setup: Minor refactoring of force upgrader class instantiation
  * setup: Ensure that force upgrade won't run when app is not installed
  * setup: Ensure that apt is updated before checking force upgrade
  * firewalld: Implement force upgrading to any 2.x versions
  * backups: tests: Don't use pytest marks on fixtures
  * tor: tests: Fix issue with pytest 8.x versions
  * tor: tests: Convert to pytest style tests from class based tests
  * pyproject.toml: Exclude the build directory from mypy checks
  * gitweb, users: Minor fixes for newer pycodestyle
  * daemon: Add new component for daemons shared across apps
  * wordpress: Add shared daemon component for mariadb/mysql
  * zoph: Add shared daemon component for mariadb/mysql

  [ James Valleroy ]
  * setup: Try force upgrade before running app setup
  * tests: Patch apps_init for enable/disable daemon test
  * doc: Fetch latest manual

  [ Olaf Schaf ]
  * Translated using Weblate (German)

 -- James Valleroy <jvalleroy@mailbox.org>  Mon, 26 Feb 2024 20:58:45 -0500

freedombox (24.4~bpo12+1) bookworm-backports; urgency=medium

  * Rebuild for bookworm-backports.

 -- James Valleroy <jvalleroy@mailbox.org>  Sun, 18 Feb 2024 11:00:29 -0500

freedombox (24.4) unstable; urgency=medium

  [ Johannes Keyser ]
  * Translated using Weblate (German)

  [ Burak Yavuz ]
  * Translated using Weblate (Turkish)

  [ 大王叫我来巡山 ]
  * Translated using Weblate (Chinese (Simplified))

  [ bittin1ddc447d824349b2 ]
  * Translated using Weblate (Swedish)

  [ Ihor Hordiichuk ]
  * Translated using Weblate (Ukrainian)

  [ gallegonovato ]
  * Translated using Weblate (Spanish)

  [ Faraaz M.d ]
  * Translated using Weblate (Telugu)
  * Translated using Weblate (Telugu)
  * Translated using Weblate (Telugu)

  [ Kesava Manikanta ]
  * Translated using Weblate (Telugu)
  * Translated using Weblate (Telugu)

  [ SAI MANIKANTA ]
  * Translated using Weblate (Telugu)
  * Translated using Weblate (Telugu)

  [ Soumika Devarakonda ]
  * Translated using Weblate (Telugu)
  * Translated using Weblate (Telugu)

  [ Sarath Chandra ]
  * Translated using Weblate (Telugu)
  * Translated using Weblate (Telugu)

  [ Latheesh kumar ]
  * Translated using Weblate (Telugu)
  * Translated using Weblate (Telugu)

  [ Vijay Gopu ]
  * Translated using Weblate (Telugu)
  * Translated using Weblate (Telugu)
  * Translated using Weblate (Telugu)
  * Translated using Weblate (Telugu)
  * Translated using Weblate (Telugu)

  [ Mahi Reddy ]
  * Translated using Weblate (Telugu)
  * Translated using Weblate (Telugu)
  * Translated using Weblate (Telugu)
  * Translated using Weblate (Telugu)
  * Translated using Weblate (Telugu)

  [ Nistchal sri ]
  * Translated using Weblate (Telugu)
  * Translated using Weblate (Telugu)
  * Translated using Weblate (Telugu)
  * Translated using Weblate (Telugu)
  * Translated using Weblate (Telugu)

  [ Likhil Chowdary ]
  * Translated using Weblate (Telugu)
  * Translated using Weblate (Telugu)

  [ Sri Harsha ]
  * Translated using Weblate (Telugu)
  * Translated using Weblate (Telugu)
  * Translated using Weblate (Telugu)
  * Translated using Weblate (Telugu)

  [ Muntha Veera ]
  * Translated using Weblate (Telugu)
  * Translated using Weblate (Telugu)

  [ Aswith Varma ]
  * Translated using Weblate (Telugu)
  * Translated using Weblate (Telugu)
  * Translated using Weblate (Telugu)
  * Translated using Weblate (Telugu)

  [ visruth vardhan thokala ]
  * Translated using Weblate (Telugu)

  [ Bhavishya nitha ]
  * Translated using Weblate (Telugu)
  * Translated using Weblate (Telugu)
  * Translated using Weblate (Telugu)

  [ ABHI RAM POTNURU ]
  * Translated using Weblate (Telugu)

  [ VINAY K.V.N.S ]
  * Translated using Weblate (Telugu)
  * Translated using Weblate (Telugu)

  [ M Jagadeesh ]
  * Translated using Weblate (Telugu)

  [ Sreehitha Velivela ]
  * Translated using Weblate (Telugu)

  [ James Valleroy ]
  * Translated using Weblate (Telugu)
  * debian: Remove lintian override for init script
  * locale: Update translation strings
  * doc: Fetch latest manual

  [ Dietmar ]
  * Translated using Weblate (German)

  [ Sunil Mohan Adapa ]
  * Translated using Weblate (Telugu)
  * d/copyright: Update copyright year
  * help: tests: Run tests using doc in current dir instead of /usr
  * actions: Drop legacy placeholders for unused actions
  * doc: Install man1 page using Makefile
  * pyproject.toml: Move project meta data from setup.py
  * *: Introduce make file based build, eliminate setup.py
  * doc: dev: Update all references to setup.py
  * Makefile: Move most of the provision process into build system
  * Makefile: Move various tests into build system

  [ Besnik Bleta ]
  * Translated using Weblate (Albanian)
  * Translated using Weblate (Albanian)

 -- James Valleroy <jvalleroy@mailbox.org>  Mon, 12 Feb 2024 21:24:20 -0500

freedombox (24.3~bpo12+1) bookworm-backports; urgency=medium

  * Rebuild for bookworm-backports.

 -- James Valleroy <jvalleroy@mailbox.org>  Sun, 04 Feb 2024 08:11:08 -0500

freedombox (24.3) unstable; urgency=medium

  [ James Valleroy ]
  * diagnostics: Add parameters to DiagnosticCheck
  * diagnostics: Add method to translate checks
  * diagnostics: Translate descriptions only in view
  * diagnostics: Store results of full run in database
  * diagnostics: Add option to toggle daily run
  * locale: Update translation strings
  * doc: Fetch latest manual

  [ Sunil Mohan Adapa ]
  * diagnostics: Simplify getting translated description in results
  * diagnostics: Safely access results when showing notification
  * diagnostics: Fix a potential iteration of None value in error cases
  * glib: Change API for repeating an in-thread scheduled task

  [ Benedek Nagy ]
  * zoph: Fix failing PHP configuration requirements

 -- James Valleroy <jvalleroy@mailbox.org>  Mon, 29 Jan 2024 20:48:12 -0500

freedombox (24.2~bpo12+1) bookworm-backports; urgency=medium

  * Rebuild for bookworm-backports.

 -- James Valleroy <jvalleroy@mailbox.org>  Thu, 18 Jan 2024 06:46:59 -0500

freedombox (24.2) unstable; urgency=medium

  [ gallegonovato ]
  * Translated using Weblate (Spanish)

  [ Burak Yavuz ]
  * Translated using Weblate (Turkish)

  [ bittin1ddc447d824349b2 ]
  * Translated using Weblate (Swedish)

  [ John Doe ]
  * Translated using Weblate (French)

  [ Eric ]
  * Translated using Weblate (Chinese (Simplified))

  [ Сергій ]
  * Translated using Weblate (Ukrainian)

  [ James Valleroy ]
  * doc: Fetch latest manual

 -- James Valleroy <jvalleroy@mailbox.org>  Mon, 15 Jan 2024 21:30:58 -0500

freedombox (24.1~bpo12+1) bookworm-backports; urgency=medium

  * Rebuild for bookworm-backports.

 -- James Valleroy <jvalleroy@mailbox.org>  Fri, 05 Jan 2024 07:39:10 -0500

freedombox (24.1) unstable; urgency=medium

  [ ikmaak ]
  * Translated using Weblate (Dutch)

  [ kopatych ]
  * Added translation using Weblate (Belarusian)

  [ James Valleroy ]
  * tests: operation: Fix mock has_calls assertion (Closes: #1058421)
  * locale: Update translation strings
  * doc: Fetch latest manual

  [ rsquared ]
  * storage: Show notification when rootfs is read-only

 -- James Valleroy <jvalleroy@mailbox.org>  Mon, 01 Jan 2024 21:00:25 -0500

freedombox (23.21~bpo12+1) bookworm-backports; urgency=medium

  * Rebuild for bookworm-backports.

 -- James Valleroy <jvalleroy@mailbox.org>  Sat, 02 Dec 2023 10:09:28 -0500

freedombox (23.21) unstable; urgency=medium

  [ gallegonovato ]
  * Translated using Weblate (Spanish)

  [ Burak Yavuz ]
  * Translated using Weblate (Turkish)

  [ bittin1ddc447d824349b2 ]
  * Translated using Weblate (Swedish)

  [ Ihor Hordiichuk ]
  * Translated using Weblate (Ukrainian)

  [ Eric ]
  * Translated using Weblate (Chinese (Simplified))

  [ Jiří Podhorecký ]
  * Translated using Weblate (Czech)
  * Translated using Weblate (Czech)

  [ James Valleroy ]
  * doc: Fetch latest manual

 -- James Valleroy <jvalleroy@mailbox.org>  Mon, 20 Nov 2023 21:08:03 -0500

freedombox (23.20~bpo12+1) bookworm-backports; urgency=medium

  * Rebuild for bookworm-backports.

 -- James Valleroy <jvalleroy@mailbox.org>  Fri, 10 Nov 2023 06:19:09 -0500

freedombox (23.20) unstable; urgency=medium

  [ gallegonovato ]
  * Translated using Weblate (Spanish)

  [ Burak Yavuz ]
  * Translated using Weblate (Turkish)
  * Translated using Weblate (Turkish)

  [ Ettore Atalan ]
  * Translated using Weblate (German)

  [ James Valleroy ]
  * app: Update diagnose() docstring
  * diagnostics: Add shortcut to re-run setup for app
  * locale: Update translation strings
  * doc: Fetch latest manual

  [ Sunil Mohan Adapa ]
  * datetime: Fix diagnostic test for checking NTP server sync
  * apache: tests: Update to use DiagnosticCheck class
  * backups: Don't leave services stopped if backup fails
  * operation: Fix issue with re-running setup when it fails first time
  * coturn: Fix incorrectly passing transport argument to STUN URIs
  * matrixsynapse: Update old STUN URIs to remove 'transport' parameter
  * ejabberd: Update old STUN URIs to remove 'transport' parameter
  * email: Increase the size of the message to 100MiB

  [ Ihor Hordiichuk ]
  * Translated using Weblate (Ukrainian)

  [ Besnik Bleta ]
  * Translated using Weblate (Albanian)

  [ Joseph Nuthalapati ]
  * tests: functional: Run tests on two app servers

 -- James Valleroy <jvalleroy@mailbox.org>  Mon, 06 Nov 2023 21:03:50 -0500

freedombox (23.19~bpo12+1) bookworm-backports; urgency=medium

  * Rebuild for bookworm-backports.

 -- James Valleroy <jvalleroy@mailbox.org>  Thu, 26 Oct 2023 20:01:12 -0400

freedombox (23.19) unstable; urgency=medium

  [ gallegonovato ]
  * Translated using Weblate (Spanish)

  [ ikmaak ]
  * Translated using Weblate (Dutch)

  [ Burak Yavuz ]
  * Translated using Weblate (Turkish)

  [ Dietmar ]
  * Translated using Weblate (German)

  [ Ihor Hordiichuk ]
  * Translated using Weblate (Ukrainian)

  [ Jiří Podhorecký ]
  * Translated using Weblate (Czech)

  [ Sunil Mohan Adapa ]
  * email: Fix issue with install caused by missing drop-in config file
  * operation: Add unique ID for each operation
  * diagnostics: Refactor check IDs, tests and background checks
  * diagnostics: Refactor background diagnostics task
  * upgrades: Allow matrix-synapse to be installed from bookworm
  * matrix-synapse: Update warning on how to change domain name
  * kiwix: Fix various issues after review
  * Translated using Weblate (Telugu)
  * Translated using Weblate (Telugu)
  * kiwix: Drop unnecessary file in /etc/plinth/modules-enabled
  * glib: Refactor schedule debugging in a central place
  * glib: Add a jitter to the interval by default when scheduling tasks
  * db: Serialize most of the database queries using locks

  [ Benedek Nagy ]
  * backup: Fix bug in adding existing unencrypted backup location

  [ James Valleroy ]
  * diagnostics: Run daily check and notify on failures
  * diagnostics: Add DiagnosticCheck dataclass
  * locale: Update translation strings
  * doc: Fetch latest manual

  [ Sripath Roy Koganti ]
  * Translated using Weblate (Telugu)

  [ bittin1ddc447d824349b2 ]
  * Translated using Weblate (Swedish)

  [ Nikitha1960 ]
  * Translated using Weblate (Telugu)
  * Translated using Weblate (Telugu)
  * Translated using Weblate (Telugu)
  * Translated using Weblate (Telugu)

  [ Sanjanaa2703 ]
  * Translated using Weblate (Telugu)
  * Translated using Weblate (Telugu)
  * Translated using Weblate (Telugu)
  * Translated using Weblate (Telugu)

  [ Joseph Nuthalapati ]
  * kiwix: Add app for Kiwix offline Wikipedia reader
  * Translated using Weblate (Telugu)
  * kiwix: Do not require login to access the app
  * Translated using Weblate (Telugu)

  [ Ajay ]
  * Translated using Weblate (Telugu)
  * Translated using Weblate (Arabic)
  * Translated using Weblate (Arabic)
  * Translated using Weblate (Arabic)

  [ Nellore Mohan ]
  * Translated using Weblate (Telugu)
  * Translated using Weblate (Telugu)

  [ L.sandeep Kumar Reddy ]
  * Translated using Weblate (Telugu)

  [ KOMALA gunji ]
  * Translated using Weblate (Telugu)

  [ Harshitha Chandra ]
  * Translated using Weblate (Telugu)

  [ Vayaluru koushik ]
  * Translated using Weblate (Telugu)
  * Translated using Weblate (Telugu)
  * Translated using Weblate (Telugu)

  [ Siddhartha vadlapalli ]
  * Translated using Weblate (Telugu)
  * Translated using Weblate (Telugu)

  [ M.venkateswarlu ]
  * Translated using Weblate (Telugu)
  * Translated using Weblate (Telugu)
  * Translated using Weblate (Telugu)
  * Translated using Weblate (Telugu)

  [ Kumarkalva manaswini ]
  * Translated using Weblate (Telugu)

  [ Dega chakradhar ]
  * Translated using Weblate (Telugu)

  [ Avisa sudheer ]
  * Translated using Weblate (Telugu)

  [ Santha Sumanth ]
  * Translated using Weblate (Telugu)
  * Translated using Weblate (Telugu)

  [ Sarvepalli sathwika ]
  * Translated using Weblate (Telugu)

  [ V.Sunil ]
  * Translated using Weblate (Telugu)

  [ Nikhil kumar chowdary ]
  * Translated using Weblate (Telugu)

  [ O SIDDHARDHA ]
  * Translated using Weblate (Telugu)

  [ Sk juber ]
  * Translated using Weblate (Telugu)

  [ G Praharsha ]
  * Translated using Weblate (Telugu)

  [ Thop Siva ]
  * Translated using Weblate (Telugu)
  * Translated using Weblate (Telugu)

  [ anudeep kumar ]
  * Translated using Weblate (Telugu)
  * Translated using Weblate (Telugu)

  [ Harshitha Chainur ]
  * Translated using Weblate (Telugu)

  [ Shaik ]
  * Translated using Weblate (Arabic)
  * Translated using Weblate (Hindi)

  [ Anvitha Pachwa ]
  * Translated using Weblate (Telugu)

  [ SHAIK.FAMILABANU ]
  * Translated using Weblate (Telugu)

  [ Lohitha _Durga ]
  * Translated using Weblate (Telugu)

  [ B.Nandhini ]
  * Translated using Weblate (Telugu)

  [ Cheshma Golla ]
  * Translated using Weblate (Telugu)

 -- James Valleroy <jvalleroy@mailbox.org>  Mon, 23 Oct 2023 20:35:46 -0400

freedombox (23.18~bpo12+1) bookworm-backports; urgency=medium

  * Rebuild for bookworm-backports.

 -- James Valleroy <jvalleroy@mailbox.org>  Thu, 28 Sep 2023 19:21:50 -0400

freedombox (23.18) unstable; urgency=medium

  [ 109247019824 ]
  * Translated using Weblate (Bulgarian)
  * Translated using Weblate (Bulgarian)

  [ Brian Ó Donnell ]
  * middleware: Add new middleware to handle common errors like DB busy

  [ James Valleroy ]
  * middleware: tests: Add tests for common error middleware
  * locale: Update translations strings
  * doc: Fetch latest manual

  [ rsquared ]
  * ikiwiki: Disable discussion pages by default for new wiki/blog

  [ Sunil Mohan Adapa ]
  * wordpress: Use absolute path in service file
  * upgrades: Fix detecting apt over tor during upgrade
  * gitlab-ci: Perform backports tests on bookworm instead of bullseye
  * *: Fix all typing hint related errors
  * gitlab-ci: Make passing mypy checks mandatory
  * *: Utilize newer 3.10 syntax for type hints
  * *: Add some additional type annotations
  * pyproject: Add configuration for mypy to ignore some libraries

 -- James Valleroy <jvalleroy@mailbox.org>  Mon, 25 Sep 2023 20:47:20 -0400

freedombox (23.17~bpo12+1) bookworm-backports; urgency=medium

  * Rebuild for bookworm-backports.

 -- James Valleroy <jvalleroy@mailbox.org>  Fri, 15 Sep 2023 07:06:56 -0400

freedombox (23.17) unstable; urgency=medium

  [ gallegonovato ]
  * Translated using Weblate (Spanish)

  [ Burak Yavuz ]
  * Translated using Weblate (Turkish)

  [ Jiří Podhorecký ]
  * Translated using Weblate (Czech)

  [ Ihor Hordiichuk ]
  * Translated using Weblate (Ukrainian)

  [ ikmaak ]
  * Translated using Weblate (Dutch)

  [ bittin1ddc447d824349b2 ]
  * Translated using Weblate (Swedish)

 -- James Valleroy <jvalleroy@mailbox.org>  Mon, 11 Sep 2023 20:46:43 -0400

freedombox (23.16~bpo12+1) bookworm-backports; urgency=medium

  * Rebuild for bookworm-backports.

 -- James Valleroy <jvalleroy@mailbox.org>  Thu, 31 Aug 2023 06:50:08 -0400

freedombox (23.16) unstable; urgency=medium

  [ Petter Reinholdtsen ]
  * Translated using Weblate (Norwegian Bokmål)

  [ Jiří Podhorecký ]
  * Translated using Weblate (Czech)

  [ Joseph Nuthalapati ]
  * l10n: Fix error in Czech translation string

  [ Sunil Mohan Adapa ]
  * django: Remove use of X-XSS-Protection header
  * backups: Remove use of length_is template function
  * users, networks: Use the autofocus HTML attribute sparingly
  * sso: Use POST method for logout
  * sso: Switch to django-axes >= 5.0
  * networks, samba: tests: functional: Fix setting firewall zone
  * openvpn: Fix app not installing Debian testing
  * openvpn: Correctly set expiry of server/client certs to 10 years
  * openvpn: Minor refactoring in setting up easy-rsa
  * openvpn: Use config file instead of env vars for easy-rsa
  * openvpn: Ensure that re-running setup works as expected
  * openpvn: Renew server/client certificates

  [ Michael Breidenbach ]
  * Translated using Weblate (Swedish)

  [ James Valleroy ]
  * locale: Update translation strings
  * doc: Fetch latest manual

 -- James Valleroy <jvalleroy@mailbox.org>  Mon, 28 Aug 2023 20:47:10 -0400

freedombox (23.15~bpo12+1) bookworm-backports; urgency=medium

  * Rebuild for bookworm-backports.

 -- James Valleroy <jvalleroy@mailbox.org>  Fri, 18 Aug 2023 06:38:26 -0400

freedombox (23.15) unstable; urgency=medium

  [ ikmaak ]
  * Translated using Weblate (Dutch)

  [ Burak Yavuz ]
  * Translated using Weblate (Turkish)

  [ Ihor Hordiichuk ]
  * Translated using Weblate (Ukrainian)

  [ Ettore Atalan ]
  * Translated using Weblate (German)

  [ gallegonovato ]
  * Translated using Weblate (Spanish)

  [ James Valleroy ]
  * debian: Add Swedish translation for debconf (Closes: #1041735)
  * doc: Fetch latest manual

 -- James Valleroy <jvalleroy@mailbox.org>  Mon, 14 Aug 2023 21:08:16 -0400

freedombox (23.14~bpo12+1) bookworm-backports; urgency=medium

  * Rebuild for bookworm-backports.

 -- James Valleroy <jvalleroy@mailbox.org>  Thu, 03 Aug 2023 06:11:41 -0400

freedombox (23.14) unstable; urgency=medium

  [ James Valleroy ]
  * users: Add diagnostics check for nslcd config
  * users: Add diagnostic checks for nsswitch config
  * firewall: Add diagnostic for default zone
  * firewall: Add diagnostic check for backend
  * firewall: Add diagnostic check for passthroughs
  * torproxy: Add separate app for Tor Proxy
  * HACKING: Add instructions for container on Raspberry Pi
  * ci: Add mypy static type check
  * upgrades: Use codename= in apt preferences
  * upgrades: Use n= for unattended-upgrades origin pattern
  * container: Update for bookworm images
  * locale: Update translation strings
  * doc: Fetch latest manual

  [ ikmaak ]
  * Translated using Weblate (Dutch)

  [ Sunil Mohan Adapa ]
  * torproxy: Rename icon from tor to torproxy
  * torproxy: Remove unnecessary load tags in template file
  * torproxy: Add shortcut to home page for logged in users
  * tor: Minor refactor to remove code the check for need to restart
  * tor, torproxy: Update description for info on services provided
  * tor: tests: Make functional test check for running service
  * torproxy: Drop irrelavant 'ExitPolicy' configuration directive
  * kvstore: Optionally, don't throw exception when deleting key
  * tor, torproxy: Export settings from old to new app
  * bepasty: Don't enable app when setup is rerun
  * bind: Don't enable app when setup is rerun
  * deluge: Don't enable app when setup is rerun
  * ejabberd: Don't enable app when setup is rerun
  * gitweb: Don't enable app when setup is rerun
  * ikiwiki: Don't enable app when setup is rerun
  * infinoted: Don't enable app when setup is rerun
  * janus: Don't enable app when setup is rerun
  * jsxc: Don't enable app when setup is rerun
  * mediawiki: Don't enable app when setup is rerun
  * minetest: Don't enable app when setup is rerun
  * openvpn: Don't enable app when setup is rerun
  * performance: Don't enable app when setup is rerun
  * privoxy: Don't enable app when setup is rerun
  * quassel: Don't enable app when setup is rerun
  * radicale: Don't enable app when setup is rerun
  * rssbridge: Don't enable app when setup is rerun
  * shaarli: Don't enable app when setup is rerun
  * sharing: Don't enable app when setup is rerun
  * ttrss: Don't enable app when setup is rerun
  * wireguard: Don't enable app when setup is rerun
  * zoph: Don't enable app when setup is rerun
  * app: Implement advanced option to rerun app setup

  [ fliu ]
  * container: Add support for retrieving GPG keys using wget

 -- James Valleroy <jvalleroy@mailbox.org>  Mon, 31 Jul 2023 20:39:40 -0400

freedombox (23.13~bpo12+1) bookworm-backports; urgency=medium

  * Rebuild for bookworm-backports.

 -- James Valleroy <jvalleroy@mailbox.org>  Fri, 21 Jul 2023 09:56:10 -0400

freedombox (23.13) unstable; urgency=medium

  [ gallegonovato ]
  * Translated using Weblate (Spanish)

  [ Burak Yavuz ]
  * Translated using Weblate (Turkish)

  [ Ihor Hordiichuk ]
  * Translated using Weblate (Ukrainian)

  [ Ettore Atalan ]
  * Translated using Weblate (German)

  [ Joseph Nuthalapati ]
  * HACKING: Instructions for macOS on Apple Silicon
  * container: Add support for ARM64 containers

  [ James Valleroy ]
  * doc: Fetch latest manual

 -- James Valleroy <jvalleroy@mailbox.org>  Mon, 17 Jul 2023 22:02:21 -0400

freedombox (23.12~bpo12+1) bookworm-backports; urgency=medium

  * Rebuild for bookworm-backports.

 -- James Valleroy <jvalleroy@mailbox.org>  Tue, 11 Jul 2023 07:28:43 -0400

freedombox (23.12) unstable; urgency=medium

  [ gallegonovato ]
  * Translated using Weblate (Spanish)

  [ Burak Yavuz ]
  * Translated using Weblate (Turkish)

  [ Jiří Podhorecký ]
  * Translated using Weblate (Czech)
  * Translated using Weblate (Czech)

  [ Ihor Hordiichuk ]
  * Translated using Weblate (Ukrainian)

  [ Sunil Mohan Adapa ]
  * gitweb: Fix issue with service startup when gitweb is not enabled
  * packages: Purge packages on uninstall
  * searx: Fix typo in method name
  * samba: Remove additional configuration files on uninstall
  * mediawiki: Utilize purging of packages and don't remove explicitly
  * shaarli: Utilize purging of packages and don't remove explicitly
  * deluge: Utilize purging of packages and don't remove explicitly
  * uninstall: Remove experimental warning
  * roundcube: Clarify description for local mail only option
  * mediawiki: Increment version to run update.php automatically

  [ ikmaak ]
  * Translated using Weblate (Dutch)

  [ James Valleroy ]
  * locale: Update translation strings
  * doc: Fetch latest manual

 -- James Valleroy <jvalleroy@mailbox.org>  Mon, 19 Jun 2023 20:44:30 -0400

freedombox (23.11) experimental; urgency=medium

  [ James Valleroy ]
  * shadowsocksserver: Add separate app for Shadowsocks server
  * shadowsocksserver: Use shared manual page with Client
  * debian: Remove drop-in configs from version <23.11
  * locale: Update translation strings
  * doc: Fetch latest manual

  [ Sunil Mohan Adapa ]
  * *: Fix icons not present in the generated .deb
  * config: Add new component for managing drop-in /etc/ config files
  * debian/install: Add new place in /usr to keep drop-in config files
  * gitweb: Use drop-in config component for /etc files
  * deluge: Use drop-in config comonents for /etc files
  * email: Use drop-in config component for /etc files
  * i2p: Use drop-in config component for /etc files
  * ikiwiki: Use drop-in config component for /etc files
  * janus: Use drop-in config component for /etc files
  * letsencrypt: Use drop-in config component for /etc files
  * matrixsynapse: Use drop-in config component for /etc files
  * mediawiki: Use drop-in config component for /etc files
  * minidlna: Use drop-in config component for /etc files
  * networks: Use drop-in config component for /etc files
  * pagekite: Drop the config file for forcing use of Debian certs
  * privacy: Use drop-in config component for /etc files
  * radicale: Use drop-in config component for /etc files
  * roundcube: Use drop-in config component for /etc files
  * rssbridge: Use drop-in config component for /etc files
  * searx: Use drop-in config component for /etc files
  * security: Use drop-in config component for /etc files
  * sharing: Use drop-in config component for /etc files
  * ssh: Use drop-in config component for /etc files
  * sso: Use drop-in config component for /etc files
  * syncthing: Use drop-in config component for /etc files
  * transmission: Use drop-in config component for /etc files
  * ttrss: Use drop-in config component for /etc files
  * upgrades: Use drop-in config component for /etc files
  * users: Use drop-in config component for /etc files
  * wordpress: Use drop-in config component for /etc files
  * apache: Use drop-in config component for /etc files
  * bepasty: Use drop-in config component for /etc files
  * calibre: Use drop-in config component for /etc files
  * cockpit: Use drop-in config component for /etc files
  * ejabberd: Use drop-in config component for /etc files
  * apache: Fix failure during app update

 -- James Valleroy <jvalleroy@mailbox.org>  Mon, 05 Jun 2023 22:07:02 -0400

freedombox (23.10) experimental; urgency=medium

  [ gallegonovato ]
  * Translated using Weblate (Spanish)

  [ ikmaak ]
  * Translated using Weblate (Dutch)
  * Translated using Weblate (Dutch)

  [ Burak Yavuz ]
  * Translated using Weblate (Turkish)

  [ Ihor Hordiichuk ]
  * Translated using Weblate (Ukrainian)

  [ Sunil Mohan Adapa ]
  * *: Move modules-enabled files to /usr/share
  * doc/dev: Set language code explicitly in Sphinx configuration

  [ James Valleroy ]
  * gitweb: Disable gpg signing in tests

  [ Frederico Gomes ]
  * Translated using Weblate (Portuguese)
  * Translated using Weblate (Portuguese)

 -- James Valleroy <jvalleroy@mailbox.org>  Mon, 22 May 2023 21:14:24 -0400

freedombox (23.9) experimental; urgency=medium

  [ nbenedek ]
  * ttrss: Allow apps to use /tt-rss URL instead of separate one

  [ James Valleroy ]
  * debian: Update copyright years
  * debian: Follows policy v4.6.2
  * tor: Only diagnose relay ports if feature enabled
  * tor: Check if Hidden service is version 3
  * tor: Rename Hidden service to Onion service
  * help: Add information on obtaining source code
  * locale: Update translation strings
  * doc: Fetch latest manual

  [ Sunil Mohan Adapa ]
  * mediawiki: Make a utility method public
  * mediawiki: Make retrieving list of supported languages robust
  * mediawiki: Simplify retrieving the default language
  * ttrss: Update list of clients
  * ttrss: Don't show app in enabled list of apps if install fails
  * apache: Reload apache using component if config changes
  * transmission: Allow remote UIs to connect
  * transmission: Add Tremotesf to list of client apps
  * ttrss: Use the apache component to restart apache on config change
  * storage: Handle mount error properly
  * uninstall: Fix issue with uninstall of apps that have no backup
  * service: Remove reference to managed_services in a message
  * zoph: Don't fail at showing app view during uninstall
  * theme: Move icons to app folders
  * minidlna: Resize icon and export to PNG also
  * doc/dev: Update copyright year

  [ Nobuhiro Iwamatsu ]
  * Translated using Weblate (Japanese)

 -- James Valleroy <jvalleroy@mailbox.org>  Mon, 08 May 2023 20:39:20 -0400

freedombox (23.8) experimental; urgency=medium

  [ James Valleroy ]
  * Revert "locale: Update translation strings"
  * HACKING: Force pip to install packages to system environment
  * ci: Force pip install for functional tests
  * datetime: Use unique component ID for related daemon
  * upgrades: Check apt result during dist-upgrade
  * doc: Fetch latest manual

  [ Sunil Mohan Adapa ]
  * tests: Don't error during collection if selenium is not installed
  * tests: functional: Make install script work for Bullseye
  * datetime: Re-implement backup/restore for timezone
  * coturn: Prevent package removal when roundcube is uninstalled
  * tests: functional: Remove handling for custom enable/disable buttons
  * tests: functional: Update detecting page changes
  * gitweb: Simplify handling shortcut for front page
  * searx: Simplify handling shortcut for front page

  [ nbenedek ]
  * calibre: Remove libraries during uninstallation
  * mediawiki: Fix broken view on Bullseye due to language selection
  * bepasty: Completely uninstall app
  * coturn: Completely uninstall app
  * deluge: Completely uninstall app
  * gitweb: Completely uninstall app, remove repositories
  * ikiwiki: Completely uninstall app
  * matrixsynapse: Completely uninstall app
  * roundcube: Completely uninstall app
  * rssbridge: Completely uninstall app
  * searx: Completely uninstall app
  * shaarli: Completely uninstall app
  * shadowsocks: Completely uninstall app
  * sharing: Completely uninstall app
  * syncthing: Completely uninstall app
  * wordpress: Completely uninstall app
  * mediawiki: Completely uninstall app
  * syncthing: Remove unused pathlib import so job code-quality can pass
  * tor: Completely uninstall app
  * ttrss: Completely uninstall app
  * infinoted: Completely uninstall app
  * openvpn: Completely uninstall app
  * samba: Completely uninstall app

  [ 109247019824 ]
  * Translated using Weblate (Bulgarian)
  * Translated using Weblate (Bulgarian)
  * Translated using Weblate (Bulgarian)

  [ Coucouf ]
  * Translated using Weblate (French)

  [ Veiko Aasa ]
  * gitweb: Disable snapshot feature
  * gitweb: Make globally configured features overridable per-repository

  [ Ihor Hordiichuk ]
  * Translated using Weblate (Ukrainian)

 -- James Valleroy <jvalleroy@mailbox.org>  Mon, 24 Apr 2023 21:46:50 -0400

freedombox (23.7) experimental; urgency=medium

  [ 109247019824 ]
  * Translated using Weblate (Bulgarian)
  * Translated using Weblate (Bulgarian)

  [ Veiko Aasa ]
  * container: Force pip to install packages to system environment
  * tests: functional: Fix setting first ethernet connection as internal

  [ Sunil Mohan Adapa ]
  * container: Fix resizing disk image containing multiple partitions
  * container: Increase wait time to accommodate slower architectures
  * matrixsynapse: Add token based registration verification

  [ nbenedek ]
  * mediawiki: Allow setting site language code

  [ James Valleroy ]
  * locale: Update translation strings
  * doc: Fetch latest manual

 -- James Valleroy <jvalleroy@mailbox.org>  Mon, 27 Mar 2023 20:51:28 -0400

freedombox (23.6) unstable; urgency=medium

  [ Sunil Mohan Adapa ]
  * ci: Force pip to install packages to system environment
  * /etc/issue: Update message to reflect that all users can login
  * datetime: Use timedatectl to read current timezone

  [ nbenedek ]
  * samba: make sure shares are not accessible from the internet
  * ttrss: fix failing backup

  [ James Valleroy ]
  * locale: Update translation strings
  * doc: Fetch latest manual

 -- James Valleroy <jvalleroy@mailbox.org>  Mon, 13 Mar 2023 21:52:56 -0400

freedombox (23.5) unstable; urgency=medium

  [ Dietmar ]
  * Translated using Weblate (German)

  [ ikmaak ]
  * Translated using Weblate (German)
  * Translated using Weblate (Dutch)

  [ gallegonovato ]
  * Translated using Weblate (Spanish)

  [ Burak Yavuz ]
  * Translated using Weblate (Turkish)

  [ Ihor Hordiichuk ]
  * Translated using Weblate (Ukrainian)

  [ 109247019824 ]
  * Translated using Weblate (Bulgarian)

  [ James Valleroy ]
  * mediawiki: Fix app view error
  * locale: Update translation strings
  * doc: Fetch latest manual

  [ Jiří Podhorecký ]
  * Translated using Weblate (Czech)

  [ Besnik Bleta ]
  * Translated using Weblate (Albanian)

  [ Veiko Aasa ]
  * samba: tests: Fix enable share view test

  [ Michael Breidenbach ]
  * Translated using Weblate (Swedish)

 -- James Valleroy <jvalleroy@mailbox.org>  Mon, 27 Feb 2023 20:33:22 -0500

freedombox (23.4) unstable; urgency=medium

  [ James Valleroy ]
  * matrixsynapse: Add python3-psycopg2 to packages
  * searx: Add libjs-bootstrap to packages
  * ikiwiki: Re-run setup for each site after restore
  * matrixsynapse: Use yaml.safe_load
  * dynamicdns: Skip uninstall test
  * uninstall: Fix spelling in warning message
  * locale: Update translation strings
  * doc: Fetch latest manual

  [ nbenedek ]
  * email: Redirect to the app page if roundcube isn't installed

  [ Sunil Mohan Adapa ]
  * ejabberd: Fix making call connections when using TURN
  * snapshot: Fix issue with snapshot rollbacks
  * snapshot: Fix mounting /.snapshots subvolume and use automounting
  * config: Drop RuntimeMaxUse=5% for journal logging
  * templates: Show better title for 404 page
  * backups: Allow selecting a single app from URL when creating backup
  * app: Add backup and restore menu items to toolbar menu
  * vagrant: Mount source in /freedombox instead of /vagrant
  * vagrant: Switch to /freedombox before running service with alias
  * vagrant: Drop unnecessary script that deletes sqlite file
  * vagrant: Hide the vagrant-script directory
  * matrixsnapse: Minor refactor in getting/setting public registrations
  * matrixsynapse: Disable verification to fix public registrations
  * ejabberd: Add Monal and Siskin for iOS and remove ChatSecure

  [ Juan ]
  * Translated using Weblate (Spanish)

  [ 109247019824 ]
  * Translated using Weblate (Bulgarian)

 -- James Valleroy <jvalleroy@mailbox.org>  Mon, 13 Feb 2023 21:06:24 -0500

freedombox (23.3) unstable; urgency=medium

  [ 109247019824 ]
  * Translated using Weblate (Bulgarian)

  [ James Valleroy ]
  * tor: Remove workaround for old Augeas bug
  * upgrades: Add augeas lens for Deb822 apt sources
  * tor: Also use Aptsources822 augeas lens
  * firewalld: Allow upgrade to version 2*
  * locale: Update translation strings
  * doc: Fetch latest manual

  [ Sunil Mohan Adapa ]
  * config: Fix showing the value of the default home page
  * tests: functional: Fix submitting forms with notifications present
  * views: Use dedicated view when showing an app with operations
  * gitweb: tests: Skip tests using git when git is not installed
  * email: Revert workaround for error on finishing uninstall

 -- James Valleroy <jvalleroy@mailbox.org>  Mon, 30 Jan 2023 20:36:37 -0500

freedombox (23.2) unstable; urgency=medium

  [ Besnik Bleta ]
  * Translated using Weblate (Albanian)

  [ James Valleroy ]
  * upgrades: Stop quassel during dist upgrade
  * ssh: Add sudo to allowed groups
  * doc: Fetch latest manual

  [ Sunil Mohan Adapa ]
  * ssh: Update existing setups to add sudo group to allowed SSH groups

  [ 109247019824 ]
  * Translated using Weblate (Bulgarian)

 -- James Valleroy <jvalleroy@mailbox.org>  Mon, 16 Jan 2023 20:33:02 -0500

freedombox (23.1) unstable; urgency=medium

  [ gallegonovato ]
  * Translated using Weblate (Spanish)
  * Translated using Weblate (Galician)
  * Translated using Weblate (Spanish)

  [ James Valleroy ]
  * janus: Allow upgrade to 1.1
  * locale: Update translation strings
  * doc: Fetch latest manual

  [ Veiko Aasa ]
  * gitweb: Run git commands as a web user

  [ Sunil Mohan Adapa ]
  * operation: tests: Fix warning when test helpers start with 'Test'
  * package: Don't uninstall packages that are in use by other apps
  * email: Workaround an issue with error on finishing uninstall
  * zoph: Add explicit dependency on default-mysql-server

  [ nbenedek ]
  * tor: Add onion location to apache

 -- James Valleroy <jvalleroy@mailbox.org>  Tue, 03 Jan 2023 11:54:58 -0500

freedombox (22.27) unstable; urgency=medium

  [ ikmaak ]
  * Translated using Weblate (Dutch)

  [ Burak Yavuz ]
  * Translated using Weblate (Turkish)

  [ Eric ]
  * Translated using Weblate (Chinese (Simplified))

  [ Ihor Hordiichuk ]
  * Translated using Weblate (Ukrainian)

  [ 109247019824 ]
  * Translated using Weblate (Bulgarian)

  [ Johannes Keyser ]
  * Translated using Weblate (German)

  [ Jiří Podhorecký ]
  * Translated using Weblate (Czech)

  [ Joseph Nuthalapati ]
  * container: Drop free tag from image URLs
  * tests: functional: Set timeout to 3 hours

  [ Sunil Mohan Adapa ]
  * users: tests: Fix privileged tests
  * minidlna: Fix incorrect marking for firewall local protection
  * snapshot: Fix showing unsupported message on non-btrfs filesystems
  * d/control: Don't recommend libpam-tmpdir
  * package, email: Move conflicting package removal to framework
  * zoph, wordpress: Add conflicts on libpam-tmpdir

  [ James Valleroy ]
  * upgrades: dist-upgrade: Don't change apt security line
  * wordpress: Redirect Webfinger queries
  * locale: Update translation strings
  * doc: Fetch latest manual

 -- James Valleroy <jvalleroy@mailbox.org>  Mon, 19 Dec 2022 20:59:17 -0500

freedombox (22.26) unstable; urgency=medium

  [ Sunil Mohan Adapa ]
  * i2p: Remove donation URL that is no longer available
  * searx: Ensure that socket is only reachable by Apache and root
  * firewall: Create a mechanism for protecting local services
  * firewall: Introduce component for local service protection
  * calibre: Add protection to local service using firewall
  * deluge: Add protection to local service using firewall
  * transmission: Add protection to local service using firewall
  * syncthing: Add protection to local service using firewall
  * minidlna: Add protection to local service using firewall
  * i2p: Add protection to local service using firewall
  * email: Add protection to local service using firewall
  * ssh: Restrict logins to groups root, admin and freedombox-ssh
  * ssh: Add checkbox to remove login group restrictions
  * security: Remove restricted access setting and configuration

  [ James Valleroy ]
  * ejabberd: Enable mod_http_upload
  * locale: Update translation strings
  * doc: Fetch latest manual

 -- James Valleroy <jvalleroy@mailbox.org>  Mon, 05 Dec 2022 21:37:21 -0500

freedombox (22.25.1) unstable; urgency=medium

  * Re-upload to unstable.

 -- Sunil Mohan Adapa <sunil@medhas.org>  Fri, 02 Dec 2022 08:21:34 -0800

freedombox (22.25) unstable; urgency=medium

  [ nbenedek ]
  * email: dovecot: Add fail2ban jail

  [ Sunil Mohan Adapa ]
  * email: Fix creation of aliases for security@ and usenet@

  [ James Valleroy ]
  * doc: Fetch latest manual

 -- Sunil Mohan Adapa <sunil@medhas.org>  Mon, 28 Nov 2022 15:41:46 -0800

freedombox (22.24) unstable; urgency=medium

  [ Johannes Keyser ]
  * Translated using Weblate (German)

  [ Coucouf ]
  * Translated using Weblate (French)

  [ 109247019824 ]
  * Translated using Weblate (Bulgarian)

  [ James Valleroy ]
  * storage: Drop skip_recommends
  * minetest: Handle upgrade from 5.3.0 to 5.6.1
  * upgrades: Update list of holds during dist upgrade
  * locale: Update translation strings
  * doc: Fetch latest manual

  [ Sunil Mohan Adapa ]
  * debian/lintian-overrides: Fix mismatch patterns and new messages
  * upgrades: Add documentation link to upgrades service file

  [ Petter Reinholdtsen ]
  * Translated using Weblate (Norwegian Bokmål)

 -- James Valleroy <jvalleroy@mailbox.org>  Mon, 07 Nov 2022 20:57:48 -0500

freedombox (22.23) unstable; urgency=medium

  [ Michael Breidenbach ]
  * Translated using Weblate (Swedish)

  [ 109247019824 ]
  * Translated using Weblate (Bulgarian)
  * Translated using Weblate (Bulgarian)

  [ James Valleroy ]
  * upgrades: Allow FreedomBox vendor when adding backports
  * upgrades: Skip unattended-upgrade in dist-upgrade
  * locale: Update translation strings
  * doc: Fetch latest manual

  [ Benedek Nagy ]
  * Translated using Weblate (Hungarian)

  [ tunebes ]
  * storage: Handle file systems on non-physical devices

  [ Sunil Mohan Adapa ]
  * Translated using Weblate (Hungarian)
  * upgrades: Fix a minor flake8 pipeline failure
  * letsencrypt: Fix regression with comparing certificate

  [ nbenedek ]
  * rssbridge: add option to allow public access

 -- James Valleroy <jvalleroy@mailbox.org>  Mon, 24 Oct 2022 20:37:54 -0400

freedombox (22.22.1) unstable; urgency=medium

  [ Sunil Mohan Adapa ]
  * privacy: Remove unused import, fix pipeline

  [ James Valleroy ]
  * debian: tests: Fix PYTHONPATH
  * doc: Fetch latest manual

  [ ikmaak ]
  * Translated using Weblate (Dutch)

  [ Burak Yavuz ]
  * Translated using Weblate (Turkish)

  [ Eric ]
  * Translated using Weblate (Chinese (Simplified))

  [ Tymofii Lytvynenko ]
  * Translated using Weblate (Ukrainian)
  * Translated using Weblate (Ukrainian)

  [ 109247019824 ]
  * Translated using Weblate (Bulgarian)

  [ Jiří Podhorecký ]
  * Translated using Weblate (Czech)

 -- James Valleroy <jvalleroy@mailbox.org>  Sun, 16 Oct 2022 10:55:59 -0400

freedombox (22.22) unstable; urgency=medium

  [ Michael Breidenbach ]
  * Translated using Weblate (Swedish)

  [ Tymofii Lytvynenko ]
  * Translated using Weblate (Ukrainian)
  * Translated using Weblate (Ukrainian)
  * Translated using Weblate (Ukrainian)

  [ Jiří Podhorecký ]
  * Translated using Weblate (Czech)

  [ Sunil Mohan Adapa ]
  * templates: Update HTML meta tags for better description and app-name
  * doc: dev: Minor example code refactor
  * actions: Allow nested and top-level actions
  * actions: Use separate IPC for communicating results
  * actions: Implement getting raw output from the process
  * actions: Allow actions to be called by other users
  * config: Drop ability to set hostname on systems without systemd
  * dynamicdns: Check action script with flake8
  * tests: Add fixture to help in testing privileged actions
  * apache: Use privileged decorator for actions
  * bepasty: Use privileged decorator for actions
  * bind: Use privileged decorator for actions
  * calibre: Use privileged decorator for actions
  * config: Minor update to privileged method signature
  * config: Use privileged decorator for actions
  * config: Use privileged decorator for set-hostname action
  * config: Use privileged decorator for set domainname action
  * config: Minor refactor
  * coturn: Use privileged decorator for actions
  * datetime: Use privileged decorator for actions
  * deluge: Use privileged decorator for actions
  * dynamicdns: Use privileged decorator for actions
  * ejabberd: Use privileged decorator for actions
  * email: Use privileged decorator for actions
  * firewall: Use privileged decorator, drop showing running status
  * gitweb: Use privileged decorator for actions
  * help: Use privileged decorator for actions
  * i2p: Use privileged decorator for actions
  * ikiwiki: Use privileged decorator for actions
  * infinoted: Use privileged decorator for actions
  * letsencrypt: Use privileged decorator for actions
  * matrixsynapse: Use privileged decorator for actions
  * mediawiki: Use privileged decorator for actions
  * minetest: Use privileged decorator for actions
  * minidlna: Use privileged decorator for actions
  * minidlna: Use the exposed URL for diagnostic test
  * networks: Use privileged decorator for actions
  * openvpn: Use privileged decorator for actions
  * openvpn: Drop RSA to ECC migration code and two-step setup
  * pagekite: Use privileged decorator for actions
  * power: Use privileged decorator for actions
  * quassel: Use privileged decorator for actions
  * radicale: Use privileged decorator for actions
  * roundcube: Minor update to comment in privileged actions
  * searx: Use privileged decorator for actions
  * searx: Show status of public access irrespective of enabled state
  * security: Use privileged decorator for actions
  * shadowsocks: Use privileged decorator for actions
  * sharing: Use privileged decorator for actions
  * snapshot: Use privileged decorator for actions
  * ssh: Use privileged decorator for actions
  * sso: Use privileged decorator for actions
  * syncthing: Use privileged decorator for actions
  * tor: Use privileged decorator for actions
  * transmission: Minor update to privileged method signature
  * ttrss: Use privileged decorator for actions
  * upgrades: Use privileged decorator for actions
  * wireguard: Us privileged decorator for actions
  * wordpress: Use privileged decorator for actions
  * zoph: Use privileged decorator for actions
  * backups: Use privileged decorator for sshfs actions
  * samba: Use privileged decorator for actions
  * storage: Use privileged decorator for actions
  * users: Use privileged decorator for actions
  * *: Use privileged decorator for service actions
  * backups: Use privileged decorator for backup actions
  * *: Use privileged decorator for package actions
  * actions: Drop unused superuser_run and related methods
  * action_utils: Drop unused progress requests from apt-get
  * bind: Drop enabling DNSSEC (deprecated) as it is always enabled
  * config: Drop legacy migration of Apache homepage settings
  * action_utils: Drop support for non-systemd environments
  * apache: Fix logs still going into /var/log files
  * wordpress: Update fail2ban filter
  * fail2ban: Make fail2ban log to journald
  * privacy: Set vendor as FreedomBox for dpkg and popularity-contest

  [ Petter Reinholdtsen ]
  * Translated using Weblate (Norwegian Bokmål)

  [ Besnik Bleta ]
  * Translated using Weblate (Albanian)
  * Translated using Weblate (Albanian)

  [ nbenedek ]
  * matrix: Add fail2ban jail
  * privacy: Add new system app for popularity-contest

  [ Nikita Epifanov ]
  * Translated using Weblate (Russian)

  [ James Valleroy ]
  * locale: Update translation strings
  * doc: Fetch latest manual

 -- James Valleroy <jvalleroy@mailbox.org>  Mon, 10 Oct 2022 21:38:11 -0400

freedombox (22.21.1) unstable; urgency=medium

  [ Andrij Mizyk ]
  * Translated using Weblate (Ukrainian)
  * Translated using Weblate (Ukrainian)

  [ Sunil Mohan Adapa ]
  * notification: Don't fail when formatting message strings

  [ 109247019824 ]
  * Translated using Weblate (Bulgarian)

 -- James Valleroy <jvalleroy@mailbox.org>  Sat, 01 Oct 2022 10:07:08 -0400

freedombox (22.21) unstable; urgency=medium

  [ ikmaak ]
  * Translated using Weblate (Danish)
  * Translated using Weblate (German)
  * Translated using Weblate (Spanish)
  * Translated using Weblate (French)
  * Translated using Weblate (Italian)
  * Translated using Weblate (Norwegian Bokmål)
  * Translated using Weblate (Dutch)
  * Translated using Weblate (Portuguese)
  * Translated using Weblate (Swedish)
  * Translated using Weblate (Russian)
  * Translated using Weblate (Polish)
  * Translated using Weblate (Persian)
  * Translated using Weblate (Indonesian)
  * Translated using Weblate (Czech)
  * Translated using Weblate (Ukrainian)
  * Translated using Weblate (Hungarian)
  * Translated using Weblate (Lithuanian)
  * Translated using Weblate (Slovenian)
  * Translated using Weblate (Bulgarian)
  * Translated using Weblate (Greek)
  * Translated using Weblate (Serbian)
  * Translated using Weblate (Albanian)
  * Translated using Weblate (Latvian)

  [ Oğuz Ersen ]
  * Translated using Weblate (Turkish)

  [ Andrij Mizyk ]
  * Translated using Weblate (Ukrainian)
  * Translated using Weblate (Ukrainian)
  * Translated using Weblate (Ukrainian)

  [ 109247019824 ]
  * Translated using Weblate (Bulgarian)
  * Translated using Weblate (Bulgarian)

  [ Besnik Bleta ]
  * Translated using Weblate (Albanian)

  [ James Valleroy ]
  * janus: Enable systemd sandboxing
  * janus: Allow AF_UNIX and AF_NETLINK
  * locale: Update translation strings
  * doc: Fetch latest manual
  * setup.py: Move distutils import after setuptools import

  [ nbenedek ]
  * wordpress: disable readme.html, xmlrpc.php, wp-cron.php
  * wordpress: Add fail2ban filter and jail
  * mediawiki: Add powered by freedombox logo

  [ Sunil Mohan Adapa ]
  * wordpress: Reload apache after app update
  * d/install: mediawiki: Install the new powered by file

  [ Michael Breidenbach ]
  * Translated using Weblate (Swedish)

 -- James Valleroy <jvalleroy@mailbox.org>  Mon, 26 Sep 2022 20:47:48 -0400

freedombox (22.20) unstable; urgency=medium

  [ atilluF ]
  * Translated using Weblate (Italian)

  [ Burak Yavuz ]
  * Translated using Weblate (Turkish)

  [ Eric ]
  * Translated using Weblate (Chinese (Simplified))

  [ Jiří Podhorecký ]
  * Translated using Weblate (Czech)

  [ Veiko Aasa ]
  * tests: functional: Assert app is not installed after uninstallation
  * samba: Ignore mounted files when listing mounts
  * samba: Update client apps information

  [ Sunil Mohan Adapa ]
  * ejabberd: tests: functional: Ensure jsxc is installed
  * zoph: tests: functional: Simplify finding the form to submit
  * shaarli: tests: functional: Specify setup form submission button
  * ikiwiki: tests: functional: Find forms more accurately
  * gitweb: Use generic form template for create/edit repository
  * gitweb: tests: functional: Find forms more accurately
  * gitweb: Fix issue with page not refreshing during uninstall
  * calibre: tests: functional: Find forms more specifically
  * bepasty: Use generic form template for add password view
  * bepasty: tests: functional: Minor refactor for form submission
  * first_boot: tests: functional: Find form more specifically
  * sharing: tests: functional: Find forms more accurately
  * sso: tests: functional: Find forms more accurately
  * backups: Use generic form template for create and schedule views
  * backups: tests: functional: Find forms more accurately
  * templates: form: Specify a form class for use with functional tests
  * snapshot: tests: functional: Minor refactoring for form submission
  * wordpress: tests: functional: Find forms more specifically
  * users: tests: functional: Find forms more accurately
  * tests: functional: Force specifying form to submit more accurately
  * tests: functional: Wait for installation to complete fully

  [ James Valleroy ]
  * debian: Add Italian debconf translation (Closes: #1019157)
  * version: Compare Debian package version numbers
  * firewall: Allow upgrade from any version to 1.2.*
  * locale: Update translation strings
  * doc: Fetch latest manual

  [ Coucouf ]
  * Translated using Weblate (French)
  * Translated using Weblate (French)

  [ nbenedek ]
  * matrixsynapse: Allow matrix-synapse >= 1.65 to install successfully
  * d/maintscript: remove tahoe and mldonkey apache conf files

 -- James Valleroy <jvalleroy@mailbox.org>  Mon, 12 Sep 2022 21:07:14 -0400

freedombox (22.19) unstable; urgency=medium

  [ James Valleroy ]
  * debian: Update Spanish translation template (Closes: #1017452)
  * avahi: Don't disable after tests
  * ejabberd: Set hostname for test that relies on it
  * upgrades: Add button to test dist-upgrade in development mode
  * Translated using Weblate (French)
  * janus: Convert action to privileged
  * janus: Handle upgrades to 1.0.*
  * upgrades: Hold janus during dist-upgrade
  * locale: Update translation strings
  * doc: Fetch latest manual

  [ Joseph Nuthalapati ]
  * tests: Make functional.is_available check faster

  [ nautilusx ]
  * Translated using Weblate (German)

  [ Maxime Leroy ]
  * Translated using Weblate (French)

  [ Burak Yavuz ]
  * Translated using Weblate (Turkish)

  [ Eric ]
  * Translated using Weblate (Chinese (Simplified))

  [ Andrij Mizyk ]
  * Translated using Weblate (Ukrainian)

  [ 109247019824 ]
  * Translated using Weblate (Bulgarian)

  [ Fioddor Superconcentrado ]
  * Translated using Weblate (Spanish)

  [ Jiří Podhorecký ]
  * Translated using Weblate (Czech)

  [ nbenedek ]
  * ttrss: add donation url
  * d/control: Break ufw as we use firewalld

  [ Veiko Aasa ]
  * container: Display help message when no args are passed
  * container: Show default values in command help

  [ Hugel ]
  * Translated using Weblate (Chinese (Simplified))

  [ Sunil Mohan Adapa ]
  * operation: Factor out template code into a separate file
  * operation: Show operations on app page in addition to setup page
  * package: Implement low-level methods for uninstalling
  * forms: Implement form for uninstallation
  * setup: Drop check for already running operation
  * app: Add API to uninstall an app
  * package: Implement uninstall in Package component
  * setup: Implement operation to uninstall an app
  * views: Implement a view to uninstall an app
  * app: Add a menu item to trigger uninstallation
  * tests: functional: Add install/uninstall test for all apps
  * backups: Use AppView for the main app page
  * diagnostics: Use AppView for app page
  * names: Use AppView for app page
  * networks: Use AppView for app page
  * power: Use AppView for app page
  * security: Use AppView for app page
  * snapshot: Use AppView for app page
  * letsencrypt: Use AppView for app page
  * tor: Use AppView and Operation for app page
  * jsxc: Allow disabling the app

 -- James Valleroy <jvalleroy@mailbox.org>  Mon, 29 Aug 2022 22:33:54 -0400

freedombox (22.18) unstable; urgency=medium

  [ Maxime Leroy ]
  * Translated using Weblate (French)

  [ ikmaak ]
  * Translated using Weblate (Dutch)

  [ Burak Yavuz ]
  * Translated using Weblate (Turkish)

  [ Jiří Podhorecký ]
  * Translated using Weblate (Czech)
  * Translated using Weblate (Czech)

  [ 109247019824 ]
  * Translated using Weblate (Bulgarian)

  [ nautilusx ]
  * Translated using Weblate (German)

  [ Andrij Mizyk ]
  * Translated using Weblate (Ukrainian)

  [ James Valleroy ]
  * networks: Remove DNSSEC diagnostics
  * locale: Update translation strings
  * doc: Fetch latest manual

  [ Cosmin Humeniuc ]
  * container: Add IdentitiesOnly option to SSH

  [ Veiko Aasa ]
  * container: Ignore flake8 error 'line too long' in bash script text
  * storage: Fix enumerating partitions without mount points

  [ Sunil Mohan Adapa ]
  * coturn: Fix link to ejabberd in description
  * notification: Pass full context when rendering body template
  * package: Run installation operation using app_id instead of module
  * operation: Add module to manage threaded operations
  * *: Make setup method part of App class for all apps
  * *: Add setup method on all apps that don't have it
  * *: Make force upgrading part of app rather than a module
  * app: Drop optimization that skips setup process
  * setup: Fix issue with immediate refresh after installation
  * *: Drop module level app property
  * setup: Drop setup_helper and use the new Operation API
  * setup: Allow starting installation when package manager is busy
  * backups: tests: Mark need for Django database during API tests
  * matrixsynapse: Fix showing the status messages
  * ejabberd: Fix showing the status messages
  * ssh: tests: functional: Keep service enabled after tests
  * sharing: tests: functional: Fix a flaky test by waiting
  * sharing: Add installing and enable/disable like other apps
  * wireguard: Fix module.app usage that is no longer available
  * doc: dev: Document previously undocumented components

 -- James Valleroy <jvalleroy@mailbox.org>  Mon, 15 Aug 2022 20:54:46 -0400

freedombox (22.17) unstable; urgency=medium

  [ ikmaak ]
  * Translated using Weblate (German)
  * Translated using Weblate (Dutch)

  [ Burak Yavuz ]
  * Translated using Weblate (Turkish)

  [ Eric ]
  * Translated using Weblate (Chinese (Simplified))

  [ Maxime Leroy ]
  * Translated using Weblate (French)

  [ nbenedek ]
  * wordpress: Don't install php-ssh2

  [ James Valleroy ]
  * help: Add "How can I help?" section to Contribute page
  * locale: Update translation strings
  * doc: Fetch latest manual

  [ Sunil Mohan Adapa ]
  * help: Update test for contribute view
  * help: tests: Fix about page test by mocking version calls

 -- James Valleroy <jvalleroy@mailbox.org>  Mon, 01 Aug 2022 21:01:41 -0400

freedombox (22.16) unstable; urgency=medium

  [ Eric ]
  * Translated using Weblate (Chinese (Simplified))

  [ Andrij Mizyk ]
  * Translated using Weblate (Ukrainian)

  [ 109247019824 ]
  * Translated using Weblate (Bulgarian)
  * Translated using Weblate (Bulgarian)
  * Translated using Weblate (Bulgarian)
  * Translated using Weblate (Bulgarian)

  [ Maxime Leroy ]
  * Translated using Weblate (French)
  * Translated using Weblate (French)

  [ Nikita Epifanov ]
  * Translated using Weblate (Russian)
  * Translated using Weblate (Russian)

  [ Sunil Mohan Adapa ]
  * cockpit: Depend on apache and setup after it
  * privoxy: Use privileged decorator for actions
  * cockpit: Reconfigure to allow any origin
  * cockpit: Use decorator for privileged actions
  * rssbridge: Whitelist all bridges by default
  * rssbridge: Add functional tests
  * apache: Merge old configuration files into a better location
  * apache: Also configure to serve on /freedombox
  * apache: Redirect all logs to systemd journal
  * config: Add option to set logging mode: none/volatile/persistent
  * config: Set volatile logging by default
  * roundcube: Configure to log to journald
  * roundcube: Use privileged to simplify actions

  [ nbenedek ]
  * privoxy: Restrict to private IPs, prevent access over the internet
  * rssbridge: New app to generate RSS feeds for websites
  * roundcube: Add fail2ban jail

  [ Veiko Aasa ]
  * gitweb: Switch default branch name to main for new repositories

  [ James Valleroy ]
  * janus: Change short description to "Video Room"
  * rssbridge: Fix flake8 errors
  * debian: Update copyright year
  * debian: Follows policy version 4.6.1
  * locale: Update translation strings
  * doc: Fetch latest manual

 -- James Valleroy <jvalleroy@mailbox.org>  Mon, 18 Jul 2022 20:50:09 -0400

freedombox (22.15) unstable; urgency=medium

  [ nbenedek ]
  * mediawiki: Remove Buster specific code not needed in Bullseye
  * mediawiki: Remove wgLogo as it is not needed in Bullseye
  * mediawiki: Add regex validator to the domain field
  * users: create home directories for newly created users

  [ Nikita Epifanov ]
  * Translated using Weblate (Russian)

  [ 109247019824 ]
  * Translated using Weblate (Bulgarian)

  [ Joseph Nuthalapati ]
  * tests: functional: Simplify GitLabCI configuration
  * ci: Use compatible versions of Selenium and Splinter

  [ Artem ]
  * Translated using Weblate (Ukrainian)

  [ Guillermo Lopez Alejos ]
  * backups: Add options to keep sshfs shares responsive
  * backups: Unmount repositories before and after backup

  [ James Valleroy ]
  * upgrades: Re-add workaround for grub
  * upgrades: Hold packages one at a time
  * datetime: Fix typo from pylint fix
  * locale: Update translation strings
  * doc: Fetch latest manual

  [ Sunil Mohan Adapa ]
  * *: pylint: Explicitly specify encoding when open a file
  * *: pylint: Suppress unused argument warnings
  * *: pylint: Don't inherit from 'object'
  * *: pylint: Avoid calling super() with arguments
  * *: pylint: Drop unnecessary 'pass' statements
  * pyproject.toml: Ignore some refactoring messages with pylint
  * static: js: css: Make multiple select fields work with Django 4.0
  * views: Add a comment about change in Django 4.0

  [ Andrij Mizyk ]
  * Translated using Weblate (Ukrainian)

 -- James Valleroy <jvalleroy@mailbox.org>  Mon, 04 Jul 2022 21:30:09 -0400

freedombox (22.14.1) unstable; urgency=medium

  [ ikmaak ]
  * Translated using Weblate (German)
  * Translated using Weblate (Dutch)

  [ Burak Yavuz ]
  * Translated using Weblate (Turkish)

  [ Eric ]
  * Translated using Weblate (Chinese (Simplified))

  [ 109247019824 ]
  * Translated using Weblate (Bulgarian)

  [ Sunil Mohan Adapa ]
  * matrixsynapse: Allow new dependency to be installed from backports
  * mumble: Use privileged decorator for superuser actions
  * actions: Note that privileged actions can't output to stdout
  * mumble: Backup/restore the configuration file
  * mumble: Don't set the root channel name unless it is changed
  * mumble: tests: Add functional tests for setting the passwords

  [ Jiří Podhorecký ]
  * Translated using Weblate (Czech)

  [ James Valleroy ]
  * doc: Fetch latest manual

 -- James Valleroy <jvalleroy@mailbox.org>  Mon, 27 Jun 2022 07:13:07 -0400

freedombox (22.14) unstable; urgency=medium

  [ ikmaak ]
  * Translated using Weblate (German)
  * Translated using Weblate (Dutch)

  [ Burak Yavuz ]
  * Translated using Weblate (Turkish)

  [ Eric ]
  * Translated using Weblate (Chinese (Simplified))

  [ Jiří Podhorecký ]
  * Translated using Weblate (Czech)

  [ 109247019824 ]
  * Translated using Weblate (Bulgarian)
  * Translated using Weblate (Bulgarian)

  [ Nikita Epifanov ]
  * Translated using Weblate (Russian)

  [ Coucouf ]
  * Translated using Weblate (French)

  [ schiriki ]
  * Add char field to set a password that is required to join the server

  [ nbenedek ]
  * janus: improve description about coturn
  * mediawiki: Add option to change the site name

  [ Sunil Mohan Adapa ]
  * translation: Don't use session for storing lang pref in Django 4.0
  * users: Fix deleting user LDAP entry with Django 4.0
  * ejabberd: Make localhost disabled option in domain selection
  * actions: Add a decorator for marking superuser actions
  * doc: dev: Use and recommend new privileged actions
  * transmission: Simplify actions using the privileged decorator
  * ejabberd: Revert changes to always keep localhost (aa5b1cea126d37)

  [ James Valleroy ]
  * tests: Add a dummy parameter for middlewares
  * ejabberd: Automatically use coturn
  * ejabberd: Add multi-select form for domains
  * locale: Update translation strings
  * doc: Fetch latest manual

 -- James Valleroy <jvalleroy@mailbox.org>  Mon, 20 Jun 2022 20:52:22 -0400

freedombox (22.13) unstable; urgency=medium

  [ D āvis ]
  * Added translation using Weblate (Latvian)

  [ ikmaak ]
  * Translated using Weblate (German)
  * Translated using Weblate (Dutch)

  [ Burak Yavuz ]
  * Translated using Weblate (Turkish)

  [ Eric ]
  * Translated using Weblate (Chinese (Simplified))

  [ 109247019824 ]
  * Translated using Weblate (Bulgarian)
  * Translated using Weblate (Bulgarian)

  [ Benedek Nagy ]
  * transmission: Add redirects to avoid 409 conflict

  [ Joseph Nuthalapati ]
  * tests: functional: Integrate into Salsa CI
  * tests: functional: Add jobs for bullseye-backports

  [ Michael Breidenbach ]
  * Translated using Weblate (Swedish)

  [ Jiří Podhorecký ]
  * Translated using Weblate (Czech)

  [ Sunil Mohan Adapa ]
  * wordpress: Allow installing/updating plugins and themes
  * wordpress: tests: Fix writing title for new post in newer versions
  * email: Add description about ISP and domain limitations
  * email: Make app available for all users (even without advanced flag)

  [ Kolja Gorter ]
  * Add function to change root chanel name of mumble server

  [ Nikita Epifanov ]
  * Translated using Weblate (Russian)

  [ James Valleroy ]
  * wordpress: tests: Continue past language selection screen
  * janus: Add new app for lightweight WebRTC server
  * locale: Update translation strings
  * doc: Fetch latest manual

 -- James Valleroy <jvalleroy@mailbox.org>  Mon, 06 Jun 2022 21:59:34 -0400

freedombox (22.12) unstable; urgency=medium

  [ Benedek Nagy ]
  * mediawiki: Add stricter sandbox rules for jobrunner service
  * mediawiki: Serve hidden service over http for .onion domains
  * tt-rss: Fix description about user access
  * ssh, bind: Show 'Learn More...' links

  [ ikmaak ]
  * Translated using Weblate (German)
  * Translated using Weblate (Dutch)

  [ John Doe ]
  * Translated using Weblate (French)

  [ Burak Yavuz ]
  * Translated using Weblate (Turkish)

  [ Eric ]
  * Translated using Weblate (Chinese (Simplified))

  [ 109247019824 ]
  * Translated using Weblate (Bulgarian)

  [ Asle Næss ]
  * Translated using Weblate (Norwegian Bokmål)
  * Translated using Weblate (Norwegian Bokmål)

  [ Petter Reinholdtsen ]
  * Translated using Weblate (Norwegian Bokmål)

  [ Sunil Mohan Adapa ]
  * apache: Allow URL diagnostics to work with redirects
  * mediawiki: Fix URL diagnostics with redirects involved
  * frontpage: Reuse app header template for showing app description
  * frontpage: Allow showing links to manual pages
  * *: Show Learn More... links in frontpage with description
  * firewall: Show service name in port forwarding info table
  * tor: Show port forwarding information in consistent way

  [ Jiří Podhorecký ]
  * Translated using Weblate (Czech)

  [ James Valleroy ]
  * locale: Update translation strings
  * doc: Fetch latest manual

 -- James Valleroy <jvalleroy@mailbox.org>  Mon, 23 May 2022 20:48:11 -0400

freedombox (22.11) unstable; urgency=medium

  [ Veiko Aasa ]
  * samba: Fix functional tests when user is not logged in at start

  [ Nikita Epifanov ]
  * Translated using Weblate (Russian)

  [ Benedek Nagy ]
  * transmission: Improve description
  * mediawiki: Check if admin password is at least 10 characters long

  [ Petter Reinholdtsen ]
  * Translated using Weblate (Norwegian Bokmål)

  [ Joseph Nuthalapati ]
  * tests: functional: Get rid of dependency on xvfb
  * HACKING: Improve documentation on how to run tests

  [ Sunil Mohan Adapa ]
  * container: Show executed commands when setting up/running tests
  * email: Fix userdb lookups with LDAP
  * mediawiki: Handle password rejection from MediaWiki
  * matrixsynapse: Allow new dependencies to be installed from backports

  [ Andrij Mizyk ]
  * Translated using Weblate (Ukrainian)

  [ 109247019824 ]
  * Translated using Weblate (Bulgarian)
  * Translated using Weblate (Bulgarian)

  [ Coucouf ]
  * Translated using Weblate (French)

  [ ikmaak ]
  * Translated using Weblate (Danish)
  * Translated using Weblate (Polish)
  * Translated using Weblate (Ukrainian)
  * Translated using Weblate (Hungarian)

  [ James Valleroy ]
  * locale: Update translation strings
  * doc: Fetch latest manual

 -- James Valleroy <jvalleroy@mailbox.org>  Mon, 09 May 2022 22:36:05 -0400

freedombox (22.10) unstable; urgency=medium

  [ Nikita Epifanov ]
  * Translated using Weblate (Russian)

  [ Burak Yavuz ]
  * Translated using Weblate (Turkish)

  [ Luna Jernberg ]
  * Translated using Weblate (Swedish)

  [ Jiří Podhorecký ]
  * Translated using Weblate (Czech)

  [ 109247019824 ]
  * Translated using Weblate (Bulgarian)

  [ Giannis ]
  * Translated using Weblate (Greek)

  [ Benedek Nagy ]
  * sharing: put file path between quotation marks

  [ Sunil Mohan Adapa ]
  * sharing: Allow double quotes in path strings

  [ ikmaak ]
  * Translated using Weblate (German)
  * Translated using Weblate (Dutch)

  [ James Valleroy ]
  * doc: Fetch latest manual

 -- James Valleroy <jvalleroy@mailbox.org>  Mon, 25 Apr 2022 20:47:52 -0400

freedombox (22.9) unstable; urgency=medium

  [ abidin toumi ]
  * Added translation using Weblate (Arabic)
  * Translated using Weblate (Arabic)

  [ ikmaak ]
  * Translated using Weblate (German)
  * Translated using Weblate (Dutch)

  [ Oğuz Ersen ]
  * Translated using Weblate (Turkish)

  [ Jiří Podhorecký ]
  * Translated using Weblate (Czech)

  [ Benedek Nagy ]
  * Translated using Weblate (Hungarian)
  * plinth: Add forum to footer

  [ 109247019824 ]
  * Translated using Weblate (Bulgarian)

  [ Coucouf ]
  * Translated using Weblate (French)

  [ Paul Lettich ]
  * Translated using Weblate (German)

  [ James Valleroy ]
  * package: Add package expressions
  * package: Use package expressions in Packages component
  * package: Fail diagnostic when not able to resolve
  * minetest: Allow alternate name for 3d armor mod
  * package: Fix comment and type annotations
  * upgrades: Use python3-typing-extensions from bullseye-backports
  * upgrades: Split Explanation line
  * locale: Update translation strings
  * doc: Fetch latest manual

  [ Sunil Mohan Adapa ]
  * package: Update package expression API and fix regressions

  [ Aurélien Couderc ]
  * Fix description of the validation rule for calibre library names so it
    actually matches the pattern

 -- James Valleroy <jvalleroy@mailbox.org>  Mon, 11 Apr 2022 20:29:12 -0400

freedombox (22.8) unstable; urgency=medium

  [ Coucouf ]
  * Translated using Weblate (French)

  [ Павел Протасов ]
  * Translated using Weblate (Russian)

  [ Nikita Epifanov ]
  * Translated using Weblate (Russian)

  [ Benedek Nagy ]
  * ikiwiki: add packages that are necessary for apt-get install
  * calibre: explain correct name format for new library

  [ Ma Yong ]
  * Translated using Weblate (Chinese (Simplified))
  * Translated using Weblate (Chinese (Simplified))

  [ Eric ]
  * Translated using Weblate (Chinese (Simplified))

  [ James Valleroy ]
  * upgrades: Allow backports from src:freedombox
  * locale: Update translation strings
  * doc: Fetch latest manual

  [ Jim Gregory ]
  * network: Fix showing wifi connection

 -- James Valleroy <jvalleroy@mailbox.org>  Mon, 28 Mar 2022 20:30:00 -0400

freedombox (22.7) unstable; urgency=medium

  [ Nathaniel Ramos Alexander ]
  * Translated using Weblate (Spanish)

  [ Benedek Nagy ]
  * Translated using Weblate (Hungarian)

  [ ButterflyOfFire ]
  * Translated using Weblate (French)

  [ James Valleroy ]
  * doc: Fetch latest manual

 -- James Valleroy <jvalleroy@mailbox.org>  Mon, 14 Mar 2022 20:30:20 -0400

freedombox (22.6.1) unstable; urgency=medium

  [ Johannes Keyser ]
  * Translated using Weblate (German)

  [ ikmaak ]
  * Translated using Weblate (Dutch)
  * Translated using Weblate (Dutch)

  [ Burak Yavuz ]
  * Translated using Weblate (Turkish)

  [ Eric ]
  * Translated using Weblate (Chinese (Simplified))

  [ Jiří Podhorecký ]
  * Translated using Weblate (Czech)

  [ 109247019824 ]
  * Translated using Weblate (Bulgarian)

 -- James Valleroy <jvalleroy@mailbox.org>  Sun, 06 Mar 2022 06:25:27 -0500

freedombox (22.6) unstable; urgency=medium

  [ ikmaak ]
  * Translated using Weblate (German)
  * Translated using Weblate (Dutch)

  [ Burak Yavuz ]
  * Translated using Weblate (Turkish)

  [ Nikita Epifanov ]
  * Translated using Weblate (Russian)

  [ Eric ]
  * Translated using Weblate (Chinese (Simplified))

  [ Andrij Mizyk ]
  * Translated using Weblate (Ukrainian)

  [ Michael Breidenbach ]
  * Translated using Weblate (Swedish)

  [ Jiří Podhorecký ]
  * Translated using Weblate (Czech)

  [ Sripath Roy Koganti ]
  * Translated using Weblate (Telugu)

  [ Hemchand Pidikiti ]
  * Translated using Weblate (Telugu)

  [ Revolutioners ]
  * Translated using Weblate (Telugu)

  [ Anusha.chennamsetti ]
  * Translated using Weblate (Telugu)

  [ Rohith ]
  * Translated using Weblate (Telugu)

  [ B Rohit ]
  * Translated using Weblate (Telugu)

  [ Sk Abdulaziz ]
  * Translated using Weblate (Telugu)

  [ Prudhvi varma ]
  * Translated using Weblate (Telugu)

  [ Lavanya Duddukuri ]
  * Translated using Weblate (Telugu)

  [ Revathi Pathiwada ]
  * Translated using Weblate (Telugu)

  [ Rushi Puttigumpala ]
  * Translated using Weblate (Telugu)

  [ Kotagiri Hardik Sai ]
  * Translated using Weblate (Telugu)

  [ Andhavarapu vamsi ]
  * Translated using Weblate (Telugu)

  [ VANTIPALLI HARINI DEVI ]
  * Translated using Weblate (Telugu)

  [ Mupparthi Rema Sharanya ]
  * Translated using Weblate (Telugu)

  [ Nishmitha Undavalli ]
  * Translated using Weblate (Telugu)

  [ l. Mamatha sahithi ]
  * Translated using Weblate (Telugu)

  [ N SIRI HARSHITHA ]
  * Translated using Weblate (Telugu)

  [ Sainadh Pragada ]
  * Translated using Weblate (Telugu)

  [ Kesava Manikanta ]
  * Translated using Weblate (Telugu)

  [ Padilam Sairam ]
  * Translated using Weblate (Telugu)

  [ Benedek Nagy ]
  * minidlna: add iOS VLC client
  * samba: add iOS VLC client
  * Translated using Weblate (Hungarian)

  [ James Valleroy ]
  * Translated using Weblate (Telugu)
  * locale: Update translation strings
  * doc: Fetch latest manual

  [ 109247019824 ]
  * Translated using Weblate (Bulgarian)

  [ Sunil Mohan Adapa ]
  * email_server: List all listening ports of the daemons
  * email_server: Update donation URL to rspamd donation URL
  * email_server: Update short description
  * email_server: Add front page shortcut, update name and description
  * email: Rename app from email_server to email
  * email: Drop X-Robots-Tag on the auto-configuration URL
  * email: Backup/restore aliases and mailboxes
  * email: rspamd: Simplify installing configuration
  * email: Tweak client auto-configuration file
  * email: Drop unused Apache include freedombox-robots.conf
  * email: Simplify modifying headers proxied to rspamd web UI
  * email: Depend on and run redis server
  * email: Open firewall port for managesieve protocol
  * email: Narrowly match just rspamd's spam header
  * email: Add more special-use IMAP folders, set autoexpunge to 60days
  * email: Simplify setting milter configuration and running sievec
  * email: Drop special handling for reserved TLDs
  * email: Drop special handling for outbound filtering
  * email: Remove override for local addresses
  * email: Setup rspamd configuration to include FreedomBox config
  * email: Add basic functional tests
  * email: Add backup/restore component
  * email: Simplify setting up postfix
  * email: Drop unused diagnosis module
  * email: Minor indentation and docstring changes
  * email: Set an icon from Tango project
  * email: dkim: Implement setting up DKIM signing keys
  * email: dns: Show table for desired DNS entries
  * email: Enable as an advanced app
  * email: aliases: Drop ability to enable/disable aliases
  * email: Add shortcut for non-admin users to manage their aliases
  * email: Drop mentions of clamav as it is too memory intensive
  * email: Rename audit module to privileged
  * email: Drop use of mutex for postfix configuration operations
  * email: Simplify and rename postfix configuration module
  * email: Drop unused utility method for logging
  * email: Name module ldap to postfix
  * email: Drop postfix and dovecot LDAP packages
  * email: Drop atomic writing to a file
  * email: Update module docstrings
  * email: Use the term 'setup' rather than 'repair' for consistency
  * email: Don't start disabled daemons when setup is re-run
  * email: Implement adding common aliases for first admin user
  * email: Add various documentation links for future readability
  * email: postfix: Fix priority for authentication directives
  * email: aliases: Minor refactoring to form validation
  * email: clients: Make Thunderbird URLs language independent
  * email: Allow re-running setup
  * email: postfix: use inline map for TLS SNI maps
  * email: rspamd: Log to journald via syslog
  * email: Revert to LDAP auth as pam does not allow non-admin users
  * email: Fix issue with certs not being available
  * dynamicdns: Fix adding null domain into configuration

 -- James Valleroy <jvalleroy@mailbox.org>  Wed, 02 Mar 2022 08:44:45 -0500

freedombox (22.5) unstable; urgency=medium

  [ ikmaak ]
  * Translated using Weblate (German)
  * Translated using Weblate (Dutch)

  [ Burak Yavuz ]
  * Translated using Weblate (Turkish)

  [ Eric ]
  * Translated using Weblate (Chinese (Simplified))

  [ Joseph Nuthalapati ]
  * tests: functional: Add plugin for HTML reports

  [ Besnik Bleta ]
  * Translated using Weblate (Albanian)
  * Translated using Weblate (Albanian)
  * Translated using Weblate (Albanian)

  [ Jaime Marquínez Ferrándiz ]
  * Translated using Weblate (Spanish)

  [ Michael Breidenbach ]
  * Translated using Weblate (Swedish)

  [ Nikita Epifanov ]
  * Translated using Weblate (Russian)

  [ Jiří Podhorecký ]
  * Translated using Weblate (Czech)

  [ Andrij Mizyk ]
  * Translated using Weblate (Ukrainian)

  [ Benedek Nagy ]
  * Translated using Weblate (Hungarian)
  * Translated using Weblate (Hungarian)
  * tt-rss: Restrict access to `feed-reader` group in "/tt-rss-app"

  [ James Valleroy ]
  * dynamicdns: Replace ez-ipupdate
  * locale: Update translation strings
  * doc: Fetch latest manual

  [ Sunil Mohan Adapa ]
  * dynamicdns: Drop about page and merge into description
  * dynamicdns: Drop tabs and use single page
  * dynamicdns: Drop NAT detection as it is no longer used
  * app: Add component to store enabled state of an app in kvstore
  * backups: Implement backup/restore of key/value settings
  * dynamicdns: Rewrite configuration handling and update using URL
  * users: Fix typo in description
  * minetest: Reduce the number of configuration update messages

  [ 109247019824 ]
  * Translated using Weblate (Bulgarian)
  * Translated using Weblate (Bulgarian)

 -- James Valleroy <jvalleroy@mailbox.org>  Mon, 14 Feb 2022 20:41:06 -0500

freedombox (22.4) unstable; urgency=medium

  [ ikmaak ]
  * Translated using Weblate (German)
  * Translated using Weblate (Dutch)

  [ Benedek Nagy ]
  * shaarli: Add android app to description
  * apache: Don't redirect to HTTPS for .onion domains
  * matrixsynapse: Add FluffyChat to client list
  * power: Add a link to power app in the system menu
  * Translated using Weblate (Hungarian)

  [ Sunil Mohan Adapa ]
  * mldonkey: Drop app not available in Debian Bullseye and Bookworm
  * tests: functional: Implement a workaround for issue with screenshots
  * wordpress: tests: functional: Add missing marks on tests
  * tests: functional: Set default screenshots dir as ./screenshots
  * doc: Fail when downloading images from Debian wiki fails
  * cockpit: Explicitly redirect to HTTPS as needed for WebSockets
  * apache: Don't set HSTS for .onion domain
  * wireguard: tests: Add functional tests
  * snapshots: Clarify that snapshots are take during updates too
  * coturn: Use wildcard listening address to fix startup issues
  * sso, users: Redirect to home page after logout
  * users: Clarify help message for authorization password
  * HACKING: Stop using setup.py as a way to run tests
  * email_server: Drop some unused code
  * roundcube: Add setting for local connection only
  * email_server: Drop showing diagnostics/repair and roundcube config

  [ James Valleroy ]
  * .gitignore: Add screenshots/
  * shaarli: Add backup component
  * shaarli: Add functional test
  * shaarli: Test adding a bookmark
  * locale: Update translation strings
  * doc: Fetch latest manual

  [ Coucouf ]
  * Translated using Weblate (French)

  [ 109247019824 ]
  * Translated using Weblate (Bulgarian)

  [ Michael Breidenbach ]
  * Translated using Weblate (Swedish)

  [ Nikita Epifanov ]
  * Translated using Weblate (Russian)

  [ Andrij Mizyk ]
  * Translated using Weblate (Ukrainian)

 -- James Valleroy <jvalleroy@mailbox.org>  Mon, 31 Jan 2022 20:04:57 -0500

freedombox (22.3) unstable; urgency=medium

  [ nautilusx ]
  * Translated using Weblate (German)

  [ ikmaak ]
  * Translated using Weblate (Dutch)

  [ Burak Yavuz ]
  * Translated using Weblate (Turkish)

  [ Eric ]
  * Translated using Weblate (Chinese (Simplified))

  [ Benedek Nagy ]
  * tt-rss: Allow published articles to be publicly available
  * Translated using Weblate (Hungarian)

  [ Jiří Podhorecký ]
  * Translated using Weblate (Czech)

  [ Sunil Mohan Adapa ]
  * container: Avoid a warning that interactive mode is intended
  * sso: Add missing captcha/rate limiting on SSO login
  * sso: Adjust URL to CAPTCHA page needed by Django security fix
  * upgrades: Allow matrix's new dependency to be installed
  * tests: functional: Fix setting domain name with active notifications
  * help: tests: Fix functional test to check for status logs

  [ James Valleroy ]
  * doc: Fetch latest manual

 -- James Valleroy <jvalleroy@mailbox.org>  Mon, 17 Jan 2022 20:17:22 -0500

freedombox (22.2) unstable; urgency=medium

  [ Dietmar ]
  * Translated using Weblate (German)
  * Translated using Weblate (Italian)

  [ ikmaak ]
  * Translated using Weblate (Dutch)

  [ Burak Yavuz ]
  * Translated using Weblate (Turkish)

  [ Eric ]
  * Translated using Weblate (Chinese (Simplified))

  [ Benedek Nagy ]
  * Translated using Weblate (Hungarian)
  * Translated using Weblate (Hungarian)
  * wireguard: Fix spelling
  * transmission: Fix capitalization
  * openvpn: Add link to IOS app
  * mumble: Change description to include iOS client app
  * radicale: Update Thunderbird URLs
  * i2p: Fix grammar in description
  * backups: Correct spelling of encryption protocols
  * networks: Fix reference to an option

  [ Jiří Podhorecký ]
  * Translated using Weblate (Czech)

  [ Johannes Keyser ]
  * Translated using Weblate (German)

  [ Michael Breidenbach ]
  * Translated using Weblate (Swedish)

  [ Sunil Mohan Adapa ]
  * help: Fix failing setup when manual directory is not available
  * debian, setup.py: Add dependency on python3-tomli
  * ikiwiki: Initialize shortcuts during post-init setup

  [ James Valleroy ]
  * locale: Update translation strings

 -- James Valleroy <jvalleroy@mailbox.org>  Tue, 11 Jan 2022 20:09:59 -0500

freedombox (22.1) unstable; urgency=medium

  [ ikmaak ]
  * Translated using Weblate (Dutch)
  * Translated using Weblate (Dutch)

  [ Benedek Nagy ]
  * Translated using Weblate (Hungarian)

  [ pesder ]
  * Translated using Weblate (Chinese (Traditional))

  [ James Valleroy ]
  * Translated using Weblate (Hungarian)
  * Translated using Weblate (Hungarian)
  * backups: Capitalize 'SSH' in template
  * config, upgrades: Specify submit button for tests
  * locale: Update translation strings
  * doc: Fetch latest manual

  [ Sunil Mohan Adapa ]
  * upgrades: Relabel from 'Update' to 'Software Update'
  * datetime: Explicitly list systemd-timesyncd as a dependency
  * storage: Skip tests if not enough disk space is available
  * package: Add diagnostic to check if a package is the latest version

  [ Petter Reinholdtsen ]
  * Translated using Weblate (Norwegian Bokmål)

  [ Michael Breidenbach ]
  * Translated using Weblate (Swedish)

  [ Jiří Podhorecký ]
  * Translated using Weblate (Czech)

  [ Fioddor Superconcentrado ]
  * Translated using Weblate (Spanish)

 -- James Valleroy <jvalleroy@mailbox.org>  Mon, 03 Jan 2022 19:51:35 -0500

freedombox (21.16) unstable; urgency=medium

  [ Burak Yavuz ]
  * Translated using Weblate (Turkish)

  [ Johannes Keyser ]
  * Translated using Weblate (German)

  [ Joseph Nuthalapati ]
  * tests: Fix app name in pytest.skip statement
  * cockpit: Make 'name' optional in Signal handlers
  * ejabberd: Make name option in Signal handlers
  * tests: functional: Skip MLDonkey app
  * monkeysphere: Drop app as it is not being used
  * diaspora: Drop app that was never finished.
  * tahoe-lafs: Drop app as it is not being used

  [ Sunil Mohan Adapa ]
  * roundcube: Allow upgrades using configuration file prompts
  * letsencrypt: Handle cert setup when an app wants all domains
  * email_server: Include postfix package in packages list
  * email_server: Fix issue with handling domain removal
  * email_server: Re-implement TLS configuration
  * email_server: Adjust TLS configuration parameters
  * email_server: Rename dovecot TLS configuration file for consistency
  * datetime: Fix checking when timesyncd will run on a system

  [ Coucouf ]
  * Translated using Weblate (French)

  [ Eric ]
  * Translated using Weblate (Chinese (Simplified))
  * Translated using Weblate (Chinese (Simplified))

  [ Jiří Podhorecký ]
  * Translated using Weblate (Czech)
  * Translated using Weblate (Czech)

  [ pesder ]
  * Translated using Weblate (Chinese (Traditional))
  * Translated using Weblate (Chinese (Traditional))

  [ Michael Breidenbach ]
  * Translated using Weblate (Swedish)

  [ James Valleroy ]
  * upgrades: Refactor dist upgrade process
  * upgrades: Cleanup dist upgrade steps specific to bullseye release
  * upgrades: Add type annotations to action
  * pyproject: Add domain marker
  * locale: Update translation strings
  * doc: Fetch latest manual

 -- James Valleroy <jvalleroy@mailbox.org>  Mon, 20 Dec 2021 20:58:00 -0500

freedombox (21.15) unstable; urgency=medium

  [ trendspotter ]
  * Translated using Weblate (Czech)

  [ James Valleroy ]
  * shaarli: Enable app
  * tests: Add 'domain' mark for apps that add/remove domains
  * locale: Update translation strings
  * doc: Fetch latest manual

  [ Petter Reinholdtsen ]
  * Translated using Weblate (Norwegian Bokmål)

  [ Sunil Mohan Adapa ]
  * dynamicdns: Update URLs to the new dynamic DNS server
  * firewall: Allow configuration upgrade to version 1.0.x
  * *: Drop unused manual_page at module level
  * app: Introduce API to setup an app
  * package: Add parameter to specify skipping package recommendations
  * package: Implement installing packages in the component
  * actions: Get list of packages from Packages components
  * security: Get the list of packages from Packages component
  * *: Drop use of managed_packages and rely on Packages component
  * doc/dev: Update documentation to not refer to managed_packages
  * actions/service: Drop unused list action
  * bind: Drop alias handling unnecessary in >= Bullseye
  * security: Drop use of managed_services in security report
  * daemon: Add new component to hold information about related daemons
  * actions/service: Drop use of managed_services for Daemon component
  * *: Drop use of managed_services, rely on Daemon component
  * doc/dev: Remove mention of managed_services
  * actions/letsencrypt: Drop use of managed_paths and use LE component
  * *: Drop use of unnecessary managed_paths
  * doc/dev: Drop discussion on managed_paths
  * package: Introduce component API for package conflicts
  * *: Drop module level package_conflicts and use component API
  * packages: Move checking for unavailable packages to component
  * app: Introduce API for managing setup state of the app
  * doc/dev: Remove outdated reference to init() at module level
  * *: Use the App's state management API
  * setup: Drop unused API for app's state management
  * *: Drop use of module level is_essential flag
  * *: Drop use of module level version
  * middleware, views: Reduce use of setup_helper
  * web_server: Drop use of loaded_modules and use App.list
  * first_boot: Drop use of loaded_modules and use App.list
  * security: Drop use of loaded_modules and use App.list
  * main: List apps instead of modules
  * setup: Run setup on apps instead of modules
  * setup: List dependencies for apps instead of modules
  * setup: Use apps instead of modules to determine running first setup
  * setup: Work on apps instead of modules for force upgrade
  * module_loader, app: Move app init to app module
  * *: Drop module level depends declaration
  * doc/dev: Drop reference to module level depends declaration
  * forms: Fix regression with TLS domain form in quassel and tt-rss
  * email_server: Simplify domain configuration form
  * email_server: Merge domain configuration with app view
  * letsencrypt: On domain removal, don't revoke certificate, keep it

  [ Johannes Keyser ]
  * Translated using Weblate (German)

 -- James Valleroy <jvalleroy@mailbox.org>  Mon, 06 Dec 2021 18:51:28 -0500

freedombox (21.14.1) unstable; urgency=high

  [ Sunil Mohan Adapa ]
  * config: Add packages component to a re-add zram-tools dependency

 -- James Valleroy <jvalleroy@mailbox.org>  Wed, 24 Nov 2021 10:36:25 -0500

freedombox (21.14) unstable; urgency=high

  [ Burak Yavuz ]
  * Translated using Weblate (Turkish)

  [ Michael Breidenbach ]
  * Translated using Weblate (Swedish)

  [ Sunil Mohan Adapa ]
  * app: Introduce separate method for post initialization operations
  * module_loader: Split app initialization into separate steps
  * avahi: Split app initialization
  * backups: Split app initialization
  * cockpit: Split app initialization
  * diagnostics: Split app initialization
  * dynamicdns: Split app initialization
  * email_server: Don't get domain name during initialization
  * config: Split app configuration
  * letencrypt: Split app initialization
  * names: Split app initialization
  * pagekite: Split app initialization
  * storage: Split app initialization
  * tor: Split app initialziation
  * upgrades: Split app initialziation
  * ejabberd: Split app initialziation
  * gitweb: Split app initialization
  * frontpage: Avoid URL reverse during Shortcut component construction
  * menu: Avoid reversing URL during Menu component construction
  * main: Drop initializing Django when listing dependencies (Closes: #999484)

  [ Andrij Mizyk ]
  * Translated using Weblate (Ukrainian)

  [ Joseph Nuthalapati ]
  * names: Create a generic TLS domain selection form
  * tt-rss: Allow selection of a domain name

  [ James Valleroy ]
  * debian: Fail build if no module dependencies found
  * datetime: Avoid error when systemctl is not available
  * locale: Update translation strings
  * doc: Fetch latest manual

 -- James Valleroy <jvalleroy@mailbox.org>  Mon, 22 Nov 2021 18:45:33 -0500

freedombox (21.13) unstable; urgency=medium

  [ Burak Yavuz ]
  * Translated using Weblate (Turkish)

  [ Andrij Mizyk ]
  * Translated using Weblate (Ukrainian)

  [ Michael Breidenbach ]
  * Translated using Weblate (Swedish)
  * Translated using Weblate (Swedish)

  [ Joseph Nuthalapati ]
  * utils: Fix ruamel.yaml deprecation warnings
  * components: Introduce new component - Packages
  * setup: Use packages from Packages component
  * components: Add docstrings & tutorial for Packages

  [ Sunil Mohan Adapa ]
  * email_server: Refactor the home directory page
  * email_server: Add button for setting up home directory
  * email_server: Turn home view into a simple page rather than a tab
  * email_server: Add button for managing aliases
  * email_server: Remove aliases view from tabs list
  * email_server: Add heading for manage aliases page
  * email_server: Reduce the size of headings for aliases/homedir pages
  * email_server: aliases: Add method for checking of an alias is taken
  * email_server: aliases: Using Django forms instead of custom forms
  * email_server: aliases: Drop validation already done by form
  * email_server: aliases: Move sanitizing to form
  * email_server: aliases: Drop unnecessary sanitizing
  * email_server: aliases: Drop unused sanitizing method
  * email_server: aliases: Drop unused regex
  * email_server: yapf formatting
  * email_server: aliases: Drop hash DB and use sqlite3 directly
  * email_server: aliases: Minor refactoring
  * email_server: aliases: Minor refactoring to DB schema
  * email_server: aliases: Minor refactor to list view
  * email_server: aliases: Fix showing empty alias list message
  * email_server: aliases: Refactor for simpler organization
  * email_server: tls: Drop unimplemented TLS forms/view
  * email_server: rspamd: Turn spam management link to a button
  * email_server: domains: Add button for domain management form
  * email_server: Remove tabs from the interface
  * email_server: homedir: Fix styling to not show everything as header
  * email_server: Minor refactor of license statement in templates
  * email_server: domains: Use Django forms and views
  * email_server: domains: Add validation to form
  * email_server: action: Refactor for simplicity
  * email_server: yapf formatting
  * log, email_server: Don't use syslog instead of journald
  * email_server: action: Add argument type checking for extra safety
  * email_server: Don't use user IDs when performing lookups
  * email_server: Lookup LDAP local recipients via PAM
  * email_server: dovecot: Authenticate using PAM instead of LDAP
  * email_server: dovecot: Don't deliver mail to home directory
  * email_server: Setup /var/mail, drop home setup view
  * email_server: Use rollback journal for aliases sqlite DB
  * security: Properly handle sandbox analysis of timer units

  [ Johannes Keyser ]
  * Translated using Weblate (German)

  [ James Valleroy ]
  * tests: Use background fixture for each test
  * bepasty: Use BaseAppTests for functional tests
  * bind: Use BaseAppTests for functional tests
  * calibre: Use BaseAppTests for functional tests
  * deluge: Use BaseAppTests for functional tests
  * ejabberd: Use BaseAppTests for functional tests
  * gitweb: Use BaseAppTests for functional tests
  * ikiwiki: Use BaseAppTests for functional tests
  * mediawiki: Use BaseAppTests for functional tests
  * mldonkey: Use BaseAppTests for functional tests
  * openvpn: Use BaseAppTests for functional tests
  * pagekite: Use BaseAppTests for functional tests
  * radicale: Use BaseAppTests for functional tests
  * samba: Use BaseAppTests for functional tests
  * shadowsocks, syncthing: Use BaseAppTests for functional tests
  * transmission: Use BaseAppTests for functional tests
  * tahoe: Use BaseAppTests for functional tests
  * tor: Use BaseAppTests for functional tests
  * tests: functional: Add diagnostics delay parameter
  * avahi: Use systemd sandboxing
  * samba: Use systemd sandboxing for smbd/nmbd
  * debian: Add python3-openssl to autopkgtest depends
  * locale: Update translation strings
  * doc: Fetch latest manual

 -- James Valleroy <jvalleroy@mailbox.org>  Mon, 08 Nov 2021 21:34:27 -0500

freedombox (21.12) unstable; urgency=medium

  [ Burak Yavuz ]
  * Translated using Weblate (Turkish)

  [ Andrij Mizyk ]
  * Translated using Weblate (Ukrainian)

  [ nautilusx ]
  * Translated using Weblate (German)
  * Translated using Weblate (German)

  [ Sunil Mohan Adapa ]
  * middleware: Don't show setup view to non-admin users
  * email_server: yapf formatting
  * email_server: Add a name for aliases view
  * email_server: Add heading for manage aliases page
  * email_server: Don't let the My Mail page to blank page
  * email_server: clients: Launch roundcube directly instead of app page
  * email_server: Move roundcube link from My Mail to description
  * storage: tests: Refactor disk tests for readability
  * storage: Pass optional mount point to partition expansion
  * storage: tests: Fix tests for expanding disk partitions
  * storage: tests: Convert class based tests to simple tests

  [ James Valleroy ]
  * tests: Add BaseAppTests class for common functional tests
  * tests: Add run diagnostics test to BaseAppTests
  * infinoted: Use BaseAppTests for functional tests
  * mumble: Use BaseAppTests for functional tests
  * roundcube: Use BaseAppTests for functional tests
  * avahi: Use BaseAppTests for functional tests
  * cockpit: Use BaseAppTests for functional tests
  * coturn: Use BaseAppTests for functional tests
  * i2p: Use BaseAppTests for functional tests
  * matrixsynapse: Use BaseAppTests for functional tests
  * minetest: Use BaseAppTests for functional tests
  * minidlna: Use BaseAppTests for functional tests
  * performance: Add backup support (no data)
  * performance: Use BaseAppTests for functional tests
  * privoxy: Use BaseAppTests for functional tests
  * quassel: Use BaseAppTests for functional tests
  * ssh: Use BaseAppTests for functional tests
  * zoph: Use BaseAppTests for functional tests
  * locale: Update translation strings
  * doc: Fetch latest manual

  [ 109247019824 ]
  * Translated using Weblate (Bulgarian)

  [ Coucouf ]
  * Translated using Weblate (French)

  [ trendspotter ]
  * Translated using Weblate (Czech)

 -- James Valleroy <jvalleroy@mailbox.org>  Mon, 25 Oct 2021 19:19:33 -0400

freedombox (21.11) unstable; urgency=medium

  [ Fioddor Superconcentrado ]
  * test: help: Add help view tests
  * test: Add tests for action utilities
  * tests: Improve handling of tests skipped by default
  * package: Add functions for removing packages
  * setup: Show and remove conflicts before installation
  * email: Manage known installation conflicts

  [ 109247019824 ]
  * Translated using Weblate (Bulgarian)

  [ Andrij Mizyk ]
  * Translated using Weblate (Ukrainian)

  [ James Valleroy ]
  * openvpn: Convert functional tests to non-BDD python format
  * pagekite: Convert functional tests to non-BDD python format
  * privoxy: Convert functional tests to non-BDD python format
  * tests: Add backups mark for openvpn, pagekite, privoxy
  * quassel: Convert functional tests to non-BDD python format
  * radicale: Convert functional tests to non-BDD python format
  * roundcube: Convert functional tests to non-BDD python format
  * searx: Convert functional tests to non-BDD python format
  * security: Convert functional tests to non-BDD python format
  * shadowsocks: Convert functional tests to non-BDD python format
  * sharing: Convert functional tests to non-BDD python format
  * snapshot: Convert functional tests to non-BDD python format
  * ssh: Convert functional tests to non-BDD python format
  * sso: Convert functional tests to non-BDD python format
  * storage: Convert functional tests to non-BDD python format
  * syncthing: Convert functional tests to non-BDD python format
  * tahoe: Convert functional tests to non-BDD python format
  * tor: Convert functional tests to non-BDD python format
  * transmission: Convert functional tests to non-BDD python format
  * ttrss: Convert functional tests to non-BDD python format
  * upgrades: Convert functional tests to non-BDD python format
  * zoph: Convert functional tests to non-BDD python format
  * users: Convert functional tests to non-BDD python format
  * tests: Add some missed marks for functional tests
  * tests: Drop step definitions
  * conftest: Skip functional tests if splinter not importable
  * locale: Update translation strings
  * doc: Fetch latest manual

  [ Sunil Mohan Adapa ]
  * d/control: Allow building with python interpreter of any arch
  * user: Accommodate Django 3.1 change for model choice iteration
  * settings: Choose password hashing complexity suitable for SBCs
  * pyproject.toml: Merge contents of pytest.ini
  * pyproject.toml: Merge contents of .converagerc
  * d/rules: Don't use setup.py to invoke tests, invoke directly instead
  * users: Help set language cookie when user profile is edited
  * sso, translation: Help set language cookie when user logins in
  * translation: Always set language cookie when switching language
  * *: Move all systemd service files from /lib to /usr
  * wordpress: Run service only if when installed and configured
  * calibre: Run service only if when installed
  * d/rules: Don't install and enable other systemd service files
  * storage: tests: functional: Fix tests always getting skipped
  * package: Remove unused import to fix pipeline
  * tests: Drop installation of pytest-bdd
  * performance: Cleanup code meant for cockpit version < 235
  * *: Always pass check= argument to subprocess.run()
  * ttrss: Fix daemon not running sometimes on startup
  * ttrss: Add systemd security hardening to daemon

  [ Joseph Nuthalapati ]
  * ttrss: tests: functional: Make subscription faster

 -- James Valleroy <jvalleroy@mailbox.org>  Mon, 11 Oct 2021 18:55:20 -0400

freedombox (21.10) unstable; urgency=medium

  [ Veiko Aasa ]
  * samba: tests: Convert functional tests to non-BDD python format

  [ James Valleroy ]
  * tests: Show warning when app not available
  * bepasty: Convert functional tests to non-BDD python format
  * bind: Convert functional tests to non-BDD python format
  * config: Convert functional tests to non-BDD python format
  * coturn: Convert functional tests to non-BDD python format
  * datetime: Convert functional tests to non-BDD python format
  * deluge: Convert functional tests to non-BDD python format
  * dynamicdns: Convert functional tests to non-BDD python format
  * ejabberd: Convert functional tests to non-BDD python format
  * help: Convert functional tests to non-BDD python format
  * ikiwiki: Convert functional tests to non-BDD python format
  * mediawiki: Convert functional tests to non-BDD python format
  * mldonkey: Convert functional tests to non-BDD python format
  * monkeysphere: Convert functional tests to non-BDD python format
  * mumble: Convert functional tests to non-BDD python format
  * locale: Update translation strings
  * doc: Fetch latest manual
  * debian: Set Standards-Version to 4.6.0

  [ Sunil Mohan Adapa ]
  * ikiwiki: tests: functional: Use newer splinter API for finding links
  * openvpn: tests: functional: Use newer splinter API for finding links
  * backups: tests: functional: Use newer splinter API for finding links
  * users: tests: functional: Use newer splinter API for finding links
  * mediawiki: tests: functional: Use newer splinter API for finding links
  * dynamicdns: tests: functional: Use newer splinter API for finding links
  * calibre: tests: functional: Use newer splinter API for finding links
  * tests: functional: Use newer splinter API for finding links
  * *: Use Django gettext functions instead of ugettext
  * pyproject: Make isort consistent across execution environments
  * *: Various isort fixes
  * *: Use django.urls.re_path() instead of its alias url()
  * signals: Drop provider args when creating Signal object
  * settings: Set Django auto field type explicitly
  * *: Use allow/denylist instead white/blacklist in comments
  * tests: Introduce fixtures to make it easy to test actions
  * calibre: tests: Use common fixtures for testing actions module
  * sso: tests: Use common fixtures for testing actions module
  * gitweb: tests: Use common fixtures for testing actions module
  * openvpn: tests: Use common fixtures for testing actions module
  * matrixsynapse: tests: Use common fixtures for testing actions module
  * ejabberd: tests: Use common fixtures for testing actions module
  * mediawiki: tests: Use common fixtures for testing actions module
  * views: Update utility for checking URL safety
  * sso: Update usage of OpenSSL crypt signing API

  [ Andrij Mizyk ]
  * Translated using Weblate (Ukrainian)
  * Translated using Weblate (Ukrainian)
  * Translated using Weblate (Ukrainian)
  * Translated using Weblate (Ukrainian)

  [ Dietmar ]
  * Translated using Weblate (German)
  * Translated using Weblate (Italian)

  [ Burak Yavuz ]
  * Translated using Weblate (Turkish)

  [ Michael Breidenbach ]
  * Translated using Weblate (Swedish)

  [ Johannes Keyser ]
  * Translated using Weblate (German)

 -- James Valleroy <jvalleroy@mailbox.org>  Mon, 27 Sep 2021 19:10:05 -0400

freedombox (21.9) unstable; urgency=medium

  [ Fioddor Superconcentrado ]
  * container: Don't fail if there's no fbx network
  * container: freedombox-develop callable from anywhere
  * lintian: Overrides for remove-on-upgrade dpkg conffiles flag

  [ James Valleroy ]
  * debian: Add gbp tag config
  * container: Update stable image for bullseye
  * backups: Add functional test to disable schedule backups
  * avahi: Convert functional tests to non-BDD python format
  * cockpit: Convert functional tests to non-BDD python format
  * i2p: Convert functional tests to non-BDD python format
  * infinoted: Convert functional tests to non-BDD python format
  * minetest: Convert functional tests to non-BDD python format
  * minidlna: Convert functional tests to non-BDD python format
  * performance: Convert functional tests to non-BDD python format
  * matrixsynapse: Convert functional tests to non-BDD python format
  * jsxc: Convert functional tests to non-BDD python format
  * backups: Convert functional tests to non-BDD python format
  * locale: Update translation strings
  * doc: Fetch latest manual

  [ Burak Yavuz ]
  * Translated using Weblate (Turkish)

  [ Michael Breidenbach ]
  * Translated using Weblate (Swedish)

  [ Andrij Mizyk ]
  * Translated using Weblate (Ukrainian)
  * Translated using Weblate (Ukrainian)
  * Translated using Weblate (Ukrainian)
  * Translated using Weblate (Ukrainian)
  * Translated using Weblate (Ukrainian)

  [ Tiago Zaniquelli ]
  * plinth: remove diagnose command

  [ Joseph Nuthalapati ]
  * apache: Drop support for SSLv3, TLSv1 and TLSv1.1
  * mediawiki: Backup and restore uploaded files
  * mediawiki: Bump version number for 1.35 upgrade
  * mediawiki: Enable a subset of default extensions
  * mediawiki: Switch to MediaWiki 2020 logo

  [ ikmaak ]
  * Translated using Weblate (Dutch)
  * Translated using Weblate (Dutch)
  * Translated using Weblate (Dutch)
  * Translated using Weblate (Dutch)
  * Translated using Weblate (Dutch)

  [ Sunil Mohan Adapa ]
  * mediawiki: tests: functional: Fix races after flipping flags
  * d/lintian-overrides: Drop override for a removed tag
  * d/lintian-overrides: Override message for not supporting sysvinit
  * d/lintian-overrides: Add override for manual outside .../doc/
  * d/lintian-overrides: Drop workaround for remove-on-upgrade dpkg flag
  * apache: Drop support for GnuTLS
  * apache: Enable and prioritize HTTP/2 protocol
  * apache: Setup Mozilla recommended configuration
  * container: Fix the update command for new web server
  * tests: Add some missing markers
  * web_framework, tests: Workaround captcha 0.5.6 vs. Django 3.2

  [ fliu ]
  * email: Fix self.critical not callable error
  * email: postconf.get_many_unsafe: batch query
  * email: configure postfix domain names

  [ Seyed mohammad ali Hosseinifard ]
  * Translated using Weblate (Persian)

  [ Veiko Aasa ]
  * gitweb: tests: Fix test failures if initial default branch is not master
  * gitweb: tests: Convert functional tests to non-BDD python format
  * gitweb: tests: functional: Fix test failure if initial default branch is not master

  [ Artem ]
  * Translated using Weblate (Russian)

  [ 109247019824 ]
  * Translated using Weblate (Bulgarian)

  [ 池边树下 ]
  * Translated using Weblate (Chinese (Simplified))

 -- James Valleroy <jvalleroy@mailbox.org>  Sat, 18 Sep 2021 09:47:06 -0400

freedombox (21.8) unstable; urgency=medium

  [ Andrij Mizyk ]
  * Translated using Weblate (Ukrainian)
  * Translated using Weblate (Ukrainian)
  * Translated using Weblate (Ukrainian)

  [ fliu ]
  * diagnostics: Allow underscores (_) in app names
  * doc/dev: Using mocking instead of importing external modules
  * email: Basic app to manage an email server
  * email: Enable LDAP by calling postconf in a thread-safe way
  * email: Implement `email_server ipc set_sasl` and `set_submission`
  * email: Set up local delivery (no spam filtering)
  * email: Code quality fixes
  * email: Fix enabling SMTPS; check return value
  * email: dovecot: Support user lookup by UID number
  * email: Address some code review comments
  * email: Install rspamd; proxy its web interface
  * email: Parse command arguments with a mutually exclusive group
  * email: mutex: create lock file as plinth user
  * email, plinth.log: Write more information to syslog
  * email: postconf: Handle postconf returning an empty key
  * email: audit: improve the speed of post-installation setup
  * email: Open lock file as plinth user
  * email: Support UID number lookup in Dovecot
  * email: diagnostics: Fix sudo permission problem
  * email: views: Implement tab rendering
  * email: Implement alias management
  * email: aliases: Use bootstrap styles
  * email: Add UI for creating the home directory
  * email: Add templates for TLS and domains
  * email: Implement view for setting up domains
  * email: postfix: Install LDAP map support
  * email: Implement spam sorting with sieve
  * email: apache: X-Robots-Tag header, full URL match
  * email: Implement auto-discovery
  * email: LMTP: remove the recipient's UID number from email headers
  * email: Code cleanup
  * email: Implement outbound mail filtering
  * email: Reload postfix in domain view
  * email: Code cleanup, address reviews
  * email: Local delivery: use full email address
  * email: postfix: dovecot: Set strong security parameters
  * email: setup: Find Let's Encrypt certificates
  * email: Documentation, code cleanup
  * email: setup: Configure Roundcube
  * email: Sender spoofing patch 1/2: domain rewriting
  * email: implemented service alert

  [ Sunil Mohan Adapa ]
  * doc/dev: Drop seemingly irrelevant automodule reference
  * container: Use keyserver.ubuntu.com as the default keyserver
  * d/lintian-overrides: Allow all systemd services paths
  * d/control: Drop wireless-tools as recommends
  * tests: functional: Add a convenience method to logout
  * wordpress: New app to manage a WordPress site/blog

  [ Petter Reinholdtsen ]
  * Translated using Weblate (Norwegian Bokmål)

  [ James Valleroy ]
  * security: Remove display of past vulnerabilities
  * locale: Update translation strings
  * doc: Fetch latest manual

 -- James Valleroy <jvalleroy@mailbox.org>  Mon, 30 Aug 2021 20:01:46 -0400

freedombox (21.7) unstable; urgency=low

  [ Allan Nordhøy ]
  * Translated using Weblate (Norwegian Bokmål)
  * Translated using Weblate (Norwegian Bokmål)

  [ Jacque Fresco ]
  * Translated using Weblate (Indonesian)

  [ Reza Almanda ]
  * Translated using Weblate (Indonesian)
  * Translated using Weblate (Indonesian)

  [ Besnik Bleta ]
  * Translated using Weblate (Albanian)

  [ 池边树下 ]
  * Translated using Weblate (Chinese (Simplified))

  [ Tiago Zaniquelli ]
  * tests: functional: storage: skip test List disks

  [ Oymate ]
  * Translated using Weblate (Bengali)

  [ whenwesober ]
  * Translated using Weblate (Indonesian)

  [ James Valleroy ]
  * ci: Disable autopkgtest
  * debian: Ensure fuse gets replaced by fuse3 (Closes: #990758)
    - Thanks to Andreas Beckmann <anbe@debian.org> for the patch.
  * action_utils: Separate function to hold freedombox package
  * action_utils: Use flag to indicate freedombox package has been held
    (Closes: #991292)
  * upgrades: Check for held freedombox package in manual update
  * upgrades: Check for held freedombox package daily
  * action_utils: Don't print when unholding freedombox package
  * vagrant: Update box name
  * ttrss: Allow upgrade to version 21
  * Update translation strings
  * doc: Fetch latest manual
  * Upload to unstable

  [ bruh ]
  * Translated using Weblate (Vietnamese)
  * Translated using Weblate (Vietnamese)

  [ Andrij Mizyk ]
  * Translated using Weblate (Ukrainian)
  * Translated using Weblate (Ukrainian)
  * Translated using Weblate (Ukrainian)
  * Translated using Weblate (Ukrainian)
  * Translated using Weblate (Ukrainian)
  * Translated using Weblate (Ukrainian)
  * Translated using Weblate (Ukrainian)
  * Translated using Weblate (Ukrainian)
  * Translated using Weblate (Ukrainian)
  * Translated using Weblate (Ukrainian)

  [ Johannes Keyser ]
  * Translated using Weblate (German)

 -- James Valleroy <jvalleroy@mailbox.org>  Mon, 16 Aug 2021 19:18:59 -0400

freedombox (21.6) experimental; urgency=medium

  [ ikmaak ]
  * Translated using Weblate (Dutch)
  * Translated using Weblate (German)

  [ Burak Yavuz ]
  * Translated using Weblate (Turkish)

  [ Michael Breidenbach ]
  * Translated using Weblate (Swedish)

  [ whenwesober ]
  * Translated using Weblate (Indonesian)
  * Translated using Weblate (Indonesian)

  [ Benedek Nagy ]
  * Translated using Weblate (Hungarian)

  [ James Valleroy ]
  * Translated using Weblate (Indonesian)
  * Translated using Weblate (Indonesian)
  * Translated using Weblate (Indonesian)
  * Translated using Weblate (Indonesian)
  * Translated using Weblate (Chinese (Simplified))
  * locale: Update translation strings
  * doc: Fetch latest manual

  [ Weblate ]
  * Added translation using Weblate (Sinhala)
  * Added translation using Weblate (Vietnamese)

  [ James Pan ]
  * Translated using Weblate (Chinese (Traditional))

  [ HelaBasa ]
  * Translated using Weblate (Sinhala)

  [ Johannes Keyser ]
  * Translated using Weblate (German)

  [ Coucouf ]
  * Translated using Weblate (French)
  * Translated using Weblate (French)

  [ ssantos ]
  * Translated using Weblate (Portuguese)

  [ 池边树下 ]
  * Translated using Weblate (Chinese (Simplified))

  [ Reza Almanda ]
  * Translated using Weblate (Indonesian)
  * Translated using Weblate (Indonesian)
  * Translated using Weblate (Indonesian)

  [ bruh ]
  * Translated using Weblate (Vietnamese)
  * Translated using Weblate (Vietnamese)
  * Translated using Weblate (Vietnamese)
  * Translated using Weblate (Vietnamese)

  [ Arshadashu ]
  * Translated using Weblate (Telugu)

  [ Joseph Nuthalapati ]
  * Translated using Weblate (Telugu)
  * Translated using Weblate (Telugu)
  * Translated using Weblate (Telugu)
  * Translated using Weblate (Telugu)
  * Translated using Weblate (Telugu)
  * Translated using Weblate (Telugu)

  [ uday17 ]
  * Translated using Weblate (Telugu)
  * Translated using Weblate (Telugu)
  * Translated using Weblate (Telugu)

  [ Sandeepbasva ]
  * Translated using Weblate (Telugu)

  [ Aurélien Couderc ]
  * Change backups submit button to fix translation issues

  [ chilumula vamshi krishna ]
  * Translated using Weblate (Telugu)

  [ Jacque Fresco ]
  * Translated using Weblate (Indonesian)
  * Translated using Weblate (Japanese)

 -- James Valleroy <jvalleroy@mailbox.org>  Mon, 31 May 2021 19:00:45 -0400

freedombox (21.5) experimental; urgency=medium

  [ Dietmar ]
  * Translated using Weblate (German)

  [ Karol Werner ]
  * Translated using Weblate (Polish)

  [ Michalis ]
  * Translated using Weblate (Greek)
  * Translated using Weblate (Greek)
  * Translated using Weblate (Greek)
  * Translated using Weblate (Greek)

  [ Fioddor Superconcentrado ]
  * Generating developer documentation.
  * config: Fix tests related to user home directory
  * Translated using Weblate (Spanish)

  [ ikmaak ]
  * Translated using Weblate (Dutch)

  [ Burak Yavuz ]
  * Translated using Weblate (Turkish)
  * Translated using Weblate (Turkish)
  * Translated using Weblate (Turkish)

  [ Veiko Aasa ]
  * deluge, mldonkey, syncthing, transmission: Depend on nslcd.service
  * deluge: Fix daemon user not in freedombox-share group after installation
  * users: Fix unit test failures when LDAP is empty

  [ Sunil Mohan Adapa ]
  * ssh, apache: Make fail2ban use systemd journald backend by default
  * security: Move fail2ban default configuration to this app
  * security: Ensure that fail2ban is not re-enabled on version increment
  * security: Increment app version to reload fail2ban
  * action_utils: Introduce utility for masking services
  * config: Disable rsyslog and syslog forwarding
  * config: Install and configure zram for swap
  * Update copyright year

  [ James Valleroy ]
  * debian: Add coverage to autopkgtest
  * ci: Merge with Salsa CI pipeline
  * config: Convert entered domain name to lower case
  * dynamicdns: Wait after changing domain name in tests
  * dynamicdns: Convert entered domain name to lower case
  * pagekite: Convert entered kite name to lower case
  * config, dynamicdns, pagekite: Remove incorrect use of str
  * letsencrypt: Always return a diagnostics result
  * diagnostics: Use lock to protect results
  * coturn: Validate TURN URIs if provided in form
  * locale: Update translation strings
  * doc: Fetch latest manual

  [ Max Rockatansky ]
  * security: Clarify vulnerability count and provide link to more info

  [ Joseph Nuthalapati ]
  * docs: Improve Developer Documentation index page
  * container: distribution as environment variable
  * ejabberd: STUN/TURN configuration
  * coturn: Mention ejabberd in app description

  [ Michael Breidenbach ]
  * Translated using Weblate (Swedish)
  * Translated using Weblate (Swedish)

  [ nautilusx ]
  * Translated using Weblate (German)

  [ Reza Almanda ]
  * Translated using Weblate (Indonesian)

  [ Aditya Pratap Singh ]
  * container: Work in the absence of systemd in PATH, for eg. in Arch

  [ Kirill Schmidt ]
  * first_boot: Use session to verify first boot welcome step

  [ fliu ]
  * HACKING.md: added some troubleshooting information
  * container script: Must convert env. var. string to a Path object

  [ Johannes Keyser ]
  * Translated using Weblate (German)

  [ whenwesober ]
  * Translated using Weblate (Indonesian)

  [ 池边树下 ]
  * Translated using Weblate (Chinese (Simplified))

  [ Weblate ]
  * Added translation using Weblate (Albanian)

  [ Besnik Bleta ]
  * debian: Add Albanian (sq) locale
  * Translated using Weblate (Albanian)

  [ Carlos Henrique Lima Melara ]
  * doc: Add filename to code snippets in tutorial
  * docs: Add missing imports in tutorial
  * docs: Set the `version` attribute as required instead of optional

 -- James Valleroy <jvalleroy@mailbox.org>  Mon, 19 Apr 2021 20:23:23 -0400

freedombox (21.4) unstable; urgency=medium

  [ Petter Reinholdtsen ]
  * Translated using Weblate (Norwegian Bokmål)

  [ Allan Nordhøy ]
  * Translated using Weblate (Norwegian Bokmål)

  [ ikmaak ]
  * Translated using Weblate (Dutch)

  [ Burak Yavuz ]
  * Translated using Weblate (Turkish)

  [ James Valleroy ]
  * plinth: Disable start rate limiting for service
  * upgrades: Disable searx during dist-upgrade
  * locale: Update translation strings
  * doc: Fetch latest manual

  [ Dietmar ]
  * Translated using Weblate (German)
  * Translated using Weblate (Italian)
  * Translated using Weblate (German)
  * Translated using Weblate (Italian)

  [ Coucouf ]
  * Translated using Weblate (French)

  [ Michael Breidenbach ]
  * Translated using Weblate (Swedish)

  [ Sunil Mohan Adapa ]
  * ui: Fix buttons jumping on click in snapshots page
  * matrix-synapse, coturn: Fix minor pipeline failures

  [ Benedek Nagy ]
  * Translated using Weblate (Hungarian)

  [ Kornelijus Tvarijanavičius ]
  * Translated using Weblate (Lithuanian)

  [ Joseph Nuthalapati ]
  * coturn: Add new component for usage of coturn by other apps
  * coturn: Minor refactor view to use utility to generate URIs
  * coturn: Remove advanced flag, make app visible to all
  * matrix-synapse: Auto configure STUN/TURN using coturn server
  * matrix-synapse: Update description to talk about TURN configuration

 -- James Valleroy <jvalleroy@mailbox.org>  Sun, 28 Feb 2021 20:57:00 -0500

freedombox (21.3) unstable; urgency=medium

  [ Oğuz Ersen ]
  * Translated using Weblate (Turkish)

  [ ikmaak ]
  * Translated using Weblate (Dutch)

  [ Burak Yavuz ]
  * Translated using Weblate (Turkish)

  [ Michael Breidenbach ]
  * Translated using Weblate (Swedish)

  [ Michalis ]
  * Translated using Weblate (Greek)

  [ James Valleroy ]
  * upgrades: Mark string as no-python-format
  * locale: Update translation strings
  * upgrades: Only check free space bytes before dist upgrade
  * upgrades: Add 10 minute delay before apt update
  * upgrades: Disable apt snapshots during dist upgrade
  * locale: Update translation strings
  * doc: Fetch latest manual

  [ John Lines ]
  * gitignore: Ignore files generated during package build
  * zoph: Add new app to organize photos

  [ Sunil Mohan Adapa ]
  * tests: functional: Introduce step def. to check if app is enabled
  * zoph: Make app unavailable in Buster

  [ Aurélien Couderc ]
  * sharing: Improve shares group access description

  [ Fioddor Superconcentrado ]
  * HACKING: Link download page for Geckodriver.
  * Translated using Weblate (Spanish)

 -- James Valleroy <jvalleroy@mailbox.org>  Thu, 11 Feb 2021 17:59:49 -0500

freedombox (21.2) unstable; urgency=medium

  [ Burak Yavuz ]
  * Translated using Weblate (Turkish)
  * Translated using Weblate (Turkish)

  [ Sunil Mohan Adapa ]
  * radicale: Allow older 2.x release to upgrade to 3.x
  * backups: schedule: tests: Fix failures due to long test run
  * minidlna: Minor refactor of media directory handling
  * minidlna: Implement force upgrading from older version
  * jsxc: Fix issues with jQuery >= 3.5.0

  [ Veiko Aasa ]
  * calibre: Fix freedombox.local inaccessible after enabling app
  * mediawiki: Fix app installation process doesn't display status information
  * plinth: Show running spinner when app installation is in progress

  [ James Valleroy ]
  * upgrades: Return reason when checking for dist upgrade
  * upgrades: Get result of start-dist-upgrade
  * upgrades: Move start-dist-upgrade result string to app
  * upgrades: Add notifications for dist upgrade
  * tests: Update functional tests default config
  * roundcube: Allow upgrade to 1.4.*
  * locale: Update translation strings
  * doc: Fetch latest manual

  [ Dietmar ]
  * Translated using Weblate (German)
  * Translated using Weblate (Italian)

  [ ikmaak ]
  * Translated using Weblate (Spanish)
  * Translated using Weblate (Dutch)
  * Translated using Weblate (Swedish)
  * Translated using Weblate (Russian)
  * Translated using Weblate (Hungarian)

  [ Coucouf ]
  * Translated using Weblate (French)
  * Translated using Weblate (French)

  [ Алексей Докучаев ]
  * Translated using Weblate (Russian)

  [ Stanisław Stefan Krukowski ]
  * Translated using Weblate (Polish)

  [ Oymate ]
  * Translated using Weblate (Bengali)

  [ Fioddor Superconcentrado ]
  * Translated using Weblate (Spanish)

  [ Joseph Nuthalapati ]
  * matrix-synapse: python3-psycopg2 from backports
  * upgrades: Increment version for MatrixSynapse 1.26
  * mediawiki: Set default logo to mediawiki.png

  [ nautilusx ]
  * Translated using Weblate (German)

 -- James Valleroy <jvalleroy@mailbox.org>  Sat, 06 Feb 2021 00:33:34 -0500

freedombox (21.1) unstable; urgency=medium

  [ ikmaak ]
  * Translated using Weblate (German)
  * Translated using Weblate (Spanish)
  * Translated using Weblate (Dutch)
  * Translated using Weblate (Polish)
  * Translated using Weblate (Danish)
  * Translated using Weblate (French)
  * Translated using Weblate (Italian)
  * Translated using Weblate (Norwegian Bokmål)
  * Translated using Weblate (Dutch)
  * Translated using Weblate (Portuguese)
  * Translated using Weblate (Swedish)
  * Translated using Weblate (Russian)
  * Translated using Weblate (Chinese (Simplified))
  * Translated using Weblate (Persian)
  * Translated using Weblate (Gujarati)
  * Translated using Weblate (Hindi)
  * Translated using Weblate (Czech)
  * Translated using Weblate (Ukrainian)
  * Translated using Weblate (Hungarian)
  * Translated using Weblate (Lithuanian)
  * Translated using Weblate (Slovenian)
  * Translated using Weblate (Bulgarian)
  * Translated using Weblate (Greek)
  * Translated using Weblate (Galician)
  * Translated using Weblate (Serbian)

  [ Burak Yavuz ]
  * Translated using Weblate (Turkish)

  [ John Doe ]
  * Translated using Weblate (Turkish)
  * Translated using Weblate (Turkish)

  [ Doma Gergő ]
  * Translated using Weblate (Hungarian)

  [ Ouvek Kostiva ]
  * Translated using Weblate (Chinese (Traditional))

  [ James Valleroy ]
  * tahoe: Disable app
  * setup: Enable essential apps that use firewall
  * upgrades: Requires at least 5 GB free space for dist upgrade
  * locale: Update translation strings
  * doc: Fetch latest manual

  [ Veiko Aasa ]
  * syncthing: Create LDAP group name different from system group
  * syncthing: Hide unnecessary security warning
  * sharing: Update functional test to use syncthing-access group
  * plinth: Fix disable daemon when service alias is provided
  * container script: Various improvements

  [ Sunil Mohan Adapa ]
  * ui: js: Make select all checkbox option available more broadly
  * ui: css: New style for select all checkbox
  * backups: tests: Fix a typo in test case name
  * backups: Allow comments to be added to archives during backup
  * backups: Allow storing root repository details
  * backups: repository: Introduce a prepare method
  * backups: repository: Simplify handling of remote repo properties
  * backups: Introduce backup scheduling
  * backups: Add a schedule to each repository
  * backups: Trigger schedules every hour
  * backups: Add UI to edit schedules
  * backups: Add a notification to suggest users to enable schedules
  * backups: Show notification on error during scheduled backups
  * networks: Remove unused import to fix flake8 failure
  * performance: Fix failure to start due to lru_cache in stable

  [ Allan Nordhøy ]
  * Translated using Weblate (Norwegian Bokmål)

  [ Fred LE MEUR ]
  * performance: Fix web client link to Cockpit

  [ Milan ]
  * Translated using Weblate (Czech)

  [ crlambda ]
  * Translated using Weblate (Chinese (Traditional))

  [ Fioddor Superconcentrado ]
  * networks: Separate the delete button and color it differently
  * network: Minor refactoring in a test
  * network: Minor refactoring, new is_primary() function
  * networks: Change connection type to a radio button
  * networks: Use radio buttons for network modes
  * networks: Prevent unintended changes to primary connection.
  * networks: Hide deactivate/remove buttons for primary connections
  * Translated using Weblate (Spanish)

 -- James Valleroy <jvalleroy@mailbox.org>  Mon, 25 Jan 2021 21:08:22 -0500

freedombox (21.0) unstable; urgency=medium

  [ Dietmar ]
  * Translated using Weblate (German)

  [ ikmaak ]
  * Translated using Weblate (German)
  * Translated using Weblate (Dutch)
  * Translated using Weblate (Spanish)
  * Translated using Weblate (French)

  [ Burak Yavuz ]
  * Translated using Weblate (Turkish)

  [ Doma Gergő ]
  * Translated using Weblate (Hungarian)

  [ Veiko Aasa ]
  * functional tests: Make tests compatible with pytest-bdd v4.0
  * ejabberd: functional tests: Wait until the jsxc buddy list is loaded
  * users: Skip action script tests if LDAP is not set up
  * functional-tests: Fix installation errors in install.sh script
  * dev-container: Add subcommand to run tests
  * gitweb: tests: functional: Fix test failures in localized environment
  * dev-container: 'up' command: Show banner also when container is already
    running
  * dev-container: Add command to print container IP address
  * tests: functional: Improve creating users in tests
  * gitweb: Add functional tests for git-access group
  * plinth: Fix daemon is enabled check when service alias is provided

  [ ullli ]
  * mumble: Updated mumla and removed plumble from clients list

  [ Johannes Keyser ]
  * Translated using Weblate (German)

  [ Sunil Mohan Adapa ]
  * apache2: Allow downloads in openvpn and backups with latest browsers
  * backups: Don't open a new window for downloading backups
  * openvpn: Don't show running status on download profile button
  * app: component: Add app_id and app properties
  * app: Add locked flag
  * backups: Add new component for backup and restore
  * backups: Use the backup component in all apps
  * doc: dev: Update documentation for using backup component
  * app: info: Move client validation to info component
  * doc: dev: Update documentation on calling clients validation
  * doc: dev: Update the tutorial to reflect latest API/code
  * radicale: Fix backup and restore of configuration

  [ Michael Breidenbach ]
  * Translated using Weblate (Swedish)

  [ James Valleroy ]
  * users: Avoid test error if ldapsearch is not available
  * upgrades: Ensure freedombox package is upgraded during dist upgrade
  * upgrades: Add service for dist upgrade
  * upgrades: Install python3-systemd for unattended-upgrades
  * upgrades: Don't allow needrestart to restart freedombox-dist-upgrade
  * upgrades: Check before starting dist upgrade process
  * upgrades: Write dist-upgrade service file in /run
  * upgrades: Restart FreedomBox service at end of dist-upgrade
  * upgrades: Use full path to searx action script
  * upgrades: Hold tt-rss during dist upgrade, if available
  * locale: Update translation strings
  * doc: Fetch latest manual

  [ Stanisław Stefan Krukowski ]
  * Translated using Weblate (Polish)

  [ Joseph Nuthalapati ]
  * transmission: Show port forwarding information
  * transmission: Update description

 -- James Valleroy <jvalleroy@mailbox.org>  Mon, 11 Jan 2021 19:57:44 -0500

freedombox (20.21) unstable; urgency=medium

  [ Johannes Keyser ]
  * Translated using Weblate (German)

  [ Fioddor Superconcentrado ]
  * Translated using Weblate (Spanish)
  * Translated using Weblate (Spanish)

  [ Joseph Nuthalapati ]
  * deluge: Sync apache2 config with Transmission
  * deluge: Functional tests for bit-torrent group

  [ Michael Breidenbach ]
  * Translated using Weblate (Swedish)

  [ Veiko Aasa ]
  * apache: Create snake oil certificate if not exists
  * users: Remove timeout when creating Samba user
  * security: Fix access denied for user daemon from cron

  [ n0nie4HP ]
  * Translated using Weblate (Polish)
  * Translated using Weblate (Polish)

  [ spectral ]
  * calibre: Fix manual page name

  [ James Valleroy ]
  * upgrades: Allow grub-pc upgrade without reinstalling grub
  * upgrades: Update searx search engines during dist upgrade
  * locale: Update translation strings
  * doc: Fetch latest manual
  * debian: Bump standards version to 4.5.1

  [ Nikita Epifanov ]
  * Translated using Weblate (Russian)

  [ ikmaak ]
  * Translated using Weblate (Polish)

  [ Doma Gergő ]
  * Translated using Weblate (Hungarian)

 -- James Valleroy <jvalleroy@mailbox.org>  Mon, 28 Dec 2020 21:08:41 -0500

freedombox (20.20.1) unstable; urgency=medium

  [ Reg Me ]
  * Translated using Weblate (Dutch)

  [ ikmaak ]
  * Translated using Weblate (Dutch)
  * Translated using Weblate (German)
  * Translated using Weblate (Dutch)

  [ Burak Yavuz ]
  * Translated using Weblate (Turkish)

  [ Sunil Mohan Adapa ]
  * pagekite: Drop unused subdomain widget
  * pagekite: cosmetic: Minor yapf changes
  * clients: Fix a duplicated HTML ID
  * ui: Adopt a consistent and new table style
  * ui: Make all tables responsive
  * ui: css: Use rem as the primary unit
  * ui: Drop italic style on app name and sections in card listing
  * jsxc: Drop loading text on the login button
  * firewall: New styling for status stable
  * ui: Consistently use the btn-toolbar class for all toolbars
  * help: Make the button normal size in about page
  * users: Drop cancel button show submit as danger in delete page
  * help, power, index: ui: Drop remaining uses of &raquo;
  * ui: index: Don't show too large a help message
  * HACKING: Add suggestion not over-use Bootstrap utility classes
  * ui: Fix form error styling using bootstrap 3 style
  * jslicense.html: Drop minor styling
  * ui: Introduce common styling for two column list group
  * calibre: Use common styling for libraries list
  * pagekite: Use common styling for custom services
  * ikiwiki: Use common styling for wiki/blog list
  * gitweb: Use common styling for repo list
  * users: Use common styling for users list
  * networks: Use common styling for showing network connection
  * networks: Use common styling for Wi-Fi network list
  * networks: Use table for styling network connection list
  * firewall: Split CSS styling into separate file
  * monkeysphere: Split CSS styling into a separate file
  * samba: Split CSS styling into separate file
  * upgrades: Split CSS styling into a separate file
  * backups: Split CSS styling into a separate file
  * storage: Split CSS styling into a separate file
  * sharing: Split CSS styling into a separate file
  * letsencrypt: Split CSS styling into a separate file
  * help: Split CSS styling into a separate file
  * first_setup: Use template variable to refresh page
  * ui: Use common styling to hide logo during firstboot
  * firstboot: Use bootstrap for logo styling
  * pagekite: Eliminate inline styling
  * help: Show version information as an alert
  * ui: Avoid inline styling for setting progress bar width
  * apache2: Disallow all inline styling in sandbox settings
  * ui: Fix warning button colors

  [ achalaramu ]
  * Migrate bootstrap 4 from bootstrap 3

  [ Veiko Aasa ]
  * gitweb: Make functional tests compatible with pytest-bdd v4.0
  * javascript: Fix disabled submit buttons when navigating back to a page

  [ James Valleroy ]
  * tests: Skip initial update
  * help: Update status log test
  * config: Skip homepage test on buildd (Closes: #977527)
  * doc: Fetch latest manual

 -- James Valleroy <jvalleroy@mailbox.org>  Sat, 19 Dec 2020 19:18:42 -0500

freedombox (20.20) unstable; urgency=medium

  [ ikmaak ]
  * Translated using Weblate (Dutch)
  * Translated using Weblate (Dutch)

  [ Burak Yavuz ]
  * Translated using Weblate (Turkish)

  [ ssantos ]
  * Translated using Weblate (Portuguese)

  [ Johannes Keyser ]
  * Translated using Weblate (German)

  [ Thomas Vincent ]
  * Translated using Weblate (French)

  [ Michael Breidenbach ]
  * Translated using Weblate (Swedish)

  [ Fioddor Superconcentrado ]
  * Translated using Weblate (Spanish)
  * config: Add user websites as choices for homepage config
  * config: rename functions (improve readability)

  [ James Valleroy ]
  * config: Mark test_homepage_field as needs_root
  * mumble: Implement force upgrade for 1.3.*
  * upgrades: Hold mumble-server during dist upgrade
  * locale: Update translation strings
  * doc: Fetch latest manual

  [ Veiko Aasa ]
  * apache: Add app name
  * snapshot: Check that / is a btrfs subvolume before setup
  * diagnostics: Improve exception handling in app diagnostics
  * diagnostics: Show app name and fallback to app id if not exist
  * templates: Make toggle button responsive

 -- James Valleroy <jvalleroy@mailbox.org>  Mon, 14 Dec 2020 19:31:00 -0500

freedombox (20.19) unstable; urgency=medium

  [ ikmaak ]
  * Translated using Weblate (Dutch)
  * Translated using Weblate (Dutch)
  * Translated using Weblate (Dutch)
  * Translated using Weblate (German)
  * Translated using Weblate (Dutch)
  * Translated using Weblate (Dutch)

  [ Fioddor Superconcentrado ]
  * networks: Apply translation to a tooltip.
  * bepasty: Apply translation to autogenerated comments.
  * snapshots: Translate snapshot types (field description)
  * Translated using Weblate (Spanish)

  [ Joseph Nuthalapati ]
  * OpenVPN: Create user group "vpn"
  * openvpn: Add functional tests for user group "vpn"
  * openvpn: Deny access to users not in group "vpn"

  [ James Valleroy ]
  * upgrades: Add first boot step to run initial update
  * upgrades: Add progress page for initial update
  * upgrades: Fix flag name in info message
  * upgrades: Hold freedombox package during dist upgrade
  * upgrades: Use apt_hold contextmanager
  * upgrades: Print steps in dist-upgrade
  * upgrades: Fix sources list for dist upgrade from buster
  * sso: Add test to generate ticket
  * locale: Update translation strings
  * doc: Fetch latest manual
  * debian: Add python3-openssl as build dependency for tests

  [ Veiko Aasa ]
  * Samba: UI: Show toggle buttons and share names

  [ Oymate ]
  * Translated using Weblate (Bengali)

 -- James Valleroy <jvalleroy@mailbox.org>  Mon, 30 Nov 2020 18:37:52 -0500

freedombox (20.18.1) unstable; urgency=medium

  [ Burak Yavuz ]
  * Translated using Weblate (Turkish)
  * Translated using Weblate (Turkish)

  [ Hetgyl ]
  * Translated using Weblate (French)
  * Translated using Weblate (French)
  * Translated using Weblate (French)
  * Translated using Weblate (French)
  * Translated using Weblate (French)
  * Translated using Weblate (French)
  * Translated using Weblate (French)
  * Translated using Weblate (French)
  * Translated using Weblate (French)
  * Translated using Weblate (French)
  * Translated using Weblate (French)
  * Translated using Weblate (French)

  [ Reg Me ]
  * Translated using Weblate (Dutch)
  * Translated using Weblate (Dutch)

  [ Oğuz Ersen ]
  * Translated using Weblate (Turkish)

  [ Thomas Vincent ]
  * Translated using Weblate (French)
  * Translated using Weblate (French)
  * Translated using Weblate (French)
  * Translated using Weblate (French)
  * Translated using Weblate (French)
  * Translated using Weblate (French)
  * Translated using Weblate (French)
  * Translated using Weblate (French)
  * Translated using Weblate (French)
  * Translated using Weblate (French)
  * Translated using Weblate (French)

  [ Petter Reinholdtsen ]
  * Translated using Weblate (Norwegian Bokmål)

  [ Joseph Nuthalapati ]
  * sso: Fix regression in auth-pubtkt configuration

  [ Dietmar ]
  * Translated using Weblate (German)
  * Translated using Weblate (Italian)

  [ Fioddor Superconcentrado ]
  * Translated using Weblate (Spanish)

  [ Diego Roversi ]
  * Translated using Weblate (Italian)

  [ ikmaak ]
  * Translated using Weblate (Dutch)

  [ Michael Breidenbach ]
  * Translated using Weblate (Swedish)

  [ James Valleroy ]
  * Translated using Weblate (French)
  * doc: Fetch latest manual

 -- James Valleroy <jvalleroy@mailbox.org>  Mon, 23 Nov 2020 18:37:38 -0500

freedombox (20.18) unstable; urgency=medium

  [ Hetgyl ]
  * Translated using Weblate (French)

  [ Reg Me ]
  * Translated using Weblate (Dutch)
  * Translated using Weblate (Dutch)
  * Translated using Weblate (Dutch)
  * Translated using Weblate (Dutch)

  [ Joseph Nuthalapati ]
  * coverage: Omit files under tests/ directories
  * ci: Add --cov-config to the coverage command
  * openvpn: Cleanup easyrsa 2 to 3 upgrade code
  * openvpn: Function to detect ECC/RSA configuration
  * openvpn: ECC: Setup and Migration
  * openvpn: Remove explicit setup step
  * openvpn: Improve migrate_to_ecc template
  * openvpn: Remove opinion on which curve to use
  * openvpn: client configuration for RSA and ECC
  * gitlabci: Update Dockerfile and script

  [ Ralf Barkow ]
  * Translated using Weblate (German)

  [ Fioddor Superconcentrado ]
  * Translated using Weblate (Spanish)

  [ Matthias Dellweg ]
  * Enable dynamicdns module to handle IPv6

  [ Dietmar ]
  * Translated using Weblate (Italian)

  [ James Valleroy ]
  * locale: Update translation strings
  * doc: Fetch latest manual

 -- James Valleroy <jvalleroy@mailbox.org>  Mon, 16 Nov 2020 20:49:24 -0500

freedombox (20.17.1) experimental; urgency=medium

  [ Burak Yavuz ]
  * Translated using Weblate (Turkish)
  * Translated using Weblate (Turkish)

  [ Dietmar ]
  * Translated using Weblate (German)
  * Translated using Weblate (Italian)

  [ Joseph Nuthalapati ]
  * ci: Fix flake8 errors
  * pubtkt: Fix Python format language errors

  [ James Valleroy ]
  * debian: Rename source package to freedombox
  * doc: Fetch latest manual

 -- James Valleroy <jvalleroy@mailbox.org>  Sat, 07 Nov 2020 08:02:53 -0500

plinth (20.17) unstable; urgency=medium

  [ Fioddor Superconcentrado ]
  * package: i18n: Mark progress status strings for translation
  * networks: i18n: Mark string for translation on delete page
  * networks: i18n: Mark various strings for translation
  * notifications: i18n: Mark app names and extra data for translation
  * networks: css: Make button wider in network list
  * Translated using Weblate (Spanish)

  [ Sunil Mohan Adapa ]
  * backups: i18n: Mark form success messages for translation
  * doc: wikiparser: Fix issue with running parser outside doc/ dir
  * upgrades: Disable the option when not able to dist upgrade
  * ci: Split testing stages into smaller stages

  [ Coucouf ]
  * Translated using Weblate (French)
  * Translated using Weblate (French)

  [ Burak Yavuz ]
  * Translated using Weblate (Turkish)
  * Translated using Weblate (Turkish)

  [ Nikita Epifanov ]
  * Translated using Weblate (Russian)

  [ Jens Molgaard ]
  * Translated using Weblate (Danish)

  [ Petter Reinholdtsen ]
  * Translated using Weblate (Norwegian Bokmål)

  [ Praveen Illa ]
  * Translated using Weblate (Telugu)

  [ James Valleroy ]
  * Translated using Weblate (Danish)
  * ci: Run wikiparser doctests
  * wikiparser: Exit with return value 1 on test failure
  * upgrades: Add a setting to enable dist upgrade
  * locale: Update translation strings
  * doc: Fetch latest manual

  [ Michael Breidenbach ]
  * Translated using Weblate (German)
  * Translated using Weblate (Swedish)

  [ marklin0913 ]
  * Added translation using Weblate (Chinese (Traditional))

  [ Joseph Nuthalapati ]
  * mediawiki: Ensure password file is not empty
  * mediawiki: Add action to set domain name

  [ Dietmar ]
  * Translated using Weblate (German)
  * Translated using Weblate (Italian)

  [ Radek Pasiok ]
  * Translated using Weblate (Polish)

  [ Onurb ]
  * apache: setup uwsgi by default

 -- James Valleroy <jvalleroy@mailbox.org>  Mon, 02 Nov 2020 19:45:57 -0500

plinth (20.16) unstable; urgency=medium

  [ Oğuz Ersen ]
  * Translated using Weblate (Turkish)

  [ Burak Yavuz ]
  * Translated using Weblate (Turkish)
  * Translated using Weblate (Turkish)

  [ Nikita Epifanov ]
  * Translated using Weblate (Russian)

  [ Allan Nordhøy ]
  * Translated using Weblate (Norwegian Bokmål)
  * Translated using Weblate (Chinese (Simplified))
  * Translated using Weblate (Slovenian)
  * Translated using Weblate (Greek)
  * Translated using Weblate (Norwegian Bokmål)

  [ Veiko Aasa ]
  * diagnostics: Show low system memory notifications
  * notifications: Show severity level on every notification

  [ Coucouf ]
  * Translated using Weblate (French)

  [ James Valleroy ]
  * app: Add donation links in dropdown menu
  * debian: Add Brazilian Portuguese debconf templates translation
    (Closes: #972449)
    - Thanks to Adriano Rafael Gomes for the translation.
  * locale: Update translation strings
  * doc: Fetch latest manual

  [ Fioddor Superconcentrado ]
  * upgrades: Add status section showing version and upgrade status
  * diagnostics: Lazy format all diagnostic test strings properly
  * Translated using Weblate (Spanish)
  * help: Link to updates page when new version is available
  * updates: Eliminate delay and better status for manual upgrade

  [ Michael Breidenbach ]
  * Translated using Weblate (Swedish)

  [ Sunil Mohan Adapa ]
  * calibre: Add link to donation page
  * app: Make the donation button more prominent
  * calibre: Update group description to reflect 'using' app

 -- James Valleroy <jvalleroy@mailbox.org>  Mon, 19 Oct 2020 20:42:32 -0400

plinth (20.15) unstable; urgency=medium

  [ Coucouf ]
  * Translated using Weblate (French)
  * Translated using Weblate (French)
  * Translated using Weblate (French)
  * Translated using Weblate (French)

  [ Joseph Nuthalapati ]
  * bepasty: Change default permissions to 'read'
  * calibre: Add new e-book library app
  * calibre: Minor changes to app description
  * container: Handle edge cases with container update

  [ Fioddor Superconcentrado ]
  * HACKING: Add extra development requirements
  * CONTRIBUTING: Require flake8 compliance
  * Translated using Weblate (Spanish)
  * HACKING.md: Re-organised contents according to onboarding journey
  * Translated using Weblate (Spanish)

  [ Sunil Mohan Adapa ]
  * module_loader, web_framework: Update console log messages
  * dynamicdns: Drop unnecessary code to set app as enabled
  * pagekite: Don't announce unconfigured kite as a valid domain
  * pagekite: Don't update names module if not installed
  * tor: Don't check if enabled when not installed
  * tests: functional: Simplify calling the login helper
  * doc: Before fetching, drop all old to cleanup deleted pages/images
  * coturn: Don't handle certificates if not installed
  * quassel: Don't handle certificates if not installed
  * quassel: Fix minor typo
  * mumble: Store and use a single domain for TLS certificate setup
  * doc: dev: Link to list of potential apps from tutorial
  * coturn: Don't handle certificates if not installed
  * quassel: Don't handle certificates if not installed
  * users: Deal with admin user already existing during first boot
  * users: cosmetic: Yapf refactoring
  * *: Minor flake8 fixes
  * debian/control: Add sshpass as build dependency

  [ Michael Breidenbach ]
  * Translated using Weblate (Swedish)

  [ ssantos ]
  * Translated using Weblate (Portuguese)

  [ Phil Morrell ]
  * mumble: configure letsencrypt component

  [ Burak Yavuz ]
  * Translated using Weblate (Turkish)

  [ Petter Reinholdtsen ]
  * Translated using Weblate (Norwegian Bokmål)

  [ Veiko Aasa ]
  * ssh: action script: Require user credentials when editing ssh keys
  * users: Require admin credentials when creating or editing a user
  * container: Assign virtual network interface to trusted firewall zone

  [ James Valleroy ]
  * upgrades: Extend function to check for normal dist availability
  * upgrades: Detect and upgrade to next stable release
  * upgrades: Set a flag so interrupted dist-upgrade can be continued
  * upgrades: Check free space before dist-upgrade
  * locale: Update translation strings
  * doc: Fetch latest manual

 -- James Valleroy <jvalleroy@mailbox.org>  Mon, 05 Oct 2020 19:25:41 -0400

plinth (20.14.1) unstable; urgency=high

  [ Burak Yavuz ]
  * Translated using Weblate (Turkish)

  [ Nikita Epifanov ]
  * Translated using Weblate (Russian)

  [ JC Staudt ]
  * minidlna: Fix typo DNLA -> DLNA

  [ Sunil Mohan Adapa ]
  * cockpit: Don't show home page icon to non-admin users
  * module_loader: Load/process all essential modules before others

  [ Petter Reinholdtsen ]
  * Translated using Weblate (Norwegian Bokmål)

  [ Dietmar ]
  * Translated using Weblate (German)

  [ Coucouf ]
  * Translated using Weblate (French)

  [ James Valleroy ]
  * doc: Fetch latest manual

 -- James Valleroy <jvalleroy@mailbox.org>  Wed, 23 Sep 2020 07:37:53 -0400

plinth (20.14) unstable; urgency=high

  [ Fioddor Superconcentrado ]
  * Translated using Weblate (Spanish)
  * Translated using Weblate (Spanish)
  * sudo user needed for container
  * Branch-out
  * Specify machine
  * Fix typo
  * post-processor: Solve 1908 fixing the wiki links fix
  * Translated using Weblate (Spanish)
  * Translated using Weblate (Spanish)
  * jsxc, sharing: Add 'Learn more...' link for help pages
  * wireguard: Add 'Learn more...' link for help page
  * doc: wikiparser: Resolve URLs for locally available pages
  * HACKING.md: Instructions for container-related troubleshooting
  * i18n: Mark strings missed for translation
  * snapshots: Clarify description for disabling yearly snapshots

  [ Doma Gergő ]
  * Translated using Weblate (Hungarian)
  * Translated using Weblate (Hungarian)

  [ Sunil Mohan Adapa ]
  * upgrades: Minor isort fix
  * upgrades: Remove unused context variable
  * security: Don't show report button as part of backports notice
  * upgrades: security: Don't with the technical term 'backports' in UI
  * matrixsynapse: Allow upgrade to version 1.17
  * backups: Make app available by default
  * samba: cosmetic: Minor yapf fixes
  * container: unstable: Handle interface naming for systemd < 245
  * storage: Fix expanding partitions on GPT partition tables
  * matrixsynapse: Rename Riot to Element
  * ejabberd, mumble, wireguard: Update Apple app links
  * menu: Update documentation to clarify that icons can be files
  * frontpage: Fix documentation related to renamed parameter
  * bepasty: Make description a private variable
  * bepasty: Expand app description
  * bepasty: Tighten permissions on the uwsgi socket
  * infinoted, syncthing: Fix minor typo in a comment
  * bepasty: Add diagnostics tests on app URL
  * bepasty: Minor fixes
  * bepasty: tests: functional: Add a password before removing all
  * bepasty: Resize SVG to 512x512 for consistency with other icons
  * bepasty: Add "Snippet" in category/short description
  * bepasty: Update UI strings for permissions
  * bepasty: Require at least one permission on a password
  * bepasty: Simplify configuration file handling
  * js: Don't show running status on buttons pulled to right
  * diagnostics: Prevent showing running status on diagnostics menu item
  * help, networks: Clarify i18n different contexts for "Manual"
  * radicale: Stop service during backup and restore
  * radicale: tests: functional: Add test for backup/restore
  * doc: Recompile when parser script changes
  * doc: wikiparser: Handle processing instructions
  * doc: wikiparser: Fix attachment URLs in regular links
  * doc: wikiparser: When processing single pages, ignore header/footer
  * doc: wikiparser: Generate colspec for tables
  * doc: wikiparser: Handle table of contents macro without parenthesis
  * doc: wikiparser: Handle more paragraph breakers
  * doc: wikiparser: Parse content inside a comment
  * doc: wikiparser: Allow empty lines between list items
  * doc: wikiparser: Fix parsing URLs, simplify plain text parsing
  * doc: wikiparser: Resolve relative URLs
  * doc: wikiparser: Preserve spaces during parsing and generation
  * doc: wikiparser: Handle existing # in links, don't append again
  * doc: wikiparser: Assign text to URLs that don't provide them
  * doc: wikiparser: Handle wiki links starting with a /
  * doc: wikiparser: Allow lists to started with just spaces
  * doc: wikiparser: Strip spaces from attachment's text
  * doc: wikiparser: Place anchors inside paragraphs
  * doc: wikiparser: Sort imagedata properties
  * doc: wikiparser: Retain the text for icons
  * doc: wikiparser: Set icon dimensions to old values (temporarily)
  * doc: wikiparser: Handle empty table cells
  * doc: wikiparser: Fix some flake8 warnings
  * doc: wikiparser: Improve links relative to included files
  * doc: wikiparser: Fix issue with parsing inline code blocks
  * doc: wikiparser: Handle markup inside italic/bold markup
  * doc: wikiparser: Format text inside admonitions properly
  * doc: Drop post processor as it is not needed anymore
  * doc: wikiparser: Incorporate post processing fixes
  * doc: Simplify make file by eliminating targets for intermediates
  * doc: wikiparser: Add note about some incorrect links
  * doc: Update the test script for wikiparser
  * manual: Fetch latest images
  * doc: Fetch latest manual
  * firewall: Use service files for showing port forwarding info
  * firewall: Show port forwarding info in tabular format
  * kvstore: Allow module to be imported before Django init
  * networks: Expose API to get/set network meta info
  * firewall: Show port forwarding info contextually
  * doc: wikiparser: Fix a minor flake8 issue
  * doc: wikiparser: Fix issue with some URL containing dup. lang part
  * doc: wikiparser: Make it easier to run with a #! at the top
  * doc: wikiparser: Reduce build verbosity
  * upgrades: Fix issue with checking if backports is current
  * upgrades: Separate concepts for backports enabled vs. requested
  * upgrades, security: Use consistent terminology 'activate'
  * backports: When upgrading from older version, assumed requested
  * package: Add ability to reinstall a package
  * matrixsynapse: Perform a one time conversion to new config format
  * doc: manual: Fetch latest manual, remove non-existent images/pages
  * doc: wikiparser: Use icons from the icons directory
  * doc: wikiparser: Show icons with full size
  * doc: manual: Replace manual icons to drop CC 2.5 license
  * deluge: Use older icon to drop CC 2.0 license

  [ Joseph Nuthalapati ]
  * searx: Add functional test for app availability
  * container: Add unstable distribution
  * functional-tests: Fix instructions for running functional tests
  * functional-tests: Use latest version of splinter
  * framework: Remove module init() functions
  * wireguard: Remove hardcoded Windows client version
  * functional-tests: splinter 0.14.0 is in PyPI
  * apps: Remove Coquelicot
  * matrix-synapse: Upgrade to 1.19
  * container: Use builds with build-deps included

  [ James Valleroy ]
  * ci: Allow fuse to be installed
  * tests: functional: Strip trailing / from FREEDOMBOX_URL
  * ejabberd: Use new ruamel.yaml API and allow duplicate keys
  * locale: Update translation strings
  * doc: Fetch latest manual
  * debian: Add gbp dch config
  * debian: Fix use of wildcard path in copyright
  * debian: Split copyright paragraph to avoid lintian error
  * radicale: Remove code to handle 1.x
  * doc: Fetch latest manual
  * bepasty: New app for file upload and sharing
  * bepasty: Add public access config form
  * bepasty: Fetch manual page
  * locale: Update translation strings
  * doc: Add moinmoin wiki parser
  * wikiparser: Fix spaces, multi-line, languages, icons
  * doc: Use Makefile to fetch raw wiki files
  * doc: Add icons used in manual
  * manual: Add raw wiki files of included pages
  * manual: Remove checked-in xml files
  * wikiparser: Don't render Admonition with style comment
  * test-wikiparser: Remove fixes.xslt step
  * debian: Add unit tests to autopkgtest
  * apache: Disable mod_status (CVE-2020-25073)
  * debian: Don't show first wizard secret on command line
  * debian: Remove unused vars from postinst
  * matrixsynapse: Use conf.d snippets
  * upgrades: Change backports activation message wording
  * upgrades: Display correct backports info for unstable
  * upgrades: Add first boot step to configure backports
  * upgrades: Use kvstore and then file to determine if backports are enabled
  * debian: Temporarily revert source package rename
  * locale: Update translation strings
  * doc: Fetch latest manual

  [ Veiko Aasa ]
  * samba: Hide common system partitions
  * ikiwiki: Validate a path when deleting wiki or blog
  * ssh: Disallow managing keys for the root user
  * debian: Add newline to end of /var/lib/plinth/firstboot-wizard-secret
  * functional-tests: snapshot: Skip if filesystem doesn't support snapshots
  * container: Randomize btrfs partition UUID
  * gitweb: Fix enable auth webserver component on app init
  * gitweb: Add ability to change default branch

  [ Павел Протасов ]
  * Translated using Weblate (Russian)

  [ Michael Breidenbach ]
  * Translated using Weblate (German)
  * Translated using Weblate (Swedish)
  * Translated using Weblate (German)
  * Translated using Weblate (Swedish)
  * Translated using Weblate (German)
  * Translated using Weblate (Swedish)

  [ ikmaak ]
  * Translated using Weblate (Dutch)
  * Translated using Weblate (Dutch)

  [ Burak Yavuz ]
  * Translated using Weblate (Turkish)
  * Translated using Weblate (Turkish)
  * Translated using Weblate (Turkish)
  * Translated using Weblate (Turkish)

  [ Xosé M ]
  * Translated using Weblate (Galician)

  [ Jens Molgaard ]
  * Translated using Weblate (Danish)

  [ Nikita Epifanov ]
  * Translated using Weblate (Russian)
  * Translated using Weblate (Russian)

  [ Dietmar ]
  * Translated using Weblate (German)

  [ Johannes Keyser ]
  * Translated using Weblate (German)

  [ Diego Roversi ]
  * Translated using Weblate (Italian)

  [ Artem ]
  * Translated using Weblate (Russian)

  [ Ralf Barkow ]
  * Translated using Weblate (German)

  [ Reg Me ]
  * Translated using Weblate (Dutch)
  * Translated using Weblate (Dutch)

  [ Q.-A. Nick ]
  * upgrades, security: Update the messages describing backports

 -- James Valleroy <jvalleroy@mailbox.org>  Tue, 15 Sep 2020 17:03:43 -0400

freedombox (20.13) unstable; urgency=medium

  [ Sunil Mohan Adapa ]
  * Rename source package from plinth to freedombox.

  [ Veiko Aasa ]
  * minidlna: Do not expose statistics over public web

  [ Benjamin Ortiz ]
  * backups: Allow remote repository usernames to start with numbers

  [ James Valleroy ]
  * upgrades: Update apt cache before manual update
  * upgrades: Parameterize backports dist name
  * upgrades: Use current release codename when enabling backports
  * upgrades: Use codename to pin freedombox from backports
  * security: Move backports notice to security page
  * upgrades: Add button to activate backports
  * upgrades: Use only sources file to determine if backports enabled
  * upgrades: Check that backports is for current release
  * upgrades: Rewrite apt prefs file when activating backports
  * upgrades: Enable backports for testing only in development mode
  * upgrades: Show dist of backports to be activated
  * upgrades: Split apt preferences into 2 files
  * upgrades: Refactor use of lsb_release
  * locale: Update translation strings
  * doc: Fetch latest manual

  [ Allan Nordhøy ]
  * Translated using Weblate (Norwegian Bokmål)

  [ Tang Zongxun ]
  * Translated using Weblate (Chinese (Simplified))

  [ Doma Gergő ]
  * Translated using Weblate (Hungarian)

 -- Federico Ceratto <federico@debian.org>  Sat, 18 Jul 2020 12:14:08 +0100

plinth (20.12.1) unstable; urgency=high

  [ nautilusx ]
  * Translated using Weblate (German)

  [ Robert Pollak ]
  * Translated using Weblate (German)

  [ J. Lavoie ]
  * Translated using Weblate (French)

  [ Petter Reinholdtsen ]
  * Translated using Weblate (Norwegian Bokmål)

  [ Sunil Mohan Adapa ]
  * cfg, frontpage: Ignore errors while reading config and shortcuts

  [ Milo Ivir ]
  * Translated using Weblate (German)

 -- James Valleroy <jvalleroy@mailbox.org>  Sun, 05 Jul 2020 15:40:30 -0400

plinth (20.12) unstable; urgency=medium

  [ Oğuz Ersen ]
  * Translated using Weblate (Turkish)

  [ Sunil Mohan Adapa ]
  * Translated using Weblate (Telugu)
  * transmission: tests: functional: Fix to wait properly
  * ttrss: tests: functional: Fix to wait properly
  * tor: tests: functional: Fix to wait properly on progress page
  * users: tests: functional: Leave no-language as final setting
  * mldonkey: tests: functional: Wait for frame to load properly
  * snapshot: tests: functional: Delete all snapshots properly
  * ejabberd: tests: functional: Fixes for no implicit waiting
  * syncthing: tests: functional: Fix to wait properly
  * tests: functional: Remove implicit and explicit wait times
  * tests: functional: Allow parallel installation of apps
  * d/control: Add python3-systemd as a dependency
  * apache: Add ssl-cert package as dependency
  * storage: Use DBus directly for listing disks
  * storage: Fix regression with showing error messages
  * storage: Use UDisks information as primary source
  * storage: Don't show empty progress bar for disks not mounted
  * storage: Remove rule to not automount system disks with no paritions
  * storage: Don't auto-mount loopback devices except in develop mode
  * storage: Allow ejecting any device not in fstab or crypttab
  * storage: Ignore eject failures if filesystems unmounted properly
  * backups: Remove an unnecessary print() statement
  * Translated using Weblate (Telugu)
  * container: Remove sqlite3 file early enough
  * storage: Don't log exception of disk space check fails
  * storage: Use mount info instead of disk info for free space warning
  * notifications: Fix issue with redirection on dismiss
  * views: Drop use of private Django utility
  * cfg: Don't fallback to develop config if main is not found
  * cfg: Drop the default configuration file
  * frontpage: Read custom shortcuts from multiple locations
  * frontpage: Drop empty custom shortcut files
  * cfg: Allow loading multiple configuration files
  * cfg: For develop mode, overlay on top of regular configuration
  * context_processor: tests: Use already available config fixture
  * cfg: Eliminate the need for 'root' directory in configuration
  * cfg: Move /plinth.config to plinth/develop.config
  * cfg: Rename configuration file to freedombox.config
  * d/tests/control: Rename Plinth to FreedomBox in a comment
  * cfg: Read configuration from .d files and multiple locations
  * frontpage: Load shortcuts from .d directories too
  * frontpage: Read from .d files too
  * cfg: Remove redundant data in develop.config
  * cfg: Remove comments in test data
  * cfg: In develop mode, use /var/lib for DB and sessions
  * web_framework: Split initialization into two parts
  * web_framework: Don't create Django secret key when listing depends
  * log: Allow setting the default log level before log configuration
  * main: List dependencies without writing to disk
  * d/rules: vagrant: INSTALL.md: Fix installing dependencies
  * *: Drop files paths in data/var
  * doc: Update manual page with configuration file changes
  * network: test: Fix race condition when deleting connections
  * storage: tests: Ignore cases needing loop devices when not available
  * actions: tests: Fix test failures due order of fixtures
  * tests: Use develop configuration for most tests
  * templates: Disable button and show spinner on submit for all forms
  * backups: Remove custom handling of progress on the restore button
  * js: Simplify auto-refresh page logic
  * jsxc: Remove inline javascript
  * apache: Set CSP and other common security headers
  * apache: Relax CSP to allow web workers for JSXC
  * locale: Update translation strings

  [ ferhad.necef ]
  * Translated using Weblate (Russian)

  [ Thomas Vincent ]
  * Translated using Weblate (French)

  [ Joseph Nuthalapati ]
  * Translated using Weblate (Telugu)

  [ wind ]
  * Translated using Weblate (Russian)

  [ James Valleroy ]
  * upgrades: Combine into single page with manual update
  * upgrades: Skip enable-auto in develop mode
  * debian: Add nscd >= 2 as dependency
  * upgrades: Append unattended-upgrades-dpkg.log for more detail
  * storage: Handle multi-line text in functional test
  * apt: Run `apt-get -f install` before other commands
  * apt: Run `dpkg --configure -a` before other actions
  * upgrades: Skip enabling backports on testing and unstable
  * networks: Remove firewall zone warning
  * networks: Correct wording of internet connection form

  [ Veiko Aasa ]
  * functional-tests: Handle connection error when web server restarts
  * functional-tests: Skip tests if app is not available in distribution
  * functional-tests: Fix page not fully loaded errors when taking backups
  * functional-tests: Remove unnecessary wait when navigating to module

  [ Michael Breidenbach ]
  * Translated using Weblate (German)
  * Translated using Weblate (Swedish)

  [ Fioddor Superconcentrado ]
  * Translated using Weblate (Spanish)

  [ Pavel Borecki ]
  * Translated using Weblate (Czech)

  [ Éfrit ]
  * Translated using Weblate (French)

  [ Jens Molgaard ]
  * Translated using Weblate (Danish)

 -- Sunil Mohan Adapa <sunil@medhas.org>  Mon, 29 Jun 2020 16:39:33 -0700

plinth (20.11) unstable; urgency=medium

  [ Thomas Vincent ]
  * Translated using Weblate (French)

  [ Petter Reinholdtsen ]
  * Translated using Weblate (Norwegian Bokmål)

  [ Michael Breidenbach ]
  * Translated using Weblate (German)
  * Translated using Weblate (Swedish)

  [ Sunil Mohan Adapa ]
  * *: Remove use of Turbolinks library
  * web_framework: Reduce verbosity of DB migration process
  * container: Add script to manage systemd-nspawn containers for dev.
  * container: Fix upgrading of freedombox
  * matrixsynapse: Handle upgrade to versions 1.15.x

  [ James Valleroy ]
  * upgrades: Don't enable backports on Debian derivatives
  * upgrades: Use a custom service for manual update
  * locale: Update translation strings
  * doc: Fetch latest manual
  * debian: Update renamed lintian tag

  [ Ralf Barkow ]
  * Translated using Weblate (German)

  [ aiman an ]
  * Added translation using Weblate (Arabic (Saudi Arabia))
  * Translated using Weblate (Arabic (Saudi Arabia))

  [ WaldiS ]
  * Translated using Weblate (Polish)

  [ Luis A. Arizmendi ]
  * Translated using Weblate (Spanish)

 -- James Valleroy <jvalleroy@mailbox.org>  Mon, 15 Jun 2020 19:55:45 -0400

plinth (20.10) unstable; urgency=high

  [ Joseph Nuthalapati ]
  * backups: Add optional field - Name
  * functional-tests: Use Name attribute in backups
  * functional-tests: Move @backups to Scenario level
  * functional-tests: Leave tor+http test disabled
  * tests: functional: Document running tests in parallel
  * tests: functional: Add pytest-xdist to install.sh

  [ Sunil Mohan Adapa ]
  * openvpn: Use app toggle button and common app view
  * tests: functional: Merge into main source hierarchy
  * storage: Fix failing path validation unit tests
  * tests: functional: cosmetic: flake8 fixes
  * tests: functional: Re-organize step definitions and helper methods
  * coturn: Fix functional test for backup/restore
  * ttrss: Fix functional tests
  * snapshot: Fix functional test to account for non-removable snapshots
  * test: functional: Fix for Apache restart after domain change
  * tor: Fix problems with running a relay
  * mldonkey: Add app to freedombox-share group
  * samba: Add clients information
  * cockpit: Promote for advanced storage/firewalld/networking ops
  * firewall: Mention that internal services are available over VPN
  * firewall: Don't show tun interface in internal zone warning
  * minidlna: Add link to manual page
  * minidlna: Fix i18n for name of the app
  * pagekite: Fix expired certificates causing connection failures

  [ Luis A. Arizmendi ]
  * Translated using Weblate (Spanish)

  [ Etienne ]
  * Translated using Weblate (French)

  [ Artem ]
  * Translated using Weblate (Russian)

  [ fred1m ]
  * ikiwiki: Enable 'attachment' plugin by default

  [ James Valleroy ]
  * utils: Handle removal of axes.get_version()
  * debian: Mark doc packages as Multi-Arch: foreign
  * firewall: Minor spelling fix
  * radicale: Fix link in description to clients
  * users: Avoid error when user's groups cannot be parsed
  * templates: Fix setup state check
  * locale: Update translation strings
  * doc: Fetch latest manual

  [ Allan Nordhøy ]
  * Translated using Weblate (Norwegian Bokmål)
  * Translated using Weblate (Czech)
  * Translated using Weblate (Hungarian)
  * Translated using Weblate (Greek)

 -- James Valleroy <jvalleroy@mailbox.org>  Mon, 01 Jun 2020 20:06:53 -0400

plinth (20.9) unstable; urgency=medium

  [ Petter Reinholdtsen ]
  * Translated using Weblate (Norwegian Bokmål)

  [ James Valleroy ]
  * snapshot: Set as essential module
  * functional_tests: snapshot: Skip delete all when there are no snapshots
  * quassel: Use systemd sandboxing features
  * minidlna: Move sysctl config to /etc/sysctl.d/50-freedombox.conf
  * upgrades: Add needrestart to restart services as needed
  * upgrades: Enable Automatic-Reboot option of unattended-upgrades
  * locale: Update translation strings
  * doc: Fetch latest manual

  [ Michael Breidenbach ]
  * Translated using Weblate (German)
  * Translated using Weblate (Swedish)

  [ Fioddor Superconcentrado ]
  * Folder remained unrenamed. Should have changed along with git links.

  [ Sunil Mohan Adapa ]
  * snapshot: Fix issues with restore and delete
  * performance: Add basic functional tests
  * daemon: Allow using an alias when enabling a daemon
  * bind: Add daemon alias for bind9 -> named
  * daemon: bind: cosmetic: yapf, isort formatting
  * firewall: Reload firewalld so it works with newly installed services
  * glib: Allow scheduling non-repeating tasks in separate threads
  * notification: Expand and clarify restriction on id property
  * storage: Auto-mount disks, notify of failing disks
  * package: Fix error log when checking if package manager is busy
  * power: cosmetic: Fix flake8 warnings
  * first_setup: Fix regression with logo not showing
  * minidlna: cosmetic: isort fixes
  * mediawiki: Stop jobrunner during backup/restore
  * minidlna: Stop daemon during backup/restore
  * mumble: Stop server during backup/restore
  * quassel: Fix stopping server during backup/restore
  * tor: Fix stopping server during backup/restore
  * upgrades: Always schedule a reboot at 02:00 local time
  * upgrades: Add information about service restart and system reboot
  * performance: Launch the Cockpit graphs directly if possible

  [ Joseph Nuthalapati ]
  * samba: Change description to Network File Storage
  * functional-tests: Skip network setup wizard
  * functional-tests: Move Disable tests to the end

  [ fred1m ]
  * performance: Add app for system monitoring

  [ Luis A. Arizmendi ]
  * Translated using Weblate (Spanish)

  [ Artem ]
  * Translated using Weblate (Russian)

 -- James Valleroy <jvalleroy@mailbox.org>  Mon, 18 May 2020 19:42:49 -0400

plinth (20.8) unstable; urgency=medium

  [ Luis A. Arizmendi ]
  * Translated using Weblate (Spanish)
  * Translated using Weblate (Spanish)

  [ Joseph Nuthalapati ]
  * Translated using Weblate (Telugu)
  * Translated using Weblate (Telugu)
  * HACKING: More detailed instructions for VirtualBox
  * HACKING: Correction to macOS package manager name

  [ Nektarios Katakis ]
  * syncthing: add to freedombox-share group

  [ Veiko Aasa ]
  * users: Try-restart service after service is added to the sharing group
  * datetime: Handle timesyncd service runs conditionally
  * minidlna: Add functional tests that enable and disable application
  * minidlna: Make app installable inside unprivileged container

  [ Sunil Mohan Adapa ]
  * web_server: Suppress warnings that static directories don't exist
  * debian: Remove timer to setup repositories properly
  * static: Use SVG logo during first wizard welcome step
  * static: Reduce the size of the background noise image
  * mediawiki: Reuse existing images in functional tests
  * setup.py: Don't install/ship .po files
  * static: Don't ship visual design file and unused images
  * storage: Fix tests by wrestling with auto-mounting of disks
  * HACKING: Minor indentation fix
  * *: Update links to repository and project page
  * ci: Update link to container in Docker registry
  * coturn: New app to manage Coturn TURN/STUN server
  * datetime: Refactor handling systemd-timesyncd not running in VMs
  * datetime: Don't expect synced time in diagnostics inside VMs
  * mediawiki: Partial fix for installing on testing
  * datetime: Disable diagnostics when no tests are available

  [ James Valleroy ]
  * d/copyright: Fix path to visual_design
  * data: Print hostname and IP addresses before console login
  * snapshot: Fix message when not available
  * snapshot: Fix title
  * locale: Update translation strings
  * debian: Use debhelper compat level 13
  * doc: Fetch latest manual

  [ Artem ]
  * Translated using Weblate (Russian)

  [ nautilusx ]
  * Translated using Weblate (German)

  [ Fioddor Superconcentrado ]
  * Directions to install VirtualBox when it's not part of the Debian-based
    distro, like Buster.

  [ Anonymous ]
  * Translated using Weblate (Spanish)

  [ Nathan ]
  * Translated using Weblate (French)

  [ Michael Breidenbach ]
  * Translated using Weblate (Swedish)

  [ fred1m ]
  * mumble: Add Mumla to the list of clients

 -- James Valleroy <jvalleroy@mailbox.org>  Mon, 04 May 2020 20:33:35 -0400

plinth (20.7) unstable; urgency=medium

  [ Coucouf ]
  * Translated using Weblate (French)

  [ vihor ]
  * Translated using Weblate (Serbian)

  [ Localisation Lab ]
  * Translated using Weblate (French)

  [ Joseph Nuthalapati ]
  * Translated using Weblate (Telugu)

  [ Veiko Aasa ]
  * gitweb: Improve error handling when creating repository

  [ James Valleroy ]
  * upgrades: Allow installation of python3-twisted from backports
  * matrixsynapse: Handle upgrade to 1.12.*
  * locale: Update translation strings
  * doc: Fetch latest manual

  [ Fioddor Superconcentrado ]
  * HACKING: Clarify where commands should be run

 -- James Valleroy <jvalleroy@mailbox.org>  Mon, 20 Apr 2020 18:38:52 -0400

plinth (20.6.1) unstable; urgency=medium

  [ James Valleroy ]
  * users: Fix regression where form help_text line was dropped
  * debian: Add firmware-ath9k-htc to Recommends
  * doc: Fetch latest manual

  [ Allan Nordhøy ]
  * gitweb: Use proper ellipsis char when showing clone progress
  * Translated using Weblate (Norwegian Bokmål)
  * Translated using Weblate (German)

  [ Coucouf ]
  * Translated using Weblate (French)
  * Translated using Weblate (French)

  [ Manuela Silva ]
  * Translated using Weblate (Portuguese)

  [ nautilusx ]
  * Translated using Weblate (German)

  [ Jeannette L ]
  * Translated using Weblate (German)
  * Translated using Weblate (French)
  * Translated using Weblate (Italian)

  [ wind ]
  * Translated using Weblate (Russian)

  [ vihor ]
  * Translated using Weblate (Serbian)

 -- James Valleroy <jvalleroy@mailbox.org>  Sat, 11 Apr 2020 09:56:43 -0400

plinth (20.6) unstable; urgency=medium

  [ wind ]
  * Translated using Weblate (Russian)

  [ Thomas Vincent ]
  * Translated using Weblate (French)
  * Translated using Weblate (French)

  [ Alice Kile ]
  * app: Separate app enable/disable form from config form

  [ Sunil Mohan Adapa ]
  * pagekite: Fix functional tests
  * monkeysphere: Making styling more specific to avoid interference
  * networks: Make styling more specific to avoid interference
  * syncthing: Update description to mention 'syncthing' group

  [ Michael Breidenbach ]
  * Translated using Weblate (German)

  [ Coucouf ]
  * Translated using Weblate (French)
  * Translated using Weblate (French)
  * Translated using Weblate (French)
  * Translated using Weblate (French)
  * Translated using Weblate (French)
  * Translated using Weblate (French)
  * Translated using Weblate (French)
  * Translated using Weblate (French)
  * Translated using Weblate (French)

  [ Pavel Borecki ]
  * Translated using Weblate (Czech)

  [ James Valleroy ]
  * radicale: Support upgrade to any 2.x version
  * packages: Mark freedombox package as held during package installs
  * packages: Keep existing hold if already set
  * locale: Update translation strings
  * doc: Fetch latest manual
  * debian: Cleanup overrides for jsxc symlinks

  [ Allan Nordhøy ]
  * Translated using Weblate (German)
  * Translated using Weblate (French)
  * Translated using Weblate (Italian)
  * Translated using Weblate (Hindi)

  [ Joseph Nuthalapati ]
  * users: Add component for managing users and groups
  * yapf: Update conf to add blank line before nested class/def
  * cosmetic: Minor yapf and other fixes
  * app: Fix grammar in developer documentation string
  * ikiwiki: Disable edits. Add moderation of comments
  * Translated using Weblate (Telugu)
  * vagrant: Skip upgrading freedombox dependencies
  * firewalld: Force upgrade anything in [0.7, 0.9)
  * infinoted: Fix permissions of sync directory

  [ vihor ]
  * Added translation using Weblate (Serbian)
  * Translated using Weblate (Serbian)

  [ Luis A. Arizmendi ]
  * Translated using Weblate (Spanish)

 -- James Valleroy <jvalleroy@mailbox.org>  Mon, 06 Apr 2020 20:40:17 -0400

plinth (20.5.1) unstable; urgency=medium

  [ Petter Reinholdtsen ]
  * Translated using Weblate (Norwegian Bokmål)

  [ Allan Nordhøy ]
  * networks: Update label wording in topology form: Choose → Specify
  * Translated using Weblate (Norwegian Bokmål)

  [ Sunil Mohan Adapa ]
  * web_server: Introduce component to handle special static file dirs
  * jsxc: Fix issue with serving static files
  * help: Move custom static file handling into app from central place
  * debian: Update doc-base to include PDF
  * debian: Prepare for multiple binary packages
  * debian: Separate binary packages for each language manual
  * debian: Remove outdated TODO file

  [ Michael Breidenbach ]
  * Translated using Weblate (German)

  [ James Valleroy ]
  * debian: Correct doc package names in Recommends

 -- James Valleroy <jvalleroy@mailbox.org>  Thu, 26 Mar 2020 09:13:13 -0400

plinth (20.5) unstable; urgency=medium

  [ Joseph Nuthalapati ]
  * ci: Use pre-built container image to speed up CI
  * ci: Add maintenance script for updating images
  * ci: Optimize refreshing Docker image for GitLabCI

  [ James Valleroy ]
  * ci: Switch docker image to testing
  * Translated using Weblate (Swedish)
  * locale: Update translation strings
  * doc: Fetch latest manual

  [ Sunil Mohan Adapa ]
  * app: Fix name of the block in templates, used for overriding
  * views: Allow AppViews to set self.intial
  * pagekite: Simplify code for form adding custom service
  * pagekite: Remove unused templates
  * pagekite: Drop ineffective base template
  * pagekite: Minor cleanup
  * pagekite: Merge all the configuration retrieval actions
  * pagekite: Merge set-kite and set-frontend actions
  * pagekite: Use Daemon component to simplify handling daemon actions
  * pagekite: Don't signal new domain on init if app is disabled
  * pagekite: Simplify code notifying domain name changes
  * pagekite: Don't attempt to notify about domain if app is disabled
  * pagekite: Remove app enabled checking from getting configuration
  * pagekite: Fix functional tests by submitting the right form
  * pagekite: Fix styling issues for custom services section
  * pagekite: On enable/disable, add/remove domain from names module
  * pagekite: Fix an error message in custom services form
  * pagekite: Ensure transitioning for from old code
  * matrixsynapse: Handle release of matrix-synapse 1.11
  * setup: Fix regression to force-upgrade caused by Info changes
  * pagekite: Don't allow non-unique custom services
  * toolbar: Factor out the clients buttons into a separate template
  * index: Reintroduce clients button in front page
  * upgrades: Don't ship apt backport preferences file
  * setup.py: Remove files shipped in the past
  * upgrades: Use internal scheduler instead of systemd timer
  * shadowsocks: Change default configuration
  * action_utils: Add utility to call systemd daemon-reload
  * shadowsocks: Fix incorrect setting of state directory
  * shadowsocks: When editing configuration, don't re-enable
  * mediawiki: Don't allow anonymous edits

  [ Fioddor Superconcentrado ]
  * Translated using Weblate (Spanish)
  * Translated using Weblate (Spanish)
  * Translated using Weblate (Spanish)
  * Translated using Weblate (Spanish)
  * Translated using Weblate (Spanish)

  [ Luis A. Arizmendi ]
  * Translated using Weblate (Spanish)
  * Translated using Weblate (Spanish)
  * Translated using Weblate (Spanish)
  * Translated using Weblate (Spanish)

  [ Fred ]
  * Translated using Weblate (French)

  [ Veiko Aasa ]
  * names: Fix Local Network Domain is not shown

  [ Thomas Vincent ]
  * Translated using Weblate (French)

  [ Nektarios Katakis ]
  * shadowshocks: Fix setting configuration on Buster

  [ Michael Breidenbach ]
  * Translated using Weblate (Swedish)

 -- James Valleroy <jvalleroy@mailbox.org>  Mon, 23 Mar 2020 19:42:28 -0400

plinth (20.4) unstable; urgency=medium

  [ Thomas Vincent ]
  * Translated using Weblate (French)
  * Translated using Weblate (French)

  [ Sunil Mohan Adapa ]
  * networks: Fixes for networks wizards
  * avahi: Use generic app view
  * privoxy: Use generic app view
  * infinoted: Move views to a separate views module
  * help: Rename views modules as 'views'
  * networks: Rename views modules as 'views'
  * diagnostics: Rename views modules, move utilities to main module
  * backups: cosmetic: Rename .inc file to .html
  * css: Merge responsive.css into main style file
  * css: cosmetic: Rename plinth.css to main.css
  * views: Don't send app to template context
  * app: Fix showing app name in port forwarding information
  * networks: Rename polkit JS authority rules file
  * firewalld: Add polkit JS authority rules files
  * networks: Show router wizard before Internet connection type wizard
  * networks: Don't show router wizard if not behind a router
  * networks: If topology wizard is skipped, skip router wizard too
  * apache: Handle transition to php 7.4

  [ Joseph Nuthalapati ]
  * Translated using Weblate (Telugu)
  * shadowsocks: Move user settings to state directory

  [ Veiko Aasa ]
  * storage: Directory selection form improvements
  * transmission: Allow one to submit download directory if it is creatable
  * plinth: Increase sqlite busy timeout from default 5s to 30s
  * upgrades: Clean apt cache every week
  * apps: Do not show status block if service is running
  * i2p: New style app page layout
  * quassel: Fix unable to disable application without choosing a domain name

  [ Luis A. Arizmendi ]
  * Translated using Weblate (Spanish)

  [ Nektarios Katakis ]
  * networks: Add form for network topology
  * networks: Add page for network topology form
  * networks: First boot view for network topology wizard
  * networks: First boot step for network topology wizard
  * networks: Save networks topology type to DB
  * networks: Update main networks page Internet connectivity section

  [ Michael Breidenbach ]
  * Translated using Weblate (Swedish)

  [ James Valleroy ]
  * ci: Switch to testing image
  * locale: Update translation strings
  * doc: Fetch latest manual

 -- James Valleroy <jvalleroy@mailbox.org>  Mon, 09 Mar 2020 20:01:44 -0400

plinth (20.3) unstable; urgency=medium

  [ Sunil Mohan Adapa ]
  * web_framework: Separate out Django settings into module
  * doc/dev: Allow all modules to be imported by Sphinx
  * notification: Add developer documentation
  * doc/dev: Update copyright year
  * app: Update style for toggle button
  * app: Drop border shadow for app icon in mobile view
  * app: cosmetic: Minor refactoring of header styling
  * app: Simplify some header styling
  * app: cosmetic: Rename a CSS style class in app header
  * app: cosmetic: Rename header.html to app-header.html
  * app: Show short description as secondary title
  * networks: Fix i18n for wizard forms
  * networks: Minor changes to router/internet configuration forms
  * web_framework: Generate and retain a secret key
  * web_framework: Cleanup expired sessions every week

  [ Nektarios Katakis ]
  * networks: Add form for internet connection type
  * networks: Add network view and url for internet connection help page
  * networks: Link internet connection help page with networks page.
  * networks: All first step wizard form for internet connection type
  * networks: Add first boot step for internet connection type
  * networks: Save to kvstore internet connectivity type
  * networks: Refactor connections list template
  * networks: Show internet connectivity string in main page

  [ Michael Breidenbach ]
  * Translated using Weblate (German)
  * Translated using Weblate (Swedish)

  [ Dietmar ]
  * Translated using Weblate (Italian)

  [ Jaime Marquínez Ferrándiz ]
  * Translated using Weblate (Spanish)

  [ Luis A. Arizmendi ]
  * Translated using Weblate (Spanish)

  [ Joseph Nuthalapati ]
  * shadowsocks: Fix shadowsocks not able to start

  [ James Valleroy ]
  * locale: Update translation strings
  * doc: Fetch latest manual

 -- James Valleroy <jvalleroy@mailbox.org>  Mon, 24 Feb 2020 20:16:12 -0500

plinth (20.2.1) unstable; urgency=high

  [ Veiko Aasa ]
  * apps: remove css filters and glow from app icons
  * config: Depends also on apache module

  [ Dietmar ]
  * Translated using Weblate (German)
  * Translated using Weblate (Italian)
  * Translated using Weblate (Italian)

  [ Petter Reinholdtsen ]
  * Translated using Weblate (Norwegian Bokmål)

  [ Sunil Mohan Adapa ]
  * cards: Remove the transition delay on hover effect
  * system: Implement new style for cards
  * jsxc: Bypass issue with stronghold to get the app working again
  * jsxc: Fix functional test case failure
  * functional_tests: cosmetic: Minor yapf change
  * app: Introduce Info component to store basic app information
  * app: Add info property as shortcut to access basic information
  * app: Refactor all apps to use the Info component
  * app: Document the app_id property for App class
  * doc/dev: Include information on how to edit dev documentation
  * views: Document the AppView class properties
  * monkeysphere: Fix regression with reading Apache configuration
  * Translated using Weblate (Italian)
  * firewall: Use firewalld DBus API for most operations
  * *.py: Use SPDX license identifier
  * *.html: Use SPDX license identifier
  * actions/*: Use SPDX license identifier
  * functional_tests: Use SPDX license identifier
  * *.css: Use SPDX license identifier
  * *: Update misc build related files to use SPDX license identifier
  * doc/dev: Update tutorial to use SPDX license indentifier
  * *: Update remaining misc files to use SPDX license identifier
  * *.js: Use SPDX license identifier
  * help: Fix attribute on download manual button
  * css: Add missing license identifier on some CSS files
  * firewalld: Ignore errors with DBus API when firewalld is not running
  * deluge: Don't use code execution for editing configuration
  * deluge: More reliable initial configuration setup

  [ Joseph Nuthalapati ]
  * l10n: Fix gettext not detecting no-python-format
  * samba: Add link to manual page
  * searx: Update search engines for 0.16.0

  [ Allan Nordhøy ]
  * openvpn: Fix spelling for Tunnelblick
  * Translated using Weblate (Norwegian Bokmål)

  [ Nektarios Katakis ]
  * bind: parse zones files
  * bind: test for parsing zones file with specific format
  * bind: views show served domains in main view
  * bind: create zones directory on setup action

  [ James Valleroy ]
  * bind: Bump version and handle upgrade

  [ Ralf Barkow ]
  * Translated using Weblate (German)

  [ nautilusx ]
  * Translated using Weblate (German)

  [ Doma Gergő ]
  * Translated using Weblate (Hungarian)

  [ Lev Lamberov ]
  * debian: Update Russian translation for debconf (Closes: #951440)

  [ Radek Pasiok ]
  * Translated using Weblate (Polish)

  [ Alice Kile ]
  * gitignore: Add .vscode & segregate editor settings

  [ Thomas Vincent ]
  * Translated using Weblate (French)

 -- James Valleroy <jvalleroy@mailbox.org>  Fri, 21 Feb 2020 22:38:12 -0500

plinth (20.2) unstable; urgency=medium

  [ Veiko Aasa ]
  * networks: Support virtual Ethernet (veth) devices
  * diagnostics: Show firewall service status
  * users: Fix functional test delete user
  * storage: Show disks if FreedomBox is running in an unprivileged container
  * service: Stop service not before but after disabling it
  * users: More precise username validation
  * sso, users: Turn off autocapitalization on the username field
  * users: Add unit tests for views
  * help: Fix anchor hidden under navbar

  [ Joseph Nuthalapati ]
  * tests: Use the latest version of geckodriver
  * vagrant: Add alias for run --develop
  * l10n: Add blocktrans trimmed tag on a block
  * l10n: Add missing trimmed to blocktrans blocks
  * vagrant: Allocate cpus equal to the no. of cores
  * Translated using Weblate (Telugu)
  * searx: Fix installation issue for 0.16.0

  [ Sunil Mohan Adapa ]
  * firewall: Show Run Diagnostics button in app
  * help: Eliminate redundant HTML attribute in template
  * glib: Create a new module to deal with all things glib
  * glib: Introduce method to schedule an operation at regular intervals
  * web_framework: Set the timezone to UTC
  * log: Ability to log SQL queries (disabled by default)
  * tests: Allow adding test templates
  * models: Add model for storing notifications
  * notification: New API for showing better notifications
  * notification: Add tests for notification API
  * views: A view to dismiss notifications
  * notification: Show a drop down from main navbar for notifications
  * storage: Show low disk space warning using notifications API
  * upgrades: Show notification when FreedomBox is updated
  * storage: In develop mode check for low disk space more frequently

  [ Thomas Vincent ]
  * Translated using Weblate (French)

  [ Allan Nordhøy ]
  * Translated using Weblate (Norwegian Bokmål)

  [ Ralf Barkow ]
  * Translated using Weblate (German)

  [ Luis A. Arizmendi ]
  * Translated using Weblate (Spanish)

  [ James Valleroy ]
  * users: Make help text translatable
  * security: Add Sandbox Coverage to report page
  * bind: Add CapabilityBoundingSet and ReadWritePaths to service file
  * matrixsynapse: Enable systemd sandboxing
  * security: Drop PrivateUsers=yes from all service files
  * locale: Update translation strings
  * doc: Fetch latest manual

  [ Michael Breidenbach ]
  * Translated using Weblate (German)
  * Translated using Weblate (Swedish)

 -- James Valleroy <jvalleroy@mailbox.org>  Mon, 10 Feb 2020 19:22:55 -0500

plinth (20.1) unstable; urgency=medium

  [ ikmaak ]
  * Translated using Weblate (Dutch)
  * Translated using Weblate (Dutch)

  [ Allan Nordhøy ]
  * samba: Fix spelling
  * Translated using Weblate (Norwegian Bokmål)
  * Translated using Weblate (German)
  * Translated using Weblate (Spanish)
  * Translated using Weblate (Norwegian Bokmål)
  * Translated using Weblate (Swedish)

  [ Veiko Aasa ]
  * samba: Add unit and functional tests
  * deluge: Allow one to set a download directory
  * deluge: Fix installation failure on slow machine
  * storage: Make external disk mounts accessible by other users
  * gitweb: Add link to the manual page
  * gitweb: Fix functional tests if git user and email is not configured

  [ Sunil Mohan Adapa ]
  * style: Fix incorrect margins for containers in mobile view
  * style: Fix responsiveness for app header
  * network: Fix activating connections that don't have real devices
  * network: Allow setting the auto-connect property on a connection
  * network: Add method to re-activate connections after an update
  * wireguard: Show large buttons in show client/server pages
  * wireguard: Cosmetic fixes by yapf and isort
  * wireguard: Don't error out when wg0 server is not setup
  * wireguard: Add ability to set private key in client addition
  * wireguard: Accept all IPs on server in a client setup
  * wireguard: Update descriptions in form labels
  * wireguard: Only use network manager for connections to servers
  * wireguard: Handle client connections through network manager
  * wireguard: Update descriptions for client vs. server clarity
  * wireguard: Generate private key if needed when editing server
  * wireguard: Add validations in forms
  * wireguard: Ensure tests work without latest network manager
  * wireguard: Implement enabling/disabling app using a stored flag
  * wireguard: Enable/disable connections along with the app
  * wireguard: When a connection is edited, reactivate to apply changes
  * wireguard: Show public key even when connection is not active

  [ Thomas Vincent ]
  * Translated using Weblate (French)

  [ Nektarios Katakis ]
  * Translated using Weblate (Greek)
  * Translated using Weblate (Greek)
  * Translated using Weblate (Greek)
  * networks: form for configuring router
  * networks: create view & url for new form
  * networks: add link to main page for router config form
  * networks: add first boot step for router config helper
  * networks: modify as first boot wizard step
  * networks: save router config to kvstore

  [ James Valleroy ]
  * Translated using Weblate (French)
  * wireguard: Add skeleton for new app
  * wireguard: Implement adding client
  * wireguard: Show list of added clients
  * wireguard: Allow deleting a client
  * wireguard: Add client info view
  * wireguard: Form to add server
  * wireguard: List peers in client section
  * wireguard: Add server information view
  * wireguard: Generate key pair
  * wireguard: Show this box's public key
  * wireguard: Create network manager connection
  * wireguard: Encode public keys for use in URLs
  * wireguard: Refactor actions file
  * wireguard: Add views for editing and deleting clients and servers
  * wireguard: Make setup idempotent
  * wireguard: Write pre-shared key to tempfile
  * wireguard: Use network API to handle connections
  * wireguard: Add icon
  * wireguard: Replace nmcli use with libnm
  * restore: Remove app
  * repro: Remove app
  * networks: Update text for router setup
  * bind: Enable systemd sandbox options for bind9 service
  * functional_tests: Update geckodriver version to v0.26.0
  * locale: Update translation strings
  * doc: Fetch latest manual
  * debian: Rename TODO.Debian to TODO
  * debian: Add Expat license to copyright
  * debian: Update standards version to 4.5.0

  [ Dietmar ]
  * Translated using Weblate (German)

  [ nautilusx ]
  * Translated using Weblate (German)
  * Translated using Weblate (German)

  [ Joseph Nuthalapati ]
  * functional-tests: Login only once per session
  * functional-tests: Africa/Addis_Abada is gone?
  * functional-tests: Add tag @service-discovery
  * functional-tests: Make nav_to_module efficient
  * functional-tests: Avoid unnecessary trips to Home
  * functional-tests: Avoid warnings about markers
  * functional-tests: Minor refactoring
  * functional-tests: Mark backups and security with @system

 -- James Valleroy <jvalleroy@mailbox.org>  Mon, 27 Jan 2020 19:23:04 -0500

plinth (20.0) unstable; urgency=medium

  [ Veiko Aasa ]
  * users: Fix test fixture that disables console login restrictions
  * gitweb: Add tests for views
  * samba: Improve actions script startup time
  * deluge: Manage starting/stoping deluged
  * deluge: Fix set default daemon

  [ Nektarios Katakis ]
  * openvpn: Enable support for communication among all clients
  * Translated using Weblate (Greek)
  * Translated using Weblate (Greek)
  * Translated using Weblate (Greek)
  * Translated using Weblate (Greek)

  [ Sunil Mohan Adapa ]
  * gitweb: Fix flake8 error that is causing pipeline failures
  * storage: Ignore errors resizing partition during initial setup
  * storage: Make partition resizing work with parted 3.3
  * debian: Add powermgmt-base to recommends list
  * openvpn: Enable IPv6 for server and client outside the tunnel
  * networks: Refactor creating a network manager client
  * networks: Remove unused method
  * networks: Fix crashing when accessing network manager D-Bus API

  [ Michael Breidenbach ]
  * Translated using Weblate (German)
  * Translated using Weblate (Swedish)
  * Translated using Weblate (German)
  * Translated using Weblate (German)

  [ Doma Gergő ]
  * Translated using Weblate (Hungarian)

  [ Joseph Nuthalapati ]
  * mediawiki: Use a mobile-friendly skin by default
  * mediawiki: Allow admin to set default skin
  * mediawiki: Fix functional tests depending on skin

  [ James Valleroy ]
  * Translated using Weblate (Greek)
  * Translated using Weblate (Greek)
  * openvpn: Add diagnostic for ipv6 port
  * matrixsynapse: Allow upgrade to 1.8.*
  * security: Add explanation of sandboxing
  * locale: Update translation strings
  * doc: Fetch latest manual

  [ Allan Nordhøy ]
  * Translated using Weblate (Norwegian Bokmål)

  [ Thomas Vincent ]
  * Translated using Weblate (French)

  [ Ralf Barkow ]
  * Translated using Weblate (German)

 -- James Valleroy <jvalleroy@mailbox.org>  Mon, 13 Jan 2020 19:11:44 -0500

plinth (19.24) unstable; urgency=medium

  [ Thomas Vincent ]
  * Translated using Weblate (French)
  * Translated using Weblate (French)

  [ Veiko Aasa ]
  * app: Fix javascript doesn't run on first visit
  * samba: private shares
  * storage: Tests for the directory validation action
  * users: Add tests for the Samba user database

  [ James Valleroy ]
  * samba: Fix spelling in description
  * debian: Update French debconf translation (Closes: #947386)
    - Thanks to Jean-Pierre Giraud for the patch.
  * firewall: Support upgrading firewalld to 0.8
  * mldonkey: Add ProtectKernelLogs
  * deluge: Use systemd sandboxing features
  * infinoted: Use systemd sandboxing features
  * storage: Add systemd sandboxing features to udiskie service
  * upgrades: Add systemd sandboxing features to repository setup service
  * security: List whether each app is sandboxed
  * locale: Update translation strings
  * debian: Update Dutch debconf translation (Closes: #947136)
    - Thanks to Frans Spiesschaert for the patch.
  * doc: Fetch latest manual

  [ Michael Breidenbach ]
  * Translated using Weblate (German)
  * Translated using Weblate (Swedish)

  [ Nektarios Katakis ]
  * Translated using Weblate (Greek)

  [ Doma Gergő ]
  * Translated using Weblate (Hungarian)

  [ Allan Nordhøy ]
  * Translated using Weblate (Norwegian Bokmål)

  [ Kunal Mehta ]
  * mediawiki: Pass --quick when running update.php

  [ Sunil Mohan Adapa ]
  * help: Refactor to move app into __init__.py for consistency
  * app: Introduce API to return a list of all apps
  * app: Introduce API to run diagnostics on an app
  * apache: Implement diagnostic test for web server component
  * daemon: Implement diagnostic test for daemon component
  * daemon: Implement diagnostic test to check if a daemon is running
  * firewall: Implement new diagnostic tests to check port status
  * diagnostics: Use new component based API for all diagnostic tests
  * cosmetic: Yapf and isort fixes
  * daemon: Move diagnosing port listening into daemon module
  * daemon: Move diagnosing using netcat to daemon module
  * apache: Move diagnostics for checking URLs into apache module
  * app: Implement API to check if app/component has diagnostics
  * views: Don't require sending diagnostics module name separately
  * minidlna: Fix showing clients information
  * mediawiki: Fix problem with session cache failing logins

  [ Ralf Barkow ]
  * Translated using Weblate (German)

  [ erlendnagel ]
  * Translated using Weblate (Dutch)

 -- James Valleroy <jvalleroy@mailbox.org>  Mon, 30 Dec 2019 21:17:58 -0500

plinth (19.23) unstable; urgency=medium

  [ Thomas Vincent ]
  * Translated using Weblate (French)
  * Translated using Weblate (French)

  [ Fred ]
  * Translated using Weblate (French)

  [ Alice Kile ]
  * show app icons in apps page
  * use single variable for referencing icon filename
  * fix formatting issues
  * fix formatting and template-related issues
  * properly implement header in app and setup pages
  * implement responsive layout for app page
  * fix toggle button html layout and responsive design css
  * config: fix minor syntax error
  * fix: implement requested changes

  [ James Valleroy ]
  * themes: css whitespace minor fixes
  * samba: Add icon to app page
  * minidlna: Add managed service and Daemon component
  * minidlna: Use single action to set media dir and restart
  * minidlna: Show icon on app page
  * minidlna: Fix webserver config name
  * minidlna: Only show shortcut to users in group
  * mumble: Keep icon_filename in moved view
  * cockpit: Filter out localhost URLs from displayed access list
  * users: Use service action to restart share group service
  * locale: Update translation strings
  * doc: Fetch latest manual

  [ Veiko Aasa ]
  * samba: recursively set open share directory permissions
  * users: Fix functional tests changing the language feature
  * app: Fix app checkbox status change functional tests
  * storage: Directory selection form and validator
  * transmission: New directory selection form

  [ Nektarios Katakis ]
  * feature: minidlna app
  * fix: minidlna.conf file permissions after editing
  * update minidlna svg
  * run sysctl after installation
  * mumble: Add option to set SuperUser password
  * cockpit: extend apps description with access info
  * cockpit: add list of valid urls to access the app.

  [ /rgb ]
  * Translated using Weblate (German)
  * Translated using Weblate (German)

  [ Luis A. Arizmendi ]
  * Translated using Weblate (Spanish)

  [ adaragao ]
  * Translated using Weblate (Portuguese)

  [ Michael Breidenbach ]
  * Translated using Weblate (Swedish)

 -- James Valleroy <jvalleroy@mailbox.org>  Mon, 16 Dec 2019 18:38:46 -0500

plinth (19.22) unstable; urgency=medium

  [ Matt Conroy ]
  * pagekite: Get rid of tabs in the configuration page
  * openvpn: manual link points to incorrect page

  [ Joseph Nuthalapati ]
  * pagekite: Fix functional tests
  * pagekite: Show existing services only if there are any
  * pagekite: Make Custom Services look like it's under Configuration
  * pagekite: Use the new app toggle button
  * openvpn: Add client apps

  [ Thomas Vincent ]
  * Translated using Weblate (French)

  [ Fred ]
  * Translated using Weblate (French)
  * Translated using Weblate (French)

  [ Alice Kile ]
  * backups: fix title not appearing
  * diagnostics: don't run on disabled modules
  * apps: Remove link to webapps in app descriptions
  * Fix error with app toggle input
  * templates: Add toolbar for apps in app.html
  * toolbar: Move diagnostics button into dropdown menu

  [ nautilusx ]
  * Translated using Weblate (German)

  [ Michael Breidenbach ]
  * Translated using Weblate (German)
  * Translated using Weblate (Swedish)

  [ Veiko Aasa ]
  * ssh: fix Avahi SFTP service file
  * diagnostics: fix IPv6 failures
  * matrix-synapse: Update requirement from buster-backports
  * samba: Users can enable a guest share
  * samba: user can select devices for sharing
  * samba: fixes and improvements
  * samba: fixes and improvements
  * app: fix javascript constant redeclaration error
  * samba: Fix javascript constant redeclaration error

  [ James Valleroy ]
  * debian: Update German debconf translation (Closes: #945387)
    - Thanks to Helge Kreutzmann for the patch.
  * samba: Add acl to managed_packages
  * samba: Fix restore command
  * samba: Move urls under apps/
  * functional_tests: Add basic samba tests
  * samba: Use register_group instead of create_group
  * samba: Only show shortcut to users in freedombox-share group
  * samba: Keep create_group in setup
  * diagnostics: Use a distinct class for Run Diagnostics button on this page
  * locale: Update translation strings
  * doc: Fetch latest manual

  [ Sunil Mohan Adapa ]
  * diagnostics: Use app.html instead of simple_app.html
  * firewall: Use app.html instead of simple_app.html
  * letsencrypt: Use app.html instead of simple_app.html
  * monkeysphere: Use app.html instead of simple_app.html
  * names: Use app.html instead of simple_app.html
  * power: Use app.html instead of simple_app.html
  * openvpn: Use app.html instead of simple_app.html
  * tor: Use app.html instead of simple_app.html
  * ikiwiki: Move the create button to manage section
  * gitweb: Move create button into manage section
  * networks: Move actions button into connection section
  * templates: Remove the now unused simple_app.html
  * users: Move create button into users section
  * minetest: Minor cosmetic fix
  * templates: Make internal zone and port forwarding info override-able
  * toolbar: Make diagnostics button looks like other drop down items
  * toolbar: Align extra actions drop down button to the right
  * toolbar: Rewamp toolbar code for simplicity and to fix issues

 -- James Valleroy <jvalleroy@mailbox.org>  Mon, 02 Dec 2019 18:00:45 -0500

plinth (19.21) unstable; urgency=medium

  [ Veiko Aasa ]
  * gitweb: Allow to import from a remote repository
  * gitweb: Do not recursively scan for Git repositories
  * turbolinks: Disable turbolinks on links that don't point to /plinth/...

  [ nautilusx ]
  * Translated using Weblate (German)

  [ Doma Gergő ]
  * Translated using Weblate (Hungarian)

  [ Allan Nordhøy ]
  * Translated using Weblate (Swedish)
  * Translated using Weblate (Norwegian Bokmål)

  [ Birger Schacht ]
  * backups: Show proper error when SSH server is not reachable
  * ssh: Add the error of ssh-keyscan to the verification view
  * tor: Rename "Hidden Service" to "Onion Service"

  [ Joseph Nuthalapati ]
  * ejabberd: Handle case where domain name is not set
  * tahoe: Mark Tahoe-LAFS as an advanced app
  * README: Fix hyperlinks to badges and images
  * doc: dev: Add instructions to setup developer documentation
  * doc: dev: Mention where to find the user manual
  * doc: dev: Reduce toc depth to 2 levels to reduce noise
  * doc: dev: Fix headings
  * doc: dev: Add favicon to developer documentation site
  * app: Avoid showing empty configuration block
  * app: Fix broken functional tests
  * firstboot: reading firstboot-wizard-secret file
  * searx: Set safe_search to Moderate by default
  * clients: Improve code readability

  [ Sunil Mohan Adapa ]
  * backups: i18n for a string on verify ssh host page
  * backups: Simplify SSH fingerprint verification command
  * HACKING: Update with instructions for multiple OSes
  * CONTRIBUTING: Add more instructions on commits and MR changes
  * doc: Fix unavailability of manual images
  * tor: Fix port diagnostics by correcting port data type
  * tor: Expect obfs service to be also available on IPv6
  * tor: Listen on IPv6 for OrPort

  [ Thomas Vincent ]
  * Translated using Weblate (French)

  [ Michael Breidenbach ]
  * Translated using Weblate (Swedish)

  [ James Valleroy ]
  * HACKING: Fix provision with tests command
  * d/po: Run debconf-updatepo
  * locale: Update translation strings

  [ Radek Pasiok ]
  * Translated using Weblate (Polish)
  * Translated using Weblate (Polish)

  [ Alice Kile ]
  * clients: implement launch button feature
  * app: Implement toggle button in app page
  * app: Use single form for app toggle and configuration
  * app: Make the toggle-button responsive

 -- James Valleroy <jvalleroy@mailbox.org>  Mon, 18 Nov 2019 19:35:38 -0500

plinth (19.20) unstable; urgency=medium

  [ Veiko Aasa ]
  * gitweb: Set correct access rights after enabling application
  * gitweb: Add tests for actions script
  * gitweb: Add functional tests
  * gitweb: avoid global environment variables in Apache configuration
  * gitweb: fix links that end with /HEAD
  * gitweb: Validate repository name also in actions script
  * gitweb: do not change working directory inside actions script
  * sharing: Fix wrong links on Apache2 directory index page

  [ Fioddor Superconcentrado ]
  * Translated using Weblate (German)
  * Translated using Weblate (Spanish)
  * d/po/es: New translation file
  * d/po: Fix header comments

  [ Michael Breidenbach ]
  * Translated using Weblate (German)
  * Translated using Weblate (Swedish)
  * Translated using Weblate (Swedish)

  [ Sunil Mohan Adapa ]
  * debian: Remove plinth transitional package
  * cfg: Fix test case failure due to incorrect path assumption
  * gitlab-ci: Fix path for HTML coverage report generation
  * gitweb: Set proper access after restoration of a backup
  * setup: Don't include actions/__pycache__ during installation
  * ssh: Fix flake8 failure by removing unused import
  * config: Use AppView and cleanup custom code
  * storage: Use AppView and cleanup custom code
  * doc: Install using makefile instead of setup.py
  * doc: Fetch and add Spanish manual
  * help: Fix showing manual pages in fallback cases
  * app: Fix a pytest warning in tests
  * setup.py: Set development status classifier to production/stable
  * setup.py: Add more topics to classifiers
  * doc: Add developer documentation using Sphinx
  * actions: Fix issue with docstring causing issues with Sphnix
  * Translated using Weblate (Swedish)

  [ Pavel Borecki ]
  * Translated using Weblate (Czech)

  [ Thomas Vincent ]
  * Translated using Weblate (French)
  * backups: Fix a typo in backups upload form
  * Translated using Weblate (French)

  [ homycal ]
  * Translated using Weblate (French)

  [ Mattias Münster ]
  * Translated using Weblate (Swedish)

  [ Allan Nordhøy ]
  * Translated using Weblate (Norwegian Bokmål)
  * Translated using Weblate (French)
  * Translated using Weblate (French)

  [ Nektarios Katakis ]
  * ssh: Option for disabling password authentication

  [ Joseph Nuthalapati ]
  * infinoted: Add missing manual page link
  * doc: Add directory for development documentation
  * doc: Skip empty lines when piping to wget
  * doc: Fix Unicode issues with the manual
  * doc: Remove language code from title
  * doc: Move build scripts into separate directory
  * doc: Minor cosmetic changes
  * doc: Move English manual to manual/en directory
  * help: Respect language preference when showing user manual
  * snapshot: Sort snapshot list from newest to oldest

  [ Doma Gergő ]
  * Translated using Weblate (Hungarian)

  [ Fred ]
  * Translated using Weblate (French)
  * Translated using Weblate (French)

  [ James Valleroy ]
  * config: Implement get_initial and form_valid
  * functional_tests: Update config form ids
  * coquelicot: Change quotes to ASCII
  * locale: Update translation strings
  * doc: Fetch latest manual

 -- James Valleroy <jvalleroy@mailbox.org>  Mon, 04 Nov 2019 19:15:27 -0500

plinth (19.19) unstable; urgency=medium

  [ Veiko Aasa ]
  * ikiwiki: Allow full Unicode text in wiki/blog title names
  * actions: Check with flake8
  * gitweb: New app for simple git hosting
  * users: reload Apache2 to flush LDAP cache after user operations
  * gitweb: update repository list where necessary
  * gitweb: fix Windows Git client download link in manifest
  * gitweb: add help text for description and owner fields in the form
  * gitweb: enable rename detection

  [ Pavel Borecki ]
  * Translated using Weblate (Czech)

  [ Thomas Vincent ]
  * Translated using Weblate (French)

  [ Birger Schacht ]
  * ssh: Show server fingerprints in SSH page

  [ James Valleroy ]
  * Translated using Weblate (French)
  * gitweb: Fix flake8 error
  * locale: Update translations strings
  * doc: Fetch latest manual

  [ Nevena Mircheva ]
  * Translated using Weblate (Bulgarian)

  [ Sunil Mohan Adapa ]
  * matrixsynapse: Remove unused letsencrypt action
  * ejabberd: Removed unused letsencrypt action
  * gitweb: Minor fixes after review
  * gitweb: Minor visual changes to templates
  * gitweb: Fix issue with elevated access to private repositories
  * frontpage: Show shortcuts that public even if need a group
  * searx, app, translation, language-selection: Fix license header
  * ikiwiki: Remove extra create button when no wiki/blog is present
  * cosmetic: yapf formatting

  [ ikmaak ]
  * Translated using Weblate (Dutch)

  [ Michael Breidenbach ]
  * Translated using Weblate (German)

  [ Allan Nordhøy ]
  * Translated using Weblate (Norwegian Bokmål)

  [ Matthias Dellweg ]
  * quassel: Add let's encrypt component for certficiates

 -- James Valleroy <jvalleroy@mailbox.org>  Mon, 21 Oct 2019 18:49:35 -0400

plinth (19.18) unstable; urgency=medium

  [ Matthias Dellweg ]
  * diagnose: Move negating diagnose result inside try block

  [ Fioddor Superconcentrado ]
  * Translated using Weblate (Spanish)

  [ Luis A. Arizmendi ]
  * Translated using Weblate (Spanish)

  [ Allan Nordhøy ]
  * Translated using Weblate (Norwegian Bokmål)

  [ Dietmar ]
  * Translated using Weblate (German)

  [ Sunil Mohan Adapa ]
  * pagekite: Remove first wizard step for danube edition
  * pagekite: cosmetic: yapf and isort changes
  * debian: Remove python3-requests from depends list
  * users: Make UI close to rest of the apps
  * upgrades: Remove unnecessary subsubmenu
  * ikiwiki: Remove subsubmenu in favor of toolbar
  * networks: Remove subsubmenu in favor of toolbar buttons
  * backups: Remove unnecessary use of subsubmenu template
  * templates: Remove unused invocation of subsubmenu
  * templates: Simplify unnecessary override
  * templates: Provide subsubmenu functionality in app.html
  * dynamicdns: Use app.html instead of app-subsubmenu.html
  * i2p: Use app.html instead of app-subsubmenu.html
  * pagekite: Use app.html instead of app-subsubmenu.html
  * snapshot: Use app.html instead of app-subsubmenu.html
  * templates: Remove unused app-subsubmenu.html
  * deluge: Support deluge 2 by starting it properly
  * minetest: Remove mod-torches no longer available in testing/unstable

  [ James Valleroy ]
  * security: Add past vulnerabilities count
  * security: Move security report to new page
  * locale: Update translation strings
  * doc: Fetch latest manual
  * d/control: Add Rules-Requires-Root: no
  * d/control: Update Standards-Version to 4.4.1

 -- James Valleroy <jvalleroy@mailbox.org>  Mon, 07 Oct 2019 19:06:16 -0400

plinth (19.17) unstable; urgency=medium

  [ Pavel Borecki ]
  * Translated using Weblate (Czech)
  * Translated using Weblate (Czech)

  [ Anxin YI ]
  * Translated using Weblate (Chinese (Simplified))

  [ Joseph Nuthalapati ]
  * firstboot: network connections not used, cleanup
  * firstboot: Add new help menu to firstboot navbar

  [ Sunil Mohan Adapa ]
  * letsencrypt: Update and fix tests involving domain changes
  * tor: Fix test case for getting status
  * firstboot: Hide left menu during first boot as intended

  [ James Valleroy ]
  * locale: Update translation strings
  * doc: Fetch latest manual

 -- James Valleroy <jvalleroy@mailbox.org>  Mon, 23 Sep 2019 18:14:40 -0400

plinth (19.16) unstable; urgency=medium

  [ Joseph Nuthalapati ]
  * help: Add button to submit feedback
  * help: Add button for Support
  * help: Add button for Contribute
  * manual: Move PDF download link to HTML manual page
  * help: Convert help icon in the navbar to dropdown

  [ Sunil Mohan Adapa ]
  * help: Add more text to contribute page for donations
  * action_utils: Introduce utility for setting debconf answers
  * action_utils: Workaround problem with setting debconf answers
  * views: Fix failure in redirecting from language selection page
  * help: Make download as PDF a regular button
  * backups: Add missing slashes at the end of URLs
  * backups: Remove cancel button from add disk location page
  * backups: Fix removing local repository
  * backups: Simplify checking repository capabilities using flags
  * backups: Simplify listing repositories in index page
  * backups: Rename network_storage module to store
  * backups: Introduce method for checking if a repository is usable
  * backups: Minor cosmetic fixes
  * backups: Expose repository path as property
  * backups: Rename remove_repository method to remove
  * backups: Minor change to disk repository name
  * backups: Rename repo_path to borg_path for clarity
  * backups: Make mountpoint property private
  * backups: Use higher level method in views instead of store methods
  * backups: Implement hostname property on SSH repository
  * backups: Clarify two separate uses of name create_repository
  * backups: Separate repository loading from instantiation
  * backups: Minor cosmetic changes
  * backups: Minor simplification in running of action script
  * backups: Improve handling borg errors
  * backups: Minor simplification when adding remote repository
  * backups: Handle errors when adding disk repository
  * backups: Show repository error in archives table
  * backups: Show lock icon for encrypted repositories
  * backups: Show error when password is provided for unencrypted repo
  * backups: Don't show used disk choices when adding disk repo
  * backups: Show error when there are no disks available to add repo
  * backups: Move add repository buttons to the top
  * ejabberd: Fix listen port configuration for ejabberd 19.x
  * cockpit: Prevent restart on freedombox startup
  * ejabberd: Prevent restart on freedombox startup
  * ejabberd: Perform host/domain name operations only when installed
  * module_loader: Cosmetic changes by yapf
  * web_server: Remove log message about serving static directory
  * setup: Better log message when no apps need upgrades
  * module_loader: Remove log message when app is imported
  * actions: Improve log message about action execution

  [ Doma Gergő ]
  * Translated using Weblate (Hungarian)

  [ Swann Martinet ]
  * Translated using Weblate (German)
  * Translated using Weblate (Italian)
  * Translated using Weblate (French)

  [ Allan Nordhøy ]
  * Translated using Weblate (Norwegian Bokmål)

  [ Danny Haidar ]
  * help: Minor updates to the statements on contribute page

  [ Joseph Nuthalpati ]
  * backups: Allow adding backup repositories on multiple disks
  * backups: Refactor class hierarchy in repository.py
  * backups: Save new backup location to plinth database

  [ James Valleroy ]
  * locale: Update translation strings

 -- James Valleroy <jvalleroy@mailbox.org>  Mon, 09 Sep 2019 18:20:03 -0400

plinth (19.15) unstable; urgency=medium

  [ Doma Gergő ]
  * Translated using Weblate (Hungarian)

  [ nautilusx ]
  * Translated using Weblate (German)

  [ Allan Nordhøy ]
  * Translated using Weblate (Norwegian Bokmål)

  [ Joseph Nuthalpati ]
  * functional_tests: Fix site.is_available not handling default paths
  * functional_tests: Fix step definition "When I log out"
  * matrix-synapse: Allow installation of version 1.2 from backports

  [ James Valleroy ]
  * security: Hide vulnerability table by default
  * vagrant: Stop any ongoing unattended-upgrade
  * functional_tests: Use longer password when creating user
  * locale: Update translation strings
  * doc: Fetch latest manual
  * debian: Add lintian-override for package-installs-apt-preferences

  [ Sunil Mohan Adapa ]
  * names: Perform better layout of domain names table on small screens
  * cockpit: Apply domain name changes immediately
  * ejabberd: Prevent processing empty domain name
  * config: Send hostname change signal only after fully processing it
  * letsencrypt: Don't try to obtain certificates for .local domains
  * avahi: Expose .local domain as a proper domain
  * cockpit: Make essential and install by default
  * tt-rss: Force upgrade to 18.12-1.1 and beyond
  * doc: Fetch latest manual
  * README: Add more screenshots, update existing paths
  * matrixsynapse: Fix apache syntax errors introduce by 4b8b2e171c86d75
  * users: yapf cosmetic changes
  * users: Don't delete 'admin' group when running unit tests
  * users: Minor cosmetic refactoring
  * users: Don't fail badly when admin group does not exist
  * users: Minor fix to return value when getting last admin user
  * users: Cosmetic yapf and isort fixes
  * updates: Allow matrix-synapse 1.3 to be installed for buster users
  * javascript: Don't resubmit when refreshing the page
  * vagrant: Fix dpkg command for recovering from broken state
  * functional_tests: Fix create snapshot test failure
  * storage: Fix regression with restoring backups with storage

  [ bn4t ]
  * matrix-synapse: Use recommended reverse proxy configuration

 -- James Valleroy <jvalleroy@mailbox.org>  Mon, 26 Aug 2019 18:55:49 -0400

plinth (19.14) unstable; urgency=medium

  [ James Valleroy ]
  * functional_tests: Fix delete backup path
  * tests: Test add custom shortcuts to frontpage
  * locale: Update translation strings
  * doc: Fetch latest manual
  * debian: Update standards version to 4.4.0
  * debian: Switch to debhelper-compat

  [ Pavel Borecki ]
  * Translated using Weblate (Czech)

  [ Doma Gergő ]
  * Translated using Weblate (Hungarian)

  [ pierre ]
  * Translated using Weblate (French)

  [ ZeroAurora ]
  * Translated using Weblate (Chinese (Simplified))

  [ Sunil Mohan Adapa ]
  * storage: Handle all device paths during eject
  * storage: Fix incorrect i18n when throwing and error
  * storage: yapf changes
  * setup: Clarify success log message when force upgrading
  * Yapf changes
  * firewall: Force upgrade to firewalld 0.7.x
  * frontpage: Fix regression with loading custom shortcuts
  * frontpage: Log a message when loading custom shortcuts
  * upgrades: Set apt configuration to allow release info change
  * tests: Fix flake8 warning about unused imports
  * Minor yapf fixes
  * names: Minor styling fixes
  * names: Don't enumerate services for domains supporting all
  * names: Introduce new API to manage domains
  * names: Declare domain types in various apps
  * names: Make all apps use new api to retrieve domain names
  * names: Use new API in all apps
  * letsencrypt: Revoke certificate only if it exists
  * letsencrypt: Fix problem with automatically obtaining certificates
  * cockpit: Don't error out when removing an unknown domain
  * ejabberd: Ensure that hosts are not duplicated in configuration
  * ejabberd: Use domain added signal for listening to domain changes
  * cockpit: Don't handle the domain changed signal
  * letsencrypt: Remove unused listen to domain change signal
  * config: Remove unused domain change signal
  * api: Fix regression with listing only enabled apps in mobile app

  [ Joseph Nuthalpati ]
  * upgrades: Use reusable collapsible-button style for logs

  [ Mesut Akcan ]
  * Translated using Weblate (Turkish)

  [ Radek Pasiok ]
  * Translated using Weblate (Polish)

  [ Anxin YI ]
  * Translated using Weblate (Chinese (Simplified))

  [ Allan Nordhøy ]
  * Translated using Weblate (Norwegian Bokmål)

 -- James Valleroy <jvalleroy@mailbox.org>  Mon, 12 Aug 2019 19:31:35 -0400

plinth (19.13) unstable; urgency=low

  [ Nikolas Nyby ]
  * Fix a handful of typos in docs and comments
  * Introduce flake8 checking
  * Fix typos in module init docs
  * Add flake8 to gitlib-ci

  [ Petter Reinholdtsen ]
  * Translated using Weblate (Norwegian Bokmål)

  [ Sunil Mohan Adapa ]
  * Minor changes to flake8 related updates
  * diaspora: Fix tests by reverting changes during flake8 clenaup
  * backups: Fix issue with showing index page
  * backups: Fix HTML template indentation, remove inline styling

  [ James Valleroy ]
  * help: Show security notice when backports are in use
  * security: Show vulnerability counts
  * locale: Update translation strings
  * doc: Fetch latest manual
  * Begin uploading to unstable again.
  * security: Fixup refactoring

  [ Joseph Nuthalapati ]
  * backups: Make UI more consistent with other apps
  * backups: Make backup location tables collapsible
  * flake8: Remove unused import

  [ nautilusx ]
  * Translated using Weblate (German)

  [ Anxin YI ]
  * Translated using Weblate (Chinese (Simplified))

 -- James Valleroy <jvalleroy@mailbox.org>  Mon, 29 Jul 2019 19:13:58 -0400

plinth (19.12) experimental; urgency=medium

  [ Miguel A. Bouzada ]
  * Added translation using Weblate (Galician)
  * Translated using Weblate (Galician)

  [ Sunil Mohan Adapa ]
  * dbus: Allow plinth user to own FreedomBox DBus service
  * service: Implement action for systemd try-restart
  * cockpit: Don't handle domains if app is not installed
  * dynamicdns: Send domain added signal properly during init
  * letsencrypt: Force commands to be non-interactive
  * letsencrypt: Remove renewal hooks implementation
  * letsencrypt: Remove old style hooks from all configuration files
  * letsencrypt: Remove deprecated logger.warn
  * letsencrypt: Remove special treatment for domain added from 'config'
  * letsencrypt: Implement DBus service for renewal notifications
  * letsencrypt: Add lineage information in status
  * letsencyrpt: Implement action to copy certificates
  * letsencrypt: Implement action to compare copied certificates
  * letsencrypt: Introduce component for handling certificates
  * letsencrypt: Add permanent hook to receive renewal notifications
  * letsencrypt: Trigger renewal certificate events in component
  * letsencrypt: Trigger events for obtain, revoke and delete
  * letsencrypt: Implement re-obtain separately
  * letsencrypt: Handling certificate renewals when daemon is offline
  * apache: Add let's encrypt certificate component
  * matrixsynapse: Add let's encrypt component for certficiates
  * ejabberd: Add let's encrypt component for managing certificates
  * ejabberd: Backup and restore TLS certificates
  * sso: Use new features of axes, log axes messages
  * Minor yapf and isort changes

  [ Pavel Borecki ]
  * Translated using Weblate (Czech)

  [ Petter Reinholdtsen ]
  * Translated using Weblate (Norwegian Bokmål)

  [ Allan Nordhøy ]
  * Translated using Weblate (Norwegian Bokmål)

  [ Doma Gergő ]
  * Translated using Weblate (Hungarian)

  [ Luis A. Arizmendi ]
  * Translated using Weblate (Spanish)

  [ Joseph Nuthalapati ]
  * backups: Add option to select/deselect all apps for backup or restore
  * backups: Change "select all" to a pure JavaScript implementation
  * Translated using Weblate (Telugu)
  * Translated using Weblate (Chinese (Simplified))
  * sharing: Allow directories to be publicly shared
  * sharing: Add functional test for public shares
  * sharing: Add JavaScript to hide user groups for public shares
  * sharing: Simplify --is-public option
  * sharing: Indicate public shares in listing of shares

  [ Johannes Keyser ]
  * Translated using Weblate (German)

  [ Mesut Akcan ]
  * Translated using Weblate (Turkish)

  [ Elizabeth Sherrock ]
  * Translated using Weblate (Chinese (Simplified))

  [ Anxin YI ]
  * Translated using Weblate (Chinese (Simplified))

  [ Igor ]
  * Translated using Weblate (Russian)

  [ ZeroAurora ]
  * Translated using Weblate (Chinese (Simplified))

  [ James Valleroy ]
  * Translated using Weblate (Chinese (Simplified))
  * locale: Update translation strings
  * doc: Fetch latest manual

 -- James Valleroy <jvalleroy@mailbox.org>  Mon, 22 Jul 2019 19:23:02 -0400

plinth (19.11) experimental; urgency=medium

  [ THANOS SIOURDAKIS ]
  * Added translation using Weblate (Greek)

  [ ZeroAurora ]
  * Translated using Weblate (Chinese (Simplified))

  [ Doma Gergő Mihály ]
  * matrixsynapse: Fix missing translation mark

  [ Doma Gergő ]
  * Translated using Weblate (Hungarian)

  [ Luis A. Arizmendi ]
  * Translated using Weblate (Spanish)

  [ Joseph Nuthalapati ]
  * backups: Improve UX of adding ssh remote
  * backups: Avoid creating duplicate SSH remotes
  * backups: YAPF formatting
  * backups: Text change on index page
  * backups: Make paramiko a dependency of freedombox package
  * debian: Add python3-paramiko to build dependencies
  * backups: Fix issue with repository not being initialized
  * backups: Minor refactoring in forms.py
  * backups: Add test for adding ssh remotes
  * backups: Avoid using `sudo` in tests
  * backups: Skipping tests temporarily
  * backups: tests: Fix issue with usage of fixture 'needs_root'
  * Add SSH hostkey verification
  * backups: ssh remotes: Refactoring
  * backups: Fix functional tests broken due to URL changes
  * Verify SSH hostkey before mounting
  * ui: Create reusable CSS class for collapsible-button
  * backups: Remove unnecessary context manager for paramiko SFTPClient
  * backups: Read file path of known_hosts directly from plinth.config
  * backups: Add regex validation for ssh_repository field

  [ Sunil Mohan Adapa ]
  * backups: Minor fixes to host verification view template
  * backup: Allow SSH directory paths with : in them
  * backups: Cleanup auto-mounting SSH repositories
  * backups: Minor styling changes
  * backups: Handle SSH keys for old stored repositories
  * backups: Require passphrase for encryption in add repository form
  * backups: Fix and refactor adding a new remote repository
  * backups: Remove known_hosts file from config file
  * backups: Fix issue with verifying SSH host keys
  * backups: Don't send passphrase on the command line
  * backups: Git ignore the .ssh folder in data folder
  * setup.py: Don't install directories matching ignore patterns
  * backups: Minor cleanup
  * backups: Un-mount SSH repositories before deleting them

  [ Igor ]
  * Translated using Weblate (Russian)

  [ Andrey Vostrikov ]
  * Translated using Weblate (Russian)

  [ James Valleroy ]
  * locale: Update translation strings
  * doc: Fetch latest manual

 -- James Valleroy <jvalleroy@mailbox.org>  Mon, 08 Jul 2019 18:13:37 -0400

plinth (19.10) experimental; urgency=medium

  [ Sunil Mohan Adapa ]
  * Introduce firewall component for opening/closing ports
  * Introduce webserver component for managing Apache configuration
  * Introduce uwsgi component to manage uWSGI configuration
  * app: Rename get() method to get_component()
  * app: Add unique ID to each app class
  * Introduce daemon component to handle systemd units
  * radicale: Workaround issue with creating log directory
  * app: Set app as enabled only when the daemon is enabled
  * syncthing: Open firewall ports for listening and discovery

  [ James Valleroy ]
  * functional_tests: Add shortcut- prefix to test home page config
  * locale: Update translations strings
  * doc: Fetch latest manual

  [ Mesut Akcan ]
  * Translated using Weblate (Turkish)

  [ ssantos ]
  * Translated using Weblate (German)

  [ Pavel Borecki ]
  * Translated using Weblate (Czech)

  [ Allan Nordhøy ]
  * Translated using Weblate (Norwegian Bokmål)

  [ adaragao ]
  * Translated using Weblate (Portuguese)

  [ Petter Reinholdtsen ]
  * Translated using Weblate (Norwegian Bokmål)

 -- James Valleroy <jvalleroy@mailbox.org>  Mon, 24 Jun 2019 20:06:17 -0400

plinth (19.9) experimental; urgency=medium

  [ Danny Haidar ]
  * Added translation using Weblate (Bulgarian)

  [ Sunil Mohan Adapa ]
  * menu: Remove unused template submenu.html
  * menu: Removed unused templates, methods and properties
  * Introduce component architecture and menu component
  * Turn frontpage shortcut into an app component

  [ James Valleroy ]
  * config: Update migration to use app id
  * searx: Update to use shortcut component
  * config: Add option to show advanced apps
  * monkeysphere: Hide by default
  * locale: Update translation strings
  * doc: Fetch latest manual

  [ Joseph Nuthalapati ]
  * searx: Add option to allow public access to the application
  * searx: Preserve public_access setting
  * searx: Improve functional tests

  [ Mesut Akcan ]
  * Translated using Weblate (Turkish)

  [ Allan Nordhøy ]
  * Translated using Weblate (Norwegian Bokmål)

 -- James Valleroy <jvalleroy@mailbox.org>  Mon, 10 Jun 2019 19:18:52 -0400

plinth (19.8) experimental; urgency=medium

  [ Pavel Borecki ]
  * Translated using Weblate (Czech)

  [ Allan Nordhøy ]
  * Translated using Weblate (Norwegian Bokmål)

  [ Sunil Mohan Adapa ]
  * i2p: Update SVG logo with standard units, size and margins
  * HACKING: Add guidelines for creating new icons
  * icons: Add new SVG icons for all apps
  * icons: Add license information for SVG icons
  * templates: Use SVG icons for apps page and shortcuts
  * icons: Ensure SVG presence for all non-app icons
  * icons: Update copyright information remaining icons
  * doc: Update the correct license for documentation
  * apache: Serve SVG files compressed using gzip

  [ Doma Gergő ]
  * Translated using Weblate (Hungarian)

  [ ssantos ]
  * Translated using Weblate (German)

  [ Mesut Akcan ]
  * Translated using Weblate (Turkish)

  [ ventolinmono ]
  * Translated using Weblate (Spanish)

  [ Petter Reinholdtsen ]
  * Translated using Weblate (Norwegian Bokmål)

  [ James Valleroy ]
  * locate: Update translation strings
  * doc: Fetch latest manual
  * debian: Remove duplicate priority field
  * doc: Remove unused duplicate image

 -- James Valleroy <jvalleroy@mailbox.org>  Mon, 27 May 2019 18:11:25 -0400

plinth (19.7) experimental; urgency=medium

  [ LoveIsGrief ]
  * i2p: Use augeas for editing the router.config
  * i2p: Include default favorites after installation

  [ Sunil Mohan Adapa ]
  * i2p: Update license headers for consistent formatting
  * i2p: Minor flake8 and yapf fixes
  * i2p: Convert router configuration tests to pytest style
  * transmission: Fix issue with promoting menu item
  * tor: Fix issue with promoting/demoting menu item
  * apps: Fix showing apps background twice
  * apps: Style disable app icons according to design
  * apps: Style the title for disabled icons section
  * sharing: Always keep menu item in promoted state
  * apps: Promote/demote menu items for disabled apps too
  * tests: Add commonly used fixtures globally
  * tests: Remove unused test discovery code
  * custom_shortcuts: Fix issue with writing tests as different user
  * backups: Convert tests to pytest style
  * bind: Convert tests to pytest style
  * config: Convert tests to pytest style
  * diaspora: Convert tests to pytest style
  * letsencrypt: Convert tests to pytest style
  * names: Convert tests to pytest style
  * pagekite: Convert tests to pytest style
  * storage: Convert tests to pytest style
  * tor: Convert tests to pytest style
  * users: Convert tests to pytest style
  * actions: Convert tests to pytest style
  * cfg: Convert tests to pytest style
  * clients: Convert tests to pytest style
  * context_processors: Convert tests to pytest style
  * kvstore: Convert tests to pytest style
  * menu: Convert tests to pytest style
  * middleware: Convert tests to pytest style
  * network: Convert tests to pytest style
  * templatetags: Convert tests to pytest style
  * utils: Convert tests to pytest style
  * i2p: Rename test fixtures to avoid a minor warning
  * ejabberd: Include Bosh port 5280 in port forwarding information
  * repro: Show port forwarding information
  * Common template for showing port forwarding information
  * i2p: Show port forwarding information
  * bind: Show port forwarding information
  * ssh: Show port forwarding information

  [ Doma Gergő ]
  * Translated using Weblate (Hungarian)

  [ Allan Nordhøy ]
  * Translated using Weblate (Norwegian Bokmål)

  [ Radek Pasiok ]
  * Translated using Weblate (Polish)

  [ Erik Ušaj ]
  * Added translation using Weblate (Slovenian)
  * Translated using Weblate (Slovenian)

  [ Karel Trachet ]
  * Translated using Weblate (Dutch)

  [ ssantos ]
  * Translated using Weblate (German)
  * Translated using Weblate (Portuguese)

  [ James Valleroy ]
  * apps: Separate enabled and disabled apps
  * apps: Add port forwarding info
  * service: Show port forwarding info when available
  * openvpn: Show port forwarding info
  * minetest: Fix flake8 error
  * matrixsynapse: Show port forwarding info
  * tahoe: Show port forwarding info
  * locate: Update translation strings
  * doc: Fetch latest manual

  [ Joseph Nuthalapati ]
  * Translated using Weblate (Telugu)

 -- James Valleroy <jvalleroy@mailbox.org>  Mon, 13 May 2019 19:47:52 -0400

plinth (19.6) experimental; urgency=medium

  [ Pavel Borecki ]
  * Translated using Weblate (Czech)

  [ CurlingTongs ]
  * Translated using Weblate (German)

  [ nautilusx ]
  * Translated using Weblate (German)

  [ Allan Nordhøy ]
  * Translated using Weblate (Norwegian Bokmål)

  [ Mesut Akcan ]
  * Translated using Weblate (Turkish)

  [ narendrakumar.b ]
  * letsencrypt: Provide link to configure domain if not configured

  [ James Valleroy ]
  * firewall: Get service ports details
  * firewall: Show ports details
  * locale: Update translation strings
  * doc: Fetch latest manual

  [ LoveIsGrief ]
  * i2p: Add helper to modify the tunnel config
  * i2p: Open HTTP(S) and IRC ports on all interfaces on install
  * i2p: Add HTTP(S) and IRC ports to firewall
  * i2p: Enable application

  [ Sunil Mohan Adapa ]
  * i2p: flake8 and yapf fixes
  * i2p: Convert unit tests to pytest style
  * i2p: Update firewalld service descriptions
  * i2p: Disable the daemon before editing configuration
  * i2p: Don't enable proxies on external zone

 -- James Valleroy <jvalleroy@mailbox.org>  Mon, 29 Apr 2019 19:18:01 -0400

plinth (19.5) experimental; urgency=medium

  [ LoveIsGrief ]
  * i2p: Add new application
  * i2p: Disable compression on /i2p/
  * i2p: apache: Catch more I2P locations
  * i2p: django: Add shortcuts to /i2p/... URLs
  * i2p: django: Additional information about /i2p location
  * i2p: todo: Add TODOs for I2P
  * i2p: todo: add more TODOs for I2P
  * i2p: idea: Browse eepsites directly from freedombox
  * i2p: todo: Add torrent tracker to list of favorites
  * i2p: django: Add description for the configuration shortcuts
  * i2p: django: Add i2p homepage to description
  * i2p: setup: Enrich I2P favorites
  * i2p: todo: Tick off a TODO and reword one
  * i2p: todo: Remove IDEA for browsing to .i2p sites in iframe
  * i2p: torrents: Link to the list of trackers
  * i2p: Add functional tests
  * functional_tests: Allow provisioning VM for functional tests
  * functional tests: Fix wheel errors when provisioning VM

  [ Sunil Mohan Adapa ]
  * i2p: Move data files into the app's data folder
  * i2p: Use project logo instead of mascot
  * i2p: Remove TODO in favor of issue tracker
  * apache: Add proxy_html module needed by i2p app
  * i2p: Backup/restore the correct state folder
  * i2p: Minor styling changes
  * i2p: Add diagnostic test for web interface port
  * i2p: Add main web interface to list of clients
  * i2p: Review and cleanup action script
  * i2p: Review and update views
  * i2p: Disable app until further fixes are done

  [ James Valleroy ]
  * functional_tests: Install python3-pytest-django
  * locale: Update translation strings
  * doc: Fetch manual

  [ wind ]
  * Translated using Weblate (Russian)

  [ Joseph Nuthalapati ]
  * storage: Use udisks to list disks and df for disk space utilization

  [ Igor ]
  * Translated using Weblate (Russian)

  [ CurlingTongs ]
  * Translated using Weblate (German)

 -- James Valleroy <jvalleroy@mailbox.org>  Mon, 15 Apr 2019 18:47:17 -0400

plinth (19.4) experimental; urgency=medium

  [ Allan Nordhøy ]
  * Translated using Weblate (Norwegian Bokmål)

  [ Pavel Borecki ]
  * Translated using Weblate (Czech)

  [ nautilusx ]
  * Translated using Weblate (German)

  [ Doma Gergő ]
  * Translated using Weblate (Hungarian)

  [ advocatux ]
  * Translated using Weblate (Spanish)

  [ Joseph Nuthalapati ]
  * clients: Open web app in a new browser tab
  * matrix-synapse: Change client diagnostics url
  * minetest: Fix duplicate domain names being displayed in UI
  * storage: Do not show an eject button on /boot partitions
  * letsencrypt: Call letsencrypt manage_hooks with correct arguments
  * vagrant: Run plinth as user plinth in development environment

  [ Johannes Keyser ]
  * Translated using Weblate (German)

  [ James Valleroy ]
  * dynamicdns: Install module by default
  * locale: Update strings
  * doc: Fetch latest manual

  [ Sunil Mohan Adapa ]
  * storage: Don't check type of the disk for / and /boot
  * storage: Don't log error when checking if partition is expandable

  [ wind ]
  * Translated using Weblate (Russian)

 -- James Valleroy <jvalleroy@mailbox.org>  Mon, 01 Apr 2019 20:31:54 -0400

plinth (19.3) experimental; urgency=medium

  [ Pavel Borecki ]
  * Translated using Weblate (Czech)

  [ Doma Gergő ]
  * Translated using Weblate (Hungarian)

  [ Petter Reinholdtsen ]
  * Translated using Weblate (Norwegian Bokmål)

  [ advocatux ]
  * Translated using Weblate (Spanish)

  [ James Valleroy ]
  * vagrant: Rearrange steps of provision script
  * locale: Update translation strings

  [ Joseph Nuthalapati ]
  * dynamicdns: Break up dynamicdns.py into forms.py and views.py
  * dynamicdns: Move subsubmenu below description
  * firewall: Change "Current Status:" from p to h3
  * names: Add description
  * subsubmenu: Make description a customizable block
  * pagekite: Bring subsubmenu below description. Remove About section.
  * upgrades: Move subsubmenu below description
  * Include clients.html in service-subsubmenu.html
  * ikiwiki: Move subsubmenu below description

  [ Sunil Mohan Adapa ]
  * pagekite: Rename base template file
  * pagekite: Change the template section title
  * dynamicdns: Simplify template inheritance
  * ikiwiki: Consistent styling for delete warning page
  * templates: Minor styling change
  * functional_tests: Reorder tests to disable apps after tests
  * tests: Mark functional tests with functional mark
  * tests: Read functional tests conf file without assuming CWD
  * tests: Fix backups API test cases to work under all conditions
  * README: Provide simple instruction for installing FreedomBox
  * INSTALL.md: Simplify installation instructions
  * HACKING.md: Update instructions on installing dependencies
  * functional_tests: Update todo list by removing implemented tests
  * mediawiki: Fix tests to allow running from any directory
  * tests: Use pytest for running all tests
  * ci: Allow gitlab to parse test coverage results
  * main: Show service version in logs
  * setup: Automatically gather information about files to install
  * setup: Allow apps to have their own data directories
  * setup: Don't include data/ files as package data
  * module_loader: Specially load modules in development mode
  * setup: Move app enabling files to respective apps
  * setup: Move app data files into respective apps
  * setup: Remove unused /var/run directory

  [ Dietmar ]
  * Translated using Weblate (German)
  * Translated using Weblate (French)
  * Translated using Weblate (Italian)

  [ jonathan göhler ]
  * Translated using Weblate (German)

  [ Vincent Ladeuil ]
  * Translated using Weblate (French)

  [ David Maulat ]
  * Translated using Weblate (French)

  [ Allan Nordhøy ]
  * Translated using Weblate (Norwegian Bokmål)

  [ Mesut Akcan ]
  * Translated using Weblate (Turkish)

 -- James Valleroy <jvalleroy@mailbox.org>  Mon, 18 Mar 2019 20:30:44 -0400

plinth (19.2) unstable; urgency=medium

  [ Joseph Nuthalapati ]
  * docs: Fix deprecation warnings in post-processor
  * tor: Fix deprecation warning W605 for '\' character in regex
  * utils: Simplify YAMLFile by removing the post_exit argument
  * config: Consolidate get_domainname() implementation into config
  * config: Move default-app configuration to a dedicated file
  * config: Fix Ikiwiki entries not showing up as default apps
  * config: Migrate default app configuration to new conf file
  * config: Rename Default App to Webserver Home Page
  * config: Add option to use Apache's default home page as home page
  * config: Remove Apache home page configuration from freedombox.conf
  * config: Fix error when setting JSXC as the home page
  * users: Add nscd as a dependency
  * Disable Coquelicot for Buster release
  * matrix-synapse: Fix LDAP login issue
  * config: Revert changes in freedombox.conf to avoid conffile prompt
  * config: Reset home page setting in freedombox.conf during migration
  * openvpn: Migration from easy-rsa 2 to 3 for existing installations
  * openvpn: Increment version number for easy-rsa 3 migration
  * snapshot: Fix failing functional test

  [ Pavel Borecki ]
  * Translated using Weblate (Czech)

  [ danielwine ]
  * Translated using Weblate (Hungarian)

  [ Doma Gergő ]
  * Translated using Weblate (Hungarian)

  [ Allan Nordhøy ]
  * Translated using Weblate (Norwegian Bokmål)

  [ advocatux ]
  * Translated using Weblate (Spanish)

  [ Sunil Mohan Adapa ]
  * tor: Styling changes due to yapf
  * tor: Use fixed 9001 port for relaying
  * utils: Handle exceptions in context management for YAMLFile
  * utils: Fix some flake8 warnings
  * tahoe: Styling changes
  * backups: Fix failing test case
  * web_server: Move shutdown handling to main
  * dbus: Add new module for D-Bus services
  * setup: Abstraction for getting managing packages of a module
  * setup: Filter packages to force upgrade
  * package: Implement identifying packages that need conffile prompts
  * package: Helper method to filter packages that need conffile prompt
  * setup: Trigger force upgrade for app that implement it
  * bind: Handle conffile prompt during upgrade
  * setup: Rush force upgrade in development mode
  * ttrss: Make functional test definitions specific to ttrss
  * cockpit: Pre-enable necessary apache modules
  * radicale, searx: Pre-enable necessary apache modules
  * letsencrypt: Pre-enable necessary apache modules
  * ikiwiki: Pre-enable necessary apache modules
  * sso: Pre-enable necessary apache modules
  * apache: Use cgid module instead of cgi
  * apache: Increment app version number
  * setup: Make additional info available for force upgrading
  * debian/copyright: Minor fixes
  * debian/copyright: Add full text for AGPL-3+
  * debian/copyright: Add license text for public-domain
  * debian/copyright: Add license text for GPL-2 and GPL-3
  * debian/copyright: Add license text for CC-BY-SA-3.0
  * debian/copyright: Update copyright for logos
  * static: Remove unused files
  * LICENSES: Remove files that are same license as rest of the source
  * config: Don't pass configuration file argument to action
  * openvpn: Fix issues with upgrade easy-rsa 2 to 3 migration
  * openvpn: Make frontpage shortcut appear after an upgrade
  * openvpn: Work around firewalld bug 919517
  * setup: Pass better data structure for force upgrade operation
  * utils: Introduce abstraction over distutils comparison of versions
  * firewalld: Implement upgrading from 0.4.x to 0.6.x
  * ttrss: Make setup process reusable
  * ttrss: Implement upgrade from 17.4 to 18.12

  [ Johannes Keyser ]
  * Translated using Weblate (German)

  [ Anjali Datla ]
  * Translated using Weblate (Telugu)

  [ Darkblaze ]
  * Translated using Weblate (Telugu)

  [ Petter Reinholdtsen ]
  * Translated using Weblate (Norwegian Bokmål)

  [ Jag ]
  * vagrant: Use virtualbox linked clones / CoW to reduce startup times

  [ James Valleroy ]
  * Add 2019 to copyright years
  * Fix some paths in LICENSES
  * debian: Add copyright years for debian/*
  * radicale: Add description of web interface
  * ttrss: Add backup support
  * debian: Add copyright info for lato fonts
  * debian: Add copyright info for individual logo files
  * LICENSES: Add reference to debian/copyright
  * debian: Add copyright info for theme images
  * debian/copyright: Move all license texts to end
  * debian/copyright: Remove unnecessary fields for native package
  * debian/copyright: Move some app icons from LICENSES
  * debian/copyright: Fix typo in year
  * debian/copyright: Move more app icons from LICENSES
  * debian/copyright: Include some URLs dropped from LICENSES
  * debian/copyright: Move some more app icons from LICENSES
  * debian/copyright: Fix filename for tahoe-lafs logo
  * security: Migrate access config to new file
  * users: When ssh used in tests, add users to admin group
  * locale: Update translations strings

 -- James Valleroy <jvalleroy@mailbox.org>  Sat, 02 Mar 2019 14:45:55 -0500

plinth (19.1) unstable; urgency=medium

  [ James Valleroy ]
  * radicale: Log errors during upgrade
  * radicale: Bump version to 2
  * radicale: Remove obsolete diagnostics
  * radicale: Fix server URLs in client info
  * locale: Update translation strings
  * doc: Fetch latest manual

  [ Pavel Borecki ]
  * Translated using Weblate (Czech)

  [ Allan Nordhøy ]
  * Translated using Weblate (Norwegian Bokmål)

  [ Petter Reinholdtsen ]
  * Translated using Weblate (Norwegian Bokmål)

  [ advocatux ]
  * Translated using Weblate (Spanish)

  [ Sunil Mohan Adapa ]
  * setup: Add option to handle configuration prompts during install
  * radicale: Simplify upgrading to newer packages
  * matrixsynapse: Remove hard-coded URL
  * matrixsynapse: Fix issues with showing certificate warning
  * letsencrypt: Fix issue with disabling matrixsynapse checkbox
  * matrixsynapse: Don't check for current domain in renew hook
  * matrixsynapse: Fix potential exposure of private key
  * matrixsynapse: Setup certificate after domain selection
  * matrixsynapse: Better checking for valid certificate

  [ Joseph Nuthalapati ]
  * matrixsynapse: Use Let's Encrypt certificates

 -- James Valleroy <jvalleroy@mailbox.org>  Thu, 14 Feb 2019 06:01:19 -0500

plinth (19.0) unstable; urgency=high

  [ J. Carlos Romero ]
  * mldonkey: Add some more clients to the module page
  * mldonkey: Add to the description the three available front-ends

  [ Sunil Mohan Adapa ]
  * monkeysphere: Fix handling of multiple domains and keys
  * monkeysphere: Fix regression with reading new apache domain config
  * apache: Cleanup domain configuration
  * apache: Add support for mod_ssl in addition to mod_gnutls
  * apache: Switch to mod_ssl from mod_gnutls
  * mldonkey: Add systemd service file with security options
  * mldonkey: Enable app
  * action_utils: Fix checking for URL availability
  * upgrades: Fix priority for buster-backports version
  * upgrades: Fix premature adding of buster-backports sources

  [ Pavel Borecki ]
  * Translated using Weblate (Czech)

  [ Johannes Keyser ]
  * Translated using Weblate (German)

  [ advocatux ]
  * Translated using Weblate (Spanish)

  [ James Valleroy ]
  * locale: Update strings for translation
  * Switched to a new version number scheme: YY.N
    - YY is the year of release.
    - N is the release number within that year.

 -- James Valleroy <jvalleroy@mailbox.org>  Sat, 09 Feb 2019 20:38:00 -0500

plinth (0.49.1) unstable; urgency=medium

  [ Sunil Mohan Adapa ]
  * ui: Fix regression with configure button in home page
  * backups: Rename 'Abort' buttons to 'Cancel'
  * backups: Use icon for add repository button
  * backups: Move subsubmenu below description
  * backups: Add title and description to other pages
  * backups: Add link to manual page
  * backups: Fix styling for upload size warning
  * backups: Increase timeout for SSH operations to 30 seconds
  * backups: Minor styling fixes

  [ Pavel Borecki ]
  * Translated using Weblate (Czech)

  [ Petter Reinholdtsen ]
  * Translated using Weblate (Norwegian Bokmål)

  [ advocatux ]
  * Translated using Weblate (Spanish)

  [ Joseph Nuthalapati ]
  * letsencrypt: UI: Fix checkbox disabling

  [ James Valleroy ]
  * datetime: Switch from chrony to systemd-timesyncd
  * locale: Update translation strings
  * doc: Fetch latest manual

 -- James Valleroy <jvalleroy@mailbox.org>  Thu, 07 Feb 2019 21:23:32 -0500

plinth (0.49.0) unstable; urgency=medium

  [ Prachi Srivastava ]
  * networks: remove unused html
  * security: Moves inline javascript to files
  * security: Moves input field focus javascript to django forms
  * help: Use freedombox package instead of plinth for version
  * repro: Disable app due to issues with Debian package

  [ Sunil Mohan Adapa ]
  * ui: Fix regression with card icon style in front page
  * js: Full librejs compatibility
  * js: Remove javascript license link from footer
  * backups: Remove incorrectly set buffer size during download
  * backups: Minor styling fixes
  * backups: Remove dead code
  * backups: Minor styling fixes
  * backups: Minor refactoring
  * backups: Fix incomplete download archives
  * backups: Improve performance of backup download
  * tor: Make a utility method public
  * action_utils: Expose URL checking utility for generic use
  * upgrades: Improve handling of backports
  * datetime: Fix diagnostic test to not ignore first two servers

  [ Pavel Borecki ]
  * Translated using Weblate (Czech)

  [ J. Carlos Romero ]
  * mldonkey: show 'Learn more...' link in package page when installed

  [ James Valleroy ]
  * radicale: Handle migration from 1.x to 2.x
  * shadowsocks: Use resolvable domains in functional tests
  * radicale: Handle data migration for upgrade to 2.x
  * datetime: Switch from ntp to chrony
  * vagrant: Put hold on freedombox package during provision
  * repro: Also disable functional tests
  * monkeysphere: Re-enable functional tests
  * locale: Update translation strings

  [ Allan Nordhøy ]
  * Translated using Weblate (Norwegian Bokmål)

  [ Joseph Nuthalapati ]
  * backports: Add buster-backports to apt sources list
  * debian: Add smoke test with autopkgtests (Closes: #878699)

  [ danielwine ]
  * Translated using Weblate (Hungarian)

  [ Petter Reinholdtsen ]
  * Translated using Weblate (Norwegian Bokmål)

 -- James Valleroy <jvalleroy@mailbox.org>  Tue, 05 Feb 2019 22:55:53 -0500

plinth (0.48.0) unstable; urgency=medium

  [ Doma Gergő ]
  * Translated using Weblate (Hungarian)

  [ Pavel Borecki ]
  * Translated using Weblate (Czech)

  [ Allan Nordhøy ]
  * Translated using Weblate (Norwegian Bokmål)

  [ Sunil Mohan Adapa ]
  * ui: Fix top margin for content containers
  * ui: Rename page specific CSS classes
  * ui: Underline the logo along with 'Home' text when active
  * ui: Style frontpage application info like regular content
  * ui: Fix setting width of card-list at various page sizes
  * ui: Show help nav item text when navbar is collapsed
  * ui: Hide restart/shutdown items when navbar is collapsed
  * ui: Compact pages on extra small screen sizes
  * ui: Re-add background for home, apps and system pages in small sizes
  * fail2ban: Split and update configuration files
  * fail2ban: Pickup new configurations without reboot
  * mldonkey: Update description and minor updates
  * mldonkey: Disable app due to bug during restart
  * backups: Upgrade apps before restoring them
  * backups: Fix showing not-installed apps in create backup page
  * syncthing: Add backup/restore support
  * Serve default favicon for apps that don't provide one
  * radicale: Fix issue with configuration changes not applying
  * openvpn: Add backup/restore support
  * storage: Fix false error message visiting home page
  * storage, backups: Minor styling and yapf fixes
  * service: Fix warning to use collections.abc
  * help: Minor refactoring in get-logs action
  * mldonkey: Add functional test for uploading
  * axes: Minor fixes to configuration for IP blocking
  * infinoted: Wait for up to 5 minutes to kill daemon

  [ Petter Reinholdtsen ]
  * Translated using Weblate (Norwegian Bokmål)

  [ Joseph Nuthalapati ]
  * ci: Export freedombox.deb as build artifact instead of plinth.deb
  * matrix-synapse: Fix startup error caused by bind_address setting
  * matrix-synapse: Use '::' as the IPv6 bind address
  * backups: Automatically install required apps before restore
  * backups: Add a loader to the restore button to indicate progress

  [ Johannes Keyser ]
  * Translated using Weblate (German)

  [ James Valleroy ]
  * django: Remove deprecated AXES_BEHIND_REVERSE_PROXY
  * radicale: Only set hosts for radicale 1.x
  * radicale: Don't change auth type for radicale 2.x
  * radicale: Use rights file by default for radicale 2.x
  * radicale: Add functional tests for setting access rights
  * help: Use journalctl to show status log
  * help: Add action script to read logs from journal
  * help: Add functional test to check status logs page
  * locale: Update translation strings
  * doc: Fetch latest manual from wiki

  [ Prachi Srivastava ]
  * fail2ban: Enable bans for apache auth failures

  [ J. Carlos Romero ]
  * mldonkey: Add new module for the eDonkey network
  * mldonkey: Add backup/restore support

 -- James Valleroy <jvalleroy@mailbox.org>  Mon, 28 Jan 2019 19:22:19 -0500

plinth (0.47.0) unstable; urgency=medium

  [ Joseph Nuthalapati ]
  * ci: Don't install fuse and fuse3 packages in the CI environment
  * snapshot: Fix snapshots filling up the disk
  * snapshot: ui: Remove NUMBER_MIN_AGE setting and add FREE_LIMIT
  * snapshot: Enable TIMELINE_CLEANUP and NUMBER_CLEANUP by default
  * snapshot: Improve description
  * snapshot: Merge the functionality of the migrate command into setup
  * snapshot: Fix failing tests
  * snapshots: Handle installation on non-btrfs filesystems
  * snapshot: Handle "Config in use" error

  [ James Valleroy ]
  * radicale: Add tests for well-known URLs
  * radicale: Don't modify default file for radicale >= 2.1.10
  * radicale: Add support for radicale 2.x
  * setup: Fix spelling error
  * radicale: Switch to uwsgi for radicale 2.x
  * radicale: Create collections folder before starting uwsgi
  * Update translation strings
  * Fetch latest manual
  * debian: Update debhelper compat version to 12

  [ Sunil Mohan Adapa ]
  * radicale: Redirect to well-known URLs according to version
  * syncthing: Use exact matches when enforcing trailing '/'
  * snapshot: Minor styling fixes
  * snapshot: Update descriptions and UI options
  * snapshot: Refactor configuration migration
  * main: Separate out Django setup into a separate module
  * main: Separate out CherryPy code into a separate module
  * Show Gujarati in the list of UI languages
  * cockpit: Add link to manual page
  * cockpit: Update description
  * firewalld: Flush iptables rules before restarting firewall
  * backups: Don't fail tests when borg is not installed
  * backups: yapf fixes
  * django: Use Argon2 password hash
  * setup: Handle showing setup page after app completes installation
  * setup: Minor flake8 fixes
  * setup: Reduce refresh time when application is already installed
  * setup: Don't perform is-package-manager-busy checks when not needed
  * action_utils: Implement utilities for managing uwsgi configurations
  * searx: Use action utils for uwsgi configuration management
  * radicale: Don't keep radicale service running
  * icons: Fixes for switching to fork-awesome
  * Fix i18n for menu strings

  [ Prachi Srivastava ]
  * Replace glyphicons with forkawesome icons

 -- James Valleroy <jvalleroy@mailbox.org>  Mon, 14 Jan 2019 22:08:54 -0500

plinth (0.46.1) unstable; urgency=medium

  [ prolinux ukraine ]
  * Translated using Weblate (Ukrainian)

  [ Joseph Nuthalapati ]
  * clients: Rename DAVdroid to DAVx5

  [ Allan Nordhøy ]
  * Translated using Weblate (Norwegian Bokmål)

  [ Sunil Mohan Adapa ]
  * debian: Replace and break older versions of plinth

  [ James Valleroy ]
  * debian: Fix spelling errors in lintian override comment

 -- James Valleroy <jvalleroy@mailbox.org>  Fri, 04 Jan 2019 23:17:45 -0500

plinth (0.46.0) unstable; urgency=medium

  [ Pavel Borecki ]
  * Translated using Weblate (Czech)

  [ Johannes Keyser ]
  * Translated using Weblate (German)

  [ advocatux ]
  * Translated using Weblate (Spanish)

  [ prolinux ukraine ]
  * Translated using Weblate (Ukrainian)

  [ Sunil Mohan Adapa ]
  * logging: Don't log static file requests
  * logging: Make cherrypy log to the main log
  * logging: Don't log to a log file
  * logging: Log to systemd journal directly
  * logging: Separate logging init logic into a module
  * logging: Implement colors for console messages
  * searx: Update outdated Apache configuration
  * sso: Update outdated Apache configuration
  * letsencrypt: Use macros for configuring sites
  * letsencrypt: Remove outdated Apache configuration
  * logging: Remove references to old log files
  * debian: Alter control file indentation
  * storage: Add parted as dependency module
  * debian: Add dependencies from freedombox-setup
  * sudoers: Allow all admin users to become superusers
  * Move update-motd script from freedombox-setup
  * debian: Break current version of freedombox-setup
  * Move preseed file from freedombox-setup
  * debian: Use description from freedombox.org
  * debian: Ignore debian/debhelper-build-stamp
  * debian: Fix lintian warning about vcs ignore file
  * debian: Don't change ownership recursively in postinst
  * debian: Update short description
  * debian: Rename plinth package to freedombox

  [ James Valleroy ]
  * vagrant: Cleanup for obsolete log files
  * debian: Move Recommends to binary package
  * locale: Run update_translations
  * doc: Fetch latest manual from wiki
  * debian: Standards-Version is now 4.3.0

  [ Petter Reinholdtsen ]
  * Translated using Weblate (Norwegian Bokmål)

 -- James Valleroy <jvalleroy@mailbox.org>  Mon, 31 Dec 2018 16:46:25 -0500

plinth (0.45.0) unstable; urgency=medium

  [ Doma Gergő ]
  * Translated using Weblate (Hungarian)

  [ Pavel Borecki ]
  * Translated using Weblate (Czech)

  [ advocatux ]
  * Translated using Weblate (Spanish)

  [ Joseph Nuthalapati ]
  * udiskie: Finish merging udiskie into storage
  * apache: Switch to php-fpm from mod_php

  [ Allan Nordhøy ]
  * Translated using Weblate (Chinese (Simplified))
  * Translated using Weblate (Italian)
  * Translated using Weblate (Norwegian Bokmål)

  [ Herdir ]
  * Translated using Weblate (French)

  [ Michael Pimmer ]
  * Backups: first UI sceleton for remote / encrypted backups
  * Backups: allow testing the connection of ssh locations
  * Backups, remote repositories: implement init, info and some test
  * Backups, remote repositories: uniform parameter handling
  * Backups, remote repositories: start using sshfs
  * Backups, remote repositories: integrate to backups index page
  * Backups, remote repositories: re-use template for root location
  * Backups, remote repositories: use object-oriented repositories
  * Backups, remote backups: fix unittests
  * Backups, remote repositories: create/delete/restore of remote repos
  * Backups, remote repositories: change network_storage to dict
  * Backups, remote repository: adapt functional tests
  * Backups: remove unittests to backups test directory
  * Backups: remove archive name when creating an archive
  * Backups: support for encrypted repositories
  * Backups: Cleanup and improved error handling
  * Backups: functional tests update; restoring backup bugfix
  * Backups: allow creating archive in unmounted repository
  * Backups: allow using keyfile as credentials for sshfs mounts
  * Backups: notify that credentials of remote backups are stored
  * Backups: unittests for accessing repository with borg directly
  * Backups: bump module version

  [ James Valleroy ]
  * backups: Make validator errors translatable
  * functional_tests: Move backup test into backups feature

  [ ssantos ]
  * Translated using Weblate (German)

 -- James Valleroy <jvalleroy@mailbox.org>  Mon, 17 Dec 2018 19:05:51 -0500

plinth (0.44.0) unstable; urgency=medium

  [ Pavel Borecki ]
  * Translated using Weblate (Czech)

  [ Robert Martinez ]
  * Add gray noise background
  * Add white Card
  * add footer padding

  [ Allan Nordhøy ]
  * Translated using Weblate (Norwegian Bokmål)

  [ James Valleroy ]
  * ejabberd: bosh port moved to 5443
  * apache: Run setup again to reload
  * ejabberd: Change BOSH port from 5280 to 5443
  * Revert "ci: Use python3.6 when installing dependencies"
  * ci: Install jquery packages for coverage
  * functional_tests: Confirm when deleting all snapshots
  * Translated using Weblate (Spanish)
  * Update translation strings

  [ Joseph Nuthalapati ]
  * vagrant: clear logs and plinth database on destroying box
  * minetest: Change list of mods to what's available in Debian
  * Add instructions on how to use "WIP" in merge requests
  * clients: Fix distortion of the client apps buttons
  * snapshots: Fix default snapshot listing
  * firewalld: Use nftables instead of iptables
  * snapshots: Place the subsubmenu below the description

  [ ssantos ]
  * Translated using Weblate (German)
  * Translated using Weblate (Portuguese)

  [ Prachi Srivastava ]
  * Changes delete all to delete selected in snapshot
  * Adds toggle to select all for deletion
  * Changes functional test to select All and delete snapshots
  * Ignores warnings in pytest while running functional test

  [ advocatux ]
  * Translated using Weblate (Spanish)

  [ Petter Reinholdtsen ]
  * Translated using Weblate (Norwegian Bokmål)

 -- James Valleroy <jvalleroy@mailbox.org>  Mon, 03 Dec 2018 19:47:04 -0500

plinth (0.43.0) unstable; urgency=medium

  [ Michael Pimmer ]
  * Backups: export and download archives in one step
  * Backups: uploading and import with temporarily stored file
  * Backups: Restore directly from archive
  * Backups: Don't fail when borg doesn't find files to extract
  * Backups: clean up exporting archives functionality
  * Backups: relative paths for borg extract in action script
  * Backups: fix test
  * Backups: clean up forms, names and templates
  * Functional tests: minor documentation changes
  * Backups: Stream archive downloads/exports
  * Backups: do not hardcode uploaded backup file path
  * Backups: minor cleanups
  * Backups: show free disk space on upload+restore page
  * Backups: functional test to download and restore an archive
  * Backups: minor adaption of upload file size warning
  * Backups: minor fixes of functional tests
  * Functional tests: check that browser waits for redirects to finish
  * Functional tests: fix waiting for redirects
  * Functional tests: assert that module installation succeeded
  * Cherrypy: Do not limit maximum upload size
  * Backups: Make Manifest a dict instead of a list

  [ James Valleroy ]
  * functional_tests: Remove backup export steps
  * functional_tests: Remove remaining backup export steps
  * functional_tests: Add sso tags
  * upgrades: Internationalize string and apply minor formatting

  [ Anthony Stalker ]
  * Translated using Weblate (Czech)

  [ Joseph Nuthalapati ]
  * vagrant: Destroy Plinth development database when box is destroyed
  * sso: Make auth-pubtkt tickets valid for 12 hours
  * openvpn: Migration from easy-rsa 2 to 3
  * openvpn: is-setup checks for non-empty dh.pem file
  * openvpn: Always write the latest server configuration on setup

  [ ssantos ]
  * Translated using Weblate (Portuguese)

  [ Robert Martinez ]
  * Update module terminology improvements
  * Incorporate feedback from MR

 -- James Valleroy <jvalleroy@mailbox.org>  Mon, 19 Nov 2018 17:25:31 -0500

plinth (0.42.0) unstable; urgency=medium

  [ Robert Martinez ]
  * Fix wrong color in mobile menu

  [ James Valleroy ]
  * snapshot: Handle snapper list output change
  * functional_tests: Fix steps with domain parameter

  [ Joseph Nuthalapati ]
  * Translated using Weblate (Telugu)
  * tor: Add functional tests for relays and hidden services
  * tor: Enable backup/restore
  * upgrades: Add functional tests
  * upgrades: Enable backup/restore
  * monkeysphere: Handle importing new OpenSSH format keys
  * monkeysphere: yapf reformatting
  * tests: Change the domain to be an FQDN
  * monkeysphere: Add functional tests for import/publish keys
  * monkeysphere: Enable backup/restore
  * monkeysphere: Skip functional tests until bugs are resolved
  * letsencrypt: Enable backup/restore
  * tahoe: Minor changes to facilitate functional tests
  * tahoe: Add functional tests
  * tahoe: Enable backup/restore
  * tahoe: yapf run
  * udiskie: unmount drive as superuser

  [ buoyantair ]
  * Translated using Weblate (Telugu)

  [ Michael Pimmer ]
  * Actions: use local plinth in development mode
  * Actions: path in development mode: do not preserve PYTHONPATH

  [ ButterflyOfFire ]
  * Translated using Weblate (Indonesian)
  * Translated using Weblate (Italian)

 -- James Valleroy <jvalleroy@mailbox.org>  Mon, 05 Nov 2018 18:41:15 -0800

plinth (0.41.0) unstable; urgency=medium

  [ Allan Nordhøy ]
  * Translated using Weblate (Norwegian Bokmål)

  [ ButterflyOfFire ]
  * Translated using Weblate (French)

  [ James Valleroy ]
  * debian: Add Russian translation of debconf template (Closes: #910848)
    - Thanks to Lev Lamberov for the patch.
  * deluge: Handle prompt to change default password
  * functional_tests: When creating backup, scroll window to top
  * backups: Handle permission error during chown

  [ Joseph Nuthalapati ]
  * vagrant: Increase memory to 2GiB
  * vagrant: Increase number of CPUs to 2
  * datetime: Add functional test for setting time zone
  * datetime: Enable backup/restore
  * tests: More accurately compute waited time
  * deluge: Add functional test for uploading a torrent
  * deluge: Enable backup/restore
  * avahi: Enable backup/restore (no data)
  * backups: Enable backup/restore (no data currently)
  * bind: Add functional tests
  * bind: Enable backup/restore
  * security: Add functional tests for restricted logins
  * security: Enable backup/restore
  * snapshot: Fix issue with setting configuration
  * snapshot: Add functional tests for setting configuration
  * backups: Implement app hooks
  * snapshot: Enable backup/restore
  * deluge: Add missing backups tag in functional tests
  * ssh: Enable backup/restore
  * firewall: Enable backup/restore (no data)
  * diagnostics: Enable backup/restore (no data)
  * names: Enable backup/restore (no data)
  * power: Enable backup/restore (no data)
  * storage: Enable backup/restore (no data)
  * backups: Make plinth the owner of the backup archives
  * backups: Fix issue with showing exports from disks without labels
  * storage: Minor styling with urlencode call in template
  * backups: Don't rely on disk labels during export/restore

  [ Michael Pimmer ]
  * Backups: bugfix for downloading extracted archive files

  [ rafael ]
  * Translated using Weblate (Spanish)

 -- James Valleroy <jvalleroy@mailbox.org>  Mon, 22 Oct 2018 19:48:50 -0400

plinth (0.40.0) unstable; urgency=medium

  [ Allan Nordhøy ]
  * Translated using Weblate (Norwegian Bokmål)

  [ James Valleroy ]
  * ci: Prevent installing fuse
  * upgrades: Don't change origins pattern list
  * upgrades: Keep config file when disabling
  * debian: Add Portuguese translation for debconf messages (Closes: #909745)
    - Thanks to "Traduz" - Portuguese Translation Team for the patch.
  * home: Also display card title above icon
  * functional_tests: Make coquelicot password entry more robust
  * functional_tests: Check ejabberd contact list more robustly

  [ Augusto Borin ]
  * Translated using Weblate (Portuguese)

  [ advocatux ]
  * Translated using Weblate (Spanish)

  [ Pavel Borecki ]
  * Translated using Weblate (Czech)

  [ BO41 ]
  * Translated using Weblate (German)

  [ David Maulat ]
  * Translated using Weblate (French)

  [ Robert Martinez ]
  * Translated using Weblate (German)
  * Add tint effect on card icons under "Apps"
  * Change maximum cards per row
  * Change card text style and position

  [ Joseph Nuthalapati ]
  * Don't disable installation when apt lists are empty
  * backups: Relax schema for backup manifest data
  * backups: Remove empty keys in backup manifest data
  * backups: Rename the backups API module
  * mediawiki: Backup/restore settings also
  * backups: Rename test_backup to test_api
  * backups: List apps that don't require backup too
  * backups: Minor styling fixes
  * cockpit: Add clients and backup manifests
  * mumble: Implement backup/restore
  * privoxy: Enable backup/restore (no data)
  * backups: Allow restoring backups with no files
  * roundcube: Enable backup/restore (no data)
  * searx: Enable backup/restore (no data)
  * jsxc: Enable backup/restore (no data)
  * coquelicot: Enable backup/restore
  * coquelicot: Implement functional tests with uploading file
  * tests: Reduce time for polling in functional tests
  * transmission: Implement upload torrent functional test
  * transmission: Enable backup/restore
  * coquelicot: Fix upload file functional test
  * mediawiki: Run update script for 1.31 upgrade
  * quassel: Enable backup/restore
  * shadowsocks: Enable backup/restore
  * backups: Implement disabling web configuration during backup
  * sharing: Enable backup/restore
  * pagekite: Add functional tests
  * pagekite: Enable backup/restore
  * tests: Add missing backups tag on functional tests
  * vagrant: Get rid of apt warning during provisioning
  * customization: Serve static files from customization directory
  * customization: Create customization path in /var/www
  * customization: Serve custom shortcuts through the REST API
  * customization: Show custom shortcuts on frontpage

  [ Michael Pimmer ]
  * Backup module: Implement downloading archives
  * Backup module: Implemented uploading files
  * Backup module: added some unittests; minor doc updates

  [ Federico Ceratto ]
  * Translated using Weblate (Italian)

  [ Johannes Keyser ]
  * Translated using Weblate (German)

 -- James Valleroy <jvalleroy@mailbox.org>  Tue, 09 Oct 2018 06:01:50 -0400

plinth (0.39.0) unstable; urgency=medium

  [ Joseph Nuthalapati ]
  * Fix typo in the description meta tag
  * backups: Support multiple backups in one day
  * backups: Check if paths exist before passing them to borgbackup
  * backups: Reword the no-apps-installed message
  * backups: Make getting all apps method public
  * backups: Minor styling fixes
  * backups: Minor refactoring in finding exported archive
  * backups: Simplify getting included apps during restoring
  * udiskie: Merge into storage module

  [ Doma Gergő ]
  * Translated using Weblate (Hungarian)

  [ Petter Reinholdtsen ]
  * Translated using Weblate (Norwegian Bokmål)

  [ Allan Nordhøy ]
  * Translated using Weblate (Norwegian Bokmål)

  [ danielwine ]
  * Translated using Weblate (Hungarian)

  [ James Valleroy ]
  * backups: Validate backup manifests
  * backups: Move manifest validation into backups app
  * backups: Fix iteration over loaded modules
  * users: Reset groups before testing register_group
  * backups: List supported and installed apps when creating
  * backups: Implement process manifests for Packet
  * backups: Provide a default backup name
  * backups: Select all apps by default
  * backups: Use paths from selected apps
  * backups: Fix and test service shutdown and restore
  * backups: Patch actions for shutdown services test
  * backups: Disable create archive when no supported apps are installed
  * backups: Dump manifests file and include it in backup
  * backups: Name borg repo folder more clearly
  * backups: Include app versions in manifest file
  * backups: Use valid filename for export
  * backups: Don't display time as separate column
  * backups: Confirm that archive exists before restoring
  * backups: Add apps selection to restore form
  * backups: Use valid filename for manifest
  * backups: When restoring, only list apps included in backup
  * backups: Use backups API for restore
  * backups: Add more basic tests for backups API
  * functional_tests: Test dynamicdns backup and restore
  * ikiwiki: Add sites folder to backup data
  * functional_tests: Test ikiwiki backup and restore
  * functional_tests: Test mediawiki backup and restore
  * functional_tests: Test repro config backup and restore
  * backups: Rename 'Create archive' to 'New backup'
  * functional_tests: More robust checks using eventually
  * backups: Show disabled 'New backup' button when no apps installed
  * backups: Enable module
  * backups: Create folder if needed during setup
  * functional_tests: Only select app under test for new backup
  * functional_tests: Test ejabberd backup and restore
  * functional_tests: Ensure that backups app is installed before test
  * debian: Don't make backup of /etc/security/access.conf (Closes: #909484)
  * Bump Standards-Version to 4.2.1
  * Cleanup udiskie module

 -- James Valleroy <jvalleroy@mailbox.org>  Mon, 24 Sep 2018 19:23:04 -0400

plinth (0.38.0) unstable; urgency=medium

  [ Allan Nordhøy ]
  * Translated using Weblate (Norwegian Bokmål)

  [ Pavel Borecki ]
  * Translated using Weblate (Czech)

  [ Igor ]
  * Translated using Weblate (Russian)

  [ Johannes Keyser ]
  * Translated using Weblate (German)

  [ BO41 ]
  * Translated using Weblate (German)

  [ Doma Gergő ]
  * Translated using Weblate (Hungarian)

  [ Vignan Lavu ]
  * mediawiki: Enable SVG support for MediaWiki

  [ advocatux ]
  * Translated using Weblate (Spanish)

  [ Joseph Nuthalapati ]
  * Install ncurses-term during vagrant file provision
  * docs: Fix MediaWiki manual page download failing
  * manual: Remove footer for manual pages using Python XML module
  * upgrades: Clean up old kernel packages during automatic upgrades
  * turbolinks: Make the progress bar white and thicker

  [ James Valleroy ]
  * debian: Add German translation of debconf messages (Closes: #907787)
    - Thanks to Helge Kreutzmann for the patch.
  * tests: Make coverage package optional

 -- James Valleroy <jvalleroy@mailbox.org>  Mon, 10 Sep 2018 18:12:06 -0400

plinth (0.37.0) unstable; urgency=medium

  [ Pavel Borecki ]
  * Translated using Weblate (Czech)

  [ Allan Nordhøy ]
  * Translated using Weblate (Norwegian Bokmål)

  [ Petter Reinholdtsen ]
  * Translated using Weblate (Norwegian Bokmål)

  [ Igor ]
  * Translated using Weblate (Russian)

  [ advocatux ]
  * Translated using Weblate (Spanish)

  [ Doma Gergő ]
  * Translated using Weblate (Hungarian)

  [ James Valleroy ]
  * backups: Simplify export of backup archive files
  * backups: Add list of exported archives
  * backups: Restore from exported archive
  * vagrant: Clarify post-up message
  * debian: Add Dutch translation of debconf messages (Closes: #906945)
    - Thanks to Frans Spiesschaert for the patch.
  * Bump Standards-Version to 4.2.0

  [ Joseph Nuthalapati ]
  * vagrant: Vagrantfile changes for ease of development
  * install: Use Post/Response/Get pattern for reloads

 -- James Valleroy <jvalleroy@mailbox.org>  Mon, 27 Aug 2018 19:15:08 -0400

plinth (0.36.0) unstable; urgency=medium

  [ Gayathri Das ]
  * Translated using Weblate (Hindi)

  [ James Valleroy ]
  * Fix validation error in Hindi translation
  * Fix validation error in Spanish translation
  * Add backups info to apps
  * ejabberd: Cleanup config file upgrade
  * Add license info for Lato fonts
  * ci: Run test coverage and get report
  * Commit patch for French debconf translation (Closes: #905933)
    - Thanks to jean-pierre giraud for the patch.

  [ Luis A. Arizmendi ]
  * Translated using Weblate (Spanish)

  [ Igor ]
  * Translated using Weblate (Russian)

  [ Hemanth Kumar Veeranki ]
  * Translated using Weblate (Telugu)
  * Remove deprecated settings from already existing config files
  * Add functional test to enable/disable Message Archive Management

  [ Joseph Nuthalapati ]
  * Fix validation error in Spanish translation
  * Translated using Weblate (Hindi)
  * Trim the translation strings in Letsencrypt template where missing
  * backups: Add core API for full/apps backup
  * mediawiki: Fix issue with re-installation
  * mediawiki: Enable Instant Commons
  * mediawiki: Fix images throwing 403s
  * turbolinks: Reload page using JavaScript
  * functional tests: Fix failing test change default app

  [ Johannes Keyser ]
  * Translated using Weblate (German)

  [ Doma Gergő ]
  * Translated using Weblate (Hungarian)

  [ Robert Martinez ]
  * Add woff2 fonts

  [ Prachi Srivastava ]
  * Translated using Weblate (Hindi)

  [ manikanta varma datla ]
  * Disable launch button for web client when not installed

  [ Pavel Borecki ]
  * Translated using Weblate (Czech)

 -- James Valleroy <jvalleroy@mailbox.org>  Mon, 13 Aug 2018 18:24:33 -0400

plinth (0.35.0) unstable; urgency=medium

  [ Igor ]
  * Translated using Weblate (Russian)

  [ Luis A. Arizmendi ]
  * Translated using Weblate (Spanish)

  [ ikmaak ]
  * Translated using Weblate (Dutch)

  [ Bart Notelaers ]
  * Translated using Weblate (Dutch)

  [ Doma Gergő ]
  * Translated using Weblate (Hungarian)

  [ Gayathri Das ]
  * Translated using Weblate (Hindi)

  [ Sciumedanglisc ]
  * Translated using Weblate (Italian)

  [ Praveen Illa ]
  * Translated using Weblate (Telugu)

  [ Jayasuganthi ]
  * mediawiki: Enable short URLs

  [ Joseph Nuthalapati ]
  * mediawiki: Override Debian settings in FreedomBoxSettings.php
  * functional_tests: Fix first test failing on a pristine VM
  * debian: Remove Bdale Garbee from the list of uploaders
  * Add turbolinks
  * turbolinks: Replace style elements in head with blocks in body
  * functional_tests: Use body instead of html for state change check
  * turbolinks: Disable caching on application visits
  * configuration: Option to set a default app for FreedomBox
  * configuration: Use augeas to edit Apache files
  * configuration: Fix parsing error in retrieving default app

  [ వీవెన్ ]
  * Translated using Weblate (Telugu)

  [ Johannes Keyser ]
  * Translated using Weblate (German)
  * text stripped from icons for mediawiki, radicale, tahoe-lafs

  [ Hemanth Kumar Veeranki ]
  * Clarify description for radicale shared calendar/addressbook
  * Remove deprecated `iqdisc` in ejabberd config

  [ Robert Martinez ]
  * Adding link to HACKING.md
  * Fix ejabberd logo #1336

  [ Sunil Mohan Adapa ]
  * udiskie: Move udisks2 methods to separate module
  * storage: Fix parsing issues when mount point has spaces
  * udiskie: Remove the unused ejectable property
  * utils: Remove unused method
  * udiskie: Add eject functionality for a drive
  * udiskie: Also list read-only filesystems
  * udiskie: Remove internal networks warning
  * udiskie: Show special message when no storage device available

  [ James Valleroy ]
  * udiskie: Import glib and udisks only inside methods

  [ Allan Nordhøy ]
  * Translated using Weblate (Norwegian Bokmål)

 -- James Valleroy <jvalleroy@mailbox.org>  Mon, 30 Jul 2018 19:04:51 -0400

plinth (0.34.0) unstable; urgency=medium

  [ Joseph Nuthalapati ]
  * firstboot: Prompt for secret during firstboot welcome
  * firstboot: Add debconf translations for wizard secret dialog
  * l10n: Fix build error due to partially translated string in Hindi
  * ci: Install python3-coverage before running tests
  * backups: Temporarily hide app till implementation is complete

  [ James Valleroy ]
  * postinst: Fix indents and untabify
  * lintian: Add override for no-debconf-config
  * Translated using Weblate (Italian)
  * ci: Use python3.6 when installing dependencies
  * functional_tests: Rename features, organize by app
  * backups: New app to manage borgbackup archives
  * backups: Allow valid filenames as archive names
  * backups: Set LANG=C.UTF-8 when extracting archive
  * backups: Move repository location under /var/lib

  [ ikmaak ]
  * Translated using Weblate (Dutch)

  [ Gayathri Das ]
  * Translated using Weblate (Hindi)

  [ Sciumedanglisc ]
  * Translated using Weblate (Italian)

  [ Bart Notelaers ]
  * Translated using Weblate (Dutch)

  [ Doma Gergő ]
  * Translated using Weblate (Hungarian)

 -- James Valleroy <jvalleroy@mailbox.org>  Mon, 16 Jul 2018 19:16:08 -0400

plinth (0.33.1) unstable; urgency=medium

  [ Doma Gergő ]
  * Translated using Weblate (Hungarian)

  [ Pavel Borecki ]
  * Translated using Weblate (Czech)

  [ advocatux ]
  * Translated using Weblate (Spanish)

  [ Igor ]
  * Translated using Weblate (Russian)

  [ Joseph Nuthalapati ]
  * Change get-group-users to a simpler implementation
  * users: Replace disabled with readonly for admin group checkbox
    (Closes: #902892)

  [ Gayathri Das ]
  * Translated using Weblate (Hindi)

 -- James Valleroy <jvalleroy@mailbox.org>  Wed, 04 Jul 2018 10:32:23 -0400

plinth (0.33.0) unstable; urgency=medium

  [ Doma Gergő ]
  * Translated using Weblate (Hungarian)

  [ Allan Nordhøy ]
  * Translated using Weblate (Norsk bokmål)

  [ advocatux ]
  * Translated using Weblate (Spanish)

  [ Igor ]
  * Translated using Weblate (Русский)

  [ Pavel Borecki ]
  * Translated using Weblate (Čeština)

  [ Gayathri Das ]
  * Translated using Weblate (Hindi)

  [ Joseph Nuthalapati ]
  * Fix mistake in Hindi translation template
  * firewall: Display information that a service is internal only
  * users: Don't show Create User form to non-admin users
  * Translated using Weblate (Hindi)
  * users: Redirect to users list on successful user creation
  * packages: Button to refresh package lists

  [ Hemanth Kumar Veeranki ]
  * Add a way to refine shortcuts
  * Restrict removal of last admin user
  * Use logos instead of icons in the apps page

  [ danielwine ]
  * Translated using Weblate (Hungarian)

  [ Bart Notelaers ]
  * Translated using Weblate (Dutch)

  [ James Valleroy ]
  * users: Update Change Password menu for non-admin users
  * package: Add option to skip recommends
  * udiskie: New module for automatic mounting of removable media

  [ Sciumedanglisc ]
  * Translated using Weblate (Italian)

  [ Sunil Mohan Adapa ]
  * udiskie: Use glib library for dbus interaction

 -- James Valleroy <jvalleroy@mailbox.org>  Mon, 02 Jul 2018 20:15:50 -0400

plinth (0.32.0) unstable; urgency=medium

  [ Allan Nordhøy ]
  * Translated using Weblate (Norsk bokmål)

  [ Pavel Borecki ]
  * Translated using Weblate (Čeština)

  [ advocatux ]
  * Translated using Weblate (Spanish)

  [ Igor ]
  * Translated using Weblate (Русский)

  [ Gayathri Das ]
  * Translated using Weblate (Hindi)

  [ Hemanth Kumar Veeranki ]
  * Hide mediawiki frontpage shortcut when private mode is enabled
  * Translated using Weblate (Telugu)
  * Enable image uploads in mediawiki at startup

  [ Sciumedanglisc ]
  * Translated using Weblate (Italian)

  [ ikmaak ]
  * Translated using Weblate (Dutch)

  [ Michael Pimmer ]
  * Use djangos url reverse mechanism instead of hardcoding urls
  * Add ./run --develop option to use relative config/file paths
  * Add documentation for the './run --develop' option
  * Adapt test and documentation to changes of '--develop' option
  * Adapt .md files to four spaces for correct lists
  * Merge ./run --debug into --develop option
  * Remove unused imports and variables

  [ Sunil Mohan Adapa ]
  * yapf and isort fixes
  * Fix client info table size and flickering
  * Resize all main content
  * Remove unnecessary submenu override in 403.html
  * help: Show cards in the index page
  * snapshot: Remove unnecessary column sizing
  * users: Remove unnecessary column sizing
  * networks: Center align connection information
  * networks: Remove unnecessary column sizing
  * pagekite: Convert a two column page to one column
  * pagekite: Remove unnecessary column sizing
  * letsencrpt: Remove unnecessary column sizing
  * monkeysphere: Remove unnecessary column sizing
  * names: Remove unnecessary column sizing
  * sso: Adjust size of login form
  * storage: Remove unnecessary column sizing
  * tor: Increase the size of the status tables
  * help: Center the FreedomBox logo on about page
  * help: Remove the duplicate index URL and menu item
  * firewall: Resize the info table to full width
  * Increase language selection form to full width
  * first_setup: Remove unnecessary content sizing
  * first_boot: Remove unnecessary content sizing
  * diagnostics: Remove unnecessary content sizing
  * frontpage: Fix card sizing

  [ Johannes Keyser ]
  * Translated using Weblate (German)

  [ Joseph Nuthalapati ]
  * Translated using Weblate (Telugu)
  * mediawiki: Make private mode and public registrations mutually exclusive
  * mediawiki: Image uploads: improve logic and add functional tests
  * first-setup: Automatically expand root partition

  [ kotibannu541 ]
  * Translated using Weblate (Telugu)

  [ Nikhil Sankesa ]
  * Translated using Weblate (Telugu)

  [ Nikhil501 ]
  * Translated using Weblate (Telugu)

  [ Sandeepbasva ]
  * Translated using Weblate (Telugu)

  [ James Valleroy ]
  * mediawiki: Untabify template

  [ Doma Gergő ]
  * Translated using Weblate (Hungarian)

  [ Manish Tripathy ]
  * Apply new card based design

 -- James Valleroy <jvalleroy@mailbox.org>  Mon, 18 Jun 2018 20:36:30 -0400

plinth (0.31.0) unstable; urgency=medium

  [ Pavel Borecki ]
  * Translated using Weblate (Czech)

  [ advocatux ]
  * Translated using Weblate (Spanish)

  [ Igor ]
  * Translated using Weblate (Russian)

  [ Johannes Keyser ]
  * Translated using Weblate (German)

  [ Sciumedanglisc ]
  * Translated using Weblate (Italian)

  [ Gayathri Das ]
  * Translated using Weblate (Hindi)

  [ Robert Pollak ]
  * Translated using Weblate (German)

  [ Hemanth Kumar Veeranki ]
  * Translated using Weblate (Telugu)
  * Added an option to enable/disable private mode in mediawiki

  [ Petter Reinholdtsen ]
  * Translated using Weblate (Norwegian Bokmål)

  [ Allan Nordhøy ]
  * Translated using Weblate (Norwegian Bokmål)

  [ Sunil Mohan Adapa ]
  * searx: Don't depend on libapache2-mod-proxy-uwsgi

  [ Joseph Nuthalapati ]
  * users: Fix user permissions not being saved
  * users: internationalize a string
  * mediawiki: Run update script for 1.30 upgrade
  * shortcuts: Fix urls for ikiwiki shortcuts

  [ James Valleroy ]
  * mediawiki: Handle missing config lines for private mode

 -- James Valleroy <jvalleroy@mailbox.org>  Mon, 04 Jun 2018 18:16:00 -0400

plinth (0.30.0) unstable; urgency=medium

  [ Igor ]
  * Translated using Weblate (Russian)

  [ Sciumedanglisc ]
  * Translated using Weblate (Italian)

  [ Allan Nordhøy ]
  * Translated using Weblate (Norwegian Bokmål)

  [ danielwine ]
  * Translated using Weblate (Hungarian)

  [ Gayathri Das ]
  * Translated using Weblate (Hindi)

  [ Joseph Nuthalapati ]
  * setup: Remove unavailable as a state in setup_helper

 -- James Valleroy <jvalleroy@mailbox.org>  Mon, 21 May 2018 17:15:47 -0400

plinth (0.29.1) unstable; urgency=high

  [ Pavel Borecki ]
  * Translated using Weblate (Czech)

  [ advocatux ]
  * Translated using Weblate (Spanish)

  [ Sunil Mohan Adapa ]
  * security: Fix issue with Plinth locked out from sudo

 -- James Valleroy <jvalleroy@mailbox.org>  Tue, 08 May 2018 05:20:45 -0400

plinth (0.29.0) unstable; urgency=high

  [ Pavel Borecki ]
  * Translated using Weblate (Czech)

  [ advocatux ]
  * Translated using Weblate (Spanish)

  [ Johannes Keyser ]
  * Translated using Weblate (German)

  [ Allan Nordhøy ]
  * Translated using Weblate (Norwegian Bokmål)

  [ Hemanth Kumar Veeranki ]
  * Add an option to enable/disable public registrations in mediawiki

  [ Joseph Nuthalapati ]
  * mediawiki: enable/disable public registrations - refactoring & tests
  * security: Allow console login access to user plinth
  * tt-rss: Skip the check for SELF_URL_PATH

  [ Sciumedanglisc ]
  * Translated using Weblate (Italian)

  [ Sunil Mohan Adapa ]
  * searx: Fix issue with uwsgi crashing

 -- James Valleroy <jvalleroy@mailbox.org>  Mon, 07 May 2018 18:45:02 -0400

plinth (0.28.0) unstable; urgency=medium

  [ Sunil Mohan Adapa ]
  * Add locale for Lithuanian (lt)

  [ Sciumedanglisc ]
  * Translated using Weblate (Italian)

  [ Pavel Borecki ]
  * Translated using Weblate (Czech)

  [ Igor ]
  * Translated using Weblate (Russian)

  [ advocatux ]
  * Translated using Weblate (Spanish)

  [ Johannes Keyser ]
  * Translated using Weblate (German)
  * setup: disable install button for currently unavailable apps

  [ Allan Nordhøy ]
  * Translated using Weblate (Norwegian Bokmål)

  [ Joseph Nuthalapati ]
  * Translated using Weblate (Telugu)

  [ ikmaak ]
  * Translated using Weblate (Dutch)

  [ James Valleroy ]
  * Bump Standards-Version to 4.1.4

 -- James Valleroy <jvalleroy@mailbox.org>  Mon, 23 Apr 2018 21:03:39 -0400

plinth (0.27.0) unstable; urgency=medium

  [ Sciumedanglisc ]
  * Translated using Weblate (Italian)

  [ Pavel Borecki ]
  * Translated using Weblate (Czech)

  [ Igor ]
  * Translated using Weblate (Russian)

  [ advocatux ]
  * Translated using Weblate (Spanish)

  [ ikmaak ]
  * Translated using Weblate (Dutch)
  * Translated using Weblate (German)

  [ Allan Nordhøy ]
  * Translated using Weblate (Norwegian Bokmål)

  [ James Valleroy ]
  * snapshot: Disable python formatting for description
  * debian: Move Lintian source-level overrides to preferred location
  * debian: Bump debhelper compat version to 11
  * debian: Use https for copyright format url
  * debian: Bump standards version to 4.1.3
  * debian: Remove unused lintian override
  * middleware: Skip 'installed' message for essential apps
  * snapshot: Don't increment version
  * snapshot: Clarify form label and help text
  * snapshot: Format code with yapf

  [ Johannes Keyser ]
  * Translated using Weblate (German)

  [ Максим Якимчук ]
  * Translated using Weblate (Ukrainian)

  [ Jonny Birkelund ]
  * Translated using Weblate (Norwegian Bokmål)

  [ Joseph Nuthalapati ]
  * users: Fix admin group appearing twice in permissions
  * apps: Fix app names and short descriptions not being translated
  * snapshots: Move manual page link to the index page
  * snapshots: Fix tests broken by UI changes
  * language: Fix tests broken by recent feature
  * tests: Improve waiting for installation and configuration
  * Fix tests for firstboot, users and groups
  * tests: snapshots: Remove find_by_value usages
  * test: sharing: Fix tests that check text in English
  * tor: Make tests independent of language
  * tests: Recover from server restart during installation
  * tests: Fix tests depending on language being English
  * tests: Fix delete_user fixture
  * UI: Fix progress bar not appearing
  * snapshots: Fix for permissions issue when updating configuration

  [ Shubham Agarwal ]
  * snapper: enable/diable apt snapshots

 -- James Valleroy <jvalleroy@mailbox.org>  Mon, 09 Apr 2018 19:34:05 -0400

plinth (0.26.0) unstable; urgency=high

  [ 关羽 ]
  * Translated using Weblate (Chinese (Simplified))

  [ Igor ]
  * Translated using Weblate (Russian)

  [ Pavel Borecki ]
  * Translated using Weblate (Czech)

  [ Dietmar ]
  * Translated using Weblate (German)

  [ anonymous ]
  * Translated using Weblate (German)

  [ Allan Nordhøy ]
  * Translated using Weblate (Norwegian Bokmål)

  [ Joseph Nuthalapati ]
  * snapshots: Update description
  * searx: Rewrite url from /searx to /searx/
  * manual: Link to manual from each service
  * manual: Fix manual page links for tor and power templates

  [ Petter Reinholdtsen ]
  * Translated using Weblate (Norwegian Bokmål)

  [ Robert Martinez ]
  * Translated using Weblate (German)

  [ Sunil Mohan Adapa ]
  * Workaround security issues in django-axes
  * ssh, avahi, apache: Fix default value for setup arguments
  * ssh: Add comment about regenerating SSH keys
  * apache: Only regenerate snake oil cert when needed
  * apache: Explicitly enable the latest version of PHP module
  * apache: Increase module version number to fix php7.2

  [ danielwine ]
  * Translated using Weblate (Hungarian)

  [ Luis A. Arizmendi ]
  * Translated using Weblate (Spanish)

  [ Sciumedanglisc ]
  * Translated using Weblate (Italian)

  [ Johannes Keyser ]
  * Translated using Weblate (German)

  [ James Valleroy ]
  * Update doc-base for current html manual file

 -- James Valleroy <jvalleroy@mailbox.org>  Mon, 26 Mar 2018 20:18:57 -0400

plinth (0.25.0) unstable; urgency=medium

  [ Pavel Borecki ]
  * Translated using Weblate (Czech)

  [ danielwine ]
  * Translated using Weblate (Hungarian)

  [ Allan Nordhøy ]
  * Translated using Weblate (Norwegian Bokmål)

  [ Luis A. Arizmendi ]
  * Translated using Weblate (Spanish)

  [ Joseph Nuthalapati ]
  * coquelicot: Rename Plinth to FreedomBox in license headers
  * functional-tests: Merge plinth-tester into plinth
  * searx: Add basic functional tests
  * snapshots: Refactoring and indentation changes
  * Translated using Weblate (Telugu)
  * ttrss: update client apps
  * sharing: Update description
  * sharing: CSS styling fixes and text changes

  [ James Valleroy ]
  * infinoted: Always check ownership of cert files in setup

  [ Алексей Докучаев ]
  * Translated using Weblate (Russian)

  [ Igor ]
  * Translated using Weblate (Russian)

  [ Sunil Mohan Adapa ]
  * doc: Fix generation of HTML fragment
  * users: Generalize styling for multi-select widget
  * sharing: Finish implementation
  * sharing: Add functional tests
  * Support Django 2.0

  [ Shubham Agarwal ]
  * snapshots: Add submenu section in UI

  [ Prachi ]
  * sharing: Add app to share disk folders using various protocols

 -- James Valleroy <jvalleroy@mailbox.org>  Mon, 12 Mar 2018 18:40:31 -0400

plinth (0.24.0) unstable; urgency=medium

  [ Joseph Nuthalapati ]
  * Add file-sharing application Coquelicot to FreedomBox
  * Translated using Weblate (Telugu)
  * mediawiki: Allow shortcut to be publicly visible on front page
  * clients: Add and correct Client Apps
  * api: fix icon_url
  * searx: New app for Searx metasearch engine

  [ Pavel Borecki ]
  * Translated using Weblate (Czech)

  [ Allan Nordhøy ]
  * Translated using Weblate (Chinese (Simplified))
  * Translated using Weblate (Norwegian Bokmål)

  [ Sunil Mohan Adapa ]
  * Rename Plinth to FreedomBox in various places
  * debian: Update copyright to FreedomBox Authors
  * setup.py: Update website to freedombox.org
  * Add locale for Hungarian (hu)
  * locale: Update the language selection form
  * config: Remove language selection from config page
  * Don't use async for method parameters
  * searx: Increase the secret key length to 64 bytes

  [ danielwine ]
  * Translated using Weblate (Hungarian)

  [ Sai Kiran Naragam ]
  * locale: Anonymous users can set preferred language
  * locale: Adds preferred language for logged in user

  [ Luis A. Arizmendi ]
  * Translated using Weblate (Spanish)

  [ Johannes Keyser ]
  * Translated using Weblate (German)
  * matrixsynapse: Fix mail attribute for ldap login

 -- James Valleroy <jvalleroy@mailbox.org>  Mon, 26 Feb 2018 18:22:23 +0100

plinth (0.23.0) unstable; urgency=medium

  [ Sunil Mohan Adapa ]
  * Fetch latest manual from wiki
  * Translated using Weblate (Telugu)
  * snapshot: Enable Delete All only with non-default snapshots

  [ Joseph Nuthalapati ]
  * jsxc: consistent url format
  * Translated using Weblate (Telugu)
  * sso: Increase timeout to 60 minutes
  * YAPF formatting for actions/auth_pubtkt
  * transmission: Add .png logo
  * snapshot: Delete All should skip currently active snapshot
  * config: Move the method get_hostname to __init__.py
  * snapshots: Refactoring and text changes
  * snapshots: Increment version to 2

  [ drashti kaushik ]
  * Translated using Weblate (Gujarati)

  [ uday17 ]
  * Translated using Weblate (Telugu)

  [ Sandeepbasva ]
  * Translated using Weblate (Telugu)

  [ kotibannu541 ]
  * Translated using Weblate (Telugu)

  [ Arshadashu ]
  * Translated using Weblate (Telugu)

  [ Nikhil Sankesa ]
  * Translated using Weblate (Telugu)

  [ sandeepgurram ]
  * Translated using Weblate (Telugu)

  [ prudhvi ]
  * Translated using Weblate (Telugu)

  [ chilumula vamshi krishna ]
  * Translated using Weblate (Telugu)

  [ pranava pari ]
  * Translated using Weblate (Telugu)

  [ Nikhil501 ]
  * Translated using Weblate (Telugu)

  [ Michal Čihař ]
  * Translated using Weblate (Telugu)

  [ Johannes Keyser ]
  * Translated using Weblate (German)

  [ anil kukmar soma ]
  * Translated using Weblate (Telugu)

  [ Pavel Borecki ]
  * Translated using Weblate (Czech)

  [ Vikas Singh ]
  * Font: Change Helvetica to Lato
  * theme: Update CSS to use Lato font

  [ Aakanksha Saini ]
  * Snapper: Modify configurations to reduce disk usage

  [ James Valleroy ]
  * Add fonts-lato as dependency
  * Update translation strings
  * Add lintian override for symlink to Lato font file

 -- James Valleroy <jvalleroy@mailbox.org>  Mon, 12 Feb 2018 19:17:31 -0500

plinth (0.22.0) unstable; urgency=medium

  [ Drashti Kaushik ]
  * Translated using Weblate (Gujarati)
  * Translated using Weblate (Hindi)

  [ Igor ]
  * Translated using Weblate (Russian)

  [ Ikmaak ]
  * Translated using Weblate (Dutch)

  [ Joseph Nuthalapati ]
  * Translated using Weblate (Telugu)
  * ci: Replace CircleCI configuration with GitLab CI configuration
  * firstboot: Fix caching issue in collecting first_boot steps
  * HACKING: Commands to run a single test method, class or module
  * first_setup: UX improvements for the first setup page
  * matrix-synapse: Fix YAML format issues.

  [ Pavel Borecki ]
  * Translated using Weblate (Czech)

  [ Sunil Mohan Adapa ]
  * Add locale for Ukrainian (uk)
  * ci: Update badge to use Gitlab CI instead of Circle CI
  * Update Github URLs with Salsa URLs
  * tor: Ensure that is-enabled status is show properly

  [ Vikas Singh ]
  * actions: Allow not printing error when an action fails

 -- Sunil Mohan Adapa <sunil@medhas.org>  Tue, 30 Jan 2018 14:41:25 +0530

plinth (0.21.0) unstable; urgency=medium

  [ Aakanksha Saini ]
  * navigation bar: change label 'Configuration' to 'System'
  * storage: Removed beta warning for expanding partition
  * groups: Consistent listing of groups
  * syncthing: Restrict administration to users in group syncthing

  [ Allan Nordhøy ]
  * Spelling: configuration, log in, wiki

  [ Johannes Keyser ]
  * doc: update HACKING, CONTRIBUTING and INSTALL information
  * help: Show menu on smaller screens also

  [ Joseph Nuthalapati ]
  * Complete some of the pending changing in renaming some files to .md

  [ Shubham Agarwal ]
  * diagnostics: Enable button when enabled but not running

  [ Sunil Mohan Adapa ]
  * openvpn: Upgrade to the new Debian way
  * Add explicit dependency on e2fsprogs (Closes: #887223).

 -- James Valleroy <jvalleroy@mailbox.org>  Mon, 15 Jan 2018 15:07:03 -0500

plinth (0.20.0) unstable; urgency=high

  [ James Valleroy ]
  * bind: Rework getting and changing config
  * bind: Don't use forwarders by default

  [ Johannes Keyser ]
  * ejabberd: Remove redundant button Client Apps
  * ejabberd: Minor description cleanups

  [ Joseph Nuthalpati ]
  * mediawiki: Add wiki application

  [ Sunil Mohan Adapa ]
  * users: Make sure first run actually works
  * bind: Add information about current utility
  * storage: Make tests run on special filesystems

 -- James Valleroy <jvalleroy@mailbox.org>  Mon, 01 Jan 2018 15:04:02 -0500

plinth (0.19.0) unstable; urgency=medium

  [ James Valleroy ]
  * users: Use own copy of ldapscripts config
  * users: Handle upgrade for ldapscripts config
  * vagrant: Avoid debconf prompts while provisioning
  * Bump standards version, no changes needed

  [ John McCann ]
  * ejabberd: Use dynamic reload after enabling/disabling MAM

  [ Joseph Nuthalapati ]
  * Add framework for user groups per application
  * groups: User permissions for access to apps based on LDAP groups
  * Fixes for user groups
  * Fix failing root tests
  * Suppress unnecessary logging in cfg tests
  * users: tests: restore previous value of restricted access
  * snapshots: Button to delete all snapshots
  * snapshots: Minor refactoring
  * manual: Make manual available as a PDF download
  * manual: Download can serve either pdf or pdf.gz file

  [ Sunil Mohan Adapa ]
  * Update yapf configuration for simplicity
  * Update HACKING file about coding standard tools
  * clients: Minor styling fixes
  * clients: Update icons to be 32x32 consistently
  * api: Update for clarity (API breaking change)
  * clients: Cleanup framework
  * clients: Update all manifest due to use updated framework
  * users: Add a note about using separate first setup action
  * help: Don't uncompress the PDF manual

  [ Hanisha P ]
  * minetest: Show domain information for users to connect to minetest
  * Option to enable/disble automatic timeline snapshots

 -- James Valleroy <jvalleroy@mailbox.org>  Mon, 18 Dec 2017 17:16:58 -0500

plinth (0.18.1) unstable; urgency=high

  * Re-upload with higher urgency (to unblock django-axes 3.0.3).

 -- James Valleroy <jvalleroy@mailbox.org>  Mon, 04 Dec 2017 23:10:37 -0500

plinth (0.18.0) unstable; urgency=low

  [ James Valleroy ]
  * Add shadowsocks client with socks5 proxy.

  [ Joseph Nuthalapati ]
  * config: Avoid sending domain_added signal for empty domain.
  * Override monkey-patched LoginView from django-axes 3.0.3.
  * Make Plinth depend on django-axes 3.0.3 or later.
  * sso: Fixes for regressions after adding captcha and axes.
  * sso: Fix conflict between urls of sso and captcha.
  * transmission: Fix sso not being enabled.
  * Add client information for Matrix Synapse and Syncthing.
  * Add icons for desktop applications and Apple App store.

  [ Prachi Srivastava ]
  * avahi: Add service for freedombox discovery.
  * Add fields to the api response.
  * Add client information for modules.

  [ Sunil Mohan Adapa ]
  * shadowsocks: Add more ciphers.
  * service: Add missing restart action.
  * avahi: Update FreedomBox service file.

  [ Hritesh Gurnani ]
  * Reduce OS icons size for clients.

 -- James Valleroy <jvalleroy@mailbox.org>  Mon, 04 Dec 2017 20:14:41 -0500

plinth (0.17.0) unstable; urgency=medium

  [ Joseph Nuthalapati ]
  * transmission: Enable Single Sign On.
  * cockpit: Add short description to frontpage shortcut.

  [ Allan Nordhøy ]
  * fail2ban: Spelling "Fail2ban" and sentence structure.

  [ Ravi Bolla ]
  * config: Refactor config.py into views and form.

  [ James Valleroy ]
  * Removed old changelog.

 -- James Valleroy <jvalleroy@mailbox.org>  Mon, 20 Nov 2017 18:43:17 -0500

plinth (0.16.0) unstable; urgency=medium

  [ Federico Ceratto ]
  * Switched to native package.

 -- James Valleroy <jvalleroy@mailbox.org>  Mon, 06 Nov 2017 20:51:58 -0500

plinth (0.15.3+ds-1) unstable; urgency=high

  [ James Valleroy ]
  * Switch from gir1.2-networkmanager-1.0 to gir1.2-nm-1.0 (Closes: #862758).
    Thanks to Michael Biebl.
  * Bump standards version to 4.1.1.
  * New upstream version 0.15.3 (Closes: #877371).
  * Add patch to skip letsencrypt tests that require root privileges.
  * Cleanup disks module (renamed to storage).
  * Add patch with workaround for login issues.
  * Add myself to uploaders.

  [ Sunil Mohan Adapa ]
  * Break older version of freedombox-setup (<< 0.11~)
  * Bump Django version to 1.11

  [ Joseph Nuthalapati ]
  * Add new dependencies - axes and captcha

 -- James Valleroy <jvalleroy@mailbox.org>  Sat, 21 Oct 2017 14:14:00 -0400

plinth (0.15.2+ds-1) unstable; urgency=medium

  [ James Valleroy ]
  * Cleanup config for removed modules (Closes: #876627).
  * New upstream version 0.15.2 (Closes: #876640).
  * Add python3-configobj depend.

 -- Federico Ceratto <federico@debian.org>  Mon, 25 Sep 2017 15:03:35 +0100

plinth (0.15.1+ds-1) unstable; urgency=medium

  [ James Valleroy ]
  * Sort dependency list for essential modules (Closes: #872541).
  * Bump standards version to 4.0.1.

  [ Federico Ceratto ]
  * New upstream version 0.15.1

 -- Federico Ceratto <federico@debian.org>  Sat, 23 Sep 2017 11:35:41 +0100

plinth (0.14.0+ds-1) unstable; urgency=medium

  [ James Valleroy ]
  * New upstream version 0.14.0.
  * Refresh patches.

 -- Sunil Mohan Adapa <sunil@medhas.org>  Thu, 20 Apr 2017 19:48:03 +0530

plinth (0.13.1+ds-1) unstable; urgency=medium

  [ James Valleroy ]
  * Disable shaarli module, package removed from Debian.
  * New upstream version 0.13.1.
  * Update paths for jsxc symlinks.
  * Remove configuration for obsolete xmpp module.

 -- Federico Ceratto <federico@debian.org>  Sun, 22 Jan 2017 21:48:59 +0000

plinth (0.12.0+ds-1) unstable; urgency=medium

  [ James Valleroy ]
  * Exclude new symlink in upstream source.
  * New upstream version 0.12.0.
  * Remove patches that have been merged upstream.
  * Rearrange copyright file with more general license at the top.
  * Move plinth into web section.
  * Update symlinks for jsxc 3.0.0.

 -- Federico Ceratto <federico@debian.org>  Sat, 10 Dec 2016 18:42:29 +0100

plinth (0.11.0+ds-1) unstable; urgency=medium

  [ James Valleroy ]
  * New upstream version 0.11.0.
  * Replace python3-yaml dependency with python3-ruamel.yaml.
  * Add python3-apt dependency.
  * Add patch to fix permissions and use new setup command (Closes: #837206).
  * Add patch to include xmpp module static files in build.
  * Add links for jsxc static files. Workaround for #838183.
  * Remove symlinks from source package.

  [ Sunil Mohan Adapa ]
  * Automatically add essential packages to depends (Closes: #837332).

 -- Federico Ceratto <federico@debian.org>  Mon, 26 Sep 2016 14:52:36 +0100

plinth (0.10.0-1) unstable; urgency=medium

  [ James Valleroy ]
  * New upstream version 0.10.0.
  * Bump minimum required python3-django to 1.10.

 -- Federico Ceratto <federico@debian.org>  Sun, 21 Aug 2016 13:07:54 +0100

plinth (0.9.4-2) unstable; urgency=medium

  [ James Valleroy ]
  * Add breaks/replaces on freedombox-setup << 0.9.2~ (Closes: #829743).

 -- Federico Ceratto <federico@debian.org>  Sat, 16 Jul 2016 14:55:37 +0100

plinth (0.9.4-1) unstable; urgency=medium

  [ James Valleroy ]
  * New upstream version 0.9.4.
  * Remove init script override. Init script was removed from upstream.
  * Drop packagekit dependency. No longer required by upstream.
  * Drop gir1.2-packagekitglib-1.0 depend and build-depend.

 -- Federico Ceratto <federico@debian.org>  Fri, 24 Jun 2016 22:02:54 +0100

plinth (0.9.2-1) unstable; urgency=medium

  [ James Valleroy ]
  * New upstream version 0.9.2.

  [ Petter Reinholdtsen ]
  * Added d/gbp.conf to enforce the user of pristine-tar.
  * Adjusted d/copyright to make sure license names are unique.  Thanks lintian.
  * Updated Standards-Version from 3.9.6 to 3.9.8.

 -- Petter Reinholdtsen <pere@debian.org>  Wed, 25 May 2016 07:16:08 +0000

plinth (0.9.1-1) unstable; urgency=low

  [ James Valleroy ]
  * New upstream version 0.9.1.
  * Add python3-requests as dependency and build-dep.

 -- Federico Ceratto <federico@debian.org>  Sat, 02 Apr 2016 16:53:42 +0100

plinth (0.8.2-1) unstable; urgency=low

  [ James Valleroy ]
  * New upstream version 0.8.2.

 -- Federico Ceratto <federico@debian.org>  Fri, 26 Feb 2016 19:51:37 +0000

plinth (0.8.1-1) unstable; urgency=low

  [ James Valleroy ]
  * Skip filter-pristine-tar step for new upstream.
  * New upstream version 0.8.1.
  * Add docbook-utils as build dependency.
  * Add packagekit as dependency.

 -- Federico Ceratto <federico@debian.org>  Tue, 16 Feb 2016 18:38:53 +0000

plinth (0.7.2-1) unstable; urgency=low

  [ James Valleroy ]
  * New upstream version 0.7.2.
  * Remove patch to enable javascript-common, fixed upstream.

 -- Federico Ceratto <federico@debian.org>  Fri, 25 Dec 2015 13:47:03 +0000

plinth (0.7.1-1) unstable; urgency=low

  [ James Valleroy ]
  * New upstream version 0.7.1.
  * Remove patch to fix config test, fixed upstream.
  * Refresh patch.
  * Add gettext as build dependency.
  * Disable restore module, node-restore package not available in Debian yet.

  [ Sunil Mohan Adapa ]
  * Remove Django HTMLParser workaround as it is no longer need.
  * Add javascript-common as dependency as we are enabling it during setup.

  * Update package description (Closes: #804753)

 -- Federico Ceratto <federico@debian.org>  Sat, 12 Dec 2015 15:12:48 +0000

plinth (0.6-1) unstable; urgency=low

  [ Nick Daly ]
  * Uploaded new version.

  [ James Valleroy ]
  * New upstream version 0.6.
  * Drop obsolete documentation patch.
  * Add dblatex and xmlto as build dependencies, for manual. Drop pandoc.
  * Add network-manager, ppp, pppoe, and python3-psutil as dependencies.
  * Remove old TODO from docs.
  * Add patch to workaround django 1.7 issue with python 3.5.
  * Add patch to fix failing plinth config test.
  * Add gir1.2-networkmanager-1.0 and python3-psutil also as build-depends.
  * Cleanup installation documenation.

 -- Nick Daly <Nick.M.Daly@gmail.com>  Fri, 16 Oct 2015 22:57:10 -0500

plinth (0.5-1) unstable; urgency=low

  [ Nick Daly ]
  * Package new upstream version 0.5.

  [ James Valleroy ]
  * Add augeas-tools, gir1.2-glib-2.0, gir1.2-networkmanager-1.0, ldapscripts,
    python3-augeas, and python3-django-stronghold as dependencies.
  * Disable "packages" module when upgrading.
  * Remove patches for python-networkmanager (obsolete) and ikiwiki
    (upstreamed).
  * Add patch to skip privileged actions test while building.
  * Add some build-depends needed for tests.

  [ James Valleroy ]
  * New upstream version 0.4.5.
  * Remove patch that has been upstreamed.
  * Add new patch to remove python-networkmanager dependency, because
    python3-networkmanager package is not available in Debian yet. The networks
    module is disabled for now.
  * Enable systemd service file.
  * Add new patch to enable javascript-common apache conf in plinth setup.
  * Add new patch to require ikiwiki module to install some of ikiwiki's
    recommends that are needed for compiling wikis.

  [ Sunil Mohan Adapa ]
  * Add python3-yaml as dependency.
  * Add lintian override for extra apache configuration.
  * Update Debian copyright file.

 -- Nick Daly <Nick.M.Daly@gmail.com>  Sun, 02 Aug 2015 17:14:50 -0500

plinth (0.4.4-1) unstable; urgency=low

  [ Sunil Mohan Adapa ]
  * New upstream version 0.4.4.  Closes: #769328, #755619, #765916,
    #768666, #737456, #741919.
  * Update dependencies as per upstream changes.
  * Require Django 1.7 reflecting upstream changes.
  * Remove patches that have been upstreamed.
  * Update standards version to 3.9.6.
  * Properly remove obsolete module configuration.
  * Remove upstream install documentation.

 -- Bdale Garbee <bdale@gag.com>  Tue, 13 Jan 2015 22:25:07 +1300

plinth (0.4.1-1) unstable; urgency=low

  [ Sunil Mohan Adapa ]
  * New upstream version 0.4.1.
  * Remove install override which is no longer required. Upstream
    does not contain images with executable permissions anymore.
  * Remove patch for changing paths which is no longer necessary.
  * Change upstream URLs to point to github.com/freedombox.
  * Update license information. Remove information about files no
    longer present in upstream.
  * Remove link to configuration file no longer necessary due to
    upstream changes.
  * Remove debian/clean no longer necessary.
  * Build package as Python 3 package. Upstream migrated to Python 3.
  * Fix issue with cleaning the package after build.

 -- Petter Reinholdtsen <pere@debian.org>  Sun, 02 Nov 2014 17:20:26 +0000

plinth (0.3.2.0.git.20140829-1) unstable; urgency=high

  * Updated to new git version from Nick Daly based on commit
    250b0100aab236fcf9dfa65eccf656fe037f9422.
    - Fixes broken web pages (Closes: #754117).
  * Updated patch program-paths.diff to include actions_dir setting,
    and drop now obsolete patch actions-path.diff.

 -- Petter Reinholdtsen <pere@debian.org>  Sat, 30 Aug 2014 08:26:06 +0200

plinth (0.3.2.0.git.20140621-1) unstable; urgency=medium

  * Updated to new git version from Nick Daly based on commit
    af08066cafefb5d10304b7d8b22ed1f18c4df6d0.
    - Drop now obsolete patch drop-firewalld-services.diff.

 -- Petter Reinholdtsen <pere@debian.org>  Sat, 21 Jun 2014 20:39:30 +0200

plinth (0.3.2.0.git.20140614-3) unstable; urgency=medium

  * Add libjs-twitter-bootstrap as binary dependency in addition to
    being a build dependency.

 -- Petter Reinholdtsen <pere@debian.org>  Sun, 15 Jun 2014 23:38:57 +0200

plinth (0.3.2.0.git.20140614-2) unstable; urgency=low

  * Update dependencies, drop python-cheetah and python-simplejson,
    which are no longer used, and add python-bootstrapform needed to
    show the first page.

 -- Petter Reinholdtsen <pere@debian.org>  Sat, 14 Jun 2014 08:51:34 +0200

plinth (0.3.2.0.git.20140614-1) unstable; urgency=low

  * Updated to new git version from Nick Daly based on commit
    a01ef055beab017fcd77ca9da7cab6fe01eeffbe.
  * Add build-depend on libjs-twitter-bootstrap, now needed to
    build documentation.
  * Add new patch drop-firewalld-services.diff to remove firewalld
    service definitions now available in firewalld version 0.3.10-1
    (Closes: #750927).

 -- Petter Reinholdtsen <pere@debian.org>  Sat, 14 Jun 2014 00:30:42 +0200

plinth (0.3.2.0.git.20140504-2) unstable; urgency=low

  * Drop python-contract dependency.  It is not used any more.
  * Add python-django as binary dependency on request from Nick Daly.

 -- Petter Reinholdtsen <pere@debian.org>  Mon, 05 May 2014 13:27:27 +0200

plinth (0.3.2.0.git.20140504-1) unstable; urgency=low

  * Updated to new git version from Nick Daly based on commit
    d7a323512073cea9e4ee5a1cd91870a9f04959a6.
    - Move firewall setup from freedombox-setup to plinth.
  * Add Sunil and Nick as uploaders.

 -- Petter Reinholdtsen <pere@debian.org>  Sun, 04 May 2014 09:53:25 +0200

plinth (0.3.1.git.20140327-1) unstable; urgency=low

  * New upstream version 0.3.1.git.20140327.

 -- Petter Reinholdtsen <pere@debian.org>  Thu, 27 Mar 2014 10:29:36 +0100

plinth (0.3.1.git.20140304-1) unstable; urgency=low

  * Add sudo as a run time dependency, to make sure the privileged
    commands work.
  * Update Standards-Version from 3.9.4 to 3.9.5.  No changes needed.
  * Create plinth user with /var/lib/plinth as home directory, to keep
    lintian happy.

 -- Petter Reinholdtsen <pere@debian.org>  Sat, 08 Mar 2014 22:25:32 +0100

plinth (0.3.0.0.git.20131229-1) unstable; urgency=low

  * Updated to new git version from Nick Daly based on commit
    cb9ca1b86c7b7440e87b6d5b65ab6ccf51f760cf .
    - Remove patch correct-issue-tracker.diff now included upstream.
    - Updated patches actions-path.diff and program-paths.diff to match
      changes done upstream.
  * Updated copyright file with more details using the new upstream
    LICENSES file.

 -- Petter Reinholdtsen <pere@debian.org>  Sun, 29 Dec 2013 16:06:53 +0100

plinth (0.3.0.0.git.20131117-1) unstable; urgency=low

  * Updated to new git version from Nick Daly based on commit
    7f3b1a62c81f760da465497030b68d77139406d7.
    - Add new dependencies libjs-jquery and libjs-modernizr to plinth.
      Patch from James Valleroy.
    - Add new dependencies on python-passlib (>= 1.6.1) and python-bcrypt.
  * Remove now obsolete disable-override-config patch
  * Updated program-paths.diff patch to match new upstream source.
  * Add new patch actions-path.diff to use correct path to actions scripts.
  * Add new patch correct-issue-tracker.diff to use correct URL to current
    upstream github repository.

 -- Petter Reinholdtsen <pere@debian.org>  Sun, 17 Nov 2013 13:07:21 +0100

plinth (0.3.0.0.git.20131101-2) unstable; urgency=low

  * Rewrite config to get plinth starting out of the box.  New patches
    program-paths and disable-override-config.

 -- Petter Reinholdtsen <pere@debian.org>  Sat, 02 Nov 2013 07:54:37 +0100

plinth (0.3.0.0.git.20131101-1) unstable; urgency=low

  * Updated to new git version from Nick Daly based on commit
    b9b4e0a2ec21edc1b1f73cffc905463a96c18f25.
  * Drop patch install-actions-lib made obsolete by latest upstream
    changes.
  * Depend on pandoc-data | pandoc (<= 1.11.1-3) to make sure
    documentation can be built with the latest pandoc package in
    unstable.

 -- Petter Reinholdtsen <pere@debian.org>  Fri, 01 Nov 2013 13:14:41 +0100

plinth (0.3.0.0.git.20131028-1) unstable; urgency=low

  * Updated to new git version from Nick Daly based on commit
    0296a1a99cb1ad0a21729ea37fd53e171ee60614.
    - Drops local copies of javascript libraries also available from
      Debian packages.
  * Add new dependency python-contract needed by new upstream version.
  * Reduce the versioned python-withsqlite dependency from
    0.0.0~git.20130929-1 to 0.0.0~git.20130929, to also accept the
    0.0.0~git.20130929-1~pere.0 version currently available from the
    non-debian repo.
  * New patch install-actions-lib to fix install target (Upstream
    issue #41).

 -- Petter Reinholdtsen <pere@debian.org>  Wed, 30 Oct 2013 22:25:25 +0100

plinth (0.3.0.0.git.20131010-1) unstable; urgency=low

  * Updated to new git version from Nick Daly based on
    commit 5ec749af8e5cb2480556e6926e239972ac890b4c
  * Dropped patch debpathes now merged upstream.
  * Changed depend on python-withsqlite to (>= 0.0.0~git.20130929-1),
    making sure a version with support for more than one table in
    one sqlite file is available.

 -- Petter Reinholdtsen <pere@debian.org>  Thu, 10 Oct 2013 22:51:34 +0200

plinth (0.0.0~git.20130928-1) unstable; urgency=low

  * Updated to new git version from Nick Daly.
  * Drop patches keep-vendor-dir.diff, handle-unknown-users.diff,
    sudo-not-exmachina.diff and app-owncloud.diff now merged upstream.
  * Drop workaround for keep-vendor-dir.diff from rules file.

 -- Petter Reinholdtsen <pere@debian.org>  Sat, 28 Sep 2013 22:55:36 +0200

plinth (0.0.0~git.20130925-2) unstable; urgency=low

  * Depend on python-withsqlite (>= 0.0.0~git.20130915-2) to make sure a
    version with support for the check_same_thread constructor option is
    available.
  * New patch handle-unknown-users.diff to make sure unknown users
    are handled exactly like incorrect passwords when login fail.
  * New patch app-owncloud.diff to add owncloud support to Plinth.
  * Adjusted rules to make sure actions/* scripts are executable.

 -- Petter Reinholdtsen <pere@debian.org>  Fri, 27 Sep 2013 09:06:38 +0200

plinth (0.0.0~git.20130925-1) unstable; urgency=low

  [ Tzafrir Cohen ]
  * Initial release. (Closes: #722093)

  [ Petter Reinholdtsen ]
  * New patch keep-vendor-dir.diff to avoid removing directories that
    should survive the clean Makefile target.
  * Add workaround in rules addressing the problem caused by
    keep-vendor-dir.diff being applied after 'make clean' is executed.
  * New patch sudo-not-exmachina.diff to drop the exmachina dependency,
    and adjust binary dependencies and the debpathes patch to cope with
    this.  Drop dependency on augeas-tools, no longer used with this
    patch.
  * Set priority to optional, as the package do not conflict with anything.

 -- Petter Reinholdtsen <pere@debian.org>  Thu, 26 Sep 2013 09:14:54 +0200<|MERGE_RESOLUTION|>--- conflicted
+++ resolved
@@ -1,10 +1,3 @@
-<<<<<<< HEAD
-freedombox (24.10~bpo12+1) bookworm-backports; urgency=medium
-
-  * Rebuild for bookworm-backports.
-
- -- James Valleroy <jvalleroy@mailbox.org>  Sat, 11 May 2024 16:53:07 -0400
-=======
 freedombox (24.11) unstable; urgency=medium
 
   [ gallegonovato ]
@@ -29,7 +22,12 @@
   * doc: Fetch latest manual
 
  -- James Valleroy <jvalleroy@mailbox.org>  Mon, 20 May 2024 20:34:48 -0400
->>>>>>> e1ab15dc
+
+freedombox (24.10~bpo12+1) bookworm-backports; urgency=medium
+
+  * Rebuild for bookworm-backports.
+
+ -- James Valleroy <jvalleroy@mailbox.org>  Sat, 11 May 2024 16:53:07 -0400
 
 freedombox (24.10) unstable; urgency=medium
 
