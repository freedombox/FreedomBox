<<<<<<< HEAD
freedombox (24.14~bpo12+1) bookworm-backports; urgency=medium

  * Rebuild for bookworm-backports.

 -- James Valleroy <jvalleroy@mailbox.org>  Fri, 05 Jul 2024 10:33:31 -0400
=======
freedombox (24.15) unstable; urgency=medium

  [ gallegonovato ]
  * Translated using Weblate (Spanish)

  [ John Doe ]
  * Translated using Weblate (French)

  [ Burak Yavuz ]
  * Translated using Weblate (Turkish)

  [ Besnik Bleta ]
  * Translated using Weblate (Albanian)

  [ 大王叫我来巡山 ]
  * Translated using Weblate (Chinese (Simplified))

  [ Johannes Keyser ]
  * Translated using Weblate (German)

  [ Ihor Hordiichuk ]
  * Translated using Weblate (Ukrainian)

  [ Dietmar ]
  * Translated using Weblate (German)

  [ Joseph Nuthalapati ]
  * make: Ignore .mypy_cache folders while copying files

  [ Monika ]
  * Translated using Weblate (Polish)

  [ James Valleroy ]
  * doc: Fetch latest manual

 -- James Valleroy <jvalleroy@mailbox.org>  Tue, 16 Jul 2024 20:41:25 -0400
>>>>>>> 255aa955

freedombox (24.14) unstable; urgency=medium

  [ John Doe ]
  * Translated using Weblate (French)

  [ James Valleroy ]
  * diagnostics: Add option for automatic repair
  * locale: Update translation strings
  * doc: Fetch latest manual

  [ Sunil Mohan Adapa ]
  * container: Allow podman containers to run inside the container

 -- James Valleroy <jvalleroy@mailbox.org>  Mon, 01 Jul 2024 20:44:53 -0400

freedombox (24.13~bpo12+1) bookworm-backports; urgency=medium

  * Rebuild for bookworm-backports.

 -- James Valleroy <jvalleroy@mailbox.org>  Tue, 25 Jun 2024 14:37:23 -0400

freedombox (24.13) unstable; urgency=medium

  [ Tymofii Lytvynenko ]
  * Translated using Weblate (Swedish)
  * Translated using Weblate (Czech)
  * Translated using Weblate (Ukrainian)

  [ ikmaak ]
  * Translated using Weblate (Dutch)

  [ James Valleroy ]
  * doc: Fetch latest manual

 -- James Valleroy <jvalleroy@mailbox.org>  Mon, 17 Jun 2024 20:44:51 -0400

freedombox (24.12~bpo12+1) bookworm-backports; urgency=medium

  * Rebuild for bookworm-backports.

 -- James Valleroy <jvalleroy@mailbox.org>  Mon, 10 Jun 2024 08:52:54 -0400

freedombox (24.12) unstable; urgency=medium

  [ Ray Kuo ]
  * Translated using Weblate (Chinese (Traditional))
  * Translated using Weblate (Chinese (Traditional))
  * Translated using Weblate (Chinese (Traditional))
  * Translated using Weblate (Chinese (Traditional))
  * Translated using Weblate (Chinese (Traditional))

  [ Besnik Bleta ]
  * Translated using Weblate (Albanian)

  [ gfbdrgng ]
  * Translated using Weblate (Russian)
  * Translated using Weblate (Russian)

  [ Ettore Atalan ]
  * Translated using Weblate (German)

  [ James Valleroy ]
  * doc: Fetch latest manual

 -- James Valleroy <jvalleroy@mailbox.org>  Mon, 03 Jun 2024 20:35:33 -0400

freedombox (24.11~bpo12+1) bookworm-backports; urgency=medium

  * Rebuild for bookworm-backports.

 -- James Valleroy <jvalleroy@mailbox.org>  Fri, 24 May 2024 19:51:55 -0400

freedombox (24.11) unstable; urgency=medium

  [ gallegonovato ]
  * Translated using Weblate (Spanish)

  [ Burak Yavuz ]
  * Translated using Weblate (Turkish)

  [ 大王叫我来巡山 ]
  * Translated using Weblate (Chinese (Simplified))

  [ Ray Kuo ]
  * Translated using Weblate (Chinese (Traditional))
  * Translated using Weblate (Chinese (Traditional))
  * Translated using Weblate (Chinese (Traditional))
  * Translated using Weblate (Chinese (Traditional))

  [ bittin1ddc447d824349b2 ]
  * Translated using Weblate (Swedish)

  [ James Valleroy ]
  * doc: Fetch latest manual

 -- James Valleroy <jvalleroy@mailbox.org>  Mon, 20 May 2024 20:34:48 -0400

freedombox (24.10~bpo12+1) bookworm-backports; urgency=medium

  * Rebuild for bookworm-backports.

 -- James Valleroy <jvalleroy@mailbox.org>  Sat, 11 May 2024 16:53:07 -0400

freedombox (24.10) unstable; urgency=medium

  [ Veiko Aasa ]
  * storage: Add an option to include help text to directory selection form
  * minidlna: Add media directory selection form
  * minidlna: Explicitly include ssdp service to firewall configuration
  * minidlna: Do not proxy minidlna web interface over Apache
  * minidlna: Restart app when upgrading to reconfigure firewall

  [ gallegonovato ]
  * Translated using Weblate (Spanish)

  [ Burak Yavuz ]
  * Translated using Weblate (Turkish)

  [ 大王叫我来巡山 ]
  * Translated using Weblate (Chinese (Simplified))

  [ Jiří Podhorecký ]
  * Translated using Weblate (Czech)

  [ Ray Kuo ]
  * Translated using Weblate (Chinese (Traditional))

  [ James Valleroy ]
  * diagnostics: Add optional component_id to DiagnosticCheck
  * app, component: Add repair method
  * setup: Add method to run app repair
  * diagnostics: Change "Re-run setup" to "Try to repair"
  * letsencrypt: Re-obtain certificates during repair
  * locale: Update translation strings
  * doc: Fetch latest manual

  [ Sunil Mohan Adapa ]
  * letsencrypt: Remove unused imports
  * nextcloud: Use systemd generator for creating container service
  * nextcloud: Create network using systemd generator
  * nextcloud: Drop network namespacing in container, use host network
  * nextcloud: Use php-fpm container instead of apache container
  * nextcloud: Wait on init sync lock
  * nextcloud: Pull the image separately before starting systemd unit
  * nextcloud: Ship instead of create cron timer related units
  * nextcloud: Restart container when dependent services are restarted
  * nextcloud: Allow re-running setup
  * nextcloud: Implement enable/disable container
  * nextcloud: Enable pretty URLs without /index.php in them
  * notification: Handle more formatting errors
  * nextcloud: Allow re-running setup when app is disabled
  * nextcloud: Populated and maintain a list of trusted domains
  * nextcloud: Enable app with experimental warning
  * nextcloud: Warn that community provides the container not team
  * nextcloud: Add fallback for when quadlet is not available

 -- James Valleroy <jvalleroy@mailbox.org>  Mon, 06 May 2024 21:00:03 -0400

freedombox (24.9~bpo12+1) bookworm-backports; urgency=medium

  * Rebuild for bookworm-backports.

 -- James Valleroy <jvalleroy@mailbox.org>  Fri, 26 Apr 2024 08:05:22 -0400

freedombox (24.9) unstable; urgency=medium

  [ Burak Yavuz ]
  * Translated using Weblate (Turkish)

  [ Besnik Bleta ]
  * Translated using Weblate (Albanian)

  [ gallegonovato ]
  * Translated using Weblate (Spanish)

  [ 大王叫我来巡山 ]
  * Translated using Weblate (Chinese (Simplified))

  [ Joseph Nuthalapati ]
  * tests: functional: Disable functional tests

  [ Ray Kuo ]
  * Translated using Weblate (Chinese (Traditional))

  [ Sunil Mohan Adapa ]
  * nextcloud: Rename the systemd service names
  * nextcloud: Add network interface to firewall zone after creating it
  * nextcloud: Refactor container creation code
  * nextcloud: Fix configuring trusted proxies setting
  * nextcloud: Drop a repeated creation of systemd service file
  * nextcloud: Connect to mysql using socket instead of TCP
  * nextcloud: Fail on errors when configuring the app
  * nextcloud: Improve check used to test if installation wizard is done
  * nextcloud: Improve setting up LDAP configuration
  * nextcloud: Ensure that database is running when running setup
  * nextcloud: Don't fail uninstall if DB or user do not exist
  * action_utils, nextcloud: Make podman util more generic
  * nextcloud: Improve database permission granting
  * nextcloud: Connect to redis using Unix socket
  * nextcloud: Connect to slapd for LDAP using Unix socket
  * nextcloud: Refactor setting admin password
  * nextcloud: Don't show incorrect phone region when it is not set
  * nextcloud: Minor refactoring
  * nextcloud: Retrieve database password in a more robust way
  * nextcloud: Don't set password on redis server
  * nextcloud: Use a separate DB for redis
  * nextcloud: Use secrets module generate passwords
  * nextcloud: Minor changes to cron timer units
  * nextcloud: When backup fails, unset the maintenance mode
  * nextcloud: Remove fail2ban jail, brute force protection present
  * nextcloud: Expand on the warning about container usage
  * nextcloud: Add warning that the app is experimental
  * nextcloud: Minor update to description regarding users' usage
  * nextcloud: Allow backup/restore when app is disabled
  * config: Handle dropin config files with limited permissions

  [ Yurt Page ]
  * Translated using Weblate (Russian)

  [ James Valleroy ]
  * locale: Update translation strings
  * doc: Fetch latest manual

 -- James Valleroy <jvalleroy@mailbox.org>  Mon, 22 Apr 2024 20:29:07 -0400

freedombox (24.8~bpo12+1) bookworm-backports; urgency=medium

  * Rebuild for bookworm-backports.

 -- James Valleroy <jvalleroy@mailbox.org>  Thu, 11 Apr 2024 18:38:41 -0400

freedombox (24.8) unstable; urgency=medium

  [ Burak Yavuz ]
  * Translated using Weblate (Turkish)

  [ 大王叫我来巡山 ]
  * Translated using Weblate (Chinese (Simplified))

  [ Besnik Bleta ]
  * Translated using Weblate (Albanian)

  [ gallegonovato ]
  * Translated using Weblate (Spanish)

  [ John Doe ]
  * Translated using Weblate (French)
  * Translated using Weblate (French)

  [ Allan Nordhøy ]
  * Translated using Weblate (Norwegian Bokmål)

  [ Veiko Aasa ]
  * gitweb: Fix an issue when cloning existing repository

  [ Benedek Nagy ]
  * network: Skip of bridge interfaces in connections list
  * action_utils: Add generic utils for managing podman containers
  * nextcloud: Add new app based on podman container
  * nextcloud: Add backup/restore
  * nextcloud: Add option to configure the default phone region
  * nextcloud: Configure redis caching, create static PHP file

  [ Sunil Mohan Adapa ]
  * nextcloud: Diasble app until more testing and review changes
  * zoph: Re-add a safety check when reading the setup state of the app
  * zoph: Include dbconfig configuration file in backup
  * ttrss: Include dbconfig configuration file in backup
  * ttrss: tests: functional: Uninstall during backup/restore test
  * ttrss: Improve backup and restore of the database
  * ttrss: Ensure that database is removed after uninstall
  * actions: Don't repeat action traceback in stderr
  * doc: Fetch latest manual

  [ ikmaak ]
  * Translated using Weblate (Dutch)

  [ James Valleroy ]
  * upgrades: Re-enable unattended-upgrade during dist-upgrade
  * diagnostics: Don't store list of app objects with results
  * locale: Update translation strings
  * doc: Fetch latest manual

  [ Johannes Keyser ]
  * Translated using Weblate (German)

 -- James Valleroy <jvalleroy@mailbox.org>  Tue, 09 Apr 2024 07:24:57 -0400

freedombox (24.7~bpo12+1) bookworm-backports; urgency=medium

  * Rebuild for bookworm-backports.

 -- James Valleroy <jvalleroy@mailbox.org>  Fri, 29 Mar 2024 18:18:54 -0400

freedombox (24.7) unstable; urgency=medium

  [ Sunil Mohan Adapa ]
  * actions: Move most of the privileged action code to main directory
  * tests: Remove unused fixture for testing actions
  * tests: Move test configuration to plinth directory
  * tests: Merge actions related test files
  * tests: Automatically create pytest marks for apps
  * users: Add email address field when creating/updating user accounts
  * users: Add email address field during first boot
  * system: Organize items into sections
  * views: Fix alignment of close button in error messages
  * actions: Minor refactor to action error logging
  * actions: Provide HTML error message with action error
  * views: Implement a utility to easily show error message
  * middleware: Show HTML exception message as extra detail in messages
  * package: Drop special error message handling for package errors
  * backups: Adjust to changes in privileged errors
  * letsencrypt: Simplify error warning when certificate revoke fails
  * letsencrypt: Show better error messages
  * storage: Adjust to changes in privileged errors
  * letsencrypt: Remove unnecessary processing of the error messages
  * storage: Show better error message
  * upgrades: Show better error messages
  * snapshot: Show better error messages
  * package: Don't remove packages of other apps on uninstall
  * matrixsynapse: Prevent setup page from being shown during uninstall

  [ Veiko Aasa ]
  * samba: Fix Samba not accessible from IPv6 localhost ::1 address
  * samba: Disable nmbd NetBIOS service

  [ James Valleroy ]
  * locale: Update translation strings
  * doc: Fetch latest manual

 -- James Valleroy <jvalleroy@mailbox.org>  Mon, 25 Mar 2024 21:12:59 -0400

freedombox (24.6) unstable; urgency=medium

  [ Veiko Aasa ]
  * gitweb: Fix modifying git repositories when gitweb app is disabled
  * users: tests: Do not remove LDAP user when testing views
  * samba: Ignore non-existent users who are in freedombox-share group

  [ ikmaak ]
  * Translated using Weblate (Dutch)

  [ James Valleroy ]
  * diagnostics: Add tests for get_results
  * diagnostics: Handle TypeError when copying results
  * locale: Update translation strings
  * doc: Fetch latest manual

  [ Sunil Mohan Adapa ]
  * users: Fix creating users with initial set of groups
  * users: Minor refactor when creating django groups
  * log: Don't log with in color inside actions scripts
  * actions: Fix log message when action return can't be decoded
  * actions: When action errors out, log a better message
  * *: Add type hints for app init methods
  * *: Add type hints for diagnose method
  * action_utils: Implement method for starting a service temporarily
  * zoph: Don't fail setup if mysql installed but not running
  * wordpress: Don't fail setup if mysql installed but not running
  * app: Add ability to hide configuration form when app is disabled
  * zoph: Hide configuration form when app is disabled
  * app: views: Expose method to get enabled/disabled state and cache it
  * zoph: Don't redirect to setup page when app is disabled
  * zoph: Don't fail with backup/restore if app is disabled
  * zoph: Uninstall fully so that reinstall works
  * daemon: Added method to ensure a daemon is running in component
  * zoph: Ensure that database server is running when setting up app
  * wordpress: Fix backup, restore and uninstall when db is not running
  * wordpress: Drop database user when app is uninstalled
  * tests: functional: Uninstall app after backup and before restore
  * zoph: Restore database password to old value after restore operation
  * wordpress: tests: Uninstall app after backup and before restore
  * tests: functional: Refactor install/setup fixture for apps
  * wordpress: Fix minor issue in restoring database

 -- James Valleroy <jvalleroy@mailbox.org>  Mon, 11 Mar 2024 20:40:48 -0400

freedombox (24.5~bpo12+1) bookworm-backports; urgency=medium

  * Rebuild for bookworm-backports.

 -- James Valleroy <jvalleroy@mailbox.org>  Sat, 02 Mar 2024 11:58:50 -0500

freedombox (24.5) unstable; urgency=medium

  [ Sunil Mohan Adapa ]
  * container: Fix issue with missing make command on stable image
  * setup: Minor refactoring of force upgrader class instantiation
  * setup: Ensure that force upgrade won't run when app is not installed
  * setup: Ensure that apt is updated before checking force upgrade
  * firewalld: Implement force upgrading to any 2.x versions
  * backups: tests: Don't use pytest marks on fixtures
  * tor: tests: Fix issue with pytest 8.x versions
  * tor: tests: Convert to pytest style tests from class based tests
  * pyproject.toml: Exclude the build directory from mypy checks
  * gitweb, users: Minor fixes for newer pycodestyle
  * daemon: Add new component for daemons shared across apps
  * wordpress: Add shared daemon component for mariadb/mysql
  * zoph: Add shared daemon component for mariadb/mysql

  [ James Valleroy ]
  * setup: Try force upgrade before running app setup
  * tests: Patch apps_init for enable/disable daemon test
  * doc: Fetch latest manual

  [ Olaf Schaf ]
  * Translated using Weblate (German)

 -- James Valleroy <jvalleroy@mailbox.org>  Mon, 26 Feb 2024 20:58:45 -0500

freedombox (24.4~bpo12+1) bookworm-backports; urgency=medium

  * Rebuild for bookworm-backports.

 -- James Valleroy <jvalleroy@mailbox.org>  Sun, 18 Feb 2024 11:00:29 -0500

freedombox (24.4) unstable; urgency=medium

  [ Johannes Keyser ]
  * Translated using Weblate (German)

  [ Burak Yavuz ]
  * Translated using Weblate (Turkish)

  [ 大王叫我来巡山 ]
  * Translated using Weblate (Chinese (Simplified))

  [ bittin1ddc447d824349b2 ]
  * Translated using Weblate (Swedish)

  [ Ihor Hordiichuk ]
  * Translated using Weblate (Ukrainian)

  [ gallegonovato ]
  * Translated using Weblate (Spanish)

  [ Faraaz M.d ]
  * Translated using Weblate (Telugu)
  * Translated using Weblate (Telugu)
  * Translated using Weblate (Telugu)

  [ Kesava Manikanta ]
  * Translated using Weblate (Telugu)
  * Translated using Weblate (Telugu)

  [ SAI MANIKANTA ]
  * Translated using Weblate (Telugu)
  * Translated using Weblate (Telugu)

  [ Soumika Devarakonda ]
  * Translated using Weblate (Telugu)
  * Translated using Weblate (Telugu)

  [ Sarath Chandra ]
  * Translated using Weblate (Telugu)
  * Translated using Weblate (Telugu)

  [ Latheesh kumar ]
  * Translated using Weblate (Telugu)
  * Translated using Weblate (Telugu)

  [ Vijay Gopu ]
  * Translated using Weblate (Telugu)
  * Translated using Weblate (Telugu)
  * Translated using Weblate (Telugu)
  * Translated using Weblate (Telugu)
  * Translated using Weblate (Telugu)

  [ Mahi Reddy ]
  * Translated using Weblate (Telugu)
  * Translated using Weblate (Telugu)
  * Translated using Weblate (Telugu)
  * Translated using Weblate (Telugu)
  * Translated using Weblate (Telugu)

  [ Nistchal sri ]
  * Translated using Weblate (Telugu)
  * Translated using Weblate (Telugu)
  * Translated using Weblate (Telugu)
  * Translated using Weblate (Telugu)
  * Translated using Weblate (Telugu)

  [ Likhil Chowdary ]
  * Translated using Weblate (Telugu)
  * Translated using Weblate (Telugu)

  [ Sri Harsha ]
  * Translated using Weblate (Telugu)
  * Translated using Weblate (Telugu)
  * Translated using Weblate (Telugu)
  * Translated using Weblate (Telugu)

  [ Muntha Veera ]
  * Translated using Weblate (Telugu)
  * Translated using Weblate (Telugu)

  [ Aswith Varma ]
  * Translated using Weblate (Telugu)
  * Translated using Weblate (Telugu)
  * Translated using Weblate (Telugu)
  * Translated using Weblate (Telugu)

  [ visruth vardhan thokala ]
  * Translated using Weblate (Telugu)

  [ Bhavishya nitha ]
  * Translated using Weblate (Telugu)
  * Translated using Weblate (Telugu)
  * Translated using Weblate (Telugu)

  [ ABHI RAM POTNURU ]
  * Translated using Weblate (Telugu)

  [ VINAY K.V.N.S ]
  * Translated using Weblate (Telugu)
  * Translated using Weblate (Telugu)

  [ M Jagadeesh ]
  * Translated using Weblate (Telugu)

  [ Sreehitha Velivela ]
  * Translated using Weblate (Telugu)

  [ James Valleroy ]
  * Translated using Weblate (Telugu)
  * debian: Remove lintian override for init script
  * locale: Update translation strings
  * doc: Fetch latest manual

  [ Dietmar ]
  * Translated using Weblate (German)

  [ Sunil Mohan Adapa ]
  * Translated using Weblate (Telugu)
  * d/copyright: Update copyright year
  * help: tests: Run tests using doc in current dir instead of /usr
  * actions: Drop legacy placeholders for unused actions
  * doc: Install man1 page using Makefile
  * pyproject.toml: Move project meta data from setup.py
  * *: Introduce make file based build, eliminate setup.py
  * doc: dev: Update all references to setup.py
  * Makefile: Move most of the provision process into build system
  * Makefile: Move various tests into build system

  [ Besnik Bleta ]
  * Translated using Weblate (Albanian)
  * Translated using Weblate (Albanian)

 -- James Valleroy <jvalleroy@mailbox.org>  Mon, 12 Feb 2024 21:24:20 -0500

freedombox (24.3~bpo12+1) bookworm-backports; urgency=medium

  * Rebuild for bookworm-backports.

 -- James Valleroy <jvalleroy@mailbox.org>  Sun, 04 Feb 2024 08:11:08 -0500

freedombox (24.3) unstable; urgency=medium

  [ James Valleroy ]
  * diagnostics: Add parameters to DiagnosticCheck
  * diagnostics: Add method to translate checks
  * diagnostics: Translate descriptions only in view
  * diagnostics: Store results of full run in database
  * diagnostics: Add option to toggle daily run
  * locale: Update translation strings
  * doc: Fetch latest manual

  [ Sunil Mohan Adapa ]
  * diagnostics: Simplify getting translated description in results
  * diagnostics: Safely access results when showing notification
  * diagnostics: Fix a potential iteration of None value in error cases
  * glib: Change API for repeating an in-thread scheduled task

  [ Benedek Nagy ]
  * zoph: Fix failing PHP configuration requirements

 -- James Valleroy <jvalleroy@mailbox.org>  Mon, 29 Jan 2024 20:48:12 -0500

freedombox (24.2~bpo12+1) bookworm-backports; urgency=medium

  * Rebuild for bookworm-backports.

 -- James Valleroy <jvalleroy@mailbox.org>  Thu, 18 Jan 2024 06:46:59 -0500

freedombox (24.2) unstable; urgency=medium

  [ gallegonovato ]
  * Translated using Weblate (Spanish)

  [ Burak Yavuz ]
  * Translated using Weblate (Turkish)

  [ bittin1ddc447d824349b2 ]
  * Translated using Weblate (Swedish)

  [ John Doe ]
  * Translated using Weblate (French)

  [ Eric ]
  * Translated using Weblate (Chinese (Simplified))

  [ Сергій ]
  * Translated using Weblate (Ukrainian)

  [ James Valleroy ]
  * doc: Fetch latest manual

 -- James Valleroy <jvalleroy@mailbox.org>  Mon, 15 Jan 2024 21:30:58 -0500

freedombox (24.1~bpo12+1) bookworm-backports; urgency=medium

  * Rebuild for bookworm-backports.

 -- James Valleroy <jvalleroy@mailbox.org>  Fri, 05 Jan 2024 07:39:10 -0500

freedombox (24.1) unstable; urgency=medium

  [ ikmaak ]
  * Translated using Weblate (Dutch)

  [ kopatych ]
  * Added translation using Weblate (Belarusian)

  [ James Valleroy ]
  * tests: operation: Fix mock has_calls assertion (Closes: #1058421)
  * locale: Update translation strings
  * doc: Fetch latest manual

  [ rsquared ]
  * storage: Show notification when rootfs is read-only

 -- James Valleroy <jvalleroy@mailbox.org>  Mon, 01 Jan 2024 21:00:25 -0500

freedombox (23.21~bpo12+1) bookworm-backports; urgency=medium

  * Rebuild for bookworm-backports.

 -- James Valleroy <jvalleroy@mailbox.org>  Sat, 02 Dec 2023 10:09:28 -0500

freedombox (23.21) unstable; urgency=medium

  [ gallegonovato ]
  * Translated using Weblate (Spanish)

  [ Burak Yavuz ]
  * Translated using Weblate (Turkish)

  [ bittin1ddc447d824349b2 ]
  * Translated using Weblate (Swedish)

  [ Ihor Hordiichuk ]
  * Translated using Weblate (Ukrainian)

  [ Eric ]
  * Translated using Weblate (Chinese (Simplified))

  [ Jiří Podhorecký ]
  * Translated using Weblate (Czech)
  * Translated using Weblate (Czech)

  [ James Valleroy ]
  * doc: Fetch latest manual

 -- James Valleroy <jvalleroy@mailbox.org>  Mon, 20 Nov 2023 21:08:03 -0500

freedombox (23.20~bpo12+1) bookworm-backports; urgency=medium

  * Rebuild for bookworm-backports.

 -- James Valleroy <jvalleroy@mailbox.org>  Fri, 10 Nov 2023 06:19:09 -0500

freedombox (23.20) unstable; urgency=medium

  [ gallegonovato ]
  * Translated using Weblate (Spanish)

  [ Burak Yavuz ]
  * Translated using Weblate (Turkish)
  * Translated using Weblate (Turkish)

  [ Ettore Atalan ]
  * Translated using Weblate (German)

  [ James Valleroy ]
  * app: Update diagnose() docstring
  * diagnostics: Add shortcut to re-run setup for app
  * locale: Update translation strings
  * doc: Fetch latest manual

  [ Sunil Mohan Adapa ]
  * datetime: Fix diagnostic test for checking NTP server sync
  * apache: tests: Update to use DiagnosticCheck class
  * backups: Don't leave services stopped if backup fails
  * operation: Fix issue with re-running setup when it fails first time
  * coturn: Fix incorrectly passing transport argument to STUN URIs
  * matrixsynapse: Update old STUN URIs to remove 'transport' parameter
  * ejabberd: Update old STUN URIs to remove 'transport' parameter
  * email: Increase the size of the message to 100MiB

  [ Ihor Hordiichuk ]
  * Translated using Weblate (Ukrainian)

  [ Besnik Bleta ]
  * Translated using Weblate (Albanian)

  [ Joseph Nuthalapati ]
  * tests: functional: Run tests on two app servers

 -- James Valleroy <jvalleroy@mailbox.org>  Mon, 06 Nov 2023 21:03:50 -0500

freedombox (23.19~bpo12+1) bookworm-backports; urgency=medium

  * Rebuild for bookworm-backports.

 -- James Valleroy <jvalleroy@mailbox.org>  Thu, 26 Oct 2023 20:01:12 -0400

freedombox (23.19) unstable; urgency=medium

  [ gallegonovato ]
  * Translated using Weblate (Spanish)

  [ ikmaak ]
  * Translated using Weblate (Dutch)

  [ Burak Yavuz ]
  * Translated using Weblate (Turkish)

  [ Dietmar ]
  * Translated using Weblate (German)

  [ Ihor Hordiichuk ]
  * Translated using Weblate (Ukrainian)

  [ Jiří Podhorecký ]
  * Translated using Weblate (Czech)

  [ Sunil Mohan Adapa ]
  * email: Fix issue with install caused by missing drop-in config file
  * operation: Add unique ID for each operation
  * diagnostics: Refactor check IDs, tests and background checks
  * diagnostics: Refactor background diagnostics task
  * upgrades: Allow matrix-synapse to be installed from bookworm
  * matrix-synapse: Update warning on how to change domain name
  * kiwix: Fix various issues after review
  * Translated using Weblate (Telugu)
  * Translated using Weblate (Telugu)
  * kiwix: Drop unnecessary file in /etc/plinth/modules-enabled
  * glib: Refactor schedule debugging in a central place
  * glib: Add a jitter to the interval by default when scheduling tasks
  * db: Serialize most of the database queries using locks

  [ Benedek Nagy ]
  * backup: Fix bug in adding existing unencrypted backup location

  [ James Valleroy ]
  * diagnostics: Run daily check and notify on failures
  * diagnostics: Add DiagnosticCheck dataclass
  * locale: Update translation strings
  * doc: Fetch latest manual

  [ Sripath Roy Koganti ]
  * Translated using Weblate (Telugu)

  [ bittin1ddc447d824349b2 ]
  * Translated using Weblate (Swedish)

  [ Nikitha1960 ]
  * Translated using Weblate (Telugu)
  * Translated using Weblate (Telugu)
  * Translated using Weblate (Telugu)
  * Translated using Weblate (Telugu)

  [ Sanjanaa2703 ]
  * Translated using Weblate (Telugu)
  * Translated using Weblate (Telugu)
  * Translated using Weblate (Telugu)
  * Translated using Weblate (Telugu)

  [ Joseph Nuthalapati ]
  * kiwix: Add app for Kiwix offline Wikipedia reader
  * Translated using Weblate (Telugu)
  * kiwix: Do not require login to access the app
  * Translated using Weblate (Telugu)

  [ Ajay ]
  * Translated using Weblate (Telugu)
  * Translated using Weblate (Arabic)
  * Translated using Weblate (Arabic)
  * Translated using Weblate (Arabic)

  [ Nellore Mohan ]
  * Translated using Weblate (Telugu)
  * Translated using Weblate (Telugu)

  [ L.sandeep Kumar Reddy ]
  * Translated using Weblate (Telugu)

  [ KOMALA gunji ]
  * Translated using Weblate (Telugu)

  [ Harshitha Chandra ]
  * Translated using Weblate (Telugu)

  [ Vayaluru koushik ]
  * Translated using Weblate (Telugu)
  * Translated using Weblate (Telugu)
  * Translated using Weblate (Telugu)

  [ Siddhartha vadlapalli ]
  * Translated using Weblate (Telugu)
  * Translated using Weblate (Telugu)

  [ M.venkateswarlu ]
  * Translated using Weblate (Telugu)
  * Translated using Weblate (Telugu)
  * Translated using Weblate (Telugu)
  * Translated using Weblate (Telugu)

  [ Kumarkalva manaswini ]
  * Translated using Weblate (Telugu)

  [ Dega chakradhar ]
  * Translated using Weblate (Telugu)

  [ Avisa sudheer ]
  * Translated using Weblate (Telugu)

  [ Santha Sumanth ]
  * Translated using Weblate (Telugu)
  * Translated using Weblate (Telugu)

  [ Sarvepalli sathwika ]
  * Translated using Weblate (Telugu)

  [ V.Sunil ]
  * Translated using Weblate (Telugu)

  [ Nikhil kumar chowdary ]
  * Translated using Weblate (Telugu)

  [ O SIDDHARDHA ]
  * Translated using Weblate (Telugu)

  [ Sk juber ]
  * Translated using Weblate (Telugu)

  [ G Praharsha ]
  * Translated using Weblate (Telugu)

  [ Thop Siva ]
  * Translated using Weblate (Telugu)
  * Translated using Weblate (Telugu)

  [ anudeep kumar ]
  * Translated using Weblate (Telugu)
  * Translated using Weblate (Telugu)

  [ Harshitha Chainur ]
  * Translated using Weblate (Telugu)

  [ Shaik ]
  * Translated using Weblate (Arabic)
  * Translated using Weblate (Hindi)

  [ Anvitha Pachwa ]
  * Translated using Weblate (Telugu)

  [ SHAIK.FAMILABANU ]
  * Translated using Weblate (Telugu)

  [ Lohitha _Durga ]
  * Translated using Weblate (Telugu)

  [ B.Nandhini ]
  * Translated using Weblate (Telugu)

  [ Cheshma Golla ]
  * Translated using Weblate (Telugu)

 -- James Valleroy <jvalleroy@mailbox.org>  Mon, 23 Oct 2023 20:35:46 -0400

freedombox (23.18~bpo12+1) bookworm-backports; urgency=medium

  * Rebuild for bookworm-backports.

 -- James Valleroy <jvalleroy@mailbox.org>  Thu, 28 Sep 2023 19:21:50 -0400

freedombox (23.18) unstable; urgency=medium

  [ 109247019824 ]
  * Translated using Weblate (Bulgarian)
  * Translated using Weblate (Bulgarian)

  [ Brian Ó Donnell ]
  * middleware: Add new middleware to handle common errors like DB busy

  [ James Valleroy ]
  * middleware: tests: Add tests for common error middleware
  * locale: Update translations strings
  * doc: Fetch latest manual

  [ rsquared ]
  * ikiwiki: Disable discussion pages by default for new wiki/blog

  [ Sunil Mohan Adapa ]
  * wordpress: Use absolute path in service file
  * upgrades: Fix detecting apt over tor during upgrade
  * gitlab-ci: Perform backports tests on bookworm instead of bullseye
  * *: Fix all typing hint related errors
  * gitlab-ci: Make passing mypy checks mandatory
  * *: Utilize newer 3.10 syntax for type hints
  * *: Add some additional type annotations
  * pyproject: Add configuration for mypy to ignore some libraries

 -- James Valleroy <jvalleroy@mailbox.org>  Mon, 25 Sep 2023 20:47:20 -0400

freedombox (23.17~bpo12+1) bookworm-backports; urgency=medium

  * Rebuild for bookworm-backports.

 -- James Valleroy <jvalleroy@mailbox.org>  Fri, 15 Sep 2023 07:06:56 -0400

freedombox (23.17) unstable; urgency=medium

  [ gallegonovato ]
  * Translated using Weblate (Spanish)

  [ Burak Yavuz ]
  * Translated using Weblate (Turkish)

  [ Jiří Podhorecký ]
  * Translated using Weblate (Czech)

  [ Ihor Hordiichuk ]
  * Translated using Weblate (Ukrainian)

  [ ikmaak ]
  * Translated using Weblate (Dutch)

  [ bittin1ddc447d824349b2 ]
  * Translated using Weblate (Swedish)

 -- James Valleroy <jvalleroy@mailbox.org>  Mon, 11 Sep 2023 20:46:43 -0400

freedombox (23.16~bpo12+1) bookworm-backports; urgency=medium

  * Rebuild for bookworm-backports.

 -- James Valleroy <jvalleroy@mailbox.org>  Thu, 31 Aug 2023 06:50:08 -0400

freedombox (23.16) unstable; urgency=medium

  [ Petter Reinholdtsen ]
  * Translated using Weblate (Norwegian Bokmål)

  [ Jiří Podhorecký ]
  * Translated using Weblate (Czech)

  [ Joseph Nuthalapati ]
  * l10n: Fix error in Czech translation string

  [ Sunil Mohan Adapa ]
  * django: Remove use of X-XSS-Protection header
  * backups: Remove use of length_is template function
  * users, networks: Use the autofocus HTML attribute sparingly
  * sso: Use POST method for logout
  * sso: Switch to django-axes >= 5.0
  * networks, samba: tests: functional: Fix setting firewall zone
  * openvpn: Fix app not installing Debian testing
  * openvpn: Correctly set expiry of server/client certs to 10 years
  * openvpn: Minor refactoring in setting up easy-rsa
  * openvpn: Use config file instead of env vars for easy-rsa
  * openvpn: Ensure that re-running setup works as expected
  * openpvn: Renew server/client certificates

  [ Michael Breidenbach ]
  * Translated using Weblate (Swedish)

  [ James Valleroy ]
  * locale: Update translation strings
  * doc: Fetch latest manual

 -- James Valleroy <jvalleroy@mailbox.org>  Mon, 28 Aug 2023 20:47:10 -0400

freedombox (23.15~bpo12+1) bookworm-backports; urgency=medium

  * Rebuild for bookworm-backports.

 -- James Valleroy <jvalleroy@mailbox.org>  Fri, 18 Aug 2023 06:38:26 -0400

freedombox (23.15) unstable; urgency=medium

  [ ikmaak ]
  * Translated using Weblate (Dutch)

  [ Burak Yavuz ]
  * Translated using Weblate (Turkish)

  [ Ihor Hordiichuk ]
  * Translated using Weblate (Ukrainian)

  [ Ettore Atalan ]
  * Translated using Weblate (German)

  [ gallegonovato ]
  * Translated using Weblate (Spanish)

  [ James Valleroy ]
  * debian: Add Swedish translation for debconf (Closes: #1041735)
  * doc: Fetch latest manual

 -- James Valleroy <jvalleroy@mailbox.org>  Mon, 14 Aug 2023 21:08:16 -0400

freedombox (23.14~bpo12+1) bookworm-backports; urgency=medium

  * Rebuild for bookworm-backports.

 -- James Valleroy <jvalleroy@mailbox.org>  Thu, 03 Aug 2023 06:11:41 -0400

freedombox (23.14) unstable; urgency=medium

  [ James Valleroy ]
  * users: Add diagnostics check for nslcd config
  * users: Add diagnostic checks for nsswitch config
  * firewall: Add diagnostic for default zone
  * firewall: Add diagnostic check for backend
  * firewall: Add diagnostic check for passthroughs
  * torproxy: Add separate app for Tor Proxy
  * HACKING: Add instructions for container on Raspberry Pi
  * ci: Add mypy static type check
  * upgrades: Use codename= in apt preferences
  * upgrades: Use n= for unattended-upgrades origin pattern
  * container: Update for bookworm images
  * locale: Update translation strings
  * doc: Fetch latest manual

  [ ikmaak ]
  * Translated using Weblate (Dutch)

  [ Sunil Mohan Adapa ]
  * torproxy: Rename icon from tor to torproxy
  * torproxy: Remove unnecessary load tags in template file
  * torproxy: Add shortcut to home page for logged in users
  * tor: Minor refactor to remove code the check for need to restart
  * tor, torproxy: Update description for info on services provided
  * tor: tests: Make functional test check for running service
  * torproxy: Drop irrelavant 'ExitPolicy' configuration directive
  * kvstore: Optionally, don't throw exception when deleting key
  * tor, torproxy: Export settings from old to new app
  * bepasty: Don't enable app when setup is rerun
  * bind: Don't enable app when setup is rerun
  * deluge: Don't enable app when setup is rerun
  * ejabberd: Don't enable app when setup is rerun
  * gitweb: Don't enable app when setup is rerun
  * ikiwiki: Don't enable app when setup is rerun
  * infinoted: Don't enable app when setup is rerun
  * janus: Don't enable app when setup is rerun
  * jsxc: Don't enable app when setup is rerun
  * mediawiki: Don't enable app when setup is rerun
  * minetest: Don't enable app when setup is rerun
  * openvpn: Don't enable app when setup is rerun
  * performance: Don't enable app when setup is rerun
  * privoxy: Don't enable app when setup is rerun
  * quassel: Don't enable app when setup is rerun
  * radicale: Don't enable app when setup is rerun
  * rssbridge: Don't enable app when setup is rerun
  * shaarli: Don't enable app when setup is rerun
  * sharing: Don't enable app when setup is rerun
  * ttrss: Don't enable app when setup is rerun
  * wireguard: Don't enable app when setup is rerun
  * zoph: Don't enable app when setup is rerun
  * app: Implement advanced option to rerun app setup

  [ fliu ]
  * container: Add support for retrieving GPG keys using wget

 -- James Valleroy <jvalleroy@mailbox.org>  Mon, 31 Jul 2023 20:39:40 -0400

freedombox (23.13~bpo12+1) bookworm-backports; urgency=medium

  * Rebuild for bookworm-backports.

 -- James Valleroy <jvalleroy@mailbox.org>  Fri, 21 Jul 2023 09:56:10 -0400

freedombox (23.13) unstable; urgency=medium

  [ gallegonovato ]
  * Translated using Weblate (Spanish)

  [ Burak Yavuz ]
  * Translated using Weblate (Turkish)

  [ Ihor Hordiichuk ]
  * Translated using Weblate (Ukrainian)

  [ Ettore Atalan ]
  * Translated using Weblate (German)

  [ Joseph Nuthalapati ]
  * HACKING: Instructions for macOS on Apple Silicon
  * container: Add support for ARM64 containers

  [ James Valleroy ]
  * doc: Fetch latest manual

 -- James Valleroy <jvalleroy@mailbox.org>  Mon, 17 Jul 2023 22:02:21 -0400

freedombox (23.12~bpo12+1) bookworm-backports; urgency=medium

  * Rebuild for bookworm-backports.

 -- James Valleroy <jvalleroy@mailbox.org>  Tue, 11 Jul 2023 07:28:43 -0400

freedombox (23.12) unstable; urgency=medium

  [ gallegonovato ]
  * Translated using Weblate (Spanish)

  [ Burak Yavuz ]
  * Translated using Weblate (Turkish)

  [ Jiří Podhorecký ]
  * Translated using Weblate (Czech)
  * Translated using Weblate (Czech)

  [ Ihor Hordiichuk ]
  * Translated using Weblate (Ukrainian)

  [ Sunil Mohan Adapa ]
  * gitweb: Fix issue with service startup when gitweb is not enabled
  * packages: Purge packages on uninstall
  * searx: Fix typo in method name
  * samba: Remove additional configuration files on uninstall
  * mediawiki: Utilize purging of packages and don't remove explicitly
  * shaarli: Utilize purging of packages and don't remove explicitly
  * deluge: Utilize purging of packages and don't remove explicitly
  * uninstall: Remove experimental warning
  * roundcube: Clarify description for local mail only option
  * mediawiki: Increment version to run update.php automatically

  [ ikmaak ]
  * Translated using Weblate (Dutch)

  [ James Valleroy ]
  * locale: Update translation strings
  * doc: Fetch latest manual

 -- James Valleroy <jvalleroy@mailbox.org>  Mon, 19 Jun 2023 20:44:30 -0400

freedombox (23.11) experimental; urgency=medium

  [ James Valleroy ]
  * shadowsocksserver: Add separate app for Shadowsocks server
  * shadowsocksserver: Use shared manual page with Client
  * debian: Remove drop-in configs from version <23.11
  * locale: Update translation strings
  * doc: Fetch latest manual

  [ Sunil Mohan Adapa ]
  * *: Fix icons not present in the generated .deb
  * config: Add new component for managing drop-in /etc/ config files
  * debian/install: Add new place in /usr to keep drop-in config files
  * gitweb: Use drop-in config component for /etc files
  * deluge: Use drop-in config comonents for /etc files
  * email: Use drop-in config component for /etc files
  * i2p: Use drop-in config component for /etc files
  * ikiwiki: Use drop-in config component for /etc files
  * janus: Use drop-in config component for /etc files
  * letsencrypt: Use drop-in config component for /etc files
  * matrixsynapse: Use drop-in config component for /etc files
  * mediawiki: Use drop-in config component for /etc files
  * minidlna: Use drop-in config component for /etc files
  * networks: Use drop-in config component for /etc files
  * pagekite: Drop the config file for forcing use of Debian certs
  * privacy: Use drop-in config component for /etc files
  * radicale: Use drop-in config component for /etc files
  * roundcube: Use drop-in config component for /etc files
  * rssbridge: Use drop-in config component for /etc files
  * searx: Use drop-in config component for /etc files
  * security: Use drop-in config component for /etc files
  * sharing: Use drop-in config component for /etc files
  * ssh: Use drop-in config component for /etc files
  * sso: Use drop-in config component for /etc files
  * syncthing: Use drop-in config component for /etc files
  * transmission: Use drop-in config component for /etc files
  * ttrss: Use drop-in config component for /etc files
  * upgrades: Use drop-in config component for /etc files
  * users: Use drop-in config component for /etc files
  * wordpress: Use drop-in config component for /etc files
  * apache: Use drop-in config component for /etc files
  * bepasty: Use drop-in config component for /etc files
  * calibre: Use drop-in config component for /etc files
  * cockpit: Use drop-in config component for /etc files
  * ejabberd: Use drop-in config component for /etc files
  * apache: Fix failure during app update

 -- James Valleroy <jvalleroy@mailbox.org>  Mon, 05 Jun 2023 22:07:02 -0400

freedombox (23.10) experimental; urgency=medium

  [ gallegonovato ]
  * Translated using Weblate (Spanish)

  [ ikmaak ]
  * Translated using Weblate (Dutch)
  * Translated using Weblate (Dutch)

  [ Burak Yavuz ]
  * Translated using Weblate (Turkish)

  [ Ihor Hordiichuk ]
  * Translated using Weblate (Ukrainian)

  [ Sunil Mohan Adapa ]
  * *: Move modules-enabled files to /usr/share
  * doc/dev: Set language code explicitly in Sphinx configuration

  [ James Valleroy ]
  * gitweb: Disable gpg signing in tests

  [ Frederico Gomes ]
  * Translated using Weblate (Portuguese)
  * Translated using Weblate (Portuguese)

 -- James Valleroy <jvalleroy@mailbox.org>  Mon, 22 May 2023 21:14:24 -0400

freedombox (23.9) experimental; urgency=medium

  [ nbenedek ]
  * ttrss: Allow apps to use /tt-rss URL instead of separate one

  [ James Valleroy ]
  * debian: Update copyright years
  * debian: Follows policy v4.6.2
  * tor: Only diagnose relay ports if feature enabled
  * tor: Check if Hidden service is version 3
  * tor: Rename Hidden service to Onion service
  * help: Add information on obtaining source code
  * locale: Update translation strings
  * doc: Fetch latest manual

  [ Sunil Mohan Adapa ]
  * mediawiki: Make a utility method public
  * mediawiki: Make retrieving list of supported languages robust
  * mediawiki: Simplify retrieving the default language
  * ttrss: Update list of clients
  * ttrss: Don't show app in enabled list of apps if install fails
  * apache: Reload apache using component if config changes
  * transmission: Allow remote UIs to connect
  * transmission: Add Tremotesf to list of client apps
  * ttrss: Use the apache component to restart apache on config change
  * storage: Handle mount error properly
  * uninstall: Fix issue with uninstall of apps that have no backup
  * service: Remove reference to managed_services in a message
  * zoph: Don't fail at showing app view during uninstall
  * theme: Move icons to app folders
  * minidlna: Resize icon and export to PNG also
  * doc/dev: Update copyright year

  [ Nobuhiro Iwamatsu ]
  * Translated using Weblate (Japanese)

 -- James Valleroy <jvalleroy@mailbox.org>  Mon, 08 May 2023 20:39:20 -0400

freedombox (23.8) experimental; urgency=medium

  [ James Valleroy ]
  * Revert "locale: Update translation strings"
  * HACKING: Force pip to install packages to system environment
  * ci: Force pip install for functional tests
  * datetime: Use unique component ID for related daemon
  * upgrades: Check apt result during dist-upgrade
  * doc: Fetch latest manual

  [ Sunil Mohan Adapa ]
  * tests: Don't error during collection if selenium is not installed
  * tests: functional: Make install script work for Bullseye
  * datetime: Re-implement backup/restore for timezone
  * coturn: Prevent package removal when roundcube is uninstalled
  * tests: functional: Remove handling for custom enable/disable buttons
  * tests: functional: Update detecting page changes
  * gitweb: Simplify handling shortcut for front page
  * searx: Simplify handling shortcut for front page

  [ nbenedek ]
  * calibre: Remove libraries during uninstallation
  * mediawiki: Fix broken view on Bullseye due to language selection
  * bepasty: Completely uninstall app
  * coturn: Completely uninstall app
  * deluge: Completely uninstall app
  * gitweb: Completely uninstall app, remove repositories
  * ikiwiki: Completely uninstall app
  * matrixsynapse: Completely uninstall app
  * roundcube: Completely uninstall app
  * rssbridge: Completely uninstall app
  * searx: Completely uninstall app
  * shaarli: Completely uninstall app
  * shadowsocks: Completely uninstall app
  * sharing: Completely uninstall app
  * syncthing: Completely uninstall app
  * wordpress: Completely uninstall app
  * mediawiki: Completely uninstall app
  * syncthing: Remove unused pathlib import so job code-quality can pass
  * tor: Completely uninstall app
  * ttrss: Completely uninstall app
  * infinoted: Completely uninstall app
  * openvpn: Completely uninstall app
  * samba: Completely uninstall app

  [ 109247019824 ]
  * Translated using Weblate (Bulgarian)
  * Translated using Weblate (Bulgarian)
  * Translated using Weblate (Bulgarian)

  [ Coucouf ]
  * Translated using Weblate (French)

  [ Veiko Aasa ]
  * gitweb: Disable snapshot feature
  * gitweb: Make globally configured features overridable per-repository

  [ Ihor Hordiichuk ]
  * Translated using Weblate (Ukrainian)

 -- James Valleroy <jvalleroy@mailbox.org>  Mon, 24 Apr 2023 21:46:50 -0400

freedombox (23.7) experimental; urgency=medium

  [ 109247019824 ]
  * Translated using Weblate (Bulgarian)
  * Translated using Weblate (Bulgarian)

  [ Veiko Aasa ]
  * container: Force pip to install packages to system environment
  * tests: functional: Fix setting first ethernet connection as internal

  [ Sunil Mohan Adapa ]
  * container: Fix resizing disk image containing multiple partitions
  * container: Increase wait time to accommodate slower architectures
  * matrixsynapse: Add token based registration verification

  [ nbenedek ]
  * mediawiki: Allow setting site language code

  [ James Valleroy ]
  * locale: Update translation strings
  * doc: Fetch latest manual

 -- James Valleroy <jvalleroy@mailbox.org>  Mon, 27 Mar 2023 20:51:28 -0400

freedombox (23.6) unstable; urgency=medium

  [ Sunil Mohan Adapa ]
  * ci: Force pip to install packages to system environment
  * /etc/issue: Update message to reflect that all users can login
  * datetime: Use timedatectl to read current timezone

  [ nbenedek ]
  * samba: make sure shares are not accessible from the internet
  * ttrss: fix failing backup

  [ James Valleroy ]
  * locale: Update translation strings
  * doc: Fetch latest manual

 -- James Valleroy <jvalleroy@mailbox.org>  Mon, 13 Mar 2023 21:52:56 -0400

freedombox (23.5) unstable; urgency=medium

  [ Dietmar ]
  * Translated using Weblate (German)

  [ ikmaak ]
  * Translated using Weblate (German)
  * Translated using Weblate (Dutch)

  [ gallegonovato ]
  * Translated using Weblate (Spanish)

  [ Burak Yavuz ]
  * Translated using Weblate (Turkish)

  [ Ihor Hordiichuk ]
  * Translated using Weblate (Ukrainian)

  [ 109247019824 ]
  * Translated using Weblate (Bulgarian)

  [ James Valleroy ]
  * mediawiki: Fix app view error
  * locale: Update translation strings
  * doc: Fetch latest manual

  [ Jiří Podhorecký ]
  * Translated using Weblate (Czech)

  [ Besnik Bleta ]
  * Translated using Weblate (Albanian)

  [ Veiko Aasa ]
  * samba: tests: Fix enable share view test

  [ Michael Breidenbach ]
  * Translated using Weblate (Swedish)

 -- James Valleroy <jvalleroy@mailbox.org>  Mon, 27 Feb 2023 20:33:22 -0500

freedombox (23.4) unstable; urgency=medium

  [ James Valleroy ]
  * matrixsynapse: Add python3-psycopg2 to packages
  * searx: Add libjs-bootstrap to packages
  * ikiwiki: Re-run setup for each site after restore
  * matrixsynapse: Use yaml.safe_load
  * dynamicdns: Skip uninstall test
  * uninstall: Fix spelling in warning message
  * locale: Update translation strings
  * doc: Fetch latest manual

  [ nbenedek ]
  * email: Redirect to the app page if roundcube isn't installed

  [ Sunil Mohan Adapa ]
  * ejabberd: Fix making call connections when using TURN
  * snapshot: Fix issue with snapshot rollbacks
  * snapshot: Fix mounting /.snapshots subvolume and use automounting
  * config: Drop RuntimeMaxUse=5% for journal logging
  * templates: Show better title for 404 page
  * backups: Allow selecting a single app from URL when creating backup
  * app: Add backup and restore menu items to toolbar menu
  * vagrant: Mount source in /freedombox instead of /vagrant
  * vagrant: Switch to /freedombox before running service with alias
  * vagrant: Drop unnecessary script that deletes sqlite file
  * vagrant: Hide the vagrant-script directory
  * matrixsnapse: Minor refactor in getting/setting public registrations
  * matrixsynapse: Disable verification to fix public registrations
  * ejabberd: Add Monal and Siskin for iOS and remove ChatSecure

  [ Juan ]
  * Translated using Weblate (Spanish)

  [ 109247019824 ]
  * Translated using Weblate (Bulgarian)

 -- James Valleroy <jvalleroy@mailbox.org>  Mon, 13 Feb 2023 21:06:24 -0500

freedombox (23.3) unstable; urgency=medium

  [ 109247019824 ]
  * Translated using Weblate (Bulgarian)

  [ James Valleroy ]
  * tor: Remove workaround for old Augeas bug
  * upgrades: Add augeas lens for Deb822 apt sources
  * tor: Also use Aptsources822 augeas lens
  * firewalld: Allow upgrade to version 2*
  * locale: Update translation strings
  * doc: Fetch latest manual

  [ Sunil Mohan Adapa ]
  * config: Fix showing the value of the default home page
  * tests: functional: Fix submitting forms with notifications present
  * views: Use dedicated view when showing an app with operations
  * gitweb: tests: Skip tests using git when git is not installed
  * email: Revert workaround for error on finishing uninstall

 -- James Valleroy <jvalleroy@mailbox.org>  Mon, 30 Jan 2023 20:36:37 -0500

freedombox (23.2) unstable; urgency=medium

  [ Besnik Bleta ]
  * Translated using Weblate (Albanian)

  [ James Valleroy ]
  * upgrades: Stop quassel during dist upgrade
  * ssh: Add sudo to allowed groups
  * doc: Fetch latest manual

  [ Sunil Mohan Adapa ]
  * ssh: Update existing setups to add sudo group to allowed SSH groups

  [ 109247019824 ]
  * Translated using Weblate (Bulgarian)

 -- James Valleroy <jvalleroy@mailbox.org>  Mon, 16 Jan 2023 20:33:02 -0500

freedombox (23.1) unstable; urgency=medium

  [ gallegonovato ]
  * Translated using Weblate (Spanish)
  * Translated using Weblate (Galician)
  * Translated using Weblate (Spanish)

  [ James Valleroy ]
  * janus: Allow upgrade to 1.1
  * locale: Update translation strings
  * doc: Fetch latest manual

  [ Veiko Aasa ]
  * gitweb: Run git commands as a web user

  [ Sunil Mohan Adapa ]
  * operation: tests: Fix warning when test helpers start with 'Test'
  * package: Don't uninstall packages that are in use by other apps
  * email: Workaround an issue with error on finishing uninstall
  * zoph: Add explicit dependency on default-mysql-server

  [ nbenedek ]
  * tor: Add onion location to apache

 -- James Valleroy <jvalleroy@mailbox.org>  Tue, 03 Jan 2023 11:54:58 -0500

freedombox (22.27) unstable; urgency=medium

  [ ikmaak ]
  * Translated using Weblate (Dutch)

  [ Burak Yavuz ]
  * Translated using Weblate (Turkish)

  [ Eric ]
  * Translated using Weblate (Chinese (Simplified))

  [ Ihor Hordiichuk ]
  * Translated using Weblate (Ukrainian)

  [ 109247019824 ]
  * Translated using Weblate (Bulgarian)

  [ Johannes Keyser ]
  * Translated using Weblate (German)

  [ Jiří Podhorecký ]
  * Translated using Weblate (Czech)

  [ Joseph Nuthalapati ]
  * container: Drop free tag from image URLs
  * tests: functional: Set timeout to 3 hours

  [ Sunil Mohan Adapa ]
  * users: tests: Fix privileged tests
  * minidlna: Fix incorrect marking for firewall local protection
  * snapshot: Fix showing unsupported message on non-btrfs filesystems
  * d/control: Don't recommend libpam-tmpdir
  * package, email: Move conflicting package removal to framework
  * zoph, wordpress: Add conflicts on libpam-tmpdir

  [ James Valleroy ]
  * upgrades: dist-upgrade: Don't change apt security line
  * wordpress: Redirect Webfinger queries
  * locale: Update translation strings
  * doc: Fetch latest manual

 -- James Valleroy <jvalleroy@mailbox.org>  Mon, 19 Dec 2022 20:59:17 -0500

freedombox (22.26) unstable; urgency=medium

  [ Sunil Mohan Adapa ]
  * i2p: Remove donation URL that is no longer available
  * searx: Ensure that socket is only reachable by Apache and root
  * firewall: Create a mechanism for protecting local services
  * firewall: Introduce component for local service protection
  * calibre: Add protection to local service using firewall
  * deluge: Add protection to local service using firewall
  * transmission: Add protection to local service using firewall
  * syncthing: Add protection to local service using firewall
  * minidlna: Add protection to local service using firewall
  * i2p: Add protection to local service using firewall
  * email: Add protection to local service using firewall
  * ssh: Restrict logins to groups root, admin and freedombox-ssh
  * ssh: Add checkbox to remove login group restrictions
  * security: Remove restricted access setting and configuration

  [ James Valleroy ]
  * ejabberd: Enable mod_http_upload
  * locale: Update translation strings
  * doc: Fetch latest manual

 -- James Valleroy <jvalleroy@mailbox.org>  Mon, 05 Dec 2022 21:37:21 -0500

freedombox (22.25.1) unstable; urgency=medium

  * Re-upload to unstable.

 -- Sunil Mohan Adapa <sunil@medhas.org>  Fri, 02 Dec 2022 08:21:34 -0800

freedombox (22.25) unstable; urgency=medium

  [ nbenedek ]
  * email: dovecot: Add fail2ban jail

  [ Sunil Mohan Adapa ]
  * email: Fix creation of aliases for security@ and usenet@

  [ James Valleroy ]
  * doc: Fetch latest manual

 -- Sunil Mohan Adapa <sunil@medhas.org>  Mon, 28 Nov 2022 15:41:46 -0800

freedombox (22.24) unstable; urgency=medium

  [ Johannes Keyser ]
  * Translated using Weblate (German)

  [ Coucouf ]
  * Translated using Weblate (French)

  [ 109247019824 ]
  * Translated using Weblate (Bulgarian)

  [ James Valleroy ]
  * storage: Drop skip_recommends
  * minetest: Handle upgrade from 5.3.0 to 5.6.1
  * upgrades: Update list of holds during dist upgrade
  * locale: Update translation strings
  * doc: Fetch latest manual

  [ Sunil Mohan Adapa ]
  * debian/lintian-overrides: Fix mismatch patterns and new messages
  * upgrades: Add documentation link to upgrades service file

  [ Petter Reinholdtsen ]
  * Translated using Weblate (Norwegian Bokmål)

 -- James Valleroy <jvalleroy@mailbox.org>  Mon, 07 Nov 2022 20:57:48 -0500

freedombox (22.23) unstable; urgency=medium

  [ Michael Breidenbach ]
  * Translated using Weblate (Swedish)

  [ 109247019824 ]
  * Translated using Weblate (Bulgarian)
  * Translated using Weblate (Bulgarian)

  [ James Valleroy ]
  * upgrades: Allow FreedomBox vendor when adding backports
  * upgrades: Skip unattended-upgrade in dist-upgrade
  * locale: Update translation strings
  * doc: Fetch latest manual

  [ Benedek Nagy ]
  * Translated using Weblate (Hungarian)

  [ tunebes ]
  * storage: Handle file systems on non-physical devices

  [ Sunil Mohan Adapa ]
  * Translated using Weblate (Hungarian)
  * upgrades: Fix a minor flake8 pipeline failure
  * letsencrypt: Fix regression with comparing certificate

  [ nbenedek ]
  * rssbridge: add option to allow public access

 -- James Valleroy <jvalleroy@mailbox.org>  Mon, 24 Oct 2022 20:37:54 -0400

freedombox (22.22.1) unstable; urgency=medium

  [ Sunil Mohan Adapa ]
  * privacy: Remove unused import, fix pipeline

  [ James Valleroy ]
  * debian: tests: Fix PYTHONPATH
  * doc: Fetch latest manual

  [ ikmaak ]
  * Translated using Weblate (Dutch)

  [ Burak Yavuz ]
  * Translated using Weblate (Turkish)

  [ Eric ]
  * Translated using Weblate (Chinese (Simplified))

  [ Tymofii Lytvynenko ]
  * Translated using Weblate (Ukrainian)
  * Translated using Weblate (Ukrainian)

  [ 109247019824 ]
  * Translated using Weblate (Bulgarian)

  [ Jiří Podhorecký ]
  * Translated using Weblate (Czech)

 -- James Valleroy <jvalleroy@mailbox.org>  Sun, 16 Oct 2022 10:55:59 -0400

freedombox (22.22) unstable; urgency=medium

  [ Michael Breidenbach ]
  * Translated using Weblate (Swedish)

  [ Tymofii Lytvynenko ]
  * Translated using Weblate (Ukrainian)
  * Translated using Weblate (Ukrainian)
  * Translated using Weblate (Ukrainian)

  [ Jiří Podhorecký ]
  * Translated using Weblate (Czech)

  [ Sunil Mohan Adapa ]
  * templates: Update HTML meta tags for better description and app-name
  * doc: dev: Minor example code refactor
  * actions: Allow nested and top-level actions
  * actions: Use separate IPC for communicating results
  * actions: Implement getting raw output from the process
  * actions: Allow actions to be called by other users
  * config: Drop ability to set hostname on systems without systemd
  * dynamicdns: Check action script with flake8
  * tests: Add fixture to help in testing privileged actions
  * apache: Use privileged decorator for actions
  * bepasty: Use privileged decorator for actions
  * bind: Use privileged decorator for actions
  * calibre: Use privileged decorator for actions
  * config: Minor update to privileged method signature
  * config: Use privileged decorator for actions
  * config: Use privileged decorator for set-hostname action
  * config: Use privileged decorator for set domainname action
  * config: Minor refactor
  * coturn: Use privileged decorator for actions
  * datetime: Use privileged decorator for actions
  * deluge: Use privileged decorator for actions
  * dynamicdns: Use privileged decorator for actions
  * ejabberd: Use privileged decorator for actions
  * email: Use privileged decorator for actions
  * firewall: Use privileged decorator, drop showing running status
  * gitweb: Use privileged decorator for actions
  * help: Use privileged decorator for actions
  * i2p: Use privileged decorator for actions
  * ikiwiki: Use privileged decorator for actions
  * infinoted: Use privileged decorator for actions
  * letsencrypt: Use privileged decorator for actions
  * matrixsynapse: Use privileged decorator for actions
  * mediawiki: Use privileged decorator for actions
  * minetest: Use privileged decorator for actions
  * minidlna: Use privileged decorator for actions
  * minidlna: Use the exposed URL for diagnostic test
  * networks: Use privileged decorator for actions
  * openvpn: Use privileged decorator for actions
  * openvpn: Drop RSA to ECC migration code and two-step setup
  * pagekite: Use privileged decorator for actions
  * power: Use privileged decorator for actions
  * quassel: Use privileged decorator for actions
  * radicale: Use privileged decorator for actions
  * roundcube: Minor update to comment in privileged actions
  * searx: Use privileged decorator for actions
  * searx: Show status of public access irrespective of enabled state
  * security: Use privileged decorator for actions
  * shadowsocks: Use privileged decorator for actions
  * sharing: Use privileged decorator for actions
  * snapshot: Use privileged decorator for actions
  * ssh: Use privileged decorator for actions
  * sso: Use privileged decorator for actions
  * syncthing: Use privileged decorator for actions
  * tor: Use privileged decorator for actions
  * transmission: Minor update to privileged method signature
  * ttrss: Use privileged decorator for actions
  * upgrades: Use privileged decorator for actions
  * wireguard: Us privileged decorator for actions
  * wordpress: Use privileged decorator for actions
  * zoph: Use privileged decorator for actions
  * backups: Use privileged decorator for sshfs actions
  * samba: Use privileged decorator for actions
  * storage: Use privileged decorator for actions
  * users: Use privileged decorator for actions
  * *: Use privileged decorator for service actions
  * backups: Use privileged decorator for backup actions
  * *: Use privileged decorator for package actions
  * actions: Drop unused superuser_run and related methods
  * action_utils: Drop unused progress requests from apt-get
  * bind: Drop enabling DNSSEC (deprecated) as it is always enabled
  * config: Drop legacy migration of Apache homepage settings
  * action_utils: Drop support for non-systemd environments
  * apache: Fix logs still going into /var/log files
  * wordpress: Update fail2ban filter
  * fail2ban: Make fail2ban log to journald
  * privacy: Set vendor as FreedomBox for dpkg and popularity-contest

  [ Petter Reinholdtsen ]
  * Translated using Weblate (Norwegian Bokmål)

  [ Besnik Bleta ]
  * Translated using Weblate (Albanian)
  * Translated using Weblate (Albanian)

  [ nbenedek ]
  * matrix: Add fail2ban jail
  * privacy: Add new system app for popularity-contest

  [ Nikita Epifanov ]
  * Translated using Weblate (Russian)

  [ James Valleroy ]
  * locale: Update translation strings
  * doc: Fetch latest manual

 -- James Valleroy <jvalleroy@mailbox.org>  Mon, 10 Oct 2022 21:38:11 -0400

freedombox (22.21.1) unstable; urgency=medium

  [ Andrij Mizyk ]
  * Translated using Weblate (Ukrainian)
  * Translated using Weblate (Ukrainian)

  [ Sunil Mohan Adapa ]
  * notification: Don't fail when formatting message strings

  [ 109247019824 ]
  * Translated using Weblate (Bulgarian)

 -- James Valleroy <jvalleroy@mailbox.org>  Sat, 01 Oct 2022 10:07:08 -0400

freedombox (22.21) unstable; urgency=medium

  [ ikmaak ]
  * Translated using Weblate (Danish)
  * Translated using Weblate (German)
  * Translated using Weblate (Spanish)
  * Translated using Weblate (French)
  * Translated using Weblate (Italian)
  * Translated using Weblate (Norwegian Bokmål)
  * Translated using Weblate (Dutch)
  * Translated using Weblate (Portuguese)
  * Translated using Weblate (Swedish)
  * Translated using Weblate (Russian)
  * Translated using Weblate (Polish)
  * Translated using Weblate (Persian)
  * Translated using Weblate (Indonesian)
  * Translated using Weblate (Czech)
  * Translated using Weblate (Ukrainian)
  * Translated using Weblate (Hungarian)
  * Translated using Weblate (Lithuanian)
  * Translated using Weblate (Slovenian)
  * Translated using Weblate (Bulgarian)
  * Translated using Weblate (Greek)
  * Translated using Weblate (Serbian)
  * Translated using Weblate (Albanian)
  * Translated using Weblate (Latvian)

  [ Oğuz Ersen ]
  * Translated using Weblate (Turkish)

  [ Andrij Mizyk ]
  * Translated using Weblate (Ukrainian)
  * Translated using Weblate (Ukrainian)
  * Translated using Weblate (Ukrainian)

  [ 109247019824 ]
  * Translated using Weblate (Bulgarian)
  * Translated using Weblate (Bulgarian)

  [ Besnik Bleta ]
  * Translated using Weblate (Albanian)

  [ James Valleroy ]
  * janus: Enable systemd sandboxing
  * janus: Allow AF_UNIX and AF_NETLINK
  * locale: Update translation strings
  * doc: Fetch latest manual
  * setup.py: Move distutils import after setuptools import

  [ nbenedek ]
  * wordpress: disable readme.html, xmlrpc.php, wp-cron.php
  * wordpress: Add fail2ban filter and jail
  * mediawiki: Add powered by freedombox logo

  [ Sunil Mohan Adapa ]
  * wordpress: Reload apache after app update
  * d/install: mediawiki: Install the new powered by file

  [ Michael Breidenbach ]
  * Translated using Weblate (Swedish)

 -- James Valleroy <jvalleroy@mailbox.org>  Mon, 26 Sep 2022 20:47:48 -0400

freedombox (22.20) unstable; urgency=medium

  [ atilluF ]
  * Translated using Weblate (Italian)

  [ Burak Yavuz ]
  * Translated using Weblate (Turkish)

  [ Eric ]
  * Translated using Weblate (Chinese (Simplified))

  [ Jiří Podhorecký ]
  * Translated using Weblate (Czech)

  [ Veiko Aasa ]
  * tests: functional: Assert app is not installed after uninstallation
  * samba: Ignore mounted files when listing mounts
  * samba: Update client apps information

  [ Sunil Mohan Adapa ]
  * ejabberd: tests: functional: Ensure jsxc is installed
  * zoph: tests: functional: Simplify finding the form to submit
  * shaarli: tests: functional: Specify setup form submission button
  * ikiwiki: tests: functional: Find forms more accurately
  * gitweb: Use generic form template for create/edit repository
  * gitweb: tests: functional: Find forms more accurately
  * gitweb: Fix issue with page not refreshing during uninstall
  * calibre: tests: functional: Find forms more specifically
  * bepasty: Use generic form template for add password view
  * bepasty: tests: functional: Minor refactor for form submission
  * first_boot: tests: functional: Find form more specifically
  * sharing: tests: functional: Find forms more accurately
  * sso: tests: functional: Find forms more accurately
  * backups: Use generic form template for create and schedule views
  * backups: tests: functional: Find forms more accurately
  * templates: form: Specify a form class for use with functional tests
  * snapshot: tests: functional: Minor refactoring for form submission
  * wordpress: tests: functional: Find forms more specifically
  * users: tests: functional: Find forms more accurately
  * tests: functional: Force specifying form to submit more accurately
  * tests: functional: Wait for installation to complete fully

  [ James Valleroy ]
  * debian: Add Italian debconf translation (Closes: #1019157)
  * version: Compare Debian package version numbers
  * firewall: Allow upgrade from any version to 1.2.*
  * locale: Update translation strings
  * doc: Fetch latest manual

  [ Coucouf ]
  * Translated using Weblate (French)
  * Translated using Weblate (French)

  [ nbenedek ]
  * matrixsynapse: Allow matrix-synapse >= 1.65 to install successfully
  * d/maintscript: remove tahoe and mldonkey apache conf files

 -- James Valleroy <jvalleroy@mailbox.org>  Mon, 12 Sep 2022 21:07:14 -0400

freedombox (22.19) unstable; urgency=medium

  [ James Valleroy ]
  * debian: Update Spanish translation template (Closes: #1017452)
  * avahi: Don't disable after tests
  * ejabberd: Set hostname for test that relies on it
  * upgrades: Add button to test dist-upgrade in development mode
  * Translated using Weblate (French)
  * janus: Convert action to privileged
  * janus: Handle upgrades to 1.0.*
  * upgrades: Hold janus during dist-upgrade
  * locale: Update translation strings
  * doc: Fetch latest manual

  [ Joseph Nuthalapati ]
  * tests: Make functional.is_available check faster

  [ nautilusx ]
  * Translated using Weblate (German)

  [ Maxime Leroy ]
  * Translated using Weblate (French)

  [ Burak Yavuz ]
  * Translated using Weblate (Turkish)

  [ Eric ]
  * Translated using Weblate (Chinese (Simplified))

  [ Andrij Mizyk ]
  * Translated using Weblate (Ukrainian)

  [ 109247019824 ]
  * Translated using Weblate (Bulgarian)

  [ Fioddor Superconcentrado ]
  * Translated using Weblate (Spanish)

  [ Jiří Podhorecký ]
  * Translated using Weblate (Czech)

  [ nbenedek ]
  * ttrss: add donation url
  * d/control: Break ufw as we use firewalld

  [ Veiko Aasa ]
  * container: Display help message when no args are passed
  * container: Show default values in command help

  [ Hugel ]
  * Translated using Weblate (Chinese (Simplified))

  [ Sunil Mohan Adapa ]
  * operation: Factor out template code into a separate file
  * operation: Show operations on app page in addition to setup page
  * package: Implement low-level methods for uninstalling
  * forms: Implement form for uninstallation
  * setup: Drop check for already running operation
  * app: Add API to uninstall an app
  * package: Implement uninstall in Package component
  * setup: Implement operation to uninstall an app
  * views: Implement a view to uninstall an app
  * app: Add a menu item to trigger uninstallation
  * tests: functional: Add install/uninstall test for all apps
  * backups: Use AppView for the main app page
  * diagnostics: Use AppView for app page
  * names: Use AppView for app page
  * networks: Use AppView for app page
  * power: Use AppView for app page
  * security: Use AppView for app page
  * snapshot: Use AppView for app page
  * letsencrypt: Use AppView for app page
  * tor: Use AppView and Operation for app page
  * jsxc: Allow disabling the app

 -- James Valleroy <jvalleroy@mailbox.org>  Mon, 29 Aug 2022 22:33:54 -0400

freedombox (22.18) unstable; urgency=medium

  [ Maxime Leroy ]
  * Translated using Weblate (French)

  [ ikmaak ]
  * Translated using Weblate (Dutch)

  [ Burak Yavuz ]
  * Translated using Weblate (Turkish)

  [ Jiří Podhorecký ]
  * Translated using Weblate (Czech)
  * Translated using Weblate (Czech)

  [ 109247019824 ]
  * Translated using Weblate (Bulgarian)

  [ nautilusx ]
  * Translated using Weblate (German)

  [ Andrij Mizyk ]
  * Translated using Weblate (Ukrainian)

  [ James Valleroy ]
  * networks: Remove DNSSEC diagnostics
  * locale: Update translation strings
  * doc: Fetch latest manual

  [ Cosmin Humeniuc ]
  * container: Add IdentitiesOnly option to SSH

  [ Veiko Aasa ]
  * container: Ignore flake8 error 'line too long' in bash script text
  * storage: Fix enumerating partitions without mount points

  [ Sunil Mohan Adapa ]
  * coturn: Fix link to ejabberd in description
  * notification: Pass full context when rendering body template
  * package: Run installation operation using app_id instead of module
  * operation: Add module to manage threaded operations
  * *: Make setup method part of App class for all apps
  * *: Add setup method on all apps that don't have it
  * *: Make force upgrading part of app rather than a module
  * app: Drop optimization that skips setup process
  * setup: Fix issue with immediate refresh after installation
  * *: Drop module level app property
  * setup: Drop setup_helper and use the new Operation API
  * setup: Allow starting installation when package manager is busy
  * backups: tests: Mark need for Django database during API tests
  * matrixsynapse: Fix showing the status messages
  * ejabberd: Fix showing the status messages
  * ssh: tests: functional: Keep service enabled after tests
  * sharing: tests: functional: Fix a flaky test by waiting
  * sharing: Add installing and enable/disable like other apps
  * wireguard: Fix module.app usage that is no longer available
  * doc: dev: Document previously undocumented components

 -- James Valleroy <jvalleroy@mailbox.org>  Mon, 15 Aug 2022 20:54:46 -0400

freedombox (22.17) unstable; urgency=medium

  [ ikmaak ]
  * Translated using Weblate (German)
  * Translated using Weblate (Dutch)

  [ Burak Yavuz ]
  * Translated using Weblate (Turkish)

  [ Eric ]
  * Translated using Weblate (Chinese (Simplified))

  [ Maxime Leroy ]
  * Translated using Weblate (French)

  [ nbenedek ]
  * wordpress: Don't install php-ssh2

  [ James Valleroy ]
  * help: Add "How can I help?" section to Contribute page
  * locale: Update translation strings
  * doc: Fetch latest manual

  [ Sunil Mohan Adapa ]
  * help: Update test for contribute view
  * help: tests: Fix about page test by mocking version calls

 -- James Valleroy <jvalleroy@mailbox.org>  Mon, 01 Aug 2022 21:01:41 -0400

freedombox (22.16) unstable; urgency=medium

  [ Eric ]
  * Translated using Weblate (Chinese (Simplified))

  [ Andrij Mizyk ]
  * Translated using Weblate (Ukrainian)

  [ 109247019824 ]
  * Translated using Weblate (Bulgarian)
  * Translated using Weblate (Bulgarian)
  * Translated using Weblate (Bulgarian)
  * Translated using Weblate (Bulgarian)

  [ Maxime Leroy ]
  * Translated using Weblate (French)
  * Translated using Weblate (French)

  [ Nikita Epifanov ]
  * Translated using Weblate (Russian)
  * Translated using Weblate (Russian)

  [ Sunil Mohan Adapa ]
  * cockpit: Depend on apache and setup after it
  * privoxy: Use privileged decorator for actions
  * cockpit: Reconfigure to allow any origin
  * cockpit: Use decorator for privileged actions
  * rssbridge: Whitelist all bridges by default
  * rssbridge: Add functional tests
  * apache: Merge old configuration files into a better location
  * apache: Also configure to serve on /freedombox
  * apache: Redirect all logs to systemd journal
  * config: Add option to set logging mode: none/volatile/persistent
  * config: Set volatile logging by default
  * roundcube: Configure to log to journald
  * roundcube: Use privileged to simplify actions

  [ nbenedek ]
  * privoxy: Restrict to private IPs, prevent access over the internet
  * rssbridge: New app to generate RSS feeds for websites
  * roundcube: Add fail2ban jail

  [ Veiko Aasa ]
  * gitweb: Switch default branch name to main for new repositories

  [ James Valleroy ]
  * janus: Change short description to "Video Room"
  * rssbridge: Fix flake8 errors
  * debian: Update copyright year
  * debian: Follows policy version 4.6.1
  * locale: Update translation strings
  * doc: Fetch latest manual

 -- James Valleroy <jvalleroy@mailbox.org>  Mon, 18 Jul 2022 20:50:09 -0400

freedombox (22.15) unstable; urgency=medium

  [ nbenedek ]
  * mediawiki: Remove Buster specific code not needed in Bullseye
  * mediawiki: Remove wgLogo as it is not needed in Bullseye
  * mediawiki: Add regex validator to the domain field
  * users: create home directories for newly created users

  [ Nikita Epifanov ]
  * Translated using Weblate (Russian)

  [ 109247019824 ]
  * Translated using Weblate (Bulgarian)

  [ Joseph Nuthalapati ]
  * tests: functional: Simplify GitLabCI configuration
  * ci: Use compatible versions of Selenium and Splinter

  [ Artem ]
  * Translated using Weblate (Ukrainian)

  [ Guillermo Lopez Alejos ]
  * backups: Add options to keep sshfs shares responsive
  * backups: Unmount repositories before and after backup

  [ James Valleroy ]
  * upgrades: Re-add workaround for grub
  * upgrades: Hold packages one at a time
  * datetime: Fix typo from pylint fix
  * locale: Update translation strings
  * doc: Fetch latest manual

  [ Sunil Mohan Adapa ]
  * *: pylint: Explicitly specify encoding when open a file
  * *: pylint: Suppress unused argument warnings
  * *: pylint: Don't inherit from 'object'
  * *: pylint: Avoid calling super() with arguments
  * *: pylint: Drop unnecessary 'pass' statements
  * pyproject.toml: Ignore some refactoring messages with pylint
  * static: js: css: Make multiple select fields work with Django 4.0
  * views: Add a comment about change in Django 4.0

  [ Andrij Mizyk ]
  * Translated using Weblate (Ukrainian)

 -- James Valleroy <jvalleroy@mailbox.org>  Mon, 04 Jul 2022 21:30:09 -0400

freedombox (22.14.1) unstable; urgency=medium

  [ ikmaak ]
  * Translated using Weblate (German)
  * Translated using Weblate (Dutch)

  [ Burak Yavuz ]
  * Translated using Weblate (Turkish)

  [ Eric ]
  * Translated using Weblate (Chinese (Simplified))

  [ 109247019824 ]
  * Translated using Weblate (Bulgarian)

  [ Sunil Mohan Adapa ]
  * matrixsynapse: Allow new dependency to be installed from backports
  * mumble: Use privileged decorator for superuser actions
  * actions: Note that privileged actions can't output to stdout
  * mumble: Backup/restore the configuration file
  * mumble: Don't set the root channel name unless it is changed
  * mumble: tests: Add functional tests for setting the passwords

  [ Jiří Podhorecký ]
  * Translated using Weblate (Czech)

  [ James Valleroy ]
  * doc: Fetch latest manual

 -- James Valleroy <jvalleroy@mailbox.org>  Mon, 27 Jun 2022 07:13:07 -0400

freedombox (22.14) unstable; urgency=medium

  [ ikmaak ]
  * Translated using Weblate (German)
  * Translated using Weblate (Dutch)

  [ Burak Yavuz ]
  * Translated using Weblate (Turkish)

  [ Eric ]
  * Translated using Weblate (Chinese (Simplified))

  [ Jiří Podhorecký ]
  * Translated using Weblate (Czech)

  [ 109247019824 ]
  * Translated using Weblate (Bulgarian)
  * Translated using Weblate (Bulgarian)

  [ Nikita Epifanov ]
  * Translated using Weblate (Russian)

  [ Coucouf ]
  * Translated using Weblate (French)

  [ schiriki ]
  * Add char field to set a password that is required to join the server

  [ nbenedek ]
  * janus: improve description about coturn
  * mediawiki: Add option to change the site name

  [ Sunil Mohan Adapa ]
  * translation: Don't use session for storing lang pref in Django 4.0
  * users: Fix deleting user LDAP entry with Django 4.0
  * ejabberd: Make localhost disabled option in domain selection
  * actions: Add a decorator for marking superuser actions
  * doc: dev: Use and recommend new privileged actions
  * transmission: Simplify actions using the privileged decorator
  * ejabberd: Revert changes to always keep localhost (aa5b1cea126d37)

  [ James Valleroy ]
  * tests: Add a dummy parameter for middlewares
  * ejabberd: Automatically use coturn
  * ejabberd: Add multi-select form for domains
  * locale: Update translation strings
  * doc: Fetch latest manual

 -- James Valleroy <jvalleroy@mailbox.org>  Mon, 20 Jun 2022 20:52:22 -0400

freedombox (22.13) unstable; urgency=medium

  [ D āvis ]
  * Added translation using Weblate (Latvian)

  [ ikmaak ]
  * Translated using Weblate (German)
  * Translated using Weblate (Dutch)

  [ Burak Yavuz ]
  * Translated using Weblate (Turkish)

  [ Eric ]
  * Translated using Weblate (Chinese (Simplified))

  [ 109247019824 ]
  * Translated using Weblate (Bulgarian)
  * Translated using Weblate (Bulgarian)

  [ Benedek Nagy ]
  * transmission: Add redirects to avoid 409 conflict

  [ Joseph Nuthalapati ]
  * tests: functional: Integrate into Salsa CI
  * tests: functional: Add jobs for bullseye-backports

  [ Michael Breidenbach ]
  * Translated using Weblate (Swedish)

  [ Jiří Podhorecký ]
  * Translated using Weblate (Czech)

  [ Sunil Mohan Adapa ]
  * wordpress: Allow installing/updating plugins and themes
  * wordpress: tests: Fix writing title for new post in newer versions
  * email: Add description about ISP and domain limitations
  * email: Make app available for all users (even without advanced flag)

  [ Kolja Gorter ]
  * Add function to change root chanel name of mumble server

  [ Nikita Epifanov ]
  * Translated using Weblate (Russian)

  [ James Valleroy ]
  * wordpress: tests: Continue past language selection screen
  * janus: Add new app for lightweight WebRTC server
  * locale: Update translation strings
  * doc: Fetch latest manual

 -- James Valleroy <jvalleroy@mailbox.org>  Mon, 06 Jun 2022 21:59:34 -0400

freedombox (22.12) unstable; urgency=medium

  [ Benedek Nagy ]
  * mediawiki: Add stricter sandbox rules for jobrunner service
  * mediawiki: Serve hidden service over http for .onion domains
  * tt-rss: Fix description about user access
  * ssh, bind: Show 'Learn More...' links

  [ ikmaak ]
  * Translated using Weblate (German)
  * Translated using Weblate (Dutch)

  [ John Doe ]
  * Translated using Weblate (French)

  [ Burak Yavuz ]
  * Translated using Weblate (Turkish)

  [ Eric ]
  * Translated using Weblate (Chinese (Simplified))

  [ 109247019824 ]
  * Translated using Weblate (Bulgarian)

  [ Asle Næss ]
  * Translated using Weblate (Norwegian Bokmål)
  * Translated using Weblate (Norwegian Bokmål)

  [ Petter Reinholdtsen ]
  * Translated using Weblate (Norwegian Bokmål)

  [ Sunil Mohan Adapa ]
  * apache: Allow URL diagnostics to work with redirects
  * mediawiki: Fix URL diagnostics with redirects involved
  * frontpage: Reuse app header template for showing app description
  * frontpage: Allow showing links to manual pages
  * *: Show Learn More... links in frontpage with description
  * firewall: Show service name in port forwarding info table
  * tor: Show port forwarding information in consistent way

  [ Jiří Podhorecký ]
  * Translated using Weblate (Czech)

  [ James Valleroy ]
  * locale: Update translation strings
  * doc: Fetch latest manual

 -- James Valleroy <jvalleroy@mailbox.org>  Mon, 23 May 2022 20:48:11 -0400

freedombox (22.11) unstable; urgency=medium

  [ Veiko Aasa ]
  * samba: Fix functional tests when user is not logged in at start

  [ Nikita Epifanov ]
  * Translated using Weblate (Russian)

  [ Benedek Nagy ]
  * transmission: Improve description
  * mediawiki: Check if admin password is at least 10 characters long

  [ Petter Reinholdtsen ]
  * Translated using Weblate (Norwegian Bokmål)

  [ Joseph Nuthalapati ]
  * tests: functional: Get rid of dependency on xvfb
  * HACKING: Improve documentation on how to run tests

  [ Sunil Mohan Adapa ]
  * container: Show executed commands when setting up/running tests
  * email: Fix userdb lookups with LDAP
  * mediawiki: Handle password rejection from MediaWiki
  * matrixsynapse: Allow new dependencies to be installed from backports

  [ Andrij Mizyk ]
  * Translated using Weblate (Ukrainian)

  [ 109247019824 ]
  * Translated using Weblate (Bulgarian)
  * Translated using Weblate (Bulgarian)

  [ Coucouf ]
  * Translated using Weblate (French)

  [ ikmaak ]
  * Translated using Weblate (Danish)
  * Translated using Weblate (Polish)
  * Translated using Weblate (Ukrainian)
  * Translated using Weblate (Hungarian)

  [ James Valleroy ]
  * locale: Update translation strings
  * doc: Fetch latest manual

 -- James Valleroy <jvalleroy@mailbox.org>  Mon, 09 May 2022 22:36:05 -0400

freedombox (22.10) unstable; urgency=medium

  [ Nikita Epifanov ]
  * Translated using Weblate (Russian)

  [ Burak Yavuz ]
  * Translated using Weblate (Turkish)

  [ Luna Jernberg ]
  * Translated using Weblate (Swedish)

  [ Jiří Podhorecký ]
  * Translated using Weblate (Czech)

  [ 109247019824 ]
  * Translated using Weblate (Bulgarian)

  [ Giannis ]
  * Translated using Weblate (Greek)

  [ Benedek Nagy ]
  * sharing: put file path between quotation marks

  [ Sunil Mohan Adapa ]
  * sharing: Allow double quotes in path strings

  [ ikmaak ]
  * Translated using Weblate (German)
  * Translated using Weblate (Dutch)

  [ James Valleroy ]
  * doc: Fetch latest manual

 -- James Valleroy <jvalleroy@mailbox.org>  Mon, 25 Apr 2022 20:47:52 -0400

freedombox (22.9) unstable; urgency=medium

  [ abidin toumi ]
  * Added translation using Weblate (Arabic)
  * Translated using Weblate (Arabic)

  [ ikmaak ]
  * Translated using Weblate (German)
  * Translated using Weblate (Dutch)

  [ Oğuz Ersen ]
  * Translated using Weblate (Turkish)

  [ Jiří Podhorecký ]
  * Translated using Weblate (Czech)

  [ Benedek Nagy ]
  * Translated using Weblate (Hungarian)
  * plinth: Add forum to footer

  [ 109247019824 ]
  * Translated using Weblate (Bulgarian)

  [ Coucouf ]
  * Translated using Weblate (French)

  [ Paul Lettich ]
  * Translated using Weblate (German)

  [ James Valleroy ]
  * package: Add package expressions
  * package: Use package expressions in Packages component
  * package: Fail diagnostic when not able to resolve
  * minetest: Allow alternate name for 3d armor mod
  * package: Fix comment and type annotations
  * upgrades: Use python3-typing-extensions from bullseye-backports
  * upgrades: Split Explanation line
  * locale: Update translation strings
  * doc: Fetch latest manual

  [ Sunil Mohan Adapa ]
  * package: Update package expression API and fix regressions

  [ Aurélien Couderc ]
  * Fix description of the validation rule for calibre library names so it
    actually matches the pattern

 -- James Valleroy <jvalleroy@mailbox.org>  Mon, 11 Apr 2022 20:29:12 -0400

freedombox (22.8) unstable; urgency=medium

  [ Coucouf ]
  * Translated using Weblate (French)

  [ Павел Протасов ]
  * Translated using Weblate (Russian)

  [ Nikita Epifanov ]
  * Translated using Weblate (Russian)

  [ Benedek Nagy ]
  * ikiwiki: add packages that are necessary for apt-get install
  * calibre: explain correct name format for new library

  [ Ma Yong ]
  * Translated using Weblate (Chinese (Simplified))
  * Translated using Weblate (Chinese (Simplified))

  [ Eric ]
  * Translated using Weblate (Chinese (Simplified))

  [ James Valleroy ]
  * upgrades: Allow backports from src:freedombox
  * locale: Update translation strings
  * doc: Fetch latest manual

  [ Jim Gregory ]
  * network: Fix showing wifi connection

 -- James Valleroy <jvalleroy@mailbox.org>  Mon, 28 Mar 2022 20:30:00 -0400

freedombox (22.7) unstable; urgency=medium

  [ Nathaniel Ramos Alexander ]
  * Translated using Weblate (Spanish)

  [ Benedek Nagy ]
  * Translated using Weblate (Hungarian)

  [ ButterflyOfFire ]
  * Translated using Weblate (French)

  [ James Valleroy ]
  * doc: Fetch latest manual

 -- James Valleroy <jvalleroy@mailbox.org>  Mon, 14 Mar 2022 20:30:20 -0400

freedombox (22.6.1) unstable; urgency=medium

  [ Johannes Keyser ]
  * Translated using Weblate (German)

  [ ikmaak ]
  * Translated using Weblate (Dutch)
  * Translated using Weblate (Dutch)

  [ Burak Yavuz ]
  * Translated using Weblate (Turkish)

  [ Eric ]
  * Translated using Weblate (Chinese (Simplified))

  [ Jiří Podhorecký ]
  * Translated using Weblate (Czech)

  [ 109247019824 ]
  * Translated using Weblate (Bulgarian)

 -- James Valleroy <jvalleroy@mailbox.org>  Sun, 06 Mar 2022 06:25:27 -0500

freedombox (22.6) unstable; urgency=medium

  [ ikmaak ]
  * Translated using Weblate (German)
  * Translated using Weblate (Dutch)

  [ Burak Yavuz ]
  * Translated using Weblate (Turkish)

  [ Nikita Epifanov ]
  * Translated using Weblate (Russian)

  [ Eric ]
  * Translated using Weblate (Chinese (Simplified))

  [ Andrij Mizyk ]
  * Translated using Weblate (Ukrainian)

  [ Michael Breidenbach ]
  * Translated using Weblate (Swedish)

  [ Jiří Podhorecký ]
  * Translated using Weblate (Czech)

  [ Sripath Roy Koganti ]
  * Translated using Weblate (Telugu)

  [ Hemchand Pidikiti ]
  * Translated using Weblate (Telugu)

  [ Revolutioners ]
  * Translated using Weblate (Telugu)

  [ Anusha.chennamsetti ]
  * Translated using Weblate (Telugu)

  [ Rohith ]
  * Translated using Weblate (Telugu)

  [ B Rohit ]
  * Translated using Weblate (Telugu)

  [ Sk Abdulaziz ]
  * Translated using Weblate (Telugu)

  [ Prudhvi varma ]
  * Translated using Weblate (Telugu)

  [ Lavanya Duddukuri ]
  * Translated using Weblate (Telugu)

  [ Revathi Pathiwada ]
  * Translated using Weblate (Telugu)

  [ Rushi Puttigumpala ]
  * Translated using Weblate (Telugu)

  [ Kotagiri Hardik Sai ]
  * Translated using Weblate (Telugu)

  [ Andhavarapu vamsi ]
  * Translated using Weblate (Telugu)

  [ VANTIPALLI HARINI DEVI ]
  * Translated using Weblate (Telugu)

  [ Mupparthi Rema Sharanya ]
  * Translated using Weblate (Telugu)

  [ Nishmitha Undavalli ]
  * Translated using Weblate (Telugu)

  [ l. Mamatha sahithi ]
  * Translated using Weblate (Telugu)

  [ N SIRI HARSHITHA ]
  * Translated using Weblate (Telugu)

  [ Sainadh Pragada ]
  * Translated using Weblate (Telugu)

  [ Kesava Manikanta ]
  * Translated using Weblate (Telugu)

  [ Padilam Sairam ]
  * Translated using Weblate (Telugu)

  [ Benedek Nagy ]
  * minidlna: add iOS VLC client
  * samba: add iOS VLC client
  * Translated using Weblate (Hungarian)

  [ James Valleroy ]
  * Translated using Weblate (Telugu)
  * locale: Update translation strings
  * doc: Fetch latest manual

  [ 109247019824 ]
  * Translated using Weblate (Bulgarian)

  [ Sunil Mohan Adapa ]
  * email_server: List all listening ports of the daemons
  * email_server: Update donation URL to rspamd donation URL
  * email_server: Update short description
  * email_server: Add front page shortcut, update name and description
  * email: Rename app from email_server to email
  * email: Drop X-Robots-Tag on the auto-configuration URL
  * email: Backup/restore aliases and mailboxes
  * email: rspamd: Simplify installing configuration
  * email: Tweak client auto-configuration file
  * email: Drop unused Apache include freedombox-robots.conf
  * email: Simplify modifying headers proxied to rspamd web UI
  * email: Depend on and run redis server
  * email: Open firewall port for managesieve protocol
  * email: Narrowly match just rspamd's spam header
  * email: Add more special-use IMAP folders, set autoexpunge to 60days
  * email: Simplify setting milter configuration and running sievec
  * email: Drop special handling for reserved TLDs
  * email: Drop special handling for outbound filtering
  * email: Remove override for local addresses
  * email: Setup rspamd configuration to include FreedomBox config
  * email: Add basic functional tests
  * email: Add backup/restore component
  * email: Simplify setting up postfix
  * email: Drop unused diagnosis module
  * email: Minor indentation and docstring changes
  * email: Set an icon from Tango project
  * email: dkim: Implement setting up DKIM signing keys
  * email: dns: Show table for desired DNS entries
  * email: Enable as an advanced app
  * email: aliases: Drop ability to enable/disable aliases
  * email: Add shortcut for non-admin users to manage their aliases
  * email: Drop mentions of clamav as it is too memory intensive
  * email: Rename audit module to privileged
  * email: Drop use of mutex for postfix configuration operations
  * email: Simplify and rename postfix configuration module
  * email: Drop unused utility method for logging
  * email: Name module ldap to postfix
  * email: Drop postfix and dovecot LDAP packages
  * email: Drop atomic writing to a file
  * email: Update module docstrings
  * email: Use the term 'setup' rather than 'repair' for consistency
  * email: Don't start disabled daemons when setup is re-run
  * email: Implement adding common aliases for first admin user
  * email: Add various documentation links for future readability
  * email: postfix: Fix priority for authentication directives
  * email: aliases: Minor refactoring to form validation
  * email: clients: Make Thunderbird URLs language independent
  * email: Allow re-running setup
  * email: postfix: use inline map for TLS SNI maps
  * email: rspamd: Log to journald via syslog
  * email: Revert to LDAP auth as pam does not allow non-admin users
  * email: Fix issue with certs not being available
  * dynamicdns: Fix adding null domain into configuration

 -- James Valleroy <jvalleroy@mailbox.org>  Wed, 02 Mar 2022 08:44:45 -0500

freedombox (22.5) unstable; urgency=medium

  [ ikmaak ]
  * Translated using Weblate (German)
  * Translated using Weblate (Dutch)

  [ Burak Yavuz ]
  * Translated using Weblate (Turkish)

  [ Eric ]
  * Translated using Weblate (Chinese (Simplified))

  [ Joseph Nuthalapati ]
  * tests: functional: Add plugin for HTML reports

  [ Besnik Bleta ]
  * Translated using Weblate (Albanian)
  * Translated using Weblate (Albanian)
  * Translated using Weblate (Albanian)

  [ Jaime Marquínez Ferrándiz ]
  * Translated using Weblate (Spanish)

  [ Michael Breidenbach ]
  * Translated using Weblate (Swedish)

  [ Nikita Epifanov ]
  * Translated using Weblate (Russian)

  [ Jiří Podhorecký ]
  * Translated using Weblate (Czech)

  [ Andrij Mizyk ]
  * Translated using Weblate (Ukrainian)

  [ Benedek Nagy ]
  * Translated using Weblate (Hungarian)
  * Translated using Weblate (Hungarian)
  * tt-rss: Restrict access to `feed-reader` group in "/tt-rss-app"

  [ James Valleroy ]
  * dynamicdns: Replace ez-ipupdate
  * locale: Update translation strings
  * doc: Fetch latest manual

  [ Sunil Mohan Adapa ]
  * dynamicdns: Drop about page and merge into description
  * dynamicdns: Drop tabs and use single page
  * dynamicdns: Drop NAT detection as it is no longer used
  * app: Add component to store enabled state of an app in kvstore
  * backups: Implement backup/restore of key/value settings
  * dynamicdns: Rewrite configuration handling and update using URL
  * users: Fix typo in description
  * minetest: Reduce the number of configuration update messages

  [ 109247019824 ]
  * Translated using Weblate (Bulgarian)
  * Translated using Weblate (Bulgarian)

 -- James Valleroy <jvalleroy@mailbox.org>  Mon, 14 Feb 2022 20:41:06 -0500

freedombox (22.4) unstable; urgency=medium

  [ ikmaak ]
  * Translated using Weblate (German)
  * Translated using Weblate (Dutch)

  [ Benedek Nagy ]
  * shaarli: Add android app to description
  * apache: Don't redirect to HTTPS for .onion domains
  * matrixsynapse: Add FluffyChat to client list
  * power: Add a link to power app in the system menu
  * Translated using Weblate (Hungarian)

  [ Sunil Mohan Adapa ]
  * mldonkey: Drop app not available in Debian Bullseye and Bookworm
  * tests: functional: Implement a workaround for issue with screenshots
  * wordpress: tests: functional: Add missing marks on tests
  * tests: functional: Set default screenshots dir as ./screenshots
  * doc: Fail when downloading images from Debian wiki fails
  * cockpit: Explicitly redirect to HTTPS as needed for WebSockets
  * apache: Don't set HSTS for .onion domain
  * wireguard: tests: Add functional tests
  * snapshots: Clarify that snapshots are take during updates too
  * coturn: Use wildcard listening address to fix startup issues
  * sso, users: Redirect to home page after logout
  * users: Clarify help message for authorization password
  * HACKING: Stop using setup.py as a way to run tests
  * email_server: Drop some unused code
  * roundcube: Add setting for local connection only
  * email_server: Drop showing diagnostics/repair and roundcube config

  [ James Valleroy ]
  * .gitignore: Add screenshots/
  * shaarli: Add backup component
  * shaarli: Add functional test
  * shaarli: Test adding a bookmark
  * locale: Update translation strings
  * doc: Fetch latest manual

  [ Coucouf ]
  * Translated using Weblate (French)

  [ 109247019824 ]
  * Translated using Weblate (Bulgarian)

  [ Michael Breidenbach ]
  * Translated using Weblate (Swedish)

  [ Nikita Epifanov ]
  * Translated using Weblate (Russian)

  [ Andrij Mizyk ]
  * Translated using Weblate (Ukrainian)

 -- James Valleroy <jvalleroy@mailbox.org>  Mon, 31 Jan 2022 20:04:57 -0500

freedombox (22.3) unstable; urgency=medium

  [ nautilusx ]
  * Translated using Weblate (German)

  [ ikmaak ]
  * Translated using Weblate (Dutch)

  [ Burak Yavuz ]
  * Translated using Weblate (Turkish)

  [ Eric ]
  * Translated using Weblate (Chinese (Simplified))

  [ Benedek Nagy ]
  * tt-rss: Allow published articles to be publicly available
  * Translated using Weblate (Hungarian)

  [ Jiří Podhorecký ]
  * Translated using Weblate (Czech)

  [ Sunil Mohan Adapa ]
  * container: Avoid a warning that interactive mode is intended
  * sso: Add missing captcha/rate limiting on SSO login
  * sso: Adjust URL to CAPTCHA page needed by Django security fix
  * upgrades: Allow matrix's new dependency to be installed
  * tests: functional: Fix setting domain name with active notifications
  * help: tests: Fix functional test to check for status logs

  [ James Valleroy ]
  * doc: Fetch latest manual

 -- James Valleroy <jvalleroy@mailbox.org>  Mon, 17 Jan 2022 20:17:22 -0500

freedombox (22.2) unstable; urgency=medium

  [ Dietmar ]
  * Translated using Weblate (German)
  * Translated using Weblate (Italian)

  [ ikmaak ]
  * Translated using Weblate (Dutch)

  [ Burak Yavuz ]
  * Translated using Weblate (Turkish)

  [ Eric ]
  * Translated using Weblate (Chinese (Simplified))

  [ Benedek Nagy ]
  * Translated using Weblate (Hungarian)
  * Translated using Weblate (Hungarian)
  * wireguard: Fix spelling
  * transmission: Fix capitalization
  * openvpn: Add link to IOS app
  * mumble: Change description to include iOS client app
  * radicale: Update Thunderbird URLs
  * i2p: Fix grammar in description
  * backups: Correct spelling of encryption protocols
  * networks: Fix reference to an option

  [ Jiří Podhorecký ]
  * Translated using Weblate (Czech)

  [ Johannes Keyser ]
  * Translated using Weblate (German)

  [ Michael Breidenbach ]
  * Translated using Weblate (Swedish)

  [ Sunil Mohan Adapa ]
  * help: Fix failing setup when manual directory is not available
  * debian, setup.py: Add dependency on python3-tomli
  * ikiwiki: Initialize shortcuts during post-init setup

  [ James Valleroy ]
  * locale: Update translation strings

 -- James Valleroy <jvalleroy@mailbox.org>  Tue, 11 Jan 2022 20:09:59 -0500

freedombox (22.1) unstable; urgency=medium

  [ ikmaak ]
  * Translated using Weblate (Dutch)
  * Translated using Weblate (Dutch)

  [ Benedek Nagy ]
  * Translated using Weblate (Hungarian)

  [ pesder ]
  * Translated using Weblate (Chinese (Traditional))

  [ James Valleroy ]
  * Translated using Weblate (Hungarian)
  * Translated using Weblate (Hungarian)
  * backups: Capitalize 'SSH' in template
  * config, upgrades: Specify submit button for tests
  * locale: Update translation strings
  * doc: Fetch latest manual

  [ Sunil Mohan Adapa ]
  * upgrades: Relabel from 'Update' to 'Software Update'
  * datetime: Explicitly list systemd-timesyncd as a dependency
  * storage: Skip tests if not enough disk space is available
  * package: Add diagnostic to check if a package is the latest version

  [ Petter Reinholdtsen ]
  * Translated using Weblate (Norwegian Bokmål)

  [ Michael Breidenbach ]
  * Translated using Weblate (Swedish)

  [ Jiří Podhorecký ]
  * Translated using Weblate (Czech)

  [ Fioddor Superconcentrado ]
  * Translated using Weblate (Spanish)

 -- James Valleroy <jvalleroy@mailbox.org>  Mon, 03 Jan 2022 19:51:35 -0500

freedombox (21.16) unstable; urgency=medium

  [ Burak Yavuz ]
  * Translated using Weblate (Turkish)

  [ Johannes Keyser ]
  * Translated using Weblate (German)

  [ Joseph Nuthalapati ]
  * tests: Fix app name in pytest.skip statement
  * cockpit: Make 'name' optional in Signal handlers
  * ejabberd: Make name option in Signal handlers
  * tests: functional: Skip MLDonkey app
  * monkeysphere: Drop app as it is not being used
  * diaspora: Drop app that was never finished.
  * tahoe-lafs: Drop app as it is not being used

  [ Sunil Mohan Adapa ]
  * roundcube: Allow upgrades using configuration file prompts
  * letsencrypt: Handle cert setup when an app wants all domains
  * email_server: Include postfix package in packages list
  * email_server: Fix issue with handling domain removal
  * email_server: Re-implement TLS configuration
  * email_server: Adjust TLS configuration parameters
  * email_server: Rename dovecot TLS configuration file for consistency
  * datetime: Fix checking when timesyncd will run on a system

  [ Coucouf ]
  * Translated using Weblate (French)

  [ Eric ]
  * Translated using Weblate (Chinese (Simplified))
  * Translated using Weblate (Chinese (Simplified))

  [ Jiří Podhorecký ]
  * Translated using Weblate (Czech)
  * Translated using Weblate (Czech)

  [ pesder ]
  * Translated using Weblate (Chinese (Traditional))
  * Translated using Weblate (Chinese (Traditional))

  [ Michael Breidenbach ]
  * Translated using Weblate (Swedish)

  [ James Valleroy ]
  * upgrades: Refactor dist upgrade process
  * upgrades: Cleanup dist upgrade steps specific to bullseye release
  * upgrades: Add type annotations to action
  * pyproject: Add domain marker
  * locale: Update translation strings
  * doc: Fetch latest manual

 -- James Valleroy <jvalleroy@mailbox.org>  Mon, 20 Dec 2021 20:58:00 -0500

freedombox (21.15) unstable; urgency=medium

  [ trendspotter ]
  * Translated using Weblate (Czech)

  [ James Valleroy ]
  * shaarli: Enable app
  * tests: Add 'domain' mark for apps that add/remove domains
  * locale: Update translation strings
  * doc: Fetch latest manual

  [ Petter Reinholdtsen ]
  * Translated using Weblate (Norwegian Bokmål)

  [ Sunil Mohan Adapa ]
  * dynamicdns: Update URLs to the new dynamic DNS server
  * firewall: Allow configuration upgrade to version 1.0.x
  * *: Drop unused manual_page at module level
  * app: Introduce API to setup an app
  * package: Add parameter to specify skipping package recommendations
  * package: Implement installing packages in the component
  * actions: Get list of packages from Packages components
  * security: Get the list of packages from Packages component
  * *: Drop use of managed_packages and rely on Packages component
  * doc/dev: Update documentation to not refer to managed_packages
  * actions/service: Drop unused list action
  * bind: Drop alias handling unnecessary in >= Bullseye
  * security: Drop use of managed_services in security report
  * daemon: Add new component to hold information about related daemons
  * actions/service: Drop use of managed_services for Daemon component
  * *: Drop use of managed_services, rely on Daemon component
  * doc/dev: Remove mention of managed_services
  * actions/letsencrypt: Drop use of managed_paths and use LE component
  * *: Drop use of unnecessary managed_paths
  * doc/dev: Drop discussion on managed_paths
  * package: Introduce component API for package conflicts
  * *: Drop module level package_conflicts and use component API
  * packages: Move checking for unavailable packages to component
  * app: Introduce API for managing setup state of the app
  * doc/dev: Remove outdated reference to init() at module level
  * *: Use the App's state management API
  * setup: Drop unused API for app's state management
  * *: Drop use of module level is_essential flag
  * *: Drop use of module level version
  * middleware, views: Reduce use of setup_helper
  * web_server: Drop use of loaded_modules and use App.list
  * first_boot: Drop use of loaded_modules and use App.list
  * security: Drop use of loaded_modules and use App.list
  * main: List apps instead of modules
  * setup: Run setup on apps instead of modules
  * setup: List dependencies for apps instead of modules
  * setup: Use apps instead of modules to determine running first setup
  * setup: Work on apps instead of modules for force upgrade
  * module_loader, app: Move app init to app module
  * *: Drop module level depends declaration
  * doc/dev: Drop reference to module level depends declaration
  * forms: Fix regression with TLS domain form in quassel and tt-rss
  * email_server: Simplify domain configuration form
  * email_server: Merge domain configuration with app view
  * letsencrypt: On domain removal, don't revoke certificate, keep it

  [ Johannes Keyser ]
  * Translated using Weblate (German)

 -- James Valleroy <jvalleroy@mailbox.org>  Mon, 06 Dec 2021 18:51:28 -0500

freedombox (21.14.1) unstable; urgency=high

  [ Sunil Mohan Adapa ]
  * config: Add packages component to a re-add zram-tools dependency

 -- James Valleroy <jvalleroy@mailbox.org>  Wed, 24 Nov 2021 10:36:25 -0500

freedombox (21.14) unstable; urgency=high

  [ Burak Yavuz ]
  * Translated using Weblate (Turkish)

  [ Michael Breidenbach ]
  * Translated using Weblate (Swedish)

  [ Sunil Mohan Adapa ]
  * app: Introduce separate method for post initialization operations
  * module_loader: Split app initialization into separate steps
  * avahi: Split app initialization
  * backups: Split app initialization
  * cockpit: Split app initialization
  * diagnostics: Split app initialization
  * dynamicdns: Split app initialization
  * email_server: Don't get domain name during initialization
  * config: Split app configuration
  * letencrypt: Split app initialization
  * names: Split app initialization
  * pagekite: Split app initialization
  * storage: Split app initialization
  * tor: Split app initialziation
  * upgrades: Split app initialziation
  * ejabberd: Split app initialziation
  * gitweb: Split app initialization
  * frontpage: Avoid URL reverse during Shortcut component construction
  * menu: Avoid reversing URL during Menu component construction
  * main: Drop initializing Django when listing dependencies (Closes: #999484)

  [ Andrij Mizyk ]
  * Translated using Weblate (Ukrainian)

  [ Joseph Nuthalapati ]
  * names: Create a generic TLS domain selection form
  * tt-rss: Allow selection of a domain name

  [ James Valleroy ]
  * debian: Fail build if no module dependencies found
  * datetime: Avoid error when systemctl is not available
  * locale: Update translation strings
  * doc: Fetch latest manual

 -- James Valleroy <jvalleroy@mailbox.org>  Mon, 22 Nov 2021 18:45:33 -0500

freedombox (21.13) unstable; urgency=medium

  [ Burak Yavuz ]
  * Translated using Weblate (Turkish)

  [ Andrij Mizyk ]
  * Translated using Weblate (Ukrainian)

  [ Michael Breidenbach ]
  * Translated using Weblate (Swedish)
  * Translated using Weblate (Swedish)

  [ Joseph Nuthalapati ]
  * utils: Fix ruamel.yaml deprecation warnings
  * components: Introduce new component - Packages
  * setup: Use packages from Packages component
  * components: Add docstrings & tutorial for Packages

  [ Sunil Mohan Adapa ]
  * email_server: Refactor the home directory page
  * email_server: Add button for setting up home directory
  * email_server: Turn home view into a simple page rather than a tab
  * email_server: Add button for managing aliases
  * email_server: Remove aliases view from tabs list
  * email_server: Add heading for manage aliases page
  * email_server: Reduce the size of headings for aliases/homedir pages
  * email_server: aliases: Add method for checking of an alias is taken
  * email_server: aliases: Using Django forms instead of custom forms
  * email_server: aliases: Drop validation already done by form
  * email_server: aliases: Move sanitizing to form
  * email_server: aliases: Drop unnecessary sanitizing
  * email_server: aliases: Drop unused sanitizing method
  * email_server: aliases: Drop unused regex
  * email_server: yapf formatting
  * email_server: aliases: Drop hash DB and use sqlite3 directly
  * email_server: aliases: Minor refactoring
  * email_server: aliases: Minor refactoring to DB schema
  * email_server: aliases: Minor refactor to list view
  * email_server: aliases: Fix showing empty alias list message
  * email_server: aliases: Refactor for simpler organization
  * email_server: tls: Drop unimplemented TLS forms/view
  * email_server: rspamd: Turn spam management link to a button
  * email_server: domains: Add button for domain management form
  * email_server: Remove tabs from the interface
  * email_server: homedir: Fix styling to not show everything as header
  * email_server: Minor refactor of license statement in templates
  * email_server: domains: Use Django forms and views
  * email_server: domains: Add validation to form
  * email_server: action: Refactor for simplicity
  * email_server: yapf formatting
  * log, email_server: Don't use syslog instead of journald
  * email_server: action: Add argument type checking for extra safety
  * email_server: Don't use user IDs when performing lookups
  * email_server: Lookup LDAP local recipients via PAM
  * email_server: dovecot: Authenticate using PAM instead of LDAP
  * email_server: dovecot: Don't deliver mail to home directory
  * email_server: Setup /var/mail, drop home setup view
  * email_server: Use rollback journal for aliases sqlite DB
  * security: Properly handle sandbox analysis of timer units

  [ Johannes Keyser ]
  * Translated using Weblate (German)

  [ James Valleroy ]
  * tests: Use background fixture for each test
  * bepasty: Use BaseAppTests for functional tests
  * bind: Use BaseAppTests for functional tests
  * calibre: Use BaseAppTests for functional tests
  * deluge: Use BaseAppTests for functional tests
  * ejabberd: Use BaseAppTests for functional tests
  * gitweb: Use BaseAppTests for functional tests
  * ikiwiki: Use BaseAppTests for functional tests
  * mediawiki: Use BaseAppTests for functional tests
  * mldonkey: Use BaseAppTests for functional tests
  * openvpn: Use BaseAppTests for functional tests
  * pagekite: Use BaseAppTests for functional tests
  * radicale: Use BaseAppTests for functional tests
  * samba: Use BaseAppTests for functional tests
  * shadowsocks, syncthing: Use BaseAppTests for functional tests
  * transmission: Use BaseAppTests for functional tests
  * tahoe: Use BaseAppTests for functional tests
  * tor: Use BaseAppTests for functional tests
  * tests: functional: Add diagnostics delay parameter
  * avahi: Use systemd sandboxing
  * samba: Use systemd sandboxing for smbd/nmbd
  * debian: Add python3-openssl to autopkgtest depends
  * locale: Update translation strings
  * doc: Fetch latest manual

 -- James Valleroy <jvalleroy@mailbox.org>  Mon, 08 Nov 2021 21:34:27 -0500

freedombox (21.12) unstable; urgency=medium

  [ Burak Yavuz ]
  * Translated using Weblate (Turkish)

  [ Andrij Mizyk ]
  * Translated using Weblate (Ukrainian)

  [ nautilusx ]
  * Translated using Weblate (German)
  * Translated using Weblate (German)

  [ Sunil Mohan Adapa ]
  * middleware: Don't show setup view to non-admin users
  * email_server: yapf formatting
  * email_server: Add a name for aliases view
  * email_server: Add heading for manage aliases page
  * email_server: Don't let the My Mail page to blank page
  * email_server: clients: Launch roundcube directly instead of app page
  * email_server: Move roundcube link from My Mail to description
  * storage: tests: Refactor disk tests for readability
  * storage: Pass optional mount point to partition expansion
  * storage: tests: Fix tests for expanding disk partitions
  * storage: tests: Convert class based tests to simple tests

  [ James Valleroy ]
  * tests: Add BaseAppTests class for common functional tests
  * tests: Add run diagnostics test to BaseAppTests
  * infinoted: Use BaseAppTests for functional tests
  * mumble: Use BaseAppTests for functional tests
  * roundcube: Use BaseAppTests for functional tests
  * avahi: Use BaseAppTests for functional tests
  * cockpit: Use BaseAppTests for functional tests
  * coturn: Use BaseAppTests for functional tests
  * i2p: Use BaseAppTests for functional tests
  * matrixsynapse: Use BaseAppTests for functional tests
  * minetest: Use BaseAppTests for functional tests
  * minidlna: Use BaseAppTests for functional tests
  * performance: Add backup support (no data)
  * performance: Use BaseAppTests for functional tests
  * privoxy: Use BaseAppTests for functional tests
  * quassel: Use BaseAppTests for functional tests
  * ssh: Use BaseAppTests for functional tests
  * zoph: Use BaseAppTests for functional tests
  * locale: Update translation strings
  * doc: Fetch latest manual

  [ 109247019824 ]
  * Translated using Weblate (Bulgarian)

  [ Coucouf ]
  * Translated using Weblate (French)

  [ trendspotter ]
  * Translated using Weblate (Czech)

 -- James Valleroy <jvalleroy@mailbox.org>  Mon, 25 Oct 2021 19:19:33 -0400

freedombox (21.11) unstable; urgency=medium

  [ Fioddor Superconcentrado ]
  * test: help: Add help view tests
  * test: Add tests for action utilities
  * tests: Improve handling of tests skipped by default
  * package: Add functions for removing packages
  * setup: Show and remove conflicts before installation
  * email: Manage known installation conflicts

  [ 109247019824 ]
  * Translated using Weblate (Bulgarian)

  [ Andrij Mizyk ]
  * Translated using Weblate (Ukrainian)

  [ James Valleroy ]
  * openvpn: Convert functional tests to non-BDD python format
  * pagekite: Convert functional tests to non-BDD python format
  * privoxy: Convert functional tests to non-BDD python format
  * tests: Add backups mark for openvpn, pagekite, privoxy
  * quassel: Convert functional tests to non-BDD python format
  * radicale: Convert functional tests to non-BDD python format
  * roundcube: Convert functional tests to non-BDD python format
  * searx: Convert functional tests to non-BDD python format
  * security: Convert functional tests to non-BDD python format
  * shadowsocks: Convert functional tests to non-BDD python format
  * sharing: Convert functional tests to non-BDD python format
  * snapshot: Convert functional tests to non-BDD python format
  * ssh: Convert functional tests to non-BDD python format
  * sso: Convert functional tests to non-BDD python format
  * storage: Convert functional tests to non-BDD python format
  * syncthing: Convert functional tests to non-BDD python format
  * tahoe: Convert functional tests to non-BDD python format
  * tor: Convert functional tests to non-BDD python format
  * transmission: Convert functional tests to non-BDD python format
  * ttrss: Convert functional tests to non-BDD python format
  * upgrades: Convert functional tests to non-BDD python format
  * zoph: Convert functional tests to non-BDD python format
  * users: Convert functional tests to non-BDD python format
  * tests: Add some missed marks for functional tests
  * tests: Drop step definitions
  * conftest: Skip functional tests if splinter not importable
  * locale: Update translation strings
  * doc: Fetch latest manual

  [ Sunil Mohan Adapa ]
  * d/control: Allow building with python interpreter of any arch
  * user: Accommodate Django 3.1 change for model choice iteration
  * settings: Choose password hashing complexity suitable for SBCs
  * pyproject.toml: Merge contents of pytest.ini
  * pyproject.toml: Merge contents of .converagerc
  * d/rules: Don't use setup.py to invoke tests, invoke directly instead
  * users: Help set language cookie when user profile is edited
  * sso, translation: Help set language cookie when user logins in
  * translation: Always set language cookie when switching language
  * *: Move all systemd service files from /lib to /usr
  * wordpress: Run service only if when installed and configured
  * calibre: Run service only if when installed
  * d/rules: Don't install and enable other systemd service files
  * storage: tests: functional: Fix tests always getting skipped
  * package: Remove unused import to fix pipeline
  * tests: Drop installation of pytest-bdd
  * performance: Cleanup code meant for cockpit version < 235
  * *: Always pass check= argument to subprocess.run()
  * ttrss: Fix daemon not running sometimes on startup
  * ttrss: Add systemd security hardening to daemon

  [ Joseph Nuthalapati ]
  * ttrss: tests: functional: Make subscription faster

 -- James Valleroy <jvalleroy@mailbox.org>  Mon, 11 Oct 2021 18:55:20 -0400

freedombox (21.10) unstable; urgency=medium

  [ Veiko Aasa ]
  * samba: tests: Convert functional tests to non-BDD python format

  [ James Valleroy ]
  * tests: Show warning when app not available
  * bepasty: Convert functional tests to non-BDD python format
  * bind: Convert functional tests to non-BDD python format
  * config: Convert functional tests to non-BDD python format
  * coturn: Convert functional tests to non-BDD python format
  * datetime: Convert functional tests to non-BDD python format
  * deluge: Convert functional tests to non-BDD python format
  * dynamicdns: Convert functional tests to non-BDD python format
  * ejabberd: Convert functional tests to non-BDD python format
  * help: Convert functional tests to non-BDD python format
  * ikiwiki: Convert functional tests to non-BDD python format
  * mediawiki: Convert functional tests to non-BDD python format
  * mldonkey: Convert functional tests to non-BDD python format
  * monkeysphere: Convert functional tests to non-BDD python format
  * mumble: Convert functional tests to non-BDD python format
  * locale: Update translation strings
  * doc: Fetch latest manual
  * debian: Set Standards-Version to 4.6.0

  [ Sunil Mohan Adapa ]
  * ikiwiki: tests: functional: Use newer splinter API for finding links
  * openvpn: tests: functional: Use newer splinter API for finding links
  * backups: tests: functional: Use newer splinter API for finding links
  * users: tests: functional: Use newer splinter API for finding links
  * mediawiki: tests: functional: Use newer splinter API for finding links
  * dynamicdns: tests: functional: Use newer splinter API for finding links
  * calibre: tests: functional: Use newer splinter API for finding links
  * tests: functional: Use newer splinter API for finding links
  * *: Use Django gettext functions instead of ugettext
  * pyproject: Make isort consistent across execution environments
  * *: Various isort fixes
  * *: Use django.urls.re_path() instead of its alias url()
  * signals: Drop provider args when creating Signal object
  * settings: Set Django auto field type explicitly
  * *: Use allow/denylist instead white/blacklist in comments
  * tests: Introduce fixtures to make it easy to test actions
  * calibre: tests: Use common fixtures for testing actions module
  * sso: tests: Use common fixtures for testing actions module
  * gitweb: tests: Use common fixtures for testing actions module
  * openvpn: tests: Use common fixtures for testing actions module
  * matrixsynapse: tests: Use common fixtures for testing actions module
  * ejabberd: tests: Use common fixtures for testing actions module
  * mediawiki: tests: Use common fixtures for testing actions module
  * views: Update utility for checking URL safety
  * sso: Update usage of OpenSSL crypt signing API

  [ Andrij Mizyk ]
  * Translated using Weblate (Ukrainian)
  * Translated using Weblate (Ukrainian)
  * Translated using Weblate (Ukrainian)
  * Translated using Weblate (Ukrainian)

  [ Dietmar ]
  * Translated using Weblate (German)
  * Translated using Weblate (Italian)

  [ Burak Yavuz ]
  * Translated using Weblate (Turkish)

  [ Michael Breidenbach ]
  * Translated using Weblate (Swedish)

  [ Johannes Keyser ]
  * Translated using Weblate (German)

 -- James Valleroy <jvalleroy@mailbox.org>  Mon, 27 Sep 2021 19:10:05 -0400

freedombox (21.9) unstable; urgency=medium

  [ Fioddor Superconcentrado ]
  * container: Don't fail if there's no fbx network
  * container: freedombox-develop callable from anywhere
  * lintian: Overrides for remove-on-upgrade dpkg conffiles flag

  [ James Valleroy ]
  * debian: Add gbp tag config
  * container: Update stable image for bullseye
  * backups: Add functional test to disable schedule backups
  * avahi: Convert functional tests to non-BDD python format
  * cockpit: Convert functional tests to non-BDD python format
  * i2p: Convert functional tests to non-BDD python format
  * infinoted: Convert functional tests to non-BDD python format
  * minetest: Convert functional tests to non-BDD python format
  * minidlna: Convert functional tests to non-BDD python format
  * performance: Convert functional tests to non-BDD python format
  * matrixsynapse: Convert functional tests to non-BDD python format
  * jsxc: Convert functional tests to non-BDD python format
  * backups: Convert functional tests to non-BDD python format
  * locale: Update translation strings
  * doc: Fetch latest manual

  [ Burak Yavuz ]
  * Translated using Weblate (Turkish)

  [ Michael Breidenbach ]
  * Translated using Weblate (Swedish)

  [ Andrij Mizyk ]
  * Translated using Weblate (Ukrainian)
  * Translated using Weblate (Ukrainian)
  * Translated using Weblate (Ukrainian)
  * Translated using Weblate (Ukrainian)
  * Translated using Weblate (Ukrainian)

  [ Tiago Zaniquelli ]
  * plinth: remove diagnose command

  [ Joseph Nuthalapati ]
  * apache: Drop support for SSLv3, TLSv1 and TLSv1.1
  * mediawiki: Backup and restore uploaded files
  * mediawiki: Bump version number for 1.35 upgrade
  * mediawiki: Enable a subset of default extensions
  * mediawiki: Switch to MediaWiki 2020 logo

  [ ikmaak ]
  * Translated using Weblate (Dutch)
  * Translated using Weblate (Dutch)
  * Translated using Weblate (Dutch)
  * Translated using Weblate (Dutch)
  * Translated using Weblate (Dutch)

  [ Sunil Mohan Adapa ]
  * mediawiki: tests: functional: Fix races after flipping flags
  * d/lintian-overrides: Drop override for a removed tag
  * d/lintian-overrides: Override message for not supporting sysvinit
  * d/lintian-overrides: Add override for manual outside .../doc/
  * d/lintian-overrides: Drop workaround for remove-on-upgrade dpkg flag
  * apache: Drop support for GnuTLS
  * apache: Enable and prioritize HTTP/2 protocol
  * apache: Setup Mozilla recommended configuration
  * container: Fix the update command for new web server
  * tests: Add some missing markers
  * web_framework, tests: Workaround captcha 0.5.6 vs. Django 3.2

  [ fliu ]
  * email: Fix self.critical not callable error
  * email: postconf.get_many_unsafe: batch query
  * email: configure postfix domain names

  [ Seyed mohammad ali Hosseinifard ]
  * Translated using Weblate (Persian)

  [ Veiko Aasa ]
  * gitweb: tests: Fix test failures if initial default branch is not master
  * gitweb: tests: Convert functional tests to non-BDD python format
  * gitweb: tests: functional: Fix test failure if initial default branch is not master

  [ Artem ]
  * Translated using Weblate (Russian)

  [ 109247019824 ]
  * Translated using Weblate (Bulgarian)

  [ 池边树下 ]
  * Translated using Weblate (Chinese (Simplified))

 -- James Valleroy <jvalleroy@mailbox.org>  Sat, 18 Sep 2021 09:47:06 -0400

freedombox (21.8) unstable; urgency=medium

  [ Andrij Mizyk ]
  * Translated using Weblate (Ukrainian)
  * Translated using Weblate (Ukrainian)
  * Translated using Weblate (Ukrainian)

  [ fliu ]
  * diagnostics: Allow underscores (_) in app names
  * doc/dev: Using mocking instead of importing external modules
  * email: Basic app to manage an email server
  * email: Enable LDAP by calling postconf in a thread-safe way
  * email: Implement `email_server ipc set_sasl` and `set_submission`
  * email: Set up local delivery (no spam filtering)
  * email: Code quality fixes
  * email: Fix enabling SMTPS; check return value
  * email: dovecot: Support user lookup by UID number
  * email: Address some code review comments
  * email: Install rspamd; proxy its web interface
  * email: Parse command arguments with a mutually exclusive group
  * email: mutex: create lock file as plinth user
  * email, plinth.log: Write more information to syslog
  * email: postconf: Handle postconf returning an empty key
  * email: audit: improve the speed of post-installation setup
  * email: Open lock file as plinth user
  * email: Support UID number lookup in Dovecot
  * email: diagnostics: Fix sudo permission problem
  * email: views: Implement tab rendering
  * email: Implement alias management
  * email: aliases: Use bootstrap styles
  * email: Add UI for creating the home directory
  * email: Add templates for TLS and domains
  * email: Implement view for setting up domains
  * email: postfix: Install LDAP map support
  * email: Implement spam sorting with sieve
  * email: apache: X-Robots-Tag header, full URL match
  * email: Implement auto-discovery
  * email: LMTP: remove the recipient's UID number from email headers
  * email: Code cleanup
  * email: Implement outbound mail filtering
  * email: Reload postfix in domain view
  * email: Code cleanup, address reviews
  * email: Local delivery: use full email address
  * email: postfix: dovecot: Set strong security parameters
  * email: setup: Find Let's Encrypt certificates
  * email: Documentation, code cleanup
  * email: setup: Configure Roundcube
  * email: Sender spoofing patch 1/2: domain rewriting
  * email: implemented service alert

  [ Sunil Mohan Adapa ]
  * doc/dev: Drop seemingly irrelevant automodule reference
  * container: Use keyserver.ubuntu.com as the default keyserver
  * d/lintian-overrides: Allow all systemd services paths
  * d/control: Drop wireless-tools as recommends
  * tests: functional: Add a convenience method to logout
  * wordpress: New app to manage a WordPress site/blog

  [ Petter Reinholdtsen ]
  * Translated using Weblate (Norwegian Bokmål)

  [ James Valleroy ]
  * security: Remove display of past vulnerabilities
  * locale: Update translation strings
  * doc: Fetch latest manual

 -- James Valleroy <jvalleroy@mailbox.org>  Mon, 30 Aug 2021 20:01:46 -0400

freedombox (21.7) unstable; urgency=low

  [ Allan Nordhøy ]
  * Translated using Weblate (Norwegian Bokmål)
  * Translated using Weblate (Norwegian Bokmål)

  [ Jacque Fresco ]
  * Translated using Weblate (Indonesian)

  [ Reza Almanda ]
  * Translated using Weblate (Indonesian)
  * Translated using Weblate (Indonesian)

  [ Besnik Bleta ]
  * Translated using Weblate (Albanian)

  [ 池边树下 ]
  * Translated using Weblate (Chinese (Simplified))

  [ Tiago Zaniquelli ]
  * tests: functional: storage: skip test List disks

  [ Oymate ]
  * Translated using Weblate (Bengali)

  [ whenwesober ]
  * Translated using Weblate (Indonesian)

  [ James Valleroy ]
  * ci: Disable autopkgtest
  * debian: Ensure fuse gets replaced by fuse3 (Closes: #990758)
    - Thanks to Andreas Beckmann <anbe@debian.org> for the patch.
  * action_utils: Separate function to hold freedombox package
  * action_utils: Use flag to indicate freedombox package has been held
    (Closes: #991292)
  * upgrades: Check for held freedombox package in manual update
  * upgrades: Check for held freedombox package daily
  * action_utils: Don't print when unholding freedombox package
  * vagrant: Update box name
  * ttrss: Allow upgrade to version 21
  * Update translation strings
  * doc: Fetch latest manual
  * Upload to unstable

  [ bruh ]
  * Translated using Weblate (Vietnamese)
  * Translated using Weblate (Vietnamese)

  [ Andrij Mizyk ]
  * Translated using Weblate (Ukrainian)
  * Translated using Weblate (Ukrainian)
  * Translated using Weblate (Ukrainian)
  * Translated using Weblate (Ukrainian)
  * Translated using Weblate (Ukrainian)
  * Translated using Weblate (Ukrainian)
  * Translated using Weblate (Ukrainian)
  * Translated using Weblate (Ukrainian)
  * Translated using Weblate (Ukrainian)
  * Translated using Weblate (Ukrainian)

  [ Johannes Keyser ]
  * Translated using Weblate (German)

 -- James Valleroy <jvalleroy@mailbox.org>  Mon, 16 Aug 2021 19:18:59 -0400

freedombox (21.6) experimental; urgency=medium

  [ ikmaak ]
  * Translated using Weblate (Dutch)
  * Translated using Weblate (German)

  [ Burak Yavuz ]
  * Translated using Weblate (Turkish)

  [ Michael Breidenbach ]
  * Translated using Weblate (Swedish)

  [ whenwesober ]
  * Translated using Weblate (Indonesian)
  * Translated using Weblate (Indonesian)

  [ Benedek Nagy ]
  * Translated using Weblate (Hungarian)

  [ James Valleroy ]
  * Translated using Weblate (Indonesian)
  * Translated using Weblate (Indonesian)
  * Translated using Weblate (Indonesian)
  * Translated using Weblate (Indonesian)
  * Translated using Weblate (Chinese (Simplified))
  * locale: Update translation strings
  * doc: Fetch latest manual

  [ Weblate ]
  * Added translation using Weblate (Sinhala)
  * Added translation using Weblate (Vietnamese)

  [ James Pan ]
  * Translated using Weblate (Chinese (Traditional))

  [ HelaBasa ]
  * Translated using Weblate (Sinhala)

  [ Johannes Keyser ]
  * Translated using Weblate (German)

  [ Coucouf ]
  * Translated using Weblate (French)
  * Translated using Weblate (French)

  [ ssantos ]
  * Translated using Weblate (Portuguese)

  [ 池边树下 ]
  * Translated using Weblate (Chinese (Simplified))

  [ Reza Almanda ]
  * Translated using Weblate (Indonesian)
  * Translated using Weblate (Indonesian)
  * Translated using Weblate (Indonesian)

  [ bruh ]
  * Translated using Weblate (Vietnamese)
  * Translated using Weblate (Vietnamese)
  * Translated using Weblate (Vietnamese)
  * Translated using Weblate (Vietnamese)

  [ Arshadashu ]
  * Translated using Weblate (Telugu)

  [ Joseph Nuthalapati ]
  * Translated using Weblate (Telugu)
  * Translated using Weblate (Telugu)
  * Translated using Weblate (Telugu)
  * Translated using Weblate (Telugu)
  * Translated using Weblate (Telugu)
  * Translated using Weblate (Telugu)

  [ uday17 ]
  * Translated using Weblate (Telugu)
  * Translated using Weblate (Telugu)
  * Translated using Weblate (Telugu)

  [ Sandeepbasva ]
  * Translated using Weblate (Telugu)

  [ Aurélien Couderc ]
  * Change backups submit button to fix translation issues

  [ chilumula vamshi krishna ]
  * Translated using Weblate (Telugu)

  [ Jacque Fresco ]
  * Translated using Weblate (Indonesian)
  * Translated using Weblate (Japanese)

 -- James Valleroy <jvalleroy@mailbox.org>  Mon, 31 May 2021 19:00:45 -0400

freedombox (21.5) experimental; urgency=medium

  [ Dietmar ]
  * Translated using Weblate (German)

  [ Karol Werner ]
  * Translated using Weblate (Polish)

  [ Michalis ]
  * Translated using Weblate (Greek)
  * Translated using Weblate (Greek)
  * Translated using Weblate (Greek)
  * Translated using Weblate (Greek)

  [ Fioddor Superconcentrado ]
  * Generating developer documentation.
  * config: Fix tests related to user home directory
  * Translated using Weblate (Spanish)

  [ ikmaak ]
  * Translated using Weblate (Dutch)

  [ Burak Yavuz ]
  * Translated using Weblate (Turkish)
  * Translated using Weblate (Turkish)
  * Translated using Weblate (Turkish)

  [ Veiko Aasa ]
  * deluge, mldonkey, syncthing, transmission: Depend on nslcd.service
  * deluge: Fix daemon user not in freedombox-share group after installation
  * users: Fix unit test failures when LDAP is empty

  [ Sunil Mohan Adapa ]
  * ssh, apache: Make fail2ban use systemd journald backend by default
  * security: Move fail2ban default configuration to this app
  * security: Ensure that fail2ban is not re-enabled on version increment
  * security: Increment app version to reload fail2ban
  * action_utils: Introduce utility for masking services
  * config: Disable rsyslog and syslog forwarding
  * config: Install and configure zram for swap
  * Update copyright year

  [ James Valleroy ]
  * debian: Add coverage to autopkgtest
  * ci: Merge with Salsa CI pipeline
  * config: Convert entered domain name to lower case
  * dynamicdns: Wait after changing domain name in tests
  * dynamicdns: Convert entered domain name to lower case
  * pagekite: Convert entered kite name to lower case
  * config, dynamicdns, pagekite: Remove incorrect use of str
  * letsencrypt: Always return a diagnostics result
  * diagnostics: Use lock to protect results
  * coturn: Validate TURN URIs if provided in form
  * locale: Update translation strings
  * doc: Fetch latest manual

  [ Max Rockatansky ]
  * security: Clarify vulnerability count and provide link to more info

  [ Joseph Nuthalapati ]
  * docs: Improve Developer Documentation index page
  * container: distribution as environment variable
  * ejabberd: STUN/TURN configuration
  * coturn: Mention ejabberd in app description

  [ Michael Breidenbach ]
  * Translated using Weblate (Swedish)
  * Translated using Weblate (Swedish)

  [ nautilusx ]
  * Translated using Weblate (German)

  [ Reza Almanda ]
  * Translated using Weblate (Indonesian)

  [ Aditya Pratap Singh ]
  * container: Work in the absence of systemd in PATH, for eg. in Arch

  [ Kirill Schmidt ]
  * first_boot: Use session to verify first boot welcome step

  [ fliu ]
  * HACKING.md: added some troubleshooting information
  * container script: Must convert env. var. string to a Path object

  [ Johannes Keyser ]
  * Translated using Weblate (German)

  [ whenwesober ]
  * Translated using Weblate (Indonesian)

  [ 池边树下 ]
  * Translated using Weblate (Chinese (Simplified))

  [ Weblate ]
  * Added translation using Weblate (Albanian)

  [ Besnik Bleta ]
  * debian: Add Albanian (sq) locale
  * Translated using Weblate (Albanian)

  [ Carlos Henrique Lima Melara ]
  * doc: Add filename to code snippets in tutorial
  * docs: Add missing imports in tutorial
  * docs: Set the `version` attribute as required instead of optional

 -- James Valleroy <jvalleroy@mailbox.org>  Mon, 19 Apr 2021 20:23:23 -0400

freedombox (21.4) unstable; urgency=medium

  [ Petter Reinholdtsen ]
  * Translated using Weblate (Norwegian Bokmål)

  [ Allan Nordhøy ]
  * Translated using Weblate (Norwegian Bokmål)

  [ ikmaak ]
  * Translated using Weblate (Dutch)

  [ Burak Yavuz ]
  * Translated using Weblate (Turkish)

  [ James Valleroy ]
  * plinth: Disable start rate limiting for service
  * upgrades: Disable searx during dist-upgrade
  * locale: Update translation strings
  * doc: Fetch latest manual

  [ Dietmar ]
  * Translated using Weblate (German)
  * Translated using Weblate (Italian)
  * Translated using Weblate (German)
  * Translated using Weblate (Italian)

  [ Coucouf ]
  * Translated using Weblate (French)

  [ Michael Breidenbach ]
  * Translated using Weblate (Swedish)

  [ Sunil Mohan Adapa ]
  * ui: Fix buttons jumping on click in snapshots page
  * matrix-synapse, coturn: Fix minor pipeline failures

  [ Benedek Nagy ]
  * Translated using Weblate (Hungarian)

  [ Kornelijus Tvarijanavičius ]
  * Translated using Weblate (Lithuanian)

  [ Joseph Nuthalapati ]
  * coturn: Add new component for usage of coturn by other apps
  * coturn: Minor refactor view to use utility to generate URIs
  * coturn: Remove advanced flag, make app visible to all
  * matrix-synapse: Auto configure STUN/TURN using coturn server
  * matrix-synapse: Update description to talk about TURN configuration

 -- James Valleroy <jvalleroy@mailbox.org>  Sun, 28 Feb 2021 20:57:00 -0500

freedombox (21.3) unstable; urgency=medium

  [ Oğuz Ersen ]
  * Translated using Weblate (Turkish)

  [ ikmaak ]
  * Translated using Weblate (Dutch)

  [ Burak Yavuz ]
  * Translated using Weblate (Turkish)

  [ Michael Breidenbach ]
  * Translated using Weblate (Swedish)

  [ Michalis ]
  * Translated using Weblate (Greek)

  [ James Valleroy ]
  * upgrades: Mark string as no-python-format
  * locale: Update translation strings
  * upgrades: Only check free space bytes before dist upgrade
  * upgrades: Add 10 minute delay before apt update
  * upgrades: Disable apt snapshots during dist upgrade
  * locale: Update translation strings
  * doc: Fetch latest manual

  [ John Lines ]
  * gitignore: Ignore files generated during package build
  * zoph: Add new app to organize photos

  [ Sunil Mohan Adapa ]
  * tests: functional: Introduce step def. to check if app is enabled
  * zoph: Make app unavailable in Buster

  [ Aurélien Couderc ]
  * sharing: Improve shares group access description

  [ Fioddor Superconcentrado ]
  * HACKING: Link download page for Geckodriver.
  * Translated using Weblate (Spanish)

 -- James Valleroy <jvalleroy@mailbox.org>  Thu, 11 Feb 2021 17:59:49 -0500

freedombox (21.2) unstable; urgency=medium

  [ Burak Yavuz ]
  * Translated using Weblate (Turkish)
  * Translated using Weblate (Turkish)

  [ Sunil Mohan Adapa ]
  * radicale: Allow older 2.x release to upgrade to 3.x
  * backups: schedule: tests: Fix failures due to long test run
  * minidlna: Minor refactor of media directory handling
  * minidlna: Implement force upgrading from older version
  * jsxc: Fix issues with jQuery >= 3.5.0

  [ Veiko Aasa ]
  * calibre: Fix freedombox.local inaccessible after enabling app
  * mediawiki: Fix app installation process doesn't display status information
  * plinth: Show running spinner when app installation is in progress

  [ James Valleroy ]
  * upgrades: Return reason when checking for dist upgrade
  * upgrades: Get result of start-dist-upgrade
  * upgrades: Move start-dist-upgrade result string to app
  * upgrades: Add notifications for dist upgrade
  * tests: Update functional tests default config
  * roundcube: Allow upgrade to 1.4.*
  * locale: Update translation strings
  * doc: Fetch latest manual

  [ Dietmar ]
  * Translated using Weblate (German)
  * Translated using Weblate (Italian)

  [ ikmaak ]
  * Translated using Weblate (Spanish)
  * Translated using Weblate (Dutch)
  * Translated using Weblate (Swedish)
  * Translated using Weblate (Russian)
  * Translated using Weblate (Hungarian)

  [ Coucouf ]
  * Translated using Weblate (French)
  * Translated using Weblate (French)

  [ Алексей Докучаев ]
  * Translated using Weblate (Russian)

  [ Stanisław Stefan Krukowski ]
  * Translated using Weblate (Polish)

  [ Oymate ]
  * Translated using Weblate (Bengali)

  [ Fioddor Superconcentrado ]
  * Translated using Weblate (Spanish)

  [ Joseph Nuthalapati ]
  * matrix-synapse: python3-psycopg2 from backports
  * upgrades: Increment version for MatrixSynapse 1.26
  * mediawiki: Set default logo to mediawiki.png

  [ nautilusx ]
  * Translated using Weblate (German)

 -- James Valleroy <jvalleroy@mailbox.org>  Sat, 06 Feb 2021 00:33:34 -0500

freedombox (21.1) unstable; urgency=medium

  [ ikmaak ]
  * Translated using Weblate (German)
  * Translated using Weblate (Spanish)
  * Translated using Weblate (Dutch)
  * Translated using Weblate (Polish)
  * Translated using Weblate (Danish)
  * Translated using Weblate (French)
  * Translated using Weblate (Italian)
  * Translated using Weblate (Norwegian Bokmål)
  * Translated using Weblate (Dutch)
  * Translated using Weblate (Portuguese)
  * Translated using Weblate (Swedish)
  * Translated using Weblate (Russian)
  * Translated using Weblate (Chinese (Simplified))
  * Translated using Weblate (Persian)
  * Translated using Weblate (Gujarati)
  * Translated using Weblate (Hindi)
  * Translated using Weblate (Czech)
  * Translated using Weblate (Ukrainian)
  * Translated using Weblate (Hungarian)
  * Translated using Weblate (Lithuanian)
  * Translated using Weblate (Slovenian)
  * Translated using Weblate (Bulgarian)
  * Translated using Weblate (Greek)
  * Translated using Weblate (Galician)
  * Translated using Weblate (Serbian)

  [ Burak Yavuz ]
  * Translated using Weblate (Turkish)

  [ John Doe ]
  * Translated using Weblate (Turkish)
  * Translated using Weblate (Turkish)

  [ Doma Gergő ]
  * Translated using Weblate (Hungarian)

  [ Ouvek Kostiva ]
  * Translated using Weblate (Chinese (Traditional))

  [ James Valleroy ]
  * tahoe: Disable app
  * setup: Enable essential apps that use firewall
  * upgrades: Requires at least 5 GB free space for dist upgrade
  * locale: Update translation strings
  * doc: Fetch latest manual

  [ Veiko Aasa ]
  * syncthing: Create LDAP group name different from system group
  * syncthing: Hide unnecessary security warning
  * sharing: Update functional test to use syncthing-access group
  * plinth: Fix disable daemon when service alias is provided
  * container script: Various improvements

  [ Sunil Mohan Adapa ]
  * ui: js: Make select all checkbox option available more broadly
  * ui: css: New style for select all checkbox
  * backups: tests: Fix a typo in test case name
  * backups: Allow comments to be added to archives during backup
  * backups: Allow storing root repository details
  * backups: repository: Introduce a prepare method
  * backups: repository: Simplify handling of remote repo properties
  * backups: Introduce backup scheduling
  * backups: Add a schedule to each repository
  * backups: Trigger schedules every hour
  * backups: Add UI to edit schedules
  * backups: Add a notification to suggest users to enable schedules
  * backups: Show notification on error during scheduled backups
  * networks: Remove unused import to fix flake8 failure
  * performance: Fix failure to start due to lru_cache in stable

  [ Allan Nordhøy ]
  * Translated using Weblate (Norwegian Bokmål)

  [ Fred LE MEUR ]
  * performance: Fix web client link to Cockpit

  [ Milan ]
  * Translated using Weblate (Czech)

  [ crlambda ]
  * Translated using Weblate (Chinese (Traditional))

  [ Fioddor Superconcentrado ]
  * networks: Separate the delete button and color it differently
  * network: Minor refactoring in a test
  * network: Minor refactoring, new is_primary() function
  * networks: Change connection type to a radio button
  * networks: Use radio buttons for network modes
  * networks: Prevent unintended changes to primary connection.
  * networks: Hide deactivate/remove buttons for primary connections
  * Translated using Weblate (Spanish)

 -- James Valleroy <jvalleroy@mailbox.org>  Mon, 25 Jan 2021 21:08:22 -0500

freedombox (21.0) unstable; urgency=medium

  [ Dietmar ]
  * Translated using Weblate (German)

  [ ikmaak ]
  * Translated using Weblate (German)
  * Translated using Weblate (Dutch)
  * Translated using Weblate (Spanish)
  * Translated using Weblate (French)

  [ Burak Yavuz ]
  * Translated using Weblate (Turkish)

  [ Doma Gergő ]
  * Translated using Weblate (Hungarian)

  [ Veiko Aasa ]
  * functional tests: Make tests compatible with pytest-bdd v4.0
  * ejabberd: functional tests: Wait until the jsxc buddy list is loaded
  * users: Skip action script tests if LDAP is not set up
  * functional-tests: Fix installation errors in install.sh script
  * dev-container: Add subcommand to run tests
  * gitweb: tests: functional: Fix test failures in localized environment
  * dev-container: 'up' command: Show banner also when container is already
    running
  * dev-container: Add command to print container IP address
  * tests: functional: Improve creating users in tests
  * gitweb: Add functional tests for git-access group
  * plinth: Fix daemon is enabled check when service alias is provided

  [ ullli ]
  * mumble: Updated mumla and removed plumble from clients list

  [ Johannes Keyser ]
  * Translated using Weblate (German)

  [ Sunil Mohan Adapa ]
  * apache2: Allow downloads in openvpn and backups with latest browsers
  * backups: Don't open a new window for downloading backups
  * openvpn: Don't show running status on download profile button
  * app: component: Add app_id and app properties
  * app: Add locked flag
  * backups: Add new component for backup and restore
  * backups: Use the backup component in all apps
  * doc: dev: Update documentation for using backup component
  * app: info: Move client validation to info component
  * doc: dev: Update documentation on calling clients validation
  * doc: dev: Update the tutorial to reflect latest API/code
  * radicale: Fix backup and restore of configuration

  [ Michael Breidenbach ]
  * Translated using Weblate (Swedish)

  [ James Valleroy ]
  * users: Avoid test error if ldapsearch is not available
  * upgrades: Ensure freedombox package is upgraded during dist upgrade
  * upgrades: Add service for dist upgrade
  * upgrades: Install python3-systemd for unattended-upgrades
  * upgrades: Don't allow needrestart to restart freedombox-dist-upgrade
  * upgrades: Check before starting dist upgrade process
  * upgrades: Write dist-upgrade service file in /run
  * upgrades: Restart FreedomBox service at end of dist-upgrade
  * upgrades: Use full path to searx action script
  * upgrades: Hold tt-rss during dist upgrade, if available
  * locale: Update translation strings
  * doc: Fetch latest manual

  [ Stanisław Stefan Krukowski ]
  * Translated using Weblate (Polish)

  [ Joseph Nuthalapati ]
  * transmission: Show port forwarding information
  * transmission: Update description

 -- James Valleroy <jvalleroy@mailbox.org>  Mon, 11 Jan 2021 19:57:44 -0500

freedombox (20.21) unstable; urgency=medium

  [ Johannes Keyser ]
  * Translated using Weblate (German)

  [ Fioddor Superconcentrado ]
  * Translated using Weblate (Spanish)
  * Translated using Weblate (Spanish)

  [ Joseph Nuthalapati ]
  * deluge: Sync apache2 config with Transmission
  * deluge: Functional tests for bit-torrent group

  [ Michael Breidenbach ]
  * Translated using Weblate (Swedish)

  [ Veiko Aasa ]
  * apache: Create snake oil certificate if not exists
  * users: Remove timeout when creating Samba user
  * security: Fix access denied for user daemon from cron

  [ n0nie4HP ]
  * Translated using Weblate (Polish)
  * Translated using Weblate (Polish)

  [ spectral ]
  * calibre: Fix manual page name

  [ James Valleroy ]
  * upgrades: Allow grub-pc upgrade without reinstalling grub
  * upgrades: Update searx search engines during dist upgrade
  * locale: Update translation strings
  * doc: Fetch latest manual
  * debian: Bump standards version to 4.5.1

  [ Nikita Epifanov ]
  * Translated using Weblate (Russian)

  [ ikmaak ]
  * Translated using Weblate (Polish)

  [ Doma Gergő ]
  * Translated using Weblate (Hungarian)

 -- James Valleroy <jvalleroy@mailbox.org>  Mon, 28 Dec 2020 21:08:41 -0500

freedombox (20.20.1) unstable; urgency=medium

  [ Reg Me ]
  * Translated using Weblate (Dutch)

  [ ikmaak ]
  * Translated using Weblate (Dutch)
  * Translated using Weblate (German)
  * Translated using Weblate (Dutch)

  [ Burak Yavuz ]
  * Translated using Weblate (Turkish)

  [ Sunil Mohan Adapa ]
  * pagekite: Drop unused subdomain widget
  * pagekite: cosmetic: Minor yapf changes
  * clients: Fix a duplicated HTML ID
  * ui: Adopt a consistent and new table style
  * ui: Make all tables responsive
  * ui: css: Use rem as the primary unit
  * ui: Drop italic style on app name and sections in card listing
  * jsxc: Drop loading text on the login button
  * firewall: New styling for status stable
  * ui: Consistently use the btn-toolbar class for all toolbars
  * help: Make the button normal size in about page
  * users: Drop cancel button show submit as danger in delete page
  * help, power, index: ui: Drop remaining uses of &raquo;
  * ui: index: Don't show too large a help message
  * HACKING: Add suggestion not over-use Bootstrap utility classes
  * ui: Fix form error styling using bootstrap 3 style
  * jslicense.html: Drop minor styling
  * ui: Introduce common styling for two column list group
  * calibre: Use common styling for libraries list
  * pagekite: Use common styling for custom services
  * ikiwiki: Use common styling for wiki/blog list
  * gitweb: Use common styling for repo list
  * users: Use common styling for users list
  * networks: Use common styling for showing network connection
  * networks: Use common styling for Wi-Fi network list
  * networks: Use table for styling network connection list
  * firewall: Split CSS styling into separate file
  * monkeysphere: Split CSS styling into a separate file
  * samba: Split CSS styling into separate file
  * upgrades: Split CSS styling into a separate file
  * backups: Split CSS styling into a separate file
  * storage: Split CSS styling into a separate file
  * sharing: Split CSS styling into a separate file
  * letsencrypt: Split CSS styling into a separate file
  * help: Split CSS styling into a separate file
  * first_setup: Use template variable to refresh page
  * ui: Use common styling to hide logo during firstboot
  * firstboot: Use bootstrap for logo styling
  * pagekite: Eliminate inline styling
  * help: Show version information as an alert
  * ui: Avoid inline styling for setting progress bar width
  * apache2: Disallow all inline styling in sandbox settings
  * ui: Fix warning button colors

  [ achalaramu ]
  * Migrate bootstrap 4 from bootstrap 3

  [ Veiko Aasa ]
  * gitweb: Make functional tests compatible with pytest-bdd v4.0
  * javascript: Fix disabled submit buttons when navigating back to a page

  [ James Valleroy ]
  * tests: Skip initial update
  * help: Update status log test
  * config: Skip homepage test on buildd (Closes: #977527)
  * doc: Fetch latest manual

 -- James Valleroy <jvalleroy@mailbox.org>  Sat, 19 Dec 2020 19:18:42 -0500

freedombox (20.20) unstable; urgency=medium

  [ ikmaak ]
  * Translated using Weblate (Dutch)
  * Translated using Weblate (Dutch)

  [ Burak Yavuz ]
  * Translated using Weblate (Turkish)

  [ ssantos ]
  * Translated using Weblate (Portuguese)

  [ Johannes Keyser ]
  * Translated using Weblate (German)

  [ Thomas Vincent ]
  * Translated using Weblate (French)

  [ Michael Breidenbach ]
  * Translated using Weblate (Swedish)

  [ Fioddor Superconcentrado ]
  * Translated using Weblate (Spanish)
  * config: Add user websites as choices for homepage config
  * config: rename functions (improve readability)

  [ James Valleroy ]
  * config: Mark test_homepage_field as needs_root
  * mumble: Implement force upgrade for 1.3.*
  * upgrades: Hold mumble-server during dist upgrade
  * locale: Update translation strings
  * doc: Fetch latest manual

  [ Veiko Aasa ]
  * apache: Add app name
  * snapshot: Check that / is a btrfs subvolume before setup
  * diagnostics: Improve exception handling in app diagnostics
  * diagnostics: Show app name and fallback to app id if not exist
  * templates: Make toggle button responsive

 -- James Valleroy <jvalleroy@mailbox.org>  Mon, 14 Dec 2020 19:31:00 -0500

freedombox (20.19) unstable; urgency=medium

  [ ikmaak ]
  * Translated using Weblate (Dutch)
  * Translated using Weblate (Dutch)
  * Translated using Weblate (Dutch)
  * Translated using Weblate (German)
  * Translated using Weblate (Dutch)
  * Translated using Weblate (Dutch)

  [ Fioddor Superconcentrado ]
  * networks: Apply translation to a tooltip.
  * bepasty: Apply translation to autogenerated comments.
  * snapshots: Translate snapshot types (field description)
  * Translated using Weblate (Spanish)

  [ Joseph Nuthalapati ]
  * OpenVPN: Create user group "vpn"
  * openvpn: Add functional tests for user group "vpn"
  * openvpn: Deny access to users not in group "vpn"

  [ James Valleroy ]
  * upgrades: Add first boot step to run initial update
  * upgrades: Add progress page for initial update
  * upgrades: Fix flag name in info message
  * upgrades: Hold freedombox package during dist upgrade
  * upgrades: Use apt_hold contextmanager
  * upgrades: Print steps in dist-upgrade
  * upgrades: Fix sources list for dist upgrade from buster
  * sso: Add test to generate ticket
  * locale: Update translation strings
  * doc: Fetch latest manual
  * debian: Add python3-openssl as build dependency for tests

  [ Veiko Aasa ]
  * Samba: UI: Show toggle buttons and share names

  [ Oymate ]
  * Translated using Weblate (Bengali)

 -- James Valleroy <jvalleroy@mailbox.org>  Mon, 30 Nov 2020 18:37:52 -0500

freedombox (20.18.1) unstable; urgency=medium

  [ Burak Yavuz ]
  * Translated using Weblate (Turkish)
  * Translated using Weblate (Turkish)

  [ Hetgyl ]
  * Translated using Weblate (French)
  * Translated using Weblate (French)
  * Translated using Weblate (French)
  * Translated using Weblate (French)
  * Translated using Weblate (French)
  * Translated using Weblate (French)
  * Translated using Weblate (French)
  * Translated using Weblate (French)
  * Translated using Weblate (French)
  * Translated using Weblate (French)
  * Translated using Weblate (French)
  * Translated using Weblate (French)

  [ Reg Me ]
  * Translated using Weblate (Dutch)
  * Translated using Weblate (Dutch)

  [ Oğuz Ersen ]
  * Translated using Weblate (Turkish)

  [ Thomas Vincent ]
  * Translated using Weblate (French)
  * Translated using Weblate (French)
  * Translated using Weblate (French)
  * Translated using Weblate (French)
  * Translated using Weblate (French)
  * Translated using Weblate (French)
  * Translated using Weblate (French)
  * Translated using Weblate (French)
  * Translated using Weblate (French)
  * Translated using Weblate (French)
  * Translated using Weblate (French)

  [ Petter Reinholdtsen ]
  * Translated using Weblate (Norwegian Bokmål)

  [ Joseph Nuthalapati ]
  * sso: Fix regression in auth-pubtkt configuration

  [ Dietmar ]
  * Translated using Weblate (German)
  * Translated using Weblate (Italian)

  [ Fioddor Superconcentrado ]
  * Translated using Weblate (Spanish)

  [ Diego Roversi ]
  * Translated using Weblate (Italian)

  [ ikmaak ]
  * Translated using Weblate (Dutch)

  [ Michael Breidenbach ]
  * Translated using Weblate (Swedish)

  [ James Valleroy ]
  * Translated using Weblate (French)
  * doc: Fetch latest manual

 -- James Valleroy <jvalleroy@mailbox.org>  Mon, 23 Nov 2020 18:37:38 -0500

freedombox (20.18) unstable; urgency=medium

  [ Hetgyl ]
  * Translated using Weblate (French)

  [ Reg Me ]
  * Translated using Weblate (Dutch)
  * Translated using Weblate (Dutch)
  * Translated using Weblate (Dutch)
  * Translated using Weblate (Dutch)

  [ Joseph Nuthalapati ]
  * coverage: Omit files under tests/ directories
  * ci: Add --cov-config to the coverage command
  * openvpn: Cleanup easyrsa 2 to 3 upgrade code
  * openvpn: Function to detect ECC/RSA configuration
  * openvpn: ECC: Setup and Migration
  * openvpn: Remove explicit setup step
  * openvpn: Improve migrate_to_ecc template
  * openvpn: Remove opinion on which curve to use
  * openvpn: client configuration for RSA and ECC
  * gitlabci: Update Dockerfile and script

  [ Ralf Barkow ]
  * Translated using Weblate (German)

  [ Fioddor Superconcentrado ]
  * Translated using Weblate (Spanish)

  [ Matthias Dellweg ]
  * Enable dynamicdns module to handle IPv6

  [ Dietmar ]
  * Translated using Weblate (Italian)

  [ James Valleroy ]
  * locale: Update translation strings
  * doc: Fetch latest manual

 -- James Valleroy <jvalleroy@mailbox.org>  Mon, 16 Nov 2020 20:49:24 -0500

freedombox (20.17.1) experimental; urgency=medium

  [ Burak Yavuz ]
  * Translated using Weblate (Turkish)
  * Translated using Weblate (Turkish)

  [ Dietmar ]
  * Translated using Weblate (German)
  * Translated using Weblate (Italian)

  [ Joseph Nuthalapati ]
  * ci: Fix flake8 errors
  * pubtkt: Fix Python format language errors

  [ James Valleroy ]
  * debian: Rename source package to freedombox
  * doc: Fetch latest manual

 -- James Valleroy <jvalleroy@mailbox.org>  Sat, 07 Nov 2020 08:02:53 -0500

plinth (20.17) unstable; urgency=medium

  [ Fioddor Superconcentrado ]
  * package: i18n: Mark progress status strings for translation
  * networks: i18n: Mark string for translation on delete page
  * networks: i18n: Mark various strings for translation
  * notifications: i18n: Mark app names and extra data for translation
  * networks: css: Make button wider in network list
  * Translated using Weblate (Spanish)

  [ Sunil Mohan Adapa ]
  * backups: i18n: Mark form success messages for translation
  * doc: wikiparser: Fix issue with running parser outside doc/ dir
  * upgrades: Disable the option when not able to dist upgrade
  * ci: Split testing stages into smaller stages

  [ Coucouf ]
  * Translated using Weblate (French)
  * Translated using Weblate (French)

  [ Burak Yavuz ]
  * Translated using Weblate (Turkish)
  * Translated using Weblate (Turkish)

  [ Nikita Epifanov ]
  * Translated using Weblate (Russian)

  [ Jens Molgaard ]
  * Translated using Weblate (Danish)

  [ Petter Reinholdtsen ]
  * Translated using Weblate (Norwegian Bokmål)

  [ Praveen Illa ]
  * Translated using Weblate (Telugu)

  [ James Valleroy ]
  * Translated using Weblate (Danish)
  * ci: Run wikiparser doctests
  * wikiparser: Exit with return value 1 on test failure
  * upgrades: Add a setting to enable dist upgrade
  * locale: Update translation strings
  * doc: Fetch latest manual

  [ Michael Breidenbach ]
  * Translated using Weblate (German)
  * Translated using Weblate (Swedish)

  [ marklin0913 ]
  * Added translation using Weblate (Chinese (Traditional))

  [ Joseph Nuthalapati ]
  * mediawiki: Ensure password file is not empty
  * mediawiki: Add action to set domain name

  [ Dietmar ]
  * Translated using Weblate (German)
  * Translated using Weblate (Italian)

  [ Radek Pasiok ]
  * Translated using Weblate (Polish)

  [ Onurb ]
  * apache: setup uwsgi by default

 -- James Valleroy <jvalleroy@mailbox.org>  Mon, 02 Nov 2020 19:45:57 -0500

plinth (20.16) unstable; urgency=medium

  [ Oğuz Ersen ]
  * Translated using Weblate (Turkish)

  [ Burak Yavuz ]
  * Translated using Weblate (Turkish)
  * Translated using Weblate (Turkish)

  [ Nikita Epifanov ]
  * Translated using Weblate (Russian)

  [ Allan Nordhøy ]
  * Translated using Weblate (Norwegian Bokmål)
  * Translated using Weblate (Chinese (Simplified))
  * Translated using Weblate (Slovenian)
  * Translated using Weblate (Greek)
  * Translated using Weblate (Norwegian Bokmål)

  [ Veiko Aasa ]
  * diagnostics: Show low system memory notifications
  * notifications: Show severity level on every notification

  [ Coucouf ]
  * Translated using Weblate (French)

  [ James Valleroy ]
  * app: Add donation links in dropdown menu
  * debian: Add Brazilian Portuguese debconf templates translation
    (Closes: #972449)
    - Thanks to Adriano Rafael Gomes for the translation.
  * locale: Update translation strings
  * doc: Fetch latest manual

  [ Fioddor Superconcentrado ]
  * upgrades: Add status section showing version and upgrade status
  * diagnostics: Lazy format all diagnostic test strings properly
  * Translated using Weblate (Spanish)
  * help: Link to updates page when new version is available
  * updates: Eliminate delay and better status for manual upgrade

  [ Michael Breidenbach ]
  * Translated using Weblate (Swedish)

  [ Sunil Mohan Adapa ]
  * calibre: Add link to donation page
  * app: Make the donation button more prominent
  * calibre: Update group description to reflect 'using' app

 -- James Valleroy <jvalleroy@mailbox.org>  Mon, 19 Oct 2020 20:42:32 -0400

plinth (20.15) unstable; urgency=medium

  [ Coucouf ]
  * Translated using Weblate (French)
  * Translated using Weblate (French)
  * Translated using Weblate (French)
  * Translated using Weblate (French)

  [ Joseph Nuthalapati ]
  * bepasty: Change default permissions to 'read'
  * calibre: Add new e-book library app
  * calibre: Minor changes to app description
  * container: Handle edge cases with container update

  [ Fioddor Superconcentrado ]
  * HACKING: Add extra development requirements
  * CONTRIBUTING: Require flake8 compliance
  * Translated using Weblate (Spanish)
  * HACKING.md: Re-organised contents according to onboarding journey
  * Translated using Weblate (Spanish)

  [ Sunil Mohan Adapa ]
  * module_loader, web_framework: Update console log messages
  * dynamicdns: Drop unnecessary code to set app as enabled
  * pagekite: Don't announce unconfigured kite as a valid domain
  * pagekite: Don't update names module if not installed
  * tor: Don't check if enabled when not installed
  * tests: functional: Simplify calling the login helper
  * doc: Before fetching, drop all old to cleanup deleted pages/images
  * coturn: Don't handle certificates if not installed
  * quassel: Don't handle certificates if not installed
  * quassel: Fix minor typo
  * mumble: Store and use a single domain for TLS certificate setup
  * doc: dev: Link to list of potential apps from tutorial
  * coturn: Don't handle certificates if not installed
  * quassel: Don't handle certificates if not installed
  * users: Deal with admin user already existing during first boot
  * users: cosmetic: Yapf refactoring
  * *: Minor flake8 fixes
  * debian/control: Add sshpass as build dependency

  [ Michael Breidenbach ]
  * Translated using Weblate (Swedish)

  [ ssantos ]
  * Translated using Weblate (Portuguese)

  [ Phil Morrell ]
  * mumble: configure letsencrypt component

  [ Burak Yavuz ]
  * Translated using Weblate (Turkish)

  [ Petter Reinholdtsen ]
  * Translated using Weblate (Norwegian Bokmål)

  [ Veiko Aasa ]
  * ssh: action script: Require user credentials when editing ssh keys
  * users: Require admin credentials when creating or editing a user
  * container: Assign virtual network interface to trusted firewall zone

  [ James Valleroy ]
  * upgrades: Extend function to check for normal dist availability
  * upgrades: Detect and upgrade to next stable release
  * upgrades: Set a flag so interrupted dist-upgrade can be continued
  * upgrades: Check free space before dist-upgrade
  * locale: Update translation strings
  * doc: Fetch latest manual

 -- James Valleroy <jvalleroy@mailbox.org>  Mon, 05 Oct 2020 19:25:41 -0400

plinth (20.14.1) unstable; urgency=high

  [ Burak Yavuz ]
  * Translated using Weblate (Turkish)

  [ Nikita Epifanov ]
  * Translated using Weblate (Russian)

  [ JC Staudt ]
  * minidlna: Fix typo DNLA -> DLNA

  [ Sunil Mohan Adapa ]
  * cockpit: Don't show home page icon to non-admin users
  * module_loader: Load/process all essential modules before others

  [ Petter Reinholdtsen ]
  * Translated using Weblate (Norwegian Bokmål)

  [ Dietmar ]
  * Translated using Weblate (German)

  [ Coucouf ]
  * Translated using Weblate (French)

  [ James Valleroy ]
  * doc: Fetch latest manual

 -- James Valleroy <jvalleroy@mailbox.org>  Wed, 23 Sep 2020 07:37:53 -0400

plinth (20.14) unstable; urgency=high

  [ Fioddor Superconcentrado ]
  * Translated using Weblate (Spanish)
  * Translated using Weblate (Spanish)
  * sudo user needed for container
  * Branch-out
  * Specify machine
  * Fix typo
  * post-processor: Solve 1908 fixing the wiki links fix
  * Translated using Weblate (Spanish)
  * Translated using Weblate (Spanish)
  * jsxc, sharing: Add 'Learn more...' link for help pages
  * wireguard: Add 'Learn more...' link for help page
  * doc: wikiparser: Resolve URLs for locally available pages
  * HACKING.md: Instructions for container-related troubleshooting
  * i18n: Mark strings missed for translation
  * snapshots: Clarify description for disabling yearly snapshots

  [ Doma Gergő ]
  * Translated using Weblate (Hungarian)
  * Translated using Weblate (Hungarian)

  [ Sunil Mohan Adapa ]
  * upgrades: Minor isort fix
  * upgrades: Remove unused context variable
  * security: Don't show report button as part of backports notice
  * upgrades: security: Don't with the technical term 'backports' in UI
  * matrixsynapse: Allow upgrade to version 1.17
  * backups: Make app available by default
  * samba: cosmetic: Minor yapf fixes
  * container: unstable: Handle interface naming for systemd < 245
  * storage: Fix expanding partitions on GPT partition tables
  * matrixsynapse: Rename Riot to Element
  * ejabberd, mumble, wireguard: Update Apple app links
  * menu: Update documentation to clarify that icons can be files
  * frontpage: Fix documentation related to renamed parameter
  * bepasty: Make description a private variable
  * bepasty: Expand app description
  * bepasty: Tighten permissions on the uwsgi socket
  * infinoted, syncthing: Fix minor typo in a comment
  * bepasty: Add diagnostics tests on app URL
  * bepasty: Minor fixes
  * bepasty: tests: functional: Add a password before removing all
  * bepasty: Resize SVG to 512x512 for consistency with other icons
  * bepasty: Add "Snippet" in category/short description
  * bepasty: Update UI strings for permissions
  * bepasty: Require at least one permission on a password
  * bepasty: Simplify configuration file handling
  * js: Don't show running status on buttons pulled to right
  * diagnostics: Prevent showing running status on diagnostics menu item
  * help, networks: Clarify i18n different contexts for "Manual"
  * radicale: Stop service during backup and restore
  * radicale: tests: functional: Add test for backup/restore
  * doc: Recompile when parser script changes
  * doc: wikiparser: Handle processing instructions
  * doc: wikiparser: Fix attachment URLs in regular links
  * doc: wikiparser: When processing single pages, ignore header/footer
  * doc: wikiparser: Generate colspec for tables
  * doc: wikiparser: Handle table of contents macro without parenthesis
  * doc: wikiparser: Handle more paragraph breakers
  * doc: wikiparser: Parse content inside a comment
  * doc: wikiparser: Allow empty lines between list items
  * doc: wikiparser: Fix parsing URLs, simplify plain text parsing
  * doc: wikiparser: Resolve relative URLs
  * doc: wikiparser: Preserve spaces during parsing and generation
  * doc: wikiparser: Handle existing # in links, don't append again
  * doc: wikiparser: Assign text to URLs that don't provide them
  * doc: wikiparser: Handle wiki links starting with a /
  * doc: wikiparser: Allow lists to started with just spaces
  * doc: wikiparser: Strip spaces from attachment's text
  * doc: wikiparser: Place anchors inside paragraphs
  * doc: wikiparser: Sort imagedata properties
  * doc: wikiparser: Retain the text for icons
  * doc: wikiparser: Set icon dimensions to old values (temporarily)
  * doc: wikiparser: Handle empty table cells
  * doc: wikiparser: Fix some flake8 warnings
  * doc: wikiparser: Improve links relative to included files
  * doc: wikiparser: Fix issue with parsing inline code blocks
  * doc: wikiparser: Handle markup inside italic/bold markup
  * doc: wikiparser: Format text inside admonitions properly
  * doc: Drop post processor as it is not needed anymore
  * doc: wikiparser: Incorporate post processing fixes
  * doc: Simplify make file by eliminating targets for intermediates
  * doc: wikiparser: Add note about some incorrect links
  * doc: Update the test script for wikiparser
  * manual: Fetch latest images
  * doc: Fetch latest manual
  * firewall: Use service files for showing port forwarding info
  * firewall: Show port forwarding info in tabular format
  * kvstore: Allow module to be imported before Django init
  * networks: Expose API to get/set network meta info
  * firewall: Show port forwarding info contextually
  * doc: wikiparser: Fix a minor flake8 issue
  * doc: wikiparser: Fix issue with some URL containing dup. lang part
  * doc: wikiparser: Make it easier to run with a #! at the top
  * doc: wikiparser: Reduce build verbosity
  * upgrades: Fix issue with checking if backports is current
  * upgrades: Separate concepts for backports enabled vs. requested
  * upgrades, security: Use consistent terminology 'activate'
  * backports: When upgrading from older version, assumed requested
  * package: Add ability to reinstall a package
  * matrixsynapse: Perform a one time conversion to new config format
  * doc: manual: Fetch latest manual, remove non-existent images/pages
  * doc: wikiparser: Use icons from the icons directory
  * doc: wikiparser: Show icons with full size
  * doc: manual: Replace manual icons to drop CC 2.5 license
  * deluge: Use older icon to drop CC 2.0 license

  [ Joseph Nuthalapati ]
  * searx: Add functional test for app availability
  * container: Add unstable distribution
  * functional-tests: Fix instructions for running functional tests
  * functional-tests: Use latest version of splinter
  * framework: Remove module init() functions
  * wireguard: Remove hardcoded Windows client version
  * functional-tests: splinter 0.14.0 is in PyPI
  * apps: Remove Coquelicot
  * matrix-synapse: Upgrade to 1.19
  * container: Use builds with build-deps included

  [ James Valleroy ]
  * ci: Allow fuse to be installed
  * tests: functional: Strip trailing / from FREEDOMBOX_URL
  * ejabberd: Use new ruamel.yaml API and allow duplicate keys
  * locale: Update translation strings
  * doc: Fetch latest manual
  * debian: Add gbp dch config
  * debian: Fix use of wildcard path in copyright
  * debian: Split copyright paragraph to avoid lintian error
  * radicale: Remove code to handle 1.x
  * doc: Fetch latest manual
  * bepasty: New app for file upload and sharing
  * bepasty: Add public access config form
  * bepasty: Fetch manual page
  * locale: Update translation strings
  * doc: Add moinmoin wiki parser
  * wikiparser: Fix spaces, multi-line, languages, icons
  * doc: Use Makefile to fetch raw wiki files
  * doc: Add icons used in manual
  * manual: Add raw wiki files of included pages
  * manual: Remove checked-in xml files
  * wikiparser: Don't render Admonition with style comment
  * test-wikiparser: Remove fixes.xslt step
  * debian: Add unit tests to autopkgtest
  * apache: Disable mod_status (CVE-2020-25073)
  * debian: Don't show first wizard secret on command line
  * debian: Remove unused vars from postinst
  * matrixsynapse: Use conf.d snippets
  * upgrades: Change backports activation message wording
  * upgrades: Display correct backports info for unstable
  * upgrades: Add first boot step to configure backports
  * upgrades: Use kvstore and then file to determine if backports are enabled
  * debian: Temporarily revert source package rename
  * locale: Update translation strings
  * doc: Fetch latest manual

  [ Veiko Aasa ]
  * samba: Hide common system partitions
  * ikiwiki: Validate a path when deleting wiki or blog
  * ssh: Disallow managing keys for the root user
  * debian: Add newline to end of /var/lib/plinth/firstboot-wizard-secret
  * functional-tests: snapshot: Skip if filesystem doesn't support snapshots
  * container: Randomize btrfs partition UUID
  * gitweb: Fix enable auth webserver component on app init
  * gitweb: Add ability to change default branch

  [ Павел Протасов ]
  * Translated using Weblate (Russian)

  [ Michael Breidenbach ]
  * Translated using Weblate (German)
  * Translated using Weblate (Swedish)
  * Translated using Weblate (German)
  * Translated using Weblate (Swedish)
  * Translated using Weblate (German)
  * Translated using Weblate (Swedish)

  [ ikmaak ]
  * Translated using Weblate (Dutch)
  * Translated using Weblate (Dutch)

  [ Burak Yavuz ]
  * Translated using Weblate (Turkish)
  * Translated using Weblate (Turkish)
  * Translated using Weblate (Turkish)
  * Translated using Weblate (Turkish)

  [ Xosé M ]
  * Translated using Weblate (Galician)

  [ Jens Molgaard ]
  * Translated using Weblate (Danish)

  [ Nikita Epifanov ]
  * Translated using Weblate (Russian)
  * Translated using Weblate (Russian)

  [ Dietmar ]
  * Translated using Weblate (German)

  [ Johannes Keyser ]
  * Translated using Weblate (German)

  [ Diego Roversi ]
  * Translated using Weblate (Italian)

  [ Artem ]
  * Translated using Weblate (Russian)

  [ Ralf Barkow ]
  * Translated using Weblate (German)

  [ Reg Me ]
  * Translated using Weblate (Dutch)
  * Translated using Weblate (Dutch)

  [ Q.-A. Nick ]
  * upgrades, security: Update the messages describing backports

 -- James Valleroy <jvalleroy@mailbox.org>  Tue, 15 Sep 2020 17:03:43 -0400

freedombox (20.13) unstable; urgency=medium

  [ Sunil Mohan Adapa ]
  * Rename source package from plinth to freedombox.

  [ Veiko Aasa ]
  * minidlna: Do not expose statistics over public web

  [ Benjamin Ortiz ]
  * backups: Allow remote repository usernames to start with numbers

  [ James Valleroy ]
  * upgrades: Update apt cache before manual update
  * upgrades: Parameterize backports dist name
  * upgrades: Use current release codename when enabling backports
  * upgrades: Use codename to pin freedombox from backports
  * security: Move backports notice to security page
  * upgrades: Add button to activate backports
  * upgrades: Use only sources file to determine if backports enabled
  * upgrades: Check that backports is for current release
  * upgrades: Rewrite apt prefs file when activating backports
  * upgrades: Enable backports for testing only in development mode
  * upgrades: Show dist of backports to be activated
  * upgrades: Split apt preferences into 2 files
  * upgrades: Refactor use of lsb_release
  * locale: Update translation strings
  * doc: Fetch latest manual

  [ Allan Nordhøy ]
  * Translated using Weblate (Norwegian Bokmål)

  [ Tang Zongxun ]
  * Translated using Weblate (Chinese (Simplified))

  [ Doma Gergő ]
  * Translated using Weblate (Hungarian)

 -- Federico Ceratto <federico@debian.org>  Sat, 18 Jul 2020 12:14:08 +0100

plinth (20.12.1) unstable; urgency=high

  [ nautilusx ]
  * Translated using Weblate (German)

  [ Robert Pollak ]
  * Translated using Weblate (German)

  [ J. Lavoie ]
  * Translated using Weblate (French)

  [ Petter Reinholdtsen ]
  * Translated using Weblate (Norwegian Bokmål)

  [ Sunil Mohan Adapa ]
  * cfg, frontpage: Ignore errors while reading config and shortcuts

  [ Milo Ivir ]
  * Translated using Weblate (German)

 -- James Valleroy <jvalleroy@mailbox.org>  Sun, 05 Jul 2020 15:40:30 -0400

plinth (20.12) unstable; urgency=medium

  [ Oğuz Ersen ]
  * Translated using Weblate (Turkish)

  [ Sunil Mohan Adapa ]
  * Translated using Weblate (Telugu)
  * transmission: tests: functional: Fix to wait properly
  * ttrss: tests: functional: Fix to wait properly
  * tor: tests: functional: Fix to wait properly on progress page
  * users: tests: functional: Leave no-language as final setting
  * mldonkey: tests: functional: Wait for frame to load properly
  * snapshot: tests: functional: Delete all snapshots properly
  * ejabberd: tests: functional: Fixes for no implicit waiting
  * syncthing: tests: functional: Fix to wait properly
  * tests: functional: Remove implicit and explicit wait times
  * tests: functional: Allow parallel installation of apps
  * d/control: Add python3-systemd as a dependency
  * apache: Add ssl-cert package as dependency
  * storage: Use DBus directly for listing disks
  * storage: Fix regression with showing error messages
  * storage: Use UDisks information as primary source
  * storage: Don't show empty progress bar for disks not mounted
  * storage: Remove rule to not automount system disks with no paritions
  * storage: Don't auto-mount loopback devices except in develop mode
  * storage: Allow ejecting any device not in fstab or crypttab
  * storage: Ignore eject failures if filesystems unmounted properly
  * backups: Remove an unnecessary print() statement
  * Translated using Weblate (Telugu)
  * container: Remove sqlite3 file early enough
  * storage: Don't log exception of disk space check fails
  * storage: Use mount info instead of disk info for free space warning
  * notifications: Fix issue with redirection on dismiss
  * views: Drop use of private Django utility
  * cfg: Don't fallback to develop config if main is not found
  * cfg: Drop the default configuration file
  * frontpage: Read custom shortcuts from multiple locations
  * frontpage: Drop empty custom shortcut files
  * cfg: Allow loading multiple configuration files
  * cfg: For develop mode, overlay on top of regular configuration
  * context_processor: tests: Use already available config fixture
  * cfg: Eliminate the need for 'root' directory in configuration
  * cfg: Move /plinth.config to plinth/develop.config
  * cfg: Rename configuration file to freedombox.config
  * d/tests/control: Rename Plinth to FreedomBox in a comment
  * cfg: Read configuration from .d files and multiple locations
  * frontpage: Load shortcuts from .d directories too
  * frontpage: Read from .d files too
  * cfg: Remove redundant data in develop.config
  * cfg: Remove comments in test data
  * cfg: In develop mode, use /var/lib for DB and sessions
  * web_framework: Split initialization into two parts
  * web_framework: Don't create Django secret key when listing depends
  * log: Allow setting the default log level before log configuration
  * main: List dependencies without writing to disk
  * d/rules: vagrant: INSTALL.md: Fix installing dependencies
  * *: Drop files paths in data/var
  * doc: Update manual page with configuration file changes
  * network: test: Fix race condition when deleting connections
  * storage: tests: Ignore cases needing loop devices when not available
  * actions: tests: Fix test failures due order of fixtures
  * tests: Use develop configuration for most tests
  * templates: Disable button and show spinner on submit for all forms
  * backups: Remove custom handling of progress on the restore button
  * js: Simplify auto-refresh page logic
  * jsxc: Remove inline javascript
  * apache: Set CSP and other common security headers
  * apache: Relax CSP to allow web workers for JSXC
  * locale: Update translation strings

  [ ferhad.necef ]
  * Translated using Weblate (Russian)

  [ Thomas Vincent ]
  * Translated using Weblate (French)

  [ Joseph Nuthalapati ]
  * Translated using Weblate (Telugu)

  [ wind ]
  * Translated using Weblate (Russian)

  [ James Valleroy ]
  * upgrades: Combine into single page with manual update
  * upgrades: Skip enable-auto in develop mode
  * debian: Add nscd >= 2 as dependency
  * upgrades: Append unattended-upgrades-dpkg.log for more detail
  * storage: Handle multi-line text in functional test
  * apt: Run `apt-get -f install` before other commands
  * apt: Run `dpkg --configure -a` before other actions
  * upgrades: Skip enabling backports on testing and unstable
  * networks: Remove firewall zone warning
  * networks: Correct wording of internet connection form

  [ Veiko Aasa ]
  * functional-tests: Handle connection error when web server restarts
  * functional-tests: Skip tests if app is not available in distribution
  * functional-tests: Fix page not fully loaded errors when taking backups
  * functional-tests: Remove unnecessary wait when navigating to module

  [ Michael Breidenbach ]
  * Translated using Weblate (German)
  * Translated using Weblate (Swedish)

  [ Fioddor Superconcentrado ]
  * Translated using Weblate (Spanish)

  [ Pavel Borecki ]
  * Translated using Weblate (Czech)

  [ Éfrit ]
  * Translated using Weblate (French)

  [ Jens Molgaard ]
  * Translated using Weblate (Danish)

 -- Sunil Mohan Adapa <sunil@medhas.org>  Mon, 29 Jun 2020 16:39:33 -0700

plinth (20.11) unstable; urgency=medium

  [ Thomas Vincent ]
  * Translated using Weblate (French)

  [ Petter Reinholdtsen ]
  * Translated using Weblate (Norwegian Bokmål)

  [ Michael Breidenbach ]
  * Translated using Weblate (German)
  * Translated using Weblate (Swedish)

  [ Sunil Mohan Adapa ]
  * *: Remove use of Turbolinks library
  * web_framework: Reduce verbosity of DB migration process
  * container: Add script to manage systemd-nspawn containers for dev.
  * container: Fix upgrading of freedombox
  * matrixsynapse: Handle upgrade to versions 1.15.x

  [ James Valleroy ]
  * upgrades: Don't enable backports on Debian derivatives
  * upgrades: Use a custom service for manual update
  * locale: Update translation strings
  * doc: Fetch latest manual
  * debian: Update renamed lintian tag

  [ Ralf Barkow ]
  * Translated using Weblate (German)

  [ aiman an ]
  * Added translation using Weblate (Arabic (Saudi Arabia))
  * Translated using Weblate (Arabic (Saudi Arabia))

  [ WaldiS ]
  * Translated using Weblate (Polish)

  [ Luis A. Arizmendi ]
  * Translated using Weblate (Spanish)

 -- James Valleroy <jvalleroy@mailbox.org>  Mon, 15 Jun 2020 19:55:45 -0400

plinth (20.10) unstable; urgency=high

  [ Joseph Nuthalapati ]
  * backups: Add optional field - Name
  * functional-tests: Use Name attribute in backups
  * functional-tests: Move @backups to Scenario level
  * functional-tests: Leave tor+http test disabled
  * tests: functional: Document running tests in parallel
  * tests: functional: Add pytest-xdist to install.sh

  [ Sunil Mohan Adapa ]
  * openvpn: Use app toggle button and common app view
  * tests: functional: Merge into main source hierarchy
  * storage: Fix failing path validation unit tests
  * tests: functional: cosmetic: flake8 fixes
  * tests: functional: Re-organize step definitions and helper methods
  * coturn: Fix functional test for backup/restore
  * ttrss: Fix functional tests
  * snapshot: Fix functional test to account for non-removable snapshots
  * test: functional: Fix for Apache restart after domain change
  * tor: Fix problems with running a relay
  * mldonkey: Add app to freedombox-share group
  * samba: Add clients information
  * cockpit: Promote for advanced storage/firewalld/networking ops
  * firewall: Mention that internal services are available over VPN
  * firewall: Don't show tun interface in internal zone warning
  * minidlna: Add link to manual page
  * minidlna: Fix i18n for name of the app
  * pagekite: Fix expired certificates causing connection failures

  [ Luis A. Arizmendi ]
  * Translated using Weblate (Spanish)

  [ Etienne ]
  * Translated using Weblate (French)

  [ Artem ]
  * Translated using Weblate (Russian)

  [ fred1m ]
  * ikiwiki: Enable 'attachment' plugin by default

  [ James Valleroy ]
  * utils: Handle removal of axes.get_version()
  * debian: Mark doc packages as Multi-Arch: foreign
  * firewall: Minor spelling fix
  * radicale: Fix link in description to clients
  * users: Avoid error when user's groups cannot be parsed
  * templates: Fix setup state check
  * locale: Update translation strings
  * doc: Fetch latest manual

  [ Allan Nordhøy ]
  * Translated using Weblate (Norwegian Bokmål)
  * Translated using Weblate (Czech)
  * Translated using Weblate (Hungarian)
  * Translated using Weblate (Greek)

 -- James Valleroy <jvalleroy@mailbox.org>  Mon, 01 Jun 2020 20:06:53 -0400

plinth (20.9) unstable; urgency=medium

  [ Petter Reinholdtsen ]
  * Translated using Weblate (Norwegian Bokmål)

  [ James Valleroy ]
  * snapshot: Set as essential module
  * functional_tests: snapshot: Skip delete all when there are no snapshots
  * quassel: Use systemd sandboxing features
  * minidlna: Move sysctl config to /etc/sysctl.d/50-freedombox.conf
  * upgrades: Add needrestart to restart services as needed
  * upgrades: Enable Automatic-Reboot option of unattended-upgrades
  * locale: Update translation strings
  * doc: Fetch latest manual

  [ Michael Breidenbach ]
  * Translated using Weblate (German)
  * Translated using Weblate (Swedish)

  [ Fioddor Superconcentrado ]
  * Folder remained unrenamed. Should have changed along with git links.

  [ Sunil Mohan Adapa ]
  * snapshot: Fix issues with restore and delete
  * performance: Add basic functional tests
  * daemon: Allow using an alias when enabling a daemon
  * bind: Add daemon alias for bind9 -> named
  * daemon: bind: cosmetic: yapf, isort formatting
  * firewall: Reload firewalld so it works with newly installed services
  * glib: Allow scheduling non-repeating tasks in separate threads
  * notification: Expand and clarify restriction on id property
  * storage: Auto-mount disks, notify of failing disks
  * package: Fix error log when checking if package manager is busy
  * power: cosmetic: Fix flake8 warnings
  * first_setup: Fix regression with logo not showing
  * minidlna: cosmetic: isort fixes
  * mediawiki: Stop jobrunner during backup/restore
  * minidlna: Stop daemon during backup/restore
  * mumble: Stop server during backup/restore
  * quassel: Fix stopping server during backup/restore
  * tor: Fix stopping server during backup/restore
  * upgrades: Always schedule a reboot at 02:00 local time
  * upgrades: Add information about service restart and system reboot
  * performance: Launch the Cockpit graphs directly if possible

  [ Joseph Nuthalapati ]
  * samba: Change description to Network File Storage
  * functional-tests: Skip network setup wizard
  * functional-tests: Move Disable tests to the end

  [ fred1m ]
  * performance: Add app for system monitoring

  [ Luis A. Arizmendi ]
  * Translated using Weblate (Spanish)

  [ Artem ]
  * Translated using Weblate (Russian)

 -- James Valleroy <jvalleroy@mailbox.org>  Mon, 18 May 2020 19:42:49 -0400

plinth (20.8) unstable; urgency=medium

  [ Luis A. Arizmendi ]
  * Translated using Weblate (Spanish)
  * Translated using Weblate (Spanish)

  [ Joseph Nuthalapati ]
  * Translated using Weblate (Telugu)
  * Translated using Weblate (Telugu)
  * HACKING: More detailed instructions for VirtualBox
  * HACKING: Correction to macOS package manager name

  [ Nektarios Katakis ]
  * syncthing: add to freedombox-share group

  [ Veiko Aasa ]
  * users: Try-restart service after service is added to the sharing group
  * datetime: Handle timesyncd service runs conditionally
  * minidlna: Add functional tests that enable and disable application
  * minidlna: Make app installable inside unprivileged container

  [ Sunil Mohan Adapa ]
  * web_server: Suppress warnings that static directories don't exist
  * debian: Remove timer to setup repositories properly
  * static: Use SVG logo during first wizard welcome step
  * static: Reduce the size of the background noise image
  * mediawiki: Reuse existing images in functional tests
  * setup.py: Don't install/ship .po files
  * static: Don't ship visual design file and unused images
  * storage: Fix tests by wrestling with auto-mounting of disks
  * HACKING: Minor indentation fix
  * *: Update links to repository and project page
  * ci: Update link to container in Docker registry
  * coturn: New app to manage Coturn TURN/STUN server
  * datetime: Refactor handling systemd-timesyncd not running in VMs
  * datetime: Don't expect synced time in diagnostics inside VMs
  * mediawiki: Partial fix for installing on testing
  * datetime: Disable diagnostics when no tests are available

  [ James Valleroy ]
  * d/copyright: Fix path to visual_design
  * data: Print hostname and IP addresses before console login
  * snapshot: Fix message when not available
  * snapshot: Fix title
  * locale: Update translation strings
  * debian: Use debhelper compat level 13
  * doc: Fetch latest manual

  [ Artem ]
  * Translated using Weblate (Russian)

  [ nautilusx ]
  * Translated using Weblate (German)

  [ Fioddor Superconcentrado ]
  * Directions to install VirtualBox when it's not part of the Debian-based
    distro, like Buster.

  [ Anonymous ]
  * Translated using Weblate (Spanish)

  [ Nathan ]
  * Translated using Weblate (French)

  [ Michael Breidenbach ]
  * Translated using Weblate (Swedish)

  [ fred1m ]
  * mumble: Add Mumla to the list of clients

 -- James Valleroy <jvalleroy@mailbox.org>  Mon, 04 May 2020 20:33:35 -0400

plinth (20.7) unstable; urgency=medium

  [ Coucouf ]
  * Translated using Weblate (French)

  [ vihor ]
  * Translated using Weblate (Serbian)

  [ Localisation Lab ]
  * Translated using Weblate (French)

  [ Joseph Nuthalapati ]
  * Translated using Weblate (Telugu)

  [ Veiko Aasa ]
  * gitweb: Improve error handling when creating repository

  [ James Valleroy ]
  * upgrades: Allow installation of python3-twisted from backports
  * matrixsynapse: Handle upgrade to 1.12.*
  * locale: Update translation strings
  * doc: Fetch latest manual

  [ Fioddor Superconcentrado ]
  * HACKING: Clarify where commands should be run

 -- James Valleroy <jvalleroy@mailbox.org>  Mon, 20 Apr 2020 18:38:52 -0400

plinth (20.6.1) unstable; urgency=medium

  [ James Valleroy ]
  * users: Fix regression where form help_text line was dropped
  * debian: Add firmware-ath9k-htc to Recommends
  * doc: Fetch latest manual

  [ Allan Nordhøy ]
  * gitweb: Use proper ellipsis char when showing clone progress
  * Translated using Weblate (Norwegian Bokmål)
  * Translated using Weblate (German)

  [ Coucouf ]
  * Translated using Weblate (French)
  * Translated using Weblate (French)

  [ Manuela Silva ]
  * Translated using Weblate (Portuguese)

  [ nautilusx ]
  * Translated using Weblate (German)

  [ Jeannette L ]
  * Translated using Weblate (German)
  * Translated using Weblate (French)
  * Translated using Weblate (Italian)

  [ wind ]
  * Translated using Weblate (Russian)

  [ vihor ]
  * Translated using Weblate (Serbian)

 -- James Valleroy <jvalleroy@mailbox.org>  Sat, 11 Apr 2020 09:56:43 -0400

plinth (20.6) unstable; urgency=medium

  [ wind ]
  * Translated using Weblate (Russian)

  [ Thomas Vincent ]
  * Translated using Weblate (French)
  * Translated using Weblate (French)

  [ Alice Kile ]
  * app: Separate app enable/disable form from config form

  [ Sunil Mohan Adapa ]
  * pagekite: Fix functional tests
  * monkeysphere: Making styling more specific to avoid interference
  * networks: Make styling more specific to avoid interference
  * syncthing: Update description to mention 'syncthing' group

  [ Michael Breidenbach ]
  * Translated using Weblate (German)

  [ Coucouf ]
  * Translated using Weblate (French)
  * Translated using Weblate (French)
  * Translated using Weblate (French)
  * Translated using Weblate (French)
  * Translated using Weblate (French)
  * Translated using Weblate (French)
  * Translated using Weblate (French)
  * Translated using Weblate (French)
  * Translated using Weblate (French)

  [ Pavel Borecki ]
  * Translated using Weblate (Czech)

  [ James Valleroy ]
  * radicale: Support upgrade to any 2.x version
  * packages: Mark freedombox package as held during package installs
  * packages: Keep existing hold if already set
  * locale: Update translation strings
  * doc: Fetch latest manual
  * debian: Cleanup overrides for jsxc symlinks

  [ Allan Nordhøy ]
  * Translated using Weblate (German)
  * Translated using Weblate (French)
  * Translated using Weblate (Italian)
  * Translated using Weblate (Hindi)

  [ Joseph Nuthalapati ]
  * users: Add component for managing users and groups
  * yapf: Update conf to add blank line before nested class/def
  * cosmetic: Minor yapf and other fixes
  * app: Fix grammar in developer documentation string
  * ikiwiki: Disable edits. Add moderation of comments
  * Translated using Weblate (Telugu)
  * vagrant: Skip upgrading freedombox dependencies
  * firewalld: Force upgrade anything in [0.7, 0.9)
  * infinoted: Fix permissions of sync directory

  [ vihor ]
  * Added translation using Weblate (Serbian)
  * Translated using Weblate (Serbian)

  [ Luis A. Arizmendi ]
  * Translated using Weblate (Spanish)

 -- James Valleroy <jvalleroy@mailbox.org>  Mon, 06 Apr 2020 20:40:17 -0400

plinth (20.5.1) unstable; urgency=medium

  [ Petter Reinholdtsen ]
  * Translated using Weblate (Norwegian Bokmål)

  [ Allan Nordhøy ]
  * networks: Update label wording in topology form: Choose → Specify
  * Translated using Weblate (Norwegian Bokmål)

  [ Sunil Mohan Adapa ]
  * web_server: Introduce component to handle special static file dirs
  * jsxc: Fix issue with serving static files
  * help: Move custom static file handling into app from central place
  * debian: Update doc-base to include PDF
  * debian: Prepare for multiple binary packages
  * debian: Separate binary packages for each language manual
  * debian: Remove outdated TODO file

  [ Michael Breidenbach ]
  * Translated using Weblate (German)

  [ James Valleroy ]
  * debian: Correct doc package names in Recommends

 -- James Valleroy <jvalleroy@mailbox.org>  Thu, 26 Mar 2020 09:13:13 -0400

plinth (20.5) unstable; urgency=medium

  [ Joseph Nuthalapati ]
  * ci: Use pre-built container image to speed up CI
  * ci: Add maintenance script for updating images
  * ci: Optimize refreshing Docker image for GitLabCI

  [ James Valleroy ]
  * ci: Switch docker image to testing
  * Translated using Weblate (Swedish)
  * locale: Update translation strings
  * doc: Fetch latest manual

  [ Sunil Mohan Adapa ]
  * app: Fix name of the block in templates, used for overriding
  * views: Allow AppViews to set self.intial
  * pagekite: Simplify code for form adding custom service
  * pagekite: Remove unused templates
  * pagekite: Drop ineffective base template
  * pagekite: Minor cleanup
  * pagekite: Merge all the configuration retrieval actions
  * pagekite: Merge set-kite and set-frontend actions
  * pagekite: Use Daemon component to simplify handling daemon actions
  * pagekite: Don't signal new domain on init if app is disabled
  * pagekite: Simplify code notifying domain name changes
  * pagekite: Don't attempt to notify about domain if app is disabled
  * pagekite: Remove app enabled checking from getting configuration
  * pagekite: Fix functional tests by submitting the right form
  * pagekite: Fix styling issues for custom services section
  * pagekite: On enable/disable, add/remove domain from names module
  * pagekite: Fix an error message in custom services form
  * pagekite: Ensure transitioning for from old code
  * matrixsynapse: Handle release of matrix-synapse 1.11
  * setup: Fix regression to force-upgrade caused by Info changes
  * pagekite: Don't allow non-unique custom services
  * toolbar: Factor out the clients buttons into a separate template
  * index: Reintroduce clients button in front page
  * upgrades: Don't ship apt backport preferences file
  * setup.py: Remove files shipped in the past
  * upgrades: Use internal scheduler instead of systemd timer
  * shadowsocks: Change default configuration
  * action_utils: Add utility to call systemd daemon-reload
  * shadowsocks: Fix incorrect setting of state directory
  * shadowsocks: When editing configuration, don't re-enable
  * mediawiki: Don't allow anonymous edits

  [ Fioddor Superconcentrado ]
  * Translated using Weblate (Spanish)
  * Translated using Weblate (Spanish)
  * Translated using Weblate (Spanish)
  * Translated using Weblate (Spanish)
  * Translated using Weblate (Spanish)

  [ Luis A. Arizmendi ]
  * Translated using Weblate (Spanish)
  * Translated using Weblate (Spanish)
  * Translated using Weblate (Spanish)
  * Translated using Weblate (Spanish)

  [ Fred ]
  * Translated using Weblate (French)

  [ Veiko Aasa ]
  * names: Fix Local Network Domain is not shown

  [ Thomas Vincent ]
  * Translated using Weblate (French)

  [ Nektarios Katakis ]
  * shadowshocks: Fix setting configuration on Buster

  [ Michael Breidenbach ]
  * Translated using Weblate (Swedish)

 -- James Valleroy <jvalleroy@mailbox.org>  Mon, 23 Mar 2020 19:42:28 -0400

plinth (20.4) unstable; urgency=medium

  [ Thomas Vincent ]
  * Translated using Weblate (French)
  * Translated using Weblate (French)

  [ Sunil Mohan Adapa ]
  * networks: Fixes for networks wizards
  * avahi: Use generic app view
  * privoxy: Use generic app view
  * infinoted: Move views to a separate views module
  * help: Rename views modules as 'views'
  * networks: Rename views modules as 'views'
  * diagnostics: Rename views modules, move utilities to main module
  * backups: cosmetic: Rename .inc file to .html
  * css: Merge responsive.css into main style file
  * css: cosmetic: Rename plinth.css to main.css
  * views: Don't send app to template context
  * app: Fix showing app name in port forwarding information
  * networks: Rename polkit JS authority rules file
  * firewalld: Add polkit JS authority rules files
  * networks: Show router wizard before Internet connection type wizard
  * networks: Don't show router wizard if not behind a router
  * networks: If topology wizard is skipped, skip router wizard too
  * apache: Handle transition to php 7.4

  [ Joseph Nuthalapati ]
  * Translated using Weblate (Telugu)
  * shadowsocks: Move user settings to state directory

  [ Veiko Aasa ]
  * storage: Directory selection form improvements
  * transmission: Allow one to submit download directory if it is creatable
  * plinth: Increase sqlite busy timeout from default 5s to 30s
  * upgrades: Clean apt cache every week
  * apps: Do not show status block if service is running
  * i2p: New style app page layout
  * quassel: Fix unable to disable application without choosing a domain name

  [ Luis A. Arizmendi ]
  * Translated using Weblate (Spanish)

  [ Nektarios Katakis ]
  * networks: Add form for network topology
  * networks: Add page for network topology form
  * networks: First boot view for network topology wizard
  * networks: First boot step for network topology wizard
  * networks: Save networks topology type to DB
  * networks: Update main networks page Internet connectivity section

  [ Michael Breidenbach ]
  * Translated using Weblate (Swedish)

  [ James Valleroy ]
  * ci: Switch to testing image
  * locale: Update translation strings
  * doc: Fetch latest manual

 -- James Valleroy <jvalleroy@mailbox.org>  Mon, 09 Mar 2020 20:01:44 -0400

plinth (20.3) unstable; urgency=medium

  [ Sunil Mohan Adapa ]
  * web_framework: Separate out Django settings into module
  * doc/dev: Allow all modules to be imported by Sphinx
  * notification: Add developer documentation
  * doc/dev: Update copyright year
  * app: Update style for toggle button
  * app: Drop border shadow for app icon in mobile view
  * app: cosmetic: Minor refactoring of header styling
  * app: Simplify some header styling
  * app: cosmetic: Rename a CSS style class in app header
  * app: cosmetic: Rename header.html to app-header.html
  * app: Show short description as secondary title
  * networks: Fix i18n for wizard forms
  * networks: Minor changes to router/internet configuration forms
  * web_framework: Generate and retain a secret key
  * web_framework: Cleanup expired sessions every week

  [ Nektarios Katakis ]
  * networks: Add form for internet connection type
  * networks: Add network view and url for internet connection help page
  * networks: Link internet connection help page with networks page.
  * networks: All first step wizard form for internet connection type
  * networks: Add first boot step for internet connection type
  * networks: Save to kvstore internet connectivity type
  * networks: Refactor connections list template
  * networks: Show internet connectivity string in main page

  [ Michael Breidenbach ]
  * Translated using Weblate (German)
  * Translated using Weblate (Swedish)

  [ Dietmar ]
  * Translated using Weblate (Italian)

  [ Jaime Marquínez Ferrándiz ]
  * Translated using Weblate (Spanish)

  [ Luis A. Arizmendi ]
  * Translated using Weblate (Spanish)

  [ Joseph Nuthalapati ]
  * shadowsocks: Fix shadowsocks not able to start

  [ James Valleroy ]
  * locale: Update translation strings
  * doc: Fetch latest manual

 -- James Valleroy <jvalleroy@mailbox.org>  Mon, 24 Feb 2020 20:16:12 -0500

plinth (20.2.1) unstable; urgency=high

  [ Veiko Aasa ]
  * apps: remove css filters and glow from app icons
  * config: Depends also on apache module

  [ Dietmar ]
  * Translated using Weblate (German)
  * Translated using Weblate (Italian)
  * Translated using Weblate (Italian)

  [ Petter Reinholdtsen ]
  * Translated using Weblate (Norwegian Bokmål)

  [ Sunil Mohan Adapa ]
  * cards: Remove the transition delay on hover effect
  * system: Implement new style for cards
  * jsxc: Bypass issue with stronghold to get the app working again
  * jsxc: Fix functional test case failure
  * functional_tests: cosmetic: Minor yapf change
  * app: Introduce Info component to store basic app information
  * app: Add info property as shortcut to access basic information
  * app: Refactor all apps to use the Info component
  * app: Document the app_id property for App class
  * doc/dev: Include information on how to edit dev documentation
  * views: Document the AppView class properties
  * monkeysphere: Fix regression with reading Apache configuration
  * Translated using Weblate (Italian)
  * firewall: Use firewalld DBus API for most operations
  * *.py: Use SPDX license identifier
  * *.html: Use SPDX license identifier
  * actions/*: Use SPDX license identifier
  * functional_tests: Use SPDX license identifier
  * *.css: Use SPDX license identifier
  * *: Update misc build related files to use SPDX license identifier
  * doc/dev: Update tutorial to use SPDX license indentifier
  * *: Update remaining misc files to use SPDX license identifier
  * *.js: Use SPDX license identifier
  * help: Fix attribute on download manual button
  * css: Add missing license identifier on some CSS files
  * firewalld: Ignore errors with DBus API when firewalld is not running
  * deluge: Don't use code execution for editing configuration
  * deluge: More reliable initial configuration setup

  [ Joseph Nuthalapati ]
  * l10n: Fix gettext not detecting no-python-format
  * samba: Add link to manual page
  * searx: Update search engines for 0.16.0

  [ Allan Nordhøy ]
  * openvpn: Fix spelling for Tunnelblick
  * Translated using Weblate (Norwegian Bokmål)

  [ Nektarios Katakis ]
  * bind: parse zones files
  * bind: test for parsing zones file with specific format
  * bind: views show served domains in main view
  * bind: create zones directory on setup action

  [ James Valleroy ]
  * bind: Bump version and handle upgrade

  [ Ralf Barkow ]
  * Translated using Weblate (German)

  [ nautilusx ]
  * Translated using Weblate (German)

  [ Doma Gergő ]
  * Translated using Weblate (Hungarian)

  [ Lev Lamberov ]
  * debian: Update Russian translation for debconf (Closes: #951440)

  [ Radek Pasiok ]
  * Translated using Weblate (Polish)

  [ Alice Kile ]
  * gitignore: Add .vscode & segregate editor settings

  [ Thomas Vincent ]
  * Translated using Weblate (French)

 -- James Valleroy <jvalleroy@mailbox.org>  Fri, 21 Feb 2020 22:38:12 -0500

plinth (20.2) unstable; urgency=medium

  [ Veiko Aasa ]
  * networks: Support virtual Ethernet (veth) devices
  * diagnostics: Show firewall service status
  * users: Fix functional test delete user
  * storage: Show disks if FreedomBox is running in an unprivileged container
  * service: Stop service not before but after disabling it
  * users: More precise username validation
  * sso, users: Turn off autocapitalization on the username field
  * users: Add unit tests for views
  * help: Fix anchor hidden under navbar

  [ Joseph Nuthalapati ]
  * tests: Use the latest version of geckodriver
  * vagrant: Add alias for run --develop
  * l10n: Add blocktrans trimmed tag on a block
  * l10n: Add missing trimmed to blocktrans blocks
  * vagrant: Allocate cpus equal to the no. of cores
  * Translated using Weblate (Telugu)
  * searx: Fix installation issue for 0.16.0

  [ Sunil Mohan Adapa ]
  * firewall: Show Run Diagnostics button in app
  * help: Eliminate redundant HTML attribute in template
  * glib: Create a new module to deal with all things glib
  * glib: Introduce method to schedule an operation at regular intervals
  * web_framework: Set the timezone to UTC
  * log: Ability to log SQL queries (disabled by default)
  * tests: Allow adding test templates
  * models: Add model for storing notifications
  * notification: New API for showing better notifications
  * notification: Add tests for notification API
  * views: A view to dismiss notifications
  * notification: Show a drop down from main navbar for notifications
  * storage: Show low disk space warning using notifications API
  * upgrades: Show notification when FreedomBox is updated
  * storage: In develop mode check for low disk space more frequently

  [ Thomas Vincent ]
  * Translated using Weblate (French)

  [ Allan Nordhøy ]
  * Translated using Weblate (Norwegian Bokmål)

  [ Ralf Barkow ]
  * Translated using Weblate (German)

  [ Luis A. Arizmendi ]
  * Translated using Weblate (Spanish)

  [ James Valleroy ]
  * users: Make help text translatable
  * security: Add Sandbox Coverage to report page
  * bind: Add CapabilityBoundingSet and ReadWritePaths to service file
  * matrixsynapse: Enable systemd sandboxing
  * security: Drop PrivateUsers=yes from all service files
  * locale: Update translation strings
  * doc: Fetch latest manual

  [ Michael Breidenbach ]
  * Translated using Weblate (German)
  * Translated using Weblate (Swedish)

 -- James Valleroy <jvalleroy@mailbox.org>  Mon, 10 Feb 2020 19:22:55 -0500

plinth (20.1) unstable; urgency=medium

  [ ikmaak ]
  * Translated using Weblate (Dutch)
  * Translated using Weblate (Dutch)

  [ Allan Nordhøy ]
  * samba: Fix spelling
  * Translated using Weblate (Norwegian Bokmål)
  * Translated using Weblate (German)
  * Translated using Weblate (Spanish)
  * Translated using Weblate (Norwegian Bokmål)
  * Translated using Weblate (Swedish)

  [ Veiko Aasa ]
  * samba: Add unit and functional tests
  * deluge: Allow one to set a download directory
  * deluge: Fix installation failure on slow machine
  * storage: Make external disk mounts accessible by other users
  * gitweb: Add link to the manual page
  * gitweb: Fix functional tests if git user and email is not configured

  [ Sunil Mohan Adapa ]
  * style: Fix incorrect margins for containers in mobile view
  * style: Fix responsiveness for app header
  * network: Fix activating connections that don't have real devices
  * network: Allow setting the auto-connect property on a connection
  * network: Add method to re-activate connections after an update
  * wireguard: Show large buttons in show client/server pages
  * wireguard: Cosmetic fixes by yapf and isort
  * wireguard: Don't error out when wg0 server is not setup
  * wireguard: Add ability to set private key in client addition
  * wireguard: Accept all IPs on server in a client setup
  * wireguard: Update descriptions in form labels
  * wireguard: Only use network manager for connections to servers
  * wireguard: Handle client connections through network manager
  * wireguard: Update descriptions for client vs. server clarity
  * wireguard: Generate private key if needed when editing server
  * wireguard: Add validations in forms
  * wireguard: Ensure tests work without latest network manager
  * wireguard: Implement enabling/disabling app using a stored flag
  * wireguard: Enable/disable connections along with the app
  * wireguard: When a connection is edited, reactivate to apply changes
  * wireguard: Show public key even when connection is not active

  [ Thomas Vincent ]
  * Translated using Weblate (French)

  [ Nektarios Katakis ]
  * Translated using Weblate (Greek)
  * Translated using Weblate (Greek)
  * Translated using Weblate (Greek)
  * networks: form for configuring router
  * networks: create view & url for new form
  * networks: add link to main page for router config form
  * networks: add first boot step for router config helper
  * networks: modify as first boot wizard step
  * networks: save router config to kvstore

  [ James Valleroy ]
  * Translated using Weblate (French)
  * wireguard: Add skeleton for new app
  * wireguard: Implement adding client
  * wireguard: Show list of added clients
  * wireguard: Allow deleting a client
  * wireguard: Add client info view
  * wireguard: Form to add server
  * wireguard: List peers in client section
  * wireguard: Add server information view
  * wireguard: Generate key pair
  * wireguard: Show this box's public key
  * wireguard: Create network manager connection
  * wireguard: Encode public keys for use in URLs
  * wireguard: Refactor actions file
  * wireguard: Add views for editing and deleting clients and servers
  * wireguard: Make setup idempotent
  * wireguard: Write pre-shared key to tempfile
  * wireguard: Use network API to handle connections
  * wireguard: Add icon
  * wireguard: Replace nmcli use with libnm
  * restore: Remove app
  * repro: Remove app
  * networks: Update text for router setup
  * bind: Enable systemd sandbox options for bind9 service
  * functional_tests: Update geckodriver version to v0.26.0
  * locale: Update translation strings
  * doc: Fetch latest manual
  * debian: Rename TODO.Debian to TODO
  * debian: Add Expat license to copyright
  * debian: Update standards version to 4.5.0

  [ Dietmar ]
  * Translated using Weblate (German)

  [ nautilusx ]
  * Translated using Weblate (German)
  * Translated using Weblate (German)

  [ Joseph Nuthalapati ]
  * functional-tests: Login only once per session
  * functional-tests: Africa/Addis_Abada is gone?
  * functional-tests: Add tag @service-discovery
  * functional-tests: Make nav_to_module efficient
  * functional-tests: Avoid unnecessary trips to Home
  * functional-tests: Avoid warnings about markers
  * functional-tests: Minor refactoring
  * functional-tests: Mark backups and security with @system

 -- James Valleroy <jvalleroy@mailbox.org>  Mon, 27 Jan 2020 19:23:04 -0500

plinth (20.0) unstable; urgency=medium

  [ Veiko Aasa ]
  * users: Fix test fixture that disables console login restrictions
  * gitweb: Add tests for views
  * samba: Improve actions script startup time
  * deluge: Manage starting/stoping deluged
  * deluge: Fix set default daemon

  [ Nektarios Katakis ]
  * openvpn: Enable support for communication among all clients
  * Translated using Weblate (Greek)
  * Translated using Weblate (Greek)
  * Translated using Weblate (Greek)
  * Translated using Weblate (Greek)

  [ Sunil Mohan Adapa ]
  * gitweb: Fix flake8 error that is causing pipeline failures
  * storage: Ignore errors resizing partition during initial setup
  * storage: Make partition resizing work with parted 3.3
  * debian: Add powermgmt-base to recommends list
  * openvpn: Enable IPv6 for server and client outside the tunnel
  * networks: Refactor creating a network manager client
  * networks: Remove unused method
  * networks: Fix crashing when accessing network manager D-Bus API

  [ Michael Breidenbach ]
  * Translated using Weblate (German)
  * Translated using Weblate (Swedish)
  * Translated using Weblate (German)
  * Translated using Weblate (German)

  [ Doma Gergő ]
  * Translated using Weblate (Hungarian)

  [ Joseph Nuthalapati ]
  * mediawiki: Use a mobile-friendly skin by default
  * mediawiki: Allow admin to set default skin
  * mediawiki: Fix functional tests depending on skin

  [ James Valleroy ]
  * Translated using Weblate (Greek)
  * Translated using Weblate (Greek)
  * openvpn: Add diagnostic for ipv6 port
  * matrixsynapse: Allow upgrade to 1.8.*
  * security: Add explanation of sandboxing
  * locale: Update translation strings
  * doc: Fetch latest manual

  [ Allan Nordhøy ]
  * Translated using Weblate (Norwegian Bokmål)

  [ Thomas Vincent ]
  * Translated using Weblate (French)

  [ Ralf Barkow ]
  * Translated using Weblate (German)

 -- James Valleroy <jvalleroy@mailbox.org>  Mon, 13 Jan 2020 19:11:44 -0500

plinth (19.24) unstable; urgency=medium

  [ Thomas Vincent ]
  * Translated using Weblate (French)
  * Translated using Weblate (French)

  [ Veiko Aasa ]
  * app: Fix javascript doesn't run on first visit
  * samba: private shares
  * storage: Tests for the directory validation action
  * users: Add tests for the Samba user database

  [ James Valleroy ]
  * samba: Fix spelling in description
  * debian: Update French debconf translation (Closes: #947386)
    - Thanks to Jean-Pierre Giraud for the patch.
  * firewall: Support upgrading firewalld to 0.8
  * mldonkey: Add ProtectKernelLogs
  * deluge: Use systemd sandboxing features
  * infinoted: Use systemd sandboxing features
  * storage: Add systemd sandboxing features to udiskie service
  * upgrades: Add systemd sandboxing features to repository setup service
  * security: List whether each app is sandboxed
  * locale: Update translation strings
  * debian: Update Dutch debconf translation (Closes: #947136)
    - Thanks to Frans Spiesschaert for the patch.
  * doc: Fetch latest manual

  [ Michael Breidenbach ]
  * Translated using Weblate (German)
  * Translated using Weblate (Swedish)

  [ Nektarios Katakis ]
  * Translated using Weblate (Greek)

  [ Doma Gergő ]
  * Translated using Weblate (Hungarian)

  [ Allan Nordhøy ]
  * Translated using Weblate (Norwegian Bokmål)

  [ Kunal Mehta ]
  * mediawiki: Pass --quick when running update.php

  [ Sunil Mohan Adapa ]
  * help: Refactor to move app into __init__.py for consistency
  * app: Introduce API to return a list of all apps
  * app: Introduce API to run diagnostics on an app
  * apache: Implement diagnostic test for web server component
  * daemon: Implement diagnostic test for daemon component
  * daemon: Implement diagnostic test to check if a daemon is running
  * firewall: Implement new diagnostic tests to check port status
  * diagnostics: Use new component based API for all diagnostic tests
  * cosmetic: Yapf and isort fixes
  * daemon: Move diagnosing port listening into daemon module
  * daemon: Move diagnosing using netcat to daemon module
  * apache: Move diagnostics for checking URLs into apache module
  * app: Implement API to check if app/component has diagnostics
  * views: Don't require sending diagnostics module name separately
  * minidlna: Fix showing clients information
  * mediawiki: Fix problem with session cache failing logins

  [ Ralf Barkow ]
  * Translated using Weblate (German)

  [ erlendnagel ]
  * Translated using Weblate (Dutch)

 -- James Valleroy <jvalleroy@mailbox.org>  Mon, 30 Dec 2019 21:17:58 -0500

plinth (19.23) unstable; urgency=medium

  [ Thomas Vincent ]
  * Translated using Weblate (French)
  * Translated using Weblate (French)

  [ Fred ]
  * Translated using Weblate (French)

  [ Alice Kile ]
  * show app icons in apps page
  * use single variable for referencing icon filename
  * fix formatting issues
  * fix formatting and template-related issues
  * properly implement header in app and setup pages
  * implement responsive layout for app page
  * fix toggle button html layout and responsive design css
  * config: fix minor syntax error
  * fix: implement requested changes

  [ James Valleroy ]
  * themes: css whitespace minor fixes
  * samba: Add icon to app page
  * minidlna: Add managed service and Daemon component
  * minidlna: Use single action to set media dir and restart
  * minidlna: Show icon on app page
  * minidlna: Fix webserver config name
  * minidlna: Only show shortcut to users in group
  * mumble: Keep icon_filename in moved view
  * cockpit: Filter out localhost URLs from displayed access list
  * users: Use service action to restart share group service
  * locale: Update translation strings
  * doc: Fetch latest manual

  [ Veiko Aasa ]
  * samba: recursively set open share directory permissions
  * users: Fix functional tests changing the language feature
  * app: Fix app checkbox status change functional tests
  * storage: Directory selection form and validator
  * transmission: New directory selection form

  [ Nektarios Katakis ]
  * feature: minidlna app
  * fix: minidlna.conf file permissions after editing
  * update minidlna svg
  * run sysctl after installation
  * mumble: Add option to set SuperUser password
  * cockpit: extend apps description with access info
  * cockpit: add list of valid urls to access the app.

  [ /rgb ]
  * Translated using Weblate (German)
  * Translated using Weblate (German)

  [ Luis A. Arizmendi ]
  * Translated using Weblate (Spanish)

  [ adaragao ]
  * Translated using Weblate (Portuguese)

  [ Michael Breidenbach ]
  * Translated using Weblate (Swedish)

 -- James Valleroy <jvalleroy@mailbox.org>  Mon, 16 Dec 2019 18:38:46 -0500

plinth (19.22) unstable; urgency=medium

  [ Matt Conroy ]
  * pagekite: Get rid of tabs in the configuration page
  * openvpn: manual link points to incorrect page

  [ Joseph Nuthalapati ]
  * pagekite: Fix functional tests
  * pagekite: Show existing services only if there are any
  * pagekite: Make Custom Services look like it's under Configuration
  * pagekite: Use the new app toggle button
  * openvpn: Add client apps

  [ Thomas Vincent ]
  * Translated using Weblate (French)

  [ Fred ]
  * Translated using Weblate (French)
  * Translated using Weblate (French)

  [ Alice Kile ]
  * backups: fix title not appearing
  * diagnostics: don't run on disabled modules
  * apps: Remove link to webapps in app descriptions
  * Fix error with app toggle input
  * templates: Add toolbar for apps in app.html
  * toolbar: Move diagnostics button into dropdown menu

  [ nautilusx ]
  * Translated using Weblate (German)

  [ Michael Breidenbach ]
  * Translated using Weblate (German)
  * Translated using Weblate (Swedish)

  [ Veiko Aasa ]
  * ssh: fix Avahi SFTP service file
  * diagnostics: fix IPv6 failures
  * matrix-synapse: Update requirement from buster-backports
  * samba: Users can enable a guest share
  * samba: user can select devices for sharing
  * samba: fixes and improvements
  * samba: fixes and improvements
  * app: fix javascript constant redeclaration error
  * samba: Fix javascript constant redeclaration error

  [ James Valleroy ]
  * debian: Update German debconf translation (Closes: #945387)
    - Thanks to Helge Kreutzmann for the patch.
  * samba: Add acl to managed_packages
  * samba: Fix restore command
  * samba: Move urls under apps/
  * functional_tests: Add basic samba tests
  * samba: Use register_group instead of create_group
  * samba: Only show shortcut to users in freedombox-share group
  * samba: Keep create_group in setup
  * diagnostics: Use a distinct class for Run Diagnostics button on this page
  * locale: Update translation strings
  * doc: Fetch latest manual

  [ Sunil Mohan Adapa ]
  * diagnostics: Use app.html instead of simple_app.html
  * firewall: Use app.html instead of simple_app.html
  * letsencrypt: Use app.html instead of simple_app.html
  * monkeysphere: Use app.html instead of simple_app.html
  * names: Use app.html instead of simple_app.html
  * power: Use app.html instead of simple_app.html
  * openvpn: Use app.html instead of simple_app.html
  * tor: Use app.html instead of simple_app.html
  * ikiwiki: Move the create button to manage section
  * gitweb: Move create button into manage section
  * networks: Move actions button into connection section
  * templates: Remove the now unused simple_app.html
  * users: Move create button into users section
  * minetest: Minor cosmetic fix
  * templates: Make internal zone and port forwarding info override-able
  * toolbar: Make diagnostics button looks like other drop down items
  * toolbar: Align extra actions drop down button to the right
  * toolbar: Rewamp toolbar code for simplicity and to fix issues

 -- James Valleroy <jvalleroy@mailbox.org>  Mon, 02 Dec 2019 18:00:45 -0500

plinth (19.21) unstable; urgency=medium

  [ Veiko Aasa ]
  * gitweb: Allow to import from a remote repository
  * gitweb: Do not recursively scan for Git repositories
  * turbolinks: Disable turbolinks on links that don't point to /plinth/...

  [ nautilusx ]
  * Translated using Weblate (German)

  [ Doma Gergő ]
  * Translated using Weblate (Hungarian)

  [ Allan Nordhøy ]
  * Translated using Weblate (Swedish)
  * Translated using Weblate (Norwegian Bokmål)

  [ Birger Schacht ]
  * backups: Show proper error when SSH server is not reachable
  * ssh: Add the error of ssh-keyscan to the verification view
  * tor: Rename "Hidden Service" to "Onion Service"

  [ Joseph Nuthalapati ]
  * ejabberd: Handle case where domain name is not set
  * tahoe: Mark Tahoe-LAFS as an advanced app
  * README: Fix hyperlinks to badges and images
  * doc: dev: Add instructions to setup developer documentation
  * doc: dev: Mention where to find the user manual
  * doc: dev: Reduce toc depth to 2 levels to reduce noise
  * doc: dev: Fix headings
  * doc: dev: Add favicon to developer documentation site
  * app: Avoid showing empty configuration block
  * app: Fix broken functional tests
  * firstboot: reading firstboot-wizard-secret file
  * searx: Set safe_search to Moderate by default
  * clients: Improve code readability

  [ Sunil Mohan Adapa ]
  * backups: i18n for a string on verify ssh host page
  * backups: Simplify SSH fingerprint verification command
  * HACKING: Update with instructions for multiple OSes
  * CONTRIBUTING: Add more instructions on commits and MR changes
  * doc: Fix unavailability of manual images
  * tor: Fix port diagnostics by correcting port data type
  * tor: Expect obfs service to be also available on IPv6
  * tor: Listen on IPv6 for OrPort

  [ Thomas Vincent ]
  * Translated using Weblate (French)

  [ Michael Breidenbach ]
  * Translated using Weblate (Swedish)

  [ James Valleroy ]
  * HACKING: Fix provision with tests command
  * d/po: Run debconf-updatepo
  * locale: Update translation strings

  [ Radek Pasiok ]
  * Translated using Weblate (Polish)
  * Translated using Weblate (Polish)

  [ Alice Kile ]
  * clients: implement launch button feature
  * app: Implement toggle button in app page
  * app: Use single form for app toggle and configuration
  * app: Make the toggle-button responsive

 -- James Valleroy <jvalleroy@mailbox.org>  Mon, 18 Nov 2019 19:35:38 -0500

plinth (19.20) unstable; urgency=medium

  [ Veiko Aasa ]
  * gitweb: Set correct access rights after enabling application
  * gitweb: Add tests for actions script
  * gitweb: Add functional tests
  * gitweb: avoid global environment variables in Apache configuration
  * gitweb: fix links that end with /HEAD
  * gitweb: Validate repository name also in actions script
  * gitweb: do not change working directory inside actions script
  * sharing: Fix wrong links on Apache2 directory index page

  [ Fioddor Superconcentrado ]
  * Translated using Weblate (German)
  * Translated using Weblate (Spanish)
  * d/po/es: New translation file
  * d/po: Fix header comments

  [ Michael Breidenbach ]
  * Translated using Weblate (German)
  * Translated using Weblate (Swedish)
  * Translated using Weblate (Swedish)

  [ Sunil Mohan Adapa ]
  * debian: Remove plinth transitional package
  * cfg: Fix test case failure due to incorrect path assumption
  * gitlab-ci: Fix path for HTML coverage report generation
  * gitweb: Set proper access after restoration of a backup
  * setup: Don't include actions/__pycache__ during installation
  * ssh: Fix flake8 failure by removing unused import
  * config: Use AppView and cleanup custom code
  * storage: Use AppView and cleanup custom code
  * doc: Install using makefile instead of setup.py
  * doc: Fetch and add Spanish manual
  * help: Fix showing manual pages in fallback cases
  * app: Fix a pytest warning in tests
  * setup.py: Set development status classifier to production/stable
  * setup.py: Add more topics to classifiers
  * doc: Add developer documentation using Sphinx
  * actions: Fix issue with docstring causing issues with Sphnix
  * Translated using Weblate (Swedish)

  [ Pavel Borecki ]
  * Translated using Weblate (Czech)

  [ Thomas Vincent ]
  * Translated using Weblate (French)
  * backups: Fix a typo in backups upload form
  * Translated using Weblate (French)

  [ homycal ]
  * Translated using Weblate (French)

  [ Mattias Münster ]
  * Translated using Weblate (Swedish)

  [ Allan Nordhøy ]
  * Translated using Weblate (Norwegian Bokmål)
  * Translated using Weblate (French)
  * Translated using Weblate (French)

  [ Nektarios Katakis ]
  * ssh: Option for disabling password authentication

  [ Joseph Nuthalapati ]
  * infinoted: Add missing manual page link
  * doc: Add directory for development documentation
  * doc: Skip empty lines when piping to wget
  * doc: Fix Unicode issues with the manual
  * doc: Remove language code from title
  * doc: Move build scripts into separate directory
  * doc: Minor cosmetic changes
  * doc: Move English manual to manual/en directory
  * help: Respect language preference when showing user manual
  * snapshot: Sort snapshot list from newest to oldest

  [ Doma Gergő ]
  * Translated using Weblate (Hungarian)

  [ Fred ]
  * Translated using Weblate (French)
  * Translated using Weblate (French)

  [ James Valleroy ]
  * config: Implement get_initial and form_valid
  * functional_tests: Update config form ids
  * coquelicot: Change quotes to ASCII
  * locale: Update translation strings
  * doc: Fetch latest manual

 -- James Valleroy <jvalleroy@mailbox.org>  Mon, 04 Nov 2019 19:15:27 -0500

plinth (19.19) unstable; urgency=medium

  [ Veiko Aasa ]
  * ikiwiki: Allow full Unicode text in wiki/blog title names
  * actions: Check with flake8
  * gitweb: New app for simple git hosting
  * users: reload Apache2 to flush LDAP cache after user operations
  * gitweb: update repository list where necessary
  * gitweb: fix Windows Git client download link in manifest
  * gitweb: add help text for description and owner fields in the form
  * gitweb: enable rename detection

  [ Pavel Borecki ]
  * Translated using Weblate (Czech)

  [ Thomas Vincent ]
  * Translated using Weblate (French)

  [ Birger Schacht ]
  * ssh: Show server fingerprints in SSH page

  [ James Valleroy ]
  * Translated using Weblate (French)
  * gitweb: Fix flake8 error
  * locale: Update translations strings
  * doc: Fetch latest manual

  [ Nevena Mircheva ]
  * Translated using Weblate (Bulgarian)

  [ Sunil Mohan Adapa ]
  * matrixsynapse: Remove unused letsencrypt action
  * ejabberd: Removed unused letsencrypt action
  * gitweb: Minor fixes after review
  * gitweb: Minor visual changes to templates
  * gitweb: Fix issue with elevated access to private repositories
  * frontpage: Show shortcuts that public even if need a group
  * searx, app, translation, language-selection: Fix license header
  * ikiwiki: Remove extra create button when no wiki/blog is present
  * cosmetic: yapf formatting

  [ ikmaak ]
  * Translated using Weblate (Dutch)

  [ Michael Breidenbach ]
  * Translated using Weblate (German)

  [ Allan Nordhøy ]
  * Translated using Weblate (Norwegian Bokmål)

  [ Matthias Dellweg ]
  * quassel: Add let's encrypt component for certficiates

 -- James Valleroy <jvalleroy@mailbox.org>  Mon, 21 Oct 2019 18:49:35 -0400

plinth (19.18) unstable; urgency=medium

  [ Matthias Dellweg ]
  * diagnose: Move negating diagnose result inside try block

  [ Fioddor Superconcentrado ]
  * Translated using Weblate (Spanish)

  [ Luis A. Arizmendi ]
  * Translated using Weblate (Spanish)

  [ Allan Nordhøy ]
  * Translated using Weblate (Norwegian Bokmål)

  [ Dietmar ]
  * Translated using Weblate (German)

  [ Sunil Mohan Adapa ]
  * pagekite: Remove first wizard step for danube edition
  * pagekite: cosmetic: yapf and isort changes
  * debian: Remove python3-requests from depends list
  * users: Make UI close to rest of the apps
  * upgrades: Remove unnecessary subsubmenu
  * ikiwiki: Remove subsubmenu in favor of toolbar
  * networks: Remove subsubmenu in favor of toolbar buttons
  * backups: Remove unnecessary use of subsubmenu template
  * templates: Remove unused invocation of subsubmenu
  * templates: Simplify unnecessary override
  * templates: Provide subsubmenu functionality in app.html
  * dynamicdns: Use app.html instead of app-subsubmenu.html
  * i2p: Use app.html instead of app-subsubmenu.html
  * pagekite: Use app.html instead of app-subsubmenu.html
  * snapshot: Use app.html instead of app-subsubmenu.html
  * templates: Remove unused app-subsubmenu.html
  * deluge: Support deluge 2 by starting it properly
  * minetest: Remove mod-torches no longer available in testing/unstable

  [ James Valleroy ]
  * security: Add past vulnerabilities count
  * security: Move security report to new page
  * locale: Update translation strings
  * doc: Fetch latest manual
  * d/control: Add Rules-Requires-Root: no
  * d/control: Update Standards-Version to 4.4.1

 -- James Valleroy <jvalleroy@mailbox.org>  Mon, 07 Oct 2019 19:06:16 -0400

plinth (19.17) unstable; urgency=medium

  [ Pavel Borecki ]
  * Translated using Weblate (Czech)
  * Translated using Weblate (Czech)

  [ Anxin YI ]
  * Translated using Weblate (Chinese (Simplified))

  [ Joseph Nuthalapati ]
  * firstboot: network connections not used, cleanup
  * firstboot: Add new help menu to firstboot navbar

  [ Sunil Mohan Adapa ]
  * letsencrypt: Update and fix tests involving domain changes
  * tor: Fix test case for getting status
  * firstboot: Hide left menu during first boot as intended

  [ James Valleroy ]
  * locale: Update translation strings
  * doc: Fetch latest manual

 -- James Valleroy <jvalleroy@mailbox.org>  Mon, 23 Sep 2019 18:14:40 -0400

plinth (19.16) unstable; urgency=medium

  [ Joseph Nuthalapati ]
  * help: Add button to submit feedback
  * help: Add button for Support
  * help: Add button for Contribute
  * manual: Move PDF download link to HTML manual page
  * help: Convert help icon in the navbar to dropdown

  [ Sunil Mohan Adapa ]
  * help: Add more text to contribute page for donations
  * action_utils: Introduce utility for setting debconf answers
  * action_utils: Workaround problem with setting debconf answers
  * views: Fix failure in redirecting from language selection page
  * help: Make download as PDF a regular button
  * backups: Add missing slashes at the end of URLs
  * backups: Remove cancel button from add disk location page
  * backups: Fix removing local repository
  * backups: Simplify checking repository capabilities using flags
  * backups: Simplify listing repositories in index page
  * backups: Rename network_storage module to store
  * backups: Introduce method for checking if a repository is usable
  * backups: Minor cosmetic fixes
  * backups: Expose repository path as property
  * backups: Rename remove_repository method to remove
  * backups: Minor change to disk repository name
  * backups: Rename repo_path to borg_path for clarity
  * backups: Make mountpoint property private
  * backups: Use higher level method in views instead of store methods
  * backups: Implement hostname property on SSH repository
  * backups: Clarify two separate uses of name create_repository
  * backups: Separate repository loading from instantiation
  * backups: Minor cosmetic changes
  * backups: Minor simplification in running of action script
  * backups: Improve handling borg errors
  * backups: Minor simplification when adding remote repository
  * backups: Handle errors when adding disk repository
  * backups: Show repository error in archives table
  * backups: Show lock icon for encrypted repositories
  * backups: Show error when password is provided for unencrypted repo
  * backups: Don't show used disk choices when adding disk repo
  * backups: Show error when there are no disks available to add repo
  * backups: Move add repository buttons to the top
  * ejabberd: Fix listen port configuration for ejabberd 19.x
  * cockpit: Prevent restart on freedombox startup
  * ejabberd: Prevent restart on freedombox startup
  * ejabberd: Perform host/domain name operations only when installed
  * module_loader: Cosmetic changes by yapf
  * web_server: Remove log message about serving static directory
  * setup: Better log message when no apps need upgrades
  * module_loader: Remove log message when app is imported
  * actions: Improve log message about action execution

  [ Doma Gergő ]
  * Translated using Weblate (Hungarian)

  [ Swann Martinet ]
  * Translated using Weblate (German)
  * Translated using Weblate (Italian)
  * Translated using Weblate (French)

  [ Allan Nordhøy ]
  * Translated using Weblate (Norwegian Bokmål)

  [ Danny Haidar ]
  * help: Minor updates to the statements on contribute page

  [ Joseph Nuthalpati ]
  * backups: Allow adding backup repositories on multiple disks
  * backups: Refactor class hierarchy in repository.py
  * backups: Save new backup location to plinth database

  [ James Valleroy ]
  * locale: Update translation strings

 -- James Valleroy <jvalleroy@mailbox.org>  Mon, 09 Sep 2019 18:20:03 -0400

plinth (19.15) unstable; urgency=medium

  [ Doma Gergő ]
  * Translated using Weblate (Hungarian)

  [ nautilusx ]
  * Translated using Weblate (German)

  [ Allan Nordhøy ]
  * Translated using Weblate (Norwegian Bokmål)

  [ Joseph Nuthalpati ]
  * functional_tests: Fix site.is_available not handling default paths
  * functional_tests: Fix step definition "When I log out"
  * matrix-synapse: Allow installation of version 1.2 from backports

  [ James Valleroy ]
  * security: Hide vulnerability table by default
  * vagrant: Stop any ongoing unattended-upgrade
  * functional_tests: Use longer password when creating user
  * locale: Update translation strings
  * doc: Fetch latest manual
  * debian: Add lintian-override for package-installs-apt-preferences

  [ Sunil Mohan Adapa ]
  * names: Perform better layout of domain names table on small screens
  * cockpit: Apply domain name changes immediately
  * ejabberd: Prevent processing empty domain name
  * config: Send hostname change signal only after fully processing it
  * letsencrypt: Don't try to obtain certificates for .local domains
  * avahi: Expose .local domain as a proper domain
  * cockpit: Make essential and install by default
  * tt-rss: Force upgrade to 18.12-1.1 and beyond
  * doc: Fetch latest manual
  * README: Add more screenshots, update existing paths
  * matrixsynapse: Fix apache syntax errors introduce by 4b8b2e171c86d75
  * users: yapf cosmetic changes
  * users: Don't delete 'admin' group when running unit tests
  * users: Minor cosmetic refactoring
  * users: Don't fail badly when admin group does not exist
  * users: Minor fix to return value when getting last admin user
  * users: Cosmetic yapf and isort fixes
  * updates: Allow matrix-synapse 1.3 to be installed for buster users
  * javascript: Don't resubmit when refreshing the page
  * vagrant: Fix dpkg command for recovering from broken state
  * functional_tests: Fix create snapshot test failure
  * storage: Fix regression with restoring backups with storage

  [ bn4t ]
  * matrix-synapse: Use recommended reverse proxy configuration

 -- James Valleroy <jvalleroy@mailbox.org>  Mon, 26 Aug 2019 18:55:49 -0400

plinth (19.14) unstable; urgency=medium

  [ James Valleroy ]
  * functional_tests: Fix delete backup path
  * tests: Test add custom shortcuts to frontpage
  * locale: Update translation strings
  * doc: Fetch latest manual
  * debian: Update standards version to 4.4.0
  * debian: Switch to debhelper-compat

  [ Pavel Borecki ]
  * Translated using Weblate (Czech)

  [ Doma Gergő ]
  * Translated using Weblate (Hungarian)

  [ pierre ]
  * Translated using Weblate (French)

  [ ZeroAurora ]
  * Translated using Weblate (Chinese (Simplified))

  [ Sunil Mohan Adapa ]
  * storage: Handle all device paths during eject
  * storage: Fix incorrect i18n when throwing and error
  * storage: yapf changes
  * setup: Clarify success log message when force upgrading
  * Yapf changes
  * firewall: Force upgrade to firewalld 0.7.x
  * frontpage: Fix regression with loading custom shortcuts
  * frontpage: Log a message when loading custom shortcuts
  * upgrades: Set apt configuration to allow release info change
  * tests: Fix flake8 warning about unused imports
  * Minor yapf fixes
  * names: Minor styling fixes
  * names: Don't enumerate services for domains supporting all
  * names: Introduce new API to manage domains
  * names: Declare domain types in various apps
  * names: Make all apps use new api to retrieve domain names
  * names: Use new API in all apps
  * letsencrypt: Revoke certificate only if it exists
  * letsencrypt: Fix problem with automatically obtaining certificates
  * cockpit: Don't error out when removing an unknown domain
  * ejabberd: Ensure that hosts are not duplicated in configuration
  * ejabberd: Use domain added signal for listening to domain changes
  * cockpit: Don't handle the domain changed signal
  * letsencrypt: Remove unused listen to domain change signal
  * config: Remove unused domain change signal
  * api: Fix regression with listing only enabled apps in mobile app

  [ Joseph Nuthalpati ]
  * upgrades: Use reusable collapsible-button style for logs

  [ Mesut Akcan ]
  * Translated using Weblate (Turkish)

  [ Radek Pasiok ]
  * Translated using Weblate (Polish)

  [ Anxin YI ]
  * Translated using Weblate (Chinese (Simplified))

  [ Allan Nordhøy ]
  * Translated using Weblate (Norwegian Bokmål)

 -- James Valleroy <jvalleroy@mailbox.org>  Mon, 12 Aug 2019 19:31:35 -0400

plinth (19.13) unstable; urgency=low

  [ Nikolas Nyby ]
  * Fix a handful of typos in docs and comments
  * Introduce flake8 checking
  * Fix typos in module init docs
  * Add flake8 to gitlib-ci

  [ Petter Reinholdtsen ]
  * Translated using Weblate (Norwegian Bokmål)

  [ Sunil Mohan Adapa ]
  * Minor changes to flake8 related updates
  * diaspora: Fix tests by reverting changes during flake8 clenaup
  * backups: Fix issue with showing index page
  * backups: Fix HTML template indentation, remove inline styling

  [ James Valleroy ]
  * help: Show security notice when backports are in use
  * security: Show vulnerability counts
  * locale: Update translation strings
  * doc: Fetch latest manual
  * Begin uploading to unstable again.
  * security: Fixup refactoring

  [ Joseph Nuthalapati ]
  * backups: Make UI more consistent with other apps
  * backups: Make backup location tables collapsible
  * flake8: Remove unused import

  [ nautilusx ]
  * Translated using Weblate (German)

  [ Anxin YI ]
  * Translated using Weblate (Chinese (Simplified))

 -- James Valleroy <jvalleroy@mailbox.org>  Mon, 29 Jul 2019 19:13:58 -0400

plinth (19.12) experimental; urgency=medium

  [ Miguel A. Bouzada ]
  * Added translation using Weblate (Galician)
  * Translated using Weblate (Galician)

  [ Sunil Mohan Adapa ]
  * dbus: Allow plinth user to own FreedomBox DBus service
  * service: Implement action for systemd try-restart
  * cockpit: Don't handle domains if app is not installed
  * dynamicdns: Send domain added signal properly during init
  * letsencrypt: Force commands to be non-interactive
  * letsencrypt: Remove renewal hooks implementation
  * letsencrypt: Remove old style hooks from all configuration files
  * letsencrypt: Remove deprecated logger.warn
  * letsencrypt: Remove special treatment for domain added from 'config'
  * letsencrypt: Implement DBus service for renewal notifications
  * letsencrypt: Add lineage information in status
  * letsencyrpt: Implement action to copy certificates
  * letsencrypt: Implement action to compare copied certificates
  * letsencrypt: Introduce component for handling certificates
  * letsencrypt: Add permanent hook to receive renewal notifications
  * letsencrypt: Trigger renewal certificate events in component
  * letsencrypt: Trigger events for obtain, revoke and delete
  * letsencrypt: Implement re-obtain separately
  * letsencrypt: Handling certificate renewals when daemon is offline
  * apache: Add let's encrypt certificate component
  * matrixsynapse: Add let's encrypt component for certficiates
  * ejabberd: Add let's encrypt component for managing certificates
  * ejabberd: Backup and restore TLS certificates
  * sso: Use new features of axes, log axes messages
  * Minor yapf and isort changes

  [ Pavel Borecki ]
  * Translated using Weblate (Czech)

  [ Petter Reinholdtsen ]
  * Translated using Weblate (Norwegian Bokmål)

  [ Allan Nordhøy ]
  * Translated using Weblate (Norwegian Bokmål)

  [ Doma Gergő ]
  * Translated using Weblate (Hungarian)

  [ Luis A. Arizmendi ]
  * Translated using Weblate (Spanish)

  [ Joseph Nuthalapati ]
  * backups: Add option to select/deselect all apps for backup or restore
  * backups: Change "select all" to a pure JavaScript implementation
  * Translated using Weblate (Telugu)
  * Translated using Weblate (Chinese (Simplified))
  * sharing: Allow directories to be publicly shared
  * sharing: Add functional test for public shares
  * sharing: Add JavaScript to hide user groups for public shares
  * sharing: Simplify --is-public option
  * sharing: Indicate public shares in listing of shares

  [ Johannes Keyser ]
  * Translated using Weblate (German)

  [ Mesut Akcan ]
  * Translated using Weblate (Turkish)

  [ Elizabeth Sherrock ]
  * Translated using Weblate (Chinese (Simplified))

  [ Anxin YI ]
  * Translated using Weblate (Chinese (Simplified))

  [ Igor ]
  * Translated using Weblate (Russian)

  [ ZeroAurora ]
  * Translated using Weblate (Chinese (Simplified))

  [ James Valleroy ]
  * Translated using Weblate (Chinese (Simplified))
  * locale: Update translation strings
  * doc: Fetch latest manual

 -- James Valleroy <jvalleroy@mailbox.org>  Mon, 22 Jul 2019 19:23:02 -0400

plinth (19.11) experimental; urgency=medium

  [ THANOS SIOURDAKIS ]
  * Added translation using Weblate (Greek)

  [ ZeroAurora ]
  * Translated using Weblate (Chinese (Simplified))

  [ Doma Gergő Mihály ]
  * matrixsynapse: Fix missing translation mark

  [ Doma Gergő ]
  * Translated using Weblate (Hungarian)

  [ Luis A. Arizmendi ]
  * Translated using Weblate (Spanish)

  [ Joseph Nuthalapati ]
  * backups: Improve UX of adding ssh remote
  * backups: Avoid creating duplicate SSH remotes
  * backups: YAPF formatting
  * backups: Text change on index page
  * backups: Make paramiko a dependency of freedombox package
  * debian: Add python3-paramiko to build dependencies
  * backups: Fix issue with repository not being initialized
  * backups: Minor refactoring in forms.py
  * backups: Add test for adding ssh remotes
  * backups: Avoid using `sudo` in tests
  * backups: Skipping tests temporarily
  * backups: tests: Fix issue with usage of fixture 'needs_root'
  * Add SSH hostkey verification
  * backups: ssh remotes: Refactoring
  * backups: Fix functional tests broken due to URL changes
  * Verify SSH hostkey before mounting
  * ui: Create reusable CSS class for collapsible-button
  * backups: Remove unnecessary context manager for paramiko SFTPClient
  * backups: Read file path of known_hosts directly from plinth.config
  * backups: Add regex validation for ssh_repository field

  [ Sunil Mohan Adapa ]
  * backups: Minor fixes to host verification view template
  * backup: Allow SSH directory paths with : in them
  * backups: Cleanup auto-mounting SSH repositories
  * backups: Minor styling changes
  * backups: Handle SSH keys for old stored repositories
  * backups: Require passphrase for encryption in add repository form
  * backups: Fix and refactor adding a new remote repository
  * backups: Remove known_hosts file from config file
  * backups: Fix issue with verifying SSH host keys
  * backups: Don't send passphrase on the command line
  * backups: Git ignore the .ssh folder in data folder
  * setup.py: Don't install directories matching ignore patterns
  * backups: Minor cleanup
  * backups: Un-mount SSH repositories before deleting them

  [ Igor ]
  * Translated using Weblate (Russian)

  [ Andrey Vostrikov ]
  * Translated using Weblate (Russian)

  [ James Valleroy ]
  * locale: Update translation strings
  * doc: Fetch latest manual

 -- James Valleroy <jvalleroy@mailbox.org>  Mon, 08 Jul 2019 18:13:37 -0400

plinth (19.10) experimental; urgency=medium

  [ Sunil Mohan Adapa ]
  * Introduce firewall component for opening/closing ports
  * Introduce webserver component for managing Apache configuration
  * Introduce uwsgi component to manage uWSGI configuration
  * app: Rename get() method to get_component()
  * app: Add unique ID to each app class
  * Introduce daemon component to handle systemd units
  * radicale: Workaround issue with creating log directory
  * app: Set app as enabled only when the daemon is enabled
  * syncthing: Open firewall ports for listening and discovery

  [ James Valleroy ]
  * functional_tests: Add shortcut- prefix to test home page config
  * locale: Update translations strings
  * doc: Fetch latest manual

  [ Mesut Akcan ]
  * Translated using Weblate (Turkish)

  [ ssantos ]
  * Translated using Weblate (German)

  [ Pavel Borecki ]
  * Translated using Weblate (Czech)

  [ Allan Nordhøy ]
  * Translated using Weblate (Norwegian Bokmål)

  [ adaragao ]
  * Translated using Weblate (Portuguese)

  [ Petter Reinholdtsen ]
  * Translated using Weblate (Norwegian Bokmål)

 -- James Valleroy <jvalleroy@mailbox.org>  Mon, 24 Jun 2019 20:06:17 -0400

plinth (19.9) experimental; urgency=medium

  [ Danny Haidar ]
  * Added translation using Weblate (Bulgarian)

  [ Sunil Mohan Adapa ]
  * menu: Remove unused template submenu.html
  * menu: Removed unused templates, methods and properties
  * Introduce component architecture and menu component
  * Turn frontpage shortcut into an app component

  [ James Valleroy ]
  * config: Update migration to use app id
  * searx: Update to use shortcut component
  * config: Add option to show advanced apps
  * monkeysphere: Hide by default
  * locale: Update translation strings
  * doc: Fetch latest manual

  [ Joseph Nuthalapati ]
  * searx: Add option to allow public access to the application
  * searx: Preserve public_access setting
  * searx: Improve functional tests

  [ Mesut Akcan ]
  * Translated using Weblate (Turkish)

  [ Allan Nordhøy ]
  * Translated using Weblate (Norwegian Bokmål)

 -- James Valleroy <jvalleroy@mailbox.org>  Mon, 10 Jun 2019 19:18:52 -0400

plinth (19.8) experimental; urgency=medium

  [ Pavel Borecki ]
  * Translated using Weblate (Czech)

  [ Allan Nordhøy ]
  * Translated using Weblate (Norwegian Bokmål)

  [ Sunil Mohan Adapa ]
  * i2p: Update SVG logo with standard units, size and margins
  * HACKING: Add guidelines for creating new icons
  * icons: Add new SVG icons for all apps
  * icons: Add license information for SVG icons
  * templates: Use SVG icons for apps page and shortcuts
  * icons: Ensure SVG presence for all non-app icons
  * icons: Update copyright information remaining icons
  * doc: Update the correct license for documentation
  * apache: Serve SVG files compressed using gzip

  [ Doma Gergő ]
  * Translated using Weblate (Hungarian)

  [ ssantos ]
  * Translated using Weblate (German)

  [ Mesut Akcan ]
  * Translated using Weblate (Turkish)

  [ ventolinmono ]
  * Translated using Weblate (Spanish)

  [ Petter Reinholdtsen ]
  * Translated using Weblate (Norwegian Bokmål)

  [ James Valleroy ]
  * locate: Update translation strings
  * doc: Fetch latest manual
  * debian: Remove duplicate priority field
  * doc: Remove unused duplicate image

 -- James Valleroy <jvalleroy@mailbox.org>  Mon, 27 May 2019 18:11:25 -0400

plinth (19.7) experimental; urgency=medium

  [ LoveIsGrief ]
  * i2p: Use augeas for editing the router.config
  * i2p: Include default favorites after installation

  [ Sunil Mohan Adapa ]
  * i2p: Update license headers for consistent formatting
  * i2p: Minor flake8 and yapf fixes
  * i2p: Convert router configuration tests to pytest style
  * transmission: Fix issue with promoting menu item
  * tor: Fix issue with promoting/demoting menu item
  * apps: Fix showing apps background twice
  * apps: Style disable app icons according to design
  * apps: Style the title for disabled icons section
  * sharing: Always keep menu item in promoted state
  * apps: Promote/demote menu items for disabled apps too
  * tests: Add commonly used fixtures globally
  * tests: Remove unused test discovery code
  * custom_shortcuts: Fix issue with writing tests as different user
  * backups: Convert tests to pytest style
  * bind: Convert tests to pytest style
  * config: Convert tests to pytest style
  * diaspora: Convert tests to pytest style
  * letsencrypt: Convert tests to pytest style
  * names: Convert tests to pytest style
  * pagekite: Convert tests to pytest style
  * storage: Convert tests to pytest style
  * tor: Convert tests to pytest style
  * users: Convert tests to pytest style
  * actions: Convert tests to pytest style
  * cfg: Convert tests to pytest style
  * clients: Convert tests to pytest style
  * context_processors: Convert tests to pytest style
  * kvstore: Convert tests to pytest style
  * menu: Convert tests to pytest style
  * middleware: Convert tests to pytest style
  * network: Convert tests to pytest style
  * templatetags: Convert tests to pytest style
  * utils: Convert tests to pytest style
  * i2p: Rename test fixtures to avoid a minor warning
  * ejabberd: Include Bosh port 5280 in port forwarding information
  * repro: Show port forwarding information
  * Common template for showing port forwarding information
  * i2p: Show port forwarding information
  * bind: Show port forwarding information
  * ssh: Show port forwarding information

  [ Doma Gergő ]
  * Translated using Weblate (Hungarian)

  [ Allan Nordhøy ]
  * Translated using Weblate (Norwegian Bokmål)

  [ Radek Pasiok ]
  * Translated using Weblate (Polish)

  [ Erik Ušaj ]
  * Added translation using Weblate (Slovenian)
  * Translated using Weblate (Slovenian)

  [ Karel Trachet ]
  * Translated using Weblate (Dutch)

  [ ssantos ]
  * Translated using Weblate (German)
  * Translated using Weblate (Portuguese)

  [ James Valleroy ]
  * apps: Separate enabled and disabled apps
  * apps: Add port forwarding info
  * service: Show port forwarding info when available
  * openvpn: Show port forwarding info
  * minetest: Fix flake8 error
  * matrixsynapse: Show port forwarding info
  * tahoe: Show port forwarding info
  * locate: Update translation strings
  * doc: Fetch latest manual

  [ Joseph Nuthalapati ]
  * Translated using Weblate (Telugu)

 -- James Valleroy <jvalleroy@mailbox.org>  Mon, 13 May 2019 19:47:52 -0400

plinth (19.6) experimental; urgency=medium

  [ Pavel Borecki ]
  * Translated using Weblate (Czech)

  [ CurlingTongs ]
  * Translated using Weblate (German)

  [ nautilusx ]
  * Translated using Weblate (German)

  [ Allan Nordhøy ]
  * Translated using Weblate (Norwegian Bokmål)

  [ Mesut Akcan ]
  * Translated using Weblate (Turkish)

  [ narendrakumar.b ]
  * letsencrypt: Provide link to configure domain if not configured

  [ James Valleroy ]
  * firewall: Get service ports details
  * firewall: Show ports details
  * locale: Update translation strings
  * doc: Fetch latest manual

  [ LoveIsGrief ]
  * i2p: Add helper to modify the tunnel config
  * i2p: Open HTTP(S) and IRC ports on all interfaces on install
  * i2p: Add HTTP(S) and IRC ports to firewall
  * i2p: Enable application

  [ Sunil Mohan Adapa ]
  * i2p: flake8 and yapf fixes
  * i2p: Convert unit tests to pytest style
  * i2p: Update firewalld service descriptions
  * i2p: Disable the daemon before editing configuration
  * i2p: Don't enable proxies on external zone

 -- James Valleroy <jvalleroy@mailbox.org>  Mon, 29 Apr 2019 19:18:01 -0400

plinth (19.5) experimental; urgency=medium

  [ LoveIsGrief ]
  * i2p: Add new application
  * i2p: Disable compression on /i2p/
  * i2p: apache: Catch more I2P locations
  * i2p: django: Add shortcuts to /i2p/... URLs
  * i2p: django: Additional information about /i2p location
  * i2p: todo: Add TODOs for I2P
  * i2p: todo: add more TODOs for I2P
  * i2p: idea: Browse eepsites directly from freedombox
  * i2p: todo: Add torrent tracker to list of favorites
  * i2p: django: Add description for the configuration shortcuts
  * i2p: django: Add i2p homepage to description
  * i2p: setup: Enrich I2P favorites
  * i2p: todo: Tick off a TODO and reword one
  * i2p: todo: Remove IDEA for browsing to .i2p sites in iframe
  * i2p: torrents: Link to the list of trackers
  * i2p: Add functional tests
  * functional_tests: Allow provisioning VM for functional tests
  * functional tests: Fix wheel errors when provisioning VM

  [ Sunil Mohan Adapa ]
  * i2p: Move data files into the app's data folder
  * i2p: Use project logo instead of mascot
  * i2p: Remove TODO in favor of issue tracker
  * apache: Add proxy_html module needed by i2p app
  * i2p: Backup/restore the correct state folder
  * i2p: Minor styling changes
  * i2p: Add diagnostic test for web interface port
  * i2p: Add main web interface to list of clients
  * i2p: Review and cleanup action script
  * i2p: Review and update views
  * i2p: Disable app until further fixes are done

  [ James Valleroy ]
  * functional_tests: Install python3-pytest-django
  * locale: Update translation strings
  * doc: Fetch manual

  [ wind ]
  * Translated using Weblate (Russian)

  [ Joseph Nuthalapati ]
  * storage: Use udisks to list disks and df for disk space utilization

  [ Igor ]
  * Translated using Weblate (Russian)

  [ CurlingTongs ]
  * Translated using Weblate (German)

 -- James Valleroy <jvalleroy@mailbox.org>  Mon, 15 Apr 2019 18:47:17 -0400

plinth (19.4) experimental; urgency=medium

  [ Allan Nordhøy ]
  * Translated using Weblate (Norwegian Bokmål)

  [ Pavel Borecki ]
  * Translated using Weblate (Czech)

  [ nautilusx ]
  * Translated using Weblate (German)

  [ Doma Gergő ]
  * Translated using Weblate (Hungarian)

  [ advocatux ]
  * Translated using Weblate (Spanish)

  [ Joseph Nuthalapati ]
  * clients: Open web app in a new browser tab
  * matrix-synapse: Change client diagnostics url
  * minetest: Fix duplicate domain names being displayed in UI
  * storage: Do not show an eject button on /boot partitions
  * letsencrypt: Call letsencrypt manage_hooks with correct arguments
  * vagrant: Run plinth as user plinth in development environment

  [ Johannes Keyser ]
  * Translated using Weblate (German)

  [ James Valleroy ]
  * dynamicdns: Install module by default
  * locale: Update strings
  * doc: Fetch latest manual

  [ Sunil Mohan Adapa ]
  * storage: Don't check type of the disk for / and /boot
  * storage: Don't log error when checking if partition is expandable

  [ wind ]
  * Translated using Weblate (Russian)

 -- James Valleroy <jvalleroy@mailbox.org>  Mon, 01 Apr 2019 20:31:54 -0400

plinth (19.3) experimental; urgency=medium

  [ Pavel Borecki ]
  * Translated using Weblate (Czech)

  [ Doma Gergő ]
  * Translated using Weblate (Hungarian)

  [ Petter Reinholdtsen ]
  * Translated using Weblate (Norwegian Bokmål)

  [ advocatux ]
  * Translated using Weblate (Spanish)

  [ James Valleroy ]
  * vagrant: Rearrange steps of provision script
  * locale: Update translation strings

  [ Joseph Nuthalapati ]
  * dynamicdns: Break up dynamicdns.py into forms.py and views.py
  * dynamicdns: Move subsubmenu below description
  * firewall: Change "Current Status:" from p to h3
  * names: Add description
  * subsubmenu: Make description a customizable block
  * pagekite: Bring subsubmenu below description. Remove About section.
  * upgrades: Move subsubmenu below description
  * Include clients.html in service-subsubmenu.html
  * ikiwiki: Move subsubmenu below description

  [ Sunil Mohan Adapa ]
  * pagekite: Rename base template file
  * pagekite: Change the template section title
  * dynamicdns: Simplify template inheritance
  * ikiwiki: Consistent styling for delete warning page
  * templates: Minor styling change
  * functional_tests: Reorder tests to disable apps after tests
  * tests: Mark functional tests with functional mark
  * tests: Read functional tests conf file without assuming CWD
  * tests: Fix backups API test cases to work under all conditions
  * README: Provide simple instruction for installing FreedomBox
  * INSTALL.md: Simplify installation instructions
  * HACKING.md: Update instructions on installing dependencies
  * functional_tests: Update todo list by removing implemented tests
  * mediawiki: Fix tests to allow running from any directory
  * tests: Use pytest for running all tests
  * ci: Allow gitlab to parse test coverage results
  * main: Show service version in logs
  * setup: Automatically gather information about files to install
  * setup: Allow apps to have their own data directories
  * setup: Don't include data/ files as package data
  * module_loader: Specially load modules in development mode
  * setup: Move app enabling files to respective apps
  * setup: Move app data files into respective apps
  * setup: Remove unused /var/run directory

  [ Dietmar ]
  * Translated using Weblate (German)
  * Translated using Weblate (French)
  * Translated using Weblate (Italian)

  [ jonathan göhler ]
  * Translated using Weblate (German)

  [ Vincent Ladeuil ]
  * Translated using Weblate (French)

  [ David Maulat ]
  * Translated using Weblate (French)

  [ Allan Nordhøy ]
  * Translated using Weblate (Norwegian Bokmål)

  [ Mesut Akcan ]
  * Translated using Weblate (Turkish)

 -- James Valleroy <jvalleroy@mailbox.org>  Mon, 18 Mar 2019 20:30:44 -0400

plinth (19.2) unstable; urgency=medium

  [ Joseph Nuthalapati ]
  * docs: Fix deprecation warnings in post-processor
  * tor: Fix deprecation warning W605 for '\' character in regex
  * utils: Simplify YAMLFile by removing the post_exit argument
  * config: Consolidate get_domainname() implementation into config
  * config: Move default-app configuration to a dedicated file
  * config: Fix Ikiwiki entries not showing up as default apps
  * config: Migrate default app configuration to new conf file
  * config: Rename Default App to Webserver Home Page
  * config: Add option to use Apache's default home page as home page
  * config: Remove Apache home page configuration from freedombox.conf
  * config: Fix error when setting JSXC as the home page
  * users: Add nscd as a dependency
  * Disable Coquelicot for Buster release
  * matrix-synapse: Fix LDAP login issue
  * config: Revert changes in freedombox.conf to avoid conffile prompt
  * config: Reset home page setting in freedombox.conf during migration
  * openvpn: Migration from easy-rsa 2 to 3 for existing installations
  * openvpn: Increment version number for easy-rsa 3 migration
  * snapshot: Fix failing functional test

  [ Pavel Borecki ]
  * Translated using Weblate (Czech)

  [ danielwine ]
  * Translated using Weblate (Hungarian)

  [ Doma Gergő ]
  * Translated using Weblate (Hungarian)

  [ Allan Nordhøy ]
  * Translated using Weblate (Norwegian Bokmål)

  [ advocatux ]
  * Translated using Weblate (Spanish)

  [ Sunil Mohan Adapa ]
  * tor: Styling changes due to yapf
  * tor: Use fixed 9001 port for relaying
  * utils: Handle exceptions in context management for YAMLFile
  * utils: Fix some flake8 warnings
  * tahoe: Styling changes
  * backups: Fix failing test case
  * web_server: Move shutdown handling to main
  * dbus: Add new module for D-Bus services
  * setup: Abstraction for getting managing packages of a module
  * setup: Filter packages to force upgrade
  * package: Implement identifying packages that need conffile prompts
  * package: Helper method to filter packages that need conffile prompt
  * setup: Trigger force upgrade for app that implement it
  * bind: Handle conffile prompt during upgrade
  * setup: Rush force upgrade in development mode
  * ttrss: Make functional test definitions specific to ttrss
  * cockpit: Pre-enable necessary apache modules
  * radicale, searx: Pre-enable necessary apache modules
  * letsencrypt: Pre-enable necessary apache modules
  * ikiwiki: Pre-enable necessary apache modules
  * sso: Pre-enable necessary apache modules
  * apache: Use cgid module instead of cgi
  * apache: Increment app version number
  * setup: Make additional info available for force upgrading
  * debian/copyright: Minor fixes
  * debian/copyright: Add full text for AGPL-3+
  * debian/copyright: Add license text for public-domain
  * debian/copyright: Add license text for GPL-2 and GPL-3
  * debian/copyright: Add license text for CC-BY-SA-3.0
  * debian/copyright: Update copyright for logos
  * static: Remove unused files
  * LICENSES: Remove files that are same license as rest of the source
  * config: Don't pass configuration file argument to action
  * openvpn: Fix issues with upgrade easy-rsa 2 to 3 migration
  * openvpn: Make frontpage shortcut appear after an upgrade
  * openvpn: Work around firewalld bug 919517
  * setup: Pass better data structure for force upgrade operation
  * utils: Introduce abstraction over distutils comparison of versions
  * firewalld: Implement upgrading from 0.4.x to 0.6.x
  * ttrss: Make setup process reusable
  * ttrss: Implement upgrade from 17.4 to 18.12

  [ Johannes Keyser ]
  * Translated using Weblate (German)

  [ Anjali Datla ]
  * Translated using Weblate (Telugu)

  [ Darkblaze ]
  * Translated using Weblate (Telugu)

  [ Petter Reinholdtsen ]
  * Translated using Weblate (Norwegian Bokmål)

  [ Jag ]
  * vagrant: Use virtualbox linked clones / CoW to reduce startup times

  [ James Valleroy ]
  * Add 2019 to copyright years
  * Fix some paths in LICENSES
  * debian: Add copyright years for debian/*
  * radicale: Add description of web interface
  * ttrss: Add backup support
  * debian: Add copyright info for lato fonts
  * debian: Add copyright info for individual logo files
  * LICENSES: Add reference to debian/copyright
  * debian: Add copyright info for theme images
  * debian/copyright: Move all license texts to end
  * debian/copyright: Remove unnecessary fields for native package
  * debian/copyright: Move some app icons from LICENSES
  * debian/copyright: Fix typo in year
  * debian/copyright: Move more app icons from LICENSES
  * debian/copyright: Include some URLs dropped from LICENSES
  * debian/copyright: Move some more app icons from LICENSES
  * debian/copyright: Fix filename for tahoe-lafs logo
  * security: Migrate access config to new file
  * users: When ssh used in tests, add users to admin group
  * locale: Update translations strings

 -- James Valleroy <jvalleroy@mailbox.org>  Sat, 02 Mar 2019 14:45:55 -0500

plinth (19.1) unstable; urgency=medium

  [ James Valleroy ]
  * radicale: Log errors during upgrade
  * radicale: Bump version to 2
  * radicale: Remove obsolete diagnostics
  * radicale: Fix server URLs in client info
  * locale: Update translation strings
  * doc: Fetch latest manual

  [ Pavel Borecki ]
  * Translated using Weblate (Czech)

  [ Allan Nordhøy ]
  * Translated using Weblate (Norwegian Bokmål)

  [ Petter Reinholdtsen ]
  * Translated using Weblate (Norwegian Bokmål)

  [ advocatux ]
  * Translated using Weblate (Spanish)

  [ Sunil Mohan Adapa ]
  * setup: Add option to handle configuration prompts during install
  * radicale: Simplify upgrading to newer packages
  * matrixsynapse: Remove hard-coded URL
  * matrixsynapse: Fix issues with showing certificate warning
  * letsencrypt: Fix issue with disabling matrixsynapse checkbox
  * matrixsynapse: Don't check for current domain in renew hook
  * matrixsynapse: Fix potential exposure of private key
  * matrixsynapse: Setup certificate after domain selection
  * matrixsynapse: Better checking for valid certificate

  [ Joseph Nuthalapati ]
  * matrixsynapse: Use Let's Encrypt certificates

 -- James Valleroy <jvalleroy@mailbox.org>  Thu, 14 Feb 2019 06:01:19 -0500

plinth (19.0) unstable; urgency=high

  [ J. Carlos Romero ]
  * mldonkey: Add some more clients to the module page
  * mldonkey: Add to the description the three available front-ends

  [ Sunil Mohan Adapa ]
  * monkeysphere: Fix handling of multiple domains and keys
  * monkeysphere: Fix regression with reading new apache domain config
  * apache: Cleanup domain configuration
  * apache: Add support for mod_ssl in addition to mod_gnutls
  * apache: Switch to mod_ssl from mod_gnutls
  * mldonkey: Add systemd service file with security options
  * mldonkey: Enable app
  * action_utils: Fix checking for URL availability
  * upgrades: Fix priority for buster-backports version
  * upgrades: Fix premature adding of buster-backports sources

  [ Pavel Borecki ]
  * Translated using Weblate (Czech)

  [ Johannes Keyser ]
  * Translated using Weblate (German)

  [ advocatux ]
  * Translated using Weblate (Spanish)

  [ James Valleroy ]
  * locale: Update strings for translation
  * Switched to a new version number scheme: YY.N
    - YY is the year of release.
    - N is the release number within that year.

 -- James Valleroy <jvalleroy@mailbox.org>  Sat, 09 Feb 2019 20:38:00 -0500

plinth (0.49.1) unstable; urgency=medium

  [ Sunil Mohan Adapa ]
  * ui: Fix regression with configure button in home page
  * backups: Rename 'Abort' buttons to 'Cancel'
  * backups: Use icon for add repository button
  * backups: Move subsubmenu below description
  * backups: Add title and description to other pages
  * backups: Add link to manual page
  * backups: Fix styling for upload size warning
  * backups: Increase timeout for SSH operations to 30 seconds
  * backups: Minor styling fixes

  [ Pavel Borecki ]
  * Translated using Weblate (Czech)

  [ Petter Reinholdtsen ]
  * Translated using Weblate (Norwegian Bokmål)

  [ advocatux ]
  * Translated using Weblate (Spanish)

  [ Joseph Nuthalapati ]
  * letsencrypt: UI: Fix checkbox disabling

  [ James Valleroy ]
  * datetime: Switch from chrony to systemd-timesyncd
  * locale: Update translation strings
  * doc: Fetch latest manual

 -- James Valleroy <jvalleroy@mailbox.org>  Thu, 07 Feb 2019 21:23:32 -0500

plinth (0.49.0) unstable; urgency=medium

  [ Prachi Srivastava ]
  * networks: remove unused html
  * security: Moves inline javascript to files
  * security: Moves input field focus javascript to django forms
  * help: Use freedombox package instead of plinth for version
  * repro: Disable app due to issues with Debian package

  [ Sunil Mohan Adapa ]
  * ui: Fix regression with card icon style in front page
  * js: Full librejs compatibility
  * js: Remove javascript license link from footer
  * backups: Remove incorrectly set buffer size during download
  * backups: Minor styling fixes
  * backups: Remove dead code
  * backups: Minor styling fixes
  * backups: Minor refactoring
  * backups: Fix incomplete download archives
  * backups: Improve performance of backup download
  * tor: Make a utility method public
  * action_utils: Expose URL checking utility for generic use
  * upgrades: Improve handling of backports
  * datetime: Fix diagnostic test to not ignore first two servers

  [ Pavel Borecki ]
  * Translated using Weblate (Czech)

  [ J. Carlos Romero ]
  * mldonkey: show 'Learn more...' link in package page when installed

  [ James Valleroy ]
  * radicale: Handle migration from 1.x to 2.x
  * shadowsocks: Use resolvable domains in functional tests
  * radicale: Handle data migration for upgrade to 2.x
  * datetime: Switch from ntp to chrony
  * vagrant: Put hold on freedombox package during provision
  * repro: Also disable functional tests
  * monkeysphere: Re-enable functional tests
  * locale: Update translation strings

  [ Allan Nordhøy ]
  * Translated using Weblate (Norwegian Bokmål)

  [ Joseph Nuthalapati ]
  * backports: Add buster-backports to apt sources list
  * debian: Add smoke test with autopkgtests (Closes: #878699)

  [ danielwine ]
  * Translated using Weblate (Hungarian)

  [ Petter Reinholdtsen ]
  * Translated using Weblate (Norwegian Bokmål)

 -- James Valleroy <jvalleroy@mailbox.org>  Tue, 05 Feb 2019 22:55:53 -0500

plinth (0.48.0) unstable; urgency=medium

  [ Doma Gergő ]
  * Translated using Weblate (Hungarian)

  [ Pavel Borecki ]
  * Translated using Weblate (Czech)

  [ Allan Nordhøy ]
  * Translated using Weblate (Norwegian Bokmål)

  [ Sunil Mohan Adapa ]
  * ui: Fix top margin for content containers
  * ui: Rename page specific CSS classes
  * ui: Underline the logo along with 'Home' text when active
  * ui: Style frontpage application info like regular content
  * ui: Fix setting width of card-list at various page sizes
  * ui: Show help nav item text when navbar is collapsed
  * ui: Hide restart/shutdown items when navbar is collapsed
  * ui: Compact pages on extra small screen sizes
  * ui: Re-add background for home, apps and system pages in small sizes
  * fail2ban: Split and update configuration files
  * fail2ban: Pickup new configurations without reboot
  * mldonkey: Update description and minor updates
  * mldonkey: Disable app due to bug during restart
  * backups: Upgrade apps before restoring them
  * backups: Fix showing not-installed apps in create backup page
  * syncthing: Add backup/restore support
  * Serve default favicon for apps that don't provide one
  * radicale: Fix issue with configuration changes not applying
  * openvpn: Add backup/restore support
  * storage: Fix false error message visiting home page
  * storage, backups: Minor styling and yapf fixes
  * service: Fix warning to use collections.abc
  * help: Minor refactoring in get-logs action
  * mldonkey: Add functional test for uploading
  * axes: Minor fixes to configuration for IP blocking
  * infinoted: Wait for up to 5 minutes to kill daemon

  [ Petter Reinholdtsen ]
  * Translated using Weblate (Norwegian Bokmål)

  [ Joseph Nuthalapati ]
  * ci: Export freedombox.deb as build artifact instead of plinth.deb
  * matrix-synapse: Fix startup error caused by bind_address setting
  * matrix-synapse: Use '::' as the IPv6 bind address
  * backups: Automatically install required apps before restore
  * backups: Add a loader to the restore button to indicate progress

  [ Johannes Keyser ]
  * Translated using Weblate (German)

  [ James Valleroy ]
  * django: Remove deprecated AXES_BEHIND_REVERSE_PROXY
  * radicale: Only set hosts for radicale 1.x
  * radicale: Don't change auth type for radicale 2.x
  * radicale: Use rights file by default for radicale 2.x
  * radicale: Add functional tests for setting access rights
  * help: Use journalctl to show status log
  * help: Add action script to read logs from journal
  * help: Add functional test to check status logs page
  * locale: Update translation strings
  * doc: Fetch latest manual from wiki

  [ Prachi Srivastava ]
  * fail2ban: Enable bans for apache auth failures

  [ J. Carlos Romero ]
  * mldonkey: Add new module for the eDonkey network
  * mldonkey: Add backup/restore support

 -- James Valleroy <jvalleroy@mailbox.org>  Mon, 28 Jan 2019 19:22:19 -0500

plinth (0.47.0) unstable; urgency=medium

  [ Joseph Nuthalapati ]
  * ci: Don't install fuse and fuse3 packages in the CI environment
  * snapshot: Fix snapshots filling up the disk
  * snapshot: ui: Remove NUMBER_MIN_AGE setting and add FREE_LIMIT
  * snapshot: Enable TIMELINE_CLEANUP and NUMBER_CLEANUP by default
  * snapshot: Improve description
  * snapshot: Merge the functionality of the migrate command into setup
  * snapshot: Fix failing tests
  * snapshots: Handle installation on non-btrfs filesystems
  * snapshot: Handle "Config in use" error

  [ James Valleroy ]
  * radicale: Add tests for well-known URLs
  * radicale: Don't modify default file for radicale >= 2.1.10
  * radicale: Add support for radicale 2.x
  * setup: Fix spelling error
  * radicale: Switch to uwsgi for radicale 2.x
  * radicale: Create collections folder before starting uwsgi
  * Update translation strings
  * Fetch latest manual
  * debian: Update debhelper compat version to 12

  [ Sunil Mohan Adapa ]
  * radicale: Redirect to well-known URLs according to version
  * syncthing: Use exact matches when enforcing trailing '/'
  * snapshot: Minor styling fixes
  * snapshot: Update descriptions and UI options
  * snapshot: Refactor configuration migration
  * main: Separate out Django setup into a separate module
  * main: Separate out CherryPy code into a separate module
  * Show Gujarati in the list of UI languages
  * cockpit: Add link to manual page
  * cockpit: Update description
  * firewalld: Flush iptables rules before restarting firewall
  * backups: Don't fail tests when borg is not installed
  * backups: yapf fixes
  * django: Use Argon2 password hash
  * setup: Handle showing setup page after app completes installation
  * setup: Minor flake8 fixes
  * setup: Reduce refresh time when application is already installed
  * setup: Don't perform is-package-manager-busy checks when not needed
  * action_utils: Implement utilities for managing uwsgi configurations
  * searx: Use action utils for uwsgi configuration management
  * radicale: Don't keep radicale service running
  * icons: Fixes for switching to fork-awesome
  * Fix i18n for menu strings

  [ Prachi Srivastava ]
  * Replace glyphicons with forkawesome icons

 -- James Valleroy <jvalleroy@mailbox.org>  Mon, 14 Jan 2019 22:08:54 -0500

plinth (0.46.1) unstable; urgency=medium

  [ prolinux ukraine ]
  * Translated using Weblate (Ukrainian)

  [ Joseph Nuthalapati ]
  * clients: Rename DAVdroid to DAVx5

  [ Allan Nordhøy ]
  * Translated using Weblate (Norwegian Bokmål)

  [ Sunil Mohan Adapa ]
  * debian: Replace and break older versions of plinth

  [ James Valleroy ]
  * debian: Fix spelling errors in lintian override comment

 -- James Valleroy <jvalleroy@mailbox.org>  Fri, 04 Jan 2019 23:17:45 -0500

plinth (0.46.0) unstable; urgency=medium

  [ Pavel Borecki ]
  * Translated using Weblate (Czech)

  [ Johannes Keyser ]
  * Translated using Weblate (German)

  [ advocatux ]
  * Translated using Weblate (Spanish)

  [ prolinux ukraine ]
  * Translated using Weblate (Ukrainian)

  [ Sunil Mohan Adapa ]
  * logging: Don't log static file requests
  * logging: Make cherrypy log to the main log
  * logging: Don't log to a log file
  * logging: Log to systemd journal directly
  * logging: Separate logging init logic into a module
  * logging: Implement colors for console messages
  * searx: Update outdated Apache configuration
  * sso: Update outdated Apache configuration
  * letsencrypt: Use macros for configuring sites
  * letsencrypt: Remove outdated Apache configuration
  * logging: Remove references to old log files
  * debian: Alter control file indentation
  * storage: Add parted as dependency module
  * debian: Add dependencies from freedombox-setup
  * sudoers: Allow all admin users to become superusers
  * Move update-motd script from freedombox-setup
  * debian: Break current version of freedombox-setup
  * Move preseed file from freedombox-setup
  * debian: Use description from freedombox.org
  * debian: Ignore debian/debhelper-build-stamp
  * debian: Fix lintian warning about vcs ignore file
  * debian: Don't change ownership recursively in postinst
  * debian: Update short description
  * debian: Rename plinth package to freedombox

  [ James Valleroy ]
  * vagrant: Cleanup for obsolete log files
  * debian: Move Recommends to binary package
  * locale: Run update_translations
  * doc: Fetch latest manual from wiki
  * debian: Standards-Version is now 4.3.0

  [ Petter Reinholdtsen ]
  * Translated using Weblate (Norwegian Bokmål)

 -- James Valleroy <jvalleroy@mailbox.org>  Mon, 31 Dec 2018 16:46:25 -0500

plinth (0.45.0) unstable; urgency=medium

  [ Doma Gergő ]
  * Translated using Weblate (Hungarian)

  [ Pavel Borecki ]
  * Translated using Weblate (Czech)

  [ advocatux ]
  * Translated using Weblate (Spanish)

  [ Joseph Nuthalapati ]
  * udiskie: Finish merging udiskie into storage
  * apache: Switch to php-fpm from mod_php

  [ Allan Nordhøy ]
  * Translated using Weblate (Chinese (Simplified))
  * Translated using Weblate (Italian)
  * Translated using Weblate (Norwegian Bokmål)

  [ Herdir ]
  * Translated using Weblate (French)

  [ Michael Pimmer ]
  * Backups: first UI sceleton for remote / encrypted backups
  * Backups: allow testing the connection of ssh locations
  * Backups, remote repositories: implement init, info and some test
  * Backups, remote repositories: uniform parameter handling
  * Backups, remote repositories: start using sshfs
  * Backups, remote repositories: integrate to backups index page
  * Backups, remote repositories: re-use template for root location
  * Backups, remote repositories: use object-oriented repositories
  * Backups, remote backups: fix unittests
  * Backups, remote repositories: create/delete/restore of remote repos
  * Backups, remote repositories: change network_storage to dict
  * Backups, remote repository: adapt functional tests
  * Backups: remove unittests to backups test directory
  * Backups: remove archive name when creating an archive
  * Backups: support for encrypted repositories
  * Backups: Cleanup and improved error handling
  * Backups: functional tests update; restoring backup bugfix
  * Backups: allow creating archive in unmounted repository
  * Backups: allow using keyfile as credentials for sshfs mounts
  * Backups: notify that credentials of remote backups are stored
  * Backups: unittests for accessing repository with borg directly
  * Backups: bump module version

  [ James Valleroy ]
  * backups: Make validator errors translatable
  * functional_tests: Move backup test into backups feature

  [ ssantos ]
  * Translated using Weblate (German)

 -- James Valleroy <jvalleroy@mailbox.org>  Mon, 17 Dec 2018 19:05:51 -0500

plinth (0.44.0) unstable; urgency=medium

  [ Pavel Borecki ]
  * Translated using Weblate (Czech)

  [ Robert Martinez ]
  * Add gray noise background
  * Add white Card
  * add footer padding

  [ Allan Nordhøy ]
  * Translated using Weblate (Norwegian Bokmål)

  [ James Valleroy ]
  * ejabberd: bosh port moved to 5443
  * apache: Run setup again to reload
  * ejabberd: Change BOSH port from 5280 to 5443
  * Revert "ci: Use python3.6 when installing dependencies"
  * ci: Install jquery packages for coverage
  * functional_tests: Confirm when deleting all snapshots
  * Translated using Weblate (Spanish)
  * Update translation strings

  [ Joseph Nuthalapati ]
  * vagrant: clear logs and plinth database on destroying box
  * minetest: Change list of mods to what's available in Debian
  * Add instructions on how to use "WIP" in merge requests
  * clients: Fix distortion of the client apps buttons
  * snapshots: Fix default snapshot listing
  * firewalld: Use nftables instead of iptables
  * snapshots: Place the subsubmenu below the description

  [ ssantos ]
  * Translated using Weblate (German)
  * Translated using Weblate (Portuguese)

  [ Prachi Srivastava ]
  * Changes delete all to delete selected in snapshot
  * Adds toggle to select all for deletion
  * Changes functional test to select All and delete snapshots
  * Ignores warnings in pytest while running functional test

  [ advocatux ]
  * Translated using Weblate (Spanish)

  [ Petter Reinholdtsen ]
  * Translated using Weblate (Norwegian Bokmål)

 -- James Valleroy <jvalleroy@mailbox.org>  Mon, 03 Dec 2018 19:47:04 -0500

plinth (0.43.0) unstable; urgency=medium

  [ Michael Pimmer ]
  * Backups: export and download archives in one step
  * Backups: uploading and import with temporarily stored file
  * Backups: Restore directly from archive
  * Backups: Don't fail when borg doesn't find files to extract
  * Backups: clean up exporting archives functionality
  * Backups: relative paths for borg extract in action script
  * Backups: fix test
  * Backups: clean up forms, names and templates
  * Functional tests: minor documentation changes
  * Backups: Stream archive downloads/exports
  * Backups: do not hardcode uploaded backup file path
  * Backups: minor cleanups
  * Backups: show free disk space on upload+restore page
  * Backups: functional test to download and restore an archive
  * Backups: minor adaption of upload file size warning
  * Backups: minor fixes of functional tests
  * Functional tests: check that browser waits for redirects to finish
  * Functional tests: fix waiting for redirects
  * Functional tests: assert that module installation succeeded
  * Cherrypy: Do not limit maximum upload size
  * Backups: Make Manifest a dict instead of a list

  [ James Valleroy ]
  * functional_tests: Remove backup export steps
  * functional_tests: Remove remaining backup export steps
  * functional_tests: Add sso tags
  * upgrades: Internationalize string and apply minor formatting

  [ Anthony Stalker ]
  * Translated using Weblate (Czech)

  [ Joseph Nuthalapati ]
  * vagrant: Destroy Plinth development database when box is destroyed
  * sso: Make auth-pubtkt tickets valid for 12 hours
  * openvpn: Migration from easy-rsa 2 to 3
  * openvpn: is-setup checks for non-empty dh.pem file
  * openvpn: Always write the latest server configuration on setup

  [ ssantos ]
  * Translated using Weblate (Portuguese)

  [ Robert Martinez ]
  * Update module terminology improvements
  * Incorporate feedback from MR

 -- James Valleroy <jvalleroy@mailbox.org>  Mon, 19 Nov 2018 17:25:31 -0500

plinth (0.42.0) unstable; urgency=medium

  [ Robert Martinez ]
  * Fix wrong color in mobile menu

  [ James Valleroy ]
  * snapshot: Handle snapper list output change
  * functional_tests: Fix steps with domain parameter

  [ Joseph Nuthalapati ]
  * Translated using Weblate (Telugu)
  * tor: Add functional tests for relays and hidden services
  * tor: Enable backup/restore
  * upgrades: Add functional tests
  * upgrades: Enable backup/restore
  * monkeysphere: Handle importing new OpenSSH format keys
  * monkeysphere: yapf reformatting
  * tests: Change the domain to be an FQDN
  * monkeysphere: Add functional tests for import/publish keys
  * monkeysphere: Enable backup/restore
  * monkeysphere: Skip functional tests until bugs are resolved
  * letsencrypt: Enable backup/restore
  * tahoe: Minor changes to facilitate functional tests
  * tahoe: Add functional tests
  * tahoe: Enable backup/restore
  * tahoe: yapf run
  * udiskie: unmount drive as superuser

  [ buoyantair ]
  * Translated using Weblate (Telugu)

  [ Michael Pimmer ]
  * Actions: use local plinth in development mode
  * Actions: path in development mode: do not preserve PYTHONPATH

  [ ButterflyOfFire ]
  * Translated using Weblate (Indonesian)
  * Translated using Weblate (Italian)

 -- James Valleroy <jvalleroy@mailbox.org>  Mon, 05 Nov 2018 18:41:15 -0800

plinth (0.41.0) unstable; urgency=medium

  [ Allan Nordhøy ]
  * Translated using Weblate (Norwegian Bokmål)

  [ ButterflyOfFire ]
  * Translated using Weblate (French)

  [ James Valleroy ]
  * debian: Add Russian translation of debconf template (Closes: #910848)
    - Thanks to Lev Lamberov for the patch.
  * deluge: Handle prompt to change default password
  * functional_tests: When creating backup, scroll window to top
  * backups: Handle permission error during chown

  [ Joseph Nuthalapati ]
  * vagrant: Increase memory to 2GiB
  * vagrant: Increase number of CPUs to 2
  * datetime: Add functional test for setting time zone
  * datetime: Enable backup/restore
  * tests: More accurately compute waited time
  * deluge: Add functional test for uploading a torrent
  * deluge: Enable backup/restore
  * avahi: Enable backup/restore (no data)
  * backups: Enable backup/restore (no data currently)
  * bind: Add functional tests
  * bind: Enable backup/restore
  * security: Add functional tests for restricted logins
  * security: Enable backup/restore
  * snapshot: Fix issue with setting configuration
  * snapshot: Add functional tests for setting configuration
  * backups: Implement app hooks
  * snapshot: Enable backup/restore
  * deluge: Add missing backups tag in functional tests
  * ssh: Enable backup/restore
  * firewall: Enable backup/restore (no data)
  * diagnostics: Enable backup/restore (no data)
  * names: Enable backup/restore (no data)
  * power: Enable backup/restore (no data)
  * storage: Enable backup/restore (no data)
  * backups: Make plinth the owner of the backup archives
  * backups: Fix issue with showing exports from disks without labels
  * storage: Minor styling with urlencode call in template
  * backups: Don't rely on disk labels during export/restore

  [ Michael Pimmer ]
  * Backups: bugfix for downloading extracted archive files

  [ rafael ]
  * Translated using Weblate (Spanish)

 -- James Valleroy <jvalleroy@mailbox.org>  Mon, 22 Oct 2018 19:48:50 -0400

plinth (0.40.0) unstable; urgency=medium

  [ Allan Nordhøy ]
  * Translated using Weblate (Norwegian Bokmål)

  [ James Valleroy ]
  * ci: Prevent installing fuse
  * upgrades: Don't change origins pattern list
  * upgrades: Keep config file when disabling
  * debian: Add Portuguese translation for debconf messages (Closes: #909745)
    - Thanks to "Traduz" - Portuguese Translation Team for the patch.
  * home: Also display card title above icon
  * functional_tests: Make coquelicot password entry more robust
  * functional_tests: Check ejabberd contact list more robustly

  [ Augusto Borin ]
  * Translated using Weblate (Portuguese)

  [ advocatux ]
  * Translated using Weblate (Spanish)

  [ Pavel Borecki ]
  * Translated using Weblate (Czech)

  [ BO41 ]
  * Translated using Weblate (German)

  [ David Maulat ]
  * Translated using Weblate (French)

  [ Robert Martinez ]
  * Translated using Weblate (German)
  * Add tint effect on card icons under "Apps"
  * Change maximum cards per row
  * Change card text style and position

  [ Joseph Nuthalapati ]
  * Don't disable installation when apt lists are empty
  * backups: Relax schema for backup manifest data
  * backups: Remove empty keys in backup manifest data
  * backups: Rename the backups API module
  * mediawiki: Backup/restore settings also
  * backups: Rename test_backup to test_api
  * backups: List apps that don't require backup too
  * backups: Minor styling fixes
  * cockpit: Add clients and backup manifests
  * mumble: Implement backup/restore
  * privoxy: Enable backup/restore (no data)
  * backups: Allow restoring backups with no files
  * roundcube: Enable backup/restore (no data)
  * searx: Enable backup/restore (no data)
  * jsxc: Enable backup/restore (no data)
  * coquelicot: Enable backup/restore
  * coquelicot: Implement functional tests with uploading file
  * tests: Reduce time for polling in functional tests
  * transmission: Implement upload torrent functional test
  * transmission: Enable backup/restore
  * coquelicot: Fix upload file functional test
  * mediawiki: Run update script for 1.31 upgrade
  * quassel: Enable backup/restore
  * shadowsocks: Enable backup/restore
  * backups: Implement disabling web configuration during backup
  * sharing: Enable backup/restore
  * pagekite: Add functional tests
  * pagekite: Enable backup/restore
  * tests: Add missing backups tag on functional tests
  * vagrant: Get rid of apt warning during provisioning
  * customization: Serve static files from customization directory
  * customization: Create customization path in /var/www
  * customization: Serve custom shortcuts through the REST API
  * customization: Show custom shortcuts on frontpage

  [ Michael Pimmer ]
  * Backup module: Implement downloading archives
  * Backup module: Implemented uploading files
  * Backup module: added some unittests; minor doc updates

  [ Federico Ceratto ]
  * Translated using Weblate (Italian)

  [ Johannes Keyser ]
  * Translated using Weblate (German)

 -- James Valleroy <jvalleroy@mailbox.org>  Tue, 09 Oct 2018 06:01:50 -0400

plinth (0.39.0) unstable; urgency=medium

  [ Joseph Nuthalapati ]
  * Fix typo in the description meta tag
  * backups: Support multiple backups in one day
  * backups: Check if paths exist before passing them to borgbackup
  * backups: Reword the no-apps-installed message
  * backups: Make getting all apps method public
  * backups: Minor styling fixes
  * backups: Minor refactoring in finding exported archive
  * backups: Simplify getting included apps during restoring
  * udiskie: Merge into storage module

  [ Doma Gergő ]
  * Translated using Weblate (Hungarian)

  [ Petter Reinholdtsen ]
  * Translated using Weblate (Norwegian Bokmål)

  [ Allan Nordhøy ]
  * Translated using Weblate (Norwegian Bokmål)

  [ danielwine ]
  * Translated using Weblate (Hungarian)

  [ James Valleroy ]
  * backups: Validate backup manifests
  * backups: Move manifest validation into backups app
  * backups: Fix iteration over loaded modules
  * users: Reset groups before testing register_group
  * backups: List supported and installed apps when creating
  * backups: Implement process manifests for Packet
  * backups: Provide a default backup name
  * backups: Select all apps by default
  * backups: Use paths from selected apps
  * backups: Fix and test service shutdown and restore
  * backups: Patch actions for shutdown services test
  * backups: Disable create archive when no supported apps are installed
  * backups: Dump manifests file and include it in backup
  * backups: Name borg repo folder more clearly
  * backups: Include app versions in manifest file
  * backups: Use valid filename for export
  * backups: Don't display time as separate column
  * backups: Confirm that archive exists before restoring
  * backups: Add apps selection to restore form
  * backups: Use valid filename for manifest
  * backups: When restoring, only list apps included in backup
  * backups: Use backups API for restore
  * backups: Add more basic tests for backups API
  * functional_tests: Test dynamicdns backup and restore
  * ikiwiki: Add sites folder to backup data
  * functional_tests: Test ikiwiki backup and restore
  * functional_tests: Test mediawiki backup and restore
  * functional_tests: Test repro config backup and restore
  * backups: Rename 'Create archive' to 'New backup'
  * functional_tests: More robust checks using eventually
  * backups: Show disabled 'New backup' button when no apps installed
  * backups: Enable module
  * backups: Create folder if needed during setup
  * functional_tests: Only select app under test for new backup
  * functional_tests: Test ejabberd backup and restore
  * functional_tests: Ensure that backups app is installed before test
  * debian: Don't make backup of /etc/security/access.conf (Closes: #909484)
  * Bump Standards-Version to 4.2.1
  * Cleanup udiskie module

 -- James Valleroy <jvalleroy@mailbox.org>  Mon, 24 Sep 2018 19:23:04 -0400

plinth (0.38.0) unstable; urgency=medium

  [ Allan Nordhøy ]
  * Translated using Weblate (Norwegian Bokmål)

  [ Pavel Borecki ]
  * Translated using Weblate (Czech)

  [ Igor ]
  * Translated using Weblate (Russian)

  [ Johannes Keyser ]
  * Translated using Weblate (German)

  [ BO41 ]
  * Translated using Weblate (German)

  [ Doma Gergő ]
  * Translated using Weblate (Hungarian)

  [ Vignan Lavu ]
  * mediawiki: Enable SVG support for MediaWiki

  [ advocatux ]
  * Translated using Weblate (Spanish)

  [ Joseph Nuthalapati ]
  * Install ncurses-term during vagrant file provision
  * docs: Fix MediaWiki manual page download failing
  * manual: Remove footer for manual pages using Python XML module
  * upgrades: Clean up old kernel packages during automatic upgrades
  * turbolinks: Make the progress bar white and thicker

  [ James Valleroy ]
  * debian: Add German translation of debconf messages (Closes: #907787)
    - Thanks to Helge Kreutzmann for the patch.
  * tests: Make coverage package optional

 -- James Valleroy <jvalleroy@mailbox.org>  Mon, 10 Sep 2018 18:12:06 -0400

plinth (0.37.0) unstable; urgency=medium

  [ Pavel Borecki ]
  * Translated using Weblate (Czech)

  [ Allan Nordhøy ]
  * Translated using Weblate (Norwegian Bokmål)

  [ Petter Reinholdtsen ]
  * Translated using Weblate (Norwegian Bokmål)

  [ Igor ]
  * Translated using Weblate (Russian)

  [ advocatux ]
  * Translated using Weblate (Spanish)

  [ Doma Gergő ]
  * Translated using Weblate (Hungarian)

  [ James Valleroy ]
  * backups: Simplify export of backup archive files
  * backups: Add list of exported archives
  * backups: Restore from exported archive
  * vagrant: Clarify post-up message
  * debian: Add Dutch translation of debconf messages (Closes: #906945)
    - Thanks to Frans Spiesschaert for the patch.
  * Bump Standards-Version to 4.2.0

  [ Joseph Nuthalapati ]
  * vagrant: Vagrantfile changes for ease of development
  * install: Use Post/Response/Get pattern for reloads

 -- James Valleroy <jvalleroy@mailbox.org>  Mon, 27 Aug 2018 19:15:08 -0400

plinth (0.36.0) unstable; urgency=medium

  [ Gayathri Das ]
  * Translated using Weblate (Hindi)

  [ James Valleroy ]
  * Fix validation error in Hindi translation
  * Fix validation error in Spanish translation
  * Add backups info to apps
  * ejabberd: Cleanup config file upgrade
  * Add license info for Lato fonts
  * ci: Run test coverage and get report
  * Commit patch for French debconf translation (Closes: #905933)
    - Thanks to jean-pierre giraud for the patch.

  [ Luis A. Arizmendi ]
  * Translated using Weblate (Spanish)

  [ Igor ]
  * Translated using Weblate (Russian)

  [ Hemanth Kumar Veeranki ]
  * Translated using Weblate (Telugu)
  * Remove deprecated settings from already existing config files
  * Add functional test to enable/disable Message Archive Management

  [ Joseph Nuthalapati ]
  * Fix validation error in Spanish translation
  * Translated using Weblate (Hindi)
  * Trim the translation strings in Letsencrypt template where missing
  * backups: Add core API for full/apps backup
  * mediawiki: Fix issue with re-installation
  * mediawiki: Enable Instant Commons
  * mediawiki: Fix images throwing 403s
  * turbolinks: Reload page using JavaScript
  * functional tests: Fix failing test change default app

  [ Johannes Keyser ]
  * Translated using Weblate (German)

  [ Doma Gergő ]
  * Translated using Weblate (Hungarian)

  [ Robert Martinez ]
  * Add woff2 fonts

  [ Prachi Srivastava ]
  * Translated using Weblate (Hindi)

  [ manikanta varma datla ]
  * Disable launch button for web client when not installed

  [ Pavel Borecki ]
  * Translated using Weblate (Czech)

 -- James Valleroy <jvalleroy@mailbox.org>  Mon, 13 Aug 2018 18:24:33 -0400

plinth (0.35.0) unstable; urgency=medium

  [ Igor ]
  * Translated using Weblate (Russian)

  [ Luis A. Arizmendi ]
  * Translated using Weblate (Spanish)

  [ ikmaak ]
  * Translated using Weblate (Dutch)

  [ Bart Notelaers ]
  * Translated using Weblate (Dutch)

  [ Doma Gergő ]
  * Translated using Weblate (Hungarian)

  [ Gayathri Das ]
  * Translated using Weblate (Hindi)

  [ Sciumedanglisc ]
  * Translated using Weblate (Italian)

  [ Praveen Illa ]
  * Translated using Weblate (Telugu)

  [ Jayasuganthi ]
  * mediawiki: Enable short URLs

  [ Joseph Nuthalapati ]
  * mediawiki: Override Debian settings in FreedomBoxSettings.php
  * functional_tests: Fix first test failing on a pristine VM
  * debian: Remove Bdale Garbee from the list of uploaders
  * Add turbolinks
  * turbolinks: Replace style elements in head with blocks in body
  * functional_tests: Use body instead of html for state change check
  * turbolinks: Disable caching on application visits
  * configuration: Option to set a default app for FreedomBox
  * configuration: Use augeas to edit Apache files
  * configuration: Fix parsing error in retrieving default app

  [ వీవెన్ ]
  * Translated using Weblate (Telugu)

  [ Johannes Keyser ]
  * Translated using Weblate (German)
  * text stripped from icons for mediawiki, radicale, tahoe-lafs

  [ Hemanth Kumar Veeranki ]
  * Clarify description for radicale shared calendar/addressbook
  * Remove deprecated `iqdisc` in ejabberd config

  [ Robert Martinez ]
  * Adding link to HACKING.md
  * Fix ejabberd logo #1336

  [ Sunil Mohan Adapa ]
  * udiskie: Move udisks2 methods to separate module
  * storage: Fix parsing issues when mount point has spaces
  * udiskie: Remove the unused ejectable property
  * utils: Remove unused method
  * udiskie: Add eject functionality for a drive
  * udiskie: Also list read-only filesystems
  * udiskie: Remove internal networks warning
  * udiskie: Show special message when no storage device available

  [ James Valleroy ]
  * udiskie: Import glib and udisks only inside methods

  [ Allan Nordhøy ]
  * Translated using Weblate (Norwegian Bokmål)

 -- James Valleroy <jvalleroy@mailbox.org>  Mon, 30 Jul 2018 19:04:51 -0400

plinth (0.34.0) unstable; urgency=medium

  [ Joseph Nuthalapati ]
  * firstboot: Prompt for secret during firstboot welcome
  * firstboot: Add debconf translations for wizard secret dialog
  * l10n: Fix build error due to partially translated string in Hindi
  * ci: Install python3-coverage before running tests
  * backups: Temporarily hide app till implementation is complete

  [ James Valleroy ]
  * postinst: Fix indents and untabify
  * lintian: Add override for no-debconf-config
  * Translated using Weblate (Italian)
  * ci: Use python3.6 when installing dependencies
  * functional_tests: Rename features, organize by app
  * backups: New app to manage borgbackup archives
  * backups: Allow valid filenames as archive names
  * backups: Set LANG=C.UTF-8 when extracting archive
  * backups: Move repository location under /var/lib

  [ ikmaak ]
  * Translated using Weblate (Dutch)

  [ Gayathri Das ]
  * Translated using Weblate (Hindi)

  [ Sciumedanglisc ]
  * Translated using Weblate (Italian)

  [ Bart Notelaers ]
  * Translated using Weblate (Dutch)

  [ Doma Gergő ]
  * Translated using Weblate (Hungarian)

 -- James Valleroy <jvalleroy@mailbox.org>  Mon, 16 Jul 2018 19:16:08 -0400

plinth (0.33.1) unstable; urgency=medium

  [ Doma Gergő ]
  * Translated using Weblate (Hungarian)

  [ Pavel Borecki ]
  * Translated using Weblate (Czech)

  [ advocatux ]
  * Translated using Weblate (Spanish)

  [ Igor ]
  * Translated using Weblate (Russian)

  [ Joseph Nuthalapati ]
  * Change get-group-users to a simpler implementation
  * users: Replace disabled with readonly for admin group checkbox
    (Closes: #902892)

  [ Gayathri Das ]
  * Translated using Weblate (Hindi)

 -- James Valleroy <jvalleroy@mailbox.org>  Wed, 04 Jul 2018 10:32:23 -0400

plinth (0.33.0) unstable; urgency=medium

  [ Doma Gergő ]
  * Translated using Weblate (Hungarian)

  [ Allan Nordhøy ]
  * Translated using Weblate (Norsk bokmål)

  [ advocatux ]
  * Translated using Weblate (Spanish)

  [ Igor ]
  * Translated using Weblate (Русский)

  [ Pavel Borecki ]
  * Translated using Weblate (Čeština)

  [ Gayathri Das ]
  * Translated using Weblate (Hindi)

  [ Joseph Nuthalapati ]
  * Fix mistake in Hindi translation template
  * firewall: Display information that a service is internal only
  * users: Don't show Create User form to non-admin users
  * Translated using Weblate (Hindi)
  * users: Redirect to users list on successful user creation
  * packages: Button to refresh package lists

  [ Hemanth Kumar Veeranki ]
  * Add a way to refine shortcuts
  * Restrict removal of last admin user
  * Use logos instead of icons in the apps page

  [ danielwine ]
  * Translated using Weblate (Hungarian)

  [ Bart Notelaers ]
  * Translated using Weblate (Dutch)

  [ James Valleroy ]
  * users: Update Change Password menu for non-admin users
  * package: Add option to skip recommends
  * udiskie: New module for automatic mounting of removable media

  [ Sciumedanglisc ]
  * Translated using Weblate (Italian)

  [ Sunil Mohan Adapa ]
  * udiskie: Use glib library for dbus interaction

 -- James Valleroy <jvalleroy@mailbox.org>  Mon, 02 Jul 2018 20:15:50 -0400

plinth (0.32.0) unstable; urgency=medium

  [ Allan Nordhøy ]
  * Translated using Weblate (Norsk bokmål)

  [ Pavel Borecki ]
  * Translated using Weblate (Čeština)

  [ advocatux ]
  * Translated using Weblate (Spanish)

  [ Igor ]
  * Translated using Weblate (Русский)

  [ Gayathri Das ]
  * Translated using Weblate (Hindi)

  [ Hemanth Kumar Veeranki ]
  * Hide mediawiki frontpage shortcut when private mode is enabled
  * Translated using Weblate (Telugu)
  * Enable image uploads in mediawiki at startup

  [ Sciumedanglisc ]
  * Translated using Weblate (Italian)

  [ ikmaak ]
  * Translated using Weblate (Dutch)

  [ Michael Pimmer ]
  * Use djangos url reverse mechanism instead of hardcoding urls
  * Add ./run --develop option to use relative config/file paths
  * Add documentation for the './run --develop' option
  * Adapt test and documentation to changes of '--develop' option
  * Adapt .md files to four spaces for correct lists
  * Merge ./run --debug into --develop option
  * Remove unused imports and variables

  [ Sunil Mohan Adapa ]
  * yapf and isort fixes
  * Fix client info table size and flickering
  * Resize all main content
  * Remove unnecessary submenu override in 403.html
  * help: Show cards in the index page
  * snapshot: Remove unnecessary column sizing
  * users: Remove unnecessary column sizing
  * networks: Center align connection information
  * networks: Remove unnecessary column sizing
  * pagekite: Convert a two column page to one column
  * pagekite: Remove unnecessary column sizing
  * letsencrpt: Remove unnecessary column sizing
  * monkeysphere: Remove unnecessary column sizing
  * names: Remove unnecessary column sizing
  * sso: Adjust size of login form
  * storage: Remove unnecessary column sizing
  * tor: Increase the size of the status tables
  * help: Center the FreedomBox logo on about page
  * help: Remove the duplicate index URL and menu item
  * firewall: Resize the info table to full width
  * Increase language selection form to full width
  * first_setup: Remove unnecessary content sizing
  * first_boot: Remove unnecessary content sizing
  * diagnostics: Remove unnecessary content sizing
  * frontpage: Fix card sizing

  [ Johannes Keyser ]
  * Translated using Weblate (German)

  [ Joseph Nuthalapati ]
  * Translated using Weblate (Telugu)
  * mediawiki: Make private mode and public registrations mutually exclusive
  * mediawiki: Image uploads: improve logic and add functional tests
  * first-setup: Automatically expand root partition

  [ kotibannu541 ]
  * Translated using Weblate (Telugu)

  [ Nikhil Sankesa ]
  * Translated using Weblate (Telugu)

  [ Nikhil501 ]
  * Translated using Weblate (Telugu)

  [ Sandeepbasva ]
  * Translated using Weblate (Telugu)

  [ James Valleroy ]
  * mediawiki: Untabify template

  [ Doma Gergő ]
  * Translated using Weblate (Hungarian)

  [ Manish Tripathy ]
  * Apply new card based design

 -- James Valleroy <jvalleroy@mailbox.org>  Mon, 18 Jun 2018 20:36:30 -0400

plinth (0.31.0) unstable; urgency=medium

  [ Pavel Borecki ]
  * Translated using Weblate (Czech)

  [ advocatux ]
  * Translated using Weblate (Spanish)

  [ Igor ]
  * Translated using Weblate (Russian)

  [ Johannes Keyser ]
  * Translated using Weblate (German)

  [ Sciumedanglisc ]
  * Translated using Weblate (Italian)

  [ Gayathri Das ]
  * Translated using Weblate (Hindi)

  [ Robert Pollak ]
  * Translated using Weblate (German)

  [ Hemanth Kumar Veeranki ]
  * Translated using Weblate (Telugu)
  * Added an option to enable/disable private mode in mediawiki

  [ Petter Reinholdtsen ]
  * Translated using Weblate (Norwegian Bokmål)

  [ Allan Nordhøy ]
  * Translated using Weblate (Norwegian Bokmål)

  [ Sunil Mohan Adapa ]
  * searx: Don't depend on libapache2-mod-proxy-uwsgi

  [ Joseph Nuthalapati ]
  * users: Fix user permissions not being saved
  * users: internationalize a string
  * mediawiki: Run update script for 1.30 upgrade
  * shortcuts: Fix urls for ikiwiki shortcuts

  [ James Valleroy ]
  * mediawiki: Handle missing config lines for private mode

 -- James Valleroy <jvalleroy@mailbox.org>  Mon, 04 Jun 2018 18:16:00 -0400

plinth (0.30.0) unstable; urgency=medium

  [ Igor ]
  * Translated using Weblate (Russian)

  [ Sciumedanglisc ]
  * Translated using Weblate (Italian)

  [ Allan Nordhøy ]
  * Translated using Weblate (Norwegian Bokmål)

  [ danielwine ]
  * Translated using Weblate (Hungarian)

  [ Gayathri Das ]
  * Translated using Weblate (Hindi)

  [ Joseph Nuthalapati ]
  * setup: Remove unavailable as a state in setup_helper

 -- James Valleroy <jvalleroy@mailbox.org>  Mon, 21 May 2018 17:15:47 -0400

plinth (0.29.1) unstable; urgency=high

  [ Pavel Borecki ]
  * Translated using Weblate (Czech)

  [ advocatux ]
  * Translated using Weblate (Spanish)

  [ Sunil Mohan Adapa ]
  * security: Fix issue with Plinth locked out from sudo

 -- James Valleroy <jvalleroy@mailbox.org>  Tue, 08 May 2018 05:20:45 -0400

plinth (0.29.0) unstable; urgency=high

  [ Pavel Borecki ]
  * Translated using Weblate (Czech)

  [ advocatux ]
  * Translated using Weblate (Spanish)

  [ Johannes Keyser ]
  * Translated using Weblate (German)

  [ Allan Nordhøy ]
  * Translated using Weblate (Norwegian Bokmål)

  [ Hemanth Kumar Veeranki ]
  * Add an option to enable/disable public registrations in mediawiki

  [ Joseph Nuthalapati ]
  * mediawiki: enable/disable public registrations - refactoring & tests
  * security: Allow console login access to user plinth
  * tt-rss: Skip the check for SELF_URL_PATH

  [ Sciumedanglisc ]
  * Translated using Weblate (Italian)

  [ Sunil Mohan Adapa ]
  * searx: Fix issue with uwsgi crashing

 -- James Valleroy <jvalleroy@mailbox.org>  Mon, 07 May 2018 18:45:02 -0400

plinth (0.28.0) unstable; urgency=medium

  [ Sunil Mohan Adapa ]
  * Add locale for Lithuanian (lt)

  [ Sciumedanglisc ]
  * Translated using Weblate (Italian)

  [ Pavel Borecki ]
  * Translated using Weblate (Czech)

  [ Igor ]
  * Translated using Weblate (Russian)

  [ advocatux ]
  * Translated using Weblate (Spanish)

  [ Johannes Keyser ]
  * Translated using Weblate (German)
  * setup: disable install button for currently unavailable apps

  [ Allan Nordhøy ]
  * Translated using Weblate (Norwegian Bokmål)

  [ Joseph Nuthalapati ]
  * Translated using Weblate (Telugu)

  [ ikmaak ]
  * Translated using Weblate (Dutch)

  [ James Valleroy ]
  * Bump Standards-Version to 4.1.4

 -- James Valleroy <jvalleroy@mailbox.org>  Mon, 23 Apr 2018 21:03:39 -0400

plinth (0.27.0) unstable; urgency=medium

  [ Sciumedanglisc ]
  * Translated using Weblate (Italian)

  [ Pavel Borecki ]
  * Translated using Weblate (Czech)

  [ Igor ]
  * Translated using Weblate (Russian)

  [ advocatux ]
  * Translated using Weblate (Spanish)

  [ ikmaak ]
  * Translated using Weblate (Dutch)
  * Translated using Weblate (German)

  [ Allan Nordhøy ]
  * Translated using Weblate (Norwegian Bokmål)

  [ James Valleroy ]
  * snapshot: Disable python formatting for description
  * debian: Move Lintian source-level overrides to preferred location
  * debian: Bump debhelper compat version to 11
  * debian: Use https for copyright format url
  * debian: Bump standards version to 4.1.3
  * debian: Remove unused lintian override
  * middleware: Skip 'installed' message for essential apps
  * snapshot: Don't increment version
  * snapshot: Clarify form label and help text
  * snapshot: Format code with yapf

  [ Johannes Keyser ]
  * Translated using Weblate (German)

  [ Максим Якимчук ]
  * Translated using Weblate (Ukrainian)

  [ Jonny Birkelund ]
  * Translated using Weblate (Norwegian Bokmål)

  [ Joseph Nuthalapati ]
  * users: Fix admin group appearing twice in permissions
  * apps: Fix app names and short descriptions not being translated
  * snapshots: Move manual page link to the index page
  * snapshots: Fix tests broken by UI changes
  * language: Fix tests broken by recent feature
  * tests: Improve waiting for installation and configuration
  * Fix tests for firstboot, users and groups
  * tests: snapshots: Remove find_by_value usages
  * test: sharing: Fix tests that check text in English
  * tor: Make tests independent of language
  * tests: Recover from server restart during installation
  * tests: Fix tests depending on language being English
  * tests: Fix delete_user fixture
  * UI: Fix progress bar not appearing
  * snapshots: Fix for permissions issue when updating configuration

  [ Shubham Agarwal ]
  * snapper: enable/diable apt snapshots

 -- James Valleroy <jvalleroy@mailbox.org>  Mon, 09 Apr 2018 19:34:05 -0400

plinth (0.26.0) unstable; urgency=high

  [ 关羽 ]
  * Translated using Weblate (Chinese (Simplified))

  [ Igor ]
  * Translated using Weblate (Russian)

  [ Pavel Borecki ]
  * Translated using Weblate (Czech)

  [ Dietmar ]
  * Translated using Weblate (German)

  [ anonymous ]
  * Translated using Weblate (German)

  [ Allan Nordhøy ]
  * Translated using Weblate (Norwegian Bokmål)

  [ Joseph Nuthalapati ]
  * snapshots: Update description
  * searx: Rewrite url from /searx to /searx/
  * manual: Link to manual from each service
  * manual: Fix manual page links for tor and power templates

  [ Petter Reinholdtsen ]
  * Translated using Weblate (Norwegian Bokmål)

  [ Robert Martinez ]
  * Translated using Weblate (German)

  [ Sunil Mohan Adapa ]
  * Workaround security issues in django-axes
  * ssh, avahi, apache: Fix default value for setup arguments
  * ssh: Add comment about regenerating SSH keys
  * apache: Only regenerate snake oil cert when needed
  * apache: Explicitly enable the latest version of PHP module
  * apache: Increase module version number to fix php7.2

  [ danielwine ]
  * Translated using Weblate (Hungarian)

  [ Luis A. Arizmendi ]
  * Translated using Weblate (Spanish)

  [ Sciumedanglisc ]
  * Translated using Weblate (Italian)

  [ Johannes Keyser ]
  * Translated using Weblate (German)

  [ James Valleroy ]
  * Update doc-base for current html manual file

 -- James Valleroy <jvalleroy@mailbox.org>  Mon, 26 Mar 2018 20:18:57 -0400

plinth (0.25.0) unstable; urgency=medium

  [ Pavel Borecki ]
  * Translated using Weblate (Czech)

  [ danielwine ]
  * Translated using Weblate (Hungarian)

  [ Allan Nordhøy ]
  * Translated using Weblate (Norwegian Bokmål)

  [ Luis A. Arizmendi ]
  * Translated using Weblate (Spanish)

  [ Joseph Nuthalapati ]
  * coquelicot: Rename Plinth to FreedomBox in license headers
  * functional-tests: Merge plinth-tester into plinth
  * searx: Add basic functional tests
  * snapshots: Refactoring and indentation changes
  * Translated using Weblate (Telugu)
  * ttrss: update client apps
  * sharing: Update description
  * sharing: CSS styling fixes and text changes

  [ James Valleroy ]
  * infinoted: Always check ownership of cert files in setup

  [ Алексей Докучаев ]
  * Translated using Weblate (Russian)

  [ Igor ]
  * Translated using Weblate (Russian)

  [ Sunil Mohan Adapa ]
  * doc: Fix generation of HTML fragment
  * users: Generalize styling for multi-select widget
  * sharing: Finish implementation
  * sharing: Add functional tests
  * Support Django 2.0

  [ Shubham Agarwal ]
  * snapshots: Add submenu section in UI

  [ Prachi ]
  * sharing: Add app to share disk folders using various protocols

 -- James Valleroy <jvalleroy@mailbox.org>  Mon, 12 Mar 2018 18:40:31 -0400

plinth (0.24.0) unstable; urgency=medium

  [ Joseph Nuthalapati ]
  * Add file-sharing application Coquelicot to FreedomBox
  * Translated using Weblate (Telugu)
  * mediawiki: Allow shortcut to be publicly visible on front page
  * clients: Add and correct Client Apps
  * api: fix icon_url
  * searx: New app for Searx metasearch engine

  [ Pavel Borecki ]
  * Translated using Weblate (Czech)

  [ Allan Nordhøy ]
  * Translated using Weblate (Chinese (Simplified))
  * Translated using Weblate (Norwegian Bokmål)

  [ Sunil Mohan Adapa ]
  * Rename Plinth to FreedomBox in various places
  * debian: Update copyright to FreedomBox Authors
  * setup.py: Update website to freedombox.org
  * Add locale for Hungarian (hu)
  * locale: Update the language selection form
  * config: Remove language selection from config page
  * Don't use async for method parameters
  * searx: Increase the secret key length to 64 bytes

  [ danielwine ]
  * Translated using Weblate (Hungarian)

  [ Sai Kiran Naragam ]
  * locale: Anonymous users can set preferred language
  * locale: Adds preferred language for logged in user

  [ Luis A. Arizmendi ]
  * Translated using Weblate (Spanish)

  [ Johannes Keyser ]
  * Translated using Weblate (German)
  * matrixsynapse: Fix mail attribute for ldap login

 -- James Valleroy <jvalleroy@mailbox.org>  Mon, 26 Feb 2018 18:22:23 +0100

plinth (0.23.0) unstable; urgency=medium

  [ Sunil Mohan Adapa ]
  * Fetch latest manual from wiki
  * Translated using Weblate (Telugu)
  * snapshot: Enable Delete All only with non-default snapshots

  [ Joseph Nuthalapati ]
  * jsxc: consistent url format
  * Translated using Weblate (Telugu)
  * sso: Increase timeout to 60 minutes
  * YAPF formatting for actions/auth_pubtkt
  * transmission: Add .png logo
  * snapshot: Delete All should skip currently active snapshot
  * config: Move the method get_hostname to __init__.py
  * snapshots: Refactoring and text changes
  * snapshots: Increment version to 2

  [ drashti kaushik ]
  * Translated using Weblate (Gujarati)

  [ uday17 ]
  * Translated using Weblate (Telugu)

  [ Sandeepbasva ]
  * Translated using Weblate (Telugu)

  [ kotibannu541 ]
  * Translated using Weblate (Telugu)

  [ Arshadashu ]
  * Translated using Weblate (Telugu)

  [ Nikhil Sankesa ]
  * Translated using Weblate (Telugu)

  [ sandeepgurram ]
  * Translated using Weblate (Telugu)

  [ prudhvi ]
  * Translated using Weblate (Telugu)

  [ chilumula vamshi krishna ]
  * Translated using Weblate (Telugu)

  [ pranava pari ]
  * Translated using Weblate (Telugu)

  [ Nikhil501 ]
  * Translated using Weblate (Telugu)

  [ Michal Čihař ]
  * Translated using Weblate (Telugu)

  [ Johannes Keyser ]
  * Translated using Weblate (German)

  [ anil kukmar soma ]
  * Translated using Weblate (Telugu)

  [ Pavel Borecki ]
  * Translated using Weblate (Czech)

  [ Vikas Singh ]
  * Font: Change Helvetica to Lato
  * theme: Update CSS to use Lato font

  [ Aakanksha Saini ]
  * Snapper: Modify configurations to reduce disk usage

  [ James Valleroy ]
  * Add fonts-lato as dependency
  * Update translation strings
  * Add lintian override for symlink to Lato font file

 -- James Valleroy <jvalleroy@mailbox.org>  Mon, 12 Feb 2018 19:17:31 -0500

plinth (0.22.0) unstable; urgency=medium

  [ Drashti Kaushik ]
  * Translated using Weblate (Gujarati)
  * Translated using Weblate (Hindi)

  [ Igor ]
  * Translated using Weblate (Russian)

  [ Ikmaak ]
  * Translated using Weblate (Dutch)

  [ Joseph Nuthalapati ]
  * Translated using Weblate (Telugu)
  * ci: Replace CircleCI configuration with GitLab CI configuration
  * firstboot: Fix caching issue in collecting first_boot steps
  * HACKING: Commands to run a single test method, class or module
  * first_setup: UX improvements for the first setup page
  * matrix-synapse: Fix YAML format issues.

  [ Pavel Borecki ]
  * Translated using Weblate (Czech)

  [ Sunil Mohan Adapa ]
  * Add locale for Ukrainian (uk)
  * ci: Update badge to use Gitlab CI instead of Circle CI
  * Update Github URLs with Salsa URLs
  * tor: Ensure that is-enabled status is show properly

  [ Vikas Singh ]
  * actions: Allow not printing error when an action fails

 -- Sunil Mohan Adapa <sunil@medhas.org>  Tue, 30 Jan 2018 14:41:25 +0530

plinth (0.21.0) unstable; urgency=medium

  [ Aakanksha Saini ]
  * navigation bar: change label 'Configuration' to 'System'
  * storage: Removed beta warning for expanding partition
  * groups: Consistent listing of groups
  * syncthing: Restrict administration to users in group syncthing

  [ Allan Nordhøy ]
  * Spelling: configuration, log in, wiki

  [ Johannes Keyser ]
  * doc: update HACKING, CONTRIBUTING and INSTALL information
  * help: Show menu on smaller screens also

  [ Joseph Nuthalapati ]
  * Complete some of the pending changing in renaming some files to .md

  [ Shubham Agarwal ]
  * diagnostics: Enable button when enabled but not running

  [ Sunil Mohan Adapa ]
  * openvpn: Upgrade to the new Debian way
  * Add explicit dependency on e2fsprogs (Closes: #887223).

 -- James Valleroy <jvalleroy@mailbox.org>  Mon, 15 Jan 2018 15:07:03 -0500

plinth (0.20.0) unstable; urgency=high

  [ James Valleroy ]
  * bind: Rework getting and changing config
  * bind: Don't use forwarders by default

  [ Johannes Keyser ]
  * ejabberd: Remove redundant button Client Apps
  * ejabberd: Minor description cleanups

  [ Joseph Nuthalpati ]
  * mediawiki: Add wiki application

  [ Sunil Mohan Adapa ]
  * users: Make sure first run actually works
  * bind: Add information about current utility
  * storage: Make tests run on special filesystems

 -- James Valleroy <jvalleroy@mailbox.org>  Mon, 01 Jan 2018 15:04:02 -0500

plinth (0.19.0) unstable; urgency=medium

  [ James Valleroy ]
  * users: Use own copy of ldapscripts config
  * users: Handle upgrade for ldapscripts config
  * vagrant: Avoid debconf prompts while provisioning
  * Bump standards version, no changes needed

  [ John McCann ]
  * ejabberd: Use dynamic reload after enabling/disabling MAM

  [ Joseph Nuthalapati ]
  * Add framework for user groups per application
  * groups: User permissions for access to apps based on LDAP groups
  * Fixes for user groups
  * Fix failing root tests
  * Suppress unnecessary logging in cfg tests
  * users: tests: restore previous value of restricted access
  * snapshots: Button to delete all snapshots
  * snapshots: Minor refactoring
  * manual: Make manual available as a PDF download
  * manual: Download can serve either pdf or pdf.gz file

  [ Sunil Mohan Adapa ]
  * Update yapf configuration for simplicity
  * Update HACKING file about coding standard tools
  * clients: Minor styling fixes
  * clients: Update icons to be 32x32 consistently
  * api: Update for clarity (API breaking change)
  * clients: Cleanup framework
  * clients: Update all manifest due to use updated framework
  * users: Add a note about using separate first setup action
  * help: Don't uncompress the PDF manual

  [ Hanisha P ]
  * minetest: Show domain information for users to connect to minetest
  * Option to enable/disble automatic timeline snapshots

 -- James Valleroy <jvalleroy@mailbox.org>  Mon, 18 Dec 2017 17:16:58 -0500

plinth (0.18.1) unstable; urgency=high

  * Re-upload with higher urgency (to unblock django-axes 3.0.3).

 -- James Valleroy <jvalleroy@mailbox.org>  Mon, 04 Dec 2017 23:10:37 -0500

plinth (0.18.0) unstable; urgency=low

  [ James Valleroy ]
  * Add shadowsocks client with socks5 proxy.

  [ Joseph Nuthalapati ]
  * config: Avoid sending domain_added signal for empty domain.
  * Override monkey-patched LoginView from django-axes 3.0.3.
  * Make Plinth depend on django-axes 3.0.3 or later.
  * sso: Fixes for regressions after adding captcha and axes.
  * sso: Fix conflict between urls of sso and captcha.
  * transmission: Fix sso not being enabled.
  * Add client information for Matrix Synapse and Syncthing.
  * Add icons for desktop applications and Apple App store.

  [ Prachi Srivastava ]
  * avahi: Add service for freedombox discovery.
  * Add fields to the api response.
  * Add client information for modules.

  [ Sunil Mohan Adapa ]
  * shadowsocks: Add more ciphers.
  * service: Add missing restart action.
  * avahi: Update FreedomBox service file.

  [ Hritesh Gurnani ]
  * Reduce OS icons size for clients.

 -- James Valleroy <jvalleroy@mailbox.org>  Mon, 04 Dec 2017 20:14:41 -0500

plinth (0.17.0) unstable; urgency=medium

  [ Joseph Nuthalapati ]
  * transmission: Enable Single Sign On.
  * cockpit: Add short description to frontpage shortcut.

  [ Allan Nordhøy ]
  * fail2ban: Spelling "Fail2ban" and sentence structure.

  [ Ravi Bolla ]
  * config: Refactor config.py into views and form.

  [ James Valleroy ]
  * Removed old changelog.

 -- James Valleroy <jvalleroy@mailbox.org>  Mon, 20 Nov 2017 18:43:17 -0500

plinth (0.16.0) unstable; urgency=medium

  [ Federico Ceratto ]
  * Switched to native package.

 -- James Valleroy <jvalleroy@mailbox.org>  Mon, 06 Nov 2017 20:51:58 -0500

plinth (0.15.3+ds-1) unstable; urgency=high

  [ James Valleroy ]
  * Switch from gir1.2-networkmanager-1.0 to gir1.2-nm-1.0 (Closes: #862758).
    Thanks to Michael Biebl.
  * Bump standards version to 4.1.1.
  * New upstream version 0.15.3 (Closes: #877371).
  * Add patch to skip letsencrypt tests that require root privileges.
  * Cleanup disks module (renamed to storage).
  * Add patch with workaround for login issues.
  * Add myself to uploaders.

  [ Sunil Mohan Adapa ]
  * Break older version of freedombox-setup (<< 0.11~)
  * Bump Django version to 1.11

  [ Joseph Nuthalapati ]
  * Add new dependencies - axes and captcha

 -- James Valleroy <jvalleroy@mailbox.org>  Sat, 21 Oct 2017 14:14:00 -0400

plinth (0.15.2+ds-1) unstable; urgency=medium

  [ James Valleroy ]
  * Cleanup config for removed modules (Closes: #876627).
  * New upstream version 0.15.2 (Closes: #876640).
  * Add python3-configobj depend.

 -- Federico Ceratto <federico@debian.org>  Mon, 25 Sep 2017 15:03:35 +0100

plinth (0.15.1+ds-1) unstable; urgency=medium

  [ James Valleroy ]
  * Sort dependency list for essential modules (Closes: #872541).
  * Bump standards version to 4.0.1.

  [ Federico Ceratto ]
  * New upstream version 0.15.1

 -- Federico Ceratto <federico@debian.org>  Sat, 23 Sep 2017 11:35:41 +0100

plinth (0.14.0+ds-1) unstable; urgency=medium

  [ James Valleroy ]
  * New upstream version 0.14.0.
  * Refresh patches.

 -- Sunil Mohan Adapa <sunil@medhas.org>  Thu, 20 Apr 2017 19:48:03 +0530

plinth (0.13.1+ds-1) unstable; urgency=medium

  [ James Valleroy ]
  * Disable shaarli module, package removed from Debian.
  * New upstream version 0.13.1.
  * Update paths for jsxc symlinks.
  * Remove configuration for obsolete xmpp module.

 -- Federico Ceratto <federico@debian.org>  Sun, 22 Jan 2017 21:48:59 +0000

plinth (0.12.0+ds-1) unstable; urgency=medium

  [ James Valleroy ]
  * Exclude new symlink in upstream source.
  * New upstream version 0.12.0.
  * Remove patches that have been merged upstream.
  * Rearrange copyright file with more general license at the top.
  * Move plinth into web section.
  * Update symlinks for jsxc 3.0.0.

 -- Federico Ceratto <federico@debian.org>  Sat, 10 Dec 2016 18:42:29 +0100

plinth (0.11.0+ds-1) unstable; urgency=medium

  [ James Valleroy ]
  * New upstream version 0.11.0.
  * Replace python3-yaml dependency with python3-ruamel.yaml.
  * Add python3-apt dependency.
  * Add patch to fix permissions and use new setup command (Closes: #837206).
  * Add patch to include xmpp module static files in build.
  * Add links for jsxc static files. Workaround for #838183.
  * Remove symlinks from source package.

  [ Sunil Mohan Adapa ]
  * Automatically add essential packages to depends (Closes: #837332).

 -- Federico Ceratto <federico@debian.org>  Mon, 26 Sep 2016 14:52:36 +0100

plinth (0.10.0-1) unstable; urgency=medium

  [ James Valleroy ]
  * New upstream version 0.10.0.
  * Bump minimum required python3-django to 1.10.

 -- Federico Ceratto <federico@debian.org>  Sun, 21 Aug 2016 13:07:54 +0100

plinth (0.9.4-2) unstable; urgency=medium

  [ James Valleroy ]
  * Add breaks/replaces on freedombox-setup << 0.9.2~ (Closes: #829743).

 -- Federico Ceratto <federico@debian.org>  Sat, 16 Jul 2016 14:55:37 +0100

plinth (0.9.4-1) unstable; urgency=medium

  [ James Valleroy ]
  * New upstream version 0.9.4.
  * Remove init script override. Init script was removed from upstream.
  * Drop packagekit dependency. No longer required by upstream.
  * Drop gir1.2-packagekitglib-1.0 depend and build-depend.

 -- Federico Ceratto <federico@debian.org>  Fri, 24 Jun 2016 22:02:54 +0100

plinth (0.9.2-1) unstable; urgency=medium

  [ James Valleroy ]
  * New upstream version 0.9.2.

  [ Petter Reinholdtsen ]
  * Added d/gbp.conf to enforce the user of pristine-tar.
  * Adjusted d/copyright to make sure license names are unique.  Thanks lintian.
  * Updated Standards-Version from 3.9.6 to 3.9.8.

 -- Petter Reinholdtsen <pere@debian.org>  Wed, 25 May 2016 07:16:08 +0000

plinth (0.9.1-1) unstable; urgency=low

  [ James Valleroy ]
  * New upstream version 0.9.1.
  * Add python3-requests as dependency and build-dep.

 -- Federico Ceratto <federico@debian.org>  Sat, 02 Apr 2016 16:53:42 +0100

plinth (0.8.2-1) unstable; urgency=low

  [ James Valleroy ]
  * New upstream version 0.8.2.

 -- Federico Ceratto <federico@debian.org>  Fri, 26 Feb 2016 19:51:37 +0000

plinth (0.8.1-1) unstable; urgency=low

  [ James Valleroy ]
  * Skip filter-pristine-tar step for new upstream.
  * New upstream version 0.8.1.
  * Add docbook-utils as build dependency.
  * Add packagekit as dependency.

 -- Federico Ceratto <federico@debian.org>  Tue, 16 Feb 2016 18:38:53 +0000

plinth (0.7.2-1) unstable; urgency=low

  [ James Valleroy ]
  * New upstream version 0.7.2.
  * Remove patch to enable javascript-common, fixed upstream.

 -- Federico Ceratto <federico@debian.org>  Fri, 25 Dec 2015 13:47:03 +0000

plinth (0.7.1-1) unstable; urgency=low

  [ James Valleroy ]
  * New upstream version 0.7.1.
  * Remove patch to fix config test, fixed upstream.
  * Refresh patch.
  * Add gettext as build dependency.
  * Disable restore module, node-restore package not available in Debian yet.

  [ Sunil Mohan Adapa ]
  * Remove Django HTMLParser workaround as it is no longer need.
  * Add javascript-common as dependency as we are enabling it during setup.

  * Update package description (Closes: #804753)

 -- Federico Ceratto <federico@debian.org>  Sat, 12 Dec 2015 15:12:48 +0000

plinth (0.6-1) unstable; urgency=low

  [ Nick Daly ]
  * Uploaded new version.

  [ James Valleroy ]
  * New upstream version 0.6.
  * Drop obsolete documentation patch.
  * Add dblatex and xmlto as build dependencies, for manual. Drop pandoc.
  * Add network-manager, ppp, pppoe, and python3-psutil as dependencies.
  * Remove old TODO from docs.
  * Add patch to workaround django 1.7 issue with python 3.5.
  * Add patch to fix failing plinth config test.
  * Add gir1.2-networkmanager-1.0 and python3-psutil also as build-depends.
  * Cleanup installation documenation.

 -- Nick Daly <Nick.M.Daly@gmail.com>  Fri, 16 Oct 2015 22:57:10 -0500

plinth (0.5-1) unstable; urgency=low

  [ Nick Daly ]
  * Package new upstream version 0.5.

  [ James Valleroy ]
  * Add augeas-tools, gir1.2-glib-2.0, gir1.2-networkmanager-1.0, ldapscripts,
    python3-augeas, and python3-django-stronghold as dependencies.
  * Disable "packages" module when upgrading.
  * Remove patches for python-networkmanager (obsolete) and ikiwiki
    (upstreamed).
  * Add patch to skip privileged actions test while building.
  * Add some build-depends needed for tests.

  [ James Valleroy ]
  * New upstream version 0.4.5.
  * Remove patch that has been upstreamed.
  * Add new patch to remove python-networkmanager dependency, because
    python3-networkmanager package is not available in Debian yet. The networks
    module is disabled for now.
  * Enable systemd service file.
  * Add new patch to enable javascript-common apache conf in plinth setup.
  * Add new patch to require ikiwiki module to install some of ikiwiki's
    recommends that are needed for compiling wikis.

  [ Sunil Mohan Adapa ]
  * Add python3-yaml as dependency.
  * Add lintian override for extra apache configuration.
  * Update Debian copyright file.

 -- Nick Daly <Nick.M.Daly@gmail.com>  Sun, 02 Aug 2015 17:14:50 -0500

plinth (0.4.4-1) unstable; urgency=low

  [ Sunil Mohan Adapa ]
  * New upstream version 0.4.4.  Closes: #769328, #755619, #765916,
    #768666, #737456, #741919.
  * Update dependencies as per upstream changes.
  * Require Django 1.7 reflecting upstream changes.
  * Remove patches that have been upstreamed.
  * Update standards version to 3.9.6.
  * Properly remove obsolete module configuration.
  * Remove upstream install documentation.

 -- Bdale Garbee <bdale@gag.com>  Tue, 13 Jan 2015 22:25:07 +1300

plinth (0.4.1-1) unstable; urgency=low

  [ Sunil Mohan Adapa ]
  * New upstream version 0.4.1.
  * Remove install override which is no longer required. Upstream
    does not contain images with executable permissions anymore.
  * Remove patch for changing paths which is no longer necessary.
  * Change upstream URLs to point to github.com/freedombox.
  * Update license information. Remove information about files no
    longer present in upstream.
  * Remove link to configuration file no longer necessary due to
    upstream changes.
  * Remove debian/clean no longer necessary.
  * Build package as Python 3 package. Upstream migrated to Python 3.
  * Fix issue with cleaning the package after build.

 -- Petter Reinholdtsen <pere@debian.org>  Sun, 02 Nov 2014 17:20:26 +0000

plinth (0.3.2.0.git.20140829-1) unstable; urgency=high

  * Updated to new git version from Nick Daly based on commit
    250b0100aab236fcf9dfa65eccf656fe037f9422.
    - Fixes broken web pages (Closes: #754117).
  * Updated patch program-paths.diff to include actions_dir setting,
    and drop now obsolete patch actions-path.diff.

 -- Petter Reinholdtsen <pere@debian.org>  Sat, 30 Aug 2014 08:26:06 +0200

plinth (0.3.2.0.git.20140621-1) unstable; urgency=medium

  * Updated to new git version from Nick Daly based on commit
    af08066cafefb5d10304b7d8b22ed1f18c4df6d0.
    - Drop now obsolete patch drop-firewalld-services.diff.

 -- Petter Reinholdtsen <pere@debian.org>  Sat, 21 Jun 2014 20:39:30 +0200

plinth (0.3.2.0.git.20140614-3) unstable; urgency=medium

  * Add libjs-twitter-bootstrap as binary dependency in addition to
    being a build dependency.

 -- Petter Reinholdtsen <pere@debian.org>  Sun, 15 Jun 2014 23:38:57 +0200

plinth (0.3.2.0.git.20140614-2) unstable; urgency=low

  * Update dependencies, drop python-cheetah and python-simplejson,
    which are no longer used, and add python-bootstrapform needed to
    show the first page.

 -- Petter Reinholdtsen <pere@debian.org>  Sat, 14 Jun 2014 08:51:34 +0200

plinth (0.3.2.0.git.20140614-1) unstable; urgency=low

  * Updated to new git version from Nick Daly based on commit
    a01ef055beab017fcd77ca9da7cab6fe01eeffbe.
  * Add build-depend on libjs-twitter-bootstrap, now needed to
    build documentation.
  * Add new patch drop-firewalld-services.diff to remove firewalld
    service definitions now available in firewalld version 0.3.10-1
    (Closes: #750927).

 -- Petter Reinholdtsen <pere@debian.org>  Sat, 14 Jun 2014 00:30:42 +0200

plinth (0.3.2.0.git.20140504-2) unstable; urgency=low

  * Drop python-contract dependency.  It is not used any more.
  * Add python-django as binary dependency on request from Nick Daly.

 -- Petter Reinholdtsen <pere@debian.org>  Mon, 05 May 2014 13:27:27 +0200

plinth (0.3.2.0.git.20140504-1) unstable; urgency=low

  * Updated to new git version from Nick Daly based on commit
    d7a323512073cea9e4ee5a1cd91870a9f04959a6.
    - Move firewall setup from freedombox-setup to plinth.
  * Add Sunil and Nick as uploaders.

 -- Petter Reinholdtsen <pere@debian.org>  Sun, 04 May 2014 09:53:25 +0200

plinth (0.3.1.git.20140327-1) unstable; urgency=low

  * New upstream version 0.3.1.git.20140327.

 -- Petter Reinholdtsen <pere@debian.org>  Thu, 27 Mar 2014 10:29:36 +0100

plinth (0.3.1.git.20140304-1) unstable; urgency=low

  * Add sudo as a run time dependency, to make sure the privileged
    commands work.
  * Update Standards-Version from 3.9.4 to 3.9.5.  No changes needed.
  * Create plinth user with /var/lib/plinth as home directory, to keep
    lintian happy.

 -- Petter Reinholdtsen <pere@debian.org>  Sat, 08 Mar 2014 22:25:32 +0100

plinth (0.3.0.0.git.20131229-1) unstable; urgency=low

  * Updated to new git version from Nick Daly based on commit
    cb9ca1b86c7b7440e87b6d5b65ab6ccf51f760cf .
    - Remove patch correct-issue-tracker.diff now included upstream.
    - Updated patches actions-path.diff and program-paths.diff to match
      changes done upstream.
  * Updated copyright file with more details using the new upstream
    LICENSES file.

 -- Petter Reinholdtsen <pere@debian.org>  Sun, 29 Dec 2013 16:06:53 +0100

plinth (0.3.0.0.git.20131117-1) unstable; urgency=low

  * Updated to new git version from Nick Daly based on commit
    7f3b1a62c81f760da465497030b68d77139406d7.
    - Add new dependencies libjs-jquery and libjs-modernizr to plinth.
      Patch from James Valleroy.
    - Add new dependencies on python-passlib (>= 1.6.1) and python-bcrypt.
  * Remove now obsolete disable-override-config patch
  * Updated program-paths.diff patch to match new upstream source.
  * Add new patch actions-path.diff to use correct path to actions scripts.
  * Add new patch correct-issue-tracker.diff to use correct URL to current
    upstream github repository.

 -- Petter Reinholdtsen <pere@debian.org>  Sun, 17 Nov 2013 13:07:21 +0100

plinth (0.3.0.0.git.20131101-2) unstable; urgency=low

  * Rewrite config to get plinth starting out of the box.  New patches
    program-paths and disable-override-config.

 -- Petter Reinholdtsen <pere@debian.org>  Sat, 02 Nov 2013 07:54:37 +0100

plinth (0.3.0.0.git.20131101-1) unstable; urgency=low

  * Updated to new git version from Nick Daly based on commit
    b9b4e0a2ec21edc1b1f73cffc905463a96c18f25.
  * Drop patch install-actions-lib made obsolete by latest upstream
    changes.
  * Depend on pandoc-data | pandoc (<= 1.11.1-3) to make sure
    documentation can be built with the latest pandoc package in
    unstable.

 -- Petter Reinholdtsen <pere@debian.org>  Fri, 01 Nov 2013 13:14:41 +0100

plinth (0.3.0.0.git.20131028-1) unstable; urgency=low

  * Updated to new git version from Nick Daly based on commit
    0296a1a99cb1ad0a21729ea37fd53e171ee60614.
    - Drops local copies of javascript libraries also available from
      Debian packages.
  * Add new dependency python-contract needed by new upstream version.
  * Reduce the versioned python-withsqlite dependency from
    0.0.0~git.20130929-1 to 0.0.0~git.20130929, to also accept the
    0.0.0~git.20130929-1~pere.0 version currently available from the
    non-debian repo.
  * New patch install-actions-lib to fix install target (Upstream
    issue #41).

 -- Petter Reinholdtsen <pere@debian.org>  Wed, 30 Oct 2013 22:25:25 +0100

plinth (0.3.0.0.git.20131010-1) unstable; urgency=low

  * Updated to new git version from Nick Daly based on
    commit 5ec749af8e5cb2480556e6926e239972ac890b4c
  * Dropped patch debpathes now merged upstream.
  * Changed depend on python-withsqlite to (>= 0.0.0~git.20130929-1),
    making sure a version with support for more than one table in
    one sqlite file is available.

 -- Petter Reinholdtsen <pere@debian.org>  Thu, 10 Oct 2013 22:51:34 +0200

plinth (0.0.0~git.20130928-1) unstable; urgency=low

  * Updated to new git version from Nick Daly.
  * Drop patches keep-vendor-dir.diff, handle-unknown-users.diff,
    sudo-not-exmachina.diff and app-owncloud.diff now merged upstream.
  * Drop workaround for keep-vendor-dir.diff from rules file.

 -- Petter Reinholdtsen <pere@debian.org>  Sat, 28 Sep 2013 22:55:36 +0200

plinth (0.0.0~git.20130925-2) unstable; urgency=low

  * Depend on python-withsqlite (>= 0.0.0~git.20130915-2) to make sure a
    version with support for the check_same_thread constructor option is
    available.
  * New patch handle-unknown-users.diff to make sure unknown users
    are handled exactly like incorrect passwords when login fail.
  * New patch app-owncloud.diff to add owncloud support to Plinth.
  * Adjusted rules to make sure actions/* scripts are executable.

 -- Petter Reinholdtsen <pere@debian.org>  Fri, 27 Sep 2013 09:06:38 +0200

plinth (0.0.0~git.20130925-1) unstable; urgency=low

  [ Tzafrir Cohen ]
  * Initial release. (Closes: #722093)

  [ Petter Reinholdtsen ]
  * New patch keep-vendor-dir.diff to avoid removing directories that
    should survive the clean Makefile target.
  * Add workaround in rules addressing the problem caused by
    keep-vendor-dir.diff being applied after 'make clean' is executed.
  * New patch sudo-not-exmachina.diff to drop the exmachina dependency,
    and adjust binary dependencies and the debpathes patch to cope with
    this.  Drop dependency on augeas-tools, no longer used with this
    patch.
  * Set priority to optional, as the package do not conflict with anything.

 -- Petter Reinholdtsen <pere@debian.org>  Thu, 26 Sep 2013 09:14:54 +0200<|MERGE_RESOLUTION|>--- conflicted
+++ resolved
@@ -1,10 +1,3 @@
-<<<<<<< HEAD
-freedombox (24.14~bpo12+1) bookworm-backports; urgency=medium
-
-  * Rebuild for bookworm-backports.
-
- -- James Valleroy <jvalleroy@mailbox.org>  Fri, 05 Jul 2024 10:33:31 -0400
-=======
 freedombox (24.15) unstable; urgency=medium
 
   [ gallegonovato ]
@@ -41,7 +34,12 @@
   * doc: Fetch latest manual
 
  -- James Valleroy <jvalleroy@mailbox.org>  Tue, 16 Jul 2024 20:41:25 -0400
->>>>>>> 255aa955
+
+freedombox (24.14~bpo12+1) bookworm-backports; urgency=medium
+
+  * Rebuild for bookworm-backports.
+
+ -- James Valleroy <jvalleroy@mailbox.org>  Fri, 05 Jul 2024 10:33:31 -0400
 
 freedombox (24.14) unstable; urgency=medium
 
