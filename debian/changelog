--- conflicted
+++ resolved
@@ -1,10 +1,3 @@
-<<<<<<< HEAD
-freedombox (22.6.1~bpo11+1) bullseye-backports; urgency=medium
-
-  * Rebuild for bullseye-backports.
-
- -- James Valleroy <jvalleroy@mailbox.org>  Tue, 08 Mar 2022 08:01:37 -0500
-=======
 freedombox (22.7) unstable; urgency=medium
 
   [ Nathaniel Ramos Alexander ]
@@ -20,7 +13,12 @@
   * doc: Fetch latest manual
 
  -- James Valleroy <jvalleroy@mailbox.org>  Mon, 14 Mar 2022 20:30:20 -0400
->>>>>>> 161f09fa
+
+freedombox (22.6.1~bpo11+1) bullseye-backports; urgency=medium
+
+  * Rebuild for bullseye-backports.
+
+ -- James Valleroy <jvalleroy@mailbox.org>  Tue, 08 Mar 2022 08:01:37 -0500
 
 freedombox (22.6.1) unstable; urgency=medium
 
