<<<<<<< HEAD
plinth (20.17~bpo10+1) buster-backports; urgency=medium

  * Rebuild for buster-backports.

 -- James Valleroy <jvalleroy@mailbox.org>  Thu, 05 Nov 2020 05:47:29 -0500
=======
freedombox (20.18) unstable; urgency=medium

  [ Hetgyl ]
  * Translated using Weblate (French)

  [ Reg Me ]
  * Translated using Weblate (Dutch)
  * Translated using Weblate (Dutch)
  * Translated using Weblate (Dutch)
  * Translated using Weblate (Dutch)

  [ Joseph Nuthalapati ]
  * coverage: Omit files under tests/ directories
  * ci: Add --cov-config to the coverage command
  * openvpn: Cleanup easyrsa 2 to 3 upgrade code
  * openvpn: Function to detect ECC/RSA configuration
  * openvpn: ECC: Setup and Migration
  * openvpn: Remove explicit setup step
  * openvpn: Improve migrate_to_ecc template
  * openvpn: Remove opinion on which curve to use
  * openvpn: client configuration for RSA and ECC
  * gitlabci: Update Dockerfile and script

  [ Ralf Barkow ]
  * Translated using Weblate (German)

  [ Fioddor Superconcentrado ]
  * Translated using Weblate (Spanish)

  [ Matthias Dellweg ]
  * Enable dynamicdns module to handle IPv6

  [ Dietmar ]
  * Translated using Weblate (Italian)

  [ James Valleroy ]
  * locale: Update translation strings
  * doc: Fetch latest manual

 -- James Valleroy <jvalleroy@mailbox.org>  Mon, 16 Nov 2020 20:49:24 -0500

freedombox (20.17.1) experimental; urgency=medium

  [ Burak Yavuz ]
  * Translated using Weblate (Turkish)
  * Translated using Weblate (Turkish)

  [ Dietmar ]
  * Translated using Weblate (German)
  * Translated using Weblate (Italian)

  [ Joseph Nuthalapati ]
  * ci: Fix flake8 errors
  * pubtkt: Fix Python format language errors

  [ James Valleroy ]
  * debian: Rename source package to freedombox
  * doc: Fetch latest manual

 -- James Valleroy <jvalleroy@mailbox.org>  Sat, 07 Nov 2020 08:02:53 -0500
>>>>>>> 0e7c7ce1

plinth (20.17) unstable; urgency=medium

  [ Fioddor Superconcentrado ]
  * package: i18n: Mark progress status strings for translation
  * networks: i18n: Mark string for translation on delete page
  * networks: i18n: Mark various strings for translation
  * notifications: i18n: Mark app names and extra data for translation
  * networks: css: Make button wider in network list
  * Translated using Weblate (Spanish)

  [ Sunil Mohan Adapa ]
  * backups: i18n: Mark form success messages for translation
  * doc: wikiparser: Fix issue with running parser outside doc/ dir
  * upgrades: Disable the option when not able to dist upgrade
  * ci: Split testing stages into smaller stages

  [ Coucouf ]
  * Translated using Weblate (French)
  * Translated using Weblate (French)

  [ Burak Yavuz ]
  * Translated using Weblate (Turkish)
  * Translated using Weblate (Turkish)

  [ Nikita Epifanov ]
  * Translated using Weblate (Russian)

  [ Jens Molgaard ]
  * Translated using Weblate (Danish)

  [ Petter Reinholdtsen ]
  * Translated using Weblate (Norwegian Bokmål)

  [ Praveen Illa ]
  * Translated using Weblate (Telugu)

  [ James Valleroy ]
  * Translated using Weblate (Danish)
  * ci: Run wikiparser doctests
  * wikiparser: Exit with return value 1 on test failure
  * upgrades: Add a setting to enable dist upgrade
  * locale: Update translation strings
  * doc: Fetch latest manual

  [ Michael Breidenbach ]
  * Translated using Weblate (German)
  * Translated using Weblate (Swedish)

  [ marklin0913 ]
  * Added translation using Weblate (Chinese (Traditional))

  [ Joseph Nuthalapati ]
  * mediawiki: Ensure password file is not empty
  * mediawiki: Add action to set domain name

  [ Dietmar ]
  * Translated using Weblate (German)
  * Translated using Weblate (Italian)

  [ Radek Pasiok ]
  * Translated using Weblate (Polish)

  [ Onurb ]
  * apache: setup uwsgi by default

 -- James Valleroy <jvalleroy@mailbox.org>  Mon, 02 Nov 2020 19:45:57 -0500

plinth (20.16~bpo10+1) buster-backports; urgency=medium

  * Rebuild for buster-backports.

 -- James Valleroy <jvalleroy@mailbox.org>  Thu, 22 Oct 2020 18:01:42 -0400

plinth (20.16) unstable; urgency=medium

  [ Oğuz Ersen ]
  * Translated using Weblate (Turkish)

  [ Burak Yavuz ]
  * Translated using Weblate (Turkish)
  * Translated using Weblate (Turkish)

  [ Nikita Epifanov ]
  * Translated using Weblate (Russian)

  [ Allan Nordhøy ]
  * Translated using Weblate (Norwegian Bokmål)
  * Translated using Weblate (Chinese (Simplified))
  * Translated using Weblate (Slovenian)
  * Translated using Weblate (Greek)
  * Translated using Weblate (Norwegian Bokmål)

  [ Veiko Aasa ]
  * diagnostics: Show low system memory notifications
  * notifications: Show severity level on every notification

  [ Coucouf ]
  * Translated using Weblate (French)

  [ James Valleroy ]
  * app: Add donation links in dropdown menu
  * debian: Add Brazilian Portuguese debconf templates translation
    (Closes: #972449)
    - Thanks to Adriano Rafael Gomes for the translation.
  * locale: Update translation strings
  * doc: Fetch latest manual

  [ Fioddor Superconcentrado ]
  * upgrades: Add status section showing version and upgrade status
  * diagnostics: Lazy format all diagnostic test strings properly
  * Translated using Weblate (Spanish)
  * help: Link to updates page when new version is available
  * updates: Eliminate delay and better status for manual upgrade

  [ Michael Breidenbach ]
  * Translated using Weblate (Swedish)

  [ Sunil Mohan Adapa ]
  * calibre: Add link to donation page
  * app: Make the donation button more prominent
  * calibre: Update group description to reflect 'using' app

 -- James Valleroy <jvalleroy@mailbox.org>  Mon, 19 Oct 2020 20:42:32 -0400

plinth (20.15~bpo10+1) buster-backports; urgency=medium

  * Rebuild for buster-backports.

 -- James Valleroy <jvalleroy@mailbox.org>  Thu, 08 Oct 2020 18:26:10 -0400

plinth (20.15) unstable; urgency=medium

  [ Coucouf ]
  * Translated using Weblate (French)
  * Translated using Weblate (French)
  * Translated using Weblate (French)
  * Translated using Weblate (French)

  [ Joseph Nuthalapati ]
  * bepasty: Change default permissions to 'read'
  * calibre: Add new e-book library app
  * calibre: Minor changes to app description
  * container: Handle edge cases with container update

  [ Fioddor Superconcentrado ]
  * HACKING: Add extra development requirements
  * CONTRIBUTING: Require flake8 compliance
  * Translated using Weblate (Spanish)
  * HACKING.md: Re-organised contents according to onboarding journey
  * Translated using Weblate (Spanish)

  [ Sunil Mohan Adapa ]
  * module_loader, web_framework: Update console log messages
  * dynamicdns: Drop unnecessary code to set app as enabled
  * pagekite: Don't announce unconfigured kite as a valid domain
  * pagekite: Don't update names module if not installed
  * tor: Don't check if enabled when not installed
  * tests: functional: Simplify calling the login helper
  * doc: Before fetching, drop all old to cleanup deleted pages/images
  * coturn: Don't handle certificates if not installed
  * quassel: Don't handle certificates if not installed
  * quassel: Fix minor typo
  * mumble: Store and use a single domain for TLS certificate setup
  * doc: dev: Link to list of potential apps from tutorial
  * coturn: Don't handle certificates if not installed
  * quassel: Don't handle certificates if not installed
  * users: Deal with admin user already existing during first boot
  * users: cosmetic: Yapf refactoring
  * *: Minor flake8 fixes
  * debian/control: Add sshpass as build dependency

  [ Michael Breidenbach ]
  * Translated using Weblate (Swedish)

  [ ssantos ]
  * Translated using Weblate (Portuguese)

  [ Phil Morrell ]
  * mumble: configure letsencrypt component

  [ Burak Yavuz ]
  * Translated using Weblate (Turkish)

  [ Petter Reinholdtsen ]
  * Translated using Weblate (Norwegian Bokmål)

  [ Veiko Aasa ]
  * ssh: action script: Require user credentials when editing ssh keys
  * users: Require admin credentials when creating or editing a user
  * container: Assign virtual network interface to trusted firewall zone

  [ James Valleroy ]
  * upgrades: Extend function to check for normal dist availability
  * upgrades: Detect and upgrade to next stable release
  * upgrades: Set a flag so interrupted dist-upgrade can be continued
  * upgrades: Check free space before dist-upgrade
  * locale: Update translation strings
  * doc: Fetch latest manual

 -- James Valleroy <jvalleroy@mailbox.org>  Mon, 05 Oct 2020 19:25:41 -0400

plinth (20.14.1~bpo10+1) buster-backports; urgency=high

  * Rebuild for buster-backports.

 -- James Valleroy <jvalleroy@mailbox.org>  Fri, 25 Sep 2020 06:26:43 -0400

plinth (20.14.1) unstable; urgency=high

  [ Burak Yavuz ]
  * Translated using Weblate (Turkish)

  [ Nikita Epifanov ]
  * Translated using Weblate (Russian)

  [ JC Staudt ]
  * minidlna: Fix typo DNLA -> DLNA

  [ Sunil Mohan Adapa ]
  * cockpit: Don't show home page icon to non-admin users
  * module_loader: Load/process all essential modules before others

  [ Petter Reinholdtsen ]
  * Translated using Weblate (Norwegian Bokmål)

  [ Dietmar ]
  * Translated using Weblate (German)

  [ Coucouf ]
  * Translated using Weblate (French)

  [ James Valleroy ]
  * doc: Fetch latest manual

 -- James Valleroy <jvalleroy@mailbox.org>  Wed, 23 Sep 2020 07:37:53 -0400

plinth (20.14~bpo10+1) buster-backports; urgency=high

  * Rebuild for buster-backports.

 -- James Valleroy <jvalleroy@mailbox.org>  Fri, 18 Sep 2020 14:07:17 -0400

plinth (20.14) unstable; urgency=high

  [ Fioddor Superconcentrado ]
  * Translated using Weblate (Spanish)
  * Translated using Weblate (Spanish)
  * sudo user needed for container
  * Branch-out
  * Specify machine
  * Fix typo
  * post-processor: Solve 1908 fixing the wiki links fix
  * Translated using Weblate (Spanish)
  * Translated using Weblate (Spanish)
  * jsxc, sharing: Add 'Learn more...' link for help pages
  * wireguard: Add 'Learn more...' link for help page
  * doc: wikiparser: Resolve URLs for locally available pages
  * HACKING.md: Instructions for container-related troubleshooting
  * i18n: Mark strings missed for translation
  * snapshots: Clarify description for disabling yearly snapshots

  [ Doma Gergő ]
  * Translated using Weblate (Hungarian)
  * Translated using Weblate (Hungarian)

  [ Sunil Mohan Adapa ]
  * upgrades: Minor isort fix
  * upgrades: Remove unused context variable
  * security: Don't show report button as part of backports notice
  * upgrades: security: Don't with the technical term 'backports' in UI
  * matrixsynapse: Allow upgrade to version 1.17
  * backups: Make app available by default
  * samba: cosmetic: Minor yapf fixes
  * container: unstable: Handle interface naming for systemd < 245
  * storage: Fix expanding partitions on GPT partition tables
  * matrixsynapse: Rename Riot to Element
  * ejabberd, mumble, wireguard: Update Apple app links
  * menu: Update documentation to clarify that icons can be files
  * frontpage: Fix documentation related to renamed parameter
  * bepasty: Make description a private variable
  * bepasty: Expand app description
  * bepasty: Tighten permissions on the uwsgi socket
  * infinoted, syncthing: Fix minor typo in a comment
  * bepasty: Add diagnostics tests on app URL
  * bepasty: Minor fixes
  * bepasty: tests: functional: Add a password before removing all
  * bepasty: Resize SVG to 512x512 for consistency with other icons
  * bepasty: Add "Snippet" in category/short description
  * bepasty: Update UI strings for permissions
  * bepasty: Require at least one permission on a password
  * bepasty: Simplify configuration file handling
  * js: Don't show running status on buttons pulled to right
  * diagnostics: Prevent showing running status on diagnostics menu item
  * help, networks: Clarify i18n different contexts for "Manual"
  * radicale: Stop service during backup and restore
  * radicale: tests: functional: Add test for backup/restore
  * doc: Recompile when parser script changes
  * doc: wikiparser: Handle processing instructions
  * doc: wikiparser: Fix attachment URLs in regular links
  * doc: wikiparser: When processing single pages, ignore header/footer
  * doc: wikiparser: Generate colspec for tables
  * doc: wikiparser: Handle table of contents macro without parenthesis
  * doc: wikiparser: Handle more paragraph breakers
  * doc: wikiparser: Parse content inside a comment
  * doc: wikiparser: Allow empty lines between list items
  * doc: wikiparser: Fix parsing URLs, simplify plain text parsing
  * doc: wikiparser: Resolve relative URLs
  * doc: wikiparser: Preserve spaces during parsing and generation
  * doc: wikiparser: Handle existing # in links, don't append again
  * doc: wikiparser: Assign text to URLs that don't provide them
  * doc: wikiparser: Handle wiki links starting with a /
  * doc: wikiparser: Allow lists to started with just spaces
  * doc: wikiparser: Strip spaces from attachment's text
  * doc: wikiparser: Place anchors inside paragraphs
  * doc: wikiparser: Sort imagedata properties
  * doc: wikiparser: Retain the text for icons
  * doc: wikiparser: Set icon dimensions to old values (temporarily)
  * doc: wikiparser: Handle empty table cells
  * doc: wikiparser: Fix some flake8 warnings
  * doc: wikiparser: Improve links relative to included files
  * doc: wikiparser: Fix issue with parsing inline code blocks
  * doc: wikiparser: Handle markup inside italic/bold markup
  * doc: wikiparser: Format text inside admonitions properly
  * doc: Drop post processor as it is not needed anymore
  * doc: wikiparser: Incorporate post processing fixes
  * doc: Simplify make file by eliminating targets for intermediates
  * doc: wikiparser: Add note about some incorrect links
  * doc: Update the test script for wikiparser
  * manual: Fetch latest images
  * doc: Fetch latest manual
  * firewall: Use service files for showing port forwarding info
  * firewall: Show port forwarding info in tabular format
  * kvstore: Allow module to be imported before Django init
  * networks: Expose API to get/set network meta info
  * firewall: Show port forwarding info contextually
  * doc: wikiparser: Fix a minor flake8 issue
  * doc: wikiparser: Fix issue with some URL containing dup. lang part
  * doc: wikiparser: Make it easier to run with a #! at the top
  * doc: wikiparser: Reduce build verbosity
  * upgrades: Fix issue with checking if backports is current
  * upgrades: Separate concepts for backports enabled vs. requested
  * upgrades, security: Use consistent terminology 'activate'
  * backports: When upgrading from older version, assumed requested
  * package: Add ability to reinstall a package
  * matrixsynapse: Perform a one time conversion to new config format
  * doc: manual: Fetch latest manual, remove non-existent images/pages
  * doc: wikiparser: Use icons from the icons directory
  * doc: wikiparser: Show icons with full size
  * doc: manual: Replace manual icons to drop CC 2.5 license
  * deluge: Use older icon to drop CC 2.0 license

  [ Joseph Nuthalapati ]
  * searx: Add functional test for app availability
  * container: Add unstable distribution
  * functional-tests: Fix instructions for running functional tests
  * functional-tests: Use latest version of splinter
  * framework: Remove module init() functions
  * wireguard: Remove hardcoded Windows client version
  * functional-tests: splinter 0.14.0 is in PyPI
  * apps: Remove Coquelicot
  * matrix-synapse: Upgrade to 1.19
  * container: Use builds with build-deps included

  [ James Valleroy ]
  * ci: Allow fuse to be installed
  * tests: functional: Strip trailing / from FREEDOMBOX_URL
  * ejabberd: Use new ruamel.yaml API and allow duplicate keys
  * locale: Update translation strings
  * doc: Fetch latest manual
  * debian: Add gbp dch config
  * debian: Fix use of wildcard path in copyright
  * debian: Split copyright paragraph to avoid lintian error
  * radicale: Remove code to handle 1.x
  * doc: Fetch latest manual
  * bepasty: New app for file upload and sharing
  * bepasty: Add public access config form
  * bepasty: Fetch manual page
  * locale: Update translation strings
  * doc: Add moinmoin wiki parser
  * wikiparser: Fix spaces, multi-line, languages, icons
  * doc: Use Makefile to fetch raw wiki files
  * doc: Add icons used in manual
  * manual: Add raw wiki files of included pages
  * manual: Remove checked-in xml files
  * wikiparser: Don't render Admonition with style comment
  * test-wikiparser: Remove fixes.xslt step
  * debian: Add unit tests to autopkgtest
  * apache: Disable mod_status (CVE-2020-25073)
  * debian: Don't show first wizard secret on command line
  * debian: Remove unused vars from postinst
  * matrixsynapse: Use conf.d snippets
  * upgrades: Change backports activation message wording
  * upgrades: Display correct backports info for unstable
  * upgrades: Add first boot step to configure backports
  * upgrades: Use kvstore and then file to determine if backports are enabled
  * debian: Temporarily revert source package rename
  * locale: Update translation strings
  * doc: Fetch latest manual

  [ Veiko Aasa ]
  * samba: Hide common system partitions
  * ikiwiki: Validate a path when deleting wiki or blog
  * ssh: Disallow managing keys for the root user
  * debian: Add newline to end of /var/lib/plinth/firstboot-wizard-secret
  * functional-tests: snapshot: Skip if filesystem doesn't support snapshots
  * container: Randomize btrfs partition UUID
  * gitweb: Fix enable auth webserver component on app init
  * gitweb: Add ability to change default branch

  [ Павел Протасов ]
  * Translated using Weblate (Russian)

  [ Michael Breidenbach ]
  * Translated using Weblate (German)
  * Translated using Weblate (Swedish)
  * Translated using Weblate (German)
  * Translated using Weblate (Swedish)
  * Translated using Weblate (German)
  * Translated using Weblate (Swedish)

  [ ikmaak ]
  * Translated using Weblate (Dutch)
  * Translated using Weblate (Dutch)

  [ Burak Yavuz ]
  * Translated using Weblate (Turkish)
  * Translated using Weblate (Turkish)
  * Translated using Weblate (Turkish)
  * Translated using Weblate (Turkish)

  [ Xosé M ]
  * Translated using Weblate (Galician)

  [ Jens Molgaard ]
  * Translated using Weblate (Danish)

  [ Nikita Epifanov ]
  * Translated using Weblate (Russian)
  * Translated using Weblate (Russian)

  [ Dietmar ]
  * Translated using Weblate (German)

  [ Johannes Keyser ]
  * Translated using Weblate (German)

  [ Diego Roversi ]
  * Translated using Weblate (Italian)

  [ Artem ]
  * Translated using Weblate (Russian)

  [ Ralf Barkow ]
  * Translated using Weblate (German)

  [ Reg Me ]
  * Translated using Weblate (Dutch)
  * Translated using Weblate (Dutch)

  [ Q.-A. Nick ]
  * upgrades, security: Update the messages describing backports

 -- James Valleroy <jvalleroy@mailbox.org>  Tue, 15 Sep 2020 17:03:43 -0400

freedombox (20.13) unstable; urgency=medium

  [ Sunil Mohan Adapa ]
  * Rename source package from plinth to freedombox.

  [ Veiko Aasa ]
  * minidlna: Do not expose statistics over public web

  [ Benjamin Ortiz ]
  * backups: Allow remote repository usernames to start with numbers

  [ James Valleroy ]
  * upgrades: Update apt cache before manual update
  * upgrades: Parameterize backports dist name
  * upgrades: Use current release codename when enabling backports
  * upgrades: Use codename to pin freedombox from backports
  * security: Move backports notice to security page
  * upgrades: Add button to activate backports
  * upgrades: Use only sources file to determine if backports enabled
  * upgrades: Check that backports is for current release
  * upgrades: Rewrite apt prefs file when activating backports
  * upgrades: Enable backports for testing only in development mode
  * upgrades: Show dist of backports to be activated
  * upgrades: Split apt preferences into 2 files
  * upgrades: Refactor use of lsb_release
  * locale: Update translation strings
  * doc: Fetch latest manual

  [ Allan Nordhøy ]
  * Translated using Weblate (Norwegian Bokmål)

  [ Tang Zongxun ]
  * Translated using Weblate (Chinese (Simplified))

  [ Doma Gergő ]
  * Translated using Weblate (Hungarian)

 -- Federico Ceratto <federico@debian.org>  Sat, 18 Jul 2020 12:14:08 +0100

plinth (20.12.1~bpo10+1) buster-backports; urgency=high

  * Rebuild for buster-backports.

 -- James Valleroy <jvalleroy@mailbox.org>  Wed, 08 Jul 2020 06:46:30 -0400

plinth (20.12.1) unstable; urgency=high

  [ nautilusx ]
  * Translated using Weblate (German)

  [ Robert Pollak ]
  * Translated using Weblate (German)

  [ J. Lavoie ]
  * Translated using Weblate (French)

  [ Petter Reinholdtsen ]
  * Translated using Weblate (Norwegian Bokmål)

  [ Sunil Mohan Adapa ]
  * cfg, frontpage: Ignore errors while reading config and shortcuts

  [ Milo Ivir ]
  * Translated using Weblate (German)

 -- James Valleroy <jvalleroy@mailbox.org>  Sun, 05 Jul 2020 15:40:30 -0400

plinth (20.12~bpo10+1) buster-backports; urgency=medium

  * Rebuild for buster-backports.

 -- James Valleroy <jvalleroy@mailbox.org>  Thu, 02 Jul 2020 09:00:02 -0400

plinth (20.12) unstable; urgency=medium

  [ Oğuz Ersen ]
  * Translated using Weblate (Turkish)

  [ Sunil Mohan Adapa ]
  * Translated using Weblate (Telugu)
  * transmission: tests: functional: Fix to wait properly
  * ttrss: tests: functional: Fix to wait properly
  * tor: tests: functional: Fix to wait properly on progress page
  * users: tests: functional: Leave no-language as final setting
  * mldonkey: tests: functional: Wait for frame to load properly
  * snapshot: tests: functional: Delete all snapshots properly
  * ejabberd: tests: functional: Fixes for no implicit waiting
  * syncthing: tests: functional: Fix to wait properly
  * tests: functional: Remove implicit and explicit wait times
  * tests: functional: Allow parallel installation of apps
  * d/control: Add python3-systemd as a dependency
  * apache: Add ssl-cert package as dependency
  * storage: Use DBus directly for listing disks
  * storage: Fix regression with showing error messages
  * storage: Use UDisks information as primary source
  * storage: Don't show empty progress bar for disks not mounted
  * storage: Remove rule to not automount system disks with no paritions
  * storage: Don't auto-mount loopback devices except in develop mode
  * storage: Allow ejecting any device not in fstab or crypttab
  * storage: Ignore eject failures if filesystems unmounted properly
  * backups: Remove an unnecessary print() statement
  * Translated using Weblate (Telugu)
  * container: Remove sqlite3 file early enough
  * storage: Don't log exception of disk space check fails
  * storage: Use mount info instead of disk info for free space warning
  * notifications: Fix issue with redirection on dismiss
  * views: Drop use of private Django utility
  * cfg: Don't fallback to develop config if main is not found
  * cfg: Drop the default configuration file
  * frontpage: Read custom shortcuts from multiple locations
  * frontpage: Drop empty custom shortcut files
  * cfg: Allow loading multiple configuration files
  * cfg: For develop mode, overlay on top of regular configuration
  * context_processor: tests: Use already available config fixture
  * cfg: Eliminate the need for 'root' directory in configuration
  * cfg: Move /plinth.config to plinth/develop.config
  * cfg: Rename configuration file to freedombox.config
  * d/tests/control: Rename Plinth to FreedomBox in a comment
  * cfg: Read configuration from .d files and multiple locations
  * frontpage: Load shortcuts from .d directories too
  * frontpage: Read from .d files too
  * cfg: Remove redundant data in develop.config
  * cfg: Remove comments in test data
  * cfg: In develop mode, use /var/lib for DB and sessions
  * web_framework: Split initialization into two parts
  * web_framework: Don't create Django secret key when listing depends
  * log: Allow setting the default log level before log configuration
  * main: List dependencies without writing to disk
  * d/rules: vagrant: INSTALL.md: Fix installing dependencies
  * *: Drop files paths in data/var
  * doc: Update manual page with configuration file changes
  * network: test: Fix race condition when deleting connections
  * storage: tests: Ignore cases needing loop devices when not available
  * actions: tests: Fix test failures due order of fixtures
  * tests: Use develop configuration for most tests
  * templates: Disable button and show spinner on submit for all forms
  * backups: Remove custom handling of progress on the restore button
  * js: Simplify auto-refresh page logic
  * jsxc: Remove inline javascript
  * apache: Set CSP and other common security headers
  * apache: Relax CSP to allow web workers for JSXC
  * locale: Update translation strings

  [ ferhad.necef ]
  * Translated using Weblate (Russian)

  [ Thomas Vincent ]
  * Translated using Weblate (French)

  [ Joseph Nuthalapati ]
  * Translated using Weblate (Telugu)

  [ wind ]
  * Translated using Weblate (Russian)

  [ James Valleroy ]
  * upgrades: Combine into single page with manual update
  * upgrades: Skip enable-auto in develop mode
  * debian: Add nscd >= 2 as dependency
  * upgrades: Append unattended-upgrades-dpkg.log for more detail
  * storage: Handle multi-line text in functional test
  * apt: Run `apt-get -f install` before other commands
  * apt: Run `dpkg --configure -a` before other actions
  * upgrades: Skip enabling backports on testing and unstable
  * networks: Remove firewall zone warning
  * networks: Correct wording of internet connection form

  [ Veiko Aasa ]
  * functional-tests: Handle connection error when web server restarts
  * functional-tests: Skip tests if app is not available in distribution
  * functional-tests: Fix page not fully loaded errors when taking backups
  * functional-tests: Remove unnecessary wait when navigating to module

  [ Michael Breidenbach ]
  * Translated using Weblate (German)
  * Translated using Weblate (Swedish)

  [ Fioddor Superconcentrado ]
  * Translated using Weblate (Spanish)

  [ Pavel Borecki ]
  * Translated using Weblate (Czech)

  [ Éfrit ]
  * Translated using Weblate (French)

  [ Jens Molgaard ]
  * Translated using Weblate (Danish)

 -- Sunil Mohan Adapa <sunil@medhas.org>  Mon, 29 Jun 2020 16:39:33 -0700

plinth (20.11~bpo10+1) buster-backports; urgency=medium

  * Rebuild for buster-backports.

 -- James Valleroy <jvalleroy@mailbox.org>  Thu, 18 Jun 2020 07:26:47 -0400

plinth (20.11) unstable; urgency=medium

  [ Thomas Vincent ]
  * Translated using Weblate (French)

  [ Petter Reinholdtsen ]
  * Translated using Weblate (Norwegian Bokmål)

  [ Michael Breidenbach ]
  * Translated using Weblate (German)
  * Translated using Weblate (Swedish)

  [ Sunil Mohan Adapa ]
  * *: Remove use of Turbolinks library
  * web_framework: Reduce verbosity of DB migration process
  * container: Add script to manage systemd-nspawn containers for dev.
  * container: Fix upgrading of freedombox
  * matrixsynapse: Handle upgrade to versions 1.15.x

  [ James Valleroy ]
  * upgrades: Don't enable backports on Debian derivatives
  * upgrades: Use a custom service for manual update
  * locale: Update translation strings
  * doc: Fetch latest manual
  * debian: Update renamed lintian tag

  [ Ralf Barkow ]
  * Translated using Weblate (German)

  [ aiman an ]
  * Added translation using Weblate (Arabic (Saudi Arabia))
  * Translated using Weblate (Arabic (Saudi Arabia))

  [ WaldiS ]
  * Translated using Weblate (Polish)

  [ Luis A. Arizmendi ]
  * Translated using Weblate (Spanish)

 -- James Valleroy <jvalleroy@mailbox.org>  Mon, 15 Jun 2020 19:55:45 -0400

plinth (20.10~bpo10+1) buster-backports; urgency=medium

  * Rebuild for buster-backports.

 -- James Valleroy <jvalleroy@mailbox.org>  Fri, 05 Jun 2020 07:11:21 -0400

plinth (20.10) unstable; urgency=high

  [ Joseph Nuthalapati ]
  * backups: Add optional field - Name
  * functional-tests: Use Name attribute in backups
  * functional-tests: Move @backups to Scenario level
  * functional-tests: Leave tor+http test disabled
  * tests: functional: Document running tests in parallel
  * tests: functional: Add pytest-xdist to install.sh

  [ Sunil Mohan Adapa ]
  * openvpn: Use app toggle button and common app view
  * tests: functional: Merge into main source hierarchy
  * storage: Fix failing path validation unit tests
  * tests: functional: cosmetic: flake8 fixes
  * tests: functional: Re-organize step definitions and helper methods
  * coturn: Fix functional test for backup/restore
  * ttrss: Fix functional tests
  * snapshot: Fix functional test to account for non-removable snapshots
  * test: functional: Fix for Apache restart after domain change
  * tor: Fix problems with running a relay
  * mldonkey: Add app to freedombox-share group
  * samba: Add clients information
  * cockpit: Promote for advanced storage/firewalld/networking ops
  * firewall: Mention that internal services are available over VPN
  * firewall: Don't show tun interface in internal zone warning
  * minidlna: Add link to manual page
  * minidlna: Fix i18n for name of the app
  * pagekite: Fix expired certificates causing connection failures

  [ Luis A. Arizmendi ]
  * Translated using Weblate (Spanish)

  [ Etienne ]
  * Translated using Weblate (French)

  [ Artem ]
  * Translated using Weblate (Russian)

  [ fred1m ]
  * ikiwiki: Enable 'attachment' plugin by default

  [ James Valleroy ]
  * utils: Handle removal of axes.get_version()
  * debian: Mark doc packages as Multi-Arch: foreign
  * firewall: Minor spelling fix
  * radicale: Fix link in description to clients
  * users: Avoid error when user's groups cannot be parsed
  * templates: Fix setup state check
  * locale: Update translation strings
  * doc: Fetch latest manual

  [ Allan Nordhøy ]
  * Translated using Weblate (Norwegian Bokmål)
  * Translated using Weblate (Czech)
  * Translated using Weblate (Hungarian)
  * Translated using Weblate (Greek)

 -- James Valleroy <jvalleroy@mailbox.org>  Mon, 01 Jun 2020 20:06:53 -0400

plinth (20.9~bpo10+1) buster-backports; urgency=medium

  * Rebuild for buster-backports.

 -- James Valleroy <jvalleroy@mailbox.org>  Thu, 21 May 2020 07:06:26 -0400

plinth (20.9) unstable; urgency=medium

  [ Petter Reinholdtsen ]
  * Translated using Weblate (Norwegian Bokmål)

  [ James Valleroy ]
  * snapshot: Set as essential module
  * functional_tests: snapshot: Skip delete all when there are no snapshots
  * quassel: Use systemd sandboxing features
  * minidlna: Move sysctl config to /etc/sysctl.d/50-freedombox.conf
  * upgrades: Add needrestart to restart services as needed
  * upgrades: Enable Automatic-Reboot option of unattended-upgrades
  * locale: Update translation strings
  * doc: Fetch latest manual

  [ Michael Breidenbach ]
  * Translated using Weblate (German)
  * Translated using Weblate (Swedish)

  [ Fioddor Superconcentrado ]
  * Folder remained unrenamed. Should have changed along with git links.

  [ Sunil Mohan Adapa ]
  * snapshot: Fix issues with restore and delete
  * performance: Add basic functional tests
  * daemon: Allow using an alias when enabling a daemon
  * bind: Add daemon alias for bind9 -> named
  * daemon: bind: cosmetic: yapf, isort formatting
  * firewall: Reload firewalld so it works with newly installed services
  * glib: Allow scheduling non-repeating tasks in separate threads
  * notification: Expand and clarify restriction on id property
  * storage: Auto-mount disks, notify of failing disks
  * package: Fix error log when checking if package manager is busy
  * power: cosmetic: Fix flake8 warnings
  * first_setup: Fix regression with logo not showing
  * minidlna: cosmetic: isort fixes
  * mediawiki: Stop jobrunner during backup/restore
  * minidlna: Stop daemon during backup/restore
  * mumble: Stop server during backup/restore
  * quassel: Fix stopping server during backup/restore
  * tor: Fix stopping server during backup/restore
  * upgrades: Always schedule a reboot at 02:00 local time
  * upgrades: Add information about service restart and system reboot
  * performance: Launch the Cockpit graphs directly if possible

  [ Joseph Nuthalapati ]
  * samba: Change description to Network File Storage
  * functional-tests: Skip network setup wizard
  * functional-tests: Move Disable tests to the end

  [ fred1m ]
  * performance: Add app for system monitoring

  [ Luis A. Arizmendi ]
  * Translated using Weblate (Spanish)

  [ Artem ]
  * Translated using Weblate (Russian)

 -- James Valleroy <jvalleroy@mailbox.org>  Mon, 18 May 2020 19:42:49 -0400

plinth (20.8~bpo10+1) buster-backports; urgency=medium

  * Rebuild for buster-backports.

 -- James Valleroy <jvalleroy@mailbox.org>  Thu, 07 May 2020 09:36:23 -0400

plinth (20.8) unstable; urgency=medium

  [ Luis A. Arizmendi ]
  * Translated using Weblate (Spanish)
  * Translated using Weblate (Spanish)

  [ Joseph Nuthalapati ]
  * Translated using Weblate (Telugu)
  * Translated using Weblate (Telugu)
  * HACKING: More detailed instructions for VirtualBox
  * HACKING: Correction to macOS package manager name

  [ Nektarios Katakis ]
  * syncthing: add to freedombox-share group

  [ Veiko Aasa ]
  * users: Try-restart service after service is added to the sharing group
  * datetime: Handle timesyncd service runs conditionally
  * minidlna: Add functional tests that enable and disable application
  * minidlna: Make app installable inside unprivileged container

  [ Sunil Mohan Adapa ]
  * web_server: Suppress warnings that static directories don't exist
  * debian: Remove timer to setup repositories properly
  * static: Use SVG logo during first wizard welcome step
  * static: Reduce the size of the background noise image
  * mediawiki: Reuse existing images in functional tests
  * setup.py: Don't install/ship .po files
  * static: Don't ship visual design file and unused images
  * storage: Fix tests by wrestling with auto-mounting of disks
  * HACKING: Minor indentation fix
  * *: Update links to repository and project page
  * ci: Update link to container in Docker registry
  * coturn: New app to manage Coturn TURN/STUN server
  * datetime: Refactor handling systemd-timesyncd not running in VMs
  * datetime: Don't expect synced time in diagnostics inside VMs
  * mediawiki: Partial fix for installing on testing
  * datetime: Disable diagnostics when no tests are available

  [ James Valleroy ]
  * d/copyright: Fix path to visual_design
  * data: Print hostname and IP addresses before console login
  * snapshot: Fix message when not available
  * snapshot: Fix title
  * locale: Update translation strings
  * debian: Use debhelper compat level 13
  * doc: Fetch latest manual

  [ Artem ]
  * Translated using Weblate (Russian)

  [ nautilusx ]
  * Translated using Weblate (German)

  [ Fioddor Superconcentrado ]
  * Directions to install VirtualBox when it's not part of the Debian-based
    distro, like Buster.

  [ Anonymous ]
  * Translated using Weblate (Spanish)

  [ Nathan ]
  * Translated using Weblate (French)

  [ Michael Breidenbach ]
  * Translated using Weblate (Swedish)

  [ fred1m ]
  * mumble: Add Mumla to the list of clients

 -- James Valleroy <jvalleroy@mailbox.org>  Mon, 04 May 2020 20:33:35 -0400

plinth (20.7~bpo10+1) buster-backports; urgency=medium

  * Rebuild for buster-backports.

 -- James Valleroy <jvalleroy@mailbox.org>  Thu, 23 Apr 2020 12:12:09 -0400

plinth (20.7) unstable; urgency=medium

  [ Coucouf ]
  * Translated using Weblate (French)

  [ vihor ]
  * Translated using Weblate (Serbian)

  [ Localisation Lab ]
  * Translated using Weblate (French)

  [ Joseph Nuthalapati ]
  * Translated using Weblate (Telugu)

  [ Veiko Aasa ]
  * gitweb: Improve error handling when creating repository

  [ James Valleroy ]
  * upgrades: Allow installation of python3-twisted from backports
  * matrixsynapse: Handle upgrade to 1.12.*
  * locale: Update translation strings
  * doc: Fetch latest manual

  [ Fioddor Superconcentrado ]
  * HACKING: Clarify where commands should be run

 -- James Valleroy <jvalleroy@mailbox.org>  Mon, 20 Apr 2020 18:38:52 -0400

plinth (20.6.1~bpo10+1) buster-backports; urgency=medium

  [ James Valleroy ]
  * Rebuild for buster-backports.

 -- Federico Ceratto <federico@debian.org>  Fri, 17 Apr 2020 00:05:00 +0100

plinth (20.6.1) unstable; urgency=medium

  [ James Valleroy ]
  * users: Fix regression where form help_text line was dropped
  * debian: Add firmware-ath9k-htc to Recommends
  * doc: Fetch latest manual

  [ Allan Nordhøy ]
  * gitweb: Use proper ellipsis char when showing clone progress
  * Translated using Weblate (Norwegian Bokmål)
  * Translated using Weblate (German)

  [ Coucouf ]
  * Translated using Weblate (French)
  * Translated using Weblate (French)

  [ Manuela Silva ]
  * Translated using Weblate (Portuguese)

  [ nautilusx ]
  * Translated using Weblate (German)

  [ Jeannette L ]
  * Translated using Weblate (German)
  * Translated using Weblate (French)
  * Translated using Weblate (Italian)

  [ wind ]
  * Translated using Weblate (Russian)

  [ vihor ]
  * Translated using Weblate (Serbian)

 -- James Valleroy <jvalleroy@mailbox.org>  Sat, 11 Apr 2020 09:56:43 -0400

plinth (20.6) unstable; urgency=medium

  [ wind ]
  * Translated using Weblate (Russian)

  [ Thomas Vincent ]
  * Translated using Weblate (French)
  * Translated using Weblate (French)

  [ Alice Kile ]
  * app: Separate app enable/disable form from config form

  [ Sunil Mohan Adapa ]
  * pagekite: Fix functional tests
  * monkeysphere: Making styling more specific to avoid interference
  * networks: Make styling more specific to avoid interference
  * syncthing: Update description to mention 'syncthing' group

  [ Michael Breidenbach ]
  * Translated using Weblate (German)

  [ Coucouf ]
  * Translated using Weblate (French)
  * Translated using Weblate (French)
  * Translated using Weblate (French)
  * Translated using Weblate (French)
  * Translated using Weblate (French)
  * Translated using Weblate (French)
  * Translated using Weblate (French)
  * Translated using Weblate (French)
  * Translated using Weblate (French)

  [ Pavel Borecki ]
  * Translated using Weblate (Czech)

  [ James Valleroy ]
  * radicale: Support upgrade to any 2.x version
  * packages: Mark freedombox package as held during package installs
  * packages: Keep existing hold if already set
  * locale: Update translation strings
  * doc: Fetch latest manual
  * debian: Cleanup overrides for jsxc symlinks

  [ Allan Nordhøy ]
  * Translated using Weblate (German)
  * Translated using Weblate (French)
  * Translated using Weblate (Italian)
  * Translated using Weblate (Hindi)

  [ Joseph Nuthalapati ]
  * users: Add component for managing users and groups
  * yapf: Update conf to add blank line before nested class/def
  * cosmetic: Minor yapf and other fixes
  * app: Fix grammar in developer documentation string
  * ikiwiki: Disable edits. Add moderation of comments
  * Translated using Weblate (Telugu)
  * vagrant: Skip upgrading freedombox dependencies
  * firewalld: Force upgrade anything in [0.7, 0.9)
  * infinoted: Fix permissions of sync directory

  [ vihor ]
  * Added translation using Weblate (Serbian)
  * Translated using Weblate (Serbian)

  [ Luis A. Arizmendi ]
  * Translated using Weblate (Spanish)

 -- James Valleroy <jvalleroy@mailbox.org>  Mon, 06 Apr 2020 20:40:17 -0400

plinth (20.5.1) unstable; urgency=medium

  [ Petter Reinholdtsen ]
  * Translated using Weblate (Norwegian Bokmål)

  [ Allan Nordhøy ]
  * networks: Update label wording in topology form: Choose → Specify
  * Translated using Weblate (Norwegian Bokmål)

  [ Sunil Mohan Adapa ]
  * web_server: Introduce component to handle special static file dirs
  * jsxc: Fix issue with serving static files
  * help: Move custom static file handling into app from central place
  * debian: Update doc-base to include PDF
  * debian: Prepare for multiple binary packages
  * debian: Separate binary packages for each language manual
  * debian: Remove outdated TODO file

  [ Michael Breidenbach ]
  * Translated using Weblate (German)

  [ James Valleroy ]
  * debian: Correct doc package names in Recommends

 -- James Valleroy <jvalleroy@mailbox.org>  Thu, 26 Mar 2020 09:13:13 -0400

plinth (20.5~bpo10+1) buster-backports; urgency=medium

  * Rebuild for buster-backports.

 -- James Valleroy <jvalleroy@mailbox.org>  Thu, 26 Mar 2020 06:28:26 -0400

plinth (20.5) unstable; urgency=medium

  [ Joseph Nuthalapati ]
  * ci: Use pre-built container image to speed up CI
  * ci: Add maintenance script for updating images
  * ci: Optimize refreshing Docker image for GitLabCI

  [ James Valleroy ]
  * ci: Switch docker image to testing
  * Translated using Weblate (Swedish)
  * locale: Update translation strings
  * doc: Fetch latest manual

  [ Sunil Mohan Adapa ]
  * app: Fix name of the block in templates, used for overriding
  * views: Allow AppViews to set self.intial
  * pagekite: Simplify code for form adding custom service
  * pagekite: Remove unused templates
  * pagekite: Drop ineffective base template
  * pagekite: Minor cleanup
  * pagekite: Merge all the configuration retrieval actions
  * pagekite: Merge set-kite and set-frontend actions
  * pagekite: Use Daemon component to simplify handling daemon actions
  * pagekite: Don't signal new domain on init if app is disabled
  * pagekite: Simplify code notifying domain name changes
  * pagekite: Don't attempt to notify about domain if app is disabled
  * pagekite: Remove app enabled checking from getting configuration
  * pagekite: Fix functional tests by submitting the right form
  * pagekite: Fix styling issues for custom services section
  * pagekite: On enable/disable, add/remove domain from names module
  * pagekite: Fix an error message in custom services form
  * pagekite: Ensure transitioning for from old code
  * matrixsynapse: Handle release of matrix-synapse 1.11
  * setup: Fix regression to force-upgrade caused by Info changes
  * pagekite: Don't allow non-unique custom services
  * toolbar: Factor out the clients buttons into a separate template
  * index: Reintroduce clients button in front page
  * upgrades: Don't ship apt backport preferences file
  * setup.py: Remove files shipped in the past
  * upgrades: Use internal scheduler instead of systemd timer
  * shadowsocks: Change default configuration
  * action_utils: Add utility to call systemd daemon-reload
  * shadowsocks: Fix incorrect setting of state directory
  * shadowsocks: When editing configuration, don't re-enable
  * mediawiki: Don't allow anonymous edits

  [ Fioddor Superconcentrado ]
  * Translated using Weblate (Spanish)
  * Translated using Weblate (Spanish)
  * Translated using Weblate (Spanish)
  * Translated using Weblate (Spanish)
  * Translated using Weblate (Spanish)

  [ Luis A. Arizmendi ]
  * Translated using Weblate (Spanish)
  * Translated using Weblate (Spanish)
  * Translated using Weblate (Spanish)
  * Translated using Weblate (Spanish)

  [ Fred ]
  * Translated using Weblate (French)

  [ Veiko Aasa ]
  * names: Fix Local Network Domain is not shown

  [ Thomas Vincent ]
  * Translated using Weblate (French)

  [ Nektarios Katakis ]
  * shadowshocks: Fix setting configuration on Buster

  [ Michael Breidenbach ]
  * Translated using Weblate (Swedish)

 -- James Valleroy <jvalleroy@mailbox.org>  Mon, 23 Mar 2020 19:42:28 -0400

plinth (20.4~bpo10+1) buster-backports; urgency=medium

  * Rebuild for buster-backports.

 -- James Valleroy <jvalleroy@mailbox.org>  Thu, 12 Mar 2020 07:12:56 -0400

plinth (20.4) unstable; urgency=medium

  [ Thomas Vincent ]
  * Translated using Weblate (French)
  * Translated using Weblate (French)

  [ Sunil Mohan Adapa ]
  * networks: Fixes for networks wizards
  * avahi: Use generic app view
  * privoxy: Use generic app view
  * infinoted: Move views to a separate views module
  * help: Rename views modules as 'views'
  * networks: Rename views modules as 'views'
  * diagnostics: Rename views modules, move utilities to main module
  * backups: cosmetic: Rename .inc file to .html
  * css: Merge responsive.css into main style file
  * css: cosmetic: Rename plinth.css to main.css
  * views: Don't send app to template context
  * app: Fix showing app name in port forwarding information
  * networks: Rename polkit JS authority rules file
  * firewalld: Add polkit JS authority rules files
  * networks: Show router wizard before Internet connection type wizard
  * networks: Don't show router wizard if not behind a router
  * networks: If topology wizard is skipped, skip router wizard too
  * apache: Handle transition to php 7.4

  [ Joseph Nuthalapati ]
  * Translated using Weblate (Telugu)
  * shadowsocks: Move user settings to state directory

  [ Veiko Aasa ]
  * storage: Directory selection form improvements
  * transmission: Allow one to submit download directory if it is creatable
  * plinth: Increase sqlite busy timeout from default 5s to 30s
  * upgrades: Clean apt cache every week
  * apps: Do not show status block if service is running
  * i2p: New style app page layout
  * quassel: Fix unable to disable application without choosing a domain name

  [ Luis A. Arizmendi ]
  * Translated using Weblate (Spanish)

  [ Nektarios Katakis ]
  * networks: Add form for network topology
  * networks: Add page for network topology form
  * networks: First boot view for network topology wizard
  * networks: First boot step for network topology wizard
  * networks: Save networks topology type to DB
  * networks: Update main networks page Internet connectivity section

  [ Michael Breidenbach ]
  * Translated using Weblate (Swedish)

  [ James Valleroy ]
  * ci: Switch to testing image
  * locale: Update translation strings
  * doc: Fetch latest manual

 -- James Valleroy <jvalleroy@mailbox.org>  Mon, 09 Mar 2020 20:01:44 -0400

plinth (20.3~bpo10+1) buster-backports; urgency=medium

  * Rebuild for buster-backports.

 -- James Valleroy <jvalleroy@mailbox.org>  Thu, 27 Feb 2020 18:37:15 -0500

plinth (20.3) unstable; urgency=medium

  [ Sunil Mohan Adapa ]
  * web_framework: Separate out Django settings into module
  * doc/dev: Allow all modules to be imported by Sphinx
  * notification: Add developer documentation
  * doc/dev: Update copyright year
  * app: Update style for toggle button
  * app: Drop border shadow for app icon in mobile view
  * app: cosmetic: Minor refactoring of header styling
  * app: Simplify some header styling
  * app: cosmetic: Rename a CSS style class in app header
  * app: cosmetic: Rename header.html to app-header.html
  * app: Show short description as secondary title
  * networks: Fix i18n for wizard forms
  * networks: Minor changes to router/internet configuration forms
  * web_framework: Generate and retain a secret key
  * web_framework: Cleanup expired sessions every week

  [ Nektarios Katakis ]
  * networks: Add form for internet connection type
  * networks: Add network view and url for internet connection help page
  * networks: Link internet connection help page with networks page.
  * networks: All first step wizard form for internet connection type
  * networks: Add first boot step for internet connection type
  * networks: Save to kvstore internet connectivity type
  * networks: Refactor connections list template
  * networks: Show internet connectivity string in main page

  [ Michael Breidenbach ]
  * Translated using Weblate (German)
  * Translated using Weblate (Swedish)

  [ Dietmar ]
  * Translated using Weblate (Italian)

  [ Jaime Marquínez Ferrándiz ]
  * Translated using Weblate (Spanish)

  [ Luis A. Arizmendi ]
  * Translated using Weblate (Spanish)

  [ Joseph Nuthalapati ]
  * shadowsocks: Fix shadowsocks not able to start

  [ James Valleroy ]
  * locale: Update translation strings
  * doc: Fetch latest manual

 -- James Valleroy <jvalleroy@mailbox.org>  Mon, 24 Feb 2020 20:16:12 -0500

plinth (20.2.1) unstable; urgency=high

  [ Veiko Aasa ]
  * apps: remove css filters and glow from app icons
  * config: Depends also on apache module

  [ Dietmar ]
  * Translated using Weblate (German)
  * Translated using Weblate (Italian)
  * Translated using Weblate (Italian)

  [ Petter Reinholdtsen ]
  * Translated using Weblate (Norwegian Bokmål)

  [ Sunil Mohan Adapa ]
  * cards: Remove the transition delay on hover effect
  * system: Implement new style for cards
  * jsxc: Bypass issue with stronghold to get the app working again
  * jsxc: Fix functional test case failure
  * functional_tests: cosmetic: Minor yapf change
  * app: Introduce Info component to store basic app information
  * app: Add info property as shortcut to access basic information
  * app: Refactor all apps to use the Info component
  * app: Document the app_id property for App class
  * doc/dev: Include information on how to edit dev documentation
  * views: Document the AppView class properties
  * monkeysphere: Fix regression with reading Apache configuration
  * Translated using Weblate (Italian)
  * firewall: Use firewalld DBus API for most operations
  * *.py: Use SPDX license identifier
  * *.html: Use SPDX license identifier
  * actions/*: Use SPDX license identifier
  * functional_tests: Use SPDX license identifier
  * *.css: Use SPDX license identifier
  * *: Update misc build related files to use SPDX license identifier
  * doc/dev: Update tutorial to use SPDX license indentifier
  * *: Update remaining misc files to use SPDX license identifier
  * *.js: Use SPDX license identifier
  * help: Fix attribute on download manual button
  * css: Add missing license identifier on some CSS files
  * firewalld: Ignore errors with DBus API when firewalld is not running
  * deluge: Don't use code execution for editing configuration
  * deluge: More reliable initial configuration setup

  [ Joseph Nuthalapati ]
  * l10n: Fix gettext not detecting no-python-format
  * samba: Add link to manual page
  * searx: Update search engines for 0.16.0

  [ Allan Nordhøy ]
  * openvpn: Fix spelling for Tunnelblick
  * Translated using Weblate (Norwegian Bokmål)

  [ Nektarios Katakis ]
  * bind: parse zones files
  * bind: test for parsing zones file with specific format
  * bind: views show served domains in main view
  * bind: create zones directory on setup action

  [ James Valleroy ]
  * bind: Bump version and handle upgrade

  [ Ralf Barkow ]
  * Translated using Weblate (German)

  [ nautilusx ]
  * Translated using Weblate (German)

  [ Doma Gergő ]
  * Translated using Weblate (Hungarian)

  [ Lev Lamberov ]
  * debian: Update Russian translation for debconf (Closes: #951440)

  [ Radek Pasiok ]
  * Translated using Weblate (Polish)

  [ Alice Kile ]
  * gitignore: Add .vscode & segregate editor settings

  [ Thomas Vincent ]
  * Translated using Weblate (French)

 -- James Valleroy <jvalleroy@mailbox.org>  Fri, 21 Feb 2020 22:38:12 -0500

plinth (20.2~bpo10+1) buster-backports; urgency=medium

  * Rebuild for buster-backports.

 -- James Valleroy <jvalleroy@mailbox.org>  Thu, 13 Feb 2020 19:40:38 -0500

plinth (20.2) unstable; urgency=medium

  [ Veiko Aasa ]
  * networks: Support virtual Ethernet (veth) devices
  * diagnostics: Show firewall service status
  * users: Fix functional test delete user
  * storage: Show disks if FreedomBox is running in an unprivileged container
  * service: Stop service not before but after disabling it
  * users: More precise username validation
  * sso, users: Turn off autocapitalization on the username field
  * users: Add unit tests for views
  * help: Fix anchor hidden under navbar

  [ Joseph Nuthalapati ]
  * tests: Use the latest version of geckodriver
  * vagrant: Add alias for run --develop
  * l10n: Add blocktrans trimmed tag on a block
  * l10n: Add missing trimmed to blocktrans blocks
  * vagrant: Allocate cpus equal to the no. of cores
  * Translated using Weblate (Telugu)
  * searx: Fix installation issue for 0.16.0

  [ Sunil Mohan Adapa ]
  * firewall: Show Run Diagnostics button in app
  * help: Eliminate redundant HTML attribute in template
  * glib: Create a new module to deal with all things glib
  * glib: Introduce method to schedule an operation at regular intervals
  * web_framework: Set the timezone to UTC
  * log: Ability to log SQL queries (disabled by default)
  * tests: Allow adding test templates
  * models: Add model for storing notifications
  * notification: New API for showing better notifications
  * notification: Add tests for notification API
  * views: A view to dismiss notifications
  * notification: Show a drop down from main navbar for notifications
  * storage: Show low disk space warning using notifications API
  * upgrades: Show notification when FreedomBox is updated
  * storage: In develop mode check for low disk space more frequently

  [ Thomas Vincent ]
  * Translated using Weblate (French)

  [ Allan Nordhøy ]
  * Translated using Weblate (Norwegian Bokmål)

  [ Ralf Barkow ]
  * Translated using Weblate (German)

  [ Luis A. Arizmendi ]
  * Translated using Weblate (Spanish)

  [ James Valleroy ]
  * users: Make help text translatable
  * security: Add Sandbox Coverage to report page
  * bind: Add CapabilityBoundingSet and ReadWritePaths to service file
  * matrixsynapse: Enable systemd sandboxing
  * security: Drop PrivateUsers=yes from all service files
  * locale: Update translation strings
  * doc: Fetch latest manual

  [ Michael Breidenbach ]
  * Translated using Weblate (German)
  * Translated using Weblate (Swedish)

 -- James Valleroy <jvalleroy@mailbox.org>  Mon, 10 Feb 2020 19:22:55 -0500

plinth (20.1~bpo10+1) buster-backports; urgency=medium

  * Rebuild for buster-backports.

 -- James Valleroy <jvalleroy@mailbox.org>  Thu, 30 Jan 2020 07:15:23 -0500

plinth (20.1) unstable; urgency=medium

  [ ikmaak ]
  * Translated using Weblate (Dutch)
  * Translated using Weblate (Dutch)

  [ Allan Nordhøy ]
  * samba: Fix spelling
  * Translated using Weblate (Norwegian Bokmål)
  * Translated using Weblate (German)
  * Translated using Weblate (Spanish)
  * Translated using Weblate (Norwegian Bokmål)
  * Translated using Weblate (Swedish)

  [ Veiko Aasa ]
  * samba: Add unit and functional tests
  * deluge: Allow one to set a download directory
  * deluge: Fix installation failure on slow machine
  * storage: Make external disk mounts accessible by other users
  * gitweb: Add link to the manual page
  * gitweb: Fix functional tests if git user and email is not configured

  [ Sunil Mohan Adapa ]
  * style: Fix incorrect margins for containers in mobile view
  * style: Fix responsiveness for app header
  * network: Fix activating connections that don't have real devices
  * network: Allow setting the auto-connect property on a connection
  * network: Add method to re-activate connections after an update
  * wireguard: Show large buttons in show client/server pages
  * wireguard: Cosmetic fixes by yapf and isort
  * wireguard: Don't error out when wg0 server is not setup
  * wireguard: Add ability to set private key in client addition
  * wireguard: Accept all IPs on server in a client setup
  * wireguard: Update descriptions in form labels
  * wireguard: Only use network manager for connections to servers
  * wireguard: Handle client connections through network manager
  * wireguard: Update descriptions for client vs. server clarity
  * wireguard: Generate private key if needed when editing server
  * wireguard: Add validations in forms
  * wireguard: Ensure tests work without latest network manager
  * wireguard: Implement enabling/disabling app using a stored flag
  * wireguard: Enable/disable connections along with the app
  * wireguard: When a connection is edited, reactivate to apply changes
  * wireguard: Show public key even when connection is not active

  [ Thomas Vincent ]
  * Translated using Weblate (French)

  [ Nektarios Katakis ]
  * Translated using Weblate (Greek)
  * Translated using Weblate (Greek)
  * Translated using Weblate (Greek)
  * networks: form for configuring router
  * networks: create view & url for new form
  * networks: add link to main page for router config form
  * networks: add first boot step for router config helper
  * networks: modify as first boot wizard step
  * networks: save router config to kvstore

  [ James Valleroy ]
  * Translated using Weblate (French)
  * wireguard: Add skeleton for new app
  * wireguard: Implement adding client
  * wireguard: Show list of added clients
  * wireguard: Allow deleting a client
  * wireguard: Add client info view
  * wireguard: Form to add server
  * wireguard: List peers in client section
  * wireguard: Add server information view
  * wireguard: Generate key pair
  * wireguard: Show this box's public key
  * wireguard: Create network manager connection
  * wireguard: Encode public keys for use in URLs
  * wireguard: Refactor actions file
  * wireguard: Add views for editing and deleting clients and servers
  * wireguard: Make setup idempotent
  * wireguard: Write pre-shared key to tempfile
  * wireguard: Use network API to handle connections
  * wireguard: Add icon
  * wireguard: Replace nmcli use with libnm
  * restore: Remove app
  * repro: Remove app
  * networks: Update text for router setup
  * bind: Enable systemd sandbox options for bind9 service
  * functional_tests: Update geckodriver version to v0.26.0
  * locale: Update translation strings
  * doc: Fetch latest manual
  * debian: Rename TODO.Debian to TODO
  * debian: Add Expat license to copyright
  * debian: Update standards version to 4.5.0

  [ Dietmar ]
  * Translated using Weblate (German)

  [ nautilusx ]
  * Translated using Weblate (German)
  * Translated using Weblate (German)

  [ Joseph Nuthalapati ]
  * functional-tests: Login only once per session
  * functional-tests: Africa/Addis_Abada is gone?
  * functional-tests: Add tag @service-discovery
  * functional-tests: Make nav_to_module efficient
  * functional-tests: Avoid unnecessary trips to Home
  * functional-tests: Avoid warnings about markers
  * functional-tests: Minor refactoring
  * functional-tests: Mark backups and security with @system

 -- James Valleroy <jvalleroy@mailbox.org>  Mon, 27 Jan 2020 19:23:04 -0500

plinth (20.0~bpo10+1) buster-backports; urgency=medium

  * Rebuild for buster-backports.

 -- James Valleroy <jvalleroy@mailbox.org>  Thu, 16 Jan 2020 21:34:16 -0500

plinth (20.0) unstable; urgency=medium

  [ Veiko Aasa ]
  * users: Fix test fixture that disables console login restrictions
  * gitweb: Add tests for views
  * samba: Improve actions script startup time
  * deluge: Manage starting/stoping deluged
  * deluge: Fix set default daemon

  [ Nektarios Katakis ]
  * openvpn: Enable support for communication among all clients
  * Translated using Weblate (Greek)
  * Translated using Weblate (Greek)
  * Translated using Weblate (Greek)
  * Translated using Weblate (Greek)

  [ Sunil Mohan Adapa ]
  * gitweb: Fix flake8 error that is causing pipeline failures
  * storage: Ignore errors resizing partition during initial setup
  * storage: Make partition resizing work with parted 3.3
  * debian: Add powermgmt-base to recommends list
  * openvpn: Enable IPv6 for server and client outside the tunnel
  * networks: Refactor creating a network manager client
  * networks: Remove unused method
  * networks: Fix crashing when accessing network manager D-Bus API

  [ Michael Breidenbach ]
  * Translated using Weblate (German)
  * Translated using Weblate (Swedish)
  * Translated using Weblate (German)
  * Translated using Weblate (German)

  [ Doma Gergő ]
  * Translated using Weblate (Hungarian)

  [ Joseph Nuthalapati ]
  * mediawiki: Use a mobile-friendly skin by default
  * mediawiki: Allow admin to set default skin
  * mediawiki: Fix functional tests depending on skin

  [ James Valleroy ]
  * Translated using Weblate (Greek)
  * Translated using Weblate (Greek)
  * openvpn: Add diagnostic for ipv6 port
  * matrixsynapse: Allow upgrade to 1.8.*
  * security: Add explanation of sandboxing
  * locale: Update translation strings
  * doc: Fetch latest manual

  [ Allan Nordhøy ]
  * Translated using Weblate (Norwegian Bokmål)

  [ Thomas Vincent ]
  * Translated using Weblate (French)

  [ Ralf Barkow ]
  * Translated using Weblate (German)

 -- James Valleroy <jvalleroy@mailbox.org>  Mon, 13 Jan 2020 19:11:44 -0500

plinth (19.24~bpo10+1) buster-backports; urgency=medium

  * Rebuild for buster-backports.

 -- James Valleroy <jvalleroy@mailbox.org>  Thu, 02 Jan 2020 20:27:33 -0500

plinth (19.24) unstable; urgency=medium

  [ Thomas Vincent ]
  * Translated using Weblate (French)
  * Translated using Weblate (French)

  [ Veiko Aasa ]
  * app: Fix javascript doesn't run on first visit
  * samba: private shares
  * storage: Tests for the directory validation action
  * users: Add tests for the Samba user database

  [ James Valleroy ]
  * samba: Fix spelling in description
  * debian: Update French debconf translation (Closes: #947386)
    - Thanks to Jean-Pierre Giraud for the patch.
  * firewall: Support upgrading firewalld to 0.8
  * mldonkey: Add ProtectKernelLogs
  * deluge: Use systemd sandboxing features
  * infinoted: Use systemd sandboxing features
  * storage: Add systemd sandboxing features to udiskie service
  * upgrades: Add systemd sandboxing features to repository setup service
  * security: List whether each app is sandboxed
  * locale: Update translation strings
  * debian: Update Dutch debconf translation (Closes: #947136)
    - Thanks to Frans Spiesschaert for the patch.
  * doc: Fetch latest manual

  [ Michael Breidenbach ]
  * Translated using Weblate (German)
  * Translated using Weblate (Swedish)

  [ Nektarios Katakis ]
  * Translated using Weblate (Greek)

  [ Doma Gergő ]
  * Translated using Weblate (Hungarian)

  [ Allan Nordhøy ]
  * Translated using Weblate (Norwegian Bokmål)

  [ Kunal Mehta ]
  * mediawiki: Pass --quick when running update.php

  [ Sunil Mohan Adapa ]
  * help: Refactor to move app into __init__.py for consistency
  * app: Introduce API to return a list of all apps
  * app: Introduce API to run diagnostics on an app
  * apache: Implement diagnostic test for web server component
  * daemon: Implement diagnostic test for daemon component
  * daemon: Implement diagnostic test to check if a daemon is running
  * firewall: Implement new diagnostic tests to check port status
  * diagnostics: Use new component based API for all diagnostic tests
  * cosmetic: Yapf and isort fixes
  * daemon: Move diagnosing port listening into daemon module
  * daemon: Move diagnosing using netcat to daemon module
  * apache: Move diagnostics for checking URLs into apache module
  * app: Implement API to check if app/component has diagnostics
  * views: Don't require sending diagnostics module name separately
  * minidlna: Fix showing clients information
  * mediawiki: Fix problem with session cache failing logins

  [ Ralf Barkow ]
  * Translated using Weblate (German)

  [ erlendnagel ]
  * Translated using Weblate (Dutch)

 -- James Valleroy <jvalleroy@mailbox.org>  Mon, 30 Dec 2019 21:17:58 -0500

plinth (19.23~bpo10+1) buster-backports; urgency=medium

  * Rebuild for buster-backports.

 -- James Valleroy <jvalleroy@mailbox.org>  Thu, 19 Dec 2019 10:04:11 -0500

plinth (19.23) unstable; urgency=medium

  [ Thomas Vincent ]
  * Translated using Weblate (French)
  * Translated using Weblate (French)

  [ Fred ]
  * Translated using Weblate (French)

  [ Alice Kile ]
  * show app icons in apps page
  * use single variable for referencing icon filename
  * fix formatting issues
  * fix formatting and template-related issues
  * properly implement header in app and setup pages
  * implement responsive layout for app page
  * fix toggle button html layout and responsive design css
  * config: fix minor syntax error
  * fix: implement requested changes

  [ James Valleroy ]
  * themes: css whitespace minor fixes
  * samba: Add icon to app page
  * minidlna: Add managed service and Daemon component
  * minidlna: Use single action to set media dir and restart
  * minidlna: Show icon on app page
  * minidlna: Fix webserver config name
  * minidlna: Only show shortcut to users in group
  * mumble: Keep icon_filename in moved view
  * cockpit: Filter out localhost URLs from displayed access list
  * users: Use service action to restart share group service
  * locale: Update translation strings
  * doc: Fetch latest manual

  [ Veiko Aasa ]
  * samba: recursively set open share directory permissions
  * users: Fix functional tests changing the language feature
  * app: Fix app checkbox status change functional tests
  * storage: Directory selection form and validator
  * transmission: New directory selection form

  [ Nektarios Katakis ]
  * feature: minidlna app
  * fix: minidlna.conf file permissions after editing
  * update minidlna svg
  * run sysctl after installation
  * mumble: Add option to set SuperUser password
  * cockpit: extend apps description with access info
  * cockpit: add list of valid urls to access the app.

  [ /rgb ]
  * Translated using Weblate (German)
  * Translated using Weblate (German)

  [ Luis A. Arizmendi ]
  * Translated using Weblate (Spanish)

  [ adaragao ]
  * Translated using Weblate (Portuguese)

  [ Michael Breidenbach ]
  * Translated using Weblate (Swedish)

 -- James Valleroy <jvalleroy@mailbox.org>  Mon, 16 Dec 2019 18:38:46 -0500

plinth (19.22~bpo10+1) buster-backports; urgency=medium

  * Rebuild for buster-backports.

 -- James Valleroy <jvalleroy@mailbox.org>  Fri, 06 Dec 2019 21:01:10 -0500

plinth (19.22) unstable; urgency=medium

  [ Matt Conroy ]
  * pagekite: Get rid of tabs in the configuration page
  * openvpn: manual link points to incorrect page

  [ Joseph Nuthalapati ]
  * pagekite: Fix functional tests
  * pagekite: Show existing services only if there are any
  * pagekite: Make Custom Services look like it's under Configuration
  * pagekite: Use the new app toggle button
  * openvpn: Add client apps

  [ Thomas Vincent ]
  * Translated using Weblate (French)

  [ Fred ]
  * Translated using Weblate (French)
  * Translated using Weblate (French)

  [ Alice Kile ]
  * backups: fix title not appearing
  * diagnostics: don't run on disabled modules
  * apps: Remove link to webapps in app descriptions
  * Fix error with app toggle input
  * templates: Add toolbar for apps in app.html
  * toolbar: Move diagnostics button into dropdown menu

  [ nautilusx ]
  * Translated using Weblate (German)

  [ Michael Breidenbach ]
  * Translated using Weblate (German)
  * Translated using Weblate (Swedish)

  [ Veiko Aasa ]
  * ssh: fix Avahi SFTP service file
  * diagnostics: fix IPv6 failures
  * matrix-synapse: Update requirement from buster-backports
  * samba: Users can enable a guest share
  * samba: user can select devices for sharing
  * samba: fixes and improvements
  * samba: fixes and improvements
  * app: fix javascript constant redeclaration error
  * samba: Fix javascript constant redeclaration error

  [ James Valleroy ]
  * debian: Update German debconf translation (Closes: #945387)
    - Thanks to Helge Kreutzmann for the patch.
  * samba: Add acl to managed_packages
  * samba: Fix restore command
  * samba: Move urls under apps/
  * functional_tests: Add basic samba tests
  * samba: Use register_group instead of create_group
  * samba: Only show shortcut to users in freedombox-share group
  * samba: Keep create_group in setup
  * diagnostics: Use a distinct class for Run Diagnostics button on this page
  * locale: Update translation strings
  * doc: Fetch latest manual

  [ Sunil Mohan Adapa ]
  * diagnostics: Use app.html instead of simple_app.html
  * firewall: Use app.html instead of simple_app.html
  * letsencrypt: Use app.html instead of simple_app.html
  * monkeysphere: Use app.html instead of simple_app.html
  * names: Use app.html instead of simple_app.html
  * power: Use app.html instead of simple_app.html
  * openvpn: Use app.html instead of simple_app.html
  * tor: Use app.html instead of simple_app.html
  * ikiwiki: Move the create button to manage section
  * gitweb: Move create button into manage section
  * networks: Move actions button into connection section
  * templates: Remove the now unused simple_app.html
  * users: Move create button into users section
  * minetest: Minor cosmetic fix
  * templates: Make internal zone and port forwarding info override-able
  * toolbar: Make diagnostics button looks like other drop down items
  * toolbar: Align extra actions drop down button to the right
  * toolbar: Rewamp toolbar code for simplicity and to fix issues

 -- James Valleroy <jvalleroy@mailbox.org>  Mon, 02 Dec 2019 18:00:45 -0500

plinth (19.21~bpo10+1) buster-backports; urgency=medium

  * Rebuild for buster-backports.

 -- James Valleroy <jvalleroy@mailbox.org>  Sun, 24 Nov 2019 05:44:45 -0500

plinth (19.21) unstable; urgency=medium

  [ Veiko Aasa ]
  * gitweb: Allow to import from a remote repository
  * gitweb: Do not recursively scan for Git repositories
  * turbolinks: Disable turbolinks on links that don't point to /plinth/...

  [ nautilusx ]
  * Translated using Weblate (German)

  [ Doma Gergő ]
  * Translated using Weblate (Hungarian)

  [ Allan Nordhøy ]
  * Translated using Weblate (Swedish)
  * Translated using Weblate (Norwegian Bokmål)

  [ Birger Schacht ]
  * backups: Show proper error when SSH server is not reachable
  * ssh: Add the error of ssh-keyscan to the verification view
  * tor: Rename "Hidden Service" to "Onion Service"

  [ Joseph Nuthalapati ]
  * ejabberd: Handle case where domain name is not set
  * tahoe: Mark Tahoe-LAFS as an advanced app
  * README: Fix hyperlinks to badges and images
  * doc: dev: Add instructions to setup developer documentation
  * doc: dev: Mention where to find the user manual
  * doc: dev: Reduce toc depth to 2 levels to reduce noise
  * doc: dev: Fix headings
  * doc: dev: Add favicon to developer documentation site
  * app: Avoid showing empty configuration block
  * app: Fix broken functional tests
  * firstboot: reading firstboot-wizard-secret file
  * searx: Set safe_search to Moderate by default
  * clients: Improve code readability

  [ Sunil Mohan Adapa ]
  * backups: i18n for a string on verify ssh host page
  * backups: Simplify SSH fingerprint verification command
  * HACKING: Update with instructions for multiple OSes
  * CONTRIBUTING: Add more instructions on commits and MR changes
  * doc: Fix unavailability of manual images
  * tor: Fix port diagnostics by correcting port data type
  * tor: Expect obfs service to be also available on IPv6
  * tor: Listen on IPv6 for OrPort

  [ Thomas Vincent ]
  * Translated using Weblate (French)

  [ Michael Breidenbach ]
  * Translated using Weblate (Swedish)

  [ James Valleroy ]
  * HACKING: Fix provision with tests command
  * d/po: Run debconf-updatepo
  * locale: Update translation strings

  [ Radek Pasiok ]
  * Translated using Weblate (Polish)
  * Translated using Weblate (Polish)

  [ Alice Kile ]
  * clients: implement launch button feature
  * app: Implement toggle button in app page
  * app: Use single form for app toggle and configuration
  * app: Make the toggle-button responsive

 -- James Valleroy <jvalleroy@mailbox.org>  Mon, 18 Nov 2019 19:35:38 -0500

plinth (19.20~bpo10+1) buster-backports; urgency=medium

  * Rebuild for buster-backports.

 -- James Valleroy <jvalleroy@mailbox.org>  Thu, 07 Nov 2019 05:58:35 -0500

plinth (19.20) unstable; urgency=medium

  [ Veiko Aasa ]
  * gitweb: Set correct access rights after enabling application
  * gitweb: Add tests for actions script
  * gitweb: Add functional tests
  * gitweb: avoid global environment variables in Apache configuration
  * gitweb: fix links that end with /HEAD
  * gitweb: Validate repository name also in actions script
  * gitweb: do not change working directory inside actions script
  * sharing: Fix wrong links on Apache2 directory index page

  [ Fioddor Superconcentrado ]
  * Translated using Weblate (German)
  * Translated using Weblate (Spanish)
  * d/po/es: New translation file
  * d/po: Fix header comments

  [ Michael Breidenbach ]
  * Translated using Weblate (German)
  * Translated using Weblate (Swedish)
  * Translated using Weblate (Swedish)

  [ Sunil Mohan Adapa ]
  * debian: Remove plinth transitional package
  * cfg: Fix test case failure due to incorrect path assumption
  * gitlab-ci: Fix path for HTML coverage report generation
  * gitweb: Set proper access after restoration of a backup
  * setup: Don't include actions/__pycache__ during installation
  * ssh: Fix flake8 failure by removing unused import
  * config: Use AppView and cleanup custom code
  * storage: Use AppView and cleanup custom code
  * doc: Install using makefile instead of setup.py
  * doc: Fetch and add Spanish manual
  * help: Fix showing manual pages in fallback cases
  * app: Fix a pytest warning in tests
  * setup.py: Set development status classifier to production/stable
  * setup.py: Add more topics to classifiers
  * doc: Add developer documentation using Sphinx
  * actions: Fix issue with docstring causing issues with Sphnix
  * Translated using Weblate (Swedish)

  [ Pavel Borecki ]
  * Translated using Weblate (Czech)

  [ Thomas Vincent ]
  * Translated using Weblate (French)
  * backups: Fix a typo in backups upload form
  * Translated using Weblate (French)

  [ homycal ]
  * Translated using Weblate (French)

  [ Mattias Münster ]
  * Translated using Weblate (Swedish)

  [ Allan Nordhøy ]
  * Translated using Weblate (Norwegian Bokmål)
  * Translated using Weblate (French)
  * Translated using Weblate (French)

  [ Nektarios Katakis ]
  * ssh: Option for disabling password authentication

  [ Joseph Nuthalapati ]
  * infinoted: Add missing manual page link
  * doc: Add directory for development documentation
  * doc: Skip empty lines when piping to wget
  * doc: Fix Unicode issues with the manual
  * doc: Remove language code from title
  * doc: Move build scripts into separate directory
  * doc: Minor cosmetic changes
  * doc: Move English manual to manual/en directory
  * help: Respect language preference when showing user manual
  * snapshot: Sort snapshot list from newest to oldest

  [ Doma Gergő ]
  * Translated using Weblate (Hungarian)

  [ Fred ]
  * Translated using Weblate (French)
  * Translated using Weblate (French)

  [ James Valleroy ]
  * config: Implement get_initial and form_valid
  * functional_tests: Update config form ids
  * coquelicot: Change quotes to ASCII
  * locale: Update translation strings
  * doc: Fetch latest manual

 -- James Valleroy <jvalleroy@mailbox.org>  Mon, 04 Nov 2019 19:15:27 -0500

plinth (19.19~bpo10+1) buster-backports; urgency=medium

  * Rebuild for buster-backports.

 -- James Valleroy <jvalleroy@mailbox.org>  Thu, 24 Oct 2019 17:53:02 -0400

plinth (19.19) unstable; urgency=medium

  [ Veiko Aasa ]
  * ikiwiki: Allow full Unicode text in wiki/blog title names
  * actions: Check with flake8
  * gitweb: New app for simple git hosting
  * users: reload Apache2 to flush LDAP cache after user operations
  * gitweb: update repository list where necessary
  * gitweb: fix Windows Git client download link in manifest
  * gitweb: add help text for description and owner fields in the form
  * gitweb: enable rename detection

  [ Pavel Borecki ]
  * Translated using Weblate (Czech)

  [ Thomas Vincent ]
  * Translated using Weblate (French)

  [ Birger Schacht ]
  * ssh: Show server fingerprints in SSH page

  [ James Valleroy ]
  * Translated using Weblate (French)
  * gitweb: Fix flake8 error
  * locale: Update translations strings
  * doc: Fetch latest manual

  [ Nevena Mircheva ]
  * Translated using Weblate (Bulgarian)

  [ Sunil Mohan Adapa ]
  * matrixsynapse: Remove unused letsencrypt action
  * ejabberd: Removed unused letsencrypt action
  * gitweb: Minor fixes after review
  * gitweb: Minor visual changes to templates
  * gitweb: Fix issue with elevated access to private repositories
  * frontpage: Show shortcuts that public even if need a group
  * searx, app, translation, language-selection: Fix license header
  * ikiwiki: Remove extra create button when no wiki/blog is present
  * cosmetic: yapf formatting

  [ ikmaak ]
  * Translated using Weblate (Dutch)

  [ Michael Breidenbach ]
  * Translated using Weblate (German)

  [ Allan Nordhøy ]
  * Translated using Weblate (Norwegian Bokmål)

  [ Matthias Dellweg ]
  * quassel: Add let's encrypt component for certficiates

 -- James Valleroy <jvalleroy@mailbox.org>  Mon, 21 Oct 2019 18:49:35 -0400

plinth (19.18~bpo10+1) buster-backports; urgency=medium

  * Rebuild for buster-backports.

 -- James Valleroy <jvalleroy@mailbox.org>  Thu, 10 Oct 2019 07:04:16 -0400

plinth (19.18) unstable; urgency=medium

  [ Matthias Dellweg ]
  * diagnose: Move negating diagnose result inside try block

  [ Fioddor Superconcentrado ]
  * Translated using Weblate (Spanish)

  [ Luis A. Arizmendi ]
  * Translated using Weblate (Spanish)

  [ Allan Nordhøy ]
  * Translated using Weblate (Norwegian Bokmål)

  [ Dietmar ]
  * Translated using Weblate (German)

  [ Sunil Mohan Adapa ]
  * pagekite: Remove first wizard step for danube edition
  * pagekite: cosmetic: yapf and isort changes
  * debian: Remove python3-requests from depends list
  * users: Make UI close to rest of the apps
  * upgrades: Remove unnecessary subsubmenu
  * ikiwiki: Remove subsubmenu in favor of toolbar
  * networks: Remove subsubmenu in favor of toolbar buttons
  * backups: Remove unnecessary use of subsubmenu template
  * templates: Remove unused invocation of subsubmenu
  * templates: Simplify unnecessary override
  * templates: Provide subsubmenu functionality in app.html
  * dynamicdns: Use app.html instead of app-subsubmenu.html
  * i2p: Use app.html instead of app-subsubmenu.html
  * pagekite: Use app.html instead of app-subsubmenu.html
  * snapshot: Use app.html instead of app-subsubmenu.html
  * templates: Remove unused app-subsubmenu.html
  * deluge: Support deluge 2 by starting it properly
  * minetest: Remove mod-torches no longer available in testing/unstable

  [ James Valleroy ]
  * security: Add past vulnerabilities count
  * security: Move security report to new page
  * locale: Update translation strings
  * doc: Fetch latest manual
  * d/control: Add Rules-Requires-Root: no
  * d/control: Update Standards-Version to 4.4.1

 -- James Valleroy <jvalleroy@mailbox.org>  Mon, 07 Oct 2019 19:06:16 -0400

plinth (19.17~bpo10+1) buster-backports; urgency=medium

  * Rebuild for buster-backports.

 -- James Valleroy <jvalleroy@mailbox.org>  Sun, 29 Sep 2019 11:05:32 -0400

plinth (19.17) unstable; urgency=medium

  [ Pavel Borecki ]
  * Translated using Weblate (Czech)
  * Translated using Weblate (Czech)

  [ Anxin YI ]
  * Translated using Weblate (Chinese (Simplified))

  [ Joseph Nuthalapati ]
  * firstboot: network connections not used, cleanup
  * firstboot: Add new help menu to firstboot navbar

  [ Sunil Mohan Adapa ]
  * letsencrypt: Update and fix tests involving domain changes
  * tor: Fix test case for getting status
  * firstboot: Hide left menu during first boot as intended

  [ James Valleroy ]
  * locale: Update translation strings
  * doc: Fetch latest manual

 -- James Valleroy <jvalleroy@mailbox.org>  Mon, 23 Sep 2019 18:14:40 -0400

plinth (19.16~bpo10+1) buster-backports; urgency=medium

  * Rebuild for buster-backports.

 -- James Valleroy <jvalleroy@mailbox.org>  Sun, 15 Sep 2019 09:36:27 -0400

plinth (19.16) unstable; urgency=medium

  [ Joseph Nuthalapati ]
  * help: Add button to submit feedback
  * help: Add button for Support
  * help: Add button for Contribute
  * manual: Move PDF download link to HTML manual page
  * help: Convert help icon in the navbar to dropdown

  [ Sunil Mohan Adapa ]
  * help: Add more text to contribute page for donations
  * action_utils: Introduce utility for setting debconf answers
  * action_utils: Workaround problem with setting debconf answers
  * views: Fix failure in redirecting from language selection page
  * help: Make download as PDF a regular button
  * backups: Add missing slashes at the end of URLs
  * backups: Remove cancel button from add disk location page
  * backups: Fix removing local repository
  * backups: Simplify checking repository capabilities using flags
  * backups: Simplify listing repositories in index page
  * backups: Rename network_storage module to store
  * backups: Introduce method for checking if a repository is usable
  * backups: Minor cosmetic fixes
  * backups: Expose repository path as property
  * backups: Rename remove_repository method to remove
  * backups: Minor change to disk repository name
  * backups: Rename repo_path to borg_path for clarity
  * backups: Make mountpoint property private
  * backups: Use higher level method in views instead of store methods
  * backups: Implement hostname property on SSH repository
  * backups: Clarify two separate uses of name create_repository
  * backups: Separate repository loading from instantiation
  * backups: Minor cosmetic changes
  * backups: Minor simplification in running of action script
  * backups: Improve handling borg errors
  * backups: Minor simplification when adding remote repository
  * backups: Handle errors when adding disk repository
  * backups: Show repository error in archives table
  * backups: Show lock icon for encrypted repositories
  * backups: Show error when password is provided for unencrypted repo
  * backups: Don't show used disk choices when adding disk repo
  * backups: Show error when there are no disks available to add repo
  * backups: Move add repository buttons to the top
  * ejabberd: Fix listen port configuration for ejabberd 19.x
  * cockpit: Prevent restart on freedombox startup
  * ejabberd: Prevent restart on freedombox startup
  * ejabberd: Perform host/domain name operations only when installed
  * module_loader: Cosmetic changes by yapf
  * web_server: Remove log message about serving static directory
  * setup: Better log message when no apps need upgrades
  * module_loader: Remove log message when app is imported
  * actions: Improve log message about action execution

  [ Doma Gergő ]
  * Translated using Weblate (Hungarian)

  [ Swann Martinet ]
  * Translated using Weblate (German)
  * Translated using Weblate (Italian)
  * Translated using Weblate (French)

  [ Allan Nordhøy ]
  * Translated using Weblate (Norwegian Bokmål)

  [ Danny Haidar ]
  * help: Minor updates to the statements on contribute page

  [ Joseph Nuthalpati ]
  * backups: Allow adding backup repositories on multiple disks
  * backups: Refactor class hierarchy in repository.py
  * backups: Save new backup location to plinth database

  [ James Valleroy ]
  * locale: Update translation strings

 -- James Valleroy <jvalleroy@mailbox.org>  Mon, 09 Sep 2019 18:20:03 -0400

plinth (19.15~bpo10+1) buster-backports; urgency=medium

  * Rebuild for buster-backports.

 -- James Valleroy <jvalleroy@mailbox.org>  Thu, 29 Aug 2019 18:51:28 -0400

plinth (19.15) unstable; urgency=medium

  [ Doma Gergő ]
  * Translated using Weblate (Hungarian)

  [ nautilusx ]
  * Translated using Weblate (German)

  [ Allan Nordhøy ]
  * Translated using Weblate (Norwegian Bokmål)

  [ Joseph Nuthalpati ]
  * functional_tests: Fix site.is_available not handling default paths
  * functional_tests: Fix step definition "When I log out"
  * matrix-synapse: Allow installation of version 1.2 from backports

  [ James Valleroy ]
  * security: Hide vulnerability table by default
  * vagrant: Stop any ongoing unattended-upgrade
  * functional_tests: Use longer password when creating user
  * locale: Update translation strings
  * doc: Fetch latest manual
  * debian: Add lintian-override for package-installs-apt-preferences

  [ Sunil Mohan Adapa ]
  * names: Perform better layout of domain names table on small screens
  * cockpit: Apply domain name changes immediately
  * ejabberd: Prevent processing empty domain name
  * config: Send hostname change signal only after fully processing it
  * letsencrypt: Don't try to obtain certificates for .local domains
  * avahi: Expose .local domain as a proper domain
  * cockpit: Make essential and install by default
  * tt-rss: Force upgrade to 18.12-1.1 and beyond
  * doc: Fetch latest manual
  * README: Add more screenshots, update existing paths
  * matrixsynapse: Fix apache syntax errors introduce by 4b8b2e171c86d75
  * users: yapf cosmetic changes
  * users: Don't delete 'admin' group when running unit tests
  * users: Minor cosmetic refactoring
  * users: Don't fail badly when admin group does not exist
  * users: Minor fix to return value when getting last admin user
  * users: Cosmetic yapf and isort fixes
  * updates: Allow matrix-synapse 1.3 to be installed for buster users
  * javascript: Don't resubmit when refreshing the page
  * vagrant: Fix dpkg command for recovering from broken state
  * functional_tests: Fix create snapshot test failure
  * storage: Fix regression with restoring backups with storage

  [ bn4t ]
  * matrix-synapse: Use recommended reverse proxy configuration

 -- James Valleroy <jvalleroy@mailbox.org>  Mon, 26 Aug 2019 18:55:49 -0400

plinth (19.14~bpo10+1) buster-backports; urgency=medium

  * Rebuild for buster-backports.

 -- James Valleroy <jvalleroy@mailbox.org>  Thu, 15 Aug 2019 20:10:30 -0400

plinth (19.14) unstable; urgency=medium

  [ James Valleroy ]
  * functional_tests: Fix delete backup path
  * tests: Test add custom shortcuts to frontpage
  * locale: Update translation strings
  * doc: Fetch latest manual
  * debian: Update standards version to 4.4.0
  * debian: Switch to debhelper-compat

  [ Pavel Borecki ]
  * Translated using Weblate (Czech)

  [ Doma Gergő ]
  * Translated using Weblate (Hungarian)

  [ pierre ]
  * Translated using Weblate (French)

  [ ZeroAurora ]
  * Translated using Weblate (Chinese (Simplified))

  [ Sunil Mohan Adapa ]
  * storage: Handle all device paths during eject
  * storage: Fix incorrect i18n when throwing and error
  * storage: yapf changes
  * setup: Clarify success log message when force upgrading
  * Yapf changes
  * firewall: Force upgrade to firewalld 0.7.x
  * frontpage: Fix regression with loading custom shortcuts
  * frontpage: Log a message when loading custom shortcuts
  * upgrades: Set apt configuration to allow release info change
  * tests: Fix flake8 warning about unused imports
  * Minor yapf fixes
  * names: Minor styling fixes
  * names: Don't enumerate services for domains supporting all
  * names: Introduce new API to manage domains
  * names: Declare domain types in various apps
  * names: Make all apps use new api to retrieve domain names
  * names: Use new API in all apps
  * letsencrypt: Revoke certificate only if it exists
  * letsencrypt: Fix problem with automatically obtaining certificates
  * cockpit: Don't error out when removing an unknown domain
  * ejabberd: Ensure that hosts are not duplicated in configuration
  * ejabberd: Use domain added signal for listening to domain changes
  * cockpit: Don't handle the domain changed signal
  * letsencrypt: Remove unused listen to domain change signal
  * config: Remove unused domain change signal
  * api: Fix regression with listing only enabled apps in mobile app

  [ Joseph Nuthalpati ]
  * upgrades: Use reusable collapsible-button style for logs

  [ Mesut Akcan ]
  * Translated using Weblate (Turkish)

  [ Radek Pasiok ]
  * Translated using Weblate (Polish)

  [ Anxin YI ]
  * Translated using Weblate (Chinese (Simplified))

  [ Allan Nordhøy ]
  * Translated using Weblate (Norwegian Bokmål)

 -- James Valleroy <jvalleroy@mailbox.org>  Mon, 12 Aug 2019 19:31:35 -0400

plinth (19.13~bpo10+1) buster-backports; urgency=medium

  * Rebuild for buster-backports.

 -- Federico Ceratto <federico@debian.org>  Tue, 06 Aug 2019 15:39:39 +0100

plinth (19.13) unstable; urgency=low

  [ Nikolas Nyby ]
  * Fix a handful of typos in docs and comments
  * Introduce flake8 checking
  * Fix typos in module init docs
  * Add flake8 to gitlib-ci

  [ Petter Reinholdtsen ]
  * Translated using Weblate (Norwegian Bokmål)

  [ Sunil Mohan Adapa ]
  * Minor changes to flake8 related updates
  * diaspora: Fix tests by reverting changes during flake8 clenaup
  * backups: Fix issue with showing index page
  * backups: Fix HTML template indentation, remove inline styling

  [ James Valleroy ]
  * help: Show security notice when backports are in use
  * security: Show vulnerability counts
  * locale: Update translation strings
  * doc: Fetch latest manual
  * Begin uploading to unstable again.
  * security: Fixup refactoring

  [ Joseph Nuthalapati ]
  * backups: Make UI more consistent with other apps
  * backups: Make backup location tables collapsible
  * flake8: Remove unused import

  [ nautilusx ]
  * Translated using Weblate (German)

  [ Anxin YI ]
  * Translated using Weblate (Chinese (Simplified))

 -- James Valleroy <jvalleroy@mailbox.org>  Mon, 29 Jul 2019 19:13:58 -0400

plinth (19.12) experimental; urgency=medium

  [ Miguel A. Bouzada ]
  * Added translation using Weblate (Galician)
  * Translated using Weblate (Galician)

  [ Sunil Mohan Adapa ]
  * dbus: Allow plinth user to own FreedomBox DBus service
  * service: Implement action for systemd try-restart
  * cockpit: Don't handle domains if app is not installed
  * dynamicdns: Send domain added signal properly during init
  * letsencrypt: Force commands to be non-interactive
  * letsencrypt: Remove renewal hooks implementation
  * letsencrypt: Remove old style hooks from all configuration files
  * letsencrypt: Remove deprecated logger.warn
  * letsencrypt: Remove special treatment for domain added from 'config'
  * letsencrypt: Implement DBus service for renewal notifications
  * letsencrypt: Add lineage information in status
  * letsencyrpt: Implement action to copy certificates
  * letsencrypt: Implement action to compare copied certificates
  * letsencrypt: Introduce component for handling certificates
  * letsencrypt: Add permanent hook to receive renewal notifications
  * letsencrypt: Trigger renewal certificate events in component
  * letsencrypt: Trigger events for obtain, revoke and delete
  * letsencrypt: Implement re-obtain separately
  * letsencrypt: Handling certificate renewals when daemon is offline
  * apache: Add let's encrypt certificate component
  * matrixsynapse: Add let's encrypt component for certficiates
  * ejabberd: Add let's encrypt component for managing certificates
  * ejabberd: Backup and restore TLS certificates
  * sso: Use new features of axes, log axes messages
  * Minor yapf and isort changes

  [ Pavel Borecki ]
  * Translated using Weblate (Czech)

  [ Petter Reinholdtsen ]
  * Translated using Weblate (Norwegian Bokmål)

  [ Allan Nordhøy ]
  * Translated using Weblate (Norwegian Bokmål)

  [ Doma Gergő ]
  * Translated using Weblate (Hungarian)

  [ Luis A. Arizmendi ]
  * Translated using Weblate (Spanish)

  [ Joseph Nuthalapati ]
  * backups: Add option to select/deselect all apps for backup or restore
  * backups: Change "select all" to a pure JavaScript implementation
  * Translated using Weblate (Telugu)
  * Translated using Weblate (Chinese (Simplified))
  * sharing: Allow directories to be publicly shared
  * sharing: Add functional test for public shares
  * sharing: Add JavaScript to hide user groups for public shares
  * sharing: Simplify --is-public option
  * sharing: Indicate public shares in listing of shares

  [ Johannes Keyser ]
  * Translated using Weblate (German)

  [ Mesut Akcan ]
  * Translated using Weblate (Turkish)

  [ Elizabeth Sherrock ]
  * Translated using Weblate (Chinese (Simplified))

  [ Anxin YI ]
  * Translated using Weblate (Chinese (Simplified))

  [ Igor ]
  * Translated using Weblate (Russian)

  [ ZeroAurora ]
  * Translated using Weblate (Chinese (Simplified))

  [ James Valleroy ]
  * Translated using Weblate (Chinese (Simplified))
  * locale: Update translation strings
  * doc: Fetch latest manual

 -- James Valleroy <jvalleroy@mailbox.org>  Mon, 22 Jul 2019 19:23:02 -0400

plinth (19.11) experimental; urgency=medium

  [ THANOS SIOURDAKIS ]
  * Added translation using Weblate (Greek)

  [ ZeroAurora ]
  * Translated using Weblate (Chinese (Simplified))

  [ Doma Gergő Mihály ]
  * matrixsynapse: Fix missing translation mark

  [ Doma Gergő ]
  * Translated using Weblate (Hungarian)

  [ Luis A. Arizmendi ]
  * Translated using Weblate (Spanish)

  [ Joseph Nuthalapati ]
  * backups: Improve UX of adding ssh remote
  * backups: Avoid creating duplicate SSH remotes
  * backups: YAPF formatting
  * backups: Text change on index page
  * backups: Make paramiko a dependency of freedombox package
  * debian: Add python3-paramiko to build dependencies
  * backups: Fix issue with repository not being initialized
  * backups: Minor refactoring in forms.py
  * backups: Add test for adding ssh remotes
  * backups: Avoid using `sudo` in tests
  * backups: Skipping tests temporarily
  * backups: tests: Fix issue with usage of fixture 'needs_root'
  * Add SSH hostkey verification
  * backups: ssh remotes: Refactoring
  * backups: Fix functional tests broken due to URL changes
  * Verify SSH hostkey before mounting
  * ui: Create reusable CSS class for collapsible-button
  * backups: Remove unnecessary context manager for paramiko SFTPClient
  * backups: Read file path of known_hosts directly from plinth.config
  * backups: Add regex validation for ssh_repository field

  [ Sunil Mohan Adapa ]
  * backups: Minor fixes to host verification view template
  * backup: Allow SSH directory paths with : in them
  * backups: Cleanup auto-mounting SSH repositories
  * backups: Minor styling changes
  * backups: Handle SSH keys for old stored repositories
  * backups: Require passphrase for encryption in add repository form
  * backups: Fix and refactor adding a new remote repository
  * backups: Remove known_hosts file from config file
  * backups: Fix issue with verifying SSH host keys
  * backups: Don't send passphrase on the command line
  * backups: Git ignore the .ssh folder in data folder
  * setup.py: Don't install directories matching ignore patterns
  * backups: Minor cleanup
  * backups: Un-mount SSH repositories before deleting them

  [ Igor ]
  * Translated using Weblate (Russian)

  [ Andrey Vostrikov ]
  * Translated using Weblate (Russian)

  [ James Valleroy ]
  * locale: Update translation strings
  * doc: Fetch latest manual

 -- James Valleroy <jvalleroy@mailbox.org>  Mon, 08 Jul 2019 18:13:37 -0400

plinth (19.10) experimental; urgency=medium

  [ Sunil Mohan Adapa ]
  * Introduce firewall component for opening/closing ports
  * Introduce webserver component for managing Apache configuration
  * Introduce uwsgi component to manage uWSGI configuration
  * app: Rename get() method to get_component()
  * app: Add unique ID to each app class
  * Introduce daemon component to handle systemd units
  * radicale: Workaround issue with creating log directory
  * app: Set app as enabled only when the daemon is enabled
  * syncthing: Open firewall ports for listening and discovery

  [ James Valleroy ]
  * functional_tests: Add shortcut- prefix to test home page config
  * locale: Update translations strings
  * doc: Fetch latest manual

  [ Mesut Akcan ]
  * Translated using Weblate (Turkish)

  [ ssantos ]
  * Translated using Weblate (German)

  [ Pavel Borecki ]
  * Translated using Weblate (Czech)

  [ Allan Nordhøy ]
  * Translated using Weblate (Norwegian Bokmål)

  [ adaragao ]
  * Translated using Weblate (Portuguese)

  [ Petter Reinholdtsen ]
  * Translated using Weblate (Norwegian Bokmål)

 -- James Valleroy <jvalleroy@mailbox.org>  Mon, 24 Jun 2019 20:06:17 -0400

plinth (19.9) experimental; urgency=medium

  [ Danny Haidar ]
  * Added translation using Weblate (Bulgarian)

  [ Sunil Mohan Adapa ]
  * menu: Remove unused template submenu.html
  * menu: Removed unused templates, methods and properties
  * Introduce component architecture and menu component
  * Turn frontpage shortcut into an app component

  [ James Valleroy ]
  * config: Update migration to use app id
  * searx: Update to use shortcut component
  * config: Add option to show advanced apps
  * monkeysphere: Hide by default
  * locale: Update translation strings
  * doc: Fetch latest manual

  [ Joseph Nuthalapati ]
  * searx: Add option to allow public access to the application
  * searx: Preserve public_access setting
  * searx: Improve functional tests

  [ Mesut Akcan ]
  * Translated using Weblate (Turkish)

  [ Allan Nordhøy ]
  * Translated using Weblate (Norwegian Bokmål)

 -- James Valleroy <jvalleroy@mailbox.org>  Mon, 10 Jun 2019 19:18:52 -0400

plinth (19.8) experimental; urgency=medium

  [ Pavel Borecki ]
  * Translated using Weblate (Czech)

  [ Allan Nordhøy ]
  * Translated using Weblate (Norwegian Bokmål)

  [ Sunil Mohan Adapa ]
  * i2p: Update SVG logo with standard units, size and margins
  * HACKING: Add guidelines for creating new icons
  * icons: Add new SVG icons for all apps
  * icons: Add license information for SVG icons
  * templates: Use SVG icons for apps page and shortcuts
  * icons: Ensure SVG presence for all non-app icons
  * icons: Update copyright information remaining icons
  * doc: Update the correct license for documentation
  * apache: Serve SVG files compressed using gzip

  [ Doma Gergő ]
  * Translated using Weblate (Hungarian)

  [ ssantos ]
  * Translated using Weblate (German)

  [ Mesut Akcan ]
  * Translated using Weblate (Turkish)

  [ ventolinmono ]
  * Translated using Weblate (Spanish)

  [ Petter Reinholdtsen ]
  * Translated using Weblate (Norwegian Bokmål)

  [ James Valleroy ]
  * locate: Update translation strings
  * doc: Fetch latest manual
  * debian: Remove duplicate priority field
  * doc: Remove unused duplicate image

 -- James Valleroy <jvalleroy@mailbox.org>  Mon, 27 May 2019 18:11:25 -0400

plinth (19.7) experimental; urgency=medium

  [ LoveIsGrief ]
  * i2p: Use augeas for editing the router.config
  * i2p: Include default favorites after installation

  [ Sunil Mohan Adapa ]
  * i2p: Update license headers for consistent formatting
  * i2p: Minor flake8 and yapf fixes
  * i2p: Convert router configuration tests to pytest style
  * transmission: Fix issue with promoting menu item
  * tor: Fix issue with promoting/demoting menu item
  * apps: Fix showing apps background twice
  * apps: Style disable app icons according to design
  * apps: Style the title for disabled icons section
  * sharing: Always keep menu item in promoted state
  * apps: Promote/demote menu items for disabled apps too
  * tests: Add commonly used fixtures globally
  * tests: Remove unused test discovery code
  * custom_shortcuts: Fix issue with writing tests as different user
  * backups: Convert tests to pytest style
  * bind: Convert tests to pytest style
  * config: Convert tests to pytest style
  * diaspora: Convert tests to pytest style
  * letsencrypt: Convert tests to pytest style
  * names: Convert tests to pytest style
  * pagekite: Convert tests to pytest style
  * storage: Convert tests to pytest style
  * tor: Convert tests to pytest style
  * users: Convert tests to pytest style
  * actions: Convert tests to pytest style
  * cfg: Convert tests to pytest style
  * clients: Convert tests to pytest style
  * context_processors: Convert tests to pytest style
  * kvstore: Convert tests to pytest style
  * menu: Convert tests to pytest style
  * middleware: Convert tests to pytest style
  * network: Convert tests to pytest style
  * templatetags: Convert tests to pytest style
  * utils: Convert tests to pytest style
  * i2p: Rename test fixtures to avoid a minor warning
  * ejabberd: Include Bosh port 5280 in port forwarding information
  * repro: Show port forwarding information
  * Common template for showing port forwarding information
  * i2p: Show port forwarding information
  * bind: Show port forwarding information
  * ssh: Show port forwarding information

  [ Doma Gergő ]
  * Translated using Weblate (Hungarian)

  [ Allan Nordhøy ]
  * Translated using Weblate (Norwegian Bokmål)

  [ Radek Pasiok ]
  * Translated using Weblate (Polish)

  [ Erik Ušaj ]
  * Added translation using Weblate (Slovenian)
  * Translated using Weblate (Slovenian)

  [ Karel Trachet ]
  * Translated using Weblate (Dutch)

  [ ssantos ]
  * Translated using Weblate (German)
  * Translated using Weblate (Portuguese)

  [ James Valleroy ]
  * apps: Separate enabled and disabled apps
  * apps: Add port forwarding info
  * service: Show port forwarding info when available
  * openvpn: Show port forwarding info
  * minetest: Fix flake8 error
  * matrixsynapse: Show port forwarding info
  * tahoe: Show port forwarding info
  * locate: Update translation strings
  * doc: Fetch latest manual

  [ Joseph Nuthalapati ]
  * Translated using Weblate (Telugu)

 -- James Valleroy <jvalleroy@mailbox.org>  Mon, 13 May 2019 19:47:52 -0400

plinth (19.6) experimental; urgency=medium

  [ Pavel Borecki ]
  * Translated using Weblate (Czech)

  [ CurlingTongs ]
  * Translated using Weblate (German)

  [ nautilusx ]
  * Translated using Weblate (German)

  [ Allan Nordhøy ]
  * Translated using Weblate (Norwegian Bokmål)

  [ Mesut Akcan ]
  * Translated using Weblate (Turkish)

  [ narendrakumar.b ]
  * letsencrypt: Provide link to configure domain if not configured

  [ James Valleroy ]
  * firewall: Get service ports details
  * firewall: Show ports details
  * locale: Update translation strings
  * doc: Fetch latest manual

  [ LoveIsGrief ]
  * i2p: Add helper to modify the tunnel config
  * i2p: Open HTTP(S) and IRC ports on all interfaces on install
  * i2p: Add HTTP(S) and IRC ports to firewall
  * i2p: Enable application

  [ Sunil Mohan Adapa ]
  * i2p: flake8 and yapf fixes
  * i2p: Convert unit tests to pytest style
  * i2p: Update firewalld service descriptions
  * i2p: Disable the daemon before editing configuration
  * i2p: Don't enable proxies on external zone

 -- James Valleroy <jvalleroy@mailbox.org>  Mon, 29 Apr 2019 19:18:01 -0400

plinth (19.5) experimental; urgency=medium

  [ LoveIsGrief ]
  * i2p: Add new application
  * i2p: Disable compression on /i2p/
  * i2p: apache: Catch more I2P locations
  * i2p: django: Add shortcuts to /i2p/... URLs
  * i2p: django: Additional information about /i2p location
  * i2p: todo: Add TODOs for I2P
  * i2p: todo: add more TODOs for I2P
  * i2p: idea: Browse eepsites directly from freedombox
  * i2p: todo: Add torrent tracker to list of favorites
  * i2p: django: Add description for the configuration shortcuts
  * i2p: django: Add i2p homepage to description
  * i2p: setup: Enrich I2P favorites
  * i2p: todo: Tick off a TODO and reword one
  * i2p: todo: Remove IDEA for browsing to .i2p sites in iframe
  * i2p: torrents: Link to the list of trackers
  * i2p: Add functional tests
  * functional_tests: Allow provisioning VM for functional tests
  * functional tests: Fix wheel errors when provisioning VM

  [ Sunil Mohan Adapa ]
  * i2p: Move data files into the app's data folder
  * i2p: Use project logo instead of mascot
  * i2p: Remove TODO in favor of issue tracker
  * apache: Add proxy_html module needed by i2p app
  * i2p: Backup/restore the correct state folder
  * i2p: Minor styling changes
  * i2p: Add diagnostic test for web interface port
  * i2p: Add main web interface to list of clients
  * i2p: Review and cleanup action script
  * i2p: Review and update views
  * i2p: Disable app until further fixes are done

  [ James Valleroy ]
  * functional_tests: Install python3-pytest-django
  * locale: Update translation strings
  * doc: Fetch manual

  [ wind ]
  * Translated using Weblate (Russian)

  [ Joseph Nuthalapati ]
  * storage: Use udisks to list disks and df for disk space utilization

  [ Igor ]
  * Translated using Weblate (Russian)

  [ CurlingTongs ]
  * Translated using Weblate (German)

 -- James Valleroy <jvalleroy@mailbox.org>  Mon, 15 Apr 2019 18:47:17 -0400

plinth (19.4) experimental; urgency=medium

  [ Allan Nordhøy ]
  * Translated using Weblate (Norwegian Bokmål)

  [ Pavel Borecki ]
  * Translated using Weblate (Czech)

  [ nautilusx ]
  * Translated using Weblate (German)

  [ Doma Gergő ]
  * Translated using Weblate (Hungarian)

  [ advocatux ]
  * Translated using Weblate (Spanish)

  [ Joseph Nuthalapati ]
  * clients: Open web app in a new browser tab
  * matrix-synapse: Change client diagnostics url
  * minetest: Fix duplicate domain names being displayed in UI
  * storage: Do not show an eject button on /boot partitions
  * letsencrypt: Call letsencrypt manage_hooks with correct arguments
  * vagrant: Run plinth as user plinth in development environment

  [ Johannes Keyser ]
  * Translated using Weblate (German)

  [ James Valleroy ]
  * dynamicdns: Install module by default
  * locale: Update strings
  * doc: Fetch latest manual

  [ Sunil Mohan Adapa ]
  * storage: Don't check type of the disk for / and /boot
  * storage: Don't log error when checking if partition is expandable

  [ wind ]
  * Translated using Weblate (Russian)

 -- James Valleroy <jvalleroy@mailbox.org>  Mon, 01 Apr 2019 20:31:54 -0400

plinth (19.3) experimental; urgency=medium

  [ Pavel Borecki ]
  * Translated using Weblate (Czech)

  [ Doma Gergő ]
  * Translated using Weblate (Hungarian)

  [ Petter Reinholdtsen ]
  * Translated using Weblate (Norwegian Bokmål)

  [ advocatux ]
  * Translated using Weblate (Spanish)

  [ James Valleroy ]
  * vagrant: Rearrange steps of provision script
  * locale: Update translation strings

  [ Joseph Nuthalapati ]
  * dynamicdns: Break up dynamicdns.py into forms.py and views.py
  * dynamicdns: Move subsubmenu below description
  * firewall: Change "Current Status:" from p to h3
  * names: Add description
  * subsubmenu: Make description a customizable block
  * pagekite: Bring subsubmenu below description. Remove About section.
  * upgrades: Move subsubmenu below description
  * Include clients.html in service-subsubmenu.html
  * ikiwiki: Move subsubmenu below description

  [ Sunil Mohan Adapa ]
  * pagekite: Rename base template file
  * pagekite: Change the template section title
  * dynamicdns: Simplify template inheritance
  * ikiwiki: Consistent styling for delete warning page
  * templates: Minor styling change
  * functional_tests: Reorder tests to disable apps after tests
  * tests: Mark functional tests with functional mark
  * tests: Read functional tests conf file without assuming CWD
  * tests: Fix backups API test cases to work under all conditions
  * README: Provide simple instruction for installing FreedomBox
  * INSTALL.md: Simplify installation instructions
  * HACKING.md: Update instructions on installing dependencies
  * functional_tests: Update todo list by removing implemented tests
  * mediawiki: Fix tests to allow running from any directory
  * tests: Use pytest for running all tests
  * ci: Allow gitlab to parse test coverage results
  * main: Show service version in logs
  * setup: Automatically gather information about files to install
  * setup: Allow apps to have their own data directories
  * setup: Don't include data/ files as package data
  * module_loader: Specially load modules in development mode
  * setup: Move app enabling files to respective apps
  * setup: Move app data files into respective apps
  * setup: Remove unused /var/run directory

  [ Dietmar ]
  * Translated using Weblate (German)
  * Translated using Weblate (French)
  * Translated using Weblate (Italian)

  [ jonathan göhler ]
  * Translated using Weblate (German)

  [ Vincent Ladeuil ]
  * Translated using Weblate (French)

  [ David Maulat ]
  * Translated using Weblate (French)

  [ Allan Nordhøy ]
  * Translated using Weblate (Norwegian Bokmål)

  [ Mesut Akcan ]
  * Translated using Weblate (Turkish)

 -- James Valleroy <jvalleroy@mailbox.org>  Mon, 18 Mar 2019 20:30:44 -0400

plinth (19.2) unstable; urgency=medium

  [ Joseph Nuthalapati ]
  * docs: Fix deprecation warnings in post-processor
  * tor: Fix deprecation warning W605 for '\' character in regex
  * utils: Simplify YAMLFile by removing the post_exit argument
  * config: Consolidate get_domainname() implementation into config
  * config: Move default-app configuration to a dedicated file
  * config: Fix Ikiwiki entries not showing up as default apps
  * config: Migrate default app configuration to new conf file
  * config: Rename Default App to Webserver Home Page
  * config: Add option to use Apache's default home page as home page
  * config: Remove Apache home page configuration from freedombox.conf
  * config: Fix error when setting JSXC as the home page
  * users: Add nscd as a dependency
  * Disable Coquelicot for Buster release
  * matrix-synapse: Fix LDAP login issue
  * config: Revert changes in freedombox.conf to avoid conffile prompt
  * config: Reset home page setting in freedombox.conf during migration
  * openvpn: Migration from easy-rsa 2 to 3 for existing installations
  * openvpn: Increment version number for easy-rsa 3 migration
  * snapshot: Fix failing functional test

  [ Pavel Borecki ]
  * Translated using Weblate (Czech)

  [ danielwine ]
  * Translated using Weblate (Hungarian)

  [ Doma Gergő ]
  * Translated using Weblate (Hungarian)

  [ Allan Nordhøy ]
  * Translated using Weblate (Norwegian Bokmål)

  [ advocatux ]
  * Translated using Weblate (Spanish)

  [ Sunil Mohan Adapa ]
  * tor: Styling changes due to yapf
  * tor: Use fixed 9001 port for relaying
  * utils: Handle exceptions in context management for YAMLFile
  * utils: Fix some flake8 warnings
  * tahoe: Styling changes
  * backups: Fix failing test case
  * web_server: Move shutdown handling to main
  * dbus: Add new module for D-Bus services
  * setup: Abstraction for getting managing packages of a module
  * setup: Filter packages to force upgrade
  * package: Implement identifying packages that need conffile prompts
  * package: Helper method to filter packages that need conffile prompt
  * setup: Trigger force upgrade for app that implement it
  * bind: Handle conffile prompt during upgrade
  * setup: Rush force upgrade in development mode
  * ttrss: Make functional test definitions specific to ttrss
  * cockpit: Pre-enable necessary apache modules
  * radicale, searx: Pre-enable necessary apache modules
  * letsencrypt: Pre-enable necessary apache modules
  * ikiwiki: Pre-enable necessary apache modules
  * sso: Pre-enable necessary apache modules
  * apache: Use cgid module instead of cgi
  * apache: Increment app version number
  * setup: Make additional info available for force upgrading
  * debian/copyright: Minor fixes
  * debian/copyright: Add full text for AGPL-3+
  * debian/copyright: Add license text for public-domain
  * debian/copyright: Add license text for GPL-2 and GPL-3
  * debian/copyright: Add license text for CC-BY-SA-3.0
  * debian/copyright: Update copyright for logos
  * static: Remove unused files
  * LICENSES: Remove files that are same license as rest of the source
  * config: Don't pass configuration file argument to action
  * openvpn: Fix issues with upgrade easy-rsa 2 to 3 migration
  * openvpn: Make frontpage shortcut appear after an upgrade
  * openvpn: Work around firewalld bug 919517
  * setup: Pass better data structure for force upgrade operation
  * utils: Introduce abstraction over distutils comparison of versions
  * firewalld: Implement upgrading from 0.4.x to 0.6.x
  * ttrss: Make setup process reusable
  * ttrss: Implement upgrade from 17.4 to 18.12

  [ Johannes Keyser ]
  * Translated using Weblate (German)

  [ Anjali Datla ]
  * Translated using Weblate (Telugu)

  [ Darkblaze ]
  * Translated using Weblate (Telugu)

  [ Petter Reinholdtsen ]
  * Translated using Weblate (Norwegian Bokmål)

  [ Jag ]
  * vagrant: Use virtualbox linked clones / CoW to reduce startup times

  [ James Valleroy ]
  * Add 2019 to copyright years
  * Fix some paths in LICENSES
  * debian: Add copyright years for debian/*
  * radicale: Add description of web interface
  * ttrss: Add backup support
  * debian: Add copyright info for lato fonts
  * debian: Add copyright info for individual logo files
  * LICENSES: Add reference to debian/copyright
  * debian: Add copyright info for theme images
  * debian/copyright: Move all license texts to end
  * debian/copyright: Remove unnecessary fields for native package
  * debian/copyright: Move some app icons from LICENSES
  * debian/copyright: Fix typo in year
  * debian/copyright: Move more app icons from LICENSES
  * debian/copyright: Include some URLs dropped from LICENSES
  * debian/copyright: Move some more app icons from LICENSES
  * debian/copyright: Fix filename for tahoe-lafs logo
  * security: Migrate access config to new file
  * users: When ssh used in tests, add users to admin group
  * locale: Update translations strings

 -- James Valleroy <jvalleroy@mailbox.org>  Sat, 02 Mar 2019 14:45:55 -0500

plinth (19.1) unstable; urgency=medium

  [ James Valleroy ]
  * radicale: Log errors during upgrade
  * radicale: Bump version to 2
  * radicale: Remove obsolete diagnostics
  * radicale: Fix server URLs in client info
  * locale: Update translation strings
  * doc: Fetch latest manual

  [ Pavel Borecki ]
  * Translated using Weblate (Czech)

  [ Allan Nordhøy ]
  * Translated using Weblate (Norwegian Bokmål)

  [ Petter Reinholdtsen ]
  * Translated using Weblate (Norwegian Bokmål)

  [ advocatux ]
  * Translated using Weblate (Spanish)

  [ Sunil Mohan Adapa ]
  * setup: Add option to handle configuration prompts during install
  * radicale: Simplify upgrading to newer packages
  * matrixsynapse: Remove hard-coded URL
  * matrixsynapse: Fix issues with showing certificate warning
  * letsencrypt: Fix issue with disabling matrixsynapse checkbox
  * matrixsynapse: Don't check for current domain in renew hook
  * matrixsynapse: Fix potential exposure of private key
  * matrixsynapse: Setup certificate after domain selection
  * matrixsynapse: Better checking for valid certificate

  [ Joseph Nuthalapati ]
  * matrixsynapse: Use Let's Encrypt certificates

 -- James Valleroy <jvalleroy@mailbox.org>  Thu, 14 Feb 2019 06:01:19 -0500

plinth (19.0) unstable; urgency=high

  [ J. Carlos Romero ]
  * mldonkey: Add some more clients to the module page
  * mldonkey: Add to the description the three available front-ends

  [ Sunil Mohan Adapa ]
  * monkeysphere: Fix handling of multiple domains and keys
  * monkeysphere: Fix regression with reading new apache domain config
  * apache: Cleanup domain configuration
  * apache: Add support for mod_ssl in addition to mod_gnutls
  * apache: Switch to mod_ssl from mod_gnutls
  * mldonkey: Add systemd service file with security options
  * mldonkey: Enable app
  * action_utils: Fix checking for URL availability
  * upgrades: Fix priority for buster-backports version
  * upgrades: Fix premature adding of buster-backports sources

  [ Pavel Borecki ]
  * Translated using Weblate (Czech)

  [ Johannes Keyser ]
  * Translated using Weblate (German)

  [ advocatux ]
  * Translated using Weblate (Spanish)

  [ James Valleroy ]
  * locale: Update strings for translation
  * Switched to a new version number scheme: YY.N
    - YY is the year of release.
    - N is the release number within that year.

 -- James Valleroy <jvalleroy@mailbox.org>  Sat, 09 Feb 2019 20:38:00 -0500

plinth (0.49.1) unstable; urgency=medium

  [ Sunil Mohan Adapa ]
  * ui: Fix regression with configure button in home page
  * backups: Rename 'Abort' buttons to 'Cancel'
  * backups: Use icon for add repository button
  * backups: Move subsubmenu below description
  * backups: Add title and description to other pages
  * backups: Add link to manual page
  * backups: Fix styling for upload size warning
  * backups: Increase timeout for SSH operations to 30 seconds
  * backups: Minor styling fixes

  [ Pavel Borecki ]
  * Translated using Weblate (Czech)

  [ Petter Reinholdtsen ]
  * Translated using Weblate (Norwegian Bokmål)

  [ advocatux ]
  * Translated using Weblate (Spanish)

  [ Joseph Nuthalapati ]
  * letsencrypt: UI: Fix checkbox disabling

  [ James Valleroy ]
  * datetime: Switch from chrony to systemd-timesyncd
  * locale: Update translation strings
  * doc: Fetch latest manual

 -- James Valleroy <jvalleroy@mailbox.org>  Thu, 07 Feb 2019 21:23:32 -0500

plinth (0.49.0) unstable; urgency=medium

  [ Prachi Srivastava ]
  * networks: remove unused html
  * security: Moves inline javascript to files
  * security: Moves input field focus javascript to django forms
  * help: Use freedombox package instead of plinth for version
  * repro: Disable app due to issues with Debian package

  [ Sunil Mohan Adapa ]
  * ui: Fix regression with card icon style in front page
  * js: Full librejs compatibility
  * js: Remove javascript license link from footer
  * backups: Remove incorrectly set buffer size during download
  * backups: Minor styling fixes
  * backups: Remove dead code
  * backups: Minor styling fixes
  * backups: Minor refactoring
  * backups: Fix incomplete download archives
  * backups: Improve performance of backup download
  * tor: Make a utility method public
  * action_utils: Expose URL checking utility for generic use
  * upgrades: Improve handling of backports
  * datetime: Fix diagnostic test to not ignore first two servers

  [ Pavel Borecki ]
  * Translated using Weblate (Czech)

  [ J. Carlos Romero ]
  * mldonkey: show 'Learn more...' link in package page when installed

  [ James Valleroy ]
  * radicale: Handle migration from 1.x to 2.x
  * shadowsocks: Use resolvable domains in functional tests
  * radicale: Handle data migration for upgrade to 2.x
  * datetime: Switch from ntp to chrony
  * vagrant: Put hold on freedombox package during provision
  * repro: Also disable functional tests
  * monkeysphere: Re-enable functional tests
  * locale: Update translation strings

  [ Allan Nordhøy ]
  * Translated using Weblate (Norwegian Bokmål)

  [ Joseph Nuthalapati ]
  * backports: Add buster-backports to apt sources list
  * debian: Add smoke test with autopkgtests (Closes: #878699)

  [ danielwine ]
  * Translated using Weblate (Hungarian)

  [ Petter Reinholdtsen ]
  * Translated using Weblate (Norwegian Bokmål)

 -- James Valleroy <jvalleroy@mailbox.org>  Tue, 05 Feb 2019 22:55:53 -0500

plinth (0.48.0) unstable; urgency=medium

  [ Doma Gergő ]
  * Translated using Weblate (Hungarian)

  [ Pavel Borecki ]
  * Translated using Weblate (Czech)

  [ Allan Nordhøy ]
  * Translated using Weblate (Norwegian Bokmål)

  [ Sunil Mohan Adapa ]
  * ui: Fix top margin for content containers
  * ui: Rename page specific CSS classes
  * ui: Underline the logo along with 'Home' text when active
  * ui: Style frontpage application info like regular content
  * ui: Fix setting width of card-list at various page sizes
  * ui: Show help nav item text when navbar is collapsed
  * ui: Hide restart/shutdown items when navbar is collapsed
  * ui: Compact pages on extra small screen sizes
  * ui: Re-add background for home, apps and system pages in small sizes
  * fail2ban: Split and update configuration files
  * fail2ban: Pickup new configurations without reboot
  * mldonkey: Update description and minor updates
  * mldonkey: Disable app due to bug during restart
  * backups: Upgrade apps before restoring them
  * backups: Fix showing not-installed apps in create backup page
  * syncthing: Add backup/restore support
  * Serve default favicon for apps that don't provide one
  * radicale: Fix issue with configuration changes not applying
  * openvpn: Add backup/restore support
  * storage: Fix false error message visiting home page
  * storage, backups: Minor styling and yapf fixes
  * service: Fix warning to use collections.abc
  * help: Minor refactoring in get-logs action
  * mldonkey: Add functional test for uploading
  * axes: Minor fixes to configuration for IP blocking
  * infinoted: Wait for up to 5 minutes to kill daemon

  [ Petter Reinholdtsen ]
  * Translated using Weblate (Norwegian Bokmål)

  [ Joseph Nuthalapati ]
  * ci: Export freedombox.deb as build artifact instead of plinth.deb
  * matrix-synapse: Fix startup error caused by bind_address setting
  * matrix-synapse: Use '::' as the IPv6 bind address
  * backups: Automatically install required apps before restore
  * backups: Add a loader to the restore button to indicate progress

  [ Johannes Keyser ]
  * Translated using Weblate (German)

  [ James Valleroy ]
  * django: Remove deprecated AXES_BEHIND_REVERSE_PROXY
  * radicale: Only set hosts for radicale 1.x
  * radicale: Don't change auth type for radicale 2.x
  * radicale: Use rights file by default for radicale 2.x
  * radicale: Add functional tests for setting access rights
  * help: Use journalctl to show status log
  * help: Add action script to read logs from journal
  * help: Add functional test to check status logs page
  * locale: Update translation strings
  * doc: Fetch latest manual from wiki

  [ Prachi Srivastava ]
  * fail2ban: Enable bans for apache auth failures

  [ J. Carlos Romero ]
  * mldonkey: Add new module for the eDonkey network
  * mldonkey: Add backup/restore support

 -- James Valleroy <jvalleroy@mailbox.org>  Mon, 28 Jan 2019 19:22:19 -0500

plinth (0.47.0) unstable; urgency=medium

  [ Joseph Nuthalapati ]
  * ci: Don't install fuse and fuse3 packages in the CI environment
  * snapshot: Fix snapshots filling up the disk
  * snapshot: ui: Remove NUMBER_MIN_AGE setting and add FREE_LIMIT
  * snapshot: Enable TIMELINE_CLEANUP and NUMBER_CLEANUP by default
  * snapshot: Improve description
  * snapshot: Merge the functionality of the migrate command into setup
  * snapshot: Fix failing tests
  * snapshots: Handle installation on non-btrfs filesystems
  * snapshot: Handle "Config in use" error

  [ James Valleroy ]
  * radicale: Add tests for well-known URLs
  * radicale: Don't modify default file for radicale >= 2.1.10
  * radicale: Add support for radicale 2.x
  * setup: Fix spelling error
  * radicale: Switch to uwsgi for radicale 2.x
  * radicale: Create collections folder before starting uwsgi
  * Update translation strings
  * Fetch latest manual
  * debian: Update debhelper compat version to 12

  [ Sunil Mohan Adapa ]
  * radicale: Redirect to well-known URLs according to version
  * syncthing: Use exact matches when enforcing trailing '/'
  * snapshot: Minor styling fixes
  * snapshot: Update descriptions and UI options
  * snapshot: Refactor configuration migration
  * main: Separate out Django setup into a separate module
  * main: Separate out CherryPy code into a separate module
  * Show Gujarati in the list of UI languages
  * cockpit: Add link to manual page
  * cockpit: Update description
  * firewalld: Flush iptables rules before restarting firewall
  * backups: Don't fail tests when borg is not installed
  * backups: yapf fixes
  * django: Use Argon2 password hash
  * setup: Handle showing setup page after app completes installation
  * setup: Minor flake8 fixes
  * setup: Reduce refresh time when application is already installed
  * setup: Don't perform is-package-manager-busy checks when not needed
  * action_utils: Implement utilities for managing uwsgi configurations
  * searx: Use action utils for uwsgi configuration management
  * radicale: Don't keep radicale service running
  * icons: Fixes for switching to fork-awesome
  * Fix i18n for menu strings

  [ Prachi Srivastava ]
  * Replace glyphicons with forkawesome icons

 -- James Valleroy <jvalleroy@mailbox.org>  Mon, 14 Jan 2019 22:08:54 -0500

plinth (0.46.1) unstable; urgency=medium

  [ prolinux ukraine ]
  * Translated using Weblate (Ukrainian)

  [ Joseph Nuthalapati ]
  * clients: Rename DAVdroid to DAVx5

  [ Allan Nordhøy ]
  * Translated using Weblate (Norwegian Bokmål)

  [ Sunil Mohan Adapa ]
  * debian: Replace and break older versions of plinth

  [ James Valleroy ]
  * debian: Fix spelling errors in lintian override comment

 -- James Valleroy <jvalleroy@mailbox.org>  Fri, 04 Jan 2019 23:17:45 -0500

plinth (0.46.0) unstable; urgency=medium

  [ Pavel Borecki ]
  * Translated using Weblate (Czech)

  [ Johannes Keyser ]
  * Translated using Weblate (German)

  [ advocatux ]
  * Translated using Weblate (Spanish)

  [ prolinux ukraine ]
  * Translated using Weblate (Ukrainian)

  [ Sunil Mohan Adapa ]
  * logging: Don't log static file requests
  * logging: Make cherrypy log to the main log
  * logging: Don't log to a log file
  * logging: Log to systemd journal directly
  * logging: Separate logging init logic into a module
  * logging: Implement colors for console messages
  * searx: Update outdated Apache configuration
  * sso: Update outdated Apache configuration
  * letsencrypt: Use macros for configuring sites
  * letsencrypt: Remove outdated Apache configuration
  * logging: Remove references to old log files
  * debian: Alter control file indentation
  * storage: Add parted as dependency module
  * debian: Add dependencies from freedombox-setup
  * sudoers: Allow all admin users to become superusers
  * Move update-motd script from freedombox-setup
  * debian: Break current version of freedombox-setup
  * Move preseed file from freedombox-setup
  * debian: Use description from freedombox.org
  * debian: Ignore debian/debhelper-build-stamp
  * debian: Fix lintian warning about vcs ignore file
  * debian: Don't change ownership recursively in postinst
  * debian: Update short description
  * debian: Rename plinth package to freedombox

  [ James Valleroy ]
  * vagrant: Cleanup for obsolete log files
  * debian: Move Recommends to binary package
  * locale: Run update_translations
  * doc: Fetch latest manual from wiki
  * debian: Standards-Version is now 4.3.0

  [ Petter Reinholdtsen ]
  * Translated using Weblate (Norwegian Bokmål)

 -- James Valleroy <jvalleroy@mailbox.org>  Mon, 31 Dec 2018 16:46:25 -0500

plinth (0.45.0) unstable; urgency=medium

  [ Doma Gergő ]
  * Translated using Weblate (Hungarian)

  [ Pavel Borecki ]
  * Translated using Weblate (Czech)

  [ advocatux ]
  * Translated using Weblate (Spanish)

  [ Joseph Nuthalapati ]
  * udiskie: Finish merging udiskie into storage
  * apache: Switch to php-fpm from mod_php

  [ Allan Nordhøy ]
  * Translated using Weblate (Chinese (Simplified))
  * Translated using Weblate (Italian)
  * Translated using Weblate (Norwegian Bokmål)

  [ Herdir ]
  * Translated using Weblate (French)

  [ Michael Pimmer ]
  * Backups: first UI sceleton for remote / encrypted backups
  * Backups: allow testing the connection of ssh locations
  * Backups, remote repositories: implement init, info and some test
  * Backups, remote repositories: uniform parameter handling
  * Backups, remote repositories: start using sshfs
  * Backups, remote repositories: integrate to backups index page
  * Backups, remote repositories: re-use template for root location
  * Backups, remote repositories: use object-oriented repositories
  * Backups, remote backups: fix unittests
  * Backups, remote repositories: create/delete/restore of remote repos
  * Backups, remote repositories: change network_storage to dict
  * Backups, remote repository: adapt functional tests
  * Backups: remove unittests to backups test directory
  * Backups: remove archive name when creating an archive
  * Backups: support for encrypted repositories
  * Backups: Cleanup and improved error handling
  * Backups: functional tests update; restoring backup bugfix
  * Backups: allow creating archive in unmounted repository
  * Backups: allow using keyfile as credentials for sshfs mounts
  * Backups: notify that credentials of remote backups are stored
  * Backups: unittests for accessing repository with borg directly
  * Backups: bump module version

  [ James Valleroy ]
  * backups: Make validator errors translatable
  * functional_tests: Move backup test into backups feature

  [ ssantos ]
  * Translated using Weblate (German)

 -- James Valleroy <jvalleroy@mailbox.org>  Mon, 17 Dec 2018 19:05:51 -0500

plinth (0.44.0) unstable; urgency=medium

  [ Pavel Borecki ]
  * Translated using Weblate (Czech)

  [ Robert Martinez ]
  * Add gray noise background
  * Add white Card
  * add footer padding

  [ Allan Nordhøy ]
  * Translated using Weblate (Norwegian Bokmål)

  [ James Valleroy ]
  * ejabberd: bosh port moved to 5443
  * apache: Run setup again to reload
  * ejabberd: Change BOSH port from 5280 to 5443
  * Revert "ci: Use python3.6 when installing dependencies"
  * ci: Install jquery packages for coverage
  * functional_tests: Confirm when deleting all snapshots
  * Translated using Weblate (Spanish)
  * Update translation strings

  [ Joseph Nuthalapati ]
  * vagrant: clear logs and plinth database on destroying box
  * minetest: Change list of mods to what's available in Debian
  * Add instructions on how to use "WIP" in merge requests
  * clients: Fix distortion of the client apps buttons
  * snapshots: Fix default snapshot listing
  * firewalld: Use nftables instead of iptables
  * snapshots: Place the subsubmenu below the description

  [ ssantos ]
  * Translated using Weblate (German)
  * Translated using Weblate (Portuguese)

  [ Prachi Srivastava ]
  * Changes delete all to delete selected in snapshot
  * Adds toggle to select all for deletion
  * Changes functional test to select All and delete snapshots
  * Ignores warnings in pytest while running functional test

  [ advocatux ]
  * Translated using Weblate (Spanish)

  [ Petter Reinholdtsen ]
  * Translated using Weblate (Norwegian Bokmål)

 -- James Valleroy <jvalleroy@mailbox.org>  Mon, 03 Dec 2018 19:47:04 -0500

plinth (0.43.0) unstable; urgency=medium

  [ Michael Pimmer ]
  * Backups: export and download archives in one step
  * Backups: uploading and import with temporarily stored file
  * Backups: Restore directly from archive
  * Backups: Don't fail when borg doesn't find files to extract
  * Backups: clean up exporting archives functionality
  * Backups: relative paths for borg extract in action script
  * Backups: fix test
  * Backups: clean up forms, names and templates
  * Functional tests: minor documentation changes
  * Backups: Stream archive downloads/exports
  * Backups: do not hardcode uploaded backup file path
  * Backups: minor cleanups
  * Backups: show free disk space on upload+restore page
  * Backups: functional test to download and restore an archive
  * Backups: minor adaption of upload file size warning
  * Backups: minor fixes of functional tests
  * Functional tests: check that browser waits for redirects to finish
  * Functional tests: fix waiting for redirects
  * Functional tests: assert that module installation succeeded
  * Cherrypy: Do not limit maximum upload size
  * Backups: Make Manifest a dict instead of a list

  [ James Valleroy ]
  * functional_tests: Remove backup export steps
  * functional_tests: Remove remaining backup export steps
  * functional_tests: Add sso tags
  * upgrades: Internationalize string and apply minor formatting

  [ Anthony Stalker ]
  * Translated using Weblate (Czech)

  [ Joseph Nuthalapati ]
  * vagrant: Destroy Plinth development database when box is destroyed
  * sso: Make auth-pubtkt tickets valid for 12 hours
  * openvpn: Migration from easy-rsa 2 to 3
  * openvpn: is-setup checks for non-empty dh.pem file
  * openvpn: Always write the latest server configuration on setup

  [ ssantos ]
  * Translated using Weblate (Portuguese)

  [ Robert Martinez ]
  * Update module terminology improvements
  * Incorporate feedback from MR

 -- James Valleroy <jvalleroy@mailbox.org>  Mon, 19 Nov 2018 17:25:31 -0500

plinth (0.42.0) unstable; urgency=medium

  [ Robert Martinez ]
  * Fix wrong color in mobile menu

  [ James Valleroy ]
  * snapshot: Handle snapper list output change
  * functional_tests: Fix steps with domain parameter

  [ Joseph Nuthalapati ]
  * Translated using Weblate (Telugu)
  * tor: Add functional tests for relays and hidden services
  * tor: Enable backup/restore
  * upgrades: Add functional tests
  * upgrades: Enable backup/restore
  * monkeysphere: Handle importing new OpenSSH format keys
  * monkeysphere: yapf reformatting
  * tests: Change the domain to be an FQDN
  * monkeysphere: Add functional tests for import/publish keys
  * monkeysphere: Enable backup/restore
  * monkeysphere: Skip functional tests until bugs are resolved
  * letsencrypt: Enable backup/restore
  * tahoe: Minor changes to facilitate functional tests
  * tahoe: Add functional tests
  * tahoe: Enable backup/restore
  * tahoe: yapf run
  * udiskie: unmount drive as superuser

  [ buoyantair ]
  * Translated using Weblate (Telugu)

  [ Michael Pimmer ]
  * Actions: use local plinth in development mode
  * Actions: path in development mode: do not preserve PYTHONPATH

  [ ButterflyOfFire ]
  * Translated using Weblate (Indonesian)
  * Translated using Weblate (Italian)

 -- James Valleroy <jvalleroy@mailbox.org>  Mon, 05 Nov 2018 18:41:15 -0800

plinth (0.41.0) unstable; urgency=medium

  [ Allan Nordhøy ]
  * Translated using Weblate (Norwegian Bokmål)

  [ ButterflyOfFire ]
  * Translated using Weblate (French)

  [ James Valleroy ]
  * debian: Add Russian translation of debconf template (Closes: #910848)
    - Thanks to Lev Lamberov for the patch.
  * deluge: Handle prompt to change default password
  * functional_tests: When creating backup, scroll window to top
  * backups: Handle permission error during chown

  [ Joseph Nuthalapati ]
  * vagrant: Increase memory to 2GiB
  * vagrant: Increase number of CPUs to 2
  * datetime: Add functional test for setting time zone
  * datetime: Enable backup/restore
  * tests: More accurately compute waited time
  * deluge: Add functional test for uploading a torrent
  * deluge: Enable backup/restore
  * avahi: Enable backup/restore (no data)
  * backups: Enable backup/restore (no data currently)
  * bind: Add functional tests
  * bind: Enable backup/restore
  * security: Add functional tests for restricted logins
  * security: Enable backup/restore
  * snapshot: Fix issue with setting configuration
  * snapshot: Add functional tests for setting configuration
  * backups: Implement app hooks
  * snapshot: Enable backup/restore
  * deluge: Add missing backups tag in functional tests
  * ssh: Enable backup/restore
  * firewall: Enable backup/restore (no data)
  * diagnostics: Enable backup/restore (no data)
  * names: Enable backup/restore (no data)
  * power: Enable backup/restore (no data)
  * storage: Enable backup/restore (no data)
  * backups: Make plinth the owner of the backup archives
  * backups: Fix issue with showing exports from disks without labels
  * storage: Minor styling with urlencode call in template
  * backups: Don't rely on disk labels during export/restore

  [ Michael Pimmer ]
  * Backups: bugfix for downloading extracted archive files

  [ rafael ]
  * Translated using Weblate (Spanish)

 -- James Valleroy <jvalleroy@mailbox.org>  Mon, 22 Oct 2018 19:48:50 -0400

plinth (0.40.0) unstable; urgency=medium

  [ Allan Nordhøy ]
  * Translated using Weblate (Norwegian Bokmål)

  [ James Valleroy ]
  * ci: Prevent installing fuse
  * upgrades: Don't change origins pattern list
  * upgrades: Keep config file when disabling
  * debian: Add Portuguese translation for debconf messages (Closes: #909745)
    - Thanks to "Traduz" - Portuguese Translation Team for the patch.
  * home: Also display card title above icon
  * functional_tests: Make coquelicot password entry more robust
  * functional_tests: Check ejabberd contact list more robustly

  [ Augusto Borin ]
  * Translated using Weblate (Portuguese)

  [ advocatux ]
  * Translated using Weblate (Spanish)

  [ Pavel Borecki ]
  * Translated using Weblate (Czech)

  [ BO41 ]
  * Translated using Weblate (German)

  [ David Maulat ]
  * Translated using Weblate (French)

  [ Robert Martinez ]
  * Translated using Weblate (German)
  * Add tint effect on card icons under "Apps"
  * Change maximum cards per row
  * Change card text style and position

  [ Joseph Nuthalapati ]
  * Don't disable installation when apt lists are empty
  * backups: Relax schema for backup manifest data
  * backups: Remove empty keys in backup manifest data
  * backups: Rename the backups API module
  * mediawiki: Backup/restore settings also
  * backups: Rename test_backup to test_api
  * backups: List apps that don't require backup too
  * backups: Minor styling fixes
  * cockpit: Add clients and backup manifests
  * mumble: Implement backup/restore
  * privoxy: Enable backup/restore (no data)
  * backups: Allow restoring backups with no files
  * roundcube: Enable backup/restore (no data)
  * searx: Enable backup/restore (no data)
  * jsxc: Enable backup/restore (no data)
  * coquelicot: Enable backup/restore
  * coquelicot: Implement functional tests with uploading file
  * tests: Reduce time for polling in functional tests
  * transmission: Implement upload torrent functional test
  * transmission: Enable backup/restore
  * coquelicot: Fix upload file functional test
  * mediawiki: Run update script for 1.31 upgrade
  * quassel: Enable backup/restore
  * shadowsocks: Enable backup/restore
  * backups: Implement disabling web configuration during backup
  * sharing: Enable backup/restore
  * pagekite: Add functional tests
  * pagekite: Enable backup/restore
  * tests: Add missing backups tag on functional tests
  * vagrant: Get rid of apt warning during provisioning
  * customization: Serve static files from customization directory
  * customization: Create customization path in /var/www
  * customization: Serve custom shortcuts through the REST API
  * customization: Show custom shortcuts on frontpage

  [ Michael Pimmer ]
  * Backup module: Implement downloading archives
  * Backup module: Implemented uploading files
  * Backup module: added some unittests; minor doc updates

  [ Federico Ceratto ]
  * Translated using Weblate (Italian)

  [ Johannes Keyser ]
  * Translated using Weblate (German)

 -- James Valleroy <jvalleroy@mailbox.org>  Tue, 09 Oct 2018 06:01:50 -0400

plinth (0.39.0) unstable; urgency=medium

  [ Joseph Nuthalapati ]
  * Fix typo in the description meta tag
  * backups: Support multiple backups in one day
  * backups: Check if paths exist before passing them to borgbackup
  * backups: Reword the no-apps-installed message
  * backups: Make getting all apps method public
  * backups: Minor styling fixes
  * backups: Minor refactoring in finding exported archive
  * backups: Simplify getting included apps during restoring
  * udiskie: Merge into storage module

  [ Doma Gergő ]
  * Translated using Weblate (Hungarian)

  [ Petter Reinholdtsen ]
  * Translated using Weblate (Norwegian Bokmål)

  [ Allan Nordhøy ]
  * Translated using Weblate (Norwegian Bokmål)

  [ danielwine ]
  * Translated using Weblate (Hungarian)

  [ James Valleroy ]
  * backups: Validate backup manifests
  * backups: Move manifest validation into backups app
  * backups: Fix iteration over loaded modules
  * users: Reset groups before testing register_group
  * backups: List supported and installed apps when creating
  * backups: Implement process manifests for Packet
  * backups: Provide a default backup name
  * backups: Select all apps by default
  * backups: Use paths from selected apps
  * backups: Fix and test service shutdown and restore
  * backups: Patch actions for shutdown services test
  * backups: Disable create archive when no supported apps are installed
  * backups: Dump manifests file and include it in backup
  * backups: Name borg repo folder more clearly
  * backups: Include app versions in manifest file
  * backups: Use valid filename for export
  * backups: Don't display time as separate column
  * backups: Confirm that archive exists before restoring
  * backups: Add apps selection to restore form
  * backups: Use valid filename for manifest
  * backups: When restoring, only list apps included in backup
  * backups: Use backups API for restore
  * backups: Add more basic tests for backups API
  * functional_tests: Test dynamicdns backup and restore
  * ikiwiki: Add sites folder to backup data
  * functional_tests: Test ikiwiki backup and restore
  * functional_tests: Test mediawiki backup and restore
  * functional_tests: Test repro config backup and restore
  * backups: Rename 'Create archive' to 'New backup'
  * functional_tests: More robust checks using eventually
  * backups: Show disabled 'New backup' button when no apps installed
  * backups: Enable module
  * backups: Create folder if needed during setup
  * functional_tests: Only select app under test for new backup
  * functional_tests: Test ejabberd backup and restore
  * functional_tests: Ensure that backups app is installed before test
  * debian: Don't make backup of /etc/security/access.conf (Closes: #909484)
  * Bump Standards-Version to 4.2.1
  * Cleanup udiskie module

 -- James Valleroy <jvalleroy@mailbox.org>  Mon, 24 Sep 2018 19:23:04 -0400

plinth (0.38.0) unstable; urgency=medium

  [ Allan Nordhøy ]
  * Translated using Weblate (Norwegian Bokmål)

  [ Pavel Borecki ]
  * Translated using Weblate (Czech)

  [ Igor ]
  * Translated using Weblate (Russian)

  [ Johannes Keyser ]
  * Translated using Weblate (German)

  [ BO41 ]
  * Translated using Weblate (German)

  [ Doma Gergő ]
  * Translated using Weblate (Hungarian)

  [ Vignan Lavu ]
  * mediawiki: Enable SVG support for MediaWiki

  [ advocatux ]
  * Translated using Weblate (Spanish)

  [ Joseph Nuthalapati ]
  * Install ncurses-term during vagrant file provision
  * docs: Fix MediaWiki manual page download failing
  * manual: Remove footer for manual pages using Python XML module
  * upgrades: Clean up old kernel packages during automatic upgrades
  * turbolinks: Make the progress bar white and thicker

  [ James Valleroy ]
  * debian: Add German translation of debconf messages (Closes: #907787)
    - Thanks to Helge Kreutzmann for the patch.
  * tests: Make coverage package optional

 -- James Valleroy <jvalleroy@mailbox.org>  Mon, 10 Sep 2018 18:12:06 -0400

plinth (0.37.0) unstable; urgency=medium

  [ Pavel Borecki ]
  * Translated using Weblate (Czech)

  [ Allan Nordhøy ]
  * Translated using Weblate (Norwegian Bokmål)

  [ Petter Reinholdtsen ]
  * Translated using Weblate (Norwegian Bokmål)

  [ Igor ]
  * Translated using Weblate (Russian)

  [ advocatux ]
  * Translated using Weblate (Spanish)

  [ Doma Gergő ]
  * Translated using Weblate (Hungarian)

  [ James Valleroy ]
  * backups: Simplify export of backup archive files
  * backups: Add list of exported archives
  * backups: Restore from exported archive
  * vagrant: Clarify post-up message
  * debian: Add Dutch translation of debconf messages (Closes: #906945)
    - Thanks to Frans Spiesschaert for the patch.
  * Bump Standards-Version to 4.2.0

  [ Joseph Nuthalapati ]
  * vagrant: Vagrantfile changes for ease of development
  * install: Use Post/Response/Get pattern for reloads

 -- James Valleroy <jvalleroy@mailbox.org>  Mon, 27 Aug 2018 19:15:08 -0400

plinth (0.36.0) unstable; urgency=medium

  [ Gayathri Das ]
  * Translated using Weblate (Hindi)

  [ James Valleroy ]
  * Fix validation error in Hindi translation
  * Fix validation error in Spanish translation
  * Add backups info to apps
  * ejabberd: Cleanup config file upgrade
  * Add license info for Lato fonts
  * ci: Run test coverage and get report
  * Commit patch for French debconf translation (Closes: #905933)
    - Thanks to jean-pierre giraud for the patch.

  [ Luis A. Arizmendi ]
  * Translated using Weblate (Spanish)

  [ Igor ]
  * Translated using Weblate (Russian)

  [ Hemanth Kumar Veeranki ]
  * Translated using Weblate (Telugu)
  * Remove deprecated settings from already existing config files
  * Add functional test to enable/disable Message Archive Management

  [ Joseph Nuthalapati ]
  * Fix validation error in Spanish translation
  * Translated using Weblate (Hindi)
  * Trim the translation strings in Letsencrypt template where missing
  * backups: Add core API for full/apps backup
  * mediawiki: Fix issue with re-installation
  * mediawiki: Enable Instant Commons
  * mediawiki: Fix images throwing 403s
  * turbolinks: Reload page using JavaScript
  * functional tests: Fix failing test change default app

  [ Johannes Keyser ]
  * Translated using Weblate (German)

  [ Doma Gergő ]
  * Translated using Weblate (Hungarian)

  [ Robert Martinez ]
  * Add woff2 fonts

  [ Prachi Srivastava ]
  * Translated using Weblate (Hindi)

  [ manikanta varma datla ]
  * Disable launch button for web client when not installed

  [ Pavel Borecki ]
  * Translated using Weblate (Czech)

 -- James Valleroy <jvalleroy@mailbox.org>  Mon, 13 Aug 2018 18:24:33 -0400

plinth (0.35.0) unstable; urgency=medium

  [ Igor ]
  * Translated using Weblate (Russian)

  [ Luis A. Arizmendi ]
  * Translated using Weblate (Spanish)

  [ ikmaak ]
  * Translated using Weblate (Dutch)

  [ Bart Notelaers ]
  * Translated using Weblate (Dutch)

  [ Doma Gergő ]
  * Translated using Weblate (Hungarian)

  [ Gayathri Das ]
  * Translated using Weblate (Hindi)

  [ Sciumedanglisc ]
  * Translated using Weblate (Italian)

  [ Praveen Illa ]
  * Translated using Weblate (Telugu)

  [ Jayasuganthi ]
  * mediawiki: Enable short URLs

  [ Joseph Nuthalapati ]
  * mediawiki: Override Debian settings in FreedomBoxSettings.php
  * functional_tests: Fix first test failing on a pristine VM
  * debian: Remove Bdale Garbee from the list of uploaders
  * Add turbolinks
  * turbolinks: Replace style elements in head with blocks in body
  * functional_tests: Use body instead of html for state change check
  * turbolinks: Disable caching on application visits
  * configuration: Option to set a default app for FreedomBox
  * configuration: Use augeas to edit Apache files
  * configuration: Fix parsing error in retrieving default app

  [ వీవెన్ ]
  * Translated using Weblate (Telugu)

  [ Johannes Keyser ]
  * Translated using Weblate (German)
  * text stripped from icons for mediawiki, radicale, tahoe-lafs

  [ Hemanth Kumar Veeranki ]
  * Clarify description for radicale shared calendar/addressbook
  * Remove deprecated `iqdisc` in ejabberd config

  [ Robert Martinez ]
  * Adding link to HACKING.md
  * Fix ejabberd logo #1336

  [ Sunil Mohan Adapa ]
  * udiskie: Move udisks2 methods to separate module
  * storage: Fix parsing issues when mount point has spaces
  * udiskie: Remove the unused ejectable property
  * utils: Remove unused method
  * udiskie: Add eject functionality for a drive
  * udiskie: Also list read-only filesystems
  * udiskie: Remove internal networks warning
  * udiskie: Show special message when no storage device available

  [ James Valleroy ]
  * udiskie: Import glib and udisks only inside methods

  [ Allan Nordhøy ]
  * Translated using Weblate (Norwegian Bokmål)

 -- James Valleroy <jvalleroy@mailbox.org>  Mon, 30 Jul 2018 19:04:51 -0400

plinth (0.34.0) unstable; urgency=medium

  [ Joseph Nuthalapati ]
  * firstboot: Prompt for secret during firstboot welcome
  * firstboot: Add debconf translations for wizard secret dialog
  * l10n: Fix build error due to partially translated string in Hindi
  * ci: Install python3-coverage before running tests
  * backups: Temporarily hide app till implementation is complete

  [ James Valleroy ]
  * postinst: Fix indents and untabify
  * lintian: Add override for no-debconf-config
  * Translated using Weblate (Italian)
  * ci: Use python3.6 when installing dependencies
  * functional_tests: Rename features, organize by app
  * backups: New app to manage borgbackup archives
  * backups: Allow valid filenames as archive names
  * backups: Set LANG=C.UTF-8 when extracting archive
  * backups: Move repository location under /var/lib

  [ ikmaak ]
  * Translated using Weblate (Dutch)

  [ Gayathri Das ]
  * Translated using Weblate (Hindi)

  [ Sciumedanglisc ]
  * Translated using Weblate (Italian)

  [ Bart Notelaers ]
  * Translated using Weblate (Dutch)

  [ Doma Gergő ]
  * Translated using Weblate (Hungarian)

 -- James Valleroy <jvalleroy@mailbox.org>  Mon, 16 Jul 2018 19:16:08 -0400

plinth (0.33.1) unstable; urgency=medium

  [ Doma Gergő ]
  * Translated using Weblate (Hungarian)

  [ Pavel Borecki ]
  * Translated using Weblate (Czech)

  [ advocatux ]
  * Translated using Weblate (Spanish)

  [ Igor ]
  * Translated using Weblate (Russian)

  [ Joseph Nuthalapati ]
  * Change get-group-users to a simpler implementation
  * users: Replace disabled with readonly for admin group checkbox
    (Closes: #902892)

  [ Gayathri Das ]
  * Translated using Weblate (Hindi)

 -- James Valleroy <jvalleroy@mailbox.org>  Wed, 04 Jul 2018 10:32:23 -0400

plinth (0.33.0) unstable; urgency=medium

  [ Doma Gergő ]
  * Translated using Weblate (Hungarian)

  [ Allan Nordhøy ]
  * Translated using Weblate (Norsk bokmål)

  [ advocatux ]
  * Translated using Weblate (Spanish)

  [ Igor ]
  * Translated using Weblate (Русский)

  [ Pavel Borecki ]
  * Translated using Weblate (Čeština)

  [ Gayathri Das ]
  * Translated using Weblate (Hindi)

  [ Joseph Nuthalapati ]
  * Fix mistake in Hindi translation template
  * firewall: Display information that a service is internal only
  * users: Don't show Create User form to non-admin users
  * Translated using Weblate (Hindi)
  * users: Redirect to users list on successful user creation
  * packages: Button to refresh package lists

  [ Hemanth Kumar Veeranki ]
  * Add a way to refine shortcuts
  * Restrict removal of last admin user
  * Use logos instead of icons in the apps page

  [ danielwine ]
  * Translated using Weblate (Hungarian)

  [ Bart Notelaers ]
  * Translated using Weblate (Dutch)

  [ James Valleroy ]
  * users: Update Change Password menu for non-admin users
  * package: Add option to skip recommends
  * udiskie: New module for automatic mounting of removable media

  [ Sciumedanglisc ]
  * Translated using Weblate (Italian)

  [ Sunil Mohan Adapa ]
  * udiskie: Use glib library for dbus interaction

 -- James Valleroy <jvalleroy@mailbox.org>  Mon, 02 Jul 2018 20:15:50 -0400

plinth (0.32.0) unstable; urgency=medium

  [ Allan Nordhøy ]
  * Translated using Weblate (Norsk bokmål)

  [ Pavel Borecki ]
  * Translated using Weblate (Čeština)

  [ advocatux ]
  * Translated using Weblate (Spanish)

  [ Igor ]
  * Translated using Weblate (Русский)

  [ Gayathri Das ]
  * Translated using Weblate (Hindi)

  [ Hemanth Kumar Veeranki ]
  * Hide mediawiki frontpage shortcut when private mode is enabled
  * Translated using Weblate (Telugu)
  * Enable image uploads in mediawiki at startup

  [ Sciumedanglisc ]
  * Translated using Weblate (Italian)

  [ ikmaak ]
  * Translated using Weblate (Dutch)

  [ Michael Pimmer ]
  * Use djangos url reverse mechanism instead of hardcoding urls
  * Add ./run --develop option to use relative config/file paths
  * Add documentation for the './run --develop' option
  * Adapt test and documentation to changes of '--develop' option
  * Adapt .md files to four spaces for correct lists
  * Merge ./run --debug into --develop option
  * Remove unused imports and variables

  [ Sunil Mohan Adapa ]
  * yapf and isort fixes
  * Fix client info table size and flickering
  * Resize all main content
  * Remove unnecessary submenu override in 403.html
  * help: Show cards in the index page
  * snapshot: Remove unnecessary column sizing
  * users: Remove unnecessary column sizing
  * networks: Center align connection information
  * networks: Remove unnecessary column sizing
  * pagekite: Convert a two column page to one column
  * pagekite: Remove unnecessary column sizing
  * letsencrpt: Remove unnecessary column sizing
  * monkeysphere: Remove unnecessary column sizing
  * names: Remove unnecessary column sizing
  * sso: Adjust size of login form
  * storage: Remove unnecessary column sizing
  * tor: Increase the size of the status tables
  * help: Center the FreedomBox logo on about page
  * help: Remove the duplicate index URL and menu item
  * firewall: Resize the info table to full width
  * Increase language selection form to full width
  * first_setup: Remove unnecessary content sizing
  * first_boot: Remove unnecessary content sizing
  * diagnostics: Remove unnecessary content sizing
  * frontpage: Fix card sizing

  [ Johannes Keyser ]
  * Translated using Weblate (German)

  [ Joseph Nuthalapati ]
  * Translated using Weblate (Telugu)
  * mediawiki: Make private mode and public registrations mutually exclusive
  * mediawiki: Image uploads: improve logic and add functional tests
  * first-setup: Automatically expand root partition

  [ kotibannu541 ]
  * Translated using Weblate (Telugu)

  [ Nikhil Sankesa ]
  * Translated using Weblate (Telugu)

  [ Nikhil501 ]
  * Translated using Weblate (Telugu)

  [ Sandeepbasva ]
  * Translated using Weblate (Telugu)

  [ James Valleroy ]
  * mediawiki: Untabify template

  [ Doma Gergő ]
  * Translated using Weblate (Hungarian)

  [ Manish Tripathy ]
  * Apply new card based design

 -- James Valleroy <jvalleroy@mailbox.org>  Mon, 18 Jun 2018 20:36:30 -0400

plinth (0.31.0) unstable; urgency=medium

  [ Pavel Borecki ]
  * Translated using Weblate (Czech)

  [ advocatux ]
  * Translated using Weblate (Spanish)

  [ Igor ]
  * Translated using Weblate (Russian)

  [ Johannes Keyser ]
  * Translated using Weblate (German)

  [ Sciumedanglisc ]
  * Translated using Weblate (Italian)

  [ Gayathri Das ]
  * Translated using Weblate (Hindi)

  [ Robert Pollak ]
  * Translated using Weblate (German)

  [ Hemanth Kumar Veeranki ]
  * Translated using Weblate (Telugu)
  * Added an option to enable/disable private mode in mediawiki

  [ Petter Reinholdtsen ]
  * Translated using Weblate (Norwegian Bokmål)

  [ Allan Nordhøy ]
  * Translated using Weblate (Norwegian Bokmål)

  [ Sunil Mohan Adapa ]
  * searx: Don't depend on libapache2-mod-proxy-uwsgi

  [ Joseph Nuthalapati ]
  * users: Fix user permissions not being saved
  * users: internationalize a string
  * mediawiki: Run update script for 1.30 upgrade
  * shortcuts: Fix urls for ikiwiki shortcuts

  [ James Valleroy ]
  * mediawiki: Handle missing config lines for private mode

 -- James Valleroy <jvalleroy@mailbox.org>  Mon, 04 Jun 2018 18:16:00 -0400

plinth (0.30.0) unstable; urgency=medium

  [ Igor ]
  * Translated using Weblate (Russian)

  [ Sciumedanglisc ]
  * Translated using Weblate (Italian)

  [ Allan Nordhøy ]
  * Translated using Weblate (Norwegian Bokmål)

  [ danielwine ]
  * Translated using Weblate (Hungarian)

  [ Gayathri Das ]
  * Translated using Weblate (Hindi)

  [ Joseph Nuthalapati ]
  * setup: Remove unavailable as a state in setup_helper

 -- James Valleroy <jvalleroy@mailbox.org>  Mon, 21 May 2018 17:15:47 -0400

plinth (0.29.1) unstable; urgency=high

  [ Pavel Borecki ]
  * Translated using Weblate (Czech)

  [ advocatux ]
  * Translated using Weblate (Spanish)

  [ Sunil Mohan Adapa ]
  * security: Fix issue with Plinth locked out from sudo

 -- James Valleroy <jvalleroy@mailbox.org>  Tue, 08 May 2018 05:20:45 -0400

plinth (0.29.0) unstable; urgency=high

  [ Pavel Borecki ]
  * Translated using Weblate (Czech)

  [ advocatux ]
  * Translated using Weblate (Spanish)

  [ Johannes Keyser ]
  * Translated using Weblate (German)

  [ Allan Nordhøy ]
  * Translated using Weblate (Norwegian Bokmål)

  [ Hemanth Kumar Veeranki ]
  * Add an option to enable/disable public registrations in mediawiki

  [ Joseph Nuthalapati ]
  * mediawiki: enable/disable public registrations - refactoring & tests
  * security: Allow console login access to user plinth
  * tt-rss: Skip the check for SELF_URL_PATH

  [ Sciumedanglisc ]
  * Translated using Weblate (Italian)

  [ Sunil Mohan Adapa ]
  * searx: Fix issue with uwsgi crashing

 -- James Valleroy <jvalleroy@mailbox.org>  Mon, 07 May 2018 18:45:02 -0400

plinth (0.28.0) unstable; urgency=medium

  [ Sunil Mohan Adapa ]
  * Add locale for Lithuanian (lt)

  [ Sciumedanglisc ]
  * Translated using Weblate (Italian)

  [ Pavel Borecki ]
  * Translated using Weblate (Czech)

  [ Igor ]
  * Translated using Weblate (Russian)

  [ advocatux ]
  * Translated using Weblate (Spanish)

  [ Johannes Keyser ]
  * Translated using Weblate (German)
  * setup: disable install button for currently unavailable apps

  [ Allan Nordhøy ]
  * Translated using Weblate (Norwegian Bokmål)

  [ Joseph Nuthalapati ]
  * Translated using Weblate (Telugu)

  [ ikmaak ]
  * Translated using Weblate (Dutch)

  [ James Valleroy ]
  * Bump Standards-Version to 4.1.4

 -- James Valleroy <jvalleroy@mailbox.org>  Mon, 23 Apr 2018 21:03:39 -0400

plinth (0.27.0) unstable; urgency=medium

  [ Sciumedanglisc ]
  * Translated using Weblate (Italian)

  [ Pavel Borecki ]
  * Translated using Weblate (Czech)

  [ Igor ]
  * Translated using Weblate (Russian)

  [ advocatux ]
  * Translated using Weblate (Spanish)

  [ ikmaak ]
  * Translated using Weblate (Dutch)
  * Translated using Weblate (German)

  [ Allan Nordhøy ]
  * Translated using Weblate (Norwegian Bokmål)

  [ James Valleroy ]
  * snapshot: Disable python formatting for description
  * debian: Move Lintian source-level overrides to preferred location
  * debian: Bump debhelper compat version to 11
  * debian: Use https for copyright format url
  * debian: Bump standards version to 4.1.3
  * debian: Remove unused lintian override
  * middleware: Skip 'installed' message for essential apps
  * snapshot: Don't increment version
  * snapshot: Clarify form label and help text
  * snapshot: Format code with yapf

  [ Johannes Keyser ]
  * Translated using Weblate (German)

  [ Максим Якимчук ]
  * Translated using Weblate (Ukrainian)

  [ Jonny Birkelund ]
  * Translated using Weblate (Norwegian Bokmål)

  [ Joseph Nuthalapati ]
  * users: Fix admin group appearing twice in permissions
  * apps: Fix app names and short descriptions not being translated
  * snapshots: Move manual page link to the index page
  * snapshots: Fix tests broken by UI changes
  * language: Fix tests broken by recent feature
  * tests: Improve waiting for installation and configuration
  * Fix tests for firstboot, users and groups
  * tests: snapshots: Remove find_by_value usages
  * test: sharing: Fix tests that check text in English
  * tor: Make tests independent of language
  * tests: Recover from server restart during installation
  * tests: Fix tests depending on language being English
  * tests: Fix delete_user fixture
  * UI: Fix progress bar not appearing
  * snapshots: Fix for permissions issue when updating configuration

  [ Shubham Agarwal ]
  * snapper: enable/diable apt snapshots

 -- James Valleroy <jvalleroy@mailbox.org>  Mon, 09 Apr 2018 19:34:05 -0400

plinth (0.26.0) unstable; urgency=high

  [ 关羽 ]
  * Translated using Weblate (Chinese (Simplified))

  [ Igor ]
  * Translated using Weblate (Russian)

  [ Pavel Borecki ]
  * Translated using Weblate (Czech)

  [ Dietmar ]
  * Translated using Weblate (German)

  [ anonymous ]
  * Translated using Weblate (German)

  [ Allan Nordhøy ]
  * Translated using Weblate (Norwegian Bokmål)

  [ Joseph Nuthalapati ]
  * snapshots: Update description
  * searx: Rewrite url from /searx to /searx/
  * manual: Link to manual from each service
  * manual: Fix manual page links for tor and power templates

  [ Petter Reinholdtsen ]
  * Translated using Weblate (Norwegian Bokmål)

  [ Robert Martinez ]
  * Translated using Weblate (German)

  [ Sunil Mohan Adapa ]
  * Workaround security issues in django-axes
  * ssh, avahi, apache: Fix default value for setup arguments
  * ssh: Add comment about regenerating SSH keys
  * apache: Only regenerate snake oil cert when needed
  * apache: Explicitly enable the latest version of PHP module
  * apache: Increase module version number to fix php7.2

  [ danielwine ]
  * Translated using Weblate (Hungarian)

  [ Luis A. Arizmendi ]
  * Translated using Weblate (Spanish)

  [ Sciumedanglisc ]
  * Translated using Weblate (Italian)

  [ Johannes Keyser ]
  * Translated using Weblate (German)

  [ James Valleroy ]
  * Update doc-base for current html manual file

 -- James Valleroy <jvalleroy@mailbox.org>  Mon, 26 Mar 2018 20:18:57 -0400

plinth (0.25.0) unstable; urgency=medium

  [ Pavel Borecki ]
  * Translated using Weblate (Czech)

  [ danielwine ]
  * Translated using Weblate (Hungarian)

  [ Allan Nordhøy ]
  * Translated using Weblate (Norwegian Bokmål)

  [ Luis A. Arizmendi ]
  * Translated using Weblate (Spanish)

  [ Joseph Nuthalapati ]
  * coquelicot: Rename Plinth to FreedomBox in license headers
  * functional-tests: Merge plinth-tester into plinth
  * searx: Add basic functional tests
  * snapshots: Refactoring and indentation changes
  * Translated using Weblate (Telugu)
  * ttrss: update client apps
  * sharing: Update description
  * sharing: CSS styling fixes and text changes

  [ James Valleroy ]
  * infinoted: Always check ownership of cert files in setup

  [ Алексей Докучаев ]
  * Translated using Weblate (Russian)

  [ Igor ]
  * Translated using Weblate (Russian)

  [ Sunil Mohan Adapa ]
  * doc: Fix generation of HTML fragment
  * users: Generalize styling for multi-select widget
  * sharing: Finish implementation
  * sharing: Add functional tests
  * Support Django 2.0

  [ Shubham Agarwal ]
  * snapshots: Add submenu section in UI

  [ Prachi ]
  * sharing: Add app to share disk folders using various protocols

 -- James Valleroy <jvalleroy@mailbox.org>  Mon, 12 Mar 2018 18:40:31 -0400

plinth (0.24.0) unstable; urgency=medium

  [ Joseph Nuthalapati ]
  * Add file-sharing application Coquelicot to FreedomBox
  * Translated using Weblate (Telugu)
  * mediawiki: Allow shortcut to be publicly visible on front page
  * clients: Add and correct Client Apps
  * api: fix icon_url
  * searx: New app for Searx metasearch engine

  [ Pavel Borecki ]
  * Translated using Weblate (Czech)

  [ Allan Nordhøy ]
  * Translated using Weblate (Chinese (Simplified))
  * Translated using Weblate (Norwegian Bokmål)

  [ Sunil Mohan Adapa ]
  * Rename Plinth to FreedomBox in various places
  * debian: Update copyright to FreedomBox Authors
  * setup.py: Update website to freedombox.org
  * Add locale for Hungarian (hu)
  * locale: Update the language selection form
  * config: Remove language selection from config page
  * Don't use async for method parameters
  * searx: Increase the secret key length to 64 bytes

  [ danielwine ]
  * Translated using Weblate (Hungarian)

  [ Sai Kiran Naragam ]
  * locale: Anonymous users can set preferred language
  * locale: Adds preferred language for logged in user

  [ Luis A. Arizmendi ]
  * Translated using Weblate (Spanish)

  [ Johannes Keyser ]
  * Translated using Weblate (German)
  * matrixsynapse: Fix mail attribute for ldap login

 -- James Valleroy <jvalleroy@mailbox.org>  Mon, 26 Feb 2018 18:22:23 +0100

plinth (0.23.0) unstable; urgency=medium

  [ Sunil Mohan Adapa ]
  * Fetch latest manual from wiki
  * Translated using Weblate (Telugu)
  * snapshot: Enable Delete All only with non-default snapshots

  [ Joseph Nuthalapati ]
  * jsxc: consistent url format
  * Translated using Weblate (Telugu)
  * sso: Increase timeout to 60 minutes
  * YAPF formatting for actions/auth_pubtkt
  * transmission: Add .png logo
  * snapshot: Delete All should skip currently active snapshot
  * config: Move the method get_hostname to __init__.py
  * snapshots: Refactoring and text changes
  * snapshots: Increment version to 2

  [ drashti kaushik ]
  * Translated using Weblate (Gujarati)

  [ uday17 ]
  * Translated using Weblate (Telugu)

  [ Sandeepbasva ]
  * Translated using Weblate (Telugu)

  [ kotibannu541 ]
  * Translated using Weblate (Telugu)

  [ Arshadashu ]
  * Translated using Weblate (Telugu)

  [ Nikhil Sankesa ]
  * Translated using Weblate (Telugu)

  [ sandeepgurram ]
  * Translated using Weblate (Telugu)

  [ prudhvi ]
  * Translated using Weblate (Telugu)

  [ chilumula vamshi krishna ]
  * Translated using Weblate (Telugu)

  [ pranava pari ]
  * Translated using Weblate (Telugu)

  [ Nikhil501 ]
  * Translated using Weblate (Telugu)

  [ Michal Čihař ]
  * Translated using Weblate (Telugu)

  [ Johannes Keyser ]
  * Translated using Weblate (German)

  [ anil kukmar soma ]
  * Translated using Weblate (Telugu)

  [ Pavel Borecki ]
  * Translated using Weblate (Czech)

  [ Vikas Singh ]
  * Font: Change Helvetica to Lato
  * theme: Update CSS to use Lato font

  [ Aakanksha Saini ]
  * Snapper: Modify configurations to reduce disk usage

  [ James Valleroy ]
  * Add fonts-lato as dependency
  * Update translation strings
  * Add lintian override for symlink to Lato font file

 -- James Valleroy <jvalleroy@mailbox.org>  Mon, 12 Feb 2018 19:17:31 -0500

plinth (0.22.0) unstable; urgency=medium

  [ Drashti Kaushik ]
  * Translated using Weblate (Gujarati)
  * Translated using Weblate (Hindi)

  [ Igor ]
  * Translated using Weblate (Russian)

  [ Ikmaak ]
  * Translated using Weblate (Dutch)

  [ Joseph Nuthalapati ]
  * Translated using Weblate (Telugu)
  * ci: Replace CircleCI configuration with GitLab CI configuration
  * firstboot: Fix caching issue in collecting first_boot steps
  * HACKING: Commands to run a single test method, class or module
  * first_setup: UX improvements for the first setup page
  * matrix-synapse: Fix YAML format issues.

  [ Pavel Borecki ]
  * Translated using Weblate (Czech)

  [ Sunil Mohan Adapa ]
  * Add locale for Ukrainian (uk)
  * ci: Update badge to use Gitlab CI instead of Circle CI
  * Update Github URLs with Salsa URLs
  * tor: Ensure that is-enabled status is show properly

  [ Vikas Singh ]
  * actions: Allow not printing error when an action fails

 -- Sunil Mohan Adapa <sunil@medhas.org>  Tue, 30 Jan 2018 14:41:25 +0530

plinth (0.21.0) unstable; urgency=medium

  [ Aakanksha Saini ]
  * navigation bar: change label 'Configuration' to 'System'
  * storage: Removed beta warning for expanding partition
  * groups: Consistent listing of groups
  * syncthing: Restrict administration to users in group syncthing

  [ Allan Nordhøy ]
  * Spelling: configuration, log in, wiki

  [ Johannes Keyser ]
  * doc: update HACKING, CONTRIBUTING and INSTALL information
  * help: Show menu on smaller screens also

  [ Joseph Nuthalapati ]
  * Complete some of the pending changing in renaming some files to .md

  [ Shubham Agarwal ]
  * diagnostics: Enable button when enabled but not running

  [ Sunil Mohan Adapa ]
  * openvpn: Upgrade to the new Debian way
  * Add explicit dependency on e2fsprogs (Closes: #887223).

 -- James Valleroy <jvalleroy@mailbox.org>  Mon, 15 Jan 2018 15:07:03 -0500

plinth (0.20.0) unstable; urgency=high

  [ James Valleroy ]
  * bind: Rework getting and changing config
  * bind: Don't use forwarders by default

  [ Johannes Keyser ]
  * ejabberd: Remove redundant button Client Apps
  * ejabberd: Minor description cleanups

  [ Joseph Nuthalpati ]
  * mediawiki: Add wiki application

  [ Sunil Mohan Adapa ]
  * users: Make sure first run actually works
  * bind: Add information about current utility
  * storage: Make tests run on special filesystems

 -- James Valleroy <jvalleroy@mailbox.org>  Mon, 01 Jan 2018 15:04:02 -0500

plinth (0.19.0) unstable; urgency=medium

  [ James Valleroy ]
  * users: Use own copy of ldapscripts config
  * users: Handle upgrade for ldapscripts config
  * vagrant: Avoid debconf prompts while provisioning
  * Bump standards version, no changes needed

  [ John McCann ]
  * ejabberd: Use dynamic reload after enabling/disabling MAM

  [ Joseph Nuthalapati ]
  * Add framework for user groups per application
  * groups: User permissions for access to apps based on LDAP groups
  * Fixes for user groups
  * Fix failing root tests
  * Suppress unnecessary logging in cfg tests
  * users: tests: restore previous value of restricted access
  * snapshots: Button to delete all snapshots
  * snapshots: Minor refactoring
  * manual: Make manual available as a PDF download
  * manual: Download can serve either pdf or pdf.gz file

  [ Sunil Mohan Adapa ]
  * Update yapf configuration for simplicity
  * Update HACKING file about coding standard tools
  * clients: Minor styling fixes
  * clients: Update icons to be 32x32 consistently
  * api: Update for clarity (API breaking change)
  * clients: Cleanup framework
  * clients: Update all manifest due to use updated framework
  * users: Add a note about using separate first setup action
  * help: Don't uncompress the PDF manual

  [ Hanisha P ]
  * minetest: Show domain information for users to connect to minetest
  * Option to enable/disble automatic timeline snapshots

 -- James Valleroy <jvalleroy@mailbox.org>  Mon, 18 Dec 2017 17:16:58 -0500

plinth (0.18.1) unstable; urgency=high

  * Re-upload with higher urgency (to unblock django-axes 3.0.3).

 -- James Valleroy <jvalleroy@mailbox.org>  Mon, 04 Dec 2017 23:10:37 -0500

plinth (0.18.0) unstable; urgency=low

  [ James Valleroy ]
  * Add shadowsocks client with socks5 proxy.

  [ Joseph Nuthalapati ]
  * config: Avoid sending domain_added signal for empty domain.
  * Override monkey-patched LoginView from django-axes 3.0.3.
  * Make Plinth depend on django-axes 3.0.3 or later.
  * sso: Fixes for regressions after adding captcha and axes.
  * sso: Fix conflict between urls of sso and captcha.
  * transmission: Fix sso not being enabled.
  * Add client information for Matrix Synapse and Syncthing.
  * Add icons for desktop applications and Apple App store.

  [ Prachi Srivastava ]
  * avahi: Add service for freedombox discovery.
  * Add fields to the api response.
  * Add client information for modules.

  [ Sunil Mohan Adapa ]
  * shadowsocks: Add more ciphers.
  * service: Add missing restart action.
  * avahi: Update FreedomBox service file.

  [ Hritesh Gurnani ]
  * Reduce OS icons size for clients.

 -- James Valleroy <jvalleroy@mailbox.org>  Mon, 04 Dec 2017 20:14:41 -0500

plinth (0.17.0) unstable; urgency=medium

  [ Joseph Nuthalapati ]
  * transmission: Enable Single Sign On.
  * cockpit: Add short description to frontpage shortcut.

  [ Allan Nordhøy ]
  * fail2ban: Spelling "Fail2ban" and sentence structure.

  [ Ravi Bolla ]
  * config: Refactor config.py into views and form.

  [ James Valleroy ]
  * Removed old changelog.

 -- James Valleroy <jvalleroy@mailbox.org>  Mon, 20 Nov 2017 18:43:17 -0500

plinth (0.16.0) unstable; urgency=medium

  [ Federico Ceratto ]
  * Switched to native package.

 -- James Valleroy <jvalleroy@mailbox.org>  Mon, 06 Nov 2017 20:51:58 -0500

plinth (0.15.3+ds-1) unstable; urgency=high

  [ James Valleroy ]
  * Switch from gir1.2-networkmanager-1.0 to gir1.2-nm-1.0 (Closes: #862758).
    Thanks to Michael Biebl.
  * Bump standards version to 4.1.1.
  * New upstream version 0.15.3 (Closes: #877371).
  * Add patch to skip letsencrypt tests that require root privileges.
  * Cleanup disks module (renamed to storage).
  * Add patch with workaround for login issues.
  * Add myself to uploaders.

  [ Sunil Mohan Adapa ]
  * Break older version of freedombox-setup (<< 0.11~)
  * Bump Django version to 1.11

  [ Joseph Nuthalapati ]
  * Add new dependencies - axes and captcha

 -- James Valleroy <jvalleroy@mailbox.org>  Sat, 21 Oct 2017 14:14:00 -0400

plinth (0.15.2+ds-1) unstable; urgency=medium

  [ James Valleroy ]
  * Cleanup config for removed modules (Closes: #876627).
  * New upstream version 0.15.2 (Closes: #876640).
  * Add python3-configobj depend.

 -- Federico Ceratto <federico@debian.org>  Mon, 25 Sep 2017 15:03:35 +0100

plinth (0.15.1+ds-1) unstable; urgency=medium

  [ James Valleroy ]
  * Sort dependency list for essential modules (Closes: #872541).
  * Bump standards version to 4.0.1.

  [ Federico Ceratto ]
  * New upstream version 0.15.1

 -- Federico Ceratto <federico@debian.org>  Sat, 23 Sep 2017 11:35:41 +0100

plinth (0.14.0+ds-1) unstable; urgency=medium

  [ James Valleroy ]
  * New upstream version 0.14.0.
  * Refresh patches.

 -- Sunil Mohan Adapa <sunil@medhas.org>  Thu, 20 Apr 2017 19:48:03 +0530

plinth (0.13.1+ds-1) unstable; urgency=medium

  [ James Valleroy ]
  * Disable shaarli module, package removed from Debian.
  * New upstream version 0.13.1.
  * Update paths for jsxc symlinks.
  * Remove configuration for obsolete xmpp module.

 -- Federico Ceratto <federico@debian.org>  Sun, 22 Jan 2017 21:48:59 +0000

plinth (0.12.0+ds-1) unstable; urgency=medium

  [ James Valleroy ]
  * Exclude new symlink in upstream source.
  * New upstream version 0.12.0.
  * Remove patches that have been merged upstream.
  * Rearrange copyright file with more general license at the top.
  * Move plinth into web section.
  * Update symlinks for jsxc 3.0.0.

 -- Federico Ceratto <federico@debian.org>  Sat, 10 Dec 2016 18:42:29 +0100

plinth (0.11.0+ds-1) unstable; urgency=medium

  [ James Valleroy ]
  * New upstream version 0.11.0.
  * Replace python3-yaml dependency with python3-ruamel.yaml.
  * Add python3-apt dependency.
  * Add patch to fix permissions and use new setup command (Closes: #837206).
  * Add patch to include xmpp module static files in build.
  * Add links for jsxc static files. Workaround for #838183.
  * Remove symlinks from source package.

  [ Sunil Mohan Adapa ]
  * Automatically add essential packages to depends (Closes: #837332).

 -- Federico Ceratto <federico@debian.org>  Mon, 26 Sep 2016 14:52:36 +0100

plinth (0.10.0-1) unstable; urgency=medium

  [ James Valleroy ]
  * New upstream version 0.10.0.
  * Bump minimum required python3-django to 1.10.

 -- Federico Ceratto <federico@debian.org>  Sun, 21 Aug 2016 13:07:54 +0100

plinth (0.9.4-2) unstable; urgency=medium

  [ James Valleroy ]
  * Add breaks/replaces on freedombox-setup << 0.9.2~ (Closes: #829743).

 -- Federico Ceratto <federico@debian.org>  Sat, 16 Jul 2016 14:55:37 +0100

plinth (0.9.4-1) unstable; urgency=medium

  [ James Valleroy ]
  * New upstream version 0.9.4.
  * Remove init script override. Init script was removed from upstream.
  * Drop packagekit dependency. No longer required by upstream.
  * Drop gir1.2-packagekitglib-1.0 depend and build-depend.

 -- Federico Ceratto <federico@debian.org>  Fri, 24 Jun 2016 22:02:54 +0100

plinth (0.9.2-1) unstable; urgency=medium

  [ James Valleroy ]
  * New upstream version 0.9.2.

  [ Petter Reinholdtsen ]
  * Added d/gbp.conf to enforce the user of pristine-tar.
  * Adjusted d/copyright to make sure license names are unique.  Thanks lintian.
  * Updated Standards-Version from 3.9.6 to 3.9.8.

 -- Petter Reinholdtsen <pere@debian.org>  Wed, 25 May 2016 07:16:08 +0000

plinth (0.9.1-1) unstable; urgency=low

  [ James Valleroy ]
  * New upstream version 0.9.1.
  * Add python3-requests as dependency and build-dep.

 -- Federico Ceratto <federico@debian.org>  Sat, 02 Apr 2016 16:53:42 +0100

plinth (0.8.2-1) unstable; urgency=low

  [ James Valleroy ]
  * New upstream version 0.8.2.

 -- Federico Ceratto <federico@debian.org>  Fri, 26 Feb 2016 19:51:37 +0000

plinth (0.8.1-1) unstable; urgency=low

  [ James Valleroy ]
  * Skip filter-pristine-tar step for new upstream.
  * New upstream version 0.8.1.
  * Add docbook-utils as build dependency.
  * Add packagekit as dependency.

 -- Federico Ceratto <federico@debian.org>  Tue, 16 Feb 2016 18:38:53 +0000

plinth (0.7.2-1) unstable; urgency=low

  [ James Valleroy ]
  * New upstream version 0.7.2.
  * Remove patch to enable javascript-common, fixed upstream.

 -- Federico Ceratto <federico@debian.org>  Fri, 25 Dec 2015 13:47:03 +0000

plinth (0.7.1-1) unstable; urgency=low

  [ James Valleroy ]
  * New upstream version 0.7.1.
  * Remove patch to fix config test, fixed upstream.
  * Refresh patch.
  * Add gettext as build dependency.
  * Disable restore module, node-restore package not available in Debian yet.

  [ Sunil Mohan Adapa ]
  * Remove Django HTMLParser workaround as it is no longer need.
  * Add javascript-common as dependency as we are enabling it during setup.

  * Update package description (Closes: #804753)

 -- Federico Ceratto <federico@debian.org>  Sat, 12 Dec 2015 15:12:48 +0000

plinth (0.6-1) unstable; urgency=low

  [ Nick Daly ]
  * Uploaded new version.

  [ James Valleroy ]
  * New upstream version 0.6.
  * Drop obsolete documentation patch.
  * Add dblatex and xmlto as build dependencies, for manual. Drop pandoc.
  * Add network-manager, ppp, pppoe, and python3-psutil as dependencies.
  * Remove old TODO from docs.
  * Add patch to workaround django 1.7 issue with python 3.5.
  * Add patch to fix failing plinth config test.
  * Add gir1.2-networkmanager-1.0 and python3-psutil also as build-depends.
  * Cleanup installation documenation.

 -- Nick Daly <Nick.M.Daly@gmail.com>  Fri, 16 Oct 2015 22:57:10 -0500

plinth (0.5-1) unstable; urgency=low

  [ Nick Daly ]
  * Package new upstream version 0.5.

  [ James Valleroy ]
  * Add augeas-tools, gir1.2-glib-2.0, gir1.2-networkmanager-1.0, ldapscripts,
    python3-augeas, and python3-django-stronghold as dependencies.
  * Disable "packages" module when upgrading.
  * Remove patches for python-networkmanager (obsolete) and ikiwiki
    (upstreamed).
  * Add patch to skip privileged actions test while building.
  * Add some build-depends needed for tests.

  [ James Valleroy ]
  * New upstream version 0.4.5.
  * Remove patch that has been upstreamed.
  * Add new patch to remove python-networkmanager dependency, because
    python3-networkmanager package is not available in Debian yet. The networks
    module is disabled for now.
  * Enable systemd service file.
  * Add new patch to enable javascript-common apache conf in plinth setup.
  * Add new patch to require ikiwiki module to install some of ikiwiki's
    recommends that are needed for compiling wikis.

  [ Sunil Mohan Adapa ]
  * Add python3-yaml as dependency.
  * Add lintian override for extra apache configuration.
  * Update Debian copyright file.

 -- Nick Daly <Nick.M.Daly@gmail.com>  Sun, 02 Aug 2015 17:14:50 -0500

plinth (0.4.4-1) unstable; urgency=low

  [ Sunil Mohan Adapa ]
  * New upstream version 0.4.4.  Closes: #769328, #755619, #765916,
    #768666, #737456, #741919.
  * Update dependencies as per upstream changes.
  * Require Django 1.7 reflecting upstream changes.
  * Remove patches that have been upstreamed.
  * Update standards version to 3.9.6.
  * Properly remove obsolete module configuration.
  * Remove upstream install documentation.

 -- Bdale Garbee <bdale@gag.com>  Tue, 13 Jan 2015 22:25:07 +1300

plinth (0.4.1-1) unstable; urgency=low

  [ Sunil Mohan Adapa ]
  * New upstream version 0.4.1.
  * Remove install override which is no longer required. Upstream
    does not contain images with executable permissions anymore.
  * Remove patch for changing paths which is no longer necessary.
  * Change upstream URLs to point to github.com/freedombox.
  * Update license information. Remove information about files no
    longer present in upstream.
  * Remove link to configuration file no longer necessary due to
    upstream changes.
  * Remove debian/clean no longer necessary.
  * Build package as Python 3 package. Upstream migrated to Python 3.
  * Fix issue with cleaning the package after build.

 -- Petter Reinholdtsen <pere@debian.org>  Sun, 02 Nov 2014 17:20:26 +0000

plinth (0.3.2.0.git.20140829-1) unstable; urgency=high

  * Updated to new git version from Nick Daly based on commit
    250b0100aab236fcf9dfa65eccf656fe037f9422.
    - Fixes broken web pages (Closes: #754117).
  * Updated patch program-paths.diff to include actions_dir setting,
    and drop now obsolete patch actions-path.diff.

 -- Petter Reinholdtsen <pere@debian.org>  Sat, 30 Aug 2014 08:26:06 +0200

plinth (0.3.2.0.git.20140621-1) unstable; urgency=medium

  * Updated to new git version from Nick Daly based on commit
    af08066cafefb5d10304b7d8b22ed1f18c4df6d0.
    - Drop now obsolete patch drop-firewalld-services.diff.

 -- Petter Reinholdtsen <pere@debian.org>  Sat, 21 Jun 2014 20:39:30 +0200

plinth (0.3.2.0.git.20140614-3) unstable; urgency=medium

  * Add libjs-twitter-bootstrap as binary dependency in addition to
    being a build dependency.

 -- Petter Reinholdtsen <pere@debian.org>  Sun, 15 Jun 2014 23:38:57 +0200

plinth (0.3.2.0.git.20140614-2) unstable; urgency=low

  * Update dependencies, drop python-cheetah and python-simplejson,
    which are no longer used, and add python-bootstrapform needed to
    show the first page.

 -- Petter Reinholdtsen <pere@debian.org>  Sat, 14 Jun 2014 08:51:34 +0200

plinth (0.3.2.0.git.20140614-1) unstable; urgency=low

  * Updated to new git version from Nick Daly based on commit
    a01ef055beab017fcd77ca9da7cab6fe01eeffbe.
  * Add build-depend on libjs-twitter-bootstrap, now needed to
    build documentation.
  * Add new patch drop-firewalld-services.diff to remove firewalld
    service definitions now available in firewalld version 0.3.10-1
    (Closes: #750927).

 -- Petter Reinholdtsen <pere@debian.org>  Sat, 14 Jun 2014 00:30:42 +0200

plinth (0.3.2.0.git.20140504-2) unstable; urgency=low

  * Drop python-contract dependency.  It is not used any more.
  * Add python-django as binary dependency on request from Nick Daly.

 -- Petter Reinholdtsen <pere@debian.org>  Mon, 05 May 2014 13:27:27 +0200

plinth (0.3.2.0.git.20140504-1) unstable; urgency=low

  * Updated to new git version from Nick Daly based on commit
    d7a323512073cea9e4ee5a1cd91870a9f04959a6.
    - Move firewall setup from freedombox-setup to plinth.
  * Add Sunil and Nick as uploaders.

 -- Petter Reinholdtsen <pere@debian.org>  Sun, 04 May 2014 09:53:25 +0200

plinth (0.3.1.git.20140327-1) unstable; urgency=low

  * New upstream version 0.3.1.git.20140327.

 -- Petter Reinholdtsen <pere@debian.org>  Thu, 27 Mar 2014 10:29:36 +0100

plinth (0.3.1.git.20140304-1) unstable; urgency=low

  * Add sudo as a run time dependency, to make sure the privileged
    commands work.
  * Update Standards-Version from 3.9.4 to 3.9.5.  No changes needed.
  * Create plinth user with /var/lib/plinth as home directory, to keep
    lintian happy.

 -- Petter Reinholdtsen <pere@debian.org>  Sat, 08 Mar 2014 22:25:32 +0100

plinth (0.3.0.0.git.20131229-1) unstable; urgency=low

  * Updated to new git version from Nick Daly based on commit
    cb9ca1b86c7b7440e87b6d5b65ab6ccf51f760cf .
    - Remove patch correct-issue-tracker.diff now included upstream.
    - Updated patches actions-path.diff and program-paths.diff to match
      changes done upstream.
  * Updated copyright file with more details using the new upstream
    LICENSES file.

 -- Petter Reinholdtsen <pere@debian.org>  Sun, 29 Dec 2013 16:06:53 +0100

plinth (0.3.0.0.git.20131117-1) unstable; urgency=low

  * Updated to new git version from Nick Daly based on commit
    7f3b1a62c81f760da465497030b68d77139406d7.
    - Add new dependencies libjs-jquery and libjs-modernizr to plinth.
      Patch from James Valleroy.
    - Add new dependencies on python-passlib (>= 1.6.1) and python-bcrypt.
  * Remove now obsolete disable-override-config patch
  * Updated program-paths.diff patch to match new upstream source.
  * Add new patch actions-path.diff to use correct path to actions scripts.
  * Add new patch correct-issue-tracker.diff to use correct URL to current
    upstream github repository.

 -- Petter Reinholdtsen <pere@debian.org>  Sun, 17 Nov 2013 13:07:21 +0100

plinth (0.3.0.0.git.20131101-2) unstable; urgency=low

  * Rewrite config to get plinth starting out of the box.  New patches
    program-paths and disable-override-config.

 -- Petter Reinholdtsen <pere@debian.org>  Sat, 02 Nov 2013 07:54:37 +0100

plinth (0.3.0.0.git.20131101-1) unstable; urgency=low

  * Updated to new git version from Nick Daly based on commit
    b9b4e0a2ec21edc1b1f73cffc905463a96c18f25.
  * Drop patch install-actions-lib made obsolete by latest upstream
    changes.
  * Depend on pandoc-data | pandoc (<= 1.11.1-3) to make sure
    documentation can be built with the latest pandoc package in
    unstable.

 -- Petter Reinholdtsen <pere@debian.org>  Fri, 01 Nov 2013 13:14:41 +0100

plinth (0.3.0.0.git.20131028-1) unstable; urgency=low

  * Updated to new git version from Nick Daly based on commit
    0296a1a99cb1ad0a21729ea37fd53e171ee60614.
    - Drops local copies of javascript libraries also available from
      Debian packages.
  * Add new dependency python-contract needed by new upstream version.
  * Reduce the versioned python-withsqlite dependency from
    0.0.0~git.20130929-1 to 0.0.0~git.20130929, to also accept the
    0.0.0~git.20130929-1~pere.0 version currently available from the
    non-debian repo.
  * New patch install-actions-lib to fix install target (Upstream
    issue #41).

 -- Petter Reinholdtsen <pere@debian.org>  Wed, 30 Oct 2013 22:25:25 +0100

plinth (0.3.0.0.git.20131010-1) unstable; urgency=low

  * Updated to new git version from Nick Daly based on
    commit 5ec749af8e5cb2480556e6926e239972ac890b4c
  * Dropped patch debpathes now merged upstream.
  * Changed depend on python-withsqlite to (>= 0.0.0~git.20130929-1),
    making sure a version with support for more than one table in
    one sqlite file is available.

 -- Petter Reinholdtsen <pere@debian.org>  Thu, 10 Oct 2013 22:51:34 +0200

plinth (0.0.0~git.20130928-1) unstable; urgency=low

  * Updated to new git version from Nick Daly.
  * Drop patches keep-vendor-dir.diff, handle-unknown-users.diff,
    sudo-not-exmachina.diff and app-owncloud.diff now merged upstream.
  * Drop workaround for keep-vendor-dir.diff from rules file.

 -- Petter Reinholdtsen <pere@debian.org>  Sat, 28 Sep 2013 22:55:36 +0200

plinth (0.0.0~git.20130925-2) unstable; urgency=low

  * Depend on python-withsqlite (>= 0.0.0~git.20130915-2) to make sure a
    version with support for the check_same_thread constructor option is
    available.
  * New patch handle-unknown-users.diff to make sure unknown users
    are handled exactly like incorrect passwords when login fail.
  * New patch app-owncloud.diff to add owncloud support to Plinth.
  * Adjusted rules to make sure actions/* scripts are executable.

 -- Petter Reinholdtsen <pere@debian.org>  Fri, 27 Sep 2013 09:06:38 +0200

plinth (0.0.0~git.20130925-1) unstable; urgency=low

  [ Tzafrir Cohen ]
  * Initial release. (Closes: #722093)

  [ Petter Reinholdtsen ]
  * New patch keep-vendor-dir.diff to avoid removing directories that
    should survive the clean Makefile target.
  * Add workaround in rules addressing the problem caused by
    keep-vendor-dir.diff being applied after 'make clean' is executed.
  * New patch sudo-not-exmachina.diff to drop the exmachina dependency,
    and adjust binary dependencies and the debpathes patch to cope with
    this.  Drop dependency on augeas-tools, no longer used with this
    patch.
  * Set priority to optional, as the package do not conflict with anything.

 -- Petter Reinholdtsen <pere@debian.org>  Thu, 26 Sep 2013 09:14:54 +0200<|MERGE_RESOLUTION|>--- conflicted
+++ resolved
@@ -1,10 +1,3 @@
-<<<<<<< HEAD
-plinth (20.17~bpo10+1) buster-backports; urgency=medium
-
-  * Rebuild for buster-backports.
-
- -- James Valleroy <jvalleroy@mailbox.org>  Thu, 05 Nov 2020 05:47:29 -0500
-=======
 freedombox (20.18) unstable; urgency=medium
 
   [ Hetgyl ]
@@ -65,7 +58,12 @@
   * doc: Fetch latest manual
 
  -- James Valleroy <jvalleroy@mailbox.org>  Sat, 07 Nov 2020 08:02:53 -0500
->>>>>>> 0e7c7ce1
+
+plinth (20.17~bpo10+1) buster-backports; urgency=medium
+
+  * Rebuild for buster-backports.
+
+ -- James Valleroy <jvalleroy@mailbox.org>  Thu, 05 Nov 2020 05:47:29 -0500
 
 plinth (20.17) unstable; urgency=medium
 
