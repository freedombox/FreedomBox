--- conflicted
+++ resolved
@@ -1,10 +1,3 @@
-<<<<<<< HEAD
-freedombox (22.7~bpo11+1) bullseye-backports; urgency=medium
-
-  * Rebuild for bullseye-backports.
-
- -- James Valleroy <jvalleroy@mailbox.org>  Thu, 17 Mar 2022 17:22:21 -0400
-=======
 freedombox (22.8) unstable; urgency=medium
 
   [ Coucouf ]
@@ -36,7 +29,12 @@
   * network: Fix showing wifi connection
 
  -- James Valleroy <jvalleroy@mailbox.org>  Mon, 28 Mar 2022 20:30:00 -0400
->>>>>>> dd7f2db6
+
+freedombox (22.7~bpo11+1) bullseye-backports; urgency=medium
+
+  * Rebuild for bullseye-backports.
+
+ -- James Valleroy <jvalleroy@mailbox.org>  Thu, 17 Mar 2022 17:22:21 -0400
 
 freedombox (22.7) unstable; urgency=medium
 
