<<<<<<< HEAD
freedombox (25.9~bpo12+1) bookworm-backports; urgency=medium

  * Rebuild for bookworm-backports.

 -- James Valleroy <jvalleroy@mailbox.org>  Wed, 21 May 2025 01:19:34 -0400
=======
freedombox (25.9.1) unstable; urgency=medium

  [ Sripath Roy Koganti ]
  * Translated using Weblate (Telugu)

  [ kosagi ]
  * Translated using Weblate (Catalan)

  [ Максим Горпиніч ]
  * Translated using Weblate (Ukrainian)

  [ James Valleroy ]
  * doc: Fetch latest manual

 -- James Valleroy <jvalleroy@mailbox.org>  Mon, 02 Jun 2025 20:16:21 -0400
>>>>>>> d3f879a4

freedombox (25.9) unstable; urgency=medium

  [ klu2300030052 ]
  * Translated using Weblate (Telugu)

  [ klu2300090005 ]
  * Translated using Weblate (Hindi)

  [ John Doe ]
  * Translated using Weblate (French)

  [ Bekkam B S M G Babi ]
  * Translated using Weblate (Telugu)

  [ Thulasi Edhala ]
  * Translated using Weblate (Telugu)
  * Translated using Weblate (Hindi)

  [ swaroop02-cse ]
  * Translated using Weblate (Telugu)

  [ Torra-Merin ]
  * Added translation using Weblate (Catalan)
  * Translated using Weblate (Catalan)

  [ Sunil Mohan Adapa ]
  * minetest: Work with new luanti binary in Trixie
  * minetest: Create the configuration directory if necessary for Trixie

  [ James Valleroy ]
  * doc: Fetch latest manual

 -- James Valleroy <jvalleroy@mailbox.org>  Mon, 05 May 2025 20:29:19 -0400

freedombox (25.8~bpo12+1) bookworm-backports; urgency=medium

  * Rebuild for bookworm-backports.

 -- James Valleroy <jvalleroy@mailbox.org>  Sat, 03 May 2025 06:55:54 -0400

freedombox (25.8) unstable; urgency=medium

  [ James Valleroy ]
  * upgrades: Cleanup use of return value from _apt_run
  * Translated using Weblate (Telugu)
  * locale: Update translation strings
  * doc: Fetch latest manual

  [ DeepikaReddy ]
  * Translated using Weblate (Telugu)

  [ Parimi Pujitha ]
  * Translated using Weblate (Telugu)

  [ Jahnavi Lakshmi yerramsetty ]
  * Translated using Weblate (Telugu)

  [ Tejaswi1305 ]
  * Translated using Weblate (Telugu)

  [ ANNAPUREDDY RAKSHITHA ]
  * Translated using Weblate (Telugu)

  [ Gundumi Sri Krishna Sudhindra ]
  * Translated using Weblate (Telugu)

  [ SNEHA LATHA REDDY ]
  * Translated using Weblate (Telugu)

  [ Burak Yavuz ]
  * Translated using Weblate (Turkish)

  [ 大王叫我来巡山 ]
  * Translated using Weblate (Chinese (Simplified Han script))

  [ Jiří Podhorecký ]
  * Translated using Weblate (Czech)

  [ Максим Горпиніч ]
  * Translated using Weblate (Ukrainian)

  [ Besnik Bleta ]
  * Translated using Weblate (Albanian)

  [ Sunil Mohan Adapa ]
  * sogo: Adjust apache configuration to work on Trixie
  * distupgrade: Use new configuration file instead of halting upgrade
  * bind: Keep configuration during distribution upgrades
  * zoph: Don't fail while uninstalling
  * zoph: Don't use mod-php instead continue to use php-fpm
  * upgrades: Allow packages to be upgraded from stable-updates

  [ tuliogit ]
  * Translated using Weblate (Portuguese)

  [ Vemula Sai Ruchitha ]
  * Translated using Weblate (Telugu)

  [ Joshethapolireddy ]
  * Translated using Weblate (Telugu)

  [ varun ]
  * Translated using Weblate (Telugu)

  [ 2300031832 ]
  * Translated using Weblate (Telugu)

  [ klu2300032597 ]
  * Translated using Weblate (Telugu)
  * Translated using Weblate (Hindi)

  [ Sripath Roy Koganti ]
  * Translated using Weblate (Telugu)

  [ SHAIK SHAREEF ]
  * Translated using Weblate (Telugu)

  [ Nikhil501 ]
  * Translated using Weblate (Telugu)

  [ Annangi srinivasulu ]
  * Translated using Weblate (Telugu)

  [ Jyothiraditya Vangalapudi ]
  * Translated using Weblate (Telugu)

  [ sarvani susarla ]
  * Translated using Weblate (Telugu)

  [ Arshadashu ]
  * Translated using Weblate (Telugu)

  [ Harshitha Chandra ]
  * Translated using Weblate (Telugu)

  [ Sk juber ]
  * Translated using Weblate (Telugu)

  [ KURRA ROOPKANTH ]
  * Translated using Weblate (Telugu)

  [ jeevana sravya ]
  * Translated using Weblate (Telugu)

  [ sowmya surampalli ]
  * Translated using Weblate (Telugu)

  [ vivek krishna ]
  * Translated using Weblate (Telugu)

  [ chilumula vamshi krishna ]
  * Translated using Weblate (Telugu)

  [ kotibannu541 ]
  * Translated using Weblate (Telugu)

  [ Sanjanaa2703 ]
  * Translated using Weblate (Telugu)

  [ Ettore Atalan ]
  * Translated using Weblate (German)

  [ Harsh ]
  * Translated using Weblate (Hindi)

  [ Valurouthu Jashwanth ]
  * Translated using Weblate (Hindi)

  [ Varun Sharma ]
  * Translated using Weblate (Hindi)

  [ Veiko Aasa ]
  * container: Fix waiting until plinth setup is finished when running tests
  * users: Fix unable to delete user

  [ bsurajpatra ]
  * Translated using Weblate (Hindi)

  [ Alimilla-Abhinandan ]
  * Translated using Weblate (Telugu)

  [ PALCHURI BHAVYA VARSHA ]
  * Translated using Weblate (Telugu)

  [ MohammedMutee ]
  * Translated using Weblate (Telugu)
  * Translated using Weblate (Arabic)

  [ klu2300090005 ]
  * Translated using Weblate (Hindi)

  [ Leo Stephen Maduri ]
  * Translated using Weblate (Hindi)

  [ MohammedSaalif ]
  * Translated using Weblate (Hindi)
  * Translated using Weblate (Arabic)

  [ Gourav Ray ]
  * Translated using Weblate (Telugu)
  * Translated using Weblate (Hindi)

  [ klu2300033421 ]
  * Translated using Weblate (Telugu)

  [ Bekkam B S M G Babi ]
  * Translated using Weblate (Telugu)

  [ klu2300030052 ]
  * Translated using Weblate (Telugu)

  [ Aryan Raj ]
  * Translated using Weblate (Hindi)

  [ harini132 ]
  * Translated using Weblate (Telugu)

  [ 2300090024 ]
  * Translated using Weblate (Telugu)

  [ vyshnaviJammi ]
  * Translated using Weblate (Telugu)

  [ veena123-vee ]
  * Translated using Weblate (Telugu)

  [ saisankar333 ]
  * Translated using Weblate (Telugu)

 -- James Valleroy <jvalleroy@mailbox.org>  Mon, 21 Apr 2025 20:27:59 -0400

freedombox (25.7~bpo12+1) bookworm-backports; urgency=medium

  * Rebuild for bookworm-backports.

 -- James Valleroy <jvalleroy@mailbox.org>  Thu, 10 Apr 2025 07:59:09 -0400

freedombox (25.7) unstable; urgency=medium

  [ Sunil Mohan Adapa ]
  * radicale: Explicitly set the auth type to accommodate radicale 3.5
  * tests: django: Fix a warning related to timezone settings
  * tests: Fix a warning with pytest setup
  * power: Disable sleep and hibernate on the system
  * backups: Add ability to cleanup files before restoring a backup
  * calibre: Remove existing data directory before a restore operation
  * kiwix: Remove existing data directory before a restore operation
  * packages: Don't run force upgrade hooks when freedombox performs ops
  * package: Allow app to say it wants to rerun setup after updates
  * setup: Implement mechanism to rerun setup when apt is updated
  * mediawiki: Run database upgrade after package upgrade
  * radicale: Rerun setup when package updated
  * upgrades: Increase distribution upgrade timeout to 3 days
  * app: During startup, run post-init operation in background
  * service: Notify systemd when service starts up
  * service: Increase startup/shutdown timeout to 5 minutes
  * upgrades: Revamp distribution upgrade UI
  * upgrades: Add introduction to the distribution upgrade page
  * upgrades: Use special desc. for snapshots take before dist upgrade
  * upgrades: Don't ignore apt error during distribution upgrade
  * upgrades: Show notification before, during, and after a dist upgrade
  * upgrades: Run distribution upgrade around 06:00 everyday
  * setup: Perform package operations immediately on trigger
  * main: Run package operations immediately after startup
  * upgrades: Trigger special package operations in a simpler way
  * mediawiki: Update configuration to work with version 1.4 (Trixie)

  [ Sripath Roy Koganti ]
  * Translated using Weblate (Telugu)

  [ MURALA SAI GANESH ]
  * Translated using Weblate (Telugu)
  * Translated using Weblate (Bengali)
  * Translated using Weblate (Hindi)

  [ Soumika Devarakonda ]
  * Translated using Weblate (French)
  * Translated using Weblate (Telugu)
  * Translated using Weblate (Hindi)

  [ NALLAPANENI LAKSHMI SOWJANYA ]
  * Translated using Weblate (Telugu)

  [ Manitej Chowdary Gadagottu ]
  * Translated using Weblate (Telugu)

  [ Rohithvema79 ]
  * Translated using Weblate (Telugu)

  [ Pallavireddy06 ]
  * Translated using Weblate (Telugu)

  [ 2300031832 ]
  * Translated using Weblate (Telugu)

  [ Aryan Raj ]
  * Translated using Weblate (Hindi)

  [ psfdvarun ]
  * Translated using Weblate (Telugu)

  [ Avinash-006 ]
  * Translated using Weblate (Telugu)

  [ klu2300032597 ]
  * Translated using Weblate (Telugu)

  [ EDHALA THULASI ]
  * Translated using Weblate (Telugu)

  [ Mohan_007 ]
  * Translated using Weblate (Telugu)

  [ bsurajpatra ]
  * Translated using Weblate (Hindi)

  [ AnkitaBehera ]
  * Translated using Weblate (Hindi)

  [ Valurouthu Jashwanth ]
  * Translated using Weblate (Hindi)

  [ Harshitha2300033363 ]
  * Translated using Weblate (Hindi)

  [ Rishi1208 ]
  * Translated using Weblate (Telugu)

  [ lohith1511 ]
  * Translated using Weblate (Telugu)

  [ ganesh29111865 ]
  * Translated using Weblate (Telugu)

  [ GAMIDI-JYOTHIKA ]
  * Translated using Weblate (Telugu)

  [ 2300090024 ]
  * Translated using Weblate (Telugu)

  [ GAVARA-PRABHAS-RAM ]
  * Translated using Weblate (Telugu)

  [ Nadham sai pallavi ]
  * Translated using Weblate (Telugu)

  [ harini132 ]
  * Translated using Weblate (Telugu)

  [ Bekkam B S M G Babi ]
  * Translated using Weblate (Telugu)

  [ Mallu Venkata SiriPriya ]
  * Translated using Weblate (Telugu)

  [ ANNAPUREDDY RAKSHITHA ]
  * Translated using Weblate (Telugu)

  [ Gurukalyanakki ]
  * Translated using Weblate (Telugu)

  [ DeepikaReddy ]
  * Translated using Weblate (Telugu)

  [ mohanpavanchandu ]
  * Translated using Weblate (Telugu)

  [ MohammedSaalif ]
  * Translated using Weblate (Hindi)

  [ sainitheeshc ]
  * Translated using Weblate (Telugu)

  [ 2300030127 ]
  * Translated using Weblate (Telugu)

  [ Reddy Saneesh Sumesh ]
  * Translated using Weblate (Hindi)

  [ Vemula Sai Ruchitha ]
  * Translated using Weblate (Telugu)

  [ James Valleroy ]
  * Translated using Weblate (Telugu)
  * Translated using Weblate (Hindi)
  * debian: Build depend on python3-systemd
  * mypy: Ignore missing type stubs for systemd.*
  * upgrades: Remove unused import
  * locale: Update translation strings
  * doc: Fetch latest manual

  [ Yurt Page ]
  * Translated using Weblate (Russian)

  [ Veiko Aasa ]
  * upgrades: Prevent installation of the Samba Active Directory service

 -- James Valleroy <jvalleroy@mailbox.org>  Mon, 07 Apr 2025 21:47:44 -0400

freedombox (25.6~bpo12+1) bookworm-backports; urgency=medium

  * Rebuild for bookworm-backports.

 -- James Valleroy <jvalleroy@mailbox.org>  Fri, 28 Mar 2025 08:14:01 -0400

freedombox (25.6) unstable; urgency=medium

  [ Sunil Mohan Adapa ]
  * setup: Fix a minor flake8 complaint
  * doc: Fetch latest manual
  * container: Allow taking snapshots of VMs
  * upgrades: Run dpkg/apt fixes before dist upgrade
  * names: Store domains in kvstore instead of /etc/hosts
  * container: Don't remove qcow2 image when terminating VM
  * operation: Drop type annotations on enum members
  * storage: tests: Fix a test failure for psutils >= 7.0

  [ Dietmar ]
  * Translated using Weblate (German)

  [ James Valleroy ]
  * tests: functional: Add enable-all-apps script
  * locale: Update translation strings
  * doc: Fetch latest manual

  [ Benedek Nagy ]
  * SOGo: add dpkg-dev to the package list
  * syncthing: Extend setup process to recover from manual config errors

 -- James Valleroy <jvalleroy@mailbox.org>  Tue, 25 Mar 2025 10:09:07 -0400

freedombox (25.5~bpo12+1) bookworm-backports; urgency=medium

  * Rebuild for bookworm-backports.

 -- James Valleroy <jvalleroy@mailbox.org>  Fri, 14 Mar 2025 07:27:14 -0400

freedombox (25.5) unstable; urgency=medium

  [ Sunil Mohan Adapa ]
  * sogo: Fix a typo in tags
  * ui: tags: Show tags on all cards pages if present
  * ui: tags: Minor refactoring in menu filtering and sorting
  * ui: tags: Add tag search/filter for system page
  * ui: tags: Redirect to apps or system page appropriately
  * ui: Minor change with renaming a variable
  * ui: system: When canceling search stay on current page
  * upgrades: Split dist upgrade into a separate module
  * upgrades: Drop special handling for searx
  * upgrades: Refactor code to disable snapshots
  * upgrades: Refactor code for disabling Quassel during dist-upgrade
  * upgrades: Use systemd-run to create transient service
  * upgrades: Refactor code to hold packages
  * upgrades: Split the main dist upgrade code
  * upgrades: Relax list of packages to hold during dist upgrade
  * upgrades: Perform sources file update more reliably
  * upgrades: Refactor code to retrieve the new codename
  * upgrades: Use systemd service status instead of flag file
  * upgrades: Simplify dist upgrades checks using exceptions
  * upgrades: Log apt output to journal during dist upgrade
  * upgrades: Log messages using python logging framework
  * upgrades: Simplify some global names
  * action_utils: Ensure that package are unheld if dist upgrade fails
  * upgrades: Perform easier checks first during dist upgrade
  * upgrades: tests: Add unit tests for dist upgrade methods
  * upgrades: Minor refactor to pre-dist upgrade checks
  * upgrades: Use bind mounts to edit sources file only upon completion
  * setup: Fix issue with pending app update and force upgrade

  [ Максим Горпиніч ]
  * Translated using Weblate (Ukrainian)

  [ James Valleroy ]
  * locale: Update translation strings
  * doc: Fetch latest manual

 -- James Valleroy <jvalleroy@mailbox.org>  Mon, 10 Mar 2025 20:52:29 -0400

freedombox (25.4.1~bpo12+1) bookworm-backports; urgency=medium

  * Rebuild for bookworm-backports.

 -- James Valleroy <jvalleroy@mailbox.org>  Fri, 07 Mar 2025 16:45:15 -0500

freedombox (25.4.1) unstable; urgency=medium

  [ Burak Yavuz ]
  * Translated using Weblate (Turkish)

  [ 109247019824 ]
  * Translated using Weblate (Bulgarian)
  * Translated using Weblate (Bulgarian)
  * Translated using Weblate (Bulgarian)
  * Translated using Weblate (Bulgarian)
  * Translated using Weblate (Bulgarian)

  [ 大王叫我来巡山 ]
  * Translated using Weblate (Chinese (Simplified Han script))

  [ Besnik Bleta ]
  * Translated using Weblate (Albanian)

  [ Dietmar ]
  * Translated using Weblate (German)

  [ Jiří Podhorecký ]
  * Translated using Weblate (Czech)

  [ James Valleroy ]
  * debian: Move e2fsprogs to Recommends
  * doc: Fetch latest manual

 -- James Valleroy <jvalleroy@mailbox.org>  Sun, 02 Mar 2025 13:11:58 -0500

freedombox (25.4) unstable; urgency=medium

  [ Sunil Mohan Adapa ]
  * dynamicdns: Implement adding multiple domains
  * names: Use hostnamectl instead of socket API get the current hostname
  * names: domain type: Minor refactor
  * dynamicdns: Add/remove domains when app is enabled/disabled
  * dynamicdns: List domains that have not had status update yet
  * names: Add more URLs to the domain type component
  * names: Simplify showing current and available domains
  * names: Allow adding multiple static domain names
  * dynamicdns: Show specific operations on domains in Names apps
  * names: Simplify/clarify domain names types for static/dynamic
  * names: Specify priority order among domain types
  * names: Sort domains by priority of their domain types
  * pyproject: Ignore missing types for numpy (needed by pytest)
  * names: Retrieve the most important domain in a more generic way
  * names: Handle addition of duplicate static domains
  * dynamicdns: Handle addition of duplicate domains

  [ James Valleroy ]
  * matrixsynapse: tests: Fix adding domain
  * container: Fix spelling of 'destroy'
  * upgrades: Inhibit shutdown during dist-upgrade
  * upgrades: Drop unattended-upgrade call from dist-upgrade
  * locale: Update translation strings
  * doc: Fetch latest manual

  [ sai ]
  * Translated using Weblate (Telugu)

 -- James Valleroy <jvalleroy@mailbox.org>  Mon, 24 Feb 2025 20:46:34 -0500

freedombox (25.3.1~bpo12+1) bookworm-backports; urgency=medium

  * Rebuild for bookworm-backports.

 -- James Valleroy <jvalleroy@mailbox.org>  Tue, 18 Feb 2025 08:32:14 -0500

freedombox (25.3.1) unstable; urgency=medium

  [ Benedek Nagy ]
  * email: fix fresh installation issue

  [ James Valleroy ]
  * doc: Fetch latest manual

 -- James Valleroy <jvalleroy@mailbox.org>  Sat, 15 Feb 2025 17:40:30 -0500

freedombox (25.3) unstable; urgency=medium

  [ Burak Yavuz ]
  * Translated using Weblate (Turkish)

  [ 大王叫我来巡山 ]
  * Translated using Weblate (Chinese (Simplified Han script))

  [ Jiří Podhorecký ]
  * Translated using Weblate (Czech)

  [ 109247019824 ]
  * Translated using Weblate (Bulgarian)
  * Translated using Weblate (Bulgarian)

  [ Besnik Bleta ]
  * Translated using Weblate (Albanian)
  * Translated using Weblate (Albanian)

  [ Dietmar ]
  * Translated using Weblate (German)

  [ James Valleroy ]
  * debian: Switch from dnsutils to bind9-dnsutils (Closes: #1094944)

  [ ikmaak ]
  * Translated using Weblate (Dutch)

  [ pesder ]
  * Translated using Weblate (Chinese (Traditional Han script))

 -- James Valleroy <jvalleroy@mailbox.org>  Mon, 10 Feb 2025 20:59:35 -0500

freedombox (25.2) unstable; urgency=medium

  [ Dietmar ]
  * Translated using Weblate (German)

  [ Burak Yavuz ]
  * Translated using Weblate (Turkish)

  [ 大王叫我来巡山 ]
  * Translated using Weblate (Chinese (Simplified Han script))

  [ Jiří Podhorecký ]
  * Translated using Weblate (Czech)

  [ 109247019824 ]
  * Translated using Weblate (Bulgarian)
  * Translated using Weblate (Bulgarian)

  [ Besnik Bleta ]
  * Translated using Weblate (Albanian)

  [ Sunil Mohan Adapa ]
  * action_utils: Implement methods to get/set the systemd boot target
  * gnome: Add app to provide a graphical desktop environment
  * gnome: Add changes missing from branch merge
  * ui: Fix missing arrow on dropdown form fields
  * nextcloud: tests: functional: Set override domain testing on VM
  * nextcloud: tests: functional: Fix test for modified structure of UI
  * ui: Drop the temporary fix for missing popper.js 2.0
  * firewall, networks, storage: Drop polkit pkla files
  * d/control: Fix incorrect comment format
  * d/copyright: Fix copyright entry for GNOME app icons
  * ui: Fix tag separator not showing on some machines
  * email: Recommend Thunderbird Mobile instead of K-9 Mail
  * miniflux: Add management of postgresql daemon in a shared manner
  * ttrss: Add management of postgresql daemon in a shared manner
  * wordpress: Order daemon enable/disable correctly
  * db: Add more utilities for managing PostgreSQL databases
  * ttrss: Fix issue with installing after uninstalling
  * nextcloud: Drop some dead code
  * apache: Enable expires module by default

  [ Benedek Nagy ]
  * email: Make rspamd learn spam/ham when the user marks mails as junk or
    not junk
  * sogo: Add a new app for SOGo groupware

  [ pesder ]
  * Translated using Weblate (Chinese (Traditional Han script))

  [ ikmaak ]
  * Translated using Weblate (Dutch)

  [ James Valleroy ]
  * locale: Update translation strings
  * doc: Fetch latest manual

 -- James Valleroy <jvalleroy@mailbox.org>  Mon, 27 Jan 2025 21:07:10 -0500

freedombox (25.1~bpo12+1) bookworm-backports; urgency=medium

  * Rebuild for bookworm-backports.

 -- James Valleroy <jvalleroy@mailbox.org>  Thu, 16 Jan 2025 07:38:51 -0500

freedombox (25.1) unstable; urgency=medium

  [ gfbdrgng ]
  * Translated using Weblate (Russian)
  * Translated using Weblate (Russian)
  * Translated using Weblate (Russian)

  [ Sunil Mohan Adapa ]
  * ui: Update section header style to increase size, remove underline
  * ui: Fix missing variables in Bootstrap 5.2/Debian stable
  * web_framework: Disable caching templates files in development mode
  * ui: Drop remnants of already removed background images
  * ui: js: Load all JS files in deferred mode to speed up page load
  * ui: Don't place JS file at the bottom of the page
  * miniflux: Ignore an type check error with pexpect library
  * app: Allow apps to instantiate without Django initialization
  * app: Add tags to menu and frontpage components
  * doc: dev: Remove short description and add tags to all components
  * app: Stop showing short description on installation page
  * apps: Only show app tags all the tags in apps page search box
  * views: Use tags from menu or shortcut instead of the app
  * privacy: Introduce utility to lookup external IP address
  * privacy: Add option in UI to set lookup URL for public IPs
  * privacy: Show notification for privacy settings again
  * dynamicdns: Use the public IP lookup URL from privacy app
  * email: Create DKIM keys for all known domains
  * email: Show DNS entries for all domains instead of just primary
  * backups: Handle error when there is not enough space on disk
  * backups: Add warning that services may become unavailable
  * backups: Properly cleanup after downloading an archive
  * backups: Make all generated archive names consistent
  * email: Fix regression error when installing/operation app

  [ Veiko Aasa ]
  * deluge: tests: functional: Fix deluge client logged in detection

  [ Dietmar ]
  * Translated using Weblate (German)

  [ Benedek Nagy ]
  * email: Show reverse DNS entries to be configured

  [ James Valleroy ]
  * locale: Update translation strings
  * doc: Fetch latest manual

 -- James Valleroy <jvalleroy@mailbox.org>  Mon, 13 Jan 2025 21:13:33 -0500

freedombox (24.26.1~bpo12+1) bookworm-backports; urgency=medium

  * Rebuild for bookworm-backports.

 -- James Valleroy <jvalleroy@mailbox.org>  Fri, 10 Jan 2025 17:42:14 -0500

freedombox (24.26.1) unstable; urgency=medium

  [ Ettore Atalan ]
  * Translated using Weblate (German)

  [ Burak Yavuz ]
  * Translated using Weblate (Turkish)

  [ 大王叫我来巡山 ]
  * Translated using Weblate (Chinese (Simplified Han script))

  [ 109247019824 ]
  * Translated using Weblate (Bulgarian)
  * Translated using Weblate (Bulgarian)
  * Translated using Weblate (Bulgarian)

  [ Besnik Bleta ]
  * Translated using Weblate (Albanian)

  [ Benedek Nagy ]
  * nextcloud: remove experimental warning
  * email: Fix DKIM signing by setting correct ownership on private keys

  [ Jiří Podhorecký ]
  * Translated using Weblate (Czech)

  [ James Valleroy ]
  * mumble: Support config file moved into /etc/mumble
  * mumble: Add diagnostic for setup config changes

  [ Sunil Mohan Adapa ]
  * sharing: Drop jQuery code as the library dependency has been removed
  * users: Drop jQuery code as the library dependency has been removed

  [ Coucouf ]
  * Translated using Weblate (French)

 -- James Valleroy <jvalleroy@mailbox.org>  Sun, 05 Jan 2025 12:17:03 -0500

freedombox (24.26) unstable; urgency=medium

  [ Sunil Mohan Adapa ]
  * tests: functional: Make first wizard run more robust
  * Makefile: Add i2p to list of apps to remove
  * container: Refactor nspawn specific operations into a separate class
  * container: Update FSID inside the image file to keep it bootable
  * container: Minor refactoring to reduce repeated code
  * container: Generalize language in output messages for VMs
  * container: Add support for VMs using libvirt
  * menu: Implement a helper method to lookup menu items using URL name
  * views: Implement retrieving breadcrumbs of a page
  * context_processors: Use breadcrumbs to highlight current section
  * menu: Ensure that all menu items have names for use by breadcrumbs
  * ui: Show breadcrumbs on deeper pages
  * ui: Don't show breadcrumbs in login and first wizard pages
  * views: Show exception details with the utility to show errors
  * ui: Handle and show most page load errors as alerts
  * middleware: Handle method not allowed errors and redirect
  * middleware: Handle page not found errors specially
  * diagnostics: Use generic handler to handle exceptions in diagnostics
  * backups: Fix issue with verifying remote server identity
  * backups: Fix issue with verifying SSH hosts with RSA key
  * backups: Fix issue clicking on schedule buttons with Bootstrap 5
  * system: Add tags to all remaining apps
  * actions: Allow privileged methods to be decorated again
  * backups: Parse borg errors from all operations and not just some
  * backups: Require POST method for mount/unmount operations
  * backups: Format better when showing archive time delete page
  * backups: Use ISO timestamp for auto-naming archives
  * backups: Handle common errors during borg operations
  * backups: tests: functional: Wait for pages to load after click
  * ui: Fix regression with margin above app title
  * networks: Fix error during creation of PPPoE connections

  [ Burak Yavuz ]
  * Translated using Weblate (Turkish)

  [ 109247019824 ]
  * Translated using Weblate (Bulgarian)

  [ Besnik Bleta ]
  * Translated using Weblate (Albanian)

  [ Ettore Atalan ]
  * Translated using Weblate (German)

  [ 大王叫我来巡山 ]
  * Translated using Weblate (Chinese (Simplified Han script))

  [ Joseph Nuthalapati ]
  * Translated using Weblate (Telugu)
  * tags: Add button to clear all tags
  * ui: Replace use of jQuery with plain JavaScript
  * debian: Remove dependency libjs-jquery
  * tags: Replace short description with tags in app pages
  * apps: Replace short description with tags in apps list
  * zoph: Include tags from the manifest
  * frontpage: Replace short description with tags
  * tags: Add tags to system apps
  * tags: Remove short description from system apps

  [ Jiří Podhorecký ]
  * Translated using Weblate (Czech)

  [ தமிழ்நேரம் ]
  * Translated using Weblate (Tamil)

  [ James Valleroy ]
  * Translated using Weblate (Tamil)
  * minetest: Provide default gameid argument
  * torproxy: Don't disable apt-transport-tor in setup
  * backups: Remove unused import contextlib
  * locale: Update translation strings
  * doc: Fetch latest manual

  [ Veiko Aasa ]
  * tor, torproxy: Fix daemon services are running after reboot when app is
    disabled
  * tests: functional: Add utility to click element wait for page update
  * samba: tests: functional: Wait for page update after enable/disable share
  * sharing: tests: functional: Use click function from functional library
  * mediawiki: tests: functional: Use click function from functional library
  * miniflux: tests: functional: Use helper functions from functional library
  * users: tests: functional: Use click function from functional library
  * users: Restart nslcd service after configuration changes during setup
  * tests: functional: Fix typos in diagnostics checks

 -- James Valleroy <jvalleroy@mailbox.org>  Mon, 30 Dec 2024 20:35:49 -0500

freedombox (24.25~bpo12+1) bookworm-backports; urgency=medium

  * Rebuild for bookworm-backports.

 -- James Valleroy <jvalleroy@mailbox.org>  Thu, 19 Dec 2024 07:33:18 -0500

freedombox (24.25) unstable; urgency=medium

  [ Burak Yavuz ]
  * Translated using Weblate (Turkish)

  [ 109247019824 ]
  * Translated using Weblate (Bulgarian)
  * Translated using Weblate (Bulgarian)

  [ Besnik Bleta ]
  * Translated using Weblate (Albanian)

  [ Ettore Atalan ]
  * Translated using Weblate (German)

  [ 大王叫我来巡山 ]
  * Translated using Weblate (Chinese (Simplified Han script))

  [ Jiří Podhorecký ]
  * Translated using Weblate (Czech)

  [ Paul Lettich ]
  * Translated using Weblate (German)

  [ John Doe ]
  * Translated using Weblate (French)

  [ Sunil Mohan Adapa ]
  * tags: Fix issue with JS init on a page without tags
  * notifications: Don't error when dismissing missing notifications
  * help: Add a class to the help index page
  * ui: Align app icons in the center for home, apps, and help pages
  * ui: Allow users to provide a CSS file to customize styling
  * Translated using Weblate (Russian)
  * Translated using Weblate (Russian)
  * ui: Switch to using bootstrap 5 (Closes: #1088412, #1088577)
  * networks: Fix minor typo in template related to signal strength
  * ui: Drop use of badge-* utility classes for newer replacements
  * apache: Relax content security policy to allow data: URL
  * networks: Use new accordion component from Bootstrap 5
  * networks: Fix issue with loading create PPPoE form
  * firewalld: Reduce severity for alert about service on internal zone
  * help: Update the privacy notice on status log page
  * diagnostics: Fix trimming an i18n string
  * matrixsynapse: Fix trimming an i18n string
  * ui: Use Bootstrap 5 styling for all alerts
  * power: Refactor display of package manager busy alerts
  * ui: Rename data- attributes to data-bs- for Bootstrap 5
  * ui: app, system: Revert to earlier width for card lists
  * ui: Show disabled form elements as grey for Bootstrap 5
  * ui: Fix overflow of exception text in message
  * ui: users: Fix close button for confirmation dialog for Bootstrap 5
  * ui: app: Fix an incorrect HTML tag nesting
  * ui: Reduce the gap at the top of the pages
  * ui: diagnostics: Fix layout of repair buttons
  * ui: diagnostics: Fix gap between headings
  * ui: forms: Fix margins for form labels for Bootstrap 5
  * ui: backups: Drop unused styling in verify host key page
  * ui: Restore spacing between form elements in Bootstrap 5
  * ui: snapshots: Fix horizontal form styling margins for Bootstrap 5
  * ui: snapshots: Fix horizontal form layout on mobiles for Bootstrap 5
  * ui: Fix toggle button styling for Bootstrap 5
  * ui: Allow underlining for most links due to Bootstrap 5
  * ui: Restyle tags, remove underlining of text
  * ui: Accept default styling of Bootstrap 5 for warning button
  * ui: Update custom button styles for Bootstrap 5
  * ui: samba: Fix layout regressions with Bootstrap 5
  * ui: Fix styling in dismiss button in form errors for Bootstrap 5
  * ui: Update styling for navbar menu items
  * ui: Workaround dropdowns not working with Bootstrap 5
  * ui: Use collapse instead of dropdown for notification in Bootstrap 5
  * ui: Fix issue with notifications icon showing twice in mobile view
  * ui: Fix flash of notifications popdown during page load
  * ui: Style the 'Log out' item properly
  * ui: Don't use nav-link inside card
  * ui: Cleanup use of colors with CSS variables
  * ui: Fix placement of tags menu under tags input with Bootstrap 5
  * diagnostics: tests: functional: Pick errors more specifically
  * tests: functional: Disable smooth scrolling from Bootstrap 5
  * ui: firewall: Fix styling with Bootstrap 5
  * ui: backups: Use Bootstrap color variables instead of static values
  * ui: help: Fix alignment issue with footer links in about page
  * action_utils: Add utility to ensure that service is stopped
  * deluge: Cleanup and simplify setup code
  * letsencrypt: Declare explicit dependency on openssl
  * openvpn: Declare explicit dependency on openssl
  * sso: Switch using cryptography module instead of OpenSSL.crypto
    (Closes: #1088760)
  * ci: Add flake8 to gitlabci container
  * d/control: Drop version specification on dependencies for Bookworm
  * d/control: Drop unnecessary recommendations
  * i2p: Drop app as it has not been available in Debian for a while

  [ Veiko Aasa ]
  * tags: tests: Fix deprecated webdriver attribute
  * tests: functional: Don't try disable app after tests if app was not installed
  * tests: functional: Fix app installation test skipped on slow machines
  * deluge: Fix app installation on Debian testing

  [ James Valleroy ]
  * radicale: Update link to supported clients
  * locale: Update translation strings
  * doc: Fetch latest manual

  [ Carles Pina i Estany ]
  * Added po-debconf Catalan translation

  [ gfbdrgng ]
  * Translated using Weblate (Russian)

 -- James Valleroy <jvalleroy@mailbox.org>  Mon, 16 Dec 2024 21:32:08 -0500

freedombox (24.24~bpo12+1) bookworm-backports; urgency=medium

  * Rebuild for bookworm-backports.

 -- James Valleroy <jvalleroy@mailbox.org>  Thu, 21 Nov 2024 20:12:18 -0500

freedombox (24.24) unstable; urgency=medium

  [ Burak Yavuz ]
  * Translated using Weblate (Turkish)

  [ 大王叫我来巡山 ]
  * Translated using Weblate (Chinese (Simplified Han script))

  [ 109247019824 ]
  * Translated using Weblate (Bulgarian)

  [ Besnik Bleta ]
  * Translated using Weblate (Albanian)

  [ Sunil Mohan Adapa ]
  * networks: Fix editing wireless connections with SSID field
  * networks: Fix display of mangled SSIDs when scanning Wi-Fi networks
  * networks: Fix display of strength and channel for Wi-Fi connections
  * networks: Improve styling of badges in the information tables
  * tests: functional: Wait for uninstall page load before uninstalling
  * i18n: Fix translation of FreedomBox name in various places
  * rssbridge: Mention miniflux in app description similar to tt-rss
  * tests: functional: Don't enable/disable app during tests
  * tests: functional: Fix visit() returning prematurely before page load
  * networks: Overhaul Wi-Fi network scan page
  * networks: wifi: In new connection page set form defaults properly
  * ui: Drop logo backgrounds for index, apps, and system pages
  * ui: Drop box shadow around the card in card lists
  * nextcloud: Switch to using FreedomBox container registry
  * nextcloud: Drop diagnostic for checking availability of docker.com

  [ Dietmar ]
  * Translated using Weblate (German)

  [ Jiří Podhorecký ]
  * Translated using Weblate (Czech)

  [ Veiko Aasa ]
  * container: Quote arguments that contain spaces when restoring pytest args

  [ James Valleroy ]
  * locale: Update translation strings
  * doc: Fetch latest manual

 -- James Valleroy <jvalleroy@mailbox.org>  Mon, 18 Nov 2024 20:39:56 -0500

freedombox (24.23~bpo12+1) bookworm-backports; urgency=medium

  * Rebuild for bookworm-backports.

 -- James Valleroy <jvalleroy@mailbox.org>  Fri, 08 Nov 2024 07:42:04 -0500

freedombox (24.23) unstable; urgency=medium

  [ Burak Yavuz ]
  * Translated using Weblate (Turkish)

  [ 大王叫我来巡山 ]
  * Translated using Weblate (Chinese (Simplified Han script))

  [ 109247019824 ]
  * Translated using Weblate (Bulgarian)

  [ Besnik Bleta ]
  * Translated using Weblate (Albanian)

  [ Veiko Aasa ]
  * users: Delete or move home folder when user is deleted or renamed
  * functional tests: Add pytest testinfra plugin
  * users: tests: functional: Check LDAP information is correct after renaming user

  [ Ettore Atalan ]
  * Translated using Weblate (German)

  [ Jiří Podhorecký ]
  * Translated using Weblate (Czech)

  [ James Valleroy ]
  * ejabberd: Set mod_mam default to always
  * locale: Update translation strings
  * doc: Fetch latest manual
  * debian: Drop python3-flake8 build dependency

  [ Sunil Mohan Adapa ]
  * Translated using Weblate (Norwegian Bokmål)
  * middleware: tests: Drop some obsolete mock code
  * backups: Better explanation for the format of upload file
  * backups: Sort list of apps in backup, restore, and schedules
  * ui: Increase the width of app and system listings
  * system: Increase the size of items in listing page
  * ui: Don't bold titles in card lists
  * ui: Move app names below app icons
  * ui: Remove the noise background
  * ui: Remove the border around content container
  * help: Make about page available to unauthenticated users
  * help: Add all footer links to about page
  * index: Remove links and about text and link to about page
  * base: Add link to about for unauthenticated users
  * index: css: Move the 'powered by' logo further down

  [ gallegonovato ]
  * Translated using Weblate (Spanish)

  [ Coucouf ]
  * Translated using Weblate (French)

 -- James Valleroy <jvalleroy@mailbox.org>  Mon, 04 Nov 2024 20:37:01 -0500

freedombox (24.22~bpo12+1) bookworm-backports; urgency=medium

  * Rebuild for bookworm-backports.

 -- James Valleroy <jvalleroy@mailbox.org>  Fri, 25 Oct 2024 08:56:22 -0400

freedombox (24.22) unstable; urgency=medium

  [ Sunil Mohan Adapa ]
  * apache2: Allow popups to have different sandbox policy
  * firstboot: Improve the setup complete page with more setups
  * firstboot: Hide navigation toggler in mobile layouts
  * firstboot: Make logo image responsive during first setup
  * firstboot: Show spinner instead of message during first setup
  * css: Fix height of navbar in mobile layout during first boot
  * css: Navbar styling fixes in mobile layout
  * upgrades: Remove step upgrade during first setup
  * networks: Remove first boot steps for connectivity/topology
  * upgrades: Show notification to remind user to run updates manually
  * first_boot: Allow the next steps page to be revisited
  * first_boot: Add notification for next steps after first setup
  * wordpress: tests: functional: Fix tests on Trixie
  * calibre: tests: functional: Fix occasional failure in add book test
  * ci: Generalize script to update container, switch to podman
  * ci: Dockerfile: Drop obsolete dependency on pytest-bdd
  * ci: Rename Dockerfiles to Containerfiles
  * ci: Add docker container for functional-tests:stable
  * ci: Add gitlab runner configuration
  * ci: Add a custom driver for gitlab runner for podman
  * .gitlab-ci.yml: Update for new infrastructure
  * ci: Update functional test timeout to 10h
  * *: tags: Adjust tags and style
  * context_processors: Use active menu urls to decide what to highlight
  * help, system: Stop using submenu.sorted_items
  * context_processors: Stop adding unused 'submenu' to context
  * tags: css: Minor styling cleanups
  * tags: js: Minor fixes and refactoring
  * tests: functional: Create utility to set user preferred locale
  * tags: Localization fixes
  * tests: functional: Add package for printing test failures instantly
  * ci: Enable showing test failures immediately as they fail
  * help: tests: Fix tests failing due to tags related changes
  * *: Remove unused imports to fix flake8 errors
  * nextcloud: Fix install failure due to PrivateTmp=yes
  * utils: Improve safe formatter by handling more cases
  * operation: Use safe formatter for translating messages
  * middleware: Show translated error messages when operation completes
  * setup: Translate errors when installing/updating/repairing apps

  [ gallegonovato ]
  * Translated using Weblate (Spanish)

  [ Burak Yavuz ]
  * Translated using Weblate (Turkish)

  [ 大王叫我来巡山 ]
  * Translated using Weblate (Chinese (Simplified Han script))

  [ 109247019824 ]
  * Translated using Weblate (Bulgarian)
  * Translated using Weblate (Bulgarian)
  * Translated using Weblate (Bulgarian)

  [ Besnik Bleta ]
  * Translated using Weblate (Albanian)
  * Translated using Weblate (Albanian)

  [ Veiko Aasa ]
  * syncthing: Fix app setup in Debian testing
  * ssh: Start server after nslcd service

  [ Joseph Nuthalapati ]
  * backups: Use new utility for handling file uploads
  * *: Implements tags for apps

  [ Jiří Podhorecký ]
  * Translated using Weblate (Czech)

  [ Ihor Hordiichuk ]
  * Translated using Weblate (Ukrainian)

  [ James Valleroy ]
  * locale: Update translation strings
  * doc: Fetch latest manual

 -- James Valleroy <jvalleroy@mailbox.org>  Mon, 21 Oct 2024 20:42:43 -0400

freedombox (24.21~bpo12+1) bookworm-backports; urgency=medium

  * Rebuild for bookworm-backports.

 -- James Valleroy <jvalleroy@mailbox.org>  Fri, 11 Oct 2024 06:55:38 -0400

freedombox (24.21) unstable; urgency=medium

  [ Besnik Bleta ]
  * Translated using Weblate (Albanian)
  * Translated using Weblate (Albanian)

  [ Veiko Aasa ]
  * samba: Remove option to backup app
  * functional tests: Upgrade dependencies selenium and splinter
  * transmission: tests: Fix functional test failures in Debian testing

  [ Sunil Mohan Adapa ]
  * storage: Skip tests that involve loopback device in a container
  * action_utils: Introduce utility to move uploaded files
  * kiwix: Don't leave invalid .zim in library after a failed attempt
  * actions: Handle exceptions with Path-like objects
  * names: Introduce method to check if resolved is installed
  * privacy: Disable DNS fallback option if resolved is not installed
  * networks: Disable DNS-over-TLS option if resolved is not installed
  * networks: Don't show DNS-over-TLS when resolved is not installed
  * names: Perform resolve diagnostics only if resolved is installed
  * names: Don't show resolver status if package is not installed
  * names: Don't control resolved daemon when package is not installed
  * names: Try to install systemd-resolved during app setup
  * names: Schedule a task to install systemd-resolved when possible
  * names: Don't hard depend on systemd-resolved
  * action_utils: Fix missing parent folder when creating apt hold flag
  * nextcloud: Fix existing installs to upgrade properly
  * nextcloud: During upgrade wait properly for upgrade to complete

  [ Jiří Podhorecký ]
  * Translated using Weblate (Czech)

  [ Joseph Nuthalapati ]
  * django: Improve handling of file uploads
  * kiwix: Use new utility for handling uploads
  * featherwiki: Use new utility for handling uploads
  * tiddlywiki: Avoid writing duplicate temporary files

  [ Benedek Nagy ]
  * locale: Albanian: Fix build issue by correcting typo

  [ James Valleroy ]
  * locale: Update translation strings
  * doc: Fetch latest manual

 -- James Valleroy <jvalleroy@mailbox.org>  Mon, 07 Oct 2024 20:37:52 -0400

freedombox (24.20.1~bpo12+1) bookworm-backports; urgency=medium

  * Rebuild for bookworm-backports.

 -- James Valleroy <jvalleroy@mailbox.org>  Sat, 28 Sep 2024 07:25:10 -0400

freedombox (24.20.1) unstable; urgency=medium

  [ Veiko Aasa ]
  * users: Inactivate users in LDAP user database
  * samba: Fix nmb systemd service is in erroneous state

  [ Sunil Mohan Adapa ]
  * users: Set proper class on default password policy object
  * users: Increment app version for changes w.r.t. inactive users
  * security: Remove PAM configuration for 'access' module

  [ James Valleroy ]
  * Revert "debian: tests: Wait for systemd-resolved to be started"
  * ci: Run autopkgtest but allow failure
  * d/tests: Add breaks-testbed restriction
  * doc: Fetch latest manual

  [ gallegonovato ]
  * Translated using Weblate (Spanish)

  [ Burak Yavuz ]
  * Translated using Weblate (Turkish)

  [ 大王叫我来巡山 ]
  * Translated using Weblate (Chinese (Simplified Han script))

  [ 109247019824 ]
  * Translated using Weblate (Bulgarian)

 -- James Valleroy <jvalleroy@mailbox.org>  Wed, 25 Sep 2024 11:57:46 -0400

freedombox (24.20) unstable; urgency=medium

  [ gallegonovato ]
  * Translated using Weblate (Spanish)
  * Translated using Weblate (Spanish)

  [ Burak Yavuz ]
  * Translated using Weblate (Turkish)

  [ 大王叫我来巡山 ]
  * Translated using Weblate (Chinese (Simplified Han script))

  [ 109247019824 ]
  * Translated using Weblate (Bulgarian)

  [ Besnik Bleta ]
  * Translated using Weblate (Albanian)
  * Translated using Weblate (Albanian)

  [ Jiří Podhorecký ]
  * Translated using Weblate (Czech)

  [ James Valleroy ]
  * upgrades: Treat n/a release as testing
  * debian: tests: Wait for systemd-resolved to be started
  * action_utils: Remove extra empty line
  * locale: Update translation strings
  * doc: Fetch latest manual

  [ Sunil Mohan Adapa ]
  * config, names: Move setting hostname from config to names
  * config, names: Move domain name configuration to names app
  * tests: functional: Don't timeout when web server restarts
  * service: Add privileged utility for 'try-reload-or-restart' action
  * letsencrypt: Allow reloading daemons after cert changes
  * apache: Don't restart daemon when changing certificates
  * users: Don't cache NSS user identity information
  * action_utils: Update outdated docstrings
  * action_utils: Add a method to reset services in 'failed' state
  * miniflux: Workaround a packaging bug with DB connection

  [ Veiko Aasa ]
  * users: Invalidate nscd cache after nslcd service startup

  [ Benedek Nagy ]
  * nextcloud: Fix issue with upgrading to next version

  [ ikmaak ]
  * Translated using Weblate (Dutch)

 -- James Valleroy <jvalleroy@mailbox.org>  Mon, 23 Sep 2024 20:22:01 -0400

freedombox (24.19) unstable; urgency=medium

  [ ikmaak ]
  * Translated using Weblate (Dutch)

  [ Burak Yavuz ]
  * Translated using Weblate (Turkish)

  [ 大王叫我来巡山 ]
  * Translated using Weblate (Chinese (Simplified))

  [ 109247019824 ]
  * Translated using Weblate (Bulgarian)

  [ Besnik Bleta ]
  * Translated using Weblate (Albanian)

  [ gallegonovato ]
  * Translated using Weblate (Spanish)

  [ Ihor Hordiichuk ]
  * Translated using Weblate (Ukrainian)

  [ Ettore Atalan ]
  * Translated using Weblate (German)

  [ Hemanth Kumar Veeranki ]
  * Translated using Weblate (Telugu)

  [ James Valleroy ]
  * storage: Handle grub-pc package not available
  * upgrades: Add repair step for held packages
  * letsencrypt: Handle both standard and custom repairs
  * locale: Update translation strings
  * doc: Fetch latest manual

  [ Sunil Mohan Adapa ]
  * names: Use systemd-resolved for DNS resolution
  * names, network: Re-feed DNS known to network-manager to resolved
  * privacy: Implement a way to disable fallback DNS servers
  * privacy: Show notification again so that users see the new setting
  * makefile: Workaround problems with systemd-resolved package
  * networks: Declare a need for DHCP/DNS ports to be open in firewall
  * bind: Don't start a stopped daemon during changes/upgrades
  * bind: Set default forwarder as systemd-resolved
  * container: Re-run failed provisioning even if container is running
  * networks: Groups fields in create/edit connection form
  * networks: Add support for DNS-over-TLS for individual connections
  * networks: Add more options for IPv6 configuration method
  * networks: Set 'auto' as default IPv6 method in new connection form
  * names: Add option for setting global DNS-over-TLS preference
  * names: Implement a diagnostic check for checking name resolution
  * names: Restart instead of reload for systemd-resolved changes
  * names: Add option for setting global DNSSEC preference
  * networks: Show current global value of DNS-over-TLS and link to it
  * names: Show systemd-resolved status in the names page
  * networks: Fix focusing on network interface field on error
  * bind: Fix port number clash with 'shared' network connections

  [ Joseph Nuthalapati ]
  * mediawiki: Increase PHP maximum execution time to 100 seconds

 -- James Valleroy <jvalleroy@mailbox.org>  Mon, 09 Sep 2024 21:08:17 -0400

freedombox (24.18~bpo12+1) bookworm-backports; urgency=medium

  * Rebuild for bookworm-backports.

 -- James Valleroy <jvalleroy@mailbox.org>  Sat, 31 Aug 2024 15:08:10 -0400

freedombox (24.18) unstable; urgency=medium

  [ Burak Yavuz ]
  * Translated using Weblate (Turkish)

  [ 大王叫我来巡山 ]
  * Translated using Weblate (Chinese (Simplified))

  [ 109247019824 ]
  * Translated using Weblate (Bulgarian)

  [ Besnik Bleta ]
  * Translated using Weblate (Albanian)

  [ Petter Reinholdtsen ]
  * featherwiki, tiddlywiki: Remove redundant </p> in template
  * Translated using Weblate (Norwegian Bokmål)

  [ Jiří Podhorecký ]
  * Translated using Weblate (Czech)

  [ Sunil Mohan Adapa ]
  * Translated using Weblate (Czech)
  * Translated using Weblate (Telugu)
  * d/control: Remove haveged as it no longer relevant on latest kernels
    (Closes: #961733)
  * *.md, pyproject.toml: Update default branch from 'master' to 'main'
  * d/control: Don't recommend libnss-gw-name (Closes: #877935, #1069240)
  * doc/dev: Update copyright year
  * doc/dev: Fix Django related errors with auto-documentation
  * doc/dev: Limit table of contents depth to 2 for clarity

  [ gallegonovato ]
  * Translated using Weblate (Spanish)
  * Translated using Weblate (Spanish)

  [ Ihor Hordiichuk ]
  * Translated using Weblate (Ukrainian)

  [ Joseph Nuthalapati ]
  * ttrss: Remove unavailable Android client - org.fox.tttrss

  [ ikmaak ]
  * Translated using Weblate (Dutch)

  [ James Valleroy ]
  * upgrades: Add diagnostic for held packages
  * locale: Update translation strings
  * debian: Set gbp default branch to main
  * doc: Fetch latest manual

  [ Veiko Aasa ]
  * plinth: Fix translating app operations

 -- James Valleroy <jvalleroy@mailbox.org>  Mon, 26 Aug 2024 20:25:43 -0400

freedombox (24.17~bpo12+1) bookworm-backports; urgency=medium

  * Rebuild for bookworm-backports.

 -- James Valleroy <jvalleroy@mailbox.org>  Thu, 15 Aug 2024 07:09:38 -0400

freedombox (24.17) unstable; urgency=medium

  [ gallegonovato ]
  * Translated using Weblate (Spanish)

  [ Burak Yavuz ]
  * Translated using Weblate (Turkish)

  [ 大王叫我来巡山 ]
  * Translated using Weblate (Chinese (Simplified))

  [ 109247019824 ]
  * Translated using Weblate (Bulgarian)

  [ Besnik Bleta ]
  * Translated using Weblate (Albanian)

  [ Sunil Mohan Adapa ]
  * gitweb: Don't backup/restore a drop-in configuration file
  * tests: functional: Allow submitting form buttons along with inputs
  * tests: functional: Name the background fixture
  * nextcloud: Redirect to URL nextcloud/ if ending slash is not given
  * nextcloud: Prevent process restart when nextcloud is uninstalled
  * nextcloud: tests: functional: Add base and interface tests
  * rssbridge: tests: Add missing __init__.py
  * base.html: Drop dependency on modernizr.js library
  * apache: Enable dav and dav_fs modules
  * COPYING.md: Update copyright years
  * featherwiki: Fix a type check failure
  * makefile: Don't fail while building and installing multiple versions
  * actions: Define and allow a new alias for str; secret_str
  * bepasty: Mark secret strings in privileged actions
  * ssh: Mark secret strings in privileged actions
  * pagekite: Mark secret strings in privileged actions
  * nextcloud: Mark secret strings in privileged actions
  * mumble: Mark secret strings in privileged actions
  * miniflux: Mark secret strings in privileged actions
  * shadowsocks: Mark secret strings in privileged actions
  * shadowsocksserver: Mark secret strings in privileged actions
  * mediawiki: Mark secret strings in privileged actions
  * ikiwiki: Mark secret strings in privileged actions
  * users: Mark secret strings in privileged actions
  * backups: Mark secret strings in privileged actions
  * actions: Log arguments without secret strings in privileged calls
  * actions: Add error when likely parameters are not marked as secret
  * django: settings: Don't set USE_L10N on newer versions
  * templates: Fix warning about using default.html for form template

  [ Joseph Nuthalapati ]
  * featherwiki: Add new app
  * featherwiki: Proxy download through freedombox.org
  * tiddlywiki: Add new app

  [ Jiří Podhorecký ]
  * Translated using Weblate (Czech)

  [ James Valleroy ]
  * storage: Add diagnostic for grub config issue
  * firewall: Setup inter-zone forwarding
  * locale: Update translation strings
  * doc: Fetch latest manual

 -- James Valleroy <jvalleroy@mailbox.org>  Mon, 12 Aug 2024 22:07:34 -0400

freedombox (24.16~bpo12+1) bookworm-backports; urgency=medium

  * Rebuild for bookworm-backports.

 -- James Valleroy <jvalleroy@mailbox.org>  Thu, 01 Aug 2024 08:03:55 -0400

freedombox (24.16) unstable; urgency=medium

  [ 109247019824 ]
  * Translated using Weblate (Bulgarian)

  [ Joseph Nuthalapati ]
  * miniflux: Add new app
  * miniflux: Fix regression in creating admin user
  * miniflux: Fix error handling for reset password
  * readme: Mention the AGPLv3+ license
  * miniflux: Trim error messages when creating user

  [ Sunil Mohan Adapa ]
  * miniflux: Drop postgres-contrib package as it seem redundant
  * miniflux: Add list of client apps from upstream clients list
  * miniflux: Remove a spurious error message after resetting password
  * miniflux: Fix issues with running the CLI in a pseudo-terminal
  * miniflux: tests: functional: Fix failing tests when run out of order
  * miniflux, ttrss: Factor out duplicated postgres utility methods
  * tests: functional: Handle click failure when waiting for page update
  * tests: functional: Handle obscured elements when submitting forms

  [ Ricky From Hong Kong ]
  * Translated using Weblate (Chinese (Traditional))

  [ Ettore Atalan ]
  * Translated using Weblate (German)

  [ bittin1ddc447d824349b2 ]
  * Translated using Weblate (Swedish)

  [ James Valleroy ]
  * locale: Update translation strings
  * doc: Fetch latest manual

 -- James Valleroy <jvalleroy@mailbox.org>  Mon, 29 Jul 2024 22:02:09 -0400

freedombox (24.15~bpo12+1) bookworm-backports; urgency=medium

  * Rebuild for bookworm-backports.

 -- James Valleroy <jvalleroy@mailbox.org>  Sat, 20 Jul 2024 11:14:58 -0400

freedombox (24.15) unstable; urgency=medium

  [ gallegonovato ]
  * Translated using Weblate (Spanish)

  [ John Doe ]
  * Translated using Weblate (French)

  [ Burak Yavuz ]
  * Translated using Weblate (Turkish)

  [ Besnik Bleta ]
  * Translated using Weblate (Albanian)

  [ 大王叫我来巡山 ]
  * Translated using Weblate (Chinese (Simplified))

  [ Johannes Keyser ]
  * Translated using Weblate (German)

  [ Ihor Hordiichuk ]
  * Translated using Weblate (Ukrainian)

  [ Dietmar ]
  * Translated using Weblate (German)

  [ Joseph Nuthalapati ]
  * make: Ignore .mypy_cache folders while copying files

  [ Monika ]
  * Translated using Weblate (Polish)

  [ James Valleroy ]
  * doc: Fetch latest manual

 -- James Valleroy <jvalleroy@mailbox.org>  Tue, 16 Jul 2024 20:41:25 -0400

freedombox (24.14~bpo12+1) bookworm-backports; urgency=medium

  * Rebuild for bookworm-backports.

 -- James Valleroy <jvalleroy@mailbox.org>  Fri, 05 Jul 2024 10:33:31 -0400

freedombox (24.14) unstable; urgency=medium

  [ John Doe ]
  * Translated using Weblate (French)

  [ James Valleroy ]
  * diagnostics: Add option for automatic repair
  * locale: Update translation strings
  * doc: Fetch latest manual

  [ Sunil Mohan Adapa ]
  * container: Allow podman containers to run inside the container

 -- James Valleroy <jvalleroy@mailbox.org>  Mon, 01 Jul 2024 20:44:53 -0400

freedombox (24.13~bpo12+1) bookworm-backports; urgency=medium

  * Rebuild for bookworm-backports.

 -- James Valleroy <jvalleroy@mailbox.org>  Tue, 25 Jun 2024 14:37:23 -0400

freedombox (24.13) unstable; urgency=medium

  [ Tymofii Lytvynenko ]
  * Translated using Weblate (Swedish)
  * Translated using Weblate (Czech)
  * Translated using Weblate (Ukrainian)

  [ ikmaak ]
  * Translated using Weblate (Dutch)

  [ James Valleroy ]
  * doc: Fetch latest manual

 -- James Valleroy <jvalleroy@mailbox.org>  Mon, 17 Jun 2024 20:44:51 -0400

freedombox (24.12~bpo12+1) bookworm-backports; urgency=medium

  * Rebuild for bookworm-backports.

 -- James Valleroy <jvalleroy@mailbox.org>  Mon, 10 Jun 2024 08:52:54 -0400

freedombox (24.12) unstable; urgency=medium

  [ Ray Kuo ]
  * Translated using Weblate (Chinese (Traditional))
  * Translated using Weblate (Chinese (Traditional))
  * Translated using Weblate (Chinese (Traditional))
  * Translated using Weblate (Chinese (Traditional))
  * Translated using Weblate (Chinese (Traditional))

  [ Besnik Bleta ]
  * Translated using Weblate (Albanian)

  [ gfbdrgng ]
  * Translated using Weblate (Russian)
  * Translated using Weblate (Russian)

  [ Ettore Atalan ]
  * Translated using Weblate (German)

  [ James Valleroy ]
  * doc: Fetch latest manual

 -- James Valleroy <jvalleroy@mailbox.org>  Mon, 03 Jun 2024 20:35:33 -0400

freedombox (24.11~bpo12+1) bookworm-backports; urgency=medium

  * Rebuild for bookworm-backports.

 -- James Valleroy <jvalleroy@mailbox.org>  Fri, 24 May 2024 19:51:55 -0400

freedombox (24.11) unstable; urgency=medium

  [ gallegonovato ]
  * Translated using Weblate (Spanish)

  [ Burak Yavuz ]
  * Translated using Weblate (Turkish)

  [ 大王叫我来巡山 ]
  * Translated using Weblate (Chinese (Simplified))

  [ Ray Kuo ]
  * Translated using Weblate (Chinese (Traditional))
  * Translated using Weblate (Chinese (Traditional))
  * Translated using Weblate (Chinese (Traditional))
  * Translated using Weblate (Chinese (Traditional))

  [ bittin1ddc447d824349b2 ]
  * Translated using Weblate (Swedish)

  [ James Valleroy ]
  * doc: Fetch latest manual

 -- James Valleroy <jvalleroy@mailbox.org>  Mon, 20 May 2024 20:34:48 -0400

freedombox (24.10~bpo12+1) bookworm-backports; urgency=medium

  * Rebuild for bookworm-backports.

 -- James Valleroy <jvalleroy@mailbox.org>  Sat, 11 May 2024 16:53:07 -0400

freedombox (24.10) unstable; urgency=medium

  [ Veiko Aasa ]
  * storage: Add an option to include help text to directory selection form
  * minidlna: Add media directory selection form
  * minidlna: Explicitly include ssdp service to firewall configuration
  * minidlna: Do not proxy minidlna web interface over Apache
  * minidlna: Restart app when upgrading to reconfigure firewall

  [ gallegonovato ]
  * Translated using Weblate (Spanish)

  [ Burak Yavuz ]
  * Translated using Weblate (Turkish)

  [ 大王叫我来巡山 ]
  * Translated using Weblate (Chinese (Simplified))

  [ Jiří Podhorecký ]
  * Translated using Weblate (Czech)

  [ Ray Kuo ]
  * Translated using Weblate (Chinese (Traditional))

  [ James Valleroy ]
  * diagnostics: Add optional component_id to DiagnosticCheck
  * app, component: Add repair method
  * setup: Add method to run app repair
  * diagnostics: Change "Re-run setup" to "Try to repair"
  * letsencrypt: Re-obtain certificates during repair
  * locale: Update translation strings
  * doc: Fetch latest manual

  [ Sunil Mohan Adapa ]
  * letsencrypt: Remove unused imports
  * nextcloud: Use systemd generator for creating container service
  * nextcloud: Create network using systemd generator
  * nextcloud: Drop network namespacing in container, use host network
  * nextcloud: Use php-fpm container instead of apache container
  * nextcloud: Wait on init sync lock
  * nextcloud: Pull the image separately before starting systemd unit
  * nextcloud: Ship instead of create cron timer related units
  * nextcloud: Restart container when dependent services are restarted
  * nextcloud: Allow re-running setup
  * nextcloud: Implement enable/disable container
  * nextcloud: Enable pretty URLs without /index.php in them
  * notification: Handle more formatting errors
  * nextcloud: Allow re-running setup when app is disabled
  * nextcloud: Populated and maintain a list of trusted domains
  * nextcloud: Enable app with experimental warning
  * nextcloud: Warn that community provides the container not team
  * nextcloud: Add fallback for when quadlet is not available

 -- James Valleroy <jvalleroy@mailbox.org>  Mon, 06 May 2024 21:00:03 -0400

freedombox (24.9~bpo12+1) bookworm-backports; urgency=medium

  * Rebuild for bookworm-backports.

 -- James Valleroy <jvalleroy@mailbox.org>  Fri, 26 Apr 2024 08:05:22 -0400

freedombox (24.9) unstable; urgency=medium

  [ Burak Yavuz ]
  * Translated using Weblate (Turkish)

  [ Besnik Bleta ]
  * Translated using Weblate (Albanian)

  [ gallegonovato ]
  * Translated using Weblate (Spanish)

  [ 大王叫我来巡山 ]
  * Translated using Weblate (Chinese (Simplified))

  [ Joseph Nuthalapati ]
  * tests: functional: Disable functional tests

  [ Ray Kuo ]
  * Translated using Weblate (Chinese (Traditional))

  [ Sunil Mohan Adapa ]
  * nextcloud: Rename the systemd service names
  * nextcloud: Add network interface to firewall zone after creating it
  * nextcloud: Refactor container creation code
  * nextcloud: Fix configuring trusted proxies setting
  * nextcloud: Drop a repeated creation of systemd service file
  * nextcloud: Connect to mysql using socket instead of TCP
  * nextcloud: Fail on errors when configuring the app
  * nextcloud: Improve check used to test if installation wizard is done
  * nextcloud: Improve setting up LDAP configuration
  * nextcloud: Ensure that database is running when running setup
  * nextcloud: Don't fail uninstall if DB or user do not exist
  * action_utils, nextcloud: Make podman util more generic
  * nextcloud: Improve database permission granting
  * nextcloud: Connect to redis using Unix socket
  * nextcloud: Connect to slapd for LDAP using Unix socket
  * nextcloud: Refactor setting admin password
  * nextcloud: Don't show incorrect phone region when it is not set
  * nextcloud: Minor refactoring
  * nextcloud: Retrieve database password in a more robust way
  * nextcloud: Don't set password on redis server
  * nextcloud: Use a separate DB for redis
  * nextcloud: Use secrets module generate passwords
  * nextcloud: Minor changes to cron timer units
  * nextcloud: When backup fails, unset the maintenance mode
  * nextcloud: Remove fail2ban jail, brute force protection present
  * nextcloud: Expand on the warning about container usage
  * nextcloud: Add warning that the app is experimental
  * nextcloud: Minor update to description regarding users' usage
  * nextcloud: Allow backup/restore when app is disabled
  * config: Handle dropin config files with limited permissions

  [ Yurt Page ]
  * Translated using Weblate (Russian)

  [ James Valleroy ]
  * locale: Update translation strings
  * doc: Fetch latest manual

 -- James Valleroy <jvalleroy@mailbox.org>  Mon, 22 Apr 2024 20:29:07 -0400

freedombox (24.8~bpo12+1) bookworm-backports; urgency=medium

  * Rebuild for bookworm-backports.

 -- James Valleroy <jvalleroy@mailbox.org>  Thu, 11 Apr 2024 18:38:41 -0400

freedombox (24.8) unstable; urgency=medium

  [ Burak Yavuz ]
  * Translated using Weblate (Turkish)

  [ 大王叫我来巡山 ]
  * Translated using Weblate (Chinese (Simplified))

  [ Besnik Bleta ]
  * Translated using Weblate (Albanian)

  [ gallegonovato ]
  * Translated using Weblate (Spanish)

  [ John Doe ]
  * Translated using Weblate (French)
  * Translated using Weblate (French)

  [ Allan Nordhøy ]
  * Translated using Weblate (Norwegian Bokmål)

  [ Veiko Aasa ]
  * gitweb: Fix an issue when cloning existing repository

  [ Benedek Nagy ]
  * network: Skip of bridge interfaces in connections list
  * action_utils: Add generic utils for managing podman containers
  * nextcloud: Add new app based on podman container
  * nextcloud: Add backup/restore
  * nextcloud: Add option to configure the default phone region
  * nextcloud: Configure redis caching, create static PHP file

  [ Sunil Mohan Adapa ]
  * nextcloud: Diasble app until more testing and review changes
  * zoph: Re-add a safety check when reading the setup state of the app
  * zoph: Include dbconfig configuration file in backup
  * ttrss: Include dbconfig configuration file in backup
  * ttrss: tests: functional: Uninstall during backup/restore test
  * ttrss: Improve backup and restore of the database
  * ttrss: Ensure that database is removed after uninstall
  * actions: Don't repeat action traceback in stderr
  * doc: Fetch latest manual

  [ ikmaak ]
  * Translated using Weblate (Dutch)

  [ James Valleroy ]
  * upgrades: Re-enable unattended-upgrade during dist-upgrade
  * diagnostics: Don't store list of app objects with results
  * locale: Update translation strings
  * doc: Fetch latest manual

  [ Johannes Keyser ]
  * Translated using Weblate (German)

 -- James Valleroy <jvalleroy@mailbox.org>  Tue, 09 Apr 2024 07:24:57 -0400

freedombox (24.7~bpo12+1) bookworm-backports; urgency=medium

  * Rebuild for bookworm-backports.

 -- James Valleroy <jvalleroy@mailbox.org>  Fri, 29 Mar 2024 18:18:54 -0400

freedombox (24.7) unstable; urgency=medium

  [ Sunil Mohan Adapa ]
  * actions: Move most of the privileged action code to main directory
  * tests: Remove unused fixture for testing actions
  * tests: Move test configuration to plinth directory
  * tests: Merge actions related test files
  * tests: Automatically create pytest marks for apps
  * users: Add email address field when creating/updating user accounts
  * users: Add email address field during first boot
  * system: Organize items into sections
  * views: Fix alignment of close button in error messages
  * actions: Minor refactor to action error logging
  * actions: Provide HTML error message with action error
  * views: Implement a utility to easily show error message
  * middleware: Show HTML exception message as extra detail in messages
  * package: Drop special error message handling for package errors
  * backups: Adjust to changes in privileged errors
  * letsencrypt: Simplify error warning when certificate revoke fails
  * letsencrypt: Show better error messages
  * storage: Adjust to changes in privileged errors
  * letsencrypt: Remove unnecessary processing of the error messages
  * storage: Show better error message
  * upgrades: Show better error messages
  * snapshot: Show better error messages
  * package: Don't remove packages of other apps on uninstall
  * matrixsynapse: Prevent setup page from being shown during uninstall

  [ Veiko Aasa ]
  * samba: Fix Samba not accessible from IPv6 localhost ::1 address
  * samba: Disable nmbd NetBIOS service

  [ James Valleroy ]
  * locale: Update translation strings
  * doc: Fetch latest manual

 -- James Valleroy <jvalleroy@mailbox.org>  Mon, 25 Mar 2024 21:12:59 -0400

freedombox (24.6) unstable; urgency=medium

  [ Veiko Aasa ]
  * gitweb: Fix modifying git repositories when gitweb app is disabled
  * users: tests: Do not remove LDAP user when testing views
  * samba: Ignore non-existent users who are in freedombox-share group

  [ ikmaak ]
  * Translated using Weblate (Dutch)

  [ James Valleroy ]
  * diagnostics: Add tests for get_results
  * diagnostics: Handle TypeError when copying results
  * locale: Update translation strings
  * doc: Fetch latest manual

  [ Sunil Mohan Adapa ]
  * users: Fix creating users with initial set of groups
  * users: Minor refactor when creating django groups
  * log: Don't log with in color inside actions scripts
  * actions: Fix log message when action return can't be decoded
  * actions: When action errors out, log a better message
  * *: Add type hints for app init methods
  * *: Add type hints for diagnose method
  * action_utils: Implement method for starting a service temporarily
  * zoph: Don't fail setup if mysql installed but not running
  * wordpress: Don't fail setup if mysql installed but not running
  * app: Add ability to hide configuration form when app is disabled
  * zoph: Hide configuration form when app is disabled
  * app: views: Expose method to get enabled/disabled state and cache it
  * zoph: Don't redirect to setup page when app is disabled
  * zoph: Don't fail with backup/restore if app is disabled
  * zoph: Uninstall fully so that reinstall works
  * daemon: Added method to ensure a daemon is running in component
  * zoph: Ensure that database server is running when setting up app
  * wordpress: Fix backup, restore and uninstall when db is not running
  * wordpress: Drop database user when app is uninstalled
  * tests: functional: Uninstall app after backup and before restore
  * zoph: Restore database password to old value after restore operation
  * wordpress: tests: Uninstall app after backup and before restore
  * tests: functional: Refactor install/setup fixture for apps
  * wordpress: Fix minor issue in restoring database

 -- James Valleroy <jvalleroy@mailbox.org>  Mon, 11 Mar 2024 20:40:48 -0400

freedombox (24.5~bpo12+1) bookworm-backports; urgency=medium

  * Rebuild for bookworm-backports.

 -- James Valleroy <jvalleroy@mailbox.org>  Sat, 02 Mar 2024 11:58:50 -0500

freedombox (24.5) unstable; urgency=medium

  [ Sunil Mohan Adapa ]
  * container: Fix issue with missing make command on stable image
  * setup: Minor refactoring of force upgrader class instantiation
  * setup: Ensure that force upgrade won't run when app is not installed
  * setup: Ensure that apt is updated before checking force upgrade
  * firewalld: Implement force upgrading to any 2.x versions
  * backups: tests: Don't use pytest marks on fixtures
  * tor: tests: Fix issue with pytest 8.x versions
  * tor: tests: Convert to pytest style tests from class based tests
  * pyproject.toml: Exclude the build directory from mypy checks
  * gitweb, users: Minor fixes for newer pycodestyle
  * daemon: Add new component for daemons shared across apps
  * wordpress: Add shared daemon component for mariadb/mysql
  * zoph: Add shared daemon component for mariadb/mysql

  [ James Valleroy ]
  * setup: Try force upgrade before running app setup
  * tests: Patch apps_init for enable/disable daemon test
  * doc: Fetch latest manual

  [ Olaf Schaf ]
  * Translated using Weblate (German)

 -- James Valleroy <jvalleroy@mailbox.org>  Mon, 26 Feb 2024 20:58:45 -0500

freedombox (24.4~bpo12+1) bookworm-backports; urgency=medium

  * Rebuild for bookworm-backports.

 -- James Valleroy <jvalleroy@mailbox.org>  Sun, 18 Feb 2024 11:00:29 -0500

freedombox (24.4) unstable; urgency=medium

  [ Johannes Keyser ]
  * Translated using Weblate (German)

  [ Burak Yavuz ]
  * Translated using Weblate (Turkish)

  [ 大王叫我来巡山 ]
  * Translated using Weblate (Chinese (Simplified))

  [ bittin1ddc447d824349b2 ]
  * Translated using Weblate (Swedish)

  [ Ihor Hordiichuk ]
  * Translated using Weblate (Ukrainian)

  [ gallegonovato ]
  * Translated using Weblate (Spanish)

  [ Faraaz M.d ]
  * Translated using Weblate (Telugu)
  * Translated using Weblate (Telugu)
  * Translated using Weblate (Telugu)

  [ Kesava Manikanta ]
  * Translated using Weblate (Telugu)
  * Translated using Weblate (Telugu)

  [ SAI MANIKANTA ]
  * Translated using Weblate (Telugu)
  * Translated using Weblate (Telugu)

  [ Soumika Devarakonda ]
  * Translated using Weblate (Telugu)
  * Translated using Weblate (Telugu)

  [ Sarath Chandra ]
  * Translated using Weblate (Telugu)
  * Translated using Weblate (Telugu)

  [ Latheesh kumar ]
  * Translated using Weblate (Telugu)
  * Translated using Weblate (Telugu)

  [ Vijay Gopu ]
  * Translated using Weblate (Telugu)
  * Translated using Weblate (Telugu)
  * Translated using Weblate (Telugu)
  * Translated using Weblate (Telugu)
  * Translated using Weblate (Telugu)

  [ Mahi Reddy ]
  * Translated using Weblate (Telugu)
  * Translated using Weblate (Telugu)
  * Translated using Weblate (Telugu)
  * Translated using Weblate (Telugu)
  * Translated using Weblate (Telugu)

  [ Nistchal sri ]
  * Translated using Weblate (Telugu)
  * Translated using Weblate (Telugu)
  * Translated using Weblate (Telugu)
  * Translated using Weblate (Telugu)
  * Translated using Weblate (Telugu)

  [ Likhil Chowdary ]
  * Translated using Weblate (Telugu)
  * Translated using Weblate (Telugu)

  [ Sri Harsha ]
  * Translated using Weblate (Telugu)
  * Translated using Weblate (Telugu)
  * Translated using Weblate (Telugu)
  * Translated using Weblate (Telugu)

  [ Muntha Veera ]
  * Translated using Weblate (Telugu)
  * Translated using Weblate (Telugu)

  [ Aswith Varma ]
  * Translated using Weblate (Telugu)
  * Translated using Weblate (Telugu)
  * Translated using Weblate (Telugu)
  * Translated using Weblate (Telugu)

  [ visruth vardhan thokala ]
  * Translated using Weblate (Telugu)

  [ Bhavishya nitha ]
  * Translated using Weblate (Telugu)
  * Translated using Weblate (Telugu)
  * Translated using Weblate (Telugu)

  [ ABHI RAM POTNURU ]
  * Translated using Weblate (Telugu)

  [ VINAY K.V.N.S ]
  * Translated using Weblate (Telugu)
  * Translated using Weblate (Telugu)

  [ M Jagadeesh ]
  * Translated using Weblate (Telugu)

  [ Sreehitha Velivela ]
  * Translated using Weblate (Telugu)

  [ James Valleroy ]
  * Translated using Weblate (Telugu)
  * debian: Remove lintian override for init script
  * locale: Update translation strings
  * doc: Fetch latest manual

  [ Dietmar ]
  * Translated using Weblate (German)

  [ Sunil Mohan Adapa ]
  * Translated using Weblate (Telugu)
  * d/copyright: Update copyright year
  * help: tests: Run tests using doc in current dir instead of /usr
  * actions: Drop legacy placeholders for unused actions
  * doc: Install man1 page using Makefile
  * pyproject.toml: Move project meta data from setup.py
  * *: Introduce make file based build, eliminate setup.py
  * doc: dev: Update all references to setup.py
  * Makefile: Move most of the provision process into build system
  * Makefile: Move various tests into build system

  [ Besnik Bleta ]
  * Translated using Weblate (Albanian)
  * Translated using Weblate (Albanian)

 -- James Valleroy <jvalleroy@mailbox.org>  Mon, 12 Feb 2024 21:24:20 -0500

freedombox (24.3~bpo12+1) bookworm-backports; urgency=medium

  * Rebuild for bookworm-backports.

 -- James Valleroy <jvalleroy@mailbox.org>  Sun, 04 Feb 2024 08:11:08 -0500

freedombox (24.3) unstable; urgency=medium

  [ James Valleroy ]
  * diagnostics: Add parameters to DiagnosticCheck
  * diagnostics: Add method to translate checks
  * diagnostics: Translate descriptions only in view
  * diagnostics: Store results of full run in database
  * diagnostics: Add option to toggle daily run
  * locale: Update translation strings
  * doc: Fetch latest manual

  [ Sunil Mohan Adapa ]
  * diagnostics: Simplify getting translated description in results
  * diagnostics: Safely access results when showing notification
  * diagnostics: Fix a potential iteration of None value in error cases
  * glib: Change API for repeating an in-thread scheduled task

  [ Benedek Nagy ]
  * zoph: Fix failing PHP configuration requirements

 -- James Valleroy <jvalleroy@mailbox.org>  Mon, 29 Jan 2024 20:48:12 -0500

freedombox (24.2~bpo12+1) bookworm-backports; urgency=medium

  * Rebuild for bookworm-backports.

 -- James Valleroy <jvalleroy@mailbox.org>  Thu, 18 Jan 2024 06:46:59 -0500

freedombox (24.2) unstable; urgency=medium

  [ gallegonovato ]
  * Translated using Weblate (Spanish)

  [ Burak Yavuz ]
  * Translated using Weblate (Turkish)

  [ bittin1ddc447d824349b2 ]
  * Translated using Weblate (Swedish)

  [ John Doe ]
  * Translated using Weblate (French)

  [ Eric ]
  * Translated using Weblate (Chinese (Simplified))

  [ Сергій ]
  * Translated using Weblate (Ukrainian)

  [ James Valleroy ]
  * doc: Fetch latest manual

 -- James Valleroy <jvalleroy@mailbox.org>  Mon, 15 Jan 2024 21:30:58 -0500

freedombox (24.1~bpo12+1) bookworm-backports; urgency=medium

  * Rebuild for bookworm-backports.

 -- James Valleroy <jvalleroy@mailbox.org>  Fri, 05 Jan 2024 07:39:10 -0500

freedombox (24.1) unstable; urgency=medium

  [ ikmaak ]
  * Translated using Weblate (Dutch)

  [ kopatych ]
  * Added translation using Weblate (Belarusian)

  [ James Valleroy ]
  * tests: operation: Fix mock has_calls assertion (Closes: #1058421)
  * locale: Update translation strings
  * doc: Fetch latest manual

  [ rsquared ]
  * storage: Show notification when rootfs is read-only

 -- James Valleroy <jvalleroy@mailbox.org>  Mon, 01 Jan 2024 21:00:25 -0500

freedombox (23.21~bpo12+1) bookworm-backports; urgency=medium

  * Rebuild for bookworm-backports.

 -- James Valleroy <jvalleroy@mailbox.org>  Sat, 02 Dec 2023 10:09:28 -0500

freedombox (23.21) unstable; urgency=medium

  [ gallegonovato ]
  * Translated using Weblate (Spanish)

  [ Burak Yavuz ]
  * Translated using Weblate (Turkish)

  [ bittin1ddc447d824349b2 ]
  * Translated using Weblate (Swedish)

  [ Ihor Hordiichuk ]
  * Translated using Weblate (Ukrainian)

  [ Eric ]
  * Translated using Weblate (Chinese (Simplified))

  [ Jiří Podhorecký ]
  * Translated using Weblate (Czech)
  * Translated using Weblate (Czech)

  [ James Valleroy ]
  * doc: Fetch latest manual

 -- James Valleroy <jvalleroy@mailbox.org>  Mon, 20 Nov 2023 21:08:03 -0500

freedombox (23.20~bpo12+1) bookworm-backports; urgency=medium

  * Rebuild for bookworm-backports.

 -- James Valleroy <jvalleroy@mailbox.org>  Fri, 10 Nov 2023 06:19:09 -0500

freedombox (23.20) unstable; urgency=medium

  [ gallegonovato ]
  * Translated using Weblate (Spanish)

  [ Burak Yavuz ]
  * Translated using Weblate (Turkish)
  * Translated using Weblate (Turkish)

  [ Ettore Atalan ]
  * Translated using Weblate (German)

  [ James Valleroy ]
  * app: Update diagnose() docstring
  * diagnostics: Add shortcut to re-run setup for app
  * locale: Update translation strings
  * doc: Fetch latest manual

  [ Sunil Mohan Adapa ]
  * datetime: Fix diagnostic test for checking NTP server sync
  * apache: tests: Update to use DiagnosticCheck class
  * backups: Don't leave services stopped if backup fails
  * operation: Fix issue with re-running setup when it fails first time
  * coturn: Fix incorrectly passing transport argument to STUN URIs
  * matrixsynapse: Update old STUN URIs to remove 'transport' parameter
  * ejabberd: Update old STUN URIs to remove 'transport' parameter
  * email: Increase the size of the message to 100MiB

  [ Ihor Hordiichuk ]
  * Translated using Weblate (Ukrainian)

  [ Besnik Bleta ]
  * Translated using Weblate (Albanian)

  [ Joseph Nuthalapati ]
  * tests: functional: Run tests on two app servers

 -- James Valleroy <jvalleroy@mailbox.org>  Mon, 06 Nov 2023 21:03:50 -0500

freedombox (23.19~bpo12+1) bookworm-backports; urgency=medium

  * Rebuild for bookworm-backports.

 -- James Valleroy <jvalleroy@mailbox.org>  Thu, 26 Oct 2023 20:01:12 -0400

freedombox (23.19) unstable; urgency=medium

  [ gallegonovato ]
  * Translated using Weblate (Spanish)

  [ ikmaak ]
  * Translated using Weblate (Dutch)

  [ Burak Yavuz ]
  * Translated using Weblate (Turkish)

  [ Dietmar ]
  * Translated using Weblate (German)

  [ Ihor Hordiichuk ]
  * Translated using Weblate (Ukrainian)

  [ Jiří Podhorecký ]
  * Translated using Weblate (Czech)

  [ Sunil Mohan Adapa ]
  * email: Fix issue with install caused by missing drop-in config file
  * operation: Add unique ID for each operation
  * diagnostics: Refactor check IDs, tests and background checks
  * diagnostics: Refactor background diagnostics task
  * upgrades: Allow matrix-synapse to be installed from bookworm
  * matrix-synapse: Update warning on how to change domain name
  * kiwix: Fix various issues after review
  * Translated using Weblate (Telugu)
  * Translated using Weblate (Telugu)
  * kiwix: Drop unnecessary file in /etc/plinth/modules-enabled
  * glib: Refactor schedule debugging in a central place
  * glib: Add a jitter to the interval by default when scheduling tasks
  * db: Serialize most of the database queries using locks

  [ Benedek Nagy ]
  * backup: Fix bug in adding existing unencrypted backup location

  [ James Valleroy ]
  * diagnostics: Run daily check and notify on failures
  * diagnostics: Add DiagnosticCheck dataclass
  * locale: Update translation strings
  * doc: Fetch latest manual

  [ Sripath Roy Koganti ]
  * Translated using Weblate (Telugu)

  [ bittin1ddc447d824349b2 ]
  * Translated using Weblate (Swedish)

  [ Nikitha1960 ]
  * Translated using Weblate (Telugu)
  * Translated using Weblate (Telugu)
  * Translated using Weblate (Telugu)
  * Translated using Weblate (Telugu)

  [ Sanjanaa2703 ]
  * Translated using Weblate (Telugu)
  * Translated using Weblate (Telugu)
  * Translated using Weblate (Telugu)
  * Translated using Weblate (Telugu)

  [ Joseph Nuthalapati ]
  * kiwix: Add app for Kiwix offline Wikipedia reader
  * Translated using Weblate (Telugu)
  * kiwix: Do not require login to access the app
  * Translated using Weblate (Telugu)

  [ Ajay ]
  * Translated using Weblate (Telugu)
  * Translated using Weblate (Arabic)
  * Translated using Weblate (Arabic)
  * Translated using Weblate (Arabic)

  [ Nellore Mohan ]
  * Translated using Weblate (Telugu)
  * Translated using Weblate (Telugu)

  [ L.sandeep Kumar Reddy ]
  * Translated using Weblate (Telugu)

  [ KOMALA gunji ]
  * Translated using Weblate (Telugu)

  [ Harshitha Chandra ]
  * Translated using Weblate (Telugu)

  [ Vayaluru koushik ]
  * Translated using Weblate (Telugu)
  * Translated using Weblate (Telugu)
  * Translated using Weblate (Telugu)

  [ Siddhartha vadlapalli ]
  * Translated using Weblate (Telugu)
  * Translated using Weblate (Telugu)

  [ M.venkateswarlu ]
  * Translated using Weblate (Telugu)
  * Translated using Weblate (Telugu)
  * Translated using Weblate (Telugu)
  * Translated using Weblate (Telugu)

  [ Kumarkalva manaswini ]
  * Translated using Weblate (Telugu)

  [ Dega chakradhar ]
  * Translated using Weblate (Telugu)

  [ Avisa sudheer ]
  * Translated using Weblate (Telugu)

  [ Santha Sumanth ]
  * Translated using Weblate (Telugu)
  * Translated using Weblate (Telugu)

  [ Sarvepalli sathwika ]
  * Translated using Weblate (Telugu)

  [ V.Sunil ]
  * Translated using Weblate (Telugu)

  [ Nikhil kumar chowdary ]
  * Translated using Weblate (Telugu)

  [ O SIDDHARDHA ]
  * Translated using Weblate (Telugu)

  [ Sk juber ]
  * Translated using Weblate (Telugu)

  [ G Praharsha ]
  * Translated using Weblate (Telugu)

  [ Thop Siva ]
  * Translated using Weblate (Telugu)
  * Translated using Weblate (Telugu)

  [ anudeep kumar ]
  * Translated using Weblate (Telugu)
  * Translated using Weblate (Telugu)

  [ Harshitha Chainur ]
  * Translated using Weblate (Telugu)

  [ Shaik ]
  * Translated using Weblate (Arabic)
  * Translated using Weblate (Hindi)

  [ Anvitha Pachwa ]
  * Translated using Weblate (Telugu)

  [ SHAIK.FAMILABANU ]
  * Translated using Weblate (Telugu)

  [ Lohitha _Durga ]
  * Translated using Weblate (Telugu)

  [ B.Nandhini ]
  * Translated using Weblate (Telugu)

  [ Cheshma Golla ]
  * Translated using Weblate (Telugu)

 -- James Valleroy <jvalleroy@mailbox.org>  Mon, 23 Oct 2023 20:35:46 -0400

freedombox (23.18~bpo12+1) bookworm-backports; urgency=medium

  * Rebuild for bookworm-backports.

 -- James Valleroy <jvalleroy@mailbox.org>  Thu, 28 Sep 2023 19:21:50 -0400

freedombox (23.18) unstable; urgency=medium

  [ 109247019824 ]
  * Translated using Weblate (Bulgarian)
  * Translated using Weblate (Bulgarian)

  [ Brian Ó Donnell ]
  * middleware: Add new middleware to handle common errors like DB busy

  [ James Valleroy ]
  * middleware: tests: Add tests for common error middleware
  * locale: Update translations strings
  * doc: Fetch latest manual

  [ rsquared ]
  * ikiwiki: Disable discussion pages by default for new wiki/blog

  [ Sunil Mohan Adapa ]
  * wordpress: Use absolute path in service file
  * upgrades: Fix detecting apt over tor during upgrade
  * gitlab-ci: Perform backports tests on bookworm instead of bullseye
  * *: Fix all typing hint related errors
  * gitlab-ci: Make passing mypy checks mandatory
  * *: Utilize newer 3.10 syntax for type hints
  * *: Add some additional type annotations
  * pyproject: Add configuration for mypy to ignore some libraries

 -- James Valleroy <jvalleroy@mailbox.org>  Mon, 25 Sep 2023 20:47:20 -0400

freedombox (23.17~bpo12+1) bookworm-backports; urgency=medium

  * Rebuild for bookworm-backports.

 -- James Valleroy <jvalleroy@mailbox.org>  Fri, 15 Sep 2023 07:06:56 -0400

freedombox (23.17) unstable; urgency=medium

  [ gallegonovato ]
  * Translated using Weblate (Spanish)

  [ Burak Yavuz ]
  * Translated using Weblate (Turkish)

  [ Jiří Podhorecký ]
  * Translated using Weblate (Czech)

  [ Ihor Hordiichuk ]
  * Translated using Weblate (Ukrainian)

  [ ikmaak ]
  * Translated using Weblate (Dutch)

  [ bittin1ddc447d824349b2 ]
  * Translated using Weblate (Swedish)

 -- James Valleroy <jvalleroy@mailbox.org>  Mon, 11 Sep 2023 20:46:43 -0400

freedombox (23.16~bpo12+1) bookworm-backports; urgency=medium

  * Rebuild for bookworm-backports.

 -- James Valleroy <jvalleroy@mailbox.org>  Thu, 31 Aug 2023 06:50:08 -0400

freedombox (23.16) unstable; urgency=medium

  [ Petter Reinholdtsen ]
  * Translated using Weblate (Norwegian Bokmål)

  [ Jiří Podhorecký ]
  * Translated using Weblate (Czech)

  [ Joseph Nuthalapati ]
  * l10n: Fix error in Czech translation string

  [ Sunil Mohan Adapa ]
  * django: Remove use of X-XSS-Protection header
  * backups: Remove use of length_is template function
  * users, networks: Use the autofocus HTML attribute sparingly
  * sso: Use POST method for logout
  * sso: Switch to django-axes >= 5.0
  * networks, samba: tests: functional: Fix setting firewall zone
  * openvpn: Fix app not installing Debian testing
  * openvpn: Correctly set expiry of server/client certs to 10 years
  * openvpn: Minor refactoring in setting up easy-rsa
  * openvpn: Use config file instead of env vars for easy-rsa
  * openvpn: Ensure that re-running setup works as expected
  * openpvn: Renew server/client certificates

  [ Michael Breidenbach ]
  * Translated using Weblate (Swedish)

  [ James Valleroy ]
  * locale: Update translation strings
  * doc: Fetch latest manual

 -- James Valleroy <jvalleroy@mailbox.org>  Mon, 28 Aug 2023 20:47:10 -0400

freedombox (23.15~bpo12+1) bookworm-backports; urgency=medium

  * Rebuild for bookworm-backports.

 -- James Valleroy <jvalleroy@mailbox.org>  Fri, 18 Aug 2023 06:38:26 -0400

freedombox (23.15) unstable; urgency=medium

  [ ikmaak ]
  * Translated using Weblate (Dutch)

  [ Burak Yavuz ]
  * Translated using Weblate (Turkish)

  [ Ihor Hordiichuk ]
  * Translated using Weblate (Ukrainian)

  [ Ettore Atalan ]
  * Translated using Weblate (German)

  [ gallegonovato ]
  * Translated using Weblate (Spanish)

  [ James Valleroy ]
  * debian: Add Swedish translation for debconf (Closes: #1041735)
  * doc: Fetch latest manual

 -- James Valleroy <jvalleroy@mailbox.org>  Mon, 14 Aug 2023 21:08:16 -0400

freedombox (23.14~bpo12+1) bookworm-backports; urgency=medium

  * Rebuild for bookworm-backports.

 -- James Valleroy <jvalleroy@mailbox.org>  Thu, 03 Aug 2023 06:11:41 -0400

freedombox (23.14) unstable; urgency=medium

  [ James Valleroy ]
  * users: Add diagnostics check for nslcd config
  * users: Add diagnostic checks for nsswitch config
  * firewall: Add diagnostic for default zone
  * firewall: Add diagnostic check for backend
  * firewall: Add diagnostic check for passthroughs
  * torproxy: Add separate app for Tor Proxy
  * HACKING: Add instructions for container on Raspberry Pi
  * ci: Add mypy static type check
  * upgrades: Use codename= in apt preferences
  * upgrades: Use n= for unattended-upgrades origin pattern
  * container: Update for bookworm images
  * locale: Update translation strings
  * doc: Fetch latest manual

  [ ikmaak ]
  * Translated using Weblate (Dutch)

  [ Sunil Mohan Adapa ]
  * torproxy: Rename icon from tor to torproxy
  * torproxy: Remove unnecessary load tags in template file
  * torproxy: Add shortcut to home page for logged in users
  * tor: Minor refactor to remove code the check for need to restart
  * tor, torproxy: Update description for info on services provided
  * tor: tests: Make functional test check for running service
  * torproxy: Drop irrelavant 'ExitPolicy' configuration directive
  * kvstore: Optionally, don't throw exception when deleting key
  * tor, torproxy: Export settings from old to new app
  * bepasty: Don't enable app when setup is rerun
  * bind: Don't enable app when setup is rerun
  * deluge: Don't enable app when setup is rerun
  * ejabberd: Don't enable app when setup is rerun
  * gitweb: Don't enable app when setup is rerun
  * ikiwiki: Don't enable app when setup is rerun
  * infinoted: Don't enable app when setup is rerun
  * janus: Don't enable app when setup is rerun
  * jsxc: Don't enable app when setup is rerun
  * mediawiki: Don't enable app when setup is rerun
  * minetest: Don't enable app when setup is rerun
  * openvpn: Don't enable app when setup is rerun
  * performance: Don't enable app when setup is rerun
  * privoxy: Don't enable app when setup is rerun
  * quassel: Don't enable app when setup is rerun
  * radicale: Don't enable app when setup is rerun
  * rssbridge: Don't enable app when setup is rerun
  * shaarli: Don't enable app when setup is rerun
  * sharing: Don't enable app when setup is rerun
  * ttrss: Don't enable app when setup is rerun
  * wireguard: Don't enable app when setup is rerun
  * zoph: Don't enable app when setup is rerun
  * app: Implement advanced option to rerun app setup

  [ fliu ]
  * container: Add support for retrieving GPG keys using wget

 -- James Valleroy <jvalleroy@mailbox.org>  Mon, 31 Jul 2023 20:39:40 -0400

freedombox (23.13~bpo12+1) bookworm-backports; urgency=medium

  * Rebuild for bookworm-backports.

 -- James Valleroy <jvalleroy@mailbox.org>  Fri, 21 Jul 2023 09:56:10 -0400

freedombox (23.13) unstable; urgency=medium

  [ gallegonovato ]
  * Translated using Weblate (Spanish)

  [ Burak Yavuz ]
  * Translated using Weblate (Turkish)

  [ Ihor Hordiichuk ]
  * Translated using Weblate (Ukrainian)

  [ Ettore Atalan ]
  * Translated using Weblate (German)

  [ Joseph Nuthalapati ]
  * HACKING: Instructions for macOS on Apple Silicon
  * container: Add support for ARM64 containers

  [ James Valleroy ]
  * doc: Fetch latest manual

 -- James Valleroy <jvalleroy@mailbox.org>  Mon, 17 Jul 2023 22:02:21 -0400

freedombox (23.12~bpo12+1) bookworm-backports; urgency=medium

  * Rebuild for bookworm-backports.

 -- James Valleroy <jvalleroy@mailbox.org>  Tue, 11 Jul 2023 07:28:43 -0400

freedombox (23.12) unstable; urgency=medium

  [ gallegonovato ]
  * Translated using Weblate (Spanish)

  [ Burak Yavuz ]
  * Translated using Weblate (Turkish)

  [ Jiří Podhorecký ]
  * Translated using Weblate (Czech)
  * Translated using Weblate (Czech)

  [ Ihor Hordiichuk ]
  * Translated using Weblate (Ukrainian)

  [ Sunil Mohan Adapa ]
  * gitweb: Fix issue with service startup when gitweb is not enabled
  * packages: Purge packages on uninstall
  * searx: Fix typo in method name
  * samba: Remove additional configuration files on uninstall
  * mediawiki: Utilize purging of packages and don't remove explicitly
  * shaarli: Utilize purging of packages and don't remove explicitly
  * deluge: Utilize purging of packages and don't remove explicitly
  * uninstall: Remove experimental warning
  * roundcube: Clarify description for local mail only option
  * mediawiki: Increment version to run update.php automatically

  [ ikmaak ]
  * Translated using Weblate (Dutch)

  [ James Valleroy ]
  * locale: Update translation strings
  * doc: Fetch latest manual

 -- James Valleroy <jvalleroy@mailbox.org>  Mon, 19 Jun 2023 20:44:30 -0400

freedombox (23.11) experimental; urgency=medium

  [ James Valleroy ]
  * shadowsocksserver: Add separate app for Shadowsocks server
  * shadowsocksserver: Use shared manual page with Client
  * debian: Remove drop-in configs from version <23.11
  * locale: Update translation strings
  * doc: Fetch latest manual

  [ Sunil Mohan Adapa ]
  * *: Fix icons not present in the generated .deb
  * config: Add new component for managing drop-in /etc/ config files
  * debian/install: Add new place in /usr to keep drop-in config files
  * gitweb: Use drop-in config component for /etc files
  * deluge: Use drop-in config comonents for /etc files
  * email: Use drop-in config component for /etc files
  * i2p: Use drop-in config component for /etc files
  * ikiwiki: Use drop-in config component for /etc files
  * janus: Use drop-in config component for /etc files
  * letsencrypt: Use drop-in config component for /etc files
  * matrixsynapse: Use drop-in config component for /etc files
  * mediawiki: Use drop-in config component for /etc files
  * minidlna: Use drop-in config component for /etc files
  * networks: Use drop-in config component for /etc files
  * pagekite: Drop the config file for forcing use of Debian certs
  * privacy: Use drop-in config component for /etc files
  * radicale: Use drop-in config component for /etc files
  * roundcube: Use drop-in config component for /etc files
  * rssbridge: Use drop-in config component for /etc files
  * searx: Use drop-in config component for /etc files
  * security: Use drop-in config component for /etc files
  * sharing: Use drop-in config component for /etc files
  * ssh: Use drop-in config component for /etc files
  * sso: Use drop-in config component for /etc files
  * syncthing: Use drop-in config component for /etc files
  * transmission: Use drop-in config component for /etc files
  * ttrss: Use drop-in config component for /etc files
  * upgrades: Use drop-in config component for /etc files
  * users: Use drop-in config component for /etc files
  * wordpress: Use drop-in config component for /etc files
  * apache: Use drop-in config component for /etc files
  * bepasty: Use drop-in config component for /etc files
  * calibre: Use drop-in config component for /etc files
  * cockpit: Use drop-in config component for /etc files
  * ejabberd: Use drop-in config component for /etc files
  * apache: Fix failure during app update

 -- James Valleroy <jvalleroy@mailbox.org>  Mon, 05 Jun 2023 22:07:02 -0400

freedombox (23.10) experimental; urgency=medium

  [ gallegonovato ]
  * Translated using Weblate (Spanish)

  [ ikmaak ]
  * Translated using Weblate (Dutch)
  * Translated using Weblate (Dutch)

  [ Burak Yavuz ]
  * Translated using Weblate (Turkish)

  [ Ihor Hordiichuk ]
  * Translated using Weblate (Ukrainian)

  [ Sunil Mohan Adapa ]
  * *: Move modules-enabled files to /usr/share
  * doc/dev: Set language code explicitly in Sphinx configuration

  [ James Valleroy ]
  * gitweb: Disable gpg signing in tests

  [ Frederico Gomes ]
  * Translated using Weblate (Portuguese)
  * Translated using Weblate (Portuguese)

 -- James Valleroy <jvalleroy@mailbox.org>  Mon, 22 May 2023 21:14:24 -0400

freedombox (23.9) experimental; urgency=medium

  [ nbenedek ]
  * ttrss: Allow apps to use /tt-rss URL instead of separate one

  [ James Valleroy ]
  * debian: Update copyright years
  * debian: Follows policy v4.6.2
  * tor: Only diagnose relay ports if feature enabled
  * tor: Check if Hidden service is version 3
  * tor: Rename Hidden service to Onion service
  * help: Add information on obtaining source code
  * locale: Update translation strings
  * doc: Fetch latest manual

  [ Sunil Mohan Adapa ]
  * mediawiki: Make a utility method public
  * mediawiki: Make retrieving list of supported languages robust
  * mediawiki: Simplify retrieving the default language
  * ttrss: Update list of clients
  * ttrss: Don't show app in enabled list of apps if install fails
  * apache: Reload apache using component if config changes
  * transmission: Allow remote UIs to connect
  * transmission: Add Tremotesf to list of client apps
  * ttrss: Use the apache component to restart apache on config change
  * storage: Handle mount error properly
  * uninstall: Fix issue with uninstall of apps that have no backup
  * service: Remove reference to managed_services in a message
  * zoph: Don't fail at showing app view during uninstall
  * theme: Move icons to app folders
  * minidlna: Resize icon and export to PNG also
  * doc/dev: Update copyright year

  [ Nobuhiro Iwamatsu ]
  * Translated using Weblate (Japanese)

 -- James Valleroy <jvalleroy@mailbox.org>  Mon, 08 May 2023 20:39:20 -0400

freedombox (23.8) experimental; urgency=medium

  [ James Valleroy ]
  * Revert "locale: Update translation strings"
  * HACKING: Force pip to install packages to system environment
  * ci: Force pip install for functional tests
  * datetime: Use unique component ID for related daemon
  * upgrades: Check apt result during dist-upgrade
  * doc: Fetch latest manual

  [ Sunil Mohan Adapa ]
  * tests: Don't error during collection if selenium is not installed
  * tests: functional: Make install script work for Bullseye
  * datetime: Re-implement backup/restore for timezone
  * coturn: Prevent package removal when roundcube is uninstalled
  * tests: functional: Remove handling for custom enable/disable buttons
  * tests: functional: Update detecting page changes
  * gitweb: Simplify handling shortcut for front page
  * searx: Simplify handling shortcut for front page

  [ nbenedek ]
  * calibre: Remove libraries during uninstallation
  * mediawiki: Fix broken view on Bullseye due to language selection
  * bepasty: Completely uninstall app
  * coturn: Completely uninstall app
  * deluge: Completely uninstall app
  * gitweb: Completely uninstall app, remove repositories
  * ikiwiki: Completely uninstall app
  * matrixsynapse: Completely uninstall app
  * roundcube: Completely uninstall app
  * rssbridge: Completely uninstall app
  * searx: Completely uninstall app
  * shaarli: Completely uninstall app
  * shadowsocks: Completely uninstall app
  * sharing: Completely uninstall app
  * syncthing: Completely uninstall app
  * wordpress: Completely uninstall app
  * mediawiki: Completely uninstall app
  * syncthing: Remove unused pathlib import so job code-quality can pass
  * tor: Completely uninstall app
  * ttrss: Completely uninstall app
  * infinoted: Completely uninstall app
  * openvpn: Completely uninstall app
  * samba: Completely uninstall app

  [ 109247019824 ]
  * Translated using Weblate (Bulgarian)
  * Translated using Weblate (Bulgarian)
  * Translated using Weblate (Bulgarian)

  [ Coucouf ]
  * Translated using Weblate (French)

  [ Veiko Aasa ]
  * gitweb: Disable snapshot feature
  * gitweb: Make globally configured features overridable per-repository

  [ Ihor Hordiichuk ]
  * Translated using Weblate (Ukrainian)

 -- James Valleroy <jvalleroy@mailbox.org>  Mon, 24 Apr 2023 21:46:50 -0400

freedombox (23.7) experimental; urgency=medium

  [ 109247019824 ]
  * Translated using Weblate (Bulgarian)
  * Translated using Weblate (Bulgarian)

  [ Veiko Aasa ]
  * container: Force pip to install packages to system environment
  * tests: functional: Fix setting first ethernet connection as internal

  [ Sunil Mohan Adapa ]
  * container: Fix resizing disk image containing multiple partitions
  * container: Increase wait time to accommodate slower architectures
  * matrixsynapse: Add token based registration verification

  [ nbenedek ]
  * mediawiki: Allow setting site language code

  [ James Valleroy ]
  * locale: Update translation strings
  * doc: Fetch latest manual

 -- James Valleroy <jvalleroy@mailbox.org>  Mon, 27 Mar 2023 20:51:28 -0400

freedombox (23.6) unstable; urgency=medium

  [ Sunil Mohan Adapa ]
  * ci: Force pip to install packages to system environment
  * /etc/issue: Update message to reflect that all users can login
  * datetime: Use timedatectl to read current timezone

  [ nbenedek ]
  * samba: make sure shares are not accessible from the internet
  * ttrss: fix failing backup

  [ James Valleroy ]
  * locale: Update translation strings
  * doc: Fetch latest manual

 -- James Valleroy <jvalleroy@mailbox.org>  Mon, 13 Mar 2023 21:52:56 -0400

freedombox (23.5) unstable; urgency=medium

  [ Dietmar ]
  * Translated using Weblate (German)

  [ ikmaak ]
  * Translated using Weblate (German)
  * Translated using Weblate (Dutch)

  [ gallegonovato ]
  * Translated using Weblate (Spanish)

  [ Burak Yavuz ]
  * Translated using Weblate (Turkish)

  [ Ihor Hordiichuk ]
  * Translated using Weblate (Ukrainian)

  [ 109247019824 ]
  * Translated using Weblate (Bulgarian)

  [ James Valleroy ]
  * mediawiki: Fix app view error
  * locale: Update translation strings
  * doc: Fetch latest manual

  [ Jiří Podhorecký ]
  * Translated using Weblate (Czech)

  [ Besnik Bleta ]
  * Translated using Weblate (Albanian)

  [ Veiko Aasa ]
  * samba: tests: Fix enable share view test

  [ Michael Breidenbach ]
  * Translated using Weblate (Swedish)

 -- James Valleroy <jvalleroy@mailbox.org>  Mon, 27 Feb 2023 20:33:22 -0500

freedombox (23.4) unstable; urgency=medium

  [ James Valleroy ]
  * matrixsynapse: Add python3-psycopg2 to packages
  * searx: Add libjs-bootstrap to packages
  * ikiwiki: Re-run setup for each site after restore
  * matrixsynapse: Use yaml.safe_load
  * dynamicdns: Skip uninstall test
  * uninstall: Fix spelling in warning message
  * locale: Update translation strings
  * doc: Fetch latest manual

  [ nbenedek ]
  * email: Redirect to the app page if roundcube isn't installed

  [ Sunil Mohan Adapa ]
  * ejabberd: Fix making call connections when using TURN
  * snapshot: Fix issue with snapshot rollbacks
  * snapshot: Fix mounting /.snapshots subvolume and use automounting
  * config: Drop RuntimeMaxUse=5% for journal logging
  * templates: Show better title for 404 page
  * backups: Allow selecting a single app from URL when creating backup
  * app: Add backup and restore menu items to toolbar menu
  * vagrant: Mount source in /freedombox instead of /vagrant
  * vagrant: Switch to /freedombox before running service with alias
  * vagrant: Drop unnecessary script that deletes sqlite file
  * vagrant: Hide the vagrant-script directory
  * matrixsnapse: Minor refactor in getting/setting public registrations
  * matrixsynapse: Disable verification to fix public registrations
  * ejabberd: Add Monal and Siskin for iOS and remove ChatSecure

  [ Juan ]
  * Translated using Weblate (Spanish)

  [ 109247019824 ]
  * Translated using Weblate (Bulgarian)

 -- James Valleroy <jvalleroy@mailbox.org>  Mon, 13 Feb 2023 21:06:24 -0500

freedombox (23.3) unstable; urgency=medium

  [ 109247019824 ]
  * Translated using Weblate (Bulgarian)

  [ James Valleroy ]
  * tor: Remove workaround for old Augeas bug
  * upgrades: Add augeas lens for Deb822 apt sources
  * tor: Also use Aptsources822 augeas lens
  * firewalld: Allow upgrade to version 2*
  * locale: Update translation strings
  * doc: Fetch latest manual

  [ Sunil Mohan Adapa ]
  * config: Fix showing the value of the default home page
  * tests: functional: Fix submitting forms with notifications present
  * views: Use dedicated view when showing an app with operations
  * gitweb: tests: Skip tests using git when git is not installed
  * email: Revert workaround for error on finishing uninstall

 -- James Valleroy <jvalleroy@mailbox.org>  Mon, 30 Jan 2023 20:36:37 -0500

freedombox (23.2) unstable; urgency=medium

  [ Besnik Bleta ]
  * Translated using Weblate (Albanian)

  [ James Valleroy ]
  * upgrades: Stop quassel during dist upgrade
  * ssh: Add sudo to allowed groups
  * doc: Fetch latest manual

  [ Sunil Mohan Adapa ]
  * ssh: Update existing setups to add sudo group to allowed SSH groups

  [ 109247019824 ]
  * Translated using Weblate (Bulgarian)

 -- James Valleroy <jvalleroy@mailbox.org>  Mon, 16 Jan 2023 20:33:02 -0500

freedombox (23.1) unstable; urgency=medium

  [ gallegonovato ]
  * Translated using Weblate (Spanish)
  * Translated using Weblate (Galician)
  * Translated using Weblate (Spanish)

  [ James Valleroy ]
  * janus: Allow upgrade to 1.1
  * locale: Update translation strings
  * doc: Fetch latest manual

  [ Veiko Aasa ]
  * gitweb: Run git commands as a web user

  [ Sunil Mohan Adapa ]
  * operation: tests: Fix warning when test helpers start with 'Test'
  * package: Don't uninstall packages that are in use by other apps
  * email: Workaround an issue with error on finishing uninstall
  * zoph: Add explicit dependency on default-mysql-server

  [ nbenedek ]
  * tor: Add onion location to apache

 -- James Valleroy <jvalleroy@mailbox.org>  Tue, 03 Jan 2023 11:54:58 -0500

freedombox (22.27) unstable; urgency=medium

  [ ikmaak ]
  * Translated using Weblate (Dutch)

  [ Burak Yavuz ]
  * Translated using Weblate (Turkish)

  [ Eric ]
  * Translated using Weblate (Chinese (Simplified))

  [ Ihor Hordiichuk ]
  * Translated using Weblate (Ukrainian)

  [ 109247019824 ]
  * Translated using Weblate (Bulgarian)

  [ Johannes Keyser ]
  * Translated using Weblate (German)

  [ Jiří Podhorecký ]
  * Translated using Weblate (Czech)

  [ Joseph Nuthalapati ]
  * container: Drop free tag from image URLs
  * tests: functional: Set timeout to 3 hours

  [ Sunil Mohan Adapa ]
  * users: tests: Fix privileged tests
  * minidlna: Fix incorrect marking for firewall local protection
  * snapshot: Fix showing unsupported message on non-btrfs filesystems
  * d/control: Don't recommend libpam-tmpdir
  * package, email: Move conflicting package removal to framework
  * zoph, wordpress: Add conflicts on libpam-tmpdir

  [ James Valleroy ]
  * upgrades: dist-upgrade: Don't change apt security line
  * wordpress: Redirect Webfinger queries
  * locale: Update translation strings
  * doc: Fetch latest manual

 -- James Valleroy <jvalleroy@mailbox.org>  Mon, 19 Dec 2022 20:59:17 -0500

freedombox (22.26) unstable; urgency=medium

  [ Sunil Mohan Adapa ]
  * i2p: Remove donation URL that is no longer available
  * searx: Ensure that socket is only reachable by Apache and root
  * firewall: Create a mechanism for protecting local services
  * firewall: Introduce component for local service protection
  * calibre: Add protection to local service using firewall
  * deluge: Add protection to local service using firewall
  * transmission: Add protection to local service using firewall
  * syncthing: Add protection to local service using firewall
  * minidlna: Add protection to local service using firewall
  * i2p: Add protection to local service using firewall
  * email: Add protection to local service using firewall
  * ssh: Restrict logins to groups root, admin and freedombox-ssh
  * ssh: Add checkbox to remove login group restrictions
  * security: Remove restricted access setting and configuration

  [ James Valleroy ]
  * ejabberd: Enable mod_http_upload
  * locale: Update translation strings
  * doc: Fetch latest manual

 -- James Valleroy <jvalleroy@mailbox.org>  Mon, 05 Dec 2022 21:37:21 -0500

freedombox (22.25.1) unstable; urgency=medium

  * Re-upload to unstable.

 -- Sunil Mohan Adapa <sunil@medhas.org>  Fri, 02 Dec 2022 08:21:34 -0800

freedombox (22.25) unstable; urgency=medium

  [ nbenedek ]
  * email: dovecot: Add fail2ban jail

  [ Sunil Mohan Adapa ]
  * email: Fix creation of aliases for security@ and usenet@

  [ James Valleroy ]
  * doc: Fetch latest manual

 -- Sunil Mohan Adapa <sunil@medhas.org>  Mon, 28 Nov 2022 15:41:46 -0800

freedombox (22.24) unstable; urgency=medium

  [ Johannes Keyser ]
  * Translated using Weblate (German)

  [ Coucouf ]
  * Translated using Weblate (French)

  [ 109247019824 ]
  * Translated using Weblate (Bulgarian)

  [ James Valleroy ]
  * storage: Drop skip_recommends
  * minetest: Handle upgrade from 5.3.0 to 5.6.1
  * upgrades: Update list of holds during dist upgrade
  * locale: Update translation strings
  * doc: Fetch latest manual

  [ Sunil Mohan Adapa ]
  * debian/lintian-overrides: Fix mismatch patterns and new messages
  * upgrades: Add documentation link to upgrades service file

  [ Petter Reinholdtsen ]
  * Translated using Weblate (Norwegian Bokmål)

 -- James Valleroy <jvalleroy@mailbox.org>  Mon, 07 Nov 2022 20:57:48 -0500

freedombox (22.23) unstable; urgency=medium

  [ Michael Breidenbach ]
  * Translated using Weblate (Swedish)

  [ 109247019824 ]
  * Translated using Weblate (Bulgarian)
  * Translated using Weblate (Bulgarian)

  [ James Valleroy ]
  * upgrades: Allow FreedomBox vendor when adding backports
  * upgrades: Skip unattended-upgrade in dist-upgrade
  * locale: Update translation strings
  * doc: Fetch latest manual

  [ Benedek Nagy ]
  * Translated using Weblate (Hungarian)

  [ tunebes ]
  * storage: Handle file systems on non-physical devices

  [ Sunil Mohan Adapa ]
  * Translated using Weblate (Hungarian)
  * upgrades: Fix a minor flake8 pipeline failure
  * letsencrypt: Fix regression with comparing certificate

  [ nbenedek ]
  * rssbridge: add option to allow public access

 -- James Valleroy <jvalleroy@mailbox.org>  Mon, 24 Oct 2022 20:37:54 -0400

freedombox (22.22.1) unstable; urgency=medium

  [ Sunil Mohan Adapa ]
  * privacy: Remove unused import, fix pipeline

  [ James Valleroy ]
  * debian: tests: Fix PYTHONPATH
  * doc: Fetch latest manual

  [ ikmaak ]
  * Translated using Weblate (Dutch)

  [ Burak Yavuz ]
  * Translated using Weblate (Turkish)

  [ Eric ]
  * Translated using Weblate (Chinese (Simplified))

  [ Tymofii Lytvynenko ]
  * Translated using Weblate (Ukrainian)
  * Translated using Weblate (Ukrainian)

  [ 109247019824 ]
  * Translated using Weblate (Bulgarian)

  [ Jiří Podhorecký ]
  * Translated using Weblate (Czech)

 -- James Valleroy <jvalleroy@mailbox.org>  Sun, 16 Oct 2022 10:55:59 -0400

freedombox (22.22) unstable; urgency=medium

  [ Michael Breidenbach ]
  * Translated using Weblate (Swedish)

  [ Tymofii Lytvynenko ]
  * Translated using Weblate (Ukrainian)
  * Translated using Weblate (Ukrainian)
  * Translated using Weblate (Ukrainian)

  [ Jiří Podhorecký ]
  * Translated using Weblate (Czech)

  [ Sunil Mohan Adapa ]
  * templates: Update HTML meta tags for better description and app-name
  * doc: dev: Minor example code refactor
  * actions: Allow nested and top-level actions
  * actions: Use separate IPC for communicating results
  * actions: Implement getting raw output from the process
  * actions: Allow actions to be called by other users
  * config: Drop ability to set hostname on systems without systemd
  * dynamicdns: Check action script with flake8
  * tests: Add fixture to help in testing privileged actions
  * apache: Use privileged decorator for actions
  * bepasty: Use privileged decorator for actions
  * bind: Use privileged decorator for actions
  * calibre: Use privileged decorator for actions
  * config: Minor update to privileged method signature
  * config: Use privileged decorator for actions
  * config: Use privileged decorator for set-hostname action
  * config: Use privileged decorator for set domainname action
  * config: Minor refactor
  * coturn: Use privileged decorator for actions
  * datetime: Use privileged decorator for actions
  * deluge: Use privileged decorator for actions
  * dynamicdns: Use privileged decorator for actions
  * ejabberd: Use privileged decorator for actions
  * email: Use privileged decorator for actions
  * firewall: Use privileged decorator, drop showing running status
  * gitweb: Use privileged decorator for actions
  * help: Use privileged decorator for actions
  * i2p: Use privileged decorator for actions
  * ikiwiki: Use privileged decorator for actions
  * infinoted: Use privileged decorator for actions
  * letsencrypt: Use privileged decorator for actions
  * matrixsynapse: Use privileged decorator for actions
  * mediawiki: Use privileged decorator for actions
  * minetest: Use privileged decorator for actions
  * minidlna: Use privileged decorator for actions
  * minidlna: Use the exposed URL for diagnostic test
  * networks: Use privileged decorator for actions
  * openvpn: Use privileged decorator for actions
  * openvpn: Drop RSA to ECC migration code and two-step setup
  * pagekite: Use privileged decorator for actions
  * power: Use privileged decorator for actions
  * quassel: Use privileged decorator for actions
  * radicale: Use privileged decorator for actions
  * roundcube: Minor update to comment in privileged actions
  * searx: Use privileged decorator for actions
  * searx: Show status of public access irrespective of enabled state
  * security: Use privileged decorator for actions
  * shadowsocks: Use privileged decorator for actions
  * sharing: Use privileged decorator for actions
  * snapshot: Use privileged decorator for actions
  * ssh: Use privileged decorator for actions
  * sso: Use privileged decorator for actions
  * syncthing: Use privileged decorator for actions
  * tor: Use privileged decorator for actions
  * transmission: Minor update to privileged method signature
  * ttrss: Use privileged decorator for actions
  * upgrades: Use privileged decorator for actions
  * wireguard: Us privileged decorator for actions
  * wordpress: Use privileged decorator for actions
  * zoph: Use privileged decorator for actions
  * backups: Use privileged decorator for sshfs actions
  * samba: Use privileged decorator for actions
  * storage: Use privileged decorator for actions
  * users: Use privileged decorator for actions
  * *: Use privileged decorator for service actions
  * backups: Use privileged decorator for backup actions
  * *: Use privileged decorator for package actions
  * actions: Drop unused superuser_run and related methods
  * action_utils: Drop unused progress requests from apt-get
  * bind: Drop enabling DNSSEC (deprecated) as it is always enabled
  * config: Drop legacy migration of Apache homepage settings
  * action_utils: Drop support for non-systemd environments
  * apache: Fix logs still going into /var/log files
  * wordpress: Update fail2ban filter
  * fail2ban: Make fail2ban log to journald
  * privacy: Set vendor as FreedomBox for dpkg and popularity-contest

  [ Petter Reinholdtsen ]
  * Translated using Weblate (Norwegian Bokmål)

  [ Besnik Bleta ]
  * Translated using Weblate (Albanian)
  * Translated using Weblate (Albanian)

  [ nbenedek ]
  * matrix: Add fail2ban jail
  * privacy: Add new system app for popularity-contest

  [ Nikita Epifanov ]
  * Translated using Weblate (Russian)

  [ James Valleroy ]
  * locale: Update translation strings
  * doc: Fetch latest manual

 -- James Valleroy <jvalleroy@mailbox.org>  Mon, 10 Oct 2022 21:38:11 -0400

freedombox (22.21.1) unstable; urgency=medium

  [ Andrij Mizyk ]
  * Translated using Weblate (Ukrainian)
  * Translated using Weblate (Ukrainian)

  [ Sunil Mohan Adapa ]
  * notification: Don't fail when formatting message strings

  [ 109247019824 ]
  * Translated using Weblate (Bulgarian)

 -- James Valleroy <jvalleroy@mailbox.org>  Sat, 01 Oct 2022 10:07:08 -0400

freedombox (22.21) unstable; urgency=medium

  [ ikmaak ]
  * Translated using Weblate (Danish)
  * Translated using Weblate (German)
  * Translated using Weblate (Spanish)
  * Translated using Weblate (French)
  * Translated using Weblate (Italian)
  * Translated using Weblate (Norwegian Bokmål)
  * Translated using Weblate (Dutch)
  * Translated using Weblate (Portuguese)
  * Translated using Weblate (Swedish)
  * Translated using Weblate (Russian)
  * Translated using Weblate (Polish)
  * Translated using Weblate (Persian)
  * Translated using Weblate (Indonesian)
  * Translated using Weblate (Czech)
  * Translated using Weblate (Ukrainian)
  * Translated using Weblate (Hungarian)
  * Translated using Weblate (Lithuanian)
  * Translated using Weblate (Slovenian)
  * Translated using Weblate (Bulgarian)
  * Translated using Weblate (Greek)
  * Translated using Weblate (Serbian)
  * Translated using Weblate (Albanian)
  * Translated using Weblate (Latvian)

  [ Oğuz Ersen ]
  * Translated using Weblate (Turkish)

  [ Andrij Mizyk ]
  * Translated using Weblate (Ukrainian)
  * Translated using Weblate (Ukrainian)
  * Translated using Weblate (Ukrainian)

  [ 109247019824 ]
  * Translated using Weblate (Bulgarian)
  * Translated using Weblate (Bulgarian)

  [ Besnik Bleta ]
  * Translated using Weblate (Albanian)

  [ James Valleroy ]
  * janus: Enable systemd sandboxing
  * janus: Allow AF_UNIX and AF_NETLINK
  * locale: Update translation strings
  * doc: Fetch latest manual
  * setup.py: Move distutils import after setuptools import

  [ nbenedek ]
  * wordpress: disable readme.html, xmlrpc.php, wp-cron.php
  * wordpress: Add fail2ban filter and jail
  * mediawiki: Add powered by freedombox logo

  [ Sunil Mohan Adapa ]
  * wordpress: Reload apache after app update
  * d/install: mediawiki: Install the new powered by file

  [ Michael Breidenbach ]
  * Translated using Weblate (Swedish)

 -- James Valleroy <jvalleroy@mailbox.org>  Mon, 26 Sep 2022 20:47:48 -0400

freedombox (22.20) unstable; urgency=medium

  [ atilluF ]
  * Translated using Weblate (Italian)

  [ Burak Yavuz ]
  * Translated using Weblate (Turkish)

  [ Eric ]
  * Translated using Weblate (Chinese (Simplified))

  [ Jiří Podhorecký ]
  * Translated using Weblate (Czech)

  [ Veiko Aasa ]
  * tests: functional: Assert app is not installed after uninstallation
  * samba: Ignore mounted files when listing mounts
  * samba: Update client apps information

  [ Sunil Mohan Adapa ]
  * ejabberd: tests: functional: Ensure jsxc is installed
  * zoph: tests: functional: Simplify finding the form to submit
  * shaarli: tests: functional: Specify setup form submission button
  * ikiwiki: tests: functional: Find forms more accurately
  * gitweb: Use generic form template for create/edit repository
  * gitweb: tests: functional: Find forms more accurately
  * gitweb: Fix issue with page not refreshing during uninstall
  * calibre: tests: functional: Find forms more specifically
  * bepasty: Use generic form template for add password view
  * bepasty: tests: functional: Minor refactor for form submission
  * first_boot: tests: functional: Find form more specifically
  * sharing: tests: functional: Find forms more accurately
  * sso: tests: functional: Find forms more accurately
  * backups: Use generic form template for create and schedule views
  * backups: tests: functional: Find forms more accurately
  * templates: form: Specify a form class for use with functional tests
  * snapshot: tests: functional: Minor refactoring for form submission
  * wordpress: tests: functional: Find forms more specifically
  * users: tests: functional: Find forms more accurately
  * tests: functional: Force specifying form to submit more accurately
  * tests: functional: Wait for installation to complete fully

  [ James Valleroy ]
  * debian: Add Italian debconf translation (Closes: #1019157)
  * version: Compare Debian package version numbers
  * firewall: Allow upgrade from any version to 1.2.*
  * locale: Update translation strings
  * doc: Fetch latest manual

  [ Coucouf ]
  * Translated using Weblate (French)
  * Translated using Weblate (French)

  [ nbenedek ]
  * matrixsynapse: Allow matrix-synapse >= 1.65 to install successfully
  * d/maintscript: remove tahoe and mldonkey apache conf files

 -- James Valleroy <jvalleroy@mailbox.org>  Mon, 12 Sep 2022 21:07:14 -0400

freedombox (22.19) unstable; urgency=medium

  [ James Valleroy ]
  * debian: Update Spanish translation template (Closes: #1017452)
  * avahi: Don't disable after tests
  * ejabberd: Set hostname for test that relies on it
  * upgrades: Add button to test dist-upgrade in development mode
  * Translated using Weblate (French)
  * janus: Convert action to privileged
  * janus: Handle upgrades to 1.0.*
  * upgrades: Hold janus during dist-upgrade
  * locale: Update translation strings
  * doc: Fetch latest manual

  [ Joseph Nuthalapati ]
  * tests: Make functional.is_available check faster

  [ nautilusx ]
  * Translated using Weblate (German)

  [ Maxime Leroy ]
  * Translated using Weblate (French)

  [ Burak Yavuz ]
  * Translated using Weblate (Turkish)

  [ Eric ]
  * Translated using Weblate (Chinese (Simplified))

  [ Andrij Mizyk ]
  * Translated using Weblate (Ukrainian)

  [ 109247019824 ]
  * Translated using Weblate (Bulgarian)

  [ Fioddor Superconcentrado ]
  * Translated using Weblate (Spanish)

  [ Jiří Podhorecký ]
  * Translated using Weblate (Czech)

  [ nbenedek ]
  * ttrss: add donation url
  * d/control: Break ufw as we use firewalld

  [ Veiko Aasa ]
  * container: Display help message when no args are passed
  * container: Show default values in command help

  [ Hugel ]
  * Translated using Weblate (Chinese (Simplified))

  [ Sunil Mohan Adapa ]
  * operation: Factor out template code into a separate file
  * operation: Show operations on app page in addition to setup page
  * package: Implement low-level methods for uninstalling
  * forms: Implement form for uninstallation
  * setup: Drop check for already running operation
  * app: Add API to uninstall an app
  * package: Implement uninstall in Package component
  * setup: Implement operation to uninstall an app
  * views: Implement a view to uninstall an app
  * app: Add a menu item to trigger uninstallation
  * tests: functional: Add install/uninstall test for all apps
  * backups: Use AppView for the main app page
  * diagnostics: Use AppView for app page
  * names: Use AppView for app page
  * networks: Use AppView for app page
  * power: Use AppView for app page
  * security: Use AppView for app page
  * snapshot: Use AppView for app page
  * letsencrypt: Use AppView for app page
  * tor: Use AppView and Operation for app page
  * jsxc: Allow disabling the app

 -- James Valleroy <jvalleroy@mailbox.org>  Mon, 29 Aug 2022 22:33:54 -0400

freedombox (22.18) unstable; urgency=medium

  [ Maxime Leroy ]
  * Translated using Weblate (French)

  [ ikmaak ]
  * Translated using Weblate (Dutch)

  [ Burak Yavuz ]
  * Translated using Weblate (Turkish)

  [ Jiří Podhorecký ]
  * Translated using Weblate (Czech)
  * Translated using Weblate (Czech)

  [ 109247019824 ]
  * Translated using Weblate (Bulgarian)

  [ nautilusx ]
  * Translated using Weblate (German)

  [ Andrij Mizyk ]
  * Translated using Weblate (Ukrainian)

  [ James Valleroy ]
  * networks: Remove DNSSEC diagnostics
  * locale: Update translation strings
  * doc: Fetch latest manual

  [ Cosmin Humeniuc ]
  * container: Add IdentitiesOnly option to SSH

  [ Veiko Aasa ]
  * container: Ignore flake8 error 'line too long' in bash script text
  * storage: Fix enumerating partitions without mount points

  [ Sunil Mohan Adapa ]
  * coturn: Fix link to ejabberd in description
  * notification: Pass full context when rendering body template
  * package: Run installation operation using app_id instead of module
  * operation: Add module to manage threaded operations
  * *: Make setup method part of App class for all apps
  * *: Add setup method on all apps that don't have it
  * *: Make force upgrading part of app rather than a module
  * app: Drop optimization that skips setup process
  * setup: Fix issue with immediate refresh after installation
  * *: Drop module level app property
  * setup: Drop setup_helper and use the new Operation API
  * setup: Allow starting installation when package manager is busy
  * backups: tests: Mark need for Django database during API tests
  * matrixsynapse: Fix showing the status messages
  * ejabberd: Fix showing the status messages
  * ssh: tests: functional: Keep service enabled after tests
  * sharing: tests: functional: Fix a flaky test by waiting
  * sharing: Add installing and enable/disable like other apps
  * wireguard: Fix module.app usage that is no longer available
  * doc: dev: Document previously undocumented components

 -- James Valleroy <jvalleroy@mailbox.org>  Mon, 15 Aug 2022 20:54:46 -0400

freedombox (22.17) unstable; urgency=medium

  [ ikmaak ]
  * Translated using Weblate (German)
  * Translated using Weblate (Dutch)

  [ Burak Yavuz ]
  * Translated using Weblate (Turkish)

  [ Eric ]
  * Translated using Weblate (Chinese (Simplified))

  [ Maxime Leroy ]
  * Translated using Weblate (French)

  [ nbenedek ]
  * wordpress: Don't install php-ssh2

  [ James Valleroy ]
  * help: Add "How can I help?" section to Contribute page
  * locale: Update translation strings
  * doc: Fetch latest manual

  [ Sunil Mohan Adapa ]
  * help: Update test for contribute view
  * help: tests: Fix about page test by mocking version calls

 -- James Valleroy <jvalleroy@mailbox.org>  Mon, 01 Aug 2022 21:01:41 -0400

freedombox (22.16) unstable; urgency=medium

  [ Eric ]
  * Translated using Weblate (Chinese (Simplified))

  [ Andrij Mizyk ]
  * Translated using Weblate (Ukrainian)

  [ 109247019824 ]
  * Translated using Weblate (Bulgarian)
  * Translated using Weblate (Bulgarian)
  * Translated using Weblate (Bulgarian)
  * Translated using Weblate (Bulgarian)

  [ Maxime Leroy ]
  * Translated using Weblate (French)
  * Translated using Weblate (French)

  [ Nikita Epifanov ]
  * Translated using Weblate (Russian)
  * Translated using Weblate (Russian)

  [ Sunil Mohan Adapa ]
  * cockpit: Depend on apache and setup after it
  * privoxy: Use privileged decorator for actions
  * cockpit: Reconfigure to allow any origin
  * cockpit: Use decorator for privileged actions
  * rssbridge: Whitelist all bridges by default
  * rssbridge: Add functional tests
  * apache: Merge old configuration files into a better location
  * apache: Also configure to serve on /freedombox
  * apache: Redirect all logs to systemd journal
  * config: Add option to set logging mode: none/volatile/persistent
  * config: Set volatile logging by default
  * roundcube: Configure to log to journald
  * roundcube: Use privileged to simplify actions

  [ nbenedek ]
  * privoxy: Restrict to private IPs, prevent access over the internet
  * rssbridge: New app to generate RSS feeds for websites
  * roundcube: Add fail2ban jail

  [ Veiko Aasa ]
  * gitweb: Switch default branch name to main for new repositories

  [ James Valleroy ]
  * janus: Change short description to "Video Room"
  * rssbridge: Fix flake8 errors
  * debian: Update copyright year
  * debian: Follows policy version 4.6.1
  * locale: Update translation strings
  * doc: Fetch latest manual

 -- James Valleroy <jvalleroy@mailbox.org>  Mon, 18 Jul 2022 20:50:09 -0400

freedombox (22.15) unstable; urgency=medium

  [ nbenedek ]
  * mediawiki: Remove Buster specific code not needed in Bullseye
  * mediawiki: Remove wgLogo as it is not needed in Bullseye
  * mediawiki: Add regex validator to the domain field
  * users: create home directories for newly created users

  [ Nikita Epifanov ]
  * Translated using Weblate (Russian)

  [ 109247019824 ]
  * Translated using Weblate (Bulgarian)

  [ Joseph Nuthalapati ]
  * tests: functional: Simplify GitLabCI configuration
  * ci: Use compatible versions of Selenium and Splinter

  [ Artem ]
  * Translated using Weblate (Ukrainian)

  [ Guillermo Lopez Alejos ]
  * backups: Add options to keep sshfs shares responsive
  * backups: Unmount repositories before and after backup

  [ James Valleroy ]
  * upgrades: Re-add workaround for grub
  * upgrades: Hold packages one at a time
  * datetime: Fix typo from pylint fix
  * locale: Update translation strings
  * doc: Fetch latest manual

  [ Sunil Mohan Adapa ]
  * *: pylint: Explicitly specify encoding when open a file
  * *: pylint: Suppress unused argument warnings
  * *: pylint: Don't inherit from 'object'
  * *: pylint: Avoid calling super() with arguments
  * *: pylint: Drop unnecessary 'pass' statements
  * pyproject.toml: Ignore some refactoring messages with pylint
  * static: js: css: Make multiple select fields work with Django 4.0
  * views: Add a comment about change in Django 4.0

  [ Andrij Mizyk ]
  * Translated using Weblate (Ukrainian)

 -- James Valleroy <jvalleroy@mailbox.org>  Mon, 04 Jul 2022 21:30:09 -0400

freedombox (22.14.1) unstable; urgency=medium

  [ ikmaak ]
  * Translated using Weblate (German)
  * Translated using Weblate (Dutch)

  [ Burak Yavuz ]
  * Translated using Weblate (Turkish)

  [ Eric ]
  * Translated using Weblate (Chinese (Simplified))

  [ 109247019824 ]
  * Translated using Weblate (Bulgarian)

  [ Sunil Mohan Adapa ]
  * matrixsynapse: Allow new dependency to be installed from backports
  * mumble: Use privileged decorator for superuser actions
  * actions: Note that privileged actions can't output to stdout
  * mumble: Backup/restore the configuration file
  * mumble: Don't set the root channel name unless it is changed
  * mumble: tests: Add functional tests for setting the passwords

  [ Jiří Podhorecký ]
  * Translated using Weblate (Czech)

  [ James Valleroy ]
  * doc: Fetch latest manual

 -- James Valleroy <jvalleroy@mailbox.org>  Mon, 27 Jun 2022 07:13:07 -0400

freedombox (22.14) unstable; urgency=medium

  [ ikmaak ]
  * Translated using Weblate (German)
  * Translated using Weblate (Dutch)

  [ Burak Yavuz ]
  * Translated using Weblate (Turkish)

  [ Eric ]
  * Translated using Weblate (Chinese (Simplified))

  [ Jiří Podhorecký ]
  * Translated using Weblate (Czech)

  [ 109247019824 ]
  * Translated using Weblate (Bulgarian)
  * Translated using Weblate (Bulgarian)

  [ Nikita Epifanov ]
  * Translated using Weblate (Russian)

  [ Coucouf ]
  * Translated using Weblate (French)

  [ schiriki ]
  * Add char field to set a password that is required to join the server

  [ nbenedek ]
  * janus: improve description about coturn
  * mediawiki: Add option to change the site name

  [ Sunil Mohan Adapa ]
  * translation: Don't use session for storing lang pref in Django 4.0
  * users: Fix deleting user LDAP entry with Django 4.0
  * ejabberd: Make localhost disabled option in domain selection
  * actions: Add a decorator for marking superuser actions
  * doc: dev: Use and recommend new privileged actions
  * transmission: Simplify actions using the privileged decorator
  * ejabberd: Revert changes to always keep localhost (aa5b1cea126d37)

  [ James Valleroy ]
  * tests: Add a dummy parameter for middlewares
  * ejabberd: Automatically use coturn
  * ejabberd: Add multi-select form for domains
  * locale: Update translation strings
  * doc: Fetch latest manual

 -- James Valleroy <jvalleroy@mailbox.org>  Mon, 20 Jun 2022 20:52:22 -0400

freedombox (22.13) unstable; urgency=medium

  [ D āvis ]
  * Added translation using Weblate (Latvian)

  [ ikmaak ]
  * Translated using Weblate (German)
  * Translated using Weblate (Dutch)

  [ Burak Yavuz ]
  * Translated using Weblate (Turkish)

  [ Eric ]
  * Translated using Weblate (Chinese (Simplified))

  [ 109247019824 ]
  * Translated using Weblate (Bulgarian)
  * Translated using Weblate (Bulgarian)

  [ Benedek Nagy ]
  * transmission: Add redirects to avoid 409 conflict

  [ Joseph Nuthalapati ]
  * tests: functional: Integrate into Salsa CI
  * tests: functional: Add jobs for bullseye-backports

  [ Michael Breidenbach ]
  * Translated using Weblate (Swedish)

  [ Jiří Podhorecký ]
  * Translated using Weblate (Czech)

  [ Sunil Mohan Adapa ]
  * wordpress: Allow installing/updating plugins and themes
  * wordpress: tests: Fix writing title for new post in newer versions
  * email: Add description about ISP and domain limitations
  * email: Make app available for all users (even without advanced flag)

  [ Kolja Gorter ]
  * Add function to change root chanel name of mumble server

  [ Nikita Epifanov ]
  * Translated using Weblate (Russian)

  [ James Valleroy ]
  * wordpress: tests: Continue past language selection screen
  * janus: Add new app for lightweight WebRTC server
  * locale: Update translation strings
  * doc: Fetch latest manual

 -- James Valleroy <jvalleroy@mailbox.org>  Mon, 06 Jun 2022 21:59:34 -0400

freedombox (22.12) unstable; urgency=medium

  [ Benedek Nagy ]
  * mediawiki: Add stricter sandbox rules for jobrunner service
  * mediawiki: Serve hidden service over http for .onion domains
  * tt-rss: Fix description about user access
  * ssh, bind: Show 'Learn More...' links

  [ ikmaak ]
  * Translated using Weblate (German)
  * Translated using Weblate (Dutch)

  [ John Doe ]
  * Translated using Weblate (French)

  [ Burak Yavuz ]
  * Translated using Weblate (Turkish)

  [ Eric ]
  * Translated using Weblate (Chinese (Simplified))

  [ 109247019824 ]
  * Translated using Weblate (Bulgarian)

  [ Asle Næss ]
  * Translated using Weblate (Norwegian Bokmål)
  * Translated using Weblate (Norwegian Bokmål)

  [ Petter Reinholdtsen ]
  * Translated using Weblate (Norwegian Bokmål)

  [ Sunil Mohan Adapa ]
  * apache: Allow URL diagnostics to work with redirects
  * mediawiki: Fix URL diagnostics with redirects involved
  * frontpage: Reuse app header template for showing app description
  * frontpage: Allow showing links to manual pages
  * *: Show Learn More... links in frontpage with description
  * firewall: Show service name in port forwarding info table
  * tor: Show port forwarding information in consistent way

  [ Jiří Podhorecký ]
  * Translated using Weblate (Czech)

  [ James Valleroy ]
  * locale: Update translation strings
  * doc: Fetch latest manual

 -- James Valleroy <jvalleroy@mailbox.org>  Mon, 23 May 2022 20:48:11 -0400

freedombox (22.11) unstable; urgency=medium

  [ Veiko Aasa ]
  * samba: Fix functional tests when user is not logged in at start

  [ Nikita Epifanov ]
  * Translated using Weblate (Russian)

  [ Benedek Nagy ]
  * transmission: Improve description
  * mediawiki: Check if admin password is at least 10 characters long

  [ Petter Reinholdtsen ]
  * Translated using Weblate (Norwegian Bokmål)

  [ Joseph Nuthalapati ]
  * tests: functional: Get rid of dependency on xvfb
  * HACKING: Improve documentation on how to run tests

  [ Sunil Mohan Adapa ]
  * container: Show executed commands when setting up/running tests
  * email: Fix userdb lookups with LDAP
  * mediawiki: Handle password rejection from MediaWiki
  * matrixsynapse: Allow new dependencies to be installed from backports

  [ Andrij Mizyk ]
  * Translated using Weblate (Ukrainian)

  [ 109247019824 ]
  * Translated using Weblate (Bulgarian)
  * Translated using Weblate (Bulgarian)

  [ Coucouf ]
  * Translated using Weblate (French)

  [ ikmaak ]
  * Translated using Weblate (Danish)
  * Translated using Weblate (Polish)
  * Translated using Weblate (Ukrainian)
  * Translated using Weblate (Hungarian)

  [ James Valleroy ]
  * locale: Update translation strings
  * doc: Fetch latest manual

 -- James Valleroy <jvalleroy@mailbox.org>  Mon, 09 May 2022 22:36:05 -0400

freedombox (22.10) unstable; urgency=medium

  [ Nikita Epifanov ]
  * Translated using Weblate (Russian)

  [ Burak Yavuz ]
  * Translated using Weblate (Turkish)

  [ Luna Jernberg ]
  * Translated using Weblate (Swedish)

  [ Jiří Podhorecký ]
  * Translated using Weblate (Czech)

  [ 109247019824 ]
  * Translated using Weblate (Bulgarian)

  [ Giannis ]
  * Translated using Weblate (Greek)

  [ Benedek Nagy ]
  * sharing: put file path between quotation marks

  [ Sunil Mohan Adapa ]
  * sharing: Allow double quotes in path strings

  [ ikmaak ]
  * Translated using Weblate (German)
  * Translated using Weblate (Dutch)

  [ James Valleroy ]
  * doc: Fetch latest manual

 -- James Valleroy <jvalleroy@mailbox.org>  Mon, 25 Apr 2022 20:47:52 -0400

freedombox (22.9) unstable; urgency=medium

  [ abidin toumi ]
  * Added translation using Weblate (Arabic)
  * Translated using Weblate (Arabic)

  [ ikmaak ]
  * Translated using Weblate (German)
  * Translated using Weblate (Dutch)

  [ Oğuz Ersen ]
  * Translated using Weblate (Turkish)

  [ Jiří Podhorecký ]
  * Translated using Weblate (Czech)

  [ Benedek Nagy ]
  * Translated using Weblate (Hungarian)
  * plinth: Add forum to footer

  [ 109247019824 ]
  * Translated using Weblate (Bulgarian)

  [ Coucouf ]
  * Translated using Weblate (French)

  [ Paul Lettich ]
  * Translated using Weblate (German)

  [ James Valleroy ]
  * package: Add package expressions
  * package: Use package expressions in Packages component
  * package: Fail diagnostic when not able to resolve
  * minetest: Allow alternate name for 3d armor mod
  * package: Fix comment and type annotations
  * upgrades: Use python3-typing-extensions from bullseye-backports
  * upgrades: Split Explanation line
  * locale: Update translation strings
  * doc: Fetch latest manual

  [ Sunil Mohan Adapa ]
  * package: Update package expression API and fix regressions

  [ Aurélien Couderc ]
  * Fix description of the validation rule for calibre library names so it
    actually matches the pattern

 -- James Valleroy <jvalleroy@mailbox.org>  Mon, 11 Apr 2022 20:29:12 -0400

freedombox (22.8) unstable; urgency=medium

  [ Coucouf ]
  * Translated using Weblate (French)

  [ Павел Протасов ]
  * Translated using Weblate (Russian)

  [ Nikita Epifanov ]
  * Translated using Weblate (Russian)

  [ Benedek Nagy ]
  * ikiwiki: add packages that are necessary for apt-get install
  * calibre: explain correct name format for new library

  [ Ma Yong ]
  * Translated using Weblate (Chinese (Simplified))
  * Translated using Weblate (Chinese (Simplified))

  [ Eric ]
  * Translated using Weblate (Chinese (Simplified))

  [ James Valleroy ]
  * upgrades: Allow backports from src:freedombox
  * locale: Update translation strings
  * doc: Fetch latest manual

  [ Jim Gregory ]
  * network: Fix showing wifi connection

 -- James Valleroy <jvalleroy@mailbox.org>  Mon, 28 Mar 2022 20:30:00 -0400

freedombox (22.7) unstable; urgency=medium

  [ Nathaniel Ramos Alexander ]
  * Translated using Weblate (Spanish)

  [ Benedek Nagy ]
  * Translated using Weblate (Hungarian)

  [ ButterflyOfFire ]
  * Translated using Weblate (French)

  [ James Valleroy ]
  * doc: Fetch latest manual

 -- James Valleroy <jvalleroy@mailbox.org>  Mon, 14 Mar 2022 20:30:20 -0400

freedombox (22.6.1) unstable; urgency=medium

  [ Johannes Keyser ]
  * Translated using Weblate (German)

  [ ikmaak ]
  * Translated using Weblate (Dutch)
  * Translated using Weblate (Dutch)

  [ Burak Yavuz ]
  * Translated using Weblate (Turkish)

  [ Eric ]
  * Translated using Weblate (Chinese (Simplified))

  [ Jiří Podhorecký ]
  * Translated using Weblate (Czech)

  [ 109247019824 ]
  * Translated using Weblate (Bulgarian)

 -- James Valleroy <jvalleroy@mailbox.org>  Sun, 06 Mar 2022 06:25:27 -0500

freedombox (22.6) unstable; urgency=medium

  [ ikmaak ]
  * Translated using Weblate (German)
  * Translated using Weblate (Dutch)

  [ Burak Yavuz ]
  * Translated using Weblate (Turkish)

  [ Nikita Epifanov ]
  * Translated using Weblate (Russian)

  [ Eric ]
  * Translated using Weblate (Chinese (Simplified))

  [ Andrij Mizyk ]
  * Translated using Weblate (Ukrainian)

  [ Michael Breidenbach ]
  * Translated using Weblate (Swedish)

  [ Jiří Podhorecký ]
  * Translated using Weblate (Czech)

  [ Sripath Roy Koganti ]
  * Translated using Weblate (Telugu)

  [ Hemchand Pidikiti ]
  * Translated using Weblate (Telugu)

  [ Revolutioners ]
  * Translated using Weblate (Telugu)

  [ Anusha.chennamsetti ]
  * Translated using Weblate (Telugu)

  [ Rohith ]
  * Translated using Weblate (Telugu)

  [ B Rohit ]
  * Translated using Weblate (Telugu)

  [ Sk Abdulaziz ]
  * Translated using Weblate (Telugu)

  [ Prudhvi varma ]
  * Translated using Weblate (Telugu)

  [ Lavanya Duddukuri ]
  * Translated using Weblate (Telugu)

  [ Revathi Pathiwada ]
  * Translated using Weblate (Telugu)

  [ Rushi Puttigumpala ]
  * Translated using Weblate (Telugu)

  [ Kotagiri Hardik Sai ]
  * Translated using Weblate (Telugu)

  [ Andhavarapu vamsi ]
  * Translated using Weblate (Telugu)

  [ VANTIPALLI HARINI DEVI ]
  * Translated using Weblate (Telugu)

  [ Mupparthi Rema Sharanya ]
  * Translated using Weblate (Telugu)

  [ Nishmitha Undavalli ]
  * Translated using Weblate (Telugu)

  [ l. Mamatha sahithi ]
  * Translated using Weblate (Telugu)

  [ N SIRI HARSHITHA ]
  * Translated using Weblate (Telugu)

  [ Sainadh Pragada ]
  * Translated using Weblate (Telugu)

  [ Kesava Manikanta ]
  * Translated using Weblate (Telugu)

  [ Padilam Sairam ]
  * Translated using Weblate (Telugu)

  [ Benedek Nagy ]
  * minidlna: add iOS VLC client
  * samba: add iOS VLC client
  * Translated using Weblate (Hungarian)

  [ James Valleroy ]
  * Translated using Weblate (Telugu)
  * locale: Update translation strings
  * doc: Fetch latest manual

  [ 109247019824 ]
  * Translated using Weblate (Bulgarian)

  [ Sunil Mohan Adapa ]
  * email_server: List all listening ports of the daemons
  * email_server: Update donation URL to rspamd donation URL
  * email_server: Update short description
  * email_server: Add front page shortcut, update name and description
  * email: Rename app from email_server to email
  * email: Drop X-Robots-Tag on the auto-configuration URL
  * email: Backup/restore aliases and mailboxes
  * email: rspamd: Simplify installing configuration
  * email: Tweak client auto-configuration file
  * email: Drop unused Apache include freedombox-robots.conf
  * email: Simplify modifying headers proxied to rspamd web UI
  * email: Depend on and run redis server
  * email: Open firewall port for managesieve protocol
  * email: Narrowly match just rspamd's spam header
  * email: Add more special-use IMAP folders, set autoexpunge to 60days
  * email: Simplify setting milter configuration and running sievec
  * email: Drop special handling for reserved TLDs
  * email: Drop special handling for outbound filtering
  * email: Remove override for local addresses
  * email: Setup rspamd configuration to include FreedomBox config
  * email: Add basic functional tests
  * email: Add backup/restore component
  * email: Simplify setting up postfix
  * email: Drop unused diagnosis module
  * email: Minor indentation and docstring changes
  * email: Set an icon from Tango project
  * email: dkim: Implement setting up DKIM signing keys
  * email: dns: Show table for desired DNS entries
  * email: Enable as an advanced app
  * email: aliases: Drop ability to enable/disable aliases
  * email: Add shortcut for non-admin users to manage their aliases
  * email: Drop mentions of clamav as it is too memory intensive
  * email: Rename audit module to privileged
  * email: Drop use of mutex for postfix configuration operations
  * email: Simplify and rename postfix configuration module
  * email: Drop unused utility method for logging
  * email: Name module ldap to postfix
  * email: Drop postfix and dovecot LDAP packages
  * email: Drop atomic writing to a file
  * email: Update module docstrings
  * email: Use the term 'setup' rather than 'repair' for consistency
  * email: Don't start disabled daemons when setup is re-run
  * email: Implement adding common aliases for first admin user
  * email: Add various documentation links for future readability
  * email: postfix: Fix priority for authentication directives
  * email: aliases: Minor refactoring to form validation
  * email: clients: Make Thunderbird URLs language independent
  * email: Allow re-running setup
  * email: postfix: use inline map for TLS SNI maps
  * email: rspamd: Log to journald via syslog
  * email: Revert to LDAP auth as pam does not allow non-admin users
  * email: Fix issue with certs not being available
  * dynamicdns: Fix adding null domain into configuration

 -- James Valleroy <jvalleroy@mailbox.org>  Wed, 02 Mar 2022 08:44:45 -0500

freedombox (22.5) unstable; urgency=medium

  [ ikmaak ]
  * Translated using Weblate (German)
  * Translated using Weblate (Dutch)

  [ Burak Yavuz ]
  * Translated using Weblate (Turkish)

  [ Eric ]
  * Translated using Weblate (Chinese (Simplified))

  [ Joseph Nuthalapati ]
  * tests: functional: Add plugin for HTML reports

  [ Besnik Bleta ]
  * Translated using Weblate (Albanian)
  * Translated using Weblate (Albanian)
  * Translated using Weblate (Albanian)

  [ Jaime Marquínez Ferrándiz ]
  * Translated using Weblate (Spanish)

  [ Michael Breidenbach ]
  * Translated using Weblate (Swedish)

  [ Nikita Epifanov ]
  * Translated using Weblate (Russian)

  [ Jiří Podhorecký ]
  * Translated using Weblate (Czech)

  [ Andrij Mizyk ]
  * Translated using Weblate (Ukrainian)

  [ Benedek Nagy ]
  * Translated using Weblate (Hungarian)
  * Translated using Weblate (Hungarian)
  * tt-rss: Restrict access to `feed-reader` group in "/tt-rss-app"

  [ James Valleroy ]
  * dynamicdns: Replace ez-ipupdate
  * locale: Update translation strings
  * doc: Fetch latest manual

  [ Sunil Mohan Adapa ]
  * dynamicdns: Drop about page and merge into description
  * dynamicdns: Drop tabs and use single page
  * dynamicdns: Drop NAT detection as it is no longer used
  * app: Add component to store enabled state of an app in kvstore
  * backups: Implement backup/restore of key/value settings
  * dynamicdns: Rewrite configuration handling and update using URL
  * users: Fix typo in description
  * minetest: Reduce the number of configuration update messages

  [ 109247019824 ]
  * Translated using Weblate (Bulgarian)
  * Translated using Weblate (Bulgarian)

 -- James Valleroy <jvalleroy@mailbox.org>  Mon, 14 Feb 2022 20:41:06 -0500

freedombox (22.4) unstable; urgency=medium

  [ ikmaak ]
  * Translated using Weblate (German)
  * Translated using Weblate (Dutch)

  [ Benedek Nagy ]
  * shaarli: Add android app to description
  * apache: Don't redirect to HTTPS for .onion domains
  * matrixsynapse: Add FluffyChat to client list
  * power: Add a link to power app in the system menu
  * Translated using Weblate (Hungarian)

  [ Sunil Mohan Adapa ]
  * mldonkey: Drop app not available in Debian Bullseye and Bookworm
  * tests: functional: Implement a workaround for issue with screenshots
  * wordpress: tests: functional: Add missing marks on tests
  * tests: functional: Set default screenshots dir as ./screenshots
  * doc: Fail when downloading images from Debian wiki fails
  * cockpit: Explicitly redirect to HTTPS as needed for WebSockets
  * apache: Don't set HSTS for .onion domain
  * wireguard: tests: Add functional tests
  * snapshots: Clarify that snapshots are take during updates too
  * coturn: Use wildcard listening address to fix startup issues
  * sso, users: Redirect to home page after logout
  * users: Clarify help message for authorization password
  * HACKING: Stop using setup.py as a way to run tests
  * email_server: Drop some unused code
  * roundcube: Add setting for local connection only
  * email_server: Drop showing diagnostics/repair and roundcube config

  [ James Valleroy ]
  * .gitignore: Add screenshots/
  * shaarli: Add backup component
  * shaarli: Add functional test
  * shaarli: Test adding a bookmark
  * locale: Update translation strings
  * doc: Fetch latest manual

  [ Coucouf ]
  * Translated using Weblate (French)

  [ 109247019824 ]
  * Translated using Weblate (Bulgarian)

  [ Michael Breidenbach ]
  * Translated using Weblate (Swedish)

  [ Nikita Epifanov ]
  * Translated using Weblate (Russian)

  [ Andrij Mizyk ]
  * Translated using Weblate (Ukrainian)

 -- James Valleroy <jvalleroy@mailbox.org>  Mon, 31 Jan 2022 20:04:57 -0500

freedombox (22.3) unstable; urgency=medium

  [ nautilusx ]
  * Translated using Weblate (German)

  [ ikmaak ]
  * Translated using Weblate (Dutch)

  [ Burak Yavuz ]
  * Translated using Weblate (Turkish)

  [ Eric ]
  * Translated using Weblate (Chinese (Simplified))

  [ Benedek Nagy ]
  * tt-rss: Allow published articles to be publicly available
  * Translated using Weblate (Hungarian)

  [ Jiří Podhorecký ]
  * Translated using Weblate (Czech)

  [ Sunil Mohan Adapa ]
  * container: Avoid a warning that interactive mode is intended
  * sso: Add missing captcha/rate limiting on SSO login
  * sso: Adjust URL to CAPTCHA page needed by Django security fix
  * upgrades: Allow matrix's new dependency to be installed
  * tests: functional: Fix setting domain name with active notifications
  * help: tests: Fix functional test to check for status logs

  [ James Valleroy ]
  * doc: Fetch latest manual

 -- James Valleroy <jvalleroy@mailbox.org>  Mon, 17 Jan 2022 20:17:22 -0500

freedombox (22.2) unstable; urgency=medium

  [ Dietmar ]
  * Translated using Weblate (German)
  * Translated using Weblate (Italian)

  [ ikmaak ]
  * Translated using Weblate (Dutch)

  [ Burak Yavuz ]
  * Translated using Weblate (Turkish)

  [ Eric ]
  * Translated using Weblate (Chinese (Simplified))

  [ Benedek Nagy ]
  * Translated using Weblate (Hungarian)
  * Translated using Weblate (Hungarian)
  * wireguard: Fix spelling
  * transmission: Fix capitalization
  * openvpn: Add link to IOS app
  * mumble: Change description to include iOS client app
  * radicale: Update Thunderbird URLs
  * i2p: Fix grammar in description
  * backups: Correct spelling of encryption protocols
  * networks: Fix reference to an option

  [ Jiří Podhorecký ]
  * Translated using Weblate (Czech)

  [ Johannes Keyser ]
  * Translated using Weblate (German)

  [ Michael Breidenbach ]
  * Translated using Weblate (Swedish)

  [ Sunil Mohan Adapa ]
  * help: Fix failing setup when manual directory is not available
  * debian, setup.py: Add dependency on python3-tomli
  * ikiwiki: Initialize shortcuts during post-init setup

  [ James Valleroy ]
  * locale: Update translation strings

 -- James Valleroy <jvalleroy@mailbox.org>  Tue, 11 Jan 2022 20:09:59 -0500

freedombox (22.1) unstable; urgency=medium

  [ ikmaak ]
  * Translated using Weblate (Dutch)
  * Translated using Weblate (Dutch)

  [ Benedek Nagy ]
  * Translated using Weblate (Hungarian)

  [ pesder ]
  * Translated using Weblate (Chinese (Traditional))

  [ James Valleroy ]
  * Translated using Weblate (Hungarian)
  * Translated using Weblate (Hungarian)
  * backups: Capitalize 'SSH' in template
  * config, upgrades: Specify submit button for tests
  * locale: Update translation strings
  * doc: Fetch latest manual

  [ Sunil Mohan Adapa ]
  * upgrades: Relabel from 'Update' to 'Software Update'
  * datetime: Explicitly list systemd-timesyncd as a dependency
  * storage: Skip tests if not enough disk space is available
  * package: Add diagnostic to check if a package is the latest version

  [ Petter Reinholdtsen ]
  * Translated using Weblate (Norwegian Bokmål)

  [ Michael Breidenbach ]
  * Translated using Weblate (Swedish)

  [ Jiří Podhorecký ]
  * Translated using Weblate (Czech)

  [ Fioddor Superconcentrado ]
  * Translated using Weblate (Spanish)

 -- James Valleroy <jvalleroy@mailbox.org>  Mon, 03 Jan 2022 19:51:35 -0500

freedombox (21.16) unstable; urgency=medium

  [ Burak Yavuz ]
  * Translated using Weblate (Turkish)

  [ Johannes Keyser ]
  * Translated using Weblate (German)

  [ Joseph Nuthalapati ]
  * tests: Fix app name in pytest.skip statement
  * cockpit: Make 'name' optional in Signal handlers
  * ejabberd: Make name option in Signal handlers
  * tests: functional: Skip MLDonkey app
  * monkeysphere: Drop app as it is not being used
  * diaspora: Drop app that was never finished.
  * tahoe-lafs: Drop app as it is not being used

  [ Sunil Mohan Adapa ]
  * roundcube: Allow upgrades using configuration file prompts
  * letsencrypt: Handle cert setup when an app wants all domains
  * email_server: Include postfix package in packages list
  * email_server: Fix issue with handling domain removal
  * email_server: Re-implement TLS configuration
  * email_server: Adjust TLS configuration parameters
  * email_server: Rename dovecot TLS configuration file for consistency
  * datetime: Fix checking when timesyncd will run on a system

  [ Coucouf ]
  * Translated using Weblate (French)

  [ Eric ]
  * Translated using Weblate (Chinese (Simplified))
  * Translated using Weblate (Chinese (Simplified))

  [ Jiří Podhorecký ]
  * Translated using Weblate (Czech)
  * Translated using Weblate (Czech)

  [ pesder ]
  * Translated using Weblate (Chinese (Traditional))
  * Translated using Weblate (Chinese (Traditional))

  [ Michael Breidenbach ]
  * Translated using Weblate (Swedish)

  [ James Valleroy ]
  * upgrades: Refactor dist upgrade process
  * upgrades: Cleanup dist upgrade steps specific to bullseye release
  * upgrades: Add type annotations to action
  * pyproject: Add domain marker
  * locale: Update translation strings
  * doc: Fetch latest manual

 -- James Valleroy <jvalleroy@mailbox.org>  Mon, 20 Dec 2021 20:58:00 -0500

freedombox (21.15) unstable; urgency=medium

  [ trendspotter ]
  * Translated using Weblate (Czech)

  [ James Valleroy ]
  * shaarli: Enable app
  * tests: Add 'domain' mark for apps that add/remove domains
  * locale: Update translation strings
  * doc: Fetch latest manual

  [ Petter Reinholdtsen ]
  * Translated using Weblate (Norwegian Bokmål)

  [ Sunil Mohan Adapa ]
  * dynamicdns: Update URLs to the new dynamic DNS server
  * firewall: Allow configuration upgrade to version 1.0.x
  * *: Drop unused manual_page at module level
  * app: Introduce API to setup an app
  * package: Add parameter to specify skipping package recommendations
  * package: Implement installing packages in the component
  * actions: Get list of packages from Packages components
  * security: Get the list of packages from Packages component
  * *: Drop use of managed_packages and rely on Packages component
  * doc/dev: Update documentation to not refer to managed_packages
  * actions/service: Drop unused list action
  * bind: Drop alias handling unnecessary in >= Bullseye
  * security: Drop use of managed_services in security report
  * daemon: Add new component to hold information about related daemons
  * actions/service: Drop use of managed_services for Daemon component
  * *: Drop use of managed_services, rely on Daemon component
  * doc/dev: Remove mention of managed_services
  * actions/letsencrypt: Drop use of managed_paths and use LE component
  * *: Drop use of unnecessary managed_paths
  * doc/dev: Drop discussion on managed_paths
  * package: Introduce component API for package conflicts
  * *: Drop module level package_conflicts and use component API
  * packages: Move checking for unavailable packages to component
  * app: Introduce API for managing setup state of the app
  * doc/dev: Remove outdated reference to init() at module level
  * *: Use the App's state management API
  * setup: Drop unused API for app's state management
  * *: Drop use of module level is_essential flag
  * *: Drop use of module level version
  * middleware, views: Reduce use of setup_helper
  * web_server: Drop use of loaded_modules and use App.list
  * first_boot: Drop use of loaded_modules and use App.list
  * security: Drop use of loaded_modules and use App.list
  * main: List apps instead of modules
  * setup: Run setup on apps instead of modules
  * setup: List dependencies for apps instead of modules
  * setup: Use apps instead of modules to determine running first setup
  * setup: Work on apps instead of modules for force upgrade
  * module_loader, app: Move app init to app module
  * *: Drop module level depends declaration
  * doc/dev: Drop reference to module level depends declaration
  * forms: Fix regression with TLS domain form in quassel and tt-rss
  * email_server: Simplify domain configuration form
  * email_server: Merge domain configuration with app view
  * letsencrypt: On domain removal, don't revoke certificate, keep it

  [ Johannes Keyser ]
  * Translated using Weblate (German)

 -- James Valleroy <jvalleroy@mailbox.org>  Mon, 06 Dec 2021 18:51:28 -0500

freedombox (21.14.1) unstable; urgency=high

  [ Sunil Mohan Adapa ]
  * config: Add packages component to a re-add zram-tools dependency

 -- James Valleroy <jvalleroy@mailbox.org>  Wed, 24 Nov 2021 10:36:25 -0500

freedombox (21.14) unstable; urgency=high

  [ Burak Yavuz ]
  * Translated using Weblate (Turkish)

  [ Michael Breidenbach ]
  * Translated using Weblate (Swedish)

  [ Sunil Mohan Adapa ]
  * app: Introduce separate method for post initialization operations
  * module_loader: Split app initialization into separate steps
  * avahi: Split app initialization
  * backups: Split app initialization
  * cockpit: Split app initialization
  * diagnostics: Split app initialization
  * dynamicdns: Split app initialization
  * email_server: Don't get domain name during initialization
  * config: Split app configuration
  * letencrypt: Split app initialization
  * names: Split app initialization
  * pagekite: Split app initialization
  * storage: Split app initialization
  * tor: Split app initialziation
  * upgrades: Split app initialziation
  * ejabberd: Split app initialziation
  * gitweb: Split app initialization
  * frontpage: Avoid URL reverse during Shortcut component construction
  * menu: Avoid reversing URL during Menu component construction
  * main: Drop initializing Django when listing dependencies (Closes: #999484)

  [ Andrij Mizyk ]
  * Translated using Weblate (Ukrainian)

  [ Joseph Nuthalapati ]
  * names: Create a generic TLS domain selection form
  * tt-rss: Allow selection of a domain name

  [ James Valleroy ]
  * debian: Fail build if no module dependencies found
  * datetime: Avoid error when systemctl is not available
  * locale: Update translation strings
  * doc: Fetch latest manual

 -- James Valleroy <jvalleroy@mailbox.org>  Mon, 22 Nov 2021 18:45:33 -0500

freedombox (21.13) unstable; urgency=medium

  [ Burak Yavuz ]
  * Translated using Weblate (Turkish)

  [ Andrij Mizyk ]
  * Translated using Weblate (Ukrainian)

  [ Michael Breidenbach ]
  * Translated using Weblate (Swedish)
  * Translated using Weblate (Swedish)

  [ Joseph Nuthalapati ]
  * utils: Fix ruamel.yaml deprecation warnings
  * components: Introduce new component - Packages
  * setup: Use packages from Packages component
  * components: Add docstrings & tutorial for Packages

  [ Sunil Mohan Adapa ]
  * email_server: Refactor the home directory page
  * email_server: Add button for setting up home directory
  * email_server: Turn home view into a simple page rather than a tab
  * email_server: Add button for managing aliases
  * email_server: Remove aliases view from tabs list
  * email_server: Add heading for manage aliases page
  * email_server: Reduce the size of headings for aliases/homedir pages
  * email_server: aliases: Add method for checking of an alias is taken
  * email_server: aliases: Using Django forms instead of custom forms
  * email_server: aliases: Drop validation already done by form
  * email_server: aliases: Move sanitizing to form
  * email_server: aliases: Drop unnecessary sanitizing
  * email_server: aliases: Drop unused sanitizing method
  * email_server: aliases: Drop unused regex
  * email_server: yapf formatting
  * email_server: aliases: Drop hash DB and use sqlite3 directly
  * email_server: aliases: Minor refactoring
  * email_server: aliases: Minor refactoring to DB schema
  * email_server: aliases: Minor refactor to list view
  * email_server: aliases: Fix showing empty alias list message
  * email_server: aliases: Refactor for simpler organization
  * email_server: tls: Drop unimplemented TLS forms/view
  * email_server: rspamd: Turn spam management link to a button
  * email_server: domains: Add button for domain management form
  * email_server: Remove tabs from the interface
  * email_server: homedir: Fix styling to not show everything as header
  * email_server: Minor refactor of license statement in templates
  * email_server: domains: Use Django forms and views
  * email_server: domains: Add validation to form
  * email_server: action: Refactor for simplicity
  * email_server: yapf formatting
  * log, email_server: Don't use syslog instead of journald
  * email_server: action: Add argument type checking for extra safety
  * email_server: Don't use user IDs when performing lookups
  * email_server: Lookup LDAP local recipients via PAM
  * email_server: dovecot: Authenticate using PAM instead of LDAP
  * email_server: dovecot: Don't deliver mail to home directory
  * email_server: Setup /var/mail, drop home setup view
  * email_server: Use rollback journal for aliases sqlite DB
  * security: Properly handle sandbox analysis of timer units

  [ Johannes Keyser ]
  * Translated using Weblate (German)

  [ James Valleroy ]
  * tests: Use background fixture for each test
  * bepasty: Use BaseAppTests for functional tests
  * bind: Use BaseAppTests for functional tests
  * calibre: Use BaseAppTests for functional tests
  * deluge: Use BaseAppTests for functional tests
  * ejabberd: Use BaseAppTests for functional tests
  * gitweb: Use BaseAppTests for functional tests
  * ikiwiki: Use BaseAppTests for functional tests
  * mediawiki: Use BaseAppTests for functional tests
  * mldonkey: Use BaseAppTests for functional tests
  * openvpn: Use BaseAppTests for functional tests
  * pagekite: Use BaseAppTests for functional tests
  * radicale: Use BaseAppTests for functional tests
  * samba: Use BaseAppTests for functional tests
  * shadowsocks, syncthing: Use BaseAppTests for functional tests
  * transmission: Use BaseAppTests for functional tests
  * tahoe: Use BaseAppTests for functional tests
  * tor: Use BaseAppTests for functional tests
  * tests: functional: Add diagnostics delay parameter
  * avahi: Use systemd sandboxing
  * samba: Use systemd sandboxing for smbd/nmbd
  * debian: Add python3-openssl to autopkgtest depends
  * locale: Update translation strings
  * doc: Fetch latest manual

 -- James Valleroy <jvalleroy@mailbox.org>  Mon, 08 Nov 2021 21:34:27 -0500

freedombox (21.12) unstable; urgency=medium

  [ Burak Yavuz ]
  * Translated using Weblate (Turkish)

  [ Andrij Mizyk ]
  * Translated using Weblate (Ukrainian)

  [ nautilusx ]
  * Translated using Weblate (German)
  * Translated using Weblate (German)

  [ Sunil Mohan Adapa ]
  * middleware: Don't show setup view to non-admin users
  * email_server: yapf formatting
  * email_server: Add a name for aliases view
  * email_server: Add heading for manage aliases page
  * email_server: Don't let the My Mail page to blank page
  * email_server: clients: Launch roundcube directly instead of app page
  * email_server: Move roundcube link from My Mail to description
  * storage: tests: Refactor disk tests for readability
  * storage: Pass optional mount point to partition expansion
  * storage: tests: Fix tests for expanding disk partitions
  * storage: tests: Convert class based tests to simple tests

  [ James Valleroy ]
  * tests: Add BaseAppTests class for common functional tests
  * tests: Add run diagnostics test to BaseAppTests
  * infinoted: Use BaseAppTests for functional tests
  * mumble: Use BaseAppTests for functional tests
  * roundcube: Use BaseAppTests for functional tests
  * avahi: Use BaseAppTests for functional tests
  * cockpit: Use BaseAppTests for functional tests
  * coturn: Use BaseAppTests for functional tests
  * i2p: Use BaseAppTests for functional tests
  * matrixsynapse: Use BaseAppTests for functional tests
  * minetest: Use BaseAppTests for functional tests
  * minidlna: Use BaseAppTests for functional tests
  * performance: Add backup support (no data)
  * performance: Use BaseAppTests for functional tests
  * privoxy: Use BaseAppTests for functional tests
  * quassel: Use BaseAppTests for functional tests
  * ssh: Use BaseAppTests for functional tests
  * zoph: Use BaseAppTests for functional tests
  * locale: Update translation strings
  * doc: Fetch latest manual

  [ 109247019824 ]
  * Translated using Weblate (Bulgarian)

  [ Coucouf ]
  * Translated using Weblate (French)

  [ trendspotter ]
  * Translated using Weblate (Czech)

 -- James Valleroy <jvalleroy@mailbox.org>  Mon, 25 Oct 2021 19:19:33 -0400

freedombox (21.11) unstable; urgency=medium

  [ Fioddor Superconcentrado ]
  * test: help: Add help view tests
  * test: Add tests for action utilities
  * tests: Improve handling of tests skipped by default
  * package: Add functions for removing packages
  * setup: Show and remove conflicts before installation
  * email: Manage known installation conflicts

  [ 109247019824 ]
  * Translated using Weblate (Bulgarian)

  [ Andrij Mizyk ]
  * Translated using Weblate (Ukrainian)

  [ James Valleroy ]
  * openvpn: Convert functional tests to non-BDD python format
  * pagekite: Convert functional tests to non-BDD python format
  * privoxy: Convert functional tests to non-BDD python format
  * tests: Add backups mark for openvpn, pagekite, privoxy
  * quassel: Convert functional tests to non-BDD python format
  * radicale: Convert functional tests to non-BDD python format
  * roundcube: Convert functional tests to non-BDD python format
  * searx: Convert functional tests to non-BDD python format
  * security: Convert functional tests to non-BDD python format
  * shadowsocks: Convert functional tests to non-BDD python format
  * sharing: Convert functional tests to non-BDD python format
  * snapshot: Convert functional tests to non-BDD python format
  * ssh: Convert functional tests to non-BDD python format
  * sso: Convert functional tests to non-BDD python format
  * storage: Convert functional tests to non-BDD python format
  * syncthing: Convert functional tests to non-BDD python format
  * tahoe: Convert functional tests to non-BDD python format
  * tor: Convert functional tests to non-BDD python format
  * transmission: Convert functional tests to non-BDD python format
  * ttrss: Convert functional tests to non-BDD python format
  * upgrades: Convert functional tests to non-BDD python format
  * zoph: Convert functional tests to non-BDD python format
  * users: Convert functional tests to non-BDD python format
  * tests: Add some missed marks for functional tests
  * tests: Drop step definitions
  * conftest: Skip functional tests if splinter not importable
  * locale: Update translation strings
  * doc: Fetch latest manual

  [ Sunil Mohan Adapa ]
  * d/control: Allow building with python interpreter of any arch
  * user: Accommodate Django 3.1 change for model choice iteration
  * settings: Choose password hashing complexity suitable for SBCs
  * pyproject.toml: Merge contents of pytest.ini
  * pyproject.toml: Merge contents of .converagerc
  * d/rules: Don't use setup.py to invoke tests, invoke directly instead
  * users: Help set language cookie when user profile is edited
  * sso, translation: Help set language cookie when user logins in
  * translation: Always set language cookie when switching language
  * *: Move all systemd service files from /lib to /usr
  * wordpress: Run service only if when installed and configured
  * calibre: Run service only if when installed
  * d/rules: Don't install and enable other systemd service files
  * storage: tests: functional: Fix tests always getting skipped
  * package: Remove unused import to fix pipeline
  * tests: Drop installation of pytest-bdd
  * performance: Cleanup code meant for cockpit version < 235
  * *: Always pass check= argument to subprocess.run()
  * ttrss: Fix daemon not running sometimes on startup
  * ttrss: Add systemd security hardening to daemon

  [ Joseph Nuthalapati ]
  * ttrss: tests: functional: Make subscription faster

 -- James Valleroy <jvalleroy@mailbox.org>  Mon, 11 Oct 2021 18:55:20 -0400

freedombox (21.10) unstable; urgency=medium

  [ Veiko Aasa ]
  * samba: tests: Convert functional tests to non-BDD python format

  [ James Valleroy ]
  * tests: Show warning when app not available
  * bepasty: Convert functional tests to non-BDD python format
  * bind: Convert functional tests to non-BDD python format
  * config: Convert functional tests to non-BDD python format
  * coturn: Convert functional tests to non-BDD python format
  * datetime: Convert functional tests to non-BDD python format
  * deluge: Convert functional tests to non-BDD python format
  * dynamicdns: Convert functional tests to non-BDD python format
  * ejabberd: Convert functional tests to non-BDD python format
  * help: Convert functional tests to non-BDD python format
  * ikiwiki: Convert functional tests to non-BDD python format
  * mediawiki: Convert functional tests to non-BDD python format
  * mldonkey: Convert functional tests to non-BDD python format
  * monkeysphere: Convert functional tests to non-BDD python format
  * mumble: Convert functional tests to non-BDD python format
  * locale: Update translation strings
  * doc: Fetch latest manual
  * debian: Set Standards-Version to 4.6.0

  [ Sunil Mohan Adapa ]
  * ikiwiki: tests: functional: Use newer splinter API for finding links
  * openvpn: tests: functional: Use newer splinter API for finding links
  * backups: tests: functional: Use newer splinter API for finding links
  * users: tests: functional: Use newer splinter API for finding links
  * mediawiki: tests: functional: Use newer splinter API for finding links
  * dynamicdns: tests: functional: Use newer splinter API for finding links
  * calibre: tests: functional: Use newer splinter API for finding links
  * tests: functional: Use newer splinter API for finding links
  * *: Use Django gettext functions instead of ugettext
  * pyproject: Make isort consistent across execution environments
  * *: Various isort fixes
  * *: Use django.urls.re_path() instead of its alias url()
  * signals: Drop provider args when creating Signal object
  * settings: Set Django auto field type explicitly
  * *: Use allow/denylist instead white/blacklist in comments
  * tests: Introduce fixtures to make it easy to test actions
  * calibre: tests: Use common fixtures for testing actions module
  * sso: tests: Use common fixtures for testing actions module
  * gitweb: tests: Use common fixtures for testing actions module
  * openvpn: tests: Use common fixtures for testing actions module
  * matrixsynapse: tests: Use common fixtures for testing actions module
  * ejabberd: tests: Use common fixtures for testing actions module
  * mediawiki: tests: Use common fixtures for testing actions module
  * views: Update utility for checking URL safety
  * sso: Update usage of OpenSSL crypt signing API

  [ Andrij Mizyk ]
  * Translated using Weblate (Ukrainian)
  * Translated using Weblate (Ukrainian)
  * Translated using Weblate (Ukrainian)
  * Translated using Weblate (Ukrainian)

  [ Dietmar ]
  * Translated using Weblate (German)
  * Translated using Weblate (Italian)

  [ Burak Yavuz ]
  * Translated using Weblate (Turkish)

  [ Michael Breidenbach ]
  * Translated using Weblate (Swedish)

  [ Johannes Keyser ]
  * Translated using Weblate (German)

 -- James Valleroy <jvalleroy@mailbox.org>  Mon, 27 Sep 2021 19:10:05 -0400

freedombox (21.9) unstable; urgency=medium

  [ Fioddor Superconcentrado ]
  * container: Don't fail if there's no fbx network
  * container: freedombox-develop callable from anywhere
  * lintian: Overrides for remove-on-upgrade dpkg conffiles flag

  [ James Valleroy ]
  * debian: Add gbp tag config
  * container: Update stable image for bullseye
  * backups: Add functional test to disable schedule backups
  * avahi: Convert functional tests to non-BDD python format
  * cockpit: Convert functional tests to non-BDD python format
  * i2p: Convert functional tests to non-BDD python format
  * infinoted: Convert functional tests to non-BDD python format
  * minetest: Convert functional tests to non-BDD python format
  * minidlna: Convert functional tests to non-BDD python format
  * performance: Convert functional tests to non-BDD python format
  * matrixsynapse: Convert functional tests to non-BDD python format
  * jsxc: Convert functional tests to non-BDD python format
  * backups: Convert functional tests to non-BDD python format
  * locale: Update translation strings
  * doc: Fetch latest manual

  [ Burak Yavuz ]
  * Translated using Weblate (Turkish)

  [ Michael Breidenbach ]
  * Translated using Weblate (Swedish)

  [ Andrij Mizyk ]
  * Translated using Weblate (Ukrainian)
  * Translated using Weblate (Ukrainian)
  * Translated using Weblate (Ukrainian)
  * Translated using Weblate (Ukrainian)
  * Translated using Weblate (Ukrainian)

  [ Tiago Zaniquelli ]
  * plinth: remove diagnose command

  [ Joseph Nuthalapati ]
  * apache: Drop support for SSLv3, TLSv1 and TLSv1.1
  * mediawiki: Backup and restore uploaded files
  * mediawiki: Bump version number for 1.35 upgrade
  * mediawiki: Enable a subset of default extensions
  * mediawiki: Switch to MediaWiki 2020 logo

  [ ikmaak ]
  * Translated using Weblate (Dutch)
  * Translated using Weblate (Dutch)
  * Translated using Weblate (Dutch)
  * Translated using Weblate (Dutch)
  * Translated using Weblate (Dutch)

  [ Sunil Mohan Adapa ]
  * mediawiki: tests: functional: Fix races after flipping flags
  * d/lintian-overrides: Drop override for a removed tag
  * d/lintian-overrides: Override message for not supporting sysvinit
  * d/lintian-overrides: Add override for manual outside .../doc/
  * d/lintian-overrides: Drop workaround for remove-on-upgrade dpkg flag
  * apache: Drop support for GnuTLS
  * apache: Enable and prioritize HTTP/2 protocol
  * apache: Setup Mozilla recommended configuration
  * container: Fix the update command for new web server
  * tests: Add some missing markers
  * web_framework, tests: Workaround captcha 0.5.6 vs. Django 3.2

  [ fliu ]
  * email: Fix self.critical not callable error
  * email: postconf.get_many_unsafe: batch query
  * email: configure postfix domain names

  [ Seyed mohammad ali Hosseinifard ]
  * Translated using Weblate (Persian)

  [ Veiko Aasa ]
  * gitweb: tests: Fix test failures if initial default branch is not master
  * gitweb: tests: Convert functional tests to non-BDD python format
  * gitweb: tests: functional: Fix test failure if initial default branch is not master

  [ Artem ]
  * Translated using Weblate (Russian)

  [ 109247019824 ]
  * Translated using Weblate (Bulgarian)

  [ 池边树下 ]
  * Translated using Weblate (Chinese (Simplified))

 -- James Valleroy <jvalleroy@mailbox.org>  Sat, 18 Sep 2021 09:47:06 -0400

freedombox (21.8) unstable; urgency=medium

  [ Andrij Mizyk ]
  * Translated using Weblate (Ukrainian)
  * Translated using Weblate (Ukrainian)
  * Translated using Weblate (Ukrainian)

  [ fliu ]
  * diagnostics: Allow underscores (_) in app names
  * doc/dev: Using mocking instead of importing external modules
  * email: Basic app to manage an email server
  * email: Enable LDAP by calling postconf in a thread-safe way
  * email: Implement `email_server ipc set_sasl` and `set_submission`
  * email: Set up local delivery (no spam filtering)
  * email: Code quality fixes
  * email: Fix enabling SMTPS; check return value
  * email: dovecot: Support user lookup by UID number
  * email: Address some code review comments
  * email: Install rspamd; proxy its web interface
  * email: Parse command arguments with a mutually exclusive group
  * email: mutex: create lock file as plinth user
  * email, plinth.log: Write more information to syslog
  * email: postconf: Handle postconf returning an empty key
  * email: audit: improve the speed of post-installation setup
  * email: Open lock file as plinth user
  * email: Support UID number lookup in Dovecot
  * email: diagnostics: Fix sudo permission problem
  * email: views: Implement tab rendering
  * email: Implement alias management
  * email: aliases: Use bootstrap styles
  * email: Add UI for creating the home directory
  * email: Add templates for TLS and domains
  * email: Implement view for setting up domains
  * email: postfix: Install LDAP map support
  * email: Implement spam sorting with sieve
  * email: apache: X-Robots-Tag header, full URL match
  * email: Implement auto-discovery
  * email: LMTP: remove the recipient's UID number from email headers
  * email: Code cleanup
  * email: Implement outbound mail filtering
  * email: Reload postfix in domain view
  * email: Code cleanup, address reviews
  * email: Local delivery: use full email address
  * email: postfix: dovecot: Set strong security parameters
  * email: setup: Find Let's Encrypt certificates
  * email: Documentation, code cleanup
  * email: setup: Configure Roundcube
  * email: Sender spoofing patch 1/2: domain rewriting
  * email: implemented service alert

  [ Sunil Mohan Adapa ]
  * doc/dev: Drop seemingly irrelevant automodule reference
  * container: Use keyserver.ubuntu.com as the default keyserver
  * d/lintian-overrides: Allow all systemd services paths
  * d/control: Drop wireless-tools as recommends
  * tests: functional: Add a convenience method to logout
  * wordpress: New app to manage a WordPress site/blog

  [ Petter Reinholdtsen ]
  * Translated using Weblate (Norwegian Bokmål)

  [ James Valleroy ]
  * security: Remove display of past vulnerabilities
  * locale: Update translation strings
  * doc: Fetch latest manual

 -- James Valleroy <jvalleroy@mailbox.org>  Mon, 30 Aug 2021 20:01:46 -0400

freedombox (21.7) unstable; urgency=low

  [ Allan Nordhøy ]
  * Translated using Weblate (Norwegian Bokmål)
  * Translated using Weblate (Norwegian Bokmål)

  [ Jacque Fresco ]
  * Translated using Weblate (Indonesian)

  [ Reza Almanda ]
  * Translated using Weblate (Indonesian)
  * Translated using Weblate (Indonesian)

  [ Besnik Bleta ]
  * Translated using Weblate (Albanian)

  [ 池边树下 ]
  * Translated using Weblate (Chinese (Simplified))

  [ Tiago Zaniquelli ]
  * tests: functional: storage: skip test List disks

  [ Oymate ]
  * Translated using Weblate (Bengali)

  [ whenwesober ]
  * Translated using Weblate (Indonesian)

  [ James Valleroy ]
  * ci: Disable autopkgtest
  * debian: Ensure fuse gets replaced by fuse3 (Closes: #990758)
    - Thanks to Andreas Beckmann <anbe@debian.org> for the patch.
  * action_utils: Separate function to hold freedombox package
  * action_utils: Use flag to indicate freedombox package has been held
    (Closes: #991292)
  * upgrades: Check for held freedombox package in manual update
  * upgrades: Check for held freedombox package daily
  * action_utils: Don't print when unholding freedombox package
  * vagrant: Update box name
  * ttrss: Allow upgrade to version 21
  * Update translation strings
  * doc: Fetch latest manual
  * Upload to unstable

  [ bruh ]
  * Translated using Weblate (Vietnamese)
  * Translated using Weblate (Vietnamese)

  [ Andrij Mizyk ]
  * Translated using Weblate (Ukrainian)
  * Translated using Weblate (Ukrainian)
  * Translated using Weblate (Ukrainian)
  * Translated using Weblate (Ukrainian)
  * Translated using Weblate (Ukrainian)
  * Translated using Weblate (Ukrainian)
  * Translated using Weblate (Ukrainian)
  * Translated using Weblate (Ukrainian)
  * Translated using Weblate (Ukrainian)
  * Translated using Weblate (Ukrainian)

  [ Johannes Keyser ]
  * Translated using Weblate (German)

 -- James Valleroy <jvalleroy@mailbox.org>  Mon, 16 Aug 2021 19:18:59 -0400

freedombox (21.6) experimental; urgency=medium

  [ ikmaak ]
  * Translated using Weblate (Dutch)
  * Translated using Weblate (German)

  [ Burak Yavuz ]
  * Translated using Weblate (Turkish)

  [ Michael Breidenbach ]
  * Translated using Weblate (Swedish)

  [ whenwesober ]
  * Translated using Weblate (Indonesian)
  * Translated using Weblate (Indonesian)

  [ Benedek Nagy ]
  * Translated using Weblate (Hungarian)

  [ James Valleroy ]
  * Translated using Weblate (Indonesian)
  * Translated using Weblate (Indonesian)
  * Translated using Weblate (Indonesian)
  * Translated using Weblate (Indonesian)
  * Translated using Weblate (Chinese (Simplified))
  * locale: Update translation strings
  * doc: Fetch latest manual

  [ Weblate ]
  * Added translation using Weblate (Sinhala)
  * Added translation using Weblate (Vietnamese)

  [ James Pan ]
  * Translated using Weblate (Chinese (Traditional))

  [ HelaBasa ]
  * Translated using Weblate (Sinhala)

  [ Johannes Keyser ]
  * Translated using Weblate (German)

  [ Coucouf ]
  * Translated using Weblate (French)
  * Translated using Weblate (French)

  [ ssantos ]
  * Translated using Weblate (Portuguese)

  [ 池边树下 ]
  * Translated using Weblate (Chinese (Simplified))

  [ Reza Almanda ]
  * Translated using Weblate (Indonesian)
  * Translated using Weblate (Indonesian)
  * Translated using Weblate (Indonesian)

  [ bruh ]
  * Translated using Weblate (Vietnamese)
  * Translated using Weblate (Vietnamese)
  * Translated using Weblate (Vietnamese)
  * Translated using Weblate (Vietnamese)

  [ Arshadashu ]
  * Translated using Weblate (Telugu)

  [ Joseph Nuthalapati ]
  * Translated using Weblate (Telugu)
  * Translated using Weblate (Telugu)
  * Translated using Weblate (Telugu)
  * Translated using Weblate (Telugu)
  * Translated using Weblate (Telugu)
  * Translated using Weblate (Telugu)

  [ uday17 ]
  * Translated using Weblate (Telugu)
  * Translated using Weblate (Telugu)
  * Translated using Weblate (Telugu)

  [ Sandeepbasva ]
  * Translated using Weblate (Telugu)

  [ Aurélien Couderc ]
  * Change backups submit button to fix translation issues

  [ chilumula vamshi krishna ]
  * Translated using Weblate (Telugu)

  [ Jacque Fresco ]
  * Translated using Weblate (Indonesian)
  * Translated using Weblate (Japanese)

 -- James Valleroy <jvalleroy@mailbox.org>  Mon, 31 May 2021 19:00:45 -0400

freedombox (21.5) experimental; urgency=medium

  [ Dietmar ]
  * Translated using Weblate (German)

  [ Karol Werner ]
  * Translated using Weblate (Polish)

  [ Michalis ]
  * Translated using Weblate (Greek)
  * Translated using Weblate (Greek)
  * Translated using Weblate (Greek)
  * Translated using Weblate (Greek)

  [ Fioddor Superconcentrado ]
  * Generating developer documentation.
  * config: Fix tests related to user home directory
  * Translated using Weblate (Spanish)

  [ ikmaak ]
  * Translated using Weblate (Dutch)

  [ Burak Yavuz ]
  * Translated using Weblate (Turkish)
  * Translated using Weblate (Turkish)
  * Translated using Weblate (Turkish)

  [ Veiko Aasa ]
  * deluge, mldonkey, syncthing, transmission: Depend on nslcd.service
  * deluge: Fix daemon user not in freedombox-share group after installation
  * users: Fix unit test failures when LDAP is empty

  [ Sunil Mohan Adapa ]
  * ssh, apache: Make fail2ban use systemd journald backend by default
  * security: Move fail2ban default configuration to this app
  * security: Ensure that fail2ban is not re-enabled on version increment
  * security: Increment app version to reload fail2ban
  * action_utils: Introduce utility for masking services
  * config: Disable rsyslog and syslog forwarding
  * config: Install and configure zram for swap
  * Update copyright year

  [ James Valleroy ]
  * debian: Add coverage to autopkgtest
  * ci: Merge with Salsa CI pipeline
  * config: Convert entered domain name to lower case
  * dynamicdns: Wait after changing domain name in tests
  * dynamicdns: Convert entered domain name to lower case
  * pagekite: Convert entered kite name to lower case
  * config, dynamicdns, pagekite: Remove incorrect use of str
  * letsencrypt: Always return a diagnostics result
  * diagnostics: Use lock to protect results
  * coturn: Validate TURN URIs if provided in form
  * locale: Update translation strings
  * doc: Fetch latest manual

  [ Max Rockatansky ]
  * security: Clarify vulnerability count and provide link to more info

  [ Joseph Nuthalapati ]
  * docs: Improve Developer Documentation index page
  * container: distribution as environment variable
  * ejabberd: STUN/TURN configuration
  * coturn: Mention ejabberd in app description

  [ Michael Breidenbach ]
  * Translated using Weblate (Swedish)
  * Translated using Weblate (Swedish)

  [ nautilusx ]
  * Translated using Weblate (German)

  [ Reza Almanda ]
  * Translated using Weblate (Indonesian)

  [ Aditya Pratap Singh ]
  * container: Work in the absence of systemd in PATH, for eg. in Arch

  [ Kirill Schmidt ]
  * first_boot: Use session to verify first boot welcome step

  [ fliu ]
  * HACKING.md: added some troubleshooting information
  * container script: Must convert env. var. string to a Path object

  [ Johannes Keyser ]
  * Translated using Weblate (German)

  [ whenwesober ]
  * Translated using Weblate (Indonesian)

  [ 池边树下 ]
  * Translated using Weblate (Chinese (Simplified))

  [ Weblate ]
  * Added translation using Weblate (Albanian)

  [ Besnik Bleta ]
  * debian: Add Albanian (sq) locale
  * Translated using Weblate (Albanian)

  [ Carlos Henrique Lima Melara ]
  * doc: Add filename to code snippets in tutorial
  * docs: Add missing imports in tutorial
  * docs: Set the `version` attribute as required instead of optional

 -- James Valleroy <jvalleroy@mailbox.org>  Mon, 19 Apr 2021 20:23:23 -0400

freedombox (21.4) unstable; urgency=medium

  [ Petter Reinholdtsen ]
  * Translated using Weblate (Norwegian Bokmål)

  [ Allan Nordhøy ]
  * Translated using Weblate (Norwegian Bokmål)

  [ ikmaak ]
  * Translated using Weblate (Dutch)

  [ Burak Yavuz ]
  * Translated using Weblate (Turkish)

  [ James Valleroy ]
  * plinth: Disable start rate limiting for service
  * upgrades: Disable searx during dist-upgrade
  * locale: Update translation strings
  * doc: Fetch latest manual

  [ Dietmar ]
  * Translated using Weblate (German)
  * Translated using Weblate (Italian)
  * Translated using Weblate (German)
  * Translated using Weblate (Italian)

  [ Coucouf ]
  * Translated using Weblate (French)

  [ Michael Breidenbach ]
  * Translated using Weblate (Swedish)

  [ Sunil Mohan Adapa ]
  * ui: Fix buttons jumping on click in snapshots page
  * matrix-synapse, coturn: Fix minor pipeline failures

  [ Benedek Nagy ]
  * Translated using Weblate (Hungarian)

  [ Kornelijus Tvarijanavičius ]
  * Translated using Weblate (Lithuanian)

  [ Joseph Nuthalapati ]
  * coturn: Add new component for usage of coturn by other apps
  * coturn: Minor refactor view to use utility to generate URIs
  * coturn: Remove advanced flag, make app visible to all
  * matrix-synapse: Auto configure STUN/TURN using coturn server
  * matrix-synapse: Update description to talk about TURN configuration

 -- James Valleroy <jvalleroy@mailbox.org>  Sun, 28 Feb 2021 20:57:00 -0500

freedombox (21.3) unstable; urgency=medium

  [ Oğuz Ersen ]
  * Translated using Weblate (Turkish)

  [ ikmaak ]
  * Translated using Weblate (Dutch)

  [ Burak Yavuz ]
  * Translated using Weblate (Turkish)

  [ Michael Breidenbach ]
  * Translated using Weblate (Swedish)

  [ Michalis ]
  * Translated using Weblate (Greek)

  [ James Valleroy ]
  * upgrades: Mark string as no-python-format
  * locale: Update translation strings
  * upgrades: Only check free space bytes before dist upgrade
  * upgrades: Add 10 minute delay before apt update
  * upgrades: Disable apt snapshots during dist upgrade
  * locale: Update translation strings
  * doc: Fetch latest manual

  [ John Lines ]
  * gitignore: Ignore files generated during package build
  * zoph: Add new app to organize photos

  [ Sunil Mohan Adapa ]
  * tests: functional: Introduce step def. to check if app is enabled
  * zoph: Make app unavailable in Buster

  [ Aurélien Couderc ]
  * sharing: Improve shares group access description

  [ Fioddor Superconcentrado ]
  * HACKING: Link download page for Geckodriver.
  * Translated using Weblate (Spanish)

 -- James Valleroy <jvalleroy@mailbox.org>  Thu, 11 Feb 2021 17:59:49 -0500

freedombox (21.2) unstable; urgency=medium

  [ Burak Yavuz ]
  * Translated using Weblate (Turkish)
  * Translated using Weblate (Turkish)

  [ Sunil Mohan Adapa ]
  * radicale: Allow older 2.x release to upgrade to 3.x
  * backups: schedule: tests: Fix failures due to long test run
  * minidlna: Minor refactor of media directory handling
  * minidlna: Implement force upgrading from older version
  * jsxc: Fix issues with jQuery >= 3.5.0

  [ Veiko Aasa ]
  * calibre: Fix freedombox.local inaccessible after enabling app
  * mediawiki: Fix app installation process doesn't display status information
  * plinth: Show running spinner when app installation is in progress

  [ James Valleroy ]
  * upgrades: Return reason when checking for dist upgrade
  * upgrades: Get result of start-dist-upgrade
  * upgrades: Move start-dist-upgrade result string to app
  * upgrades: Add notifications for dist upgrade
  * tests: Update functional tests default config
  * roundcube: Allow upgrade to 1.4.*
  * locale: Update translation strings
  * doc: Fetch latest manual

  [ Dietmar ]
  * Translated using Weblate (German)
  * Translated using Weblate (Italian)

  [ ikmaak ]
  * Translated using Weblate (Spanish)
  * Translated using Weblate (Dutch)
  * Translated using Weblate (Swedish)
  * Translated using Weblate (Russian)
  * Translated using Weblate (Hungarian)

  [ Coucouf ]
  * Translated using Weblate (French)
  * Translated using Weblate (French)

  [ Алексей Докучаев ]
  * Translated using Weblate (Russian)

  [ Stanisław Stefan Krukowski ]
  * Translated using Weblate (Polish)

  [ Oymate ]
  * Translated using Weblate (Bengali)

  [ Fioddor Superconcentrado ]
  * Translated using Weblate (Spanish)

  [ Joseph Nuthalapati ]
  * matrix-synapse: python3-psycopg2 from backports
  * upgrades: Increment version for MatrixSynapse 1.26
  * mediawiki: Set default logo to mediawiki.png

  [ nautilusx ]
  * Translated using Weblate (German)

 -- James Valleroy <jvalleroy@mailbox.org>  Sat, 06 Feb 2021 00:33:34 -0500

freedombox (21.1) unstable; urgency=medium

  [ ikmaak ]
  * Translated using Weblate (German)
  * Translated using Weblate (Spanish)
  * Translated using Weblate (Dutch)
  * Translated using Weblate (Polish)
  * Translated using Weblate (Danish)
  * Translated using Weblate (French)
  * Translated using Weblate (Italian)
  * Translated using Weblate (Norwegian Bokmål)
  * Translated using Weblate (Dutch)
  * Translated using Weblate (Portuguese)
  * Translated using Weblate (Swedish)
  * Translated using Weblate (Russian)
  * Translated using Weblate (Chinese (Simplified))
  * Translated using Weblate (Persian)
  * Translated using Weblate (Gujarati)
  * Translated using Weblate (Hindi)
  * Translated using Weblate (Czech)
  * Translated using Weblate (Ukrainian)
  * Translated using Weblate (Hungarian)
  * Translated using Weblate (Lithuanian)
  * Translated using Weblate (Slovenian)
  * Translated using Weblate (Bulgarian)
  * Translated using Weblate (Greek)
  * Translated using Weblate (Galician)
  * Translated using Weblate (Serbian)

  [ Burak Yavuz ]
  * Translated using Weblate (Turkish)

  [ John Doe ]
  * Translated using Weblate (Turkish)
  * Translated using Weblate (Turkish)

  [ Doma Gergő ]
  * Translated using Weblate (Hungarian)

  [ Ouvek Kostiva ]
  * Translated using Weblate (Chinese (Traditional))

  [ James Valleroy ]
  * tahoe: Disable app
  * setup: Enable essential apps that use firewall
  * upgrades: Requires at least 5 GB free space for dist upgrade
  * locale: Update translation strings
  * doc: Fetch latest manual

  [ Veiko Aasa ]
  * syncthing: Create LDAP group name different from system group
  * syncthing: Hide unnecessary security warning
  * sharing: Update functional test to use syncthing-access group
  * plinth: Fix disable daemon when service alias is provided
  * container script: Various improvements

  [ Sunil Mohan Adapa ]
  * ui: js: Make select all checkbox option available more broadly
  * ui: css: New style for select all checkbox
  * backups: tests: Fix a typo in test case name
  * backups: Allow comments to be added to archives during backup
  * backups: Allow storing root repository details
  * backups: repository: Introduce a prepare method
  * backups: repository: Simplify handling of remote repo properties
  * backups: Introduce backup scheduling
  * backups: Add a schedule to each repository
  * backups: Trigger schedules every hour
  * backups: Add UI to edit schedules
  * backups: Add a notification to suggest users to enable schedules
  * backups: Show notification on error during scheduled backups
  * networks: Remove unused import to fix flake8 failure
  * performance: Fix failure to start due to lru_cache in stable

  [ Allan Nordhøy ]
  * Translated using Weblate (Norwegian Bokmål)

  [ Fred LE MEUR ]
  * performance: Fix web client link to Cockpit

  [ Milan ]
  * Translated using Weblate (Czech)

  [ crlambda ]
  * Translated using Weblate (Chinese (Traditional))

  [ Fioddor Superconcentrado ]
  * networks: Separate the delete button and color it differently
  * network: Minor refactoring in a test
  * network: Minor refactoring, new is_primary() function
  * networks: Change connection type to a radio button
  * networks: Use radio buttons for network modes
  * networks: Prevent unintended changes to primary connection.
  * networks: Hide deactivate/remove buttons for primary connections
  * Translated using Weblate (Spanish)

 -- James Valleroy <jvalleroy@mailbox.org>  Mon, 25 Jan 2021 21:08:22 -0500

freedombox (21.0) unstable; urgency=medium

  [ Dietmar ]
  * Translated using Weblate (German)

  [ ikmaak ]
  * Translated using Weblate (German)
  * Translated using Weblate (Dutch)
  * Translated using Weblate (Spanish)
  * Translated using Weblate (French)

  [ Burak Yavuz ]
  * Translated using Weblate (Turkish)

  [ Doma Gergő ]
  * Translated using Weblate (Hungarian)

  [ Veiko Aasa ]
  * functional tests: Make tests compatible with pytest-bdd v4.0
  * ejabberd: functional tests: Wait until the jsxc buddy list is loaded
  * users: Skip action script tests if LDAP is not set up
  * functional-tests: Fix installation errors in install.sh script
  * dev-container: Add subcommand to run tests
  * gitweb: tests: functional: Fix test failures in localized environment
  * dev-container: 'up' command: Show banner also when container is already
    running
  * dev-container: Add command to print container IP address
  * tests: functional: Improve creating users in tests
  * gitweb: Add functional tests for git-access group
  * plinth: Fix daemon is enabled check when service alias is provided

  [ ullli ]
  * mumble: Updated mumla and removed plumble from clients list

  [ Johannes Keyser ]
  * Translated using Weblate (German)

  [ Sunil Mohan Adapa ]
  * apache2: Allow downloads in openvpn and backups with latest browsers
  * backups: Don't open a new window for downloading backups
  * openvpn: Don't show running status on download profile button
  * app: component: Add app_id and app properties
  * app: Add locked flag
  * backups: Add new component for backup and restore
  * backups: Use the backup component in all apps
  * doc: dev: Update documentation for using backup component
  * app: info: Move client validation to info component
  * doc: dev: Update documentation on calling clients validation
  * doc: dev: Update the tutorial to reflect latest API/code
  * radicale: Fix backup and restore of configuration

  [ Michael Breidenbach ]
  * Translated using Weblate (Swedish)

  [ James Valleroy ]
  * users: Avoid test error if ldapsearch is not available
  * upgrades: Ensure freedombox package is upgraded during dist upgrade
  * upgrades: Add service for dist upgrade
  * upgrades: Install python3-systemd for unattended-upgrades
  * upgrades: Don't allow needrestart to restart freedombox-dist-upgrade
  * upgrades: Check before starting dist upgrade process
  * upgrades: Write dist-upgrade service file in /run
  * upgrades: Restart FreedomBox service at end of dist-upgrade
  * upgrades: Use full path to searx action script
  * upgrades: Hold tt-rss during dist upgrade, if available
  * locale: Update translation strings
  * doc: Fetch latest manual

  [ Stanisław Stefan Krukowski ]
  * Translated using Weblate (Polish)

  [ Joseph Nuthalapati ]
  * transmission: Show port forwarding information
  * transmission: Update description

 -- James Valleroy <jvalleroy@mailbox.org>  Mon, 11 Jan 2021 19:57:44 -0500

freedombox (20.21) unstable; urgency=medium

  [ Johannes Keyser ]
  * Translated using Weblate (German)

  [ Fioddor Superconcentrado ]
  * Translated using Weblate (Spanish)
  * Translated using Weblate (Spanish)

  [ Joseph Nuthalapati ]
  * deluge: Sync apache2 config with Transmission
  * deluge: Functional tests for bit-torrent group

  [ Michael Breidenbach ]
  * Translated using Weblate (Swedish)

  [ Veiko Aasa ]
  * apache: Create snake oil certificate if not exists
  * users: Remove timeout when creating Samba user
  * security: Fix access denied for user daemon from cron

  [ n0nie4HP ]
  * Translated using Weblate (Polish)
  * Translated using Weblate (Polish)

  [ spectral ]
  * calibre: Fix manual page name

  [ James Valleroy ]
  * upgrades: Allow grub-pc upgrade without reinstalling grub
  * upgrades: Update searx search engines during dist upgrade
  * locale: Update translation strings
  * doc: Fetch latest manual
  * debian: Bump standards version to 4.5.1

  [ Nikita Epifanov ]
  * Translated using Weblate (Russian)

  [ ikmaak ]
  * Translated using Weblate (Polish)

  [ Doma Gergő ]
  * Translated using Weblate (Hungarian)

 -- James Valleroy <jvalleroy@mailbox.org>  Mon, 28 Dec 2020 21:08:41 -0500

freedombox (20.20.1) unstable; urgency=medium

  [ Reg Me ]
  * Translated using Weblate (Dutch)

  [ ikmaak ]
  * Translated using Weblate (Dutch)
  * Translated using Weblate (German)
  * Translated using Weblate (Dutch)

  [ Burak Yavuz ]
  * Translated using Weblate (Turkish)

  [ Sunil Mohan Adapa ]
  * pagekite: Drop unused subdomain widget
  * pagekite: cosmetic: Minor yapf changes
  * clients: Fix a duplicated HTML ID
  * ui: Adopt a consistent and new table style
  * ui: Make all tables responsive
  * ui: css: Use rem as the primary unit
  * ui: Drop italic style on app name and sections in card listing
  * jsxc: Drop loading text on the login button
  * firewall: New styling for status stable
  * ui: Consistently use the btn-toolbar class for all toolbars
  * help: Make the button normal size in about page
  * users: Drop cancel button show submit as danger in delete page
  * help, power, index: ui: Drop remaining uses of &raquo;
  * ui: index: Don't show too large a help message
  * HACKING: Add suggestion not over-use Bootstrap utility classes
  * ui: Fix form error styling using bootstrap 3 style
  * jslicense.html: Drop minor styling
  * ui: Introduce common styling for two column list group
  * calibre: Use common styling for libraries list
  * pagekite: Use common styling for custom services
  * ikiwiki: Use common styling for wiki/blog list
  * gitweb: Use common styling for repo list
  * users: Use common styling for users list
  * networks: Use common styling for showing network connection
  * networks: Use common styling for Wi-Fi network list
  * networks: Use table for styling network connection list
  * firewall: Split CSS styling into separate file
  * monkeysphere: Split CSS styling into a separate file
  * samba: Split CSS styling into separate file
  * upgrades: Split CSS styling into a separate file
  * backups: Split CSS styling into a separate file
  * storage: Split CSS styling into a separate file
  * sharing: Split CSS styling into a separate file
  * letsencrypt: Split CSS styling into a separate file
  * help: Split CSS styling into a separate file
  * first_setup: Use template variable to refresh page
  * ui: Use common styling to hide logo during firstboot
  * firstboot: Use bootstrap for logo styling
  * pagekite: Eliminate inline styling
  * help: Show version information as an alert
  * ui: Avoid inline styling for setting progress bar width
  * apache2: Disallow all inline styling in sandbox settings
  * ui: Fix warning button colors

  [ achalaramu ]
  * Migrate bootstrap 4 from bootstrap 3

  [ Veiko Aasa ]
  * gitweb: Make functional tests compatible with pytest-bdd v4.0
  * javascript: Fix disabled submit buttons when navigating back to a page

  [ James Valleroy ]
  * tests: Skip initial update
  * help: Update status log test
  * config: Skip homepage test on buildd (Closes: #977527)
  * doc: Fetch latest manual

 -- James Valleroy <jvalleroy@mailbox.org>  Sat, 19 Dec 2020 19:18:42 -0500

freedombox (20.20) unstable; urgency=medium

  [ ikmaak ]
  * Translated using Weblate (Dutch)
  * Translated using Weblate (Dutch)

  [ Burak Yavuz ]
  * Translated using Weblate (Turkish)

  [ ssantos ]
  * Translated using Weblate (Portuguese)

  [ Johannes Keyser ]
  * Translated using Weblate (German)

  [ Thomas Vincent ]
  * Translated using Weblate (French)

  [ Michael Breidenbach ]
  * Translated using Weblate (Swedish)

  [ Fioddor Superconcentrado ]
  * Translated using Weblate (Spanish)
  * config: Add user websites as choices for homepage config
  * config: rename functions (improve readability)

  [ James Valleroy ]
  * config: Mark test_homepage_field as needs_root
  * mumble: Implement force upgrade for 1.3.*
  * upgrades: Hold mumble-server during dist upgrade
  * locale: Update translation strings
  * doc: Fetch latest manual

  [ Veiko Aasa ]
  * apache: Add app name
  * snapshot: Check that / is a btrfs subvolume before setup
  * diagnostics: Improve exception handling in app diagnostics
  * diagnostics: Show app name and fallback to app id if not exist
  * templates: Make toggle button responsive

 -- James Valleroy <jvalleroy@mailbox.org>  Mon, 14 Dec 2020 19:31:00 -0500

freedombox (20.19) unstable; urgency=medium

  [ ikmaak ]
  * Translated using Weblate (Dutch)
  * Translated using Weblate (Dutch)
  * Translated using Weblate (Dutch)
  * Translated using Weblate (German)
  * Translated using Weblate (Dutch)
  * Translated using Weblate (Dutch)

  [ Fioddor Superconcentrado ]
  * networks: Apply translation to a tooltip.
  * bepasty: Apply translation to autogenerated comments.
  * snapshots: Translate snapshot types (field description)
  * Translated using Weblate (Spanish)

  [ Joseph Nuthalapati ]
  * OpenVPN: Create user group "vpn"
  * openvpn: Add functional tests for user group "vpn"
  * openvpn: Deny access to users not in group "vpn"

  [ James Valleroy ]
  * upgrades: Add first boot step to run initial update
  * upgrades: Add progress page for initial update
  * upgrades: Fix flag name in info message
  * upgrades: Hold freedombox package during dist upgrade
  * upgrades: Use apt_hold contextmanager
  * upgrades: Print steps in dist-upgrade
  * upgrades: Fix sources list for dist upgrade from buster
  * sso: Add test to generate ticket
  * locale: Update translation strings
  * doc: Fetch latest manual
  * debian: Add python3-openssl as build dependency for tests

  [ Veiko Aasa ]
  * Samba: UI: Show toggle buttons and share names

  [ Oymate ]
  * Translated using Weblate (Bengali)

 -- James Valleroy <jvalleroy@mailbox.org>  Mon, 30 Nov 2020 18:37:52 -0500

freedombox (20.18.1) unstable; urgency=medium

  [ Burak Yavuz ]
  * Translated using Weblate (Turkish)
  * Translated using Weblate (Turkish)

  [ Hetgyl ]
  * Translated using Weblate (French)
  * Translated using Weblate (French)
  * Translated using Weblate (French)
  * Translated using Weblate (French)
  * Translated using Weblate (French)
  * Translated using Weblate (French)
  * Translated using Weblate (French)
  * Translated using Weblate (French)
  * Translated using Weblate (French)
  * Translated using Weblate (French)
  * Translated using Weblate (French)
  * Translated using Weblate (French)

  [ Reg Me ]
  * Translated using Weblate (Dutch)
  * Translated using Weblate (Dutch)

  [ Oğuz Ersen ]
  * Translated using Weblate (Turkish)

  [ Thomas Vincent ]
  * Translated using Weblate (French)
  * Translated using Weblate (French)
  * Translated using Weblate (French)
  * Translated using Weblate (French)
  * Translated using Weblate (French)
  * Translated using Weblate (French)
  * Translated using Weblate (French)
  * Translated using Weblate (French)
  * Translated using Weblate (French)
  * Translated using Weblate (French)
  * Translated using Weblate (French)

  [ Petter Reinholdtsen ]
  * Translated using Weblate (Norwegian Bokmål)

  [ Joseph Nuthalapati ]
  * sso: Fix regression in auth-pubtkt configuration

  [ Dietmar ]
  * Translated using Weblate (German)
  * Translated using Weblate (Italian)

  [ Fioddor Superconcentrado ]
  * Translated using Weblate (Spanish)

  [ Diego Roversi ]
  * Translated using Weblate (Italian)

  [ ikmaak ]
  * Translated using Weblate (Dutch)

  [ Michael Breidenbach ]
  * Translated using Weblate (Swedish)

  [ James Valleroy ]
  * Translated using Weblate (French)
  * doc: Fetch latest manual

 -- James Valleroy <jvalleroy@mailbox.org>  Mon, 23 Nov 2020 18:37:38 -0500

freedombox (20.18) unstable; urgency=medium

  [ Hetgyl ]
  * Translated using Weblate (French)

  [ Reg Me ]
  * Translated using Weblate (Dutch)
  * Translated using Weblate (Dutch)
  * Translated using Weblate (Dutch)
  * Translated using Weblate (Dutch)

  [ Joseph Nuthalapati ]
  * coverage: Omit files under tests/ directories
  * ci: Add --cov-config to the coverage command
  * openvpn: Cleanup easyrsa 2 to 3 upgrade code
  * openvpn: Function to detect ECC/RSA configuration
  * openvpn: ECC: Setup and Migration
  * openvpn: Remove explicit setup step
  * openvpn: Improve migrate_to_ecc template
  * openvpn: Remove opinion on which curve to use
  * openvpn: client configuration for RSA and ECC
  * gitlabci: Update Dockerfile and script

  [ Ralf Barkow ]
  * Translated using Weblate (German)

  [ Fioddor Superconcentrado ]
  * Translated using Weblate (Spanish)

  [ Matthias Dellweg ]
  * Enable dynamicdns module to handle IPv6

  [ Dietmar ]
  * Translated using Weblate (Italian)

  [ James Valleroy ]
  * locale: Update translation strings
  * doc: Fetch latest manual

 -- James Valleroy <jvalleroy@mailbox.org>  Mon, 16 Nov 2020 20:49:24 -0500

freedombox (20.17.1) experimental; urgency=medium

  [ Burak Yavuz ]
  * Translated using Weblate (Turkish)
  * Translated using Weblate (Turkish)

  [ Dietmar ]
  * Translated using Weblate (German)
  * Translated using Weblate (Italian)

  [ Joseph Nuthalapati ]
  * ci: Fix flake8 errors
  * pubtkt: Fix Python format language errors

  [ James Valleroy ]
  * debian: Rename source package to freedombox
  * doc: Fetch latest manual

 -- James Valleroy <jvalleroy@mailbox.org>  Sat, 07 Nov 2020 08:02:53 -0500

plinth (20.17) unstable; urgency=medium

  [ Fioddor Superconcentrado ]
  * package: i18n: Mark progress status strings for translation
  * networks: i18n: Mark string for translation on delete page
  * networks: i18n: Mark various strings for translation
  * notifications: i18n: Mark app names and extra data for translation
  * networks: css: Make button wider in network list
  * Translated using Weblate (Spanish)

  [ Sunil Mohan Adapa ]
  * backups: i18n: Mark form success messages for translation
  * doc: wikiparser: Fix issue with running parser outside doc/ dir
  * upgrades: Disable the option when not able to dist upgrade
  * ci: Split testing stages into smaller stages

  [ Coucouf ]
  * Translated using Weblate (French)
  * Translated using Weblate (French)

  [ Burak Yavuz ]
  * Translated using Weblate (Turkish)
  * Translated using Weblate (Turkish)

  [ Nikita Epifanov ]
  * Translated using Weblate (Russian)

  [ Jens Molgaard ]
  * Translated using Weblate (Danish)

  [ Petter Reinholdtsen ]
  * Translated using Weblate (Norwegian Bokmål)

  [ Praveen Illa ]
  * Translated using Weblate (Telugu)

  [ James Valleroy ]
  * Translated using Weblate (Danish)
  * ci: Run wikiparser doctests
  * wikiparser: Exit with return value 1 on test failure
  * upgrades: Add a setting to enable dist upgrade
  * locale: Update translation strings
  * doc: Fetch latest manual

  [ Michael Breidenbach ]
  * Translated using Weblate (German)
  * Translated using Weblate (Swedish)

  [ marklin0913 ]
  * Added translation using Weblate (Chinese (Traditional))

  [ Joseph Nuthalapati ]
  * mediawiki: Ensure password file is not empty
  * mediawiki: Add action to set domain name

  [ Dietmar ]
  * Translated using Weblate (German)
  * Translated using Weblate (Italian)

  [ Radek Pasiok ]
  * Translated using Weblate (Polish)

  [ Onurb ]
  * apache: setup uwsgi by default

 -- James Valleroy <jvalleroy@mailbox.org>  Mon, 02 Nov 2020 19:45:57 -0500

plinth (20.16) unstable; urgency=medium

  [ Oğuz Ersen ]
  * Translated using Weblate (Turkish)

  [ Burak Yavuz ]
  * Translated using Weblate (Turkish)
  * Translated using Weblate (Turkish)

  [ Nikita Epifanov ]
  * Translated using Weblate (Russian)

  [ Allan Nordhøy ]
  * Translated using Weblate (Norwegian Bokmål)
  * Translated using Weblate (Chinese (Simplified))
  * Translated using Weblate (Slovenian)
  * Translated using Weblate (Greek)
  * Translated using Weblate (Norwegian Bokmål)

  [ Veiko Aasa ]
  * diagnostics: Show low system memory notifications
  * notifications: Show severity level on every notification

  [ Coucouf ]
  * Translated using Weblate (French)

  [ James Valleroy ]
  * app: Add donation links in dropdown menu
  * debian: Add Brazilian Portuguese debconf templates translation
    (Closes: #972449)
    - Thanks to Adriano Rafael Gomes for the translation.
  * locale: Update translation strings
  * doc: Fetch latest manual

  [ Fioddor Superconcentrado ]
  * upgrades: Add status section showing version and upgrade status
  * diagnostics: Lazy format all diagnostic test strings properly
  * Translated using Weblate (Spanish)
  * help: Link to updates page when new version is available
  * updates: Eliminate delay and better status for manual upgrade

  [ Michael Breidenbach ]
  * Translated using Weblate (Swedish)

  [ Sunil Mohan Adapa ]
  * calibre: Add link to donation page
  * app: Make the donation button more prominent
  * calibre: Update group description to reflect 'using' app

 -- James Valleroy <jvalleroy@mailbox.org>  Mon, 19 Oct 2020 20:42:32 -0400

plinth (20.15) unstable; urgency=medium

  [ Coucouf ]
  * Translated using Weblate (French)
  * Translated using Weblate (French)
  * Translated using Weblate (French)
  * Translated using Weblate (French)

  [ Joseph Nuthalapati ]
  * bepasty: Change default permissions to 'read'
  * calibre: Add new e-book library app
  * calibre: Minor changes to app description
  * container: Handle edge cases with container update

  [ Fioddor Superconcentrado ]
  * HACKING: Add extra development requirements
  * CONTRIBUTING: Require flake8 compliance
  * Translated using Weblate (Spanish)
  * HACKING.md: Re-organised contents according to onboarding journey
  * Translated using Weblate (Spanish)

  [ Sunil Mohan Adapa ]
  * module_loader, web_framework: Update console log messages
  * dynamicdns: Drop unnecessary code to set app as enabled
  * pagekite: Don't announce unconfigured kite as a valid domain
  * pagekite: Don't update names module if not installed
  * tor: Don't check if enabled when not installed
  * tests: functional: Simplify calling the login helper
  * doc: Before fetching, drop all old to cleanup deleted pages/images
  * coturn: Don't handle certificates if not installed
  * quassel: Don't handle certificates if not installed
  * quassel: Fix minor typo
  * mumble: Store and use a single domain for TLS certificate setup
  * doc: dev: Link to list of potential apps from tutorial
  * coturn: Don't handle certificates if not installed
  * quassel: Don't handle certificates if not installed
  * users: Deal with admin user already existing during first boot
  * users: cosmetic: Yapf refactoring
  * *: Minor flake8 fixes
  * debian/control: Add sshpass as build dependency

  [ Michael Breidenbach ]
  * Translated using Weblate (Swedish)

  [ ssantos ]
  * Translated using Weblate (Portuguese)

  [ Phil Morrell ]
  * mumble: configure letsencrypt component

  [ Burak Yavuz ]
  * Translated using Weblate (Turkish)

  [ Petter Reinholdtsen ]
  * Translated using Weblate (Norwegian Bokmål)

  [ Veiko Aasa ]
  * ssh: action script: Require user credentials when editing ssh keys
  * users: Require admin credentials when creating or editing a user
  * container: Assign virtual network interface to trusted firewall zone

  [ James Valleroy ]
  * upgrades: Extend function to check for normal dist availability
  * upgrades: Detect and upgrade to next stable release
  * upgrades: Set a flag so interrupted dist-upgrade can be continued
  * upgrades: Check free space before dist-upgrade
  * locale: Update translation strings
  * doc: Fetch latest manual

 -- James Valleroy <jvalleroy@mailbox.org>  Mon, 05 Oct 2020 19:25:41 -0400

plinth (20.14.1) unstable; urgency=high

  [ Burak Yavuz ]
  * Translated using Weblate (Turkish)

  [ Nikita Epifanov ]
  * Translated using Weblate (Russian)

  [ JC Staudt ]
  * minidlna: Fix typo DNLA -> DLNA

  [ Sunil Mohan Adapa ]
  * cockpit: Don't show home page icon to non-admin users
  * module_loader: Load/process all essential modules before others

  [ Petter Reinholdtsen ]
  * Translated using Weblate (Norwegian Bokmål)

  [ Dietmar ]
  * Translated using Weblate (German)

  [ Coucouf ]
  * Translated using Weblate (French)

  [ James Valleroy ]
  * doc: Fetch latest manual

 -- James Valleroy <jvalleroy@mailbox.org>  Wed, 23 Sep 2020 07:37:53 -0400

plinth (20.14) unstable; urgency=high

  [ Fioddor Superconcentrado ]
  * Translated using Weblate (Spanish)
  * Translated using Weblate (Spanish)
  * sudo user needed for container
  * Branch-out
  * Specify machine
  * Fix typo
  * post-processor: Solve 1908 fixing the wiki links fix
  * Translated using Weblate (Spanish)
  * Translated using Weblate (Spanish)
  * jsxc, sharing: Add 'Learn more...' link for help pages
  * wireguard: Add 'Learn more...' link for help page
  * doc: wikiparser: Resolve URLs for locally available pages
  * HACKING.md: Instructions for container-related troubleshooting
  * i18n: Mark strings missed for translation
  * snapshots: Clarify description for disabling yearly snapshots

  [ Doma Gergő ]
  * Translated using Weblate (Hungarian)
  * Translated using Weblate (Hungarian)

  [ Sunil Mohan Adapa ]
  * upgrades: Minor isort fix
  * upgrades: Remove unused context variable
  * security: Don't show report button as part of backports notice
  * upgrades: security: Don't with the technical term 'backports' in UI
  * matrixsynapse: Allow upgrade to version 1.17
  * backups: Make app available by default
  * samba: cosmetic: Minor yapf fixes
  * container: unstable: Handle interface naming for systemd < 245
  * storage: Fix expanding partitions on GPT partition tables
  * matrixsynapse: Rename Riot to Element
  * ejabberd, mumble, wireguard: Update Apple app links
  * menu: Update documentation to clarify that icons can be files
  * frontpage: Fix documentation related to renamed parameter
  * bepasty: Make description a private variable
  * bepasty: Expand app description
  * bepasty: Tighten permissions on the uwsgi socket
  * infinoted, syncthing: Fix minor typo in a comment
  * bepasty: Add diagnostics tests on app URL
  * bepasty: Minor fixes
  * bepasty: tests: functional: Add a password before removing all
  * bepasty: Resize SVG to 512x512 for consistency with other icons
  * bepasty: Add "Snippet" in category/short description
  * bepasty: Update UI strings for permissions
  * bepasty: Require at least one permission on a password
  * bepasty: Simplify configuration file handling
  * js: Don't show running status on buttons pulled to right
  * diagnostics: Prevent showing running status on diagnostics menu item
  * help, networks: Clarify i18n different contexts for "Manual"
  * radicale: Stop service during backup and restore
  * radicale: tests: functional: Add test for backup/restore
  * doc: Recompile when parser script changes
  * doc: wikiparser: Handle processing instructions
  * doc: wikiparser: Fix attachment URLs in regular links
  * doc: wikiparser: When processing single pages, ignore header/footer
  * doc: wikiparser: Generate colspec for tables
  * doc: wikiparser: Handle table of contents macro without parenthesis
  * doc: wikiparser: Handle more paragraph breakers
  * doc: wikiparser: Parse content inside a comment
  * doc: wikiparser: Allow empty lines between list items
  * doc: wikiparser: Fix parsing URLs, simplify plain text parsing
  * doc: wikiparser: Resolve relative URLs
  * doc: wikiparser: Preserve spaces during parsing and generation
  * doc: wikiparser: Handle existing # in links, don't append again
  * doc: wikiparser: Assign text to URLs that don't provide them
  * doc: wikiparser: Handle wiki links starting with a /
  * doc: wikiparser: Allow lists to started with just spaces
  * doc: wikiparser: Strip spaces from attachment's text
  * doc: wikiparser: Place anchors inside paragraphs
  * doc: wikiparser: Sort imagedata properties
  * doc: wikiparser: Retain the text for icons
  * doc: wikiparser: Set icon dimensions to old values (temporarily)
  * doc: wikiparser: Handle empty table cells
  * doc: wikiparser: Fix some flake8 warnings
  * doc: wikiparser: Improve links relative to included files
  * doc: wikiparser: Fix issue with parsing inline code blocks
  * doc: wikiparser: Handle markup inside italic/bold markup
  * doc: wikiparser: Format text inside admonitions properly
  * doc: Drop post processor as it is not needed anymore
  * doc: wikiparser: Incorporate post processing fixes
  * doc: Simplify make file by eliminating targets for intermediates
  * doc: wikiparser: Add note about some incorrect links
  * doc: Update the test script for wikiparser
  * manual: Fetch latest images
  * doc: Fetch latest manual
  * firewall: Use service files for showing port forwarding info
  * firewall: Show port forwarding info in tabular format
  * kvstore: Allow module to be imported before Django init
  * networks: Expose API to get/set network meta info
  * firewall: Show port forwarding info contextually
  * doc: wikiparser: Fix a minor flake8 issue
  * doc: wikiparser: Fix issue with some URL containing dup. lang part
  * doc: wikiparser: Make it easier to run with a #! at the top
  * doc: wikiparser: Reduce build verbosity
  * upgrades: Fix issue with checking if backports is current
  * upgrades: Separate concepts for backports enabled vs. requested
  * upgrades, security: Use consistent terminology 'activate'
  * backports: When upgrading from older version, assumed requested
  * package: Add ability to reinstall a package
  * matrixsynapse: Perform a one time conversion to new config format
  * doc: manual: Fetch latest manual, remove non-existent images/pages
  * doc: wikiparser: Use icons from the icons directory
  * doc: wikiparser: Show icons with full size
  * doc: manual: Replace manual icons to drop CC 2.5 license
  * deluge: Use older icon to drop CC 2.0 license

  [ Joseph Nuthalapati ]
  * searx: Add functional test for app availability
  * container: Add unstable distribution
  * functional-tests: Fix instructions for running functional tests
  * functional-tests: Use latest version of splinter
  * framework: Remove module init() functions
  * wireguard: Remove hardcoded Windows client version
  * functional-tests: splinter 0.14.0 is in PyPI
  * apps: Remove Coquelicot
  * matrix-synapse: Upgrade to 1.19
  * container: Use builds with build-deps included

  [ James Valleroy ]
  * ci: Allow fuse to be installed
  * tests: functional: Strip trailing / from FREEDOMBOX_URL
  * ejabberd: Use new ruamel.yaml API and allow duplicate keys
  * locale: Update translation strings
  * doc: Fetch latest manual
  * debian: Add gbp dch config
  * debian: Fix use of wildcard path in copyright
  * debian: Split copyright paragraph to avoid lintian error
  * radicale: Remove code to handle 1.x
  * doc: Fetch latest manual
  * bepasty: New app for file upload and sharing
  * bepasty: Add public access config form
  * bepasty: Fetch manual page
  * locale: Update translation strings
  * doc: Add moinmoin wiki parser
  * wikiparser: Fix spaces, multi-line, languages, icons
  * doc: Use Makefile to fetch raw wiki files
  * doc: Add icons used in manual
  * manual: Add raw wiki files of included pages
  * manual: Remove checked-in xml files
  * wikiparser: Don't render Admonition with style comment
  * test-wikiparser: Remove fixes.xslt step
  * debian: Add unit tests to autopkgtest
  * apache: Disable mod_status (CVE-2020-25073)
  * debian: Don't show first wizard secret on command line
  * debian: Remove unused vars from postinst
  * matrixsynapse: Use conf.d snippets
  * upgrades: Change backports activation message wording
  * upgrades: Display correct backports info for unstable
  * upgrades: Add first boot step to configure backports
  * upgrades: Use kvstore and then file to determine if backports are enabled
  * debian: Temporarily revert source package rename
  * locale: Update translation strings
  * doc: Fetch latest manual

  [ Veiko Aasa ]
  * samba: Hide common system partitions
  * ikiwiki: Validate a path when deleting wiki or blog
  * ssh: Disallow managing keys for the root user
  * debian: Add newline to end of /var/lib/plinth/firstboot-wizard-secret
  * functional-tests: snapshot: Skip if filesystem doesn't support snapshots
  * container: Randomize btrfs partition UUID
  * gitweb: Fix enable auth webserver component on app init
  * gitweb: Add ability to change default branch

  [ Павел Протасов ]
  * Translated using Weblate (Russian)

  [ Michael Breidenbach ]
  * Translated using Weblate (German)
  * Translated using Weblate (Swedish)
  * Translated using Weblate (German)
  * Translated using Weblate (Swedish)
  * Translated using Weblate (German)
  * Translated using Weblate (Swedish)

  [ ikmaak ]
  * Translated using Weblate (Dutch)
  * Translated using Weblate (Dutch)

  [ Burak Yavuz ]
  * Translated using Weblate (Turkish)
  * Translated using Weblate (Turkish)
  * Translated using Weblate (Turkish)
  * Translated using Weblate (Turkish)

  [ Xosé M ]
  * Translated using Weblate (Galician)

  [ Jens Molgaard ]
  * Translated using Weblate (Danish)

  [ Nikita Epifanov ]
  * Translated using Weblate (Russian)
  * Translated using Weblate (Russian)

  [ Dietmar ]
  * Translated using Weblate (German)

  [ Johannes Keyser ]
  * Translated using Weblate (German)

  [ Diego Roversi ]
  * Translated using Weblate (Italian)

  [ Artem ]
  * Translated using Weblate (Russian)

  [ Ralf Barkow ]
  * Translated using Weblate (German)

  [ Reg Me ]
  * Translated using Weblate (Dutch)
  * Translated using Weblate (Dutch)

  [ Q.-A. Nick ]
  * upgrades, security: Update the messages describing backports

 -- James Valleroy <jvalleroy@mailbox.org>  Tue, 15 Sep 2020 17:03:43 -0400

freedombox (20.13) unstable; urgency=medium

  [ Sunil Mohan Adapa ]
  * Rename source package from plinth to freedombox.

  [ Veiko Aasa ]
  * minidlna: Do not expose statistics over public web

  [ Benjamin Ortiz ]
  * backups: Allow remote repository usernames to start with numbers

  [ James Valleroy ]
  * upgrades: Update apt cache before manual update
  * upgrades: Parameterize backports dist name
  * upgrades: Use current release codename when enabling backports
  * upgrades: Use codename to pin freedombox from backports
  * security: Move backports notice to security page
  * upgrades: Add button to activate backports
  * upgrades: Use only sources file to determine if backports enabled
  * upgrades: Check that backports is for current release
  * upgrades: Rewrite apt prefs file when activating backports
  * upgrades: Enable backports for testing only in development mode
  * upgrades: Show dist of backports to be activated
  * upgrades: Split apt preferences into 2 files
  * upgrades: Refactor use of lsb_release
  * locale: Update translation strings
  * doc: Fetch latest manual

  [ Allan Nordhøy ]
  * Translated using Weblate (Norwegian Bokmål)

  [ Tang Zongxun ]
  * Translated using Weblate (Chinese (Simplified))

  [ Doma Gergő ]
  * Translated using Weblate (Hungarian)

 -- Federico Ceratto <federico@debian.org>  Sat, 18 Jul 2020 12:14:08 +0100

plinth (20.12.1) unstable; urgency=high

  [ nautilusx ]
  * Translated using Weblate (German)

  [ Robert Pollak ]
  * Translated using Weblate (German)

  [ J. Lavoie ]
  * Translated using Weblate (French)

  [ Petter Reinholdtsen ]
  * Translated using Weblate (Norwegian Bokmål)

  [ Sunil Mohan Adapa ]
  * cfg, frontpage: Ignore errors while reading config and shortcuts

  [ Milo Ivir ]
  * Translated using Weblate (German)

 -- James Valleroy <jvalleroy@mailbox.org>  Sun, 05 Jul 2020 15:40:30 -0400

plinth (20.12) unstable; urgency=medium

  [ Oğuz Ersen ]
  * Translated using Weblate (Turkish)

  [ Sunil Mohan Adapa ]
  * Translated using Weblate (Telugu)
  * transmission: tests: functional: Fix to wait properly
  * ttrss: tests: functional: Fix to wait properly
  * tor: tests: functional: Fix to wait properly on progress page
  * users: tests: functional: Leave no-language as final setting
  * mldonkey: tests: functional: Wait for frame to load properly
  * snapshot: tests: functional: Delete all snapshots properly
  * ejabberd: tests: functional: Fixes for no implicit waiting
  * syncthing: tests: functional: Fix to wait properly
  * tests: functional: Remove implicit and explicit wait times
  * tests: functional: Allow parallel installation of apps
  * d/control: Add python3-systemd as a dependency
  * apache: Add ssl-cert package as dependency
  * storage: Use DBus directly for listing disks
  * storage: Fix regression with showing error messages
  * storage: Use UDisks information as primary source
  * storage: Don't show empty progress bar for disks not mounted
  * storage: Remove rule to not automount system disks with no paritions
  * storage: Don't auto-mount loopback devices except in develop mode
  * storage: Allow ejecting any device not in fstab or crypttab
  * storage: Ignore eject failures if filesystems unmounted properly
  * backups: Remove an unnecessary print() statement
  * Translated using Weblate (Telugu)
  * container: Remove sqlite3 file early enough
  * storage: Don't log exception of disk space check fails
  * storage: Use mount info instead of disk info for free space warning
  * notifications: Fix issue with redirection on dismiss
  * views: Drop use of private Django utility
  * cfg: Don't fallback to develop config if main is not found
  * cfg: Drop the default configuration file
  * frontpage: Read custom shortcuts from multiple locations
  * frontpage: Drop empty custom shortcut files
  * cfg: Allow loading multiple configuration files
  * cfg: For develop mode, overlay on top of regular configuration
  * context_processor: tests: Use already available config fixture
  * cfg: Eliminate the need for 'root' directory in configuration
  * cfg: Move /plinth.config to plinth/develop.config
  * cfg: Rename configuration file to freedombox.config
  * d/tests/control: Rename Plinth to FreedomBox in a comment
  * cfg: Read configuration from .d files and multiple locations
  * frontpage: Load shortcuts from .d directories too
  * frontpage: Read from .d files too
  * cfg: Remove redundant data in develop.config
  * cfg: Remove comments in test data
  * cfg: In develop mode, use /var/lib for DB and sessions
  * web_framework: Split initialization into two parts
  * web_framework: Don't create Django secret key when listing depends
  * log: Allow setting the default log level before log configuration
  * main: List dependencies without writing to disk
  * d/rules: vagrant: INSTALL.md: Fix installing dependencies
  * *: Drop files paths in data/var
  * doc: Update manual page with configuration file changes
  * network: test: Fix race condition when deleting connections
  * storage: tests: Ignore cases needing loop devices when not available
  * actions: tests: Fix test failures due order of fixtures
  * tests: Use develop configuration for most tests
  * templates: Disable button and show spinner on submit for all forms
  * backups: Remove custom handling of progress on the restore button
  * js: Simplify auto-refresh page logic
  * jsxc: Remove inline javascript
  * apache: Set CSP and other common security headers
  * apache: Relax CSP to allow web workers for JSXC
  * locale: Update translation strings

  [ ferhad.necef ]
  * Translated using Weblate (Russian)

  [ Thomas Vincent ]
  * Translated using Weblate (French)

  [ Joseph Nuthalapati ]
  * Translated using Weblate (Telugu)

  [ wind ]
  * Translated using Weblate (Russian)

  [ James Valleroy ]
  * upgrades: Combine into single page with manual update
  * upgrades: Skip enable-auto in develop mode
  * debian: Add nscd >= 2 as dependency
  * upgrades: Append unattended-upgrades-dpkg.log for more detail
  * storage: Handle multi-line text in functional test
  * apt: Run `apt-get -f install` before other commands
  * apt: Run `dpkg --configure -a` before other actions
  * upgrades: Skip enabling backports on testing and unstable
  * networks: Remove firewall zone warning
  * networks: Correct wording of internet connection form

  [ Veiko Aasa ]
  * functional-tests: Handle connection error when web server restarts
  * functional-tests: Skip tests if app is not available in distribution
  * functional-tests: Fix page not fully loaded errors when taking backups
  * functional-tests: Remove unnecessary wait when navigating to module

  [ Michael Breidenbach ]
  * Translated using Weblate (German)
  * Translated using Weblate (Swedish)

  [ Fioddor Superconcentrado ]
  * Translated using Weblate (Spanish)

  [ Pavel Borecki ]
  * Translated using Weblate (Czech)

  [ Éfrit ]
  * Translated using Weblate (French)

  [ Jens Molgaard ]
  * Translated using Weblate (Danish)

 -- Sunil Mohan Adapa <sunil@medhas.org>  Mon, 29 Jun 2020 16:39:33 -0700

plinth (20.11) unstable; urgency=medium

  [ Thomas Vincent ]
  * Translated using Weblate (French)

  [ Petter Reinholdtsen ]
  * Translated using Weblate (Norwegian Bokmål)

  [ Michael Breidenbach ]
  * Translated using Weblate (German)
  * Translated using Weblate (Swedish)

  [ Sunil Mohan Adapa ]
  * *: Remove use of Turbolinks library
  * web_framework: Reduce verbosity of DB migration process
  * container: Add script to manage systemd-nspawn containers for dev.
  * container: Fix upgrading of freedombox
  * matrixsynapse: Handle upgrade to versions 1.15.x

  [ James Valleroy ]
  * upgrades: Don't enable backports on Debian derivatives
  * upgrades: Use a custom service for manual update
  * locale: Update translation strings
  * doc: Fetch latest manual
  * debian: Update renamed lintian tag

  [ Ralf Barkow ]
  * Translated using Weblate (German)

  [ aiman an ]
  * Added translation using Weblate (Arabic (Saudi Arabia))
  * Translated using Weblate (Arabic (Saudi Arabia))

  [ WaldiS ]
  * Translated using Weblate (Polish)

  [ Luis A. Arizmendi ]
  * Translated using Weblate (Spanish)

 -- James Valleroy <jvalleroy@mailbox.org>  Mon, 15 Jun 2020 19:55:45 -0400

plinth (20.10) unstable; urgency=high

  [ Joseph Nuthalapati ]
  * backups: Add optional field - Name
  * functional-tests: Use Name attribute in backups
  * functional-tests: Move @backups to Scenario level
  * functional-tests: Leave tor+http test disabled
  * tests: functional: Document running tests in parallel
  * tests: functional: Add pytest-xdist to install.sh

  [ Sunil Mohan Adapa ]
  * openvpn: Use app toggle button and common app view
  * tests: functional: Merge into main source hierarchy
  * storage: Fix failing path validation unit tests
  * tests: functional: cosmetic: flake8 fixes
  * tests: functional: Re-organize step definitions and helper methods
  * coturn: Fix functional test for backup/restore
  * ttrss: Fix functional tests
  * snapshot: Fix functional test to account for non-removable snapshots
  * test: functional: Fix for Apache restart after domain change
  * tor: Fix problems with running a relay
  * mldonkey: Add app to freedombox-share group
  * samba: Add clients information
  * cockpit: Promote for advanced storage/firewalld/networking ops
  * firewall: Mention that internal services are available over VPN
  * firewall: Don't show tun interface in internal zone warning
  * minidlna: Add link to manual page
  * minidlna: Fix i18n for name of the app
  * pagekite: Fix expired certificates causing connection failures

  [ Luis A. Arizmendi ]
  * Translated using Weblate (Spanish)

  [ Etienne ]
  * Translated using Weblate (French)

  [ Artem ]
  * Translated using Weblate (Russian)

  [ fred1m ]
  * ikiwiki: Enable 'attachment' plugin by default

  [ James Valleroy ]
  * utils: Handle removal of axes.get_version()
  * debian: Mark doc packages as Multi-Arch: foreign
  * firewall: Minor spelling fix
  * radicale: Fix link in description to clients
  * users: Avoid error when user's groups cannot be parsed
  * templates: Fix setup state check
  * locale: Update translation strings
  * doc: Fetch latest manual

  [ Allan Nordhøy ]
  * Translated using Weblate (Norwegian Bokmål)
  * Translated using Weblate (Czech)
  * Translated using Weblate (Hungarian)
  * Translated using Weblate (Greek)

 -- James Valleroy <jvalleroy@mailbox.org>  Mon, 01 Jun 2020 20:06:53 -0400

plinth (20.9) unstable; urgency=medium

  [ Petter Reinholdtsen ]
  * Translated using Weblate (Norwegian Bokmål)

  [ James Valleroy ]
  * snapshot: Set as essential module
  * functional_tests: snapshot: Skip delete all when there are no snapshots
  * quassel: Use systemd sandboxing features
  * minidlna: Move sysctl config to /etc/sysctl.d/50-freedombox.conf
  * upgrades: Add needrestart to restart services as needed
  * upgrades: Enable Automatic-Reboot option of unattended-upgrades
  * locale: Update translation strings
  * doc: Fetch latest manual

  [ Michael Breidenbach ]
  * Translated using Weblate (German)
  * Translated using Weblate (Swedish)

  [ Fioddor Superconcentrado ]
  * Folder remained unrenamed. Should have changed along with git links.

  [ Sunil Mohan Adapa ]
  * snapshot: Fix issues with restore and delete
  * performance: Add basic functional tests
  * daemon: Allow using an alias when enabling a daemon
  * bind: Add daemon alias for bind9 -> named
  * daemon: bind: cosmetic: yapf, isort formatting
  * firewall: Reload firewalld so it works with newly installed services
  * glib: Allow scheduling non-repeating tasks in separate threads
  * notification: Expand and clarify restriction on id property
  * storage: Auto-mount disks, notify of failing disks
  * package: Fix error log when checking if package manager is busy
  * power: cosmetic: Fix flake8 warnings
  * first_setup: Fix regression with logo not showing
  * minidlna: cosmetic: isort fixes
  * mediawiki: Stop jobrunner during backup/restore
  * minidlna: Stop daemon during backup/restore
  * mumble: Stop server during backup/restore
  * quassel: Fix stopping server during backup/restore
  * tor: Fix stopping server during backup/restore
  * upgrades: Always schedule a reboot at 02:00 local time
  * upgrades: Add information about service restart and system reboot
  * performance: Launch the Cockpit graphs directly if possible

  [ Joseph Nuthalapati ]
  * samba: Change description to Network File Storage
  * functional-tests: Skip network setup wizard
  * functional-tests: Move Disable tests to the end

  [ fred1m ]
  * performance: Add app for system monitoring

  [ Luis A. Arizmendi ]
  * Translated using Weblate (Spanish)

  [ Artem ]
  * Translated using Weblate (Russian)

 -- James Valleroy <jvalleroy@mailbox.org>  Mon, 18 May 2020 19:42:49 -0400

plinth (20.8) unstable; urgency=medium

  [ Luis A. Arizmendi ]
  * Translated using Weblate (Spanish)
  * Translated using Weblate (Spanish)

  [ Joseph Nuthalapati ]
  * Translated using Weblate (Telugu)
  * Translated using Weblate (Telugu)
  * HACKING: More detailed instructions for VirtualBox
  * HACKING: Correction to macOS package manager name

  [ Nektarios Katakis ]
  * syncthing: add to freedombox-share group

  [ Veiko Aasa ]
  * users: Try-restart service after service is added to the sharing group
  * datetime: Handle timesyncd service runs conditionally
  * minidlna: Add functional tests that enable and disable application
  * minidlna: Make app installable inside unprivileged container

  [ Sunil Mohan Adapa ]
  * web_server: Suppress warnings that static directories don't exist
  * debian: Remove timer to setup repositories properly
  * static: Use SVG logo during first wizard welcome step
  * static: Reduce the size of the background noise image
  * mediawiki: Reuse existing images in functional tests
  * setup.py: Don't install/ship .po files
  * static: Don't ship visual design file and unused images
  * storage: Fix tests by wrestling with auto-mounting of disks
  * HACKING: Minor indentation fix
  * *: Update links to repository and project page
  * ci: Update link to container in Docker registry
  * coturn: New app to manage Coturn TURN/STUN server
  * datetime: Refactor handling systemd-timesyncd not running in VMs
  * datetime: Don't expect synced time in diagnostics inside VMs
  * mediawiki: Partial fix for installing on testing
  * datetime: Disable diagnostics when no tests are available

  [ James Valleroy ]
  * d/copyright: Fix path to visual_design
  * data: Print hostname and IP addresses before console login
  * snapshot: Fix message when not available
  * snapshot: Fix title
  * locale: Update translation strings
  * debian: Use debhelper compat level 13
  * doc: Fetch latest manual

  [ Artem ]
  * Translated using Weblate (Russian)

  [ nautilusx ]
  * Translated using Weblate (German)

  [ Fioddor Superconcentrado ]
  * Directions to install VirtualBox when it's not part of the Debian-based
    distro, like Buster.

  [ Anonymous ]
  * Translated using Weblate (Spanish)

  [ Nathan ]
  * Translated using Weblate (French)

  [ Michael Breidenbach ]
  * Translated using Weblate (Swedish)

  [ fred1m ]
  * mumble: Add Mumla to the list of clients

 -- James Valleroy <jvalleroy@mailbox.org>  Mon, 04 May 2020 20:33:35 -0400

plinth (20.7) unstable; urgency=medium

  [ Coucouf ]
  * Translated using Weblate (French)

  [ vihor ]
  * Translated using Weblate (Serbian)

  [ Localisation Lab ]
  * Translated using Weblate (French)

  [ Joseph Nuthalapati ]
  * Translated using Weblate (Telugu)

  [ Veiko Aasa ]
  * gitweb: Improve error handling when creating repository

  [ James Valleroy ]
  * upgrades: Allow installation of python3-twisted from backports
  * matrixsynapse: Handle upgrade to 1.12.*
  * locale: Update translation strings
  * doc: Fetch latest manual

  [ Fioddor Superconcentrado ]
  * HACKING: Clarify where commands should be run

 -- James Valleroy <jvalleroy@mailbox.org>  Mon, 20 Apr 2020 18:38:52 -0400

plinth (20.6.1) unstable; urgency=medium

  [ James Valleroy ]
  * users: Fix regression where form help_text line was dropped
  * debian: Add firmware-ath9k-htc to Recommends
  * doc: Fetch latest manual

  [ Allan Nordhøy ]
  * gitweb: Use proper ellipsis char when showing clone progress
  * Translated using Weblate (Norwegian Bokmål)
  * Translated using Weblate (German)

  [ Coucouf ]
  * Translated using Weblate (French)
  * Translated using Weblate (French)

  [ Manuela Silva ]
  * Translated using Weblate (Portuguese)

  [ nautilusx ]
  * Translated using Weblate (German)

  [ Jeannette L ]
  * Translated using Weblate (German)
  * Translated using Weblate (French)
  * Translated using Weblate (Italian)

  [ wind ]
  * Translated using Weblate (Russian)

  [ vihor ]
  * Translated using Weblate (Serbian)

 -- James Valleroy <jvalleroy@mailbox.org>  Sat, 11 Apr 2020 09:56:43 -0400

plinth (20.6) unstable; urgency=medium

  [ wind ]
  * Translated using Weblate (Russian)

  [ Thomas Vincent ]
  * Translated using Weblate (French)
  * Translated using Weblate (French)

  [ Alice Kile ]
  * app: Separate app enable/disable form from config form

  [ Sunil Mohan Adapa ]
  * pagekite: Fix functional tests
  * monkeysphere: Making styling more specific to avoid interference
  * networks: Make styling more specific to avoid interference
  * syncthing: Update description to mention 'syncthing' group

  [ Michael Breidenbach ]
  * Translated using Weblate (German)

  [ Coucouf ]
  * Translated using Weblate (French)
  * Translated using Weblate (French)
  * Translated using Weblate (French)
  * Translated using Weblate (French)
  * Translated using Weblate (French)
  * Translated using Weblate (French)
  * Translated using Weblate (French)
  * Translated using Weblate (French)
  * Translated using Weblate (French)

  [ Pavel Borecki ]
  * Translated using Weblate (Czech)

  [ James Valleroy ]
  * radicale: Support upgrade to any 2.x version
  * packages: Mark freedombox package as held during package installs
  * packages: Keep existing hold if already set
  * locale: Update translation strings
  * doc: Fetch latest manual
  * debian: Cleanup overrides for jsxc symlinks

  [ Allan Nordhøy ]
  * Translated using Weblate (German)
  * Translated using Weblate (French)
  * Translated using Weblate (Italian)
  * Translated using Weblate (Hindi)

  [ Joseph Nuthalapati ]
  * users: Add component for managing users and groups
  * yapf: Update conf to add blank line before nested class/def
  * cosmetic: Minor yapf and other fixes
  * app: Fix grammar in developer documentation string
  * ikiwiki: Disable edits. Add moderation of comments
  * Translated using Weblate (Telugu)
  * vagrant: Skip upgrading freedombox dependencies
  * firewalld: Force upgrade anything in [0.7, 0.9)
  * infinoted: Fix permissions of sync directory

  [ vihor ]
  * Added translation using Weblate (Serbian)
  * Translated using Weblate (Serbian)

  [ Luis A. Arizmendi ]
  * Translated using Weblate (Spanish)

 -- James Valleroy <jvalleroy@mailbox.org>  Mon, 06 Apr 2020 20:40:17 -0400

plinth (20.5.1) unstable; urgency=medium

  [ Petter Reinholdtsen ]
  * Translated using Weblate (Norwegian Bokmål)

  [ Allan Nordhøy ]
  * networks: Update label wording in topology form: Choose → Specify
  * Translated using Weblate (Norwegian Bokmål)

  [ Sunil Mohan Adapa ]
  * web_server: Introduce component to handle special static file dirs
  * jsxc: Fix issue with serving static files
  * help: Move custom static file handling into app from central place
  * debian: Update doc-base to include PDF
  * debian: Prepare for multiple binary packages
  * debian: Separate binary packages for each language manual
  * debian: Remove outdated TODO file

  [ Michael Breidenbach ]
  * Translated using Weblate (German)

  [ James Valleroy ]
  * debian: Correct doc package names in Recommends

 -- James Valleroy <jvalleroy@mailbox.org>  Thu, 26 Mar 2020 09:13:13 -0400

plinth (20.5) unstable; urgency=medium

  [ Joseph Nuthalapati ]
  * ci: Use pre-built container image to speed up CI
  * ci: Add maintenance script for updating images
  * ci: Optimize refreshing Docker image for GitLabCI

  [ James Valleroy ]
  * ci: Switch docker image to testing
  * Translated using Weblate (Swedish)
  * locale: Update translation strings
  * doc: Fetch latest manual

  [ Sunil Mohan Adapa ]
  * app: Fix name of the block in templates, used for overriding
  * views: Allow AppViews to set self.intial
  * pagekite: Simplify code for form adding custom service
  * pagekite: Remove unused templates
  * pagekite: Drop ineffective base template
  * pagekite: Minor cleanup
  * pagekite: Merge all the configuration retrieval actions
  * pagekite: Merge set-kite and set-frontend actions
  * pagekite: Use Daemon component to simplify handling daemon actions
  * pagekite: Don't signal new domain on init if app is disabled
  * pagekite: Simplify code notifying domain name changes
  * pagekite: Don't attempt to notify about domain if app is disabled
  * pagekite: Remove app enabled checking from getting configuration
  * pagekite: Fix functional tests by submitting the right form
  * pagekite: Fix styling issues for custom services section
  * pagekite: On enable/disable, add/remove domain from names module
  * pagekite: Fix an error message in custom services form
  * pagekite: Ensure transitioning for from old code
  * matrixsynapse: Handle release of matrix-synapse 1.11
  * setup: Fix regression to force-upgrade caused by Info changes
  * pagekite: Don't allow non-unique custom services
  * toolbar: Factor out the clients buttons into a separate template
  * index: Reintroduce clients button in front page
  * upgrades: Don't ship apt backport preferences file
  * setup.py: Remove files shipped in the past
  * upgrades: Use internal scheduler instead of systemd timer
  * shadowsocks: Change default configuration
  * action_utils: Add utility to call systemd daemon-reload
  * shadowsocks: Fix incorrect setting of state directory
  * shadowsocks: When editing configuration, don't re-enable
  * mediawiki: Don't allow anonymous edits

  [ Fioddor Superconcentrado ]
  * Translated using Weblate (Spanish)
  * Translated using Weblate (Spanish)
  * Translated using Weblate (Spanish)
  * Translated using Weblate (Spanish)
  * Translated using Weblate (Spanish)

  [ Luis A. Arizmendi ]
  * Translated using Weblate (Spanish)
  * Translated using Weblate (Spanish)
  * Translated using Weblate (Spanish)
  * Translated using Weblate (Spanish)

  [ Fred ]
  * Translated using Weblate (French)

  [ Veiko Aasa ]
  * names: Fix Local Network Domain is not shown

  [ Thomas Vincent ]
  * Translated using Weblate (French)

  [ Nektarios Katakis ]
  * shadowshocks: Fix setting configuration on Buster

  [ Michael Breidenbach ]
  * Translated using Weblate (Swedish)

 -- James Valleroy <jvalleroy@mailbox.org>  Mon, 23 Mar 2020 19:42:28 -0400

plinth (20.4) unstable; urgency=medium

  [ Thomas Vincent ]
  * Translated using Weblate (French)
  * Translated using Weblate (French)

  [ Sunil Mohan Adapa ]
  * networks: Fixes for networks wizards
  * avahi: Use generic app view
  * privoxy: Use generic app view
  * infinoted: Move views to a separate views module
  * help: Rename views modules as 'views'
  * networks: Rename views modules as 'views'
  * diagnostics: Rename views modules, move utilities to main module
  * backups: cosmetic: Rename .inc file to .html
  * css: Merge responsive.css into main style file
  * css: cosmetic: Rename plinth.css to main.css
  * views: Don't send app to template context
  * app: Fix showing app name in port forwarding information
  * networks: Rename polkit JS authority rules file
  * firewalld: Add polkit JS authority rules files
  * networks: Show router wizard before Internet connection type wizard
  * networks: Don't show router wizard if not behind a router
  * networks: If topology wizard is skipped, skip router wizard too
  * apache: Handle transition to php 7.4

  [ Joseph Nuthalapati ]
  * Translated using Weblate (Telugu)
  * shadowsocks: Move user settings to state directory

  [ Veiko Aasa ]
  * storage: Directory selection form improvements
  * transmission: Allow one to submit download directory if it is creatable
  * plinth: Increase sqlite busy timeout from default 5s to 30s
  * upgrades: Clean apt cache every week
  * apps: Do not show status block if service is running
  * i2p: New style app page layout
  * quassel: Fix unable to disable application without choosing a domain name

  [ Luis A. Arizmendi ]
  * Translated using Weblate (Spanish)

  [ Nektarios Katakis ]
  * networks: Add form for network topology
  * networks: Add page for network topology form
  * networks: First boot view for network topology wizard
  * networks: First boot step for network topology wizard
  * networks: Save networks topology type to DB
  * networks: Update main networks page Internet connectivity section

  [ Michael Breidenbach ]
  * Translated using Weblate (Swedish)

  [ James Valleroy ]
  * ci: Switch to testing image
  * locale: Update translation strings
  * doc: Fetch latest manual

 -- James Valleroy <jvalleroy@mailbox.org>  Mon, 09 Mar 2020 20:01:44 -0400

plinth (20.3) unstable; urgency=medium

  [ Sunil Mohan Adapa ]
  * web_framework: Separate out Django settings into module
  * doc/dev: Allow all modules to be imported by Sphinx
  * notification: Add developer documentation
  * doc/dev: Update copyright year
  * app: Update style for toggle button
  * app: Drop border shadow for app icon in mobile view
  * app: cosmetic: Minor refactoring of header styling
  * app: Simplify some header styling
  * app: cosmetic: Rename a CSS style class in app header
  * app: cosmetic: Rename header.html to app-header.html
  * app: Show short description as secondary title
  * networks: Fix i18n for wizard forms
  * networks: Minor changes to router/internet configuration forms
  * web_framework: Generate and retain a secret key
  * web_framework: Cleanup expired sessions every week

  [ Nektarios Katakis ]
  * networks: Add form for internet connection type
  * networks: Add network view and url for internet connection help page
  * networks: Link internet connection help page with networks page.
  * networks: All first step wizard form for internet connection type
  * networks: Add first boot step for internet connection type
  * networks: Save to kvstore internet connectivity type
  * networks: Refactor connections list template
  * networks: Show internet connectivity string in main page

  [ Michael Breidenbach ]
  * Translated using Weblate (German)
  * Translated using Weblate (Swedish)

  [ Dietmar ]
  * Translated using Weblate (Italian)

  [ Jaime Marquínez Ferrándiz ]
  * Translated using Weblate (Spanish)

  [ Luis A. Arizmendi ]
  * Translated using Weblate (Spanish)

  [ Joseph Nuthalapati ]
  * shadowsocks: Fix shadowsocks not able to start

  [ James Valleroy ]
  * locale: Update translation strings
  * doc: Fetch latest manual

 -- James Valleroy <jvalleroy@mailbox.org>  Mon, 24 Feb 2020 20:16:12 -0500

plinth (20.2.1) unstable; urgency=high

  [ Veiko Aasa ]
  * apps: remove css filters and glow from app icons
  * config: Depends also on apache module

  [ Dietmar ]
  * Translated using Weblate (German)
  * Translated using Weblate (Italian)
  * Translated using Weblate (Italian)

  [ Petter Reinholdtsen ]
  * Translated using Weblate (Norwegian Bokmål)

  [ Sunil Mohan Adapa ]
  * cards: Remove the transition delay on hover effect
  * system: Implement new style for cards
  * jsxc: Bypass issue with stronghold to get the app working again
  * jsxc: Fix functional test case failure
  * functional_tests: cosmetic: Minor yapf change
  * app: Introduce Info component to store basic app information
  * app: Add info property as shortcut to access basic information
  * app: Refactor all apps to use the Info component
  * app: Document the app_id property for App class
  * doc/dev: Include information on how to edit dev documentation
  * views: Document the AppView class properties
  * monkeysphere: Fix regression with reading Apache configuration
  * Translated using Weblate (Italian)
  * firewall: Use firewalld DBus API for most operations
  * *.py: Use SPDX license identifier
  * *.html: Use SPDX license identifier
  * actions/*: Use SPDX license identifier
  * functional_tests: Use SPDX license identifier
  * *.css: Use SPDX license identifier
  * *: Update misc build related files to use SPDX license identifier
  * doc/dev: Update tutorial to use SPDX license indentifier
  * *: Update remaining misc files to use SPDX license identifier
  * *.js: Use SPDX license identifier
  * help: Fix attribute on download manual button
  * css: Add missing license identifier on some CSS files
  * firewalld: Ignore errors with DBus API when firewalld is not running
  * deluge: Don't use code execution for editing configuration
  * deluge: More reliable initial configuration setup

  [ Joseph Nuthalapati ]
  * l10n: Fix gettext not detecting no-python-format
  * samba: Add link to manual page
  * searx: Update search engines for 0.16.0

  [ Allan Nordhøy ]
  * openvpn: Fix spelling for Tunnelblick
  * Translated using Weblate (Norwegian Bokmål)

  [ Nektarios Katakis ]
  * bind: parse zones files
  * bind: test for parsing zones file with specific format
  * bind: views show served domains in main view
  * bind: create zones directory on setup action

  [ James Valleroy ]
  * bind: Bump version and handle upgrade

  [ Ralf Barkow ]
  * Translated using Weblate (German)

  [ nautilusx ]
  * Translated using Weblate (German)

  [ Doma Gergő ]
  * Translated using Weblate (Hungarian)

  [ Lev Lamberov ]
  * debian: Update Russian translation for debconf (Closes: #951440)

  [ Radek Pasiok ]
  * Translated using Weblate (Polish)

  [ Alice Kile ]
  * gitignore: Add .vscode & segregate editor settings

  [ Thomas Vincent ]
  * Translated using Weblate (French)

 -- James Valleroy <jvalleroy@mailbox.org>  Fri, 21 Feb 2020 22:38:12 -0500

plinth (20.2) unstable; urgency=medium

  [ Veiko Aasa ]
  * networks: Support virtual Ethernet (veth) devices
  * diagnostics: Show firewall service status
  * users: Fix functional test delete user
  * storage: Show disks if FreedomBox is running in an unprivileged container
  * service: Stop service not before but after disabling it
  * users: More precise username validation
  * sso, users: Turn off autocapitalization on the username field
  * users: Add unit tests for views
  * help: Fix anchor hidden under navbar

  [ Joseph Nuthalapati ]
  * tests: Use the latest version of geckodriver
  * vagrant: Add alias for run --develop
  * l10n: Add blocktrans trimmed tag on a block
  * l10n: Add missing trimmed to blocktrans blocks
  * vagrant: Allocate cpus equal to the no. of cores
  * Translated using Weblate (Telugu)
  * searx: Fix installation issue for 0.16.0

  [ Sunil Mohan Adapa ]
  * firewall: Show Run Diagnostics button in app
  * help: Eliminate redundant HTML attribute in template
  * glib: Create a new module to deal with all things glib
  * glib: Introduce method to schedule an operation at regular intervals
  * web_framework: Set the timezone to UTC
  * log: Ability to log SQL queries (disabled by default)
  * tests: Allow adding test templates
  * models: Add model for storing notifications
  * notification: New API for showing better notifications
  * notification: Add tests for notification API
  * views: A view to dismiss notifications
  * notification: Show a drop down from main navbar for notifications
  * storage: Show low disk space warning using notifications API
  * upgrades: Show notification when FreedomBox is updated
  * storage: In develop mode check for low disk space more frequently

  [ Thomas Vincent ]
  * Translated using Weblate (French)

  [ Allan Nordhøy ]
  * Translated using Weblate (Norwegian Bokmål)

  [ Ralf Barkow ]
  * Translated using Weblate (German)

  [ Luis A. Arizmendi ]
  * Translated using Weblate (Spanish)

  [ James Valleroy ]
  * users: Make help text translatable
  * security: Add Sandbox Coverage to report page
  * bind: Add CapabilityBoundingSet and ReadWritePaths to service file
  * matrixsynapse: Enable systemd sandboxing
  * security: Drop PrivateUsers=yes from all service files
  * locale: Update translation strings
  * doc: Fetch latest manual

  [ Michael Breidenbach ]
  * Translated using Weblate (German)
  * Translated using Weblate (Swedish)

 -- James Valleroy <jvalleroy@mailbox.org>  Mon, 10 Feb 2020 19:22:55 -0500

plinth (20.1) unstable; urgency=medium

  [ ikmaak ]
  * Translated using Weblate (Dutch)
  * Translated using Weblate (Dutch)

  [ Allan Nordhøy ]
  * samba: Fix spelling
  * Translated using Weblate (Norwegian Bokmål)
  * Translated using Weblate (German)
  * Translated using Weblate (Spanish)
  * Translated using Weblate (Norwegian Bokmål)
  * Translated using Weblate (Swedish)

  [ Veiko Aasa ]
  * samba: Add unit and functional tests
  * deluge: Allow one to set a download directory
  * deluge: Fix installation failure on slow machine
  * storage: Make external disk mounts accessible by other users
  * gitweb: Add link to the manual page
  * gitweb: Fix functional tests if git user and email is not configured

  [ Sunil Mohan Adapa ]
  * style: Fix incorrect margins for containers in mobile view
  * style: Fix responsiveness for app header
  * network: Fix activating connections that don't have real devices
  * network: Allow setting the auto-connect property on a connection
  * network: Add method to re-activate connections after an update
  * wireguard: Show large buttons in show client/server pages
  * wireguard: Cosmetic fixes by yapf and isort
  * wireguard: Don't error out when wg0 server is not setup
  * wireguard: Add ability to set private key in client addition
  * wireguard: Accept all IPs on server in a client setup
  * wireguard: Update descriptions in form labels
  * wireguard: Only use network manager for connections to servers
  * wireguard: Handle client connections through network manager
  * wireguard: Update descriptions for client vs. server clarity
  * wireguard: Generate private key if needed when editing server
  * wireguard: Add validations in forms
  * wireguard: Ensure tests work without latest network manager
  * wireguard: Implement enabling/disabling app using a stored flag
  * wireguard: Enable/disable connections along with the app
  * wireguard: When a connection is edited, reactivate to apply changes
  * wireguard: Show public key even when connection is not active

  [ Thomas Vincent ]
  * Translated using Weblate (French)

  [ Nektarios Katakis ]
  * Translated using Weblate (Greek)
  * Translated using Weblate (Greek)
  * Translated using Weblate (Greek)
  * networks: form for configuring router
  * networks: create view & url for new form
  * networks: add link to main page for router config form
  * networks: add first boot step for router config helper
  * networks: modify as first boot wizard step
  * networks: save router config to kvstore

  [ James Valleroy ]
  * Translated using Weblate (French)
  * wireguard: Add skeleton for new app
  * wireguard: Implement adding client
  * wireguard: Show list of added clients
  * wireguard: Allow deleting a client
  * wireguard: Add client info view
  * wireguard: Form to add server
  * wireguard: List peers in client section
  * wireguard: Add server information view
  * wireguard: Generate key pair
  * wireguard: Show this box's public key
  * wireguard: Create network manager connection
  * wireguard: Encode public keys for use in URLs
  * wireguard: Refactor actions file
  * wireguard: Add views for editing and deleting clients and servers
  * wireguard: Make setup idempotent
  * wireguard: Write pre-shared key to tempfile
  * wireguard: Use network API to handle connections
  * wireguard: Add icon
  * wireguard: Replace nmcli use with libnm
  * restore: Remove app
  * repro: Remove app
  * networks: Update text for router setup
  * bind: Enable systemd sandbox options for bind9 service
  * functional_tests: Update geckodriver version to v0.26.0
  * locale: Update translation strings
  * doc: Fetch latest manual
  * debian: Rename TODO.Debian to TODO
  * debian: Add Expat license to copyright
  * debian: Update standards version to 4.5.0

  [ Dietmar ]
  * Translated using Weblate (German)

  [ nautilusx ]
  * Translated using Weblate (German)
  * Translated using Weblate (German)

  [ Joseph Nuthalapati ]
  * functional-tests: Login only once per session
  * functional-tests: Africa/Addis_Abada is gone?
  * functional-tests: Add tag @service-discovery
  * functional-tests: Make nav_to_module efficient
  * functional-tests: Avoid unnecessary trips to Home
  * functional-tests: Avoid warnings about markers
  * functional-tests: Minor refactoring
  * functional-tests: Mark backups and security with @system

 -- James Valleroy <jvalleroy@mailbox.org>  Mon, 27 Jan 2020 19:23:04 -0500

plinth (20.0) unstable; urgency=medium

  [ Veiko Aasa ]
  * users: Fix test fixture that disables console login restrictions
  * gitweb: Add tests for views
  * samba: Improve actions script startup time
  * deluge: Manage starting/stoping deluged
  * deluge: Fix set default daemon

  [ Nektarios Katakis ]
  * openvpn: Enable support for communication among all clients
  * Translated using Weblate (Greek)
  * Translated using Weblate (Greek)
  * Translated using Weblate (Greek)
  * Translated using Weblate (Greek)

  [ Sunil Mohan Adapa ]
  * gitweb: Fix flake8 error that is causing pipeline failures
  * storage: Ignore errors resizing partition during initial setup
  * storage: Make partition resizing work with parted 3.3
  * debian: Add powermgmt-base to recommends list
  * openvpn: Enable IPv6 for server and client outside the tunnel
  * networks: Refactor creating a network manager client
  * networks: Remove unused method
  * networks: Fix crashing when accessing network manager D-Bus API

  [ Michael Breidenbach ]
  * Translated using Weblate (German)
  * Translated using Weblate (Swedish)
  * Translated using Weblate (German)
  * Translated using Weblate (German)

  [ Doma Gergő ]
  * Translated using Weblate (Hungarian)

  [ Joseph Nuthalapati ]
  * mediawiki: Use a mobile-friendly skin by default
  * mediawiki: Allow admin to set default skin
  * mediawiki: Fix functional tests depending on skin

  [ James Valleroy ]
  * Translated using Weblate (Greek)
  * Translated using Weblate (Greek)
  * openvpn: Add diagnostic for ipv6 port
  * matrixsynapse: Allow upgrade to 1.8.*
  * security: Add explanation of sandboxing
  * locale: Update translation strings
  * doc: Fetch latest manual

  [ Allan Nordhøy ]
  * Translated using Weblate (Norwegian Bokmål)

  [ Thomas Vincent ]
  * Translated using Weblate (French)

  [ Ralf Barkow ]
  * Translated using Weblate (German)

 -- James Valleroy <jvalleroy@mailbox.org>  Mon, 13 Jan 2020 19:11:44 -0500

plinth (19.24) unstable; urgency=medium

  [ Thomas Vincent ]
  * Translated using Weblate (French)
  * Translated using Weblate (French)

  [ Veiko Aasa ]
  * app: Fix javascript doesn't run on first visit
  * samba: private shares
  * storage: Tests for the directory validation action
  * users: Add tests for the Samba user database

  [ James Valleroy ]
  * samba: Fix spelling in description
  * debian: Update French debconf translation (Closes: #947386)
    - Thanks to Jean-Pierre Giraud for the patch.
  * firewall: Support upgrading firewalld to 0.8
  * mldonkey: Add ProtectKernelLogs
  * deluge: Use systemd sandboxing features
  * infinoted: Use systemd sandboxing features
  * storage: Add systemd sandboxing features to udiskie service
  * upgrades: Add systemd sandboxing features to repository setup service
  * security: List whether each app is sandboxed
  * locale: Update translation strings
  * debian: Update Dutch debconf translation (Closes: #947136)
    - Thanks to Frans Spiesschaert for the patch.
  * doc: Fetch latest manual

  [ Michael Breidenbach ]
  * Translated using Weblate (German)
  * Translated using Weblate (Swedish)

  [ Nektarios Katakis ]
  * Translated using Weblate (Greek)

  [ Doma Gergő ]
  * Translated using Weblate (Hungarian)

  [ Allan Nordhøy ]
  * Translated using Weblate (Norwegian Bokmål)

  [ Kunal Mehta ]
  * mediawiki: Pass --quick when running update.php

  [ Sunil Mohan Adapa ]
  * help: Refactor to move app into __init__.py for consistency
  * app: Introduce API to return a list of all apps
  * app: Introduce API to run diagnostics on an app
  * apache: Implement diagnostic test for web server component
  * daemon: Implement diagnostic test for daemon component
  * daemon: Implement diagnostic test to check if a daemon is running
  * firewall: Implement new diagnostic tests to check port status
  * diagnostics: Use new component based API for all diagnostic tests
  * cosmetic: Yapf and isort fixes
  * daemon: Move diagnosing port listening into daemon module
  * daemon: Move diagnosing using netcat to daemon module
  * apache: Move diagnostics for checking URLs into apache module
  * app: Implement API to check if app/component has diagnostics
  * views: Don't require sending diagnostics module name separately
  * minidlna: Fix showing clients information
  * mediawiki: Fix problem with session cache failing logins

  [ Ralf Barkow ]
  * Translated using Weblate (German)

  [ erlendnagel ]
  * Translated using Weblate (Dutch)

 -- James Valleroy <jvalleroy@mailbox.org>  Mon, 30 Dec 2019 21:17:58 -0500

plinth (19.23) unstable; urgency=medium

  [ Thomas Vincent ]
  * Translated using Weblate (French)
  * Translated using Weblate (French)

  [ Fred ]
  * Translated using Weblate (French)

  [ Alice Kile ]
  * show app icons in apps page
  * use single variable for referencing icon filename
  * fix formatting issues
  * fix formatting and template-related issues
  * properly implement header in app and setup pages
  * implement responsive layout for app page
  * fix toggle button html layout and responsive design css
  * config: fix minor syntax error
  * fix: implement requested changes

  [ James Valleroy ]
  * themes: css whitespace minor fixes
  * samba: Add icon to app page
  * minidlna: Add managed service and Daemon component
  * minidlna: Use single action to set media dir and restart
  * minidlna: Show icon on app page
  * minidlna: Fix webserver config name
  * minidlna: Only show shortcut to users in group
  * mumble: Keep icon_filename in moved view
  * cockpit: Filter out localhost URLs from displayed access list
  * users: Use service action to restart share group service
  * locale: Update translation strings
  * doc: Fetch latest manual

  [ Veiko Aasa ]
  * samba: recursively set open share directory permissions
  * users: Fix functional tests changing the language feature
  * app: Fix app checkbox status change functional tests
  * storage: Directory selection form and validator
  * transmission: New directory selection form

  [ Nektarios Katakis ]
  * feature: minidlna app
  * fix: minidlna.conf file permissions after editing
  * update minidlna svg
  * run sysctl after installation
  * mumble: Add option to set SuperUser password
  * cockpit: extend apps description with access info
  * cockpit: add list of valid urls to access the app.

  [ /rgb ]
  * Translated using Weblate (German)
  * Translated using Weblate (German)

  [ Luis A. Arizmendi ]
  * Translated using Weblate (Spanish)

  [ adaragao ]
  * Translated using Weblate (Portuguese)

  [ Michael Breidenbach ]
  * Translated using Weblate (Swedish)

 -- James Valleroy <jvalleroy@mailbox.org>  Mon, 16 Dec 2019 18:38:46 -0500

plinth (19.22) unstable; urgency=medium

  [ Matt Conroy ]
  * pagekite: Get rid of tabs in the configuration page
  * openvpn: manual link points to incorrect page

  [ Joseph Nuthalapati ]
  * pagekite: Fix functional tests
  * pagekite: Show existing services only if there are any
  * pagekite: Make Custom Services look like it's under Configuration
  * pagekite: Use the new app toggle button
  * openvpn: Add client apps

  [ Thomas Vincent ]
  * Translated using Weblate (French)

  [ Fred ]
  * Translated using Weblate (French)
  * Translated using Weblate (French)

  [ Alice Kile ]
  * backups: fix title not appearing
  * diagnostics: don't run on disabled modules
  * apps: Remove link to webapps in app descriptions
  * Fix error with app toggle input
  * templates: Add toolbar for apps in app.html
  * toolbar: Move diagnostics button into dropdown menu

  [ nautilusx ]
  * Translated using Weblate (German)

  [ Michael Breidenbach ]
  * Translated using Weblate (German)
  * Translated using Weblate (Swedish)

  [ Veiko Aasa ]
  * ssh: fix Avahi SFTP service file
  * diagnostics: fix IPv6 failures
  * matrix-synapse: Update requirement from buster-backports
  * samba: Users can enable a guest share
  * samba: user can select devices for sharing
  * samba: fixes and improvements
  * samba: fixes and improvements
  * app: fix javascript constant redeclaration error
  * samba: Fix javascript constant redeclaration error

  [ James Valleroy ]
  * debian: Update German debconf translation (Closes: #945387)
    - Thanks to Helge Kreutzmann for the patch.
  * samba: Add acl to managed_packages
  * samba: Fix restore command
  * samba: Move urls under apps/
  * functional_tests: Add basic samba tests
  * samba: Use register_group instead of create_group
  * samba: Only show shortcut to users in freedombox-share group
  * samba: Keep create_group in setup
  * diagnostics: Use a distinct class for Run Diagnostics button on this page
  * locale: Update translation strings
  * doc: Fetch latest manual

  [ Sunil Mohan Adapa ]
  * diagnostics: Use app.html instead of simple_app.html
  * firewall: Use app.html instead of simple_app.html
  * letsencrypt: Use app.html instead of simple_app.html
  * monkeysphere: Use app.html instead of simple_app.html
  * names: Use app.html instead of simple_app.html
  * power: Use app.html instead of simple_app.html
  * openvpn: Use app.html instead of simple_app.html
  * tor: Use app.html instead of simple_app.html
  * ikiwiki: Move the create button to manage section
  * gitweb: Move create button into manage section
  * networks: Move actions button into connection section
  * templates: Remove the now unused simple_app.html
  * users: Move create button into users section
  * minetest: Minor cosmetic fix
  * templates: Make internal zone and port forwarding info override-able
  * toolbar: Make diagnostics button looks like other drop down items
  * toolbar: Align extra actions drop down button to the right
  * toolbar: Rewamp toolbar code for simplicity and to fix issues

 -- James Valleroy <jvalleroy@mailbox.org>  Mon, 02 Dec 2019 18:00:45 -0500

plinth (19.21) unstable; urgency=medium

  [ Veiko Aasa ]
  * gitweb: Allow to import from a remote repository
  * gitweb: Do not recursively scan for Git repositories
  * turbolinks: Disable turbolinks on links that don't point to /plinth/...

  [ nautilusx ]
  * Translated using Weblate (German)

  [ Doma Gergő ]
  * Translated using Weblate (Hungarian)

  [ Allan Nordhøy ]
  * Translated using Weblate (Swedish)
  * Translated using Weblate (Norwegian Bokmål)

  [ Birger Schacht ]
  * backups: Show proper error when SSH server is not reachable
  * ssh: Add the error of ssh-keyscan to the verification view
  * tor: Rename "Hidden Service" to "Onion Service"

  [ Joseph Nuthalapati ]
  * ejabberd: Handle case where domain name is not set
  * tahoe: Mark Tahoe-LAFS as an advanced app
  * README: Fix hyperlinks to badges and images
  * doc: dev: Add instructions to setup developer documentation
  * doc: dev: Mention where to find the user manual
  * doc: dev: Reduce toc depth to 2 levels to reduce noise
  * doc: dev: Fix headings
  * doc: dev: Add favicon to developer documentation site
  * app: Avoid showing empty configuration block
  * app: Fix broken functional tests
  * firstboot: reading firstboot-wizard-secret file
  * searx: Set safe_search to Moderate by default
  * clients: Improve code readability

  [ Sunil Mohan Adapa ]
  * backups: i18n for a string on verify ssh host page
  * backups: Simplify SSH fingerprint verification command
  * HACKING: Update with instructions for multiple OSes
  * CONTRIBUTING: Add more instructions on commits and MR changes
  * doc: Fix unavailability of manual images
  * tor: Fix port diagnostics by correcting port data type
  * tor: Expect obfs service to be also available on IPv6
  * tor: Listen on IPv6 for OrPort

  [ Thomas Vincent ]
  * Translated using Weblate (French)

  [ Michael Breidenbach ]
  * Translated using Weblate (Swedish)

  [ James Valleroy ]
  * HACKING: Fix provision with tests command
  * d/po: Run debconf-updatepo
  * locale: Update translation strings

  [ Radek Pasiok ]
  * Translated using Weblate (Polish)
  * Translated using Weblate (Polish)

  [ Alice Kile ]
  * clients: implement launch button feature
  * app: Implement toggle button in app page
  * app: Use single form for app toggle and configuration
  * app: Make the toggle-button responsive

 -- James Valleroy <jvalleroy@mailbox.org>  Mon, 18 Nov 2019 19:35:38 -0500

plinth (19.20) unstable; urgency=medium

  [ Veiko Aasa ]
  * gitweb: Set correct access rights after enabling application
  * gitweb: Add tests for actions script
  * gitweb: Add functional tests
  * gitweb: avoid global environment variables in Apache configuration
  * gitweb: fix links that end with /HEAD
  * gitweb: Validate repository name also in actions script
  * gitweb: do not change working directory inside actions script
  * sharing: Fix wrong links on Apache2 directory index page

  [ Fioddor Superconcentrado ]
  * Translated using Weblate (German)
  * Translated using Weblate (Spanish)
  * d/po/es: New translation file
  * d/po: Fix header comments

  [ Michael Breidenbach ]
  * Translated using Weblate (German)
  * Translated using Weblate (Swedish)
  * Translated using Weblate (Swedish)

  [ Sunil Mohan Adapa ]
  * debian: Remove plinth transitional package
  * cfg: Fix test case failure due to incorrect path assumption
  * gitlab-ci: Fix path for HTML coverage report generation
  * gitweb: Set proper access after restoration of a backup
  * setup: Don't include actions/__pycache__ during installation
  * ssh: Fix flake8 failure by removing unused import
  * config: Use AppView and cleanup custom code
  * storage: Use AppView and cleanup custom code
  * doc: Install using makefile instead of setup.py
  * doc: Fetch and add Spanish manual
  * help: Fix showing manual pages in fallback cases
  * app: Fix a pytest warning in tests
  * setup.py: Set development status classifier to production/stable
  * setup.py: Add more topics to classifiers
  * doc: Add developer documentation using Sphinx
  * actions: Fix issue with docstring causing issues with Sphnix
  * Translated using Weblate (Swedish)

  [ Pavel Borecki ]
  * Translated using Weblate (Czech)

  [ Thomas Vincent ]
  * Translated using Weblate (French)
  * backups: Fix a typo in backups upload form
  * Translated using Weblate (French)

  [ homycal ]
  * Translated using Weblate (French)

  [ Mattias Münster ]
  * Translated using Weblate (Swedish)

  [ Allan Nordhøy ]
  * Translated using Weblate (Norwegian Bokmål)
  * Translated using Weblate (French)
  * Translated using Weblate (French)

  [ Nektarios Katakis ]
  * ssh: Option for disabling password authentication

  [ Joseph Nuthalapati ]
  * infinoted: Add missing manual page link
  * doc: Add directory for development documentation
  * doc: Skip empty lines when piping to wget
  * doc: Fix Unicode issues with the manual
  * doc: Remove language code from title
  * doc: Move build scripts into separate directory
  * doc: Minor cosmetic changes
  * doc: Move English manual to manual/en directory
  * help: Respect language preference when showing user manual
  * snapshot: Sort snapshot list from newest to oldest

  [ Doma Gergő ]
  * Translated using Weblate (Hungarian)

  [ Fred ]
  * Translated using Weblate (French)
  * Translated using Weblate (French)

  [ James Valleroy ]
  * config: Implement get_initial and form_valid
  * functional_tests: Update config form ids
  * coquelicot: Change quotes to ASCII
  * locale: Update translation strings
  * doc: Fetch latest manual

 -- James Valleroy <jvalleroy@mailbox.org>  Mon, 04 Nov 2019 19:15:27 -0500

plinth (19.19) unstable; urgency=medium

  [ Veiko Aasa ]
  * ikiwiki: Allow full Unicode text in wiki/blog title names
  * actions: Check with flake8
  * gitweb: New app for simple git hosting
  * users: reload Apache2 to flush LDAP cache after user operations
  * gitweb: update repository list where necessary
  * gitweb: fix Windows Git client download link in manifest
  * gitweb: add help text for description and owner fields in the form
  * gitweb: enable rename detection

  [ Pavel Borecki ]
  * Translated using Weblate (Czech)

  [ Thomas Vincent ]
  * Translated using Weblate (French)

  [ Birger Schacht ]
  * ssh: Show server fingerprints in SSH page

  [ James Valleroy ]
  * Translated using Weblate (French)
  * gitweb: Fix flake8 error
  * locale: Update translations strings
  * doc: Fetch latest manual

  [ Nevena Mircheva ]
  * Translated using Weblate (Bulgarian)

  [ Sunil Mohan Adapa ]
  * matrixsynapse: Remove unused letsencrypt action
  * ejabberd: Removed unused letsencrypt action
  * gitweb: Minor fixes after review
  * gitweb: Minor visual changes to templates
  * gitweb: Fix issue with elevated access to private repositories
  * frontpage: Show shortcuts that public even if need a group
  * searx, app, translation, language-selection: Fix license header
  * ikiwiki: Remove extra create button when no wiki/blog is present
  * cosmetic: yapf formatting

  [ ikmaak ]
  * Translated using Weblate (Dutch)

  [ Michael Breidenbach ]
  * Translated using Weblate (German)

  [ Allan Nordhøy ]
  * Translated using Weblate (Norwegian Bokmål)

  [ Matthias Dellweg ]
  * quassel: Add let's encrypt component for certficiates

 -- James Valleroy <jvalleroy@mailbox.org>  Mon, 21 Oct 2019 18:49:35 -0400

plinth (19.18) unstable; urgency=medium

  [ Matthias Dellweg ]
  * diagnose: Move negating diagnose result inside try block

  [ Fioddor Superconcentrado ]
  * Translated using Weblate (Spanish)

  [ Luis A. Arizmendi ]
  * Translated using Weblate (Spanish)

  [ Allan Nordhøy ]
  * Translated using Weblate (Norwegian Bokmål)

  [ Dietmar ]
  * Translated using Weblate (German)

  [ Sunil Mohan Adapa ]
  * pagekite: Remove first wizard step for danube edition
  * pagekite: cosmetic: yapf and isort changes
  * debian: Remove python3-requests from depends list
  * users: Make UI close to rest of the apps
  * upgrades: Remove unnecessary subsubmenu
  * ikiwiki: Remove subsubmenu in favor of toolbar
  * networks: Remove subsubmenu in favor of toolbar buttons
  * backups: Remove unnecessary use of subsubmenu template
  * templates: Remove unused invocation of subsubmenu
  * templates: Simplify unnecessary override
  * templates: Provide subsubmenu functionality in app.html
  * dynamicdns: Use app.html instead of app-subsubmenu.html
  * i2p: Use app.html instead of app-subsubmenu.html
  * pagekite: Use app.html instead of app-subsubmenu.html
  * snapshot: Use app.html instead of app-subsubmenu.html
  * templates: Remove unused app-subsubmenu.html
  * deluge: Support deluge 2 by starting it properly
  * minetest: Remove mod-torches no longer available in testing/unstable

  [ James Valleroy ]
  * security: Add past vulnerabilities count
  * security: Move security report to new page
  * locale: Update translation strings
  * doc: Fetch latest manual
  * d/control: Add Rules-Requires-Root: no
  * d/control: Update Standards-Version to 4.4.1

 -- James Valleroy <jvalleroy@mailbox.org>  Mon, 07 Oct 2019 19:06:16 -0400

plinth (19.17) unstable; urgency=medium

  [ Pavel Borecki ]
  * Translated using Weblate (Czech)
  * Translated using Weblate (Czech)

  [ Anxin YI ]
  * Translated using Weblate (Chinese (Simplified))

  [ Joseph Nuthalapati ]
  * firstboot: network connections not used, cleanup
  * firstboot: Add new help menu to firstboot navbar

  [ Sunil Mohan Adapa ]
  * letsencrypt: Update and fix tests involving domain changes
  * tor: Fix test case for getting status
  * firstboot: Hide left menu during first boot as intended

  [ James Valleroy ]
  * locale: Update translation strings
  * doc: Fetch latest manual

 -- James Valleroy <jvalleroy@mailbox.org>  Mon, 23 Sep 2019 18:14:40 -0400

plinth (19.16) unstable; urgency=medium

  [ Joseph Nuthalapati ]
  * help: Add button to submit feedback
  * help: Add button for Support
  * help: Add button for Contribute
  * manual: Move PDF download link to HTML manual page
  * help: Convert help icon in the navbar to dropdown

  [ Sunil Mohan Adapa ]
  * help: Add more text to contribute page for donations
  * action_utils: Introduce utility for setting debconf answers
  * action_utils: Workaround problem with setting debconf answers
  * views: Fix failure in redirecting from language selection page
  * help: Make download as PDF a regular button
  * backups: Add missing slashes at the end of URLs
  * backups: Remove cancel button from add disk location page
  * backups: Fix removing local repository
  * backups: Simplify checking repository capabilities using flags
  * backups: Simplify listing repositories in index page
  * backups: Rename network_storage module to store
  * backups: Introduce method for checking if a repository is usable
  * backups: Minor cosmetic fixes
  * backups: Expose repository path as property
  * backups: Rename remove_repository method to remove
  * backups: Minor change to disk repository name
  * backups: Rename repo_path to borg_path for clarity
  * backups: Make mountpoint property private
  * backups: Use higher level method in views instead of store methods
  * backups: Implement hostname property on SSH repository
  * backups: Clarify two separate uses of name create_repository
  * backups: Separate repository loading from instantiation
  * backups: Minor cosmetic changes
  * backups: Minor simplification in running of action script
  * backups: Improve handling borg errors
  * backups: Minor simplification when adding remote repository
  * backups: Handle errors when adding disk repository
  * backups: Show repository error in archives table
  * backups: Show lock icon for encrypted repositories
  * backups: Show error when password is provided for unencrypted repo
  * backups: Don't show used disk choices when adding disk repo
  * backups: Show error when there are no disks available to add repo
  * backups: Move add repository buttons to the top
  * ejabberd: Fix listen port configuration for ejabberd 19.x
  * cockpit: Prevent restart on freedombox startup
  * ejabberd: Prevent restart on freedombox startup
  * ejabberd: Perform host/domain name operations only when installed
  * module_loader: Cosmetic changes by yapf
  * web_server: Remove log message about serving static directory
  * setup: Better log message when no apps need upgrades
  * module_loader: Remove log message when app is imported
  * actions: Improve log message about action execution

  [ Doma Gergő ]
  * Translated using Weblate (Hungarian)

  [ Swann Martinet ]
  * Translated using Weblate (German)
  * Translated using Weblate (Italian)
  * Translated using Weblate (French)

  [ Allan Nordhøy ]
  * Translated using Weblate (Norwegian Bokmål)

  [ Danny Haidar ]
  * help: Minor updates to the statements on contribute page

  [ Joseph Nuthalpati ]
  * backups: Allow adding backup repositories on multiple disks
  * backups: Refactor class hierarchy in repository.py
  * backups: Save new backup location to plinth database

  [ James Valleroy ]
  * locale: Update translation strings

 -- James Valleroy <jvalleroy@mailbox.org>  Mon, 09 Sep 2019 18:20:03 -0400

plinth (19.15) unstable; urgency=medium

  [ Doma Gergő ]
  * Translated using Weblate (Hungarian)

  [ nautilusx ]
  * Translated using Weblate (German)

  [ Allan Nordhøy ]
  * Translated using Weblate (Norwegian Bokmål)

  [ Joseph Nuthalpati ]
  * functional_tests: Fix site.is_available not handling default paths
  * functional_tests: Fix step definition "When I log out"
  * matrix-synapse: Allow installation of version 1.2 from backports

  [ James Valleroy ]
  * security: Hide vulnerability table by default
  * vagrant: Stop any ongoing unattended-upgrade
  * functional_tests: Use longer password when creating user
  * locale: Update translation strings
  * doc: Fetch latest manual
  * debian: Add lintian-override for package-installs-apt-preferences

  [ Sunil Mohan Adapa ]
  * names: Perform better layout of domain names table on small screens
  * cockpit: Apply domain name changes immediately
  * ejabberd: Prevent processing empty domain name
  * config: Send hostname change signal only after fully processing it
  * letsencrypt: Don't try to obtain certificates for .local domains
  * avahi: Expose .local domain as a proper domain
  * cockpit: Make essential and install by default
  * tt-rss: Force upgrade to 18.12-1.1 and beyond
  * doc: Fetch latest manual
  * README: Add more screenshots, update existing paths
  * matrixsynapse: Fix apache syntax errors introduce by 4b8b2e171c86d75
  * users: yapf cosmetic changes
  * users: Don't delete 'admin' group when running unit tests
  * users: Minor cosmetic refactoring
  * users: Don't fail badly when admin group does not exist
  * users: Minor fix to return value when getting last admin user
  * users: Cosmetic yapf and isort fixes
  * updates: Allow matrix-synapse 1.3 to be installed for buster users
  * javascript: Don't resubmit when refreshing the page
  * vagrant: Fix dpkg command for recovering from broken state
  * functional_tests: Fix create snapshot test failure
  * storage: Fix regression with restoring backups with storage

  [ bn4t ]
  * matrix-synapse: Use recommended reverse proxy configuration

 -- James Valleroy <jvalleroy@mailbox.org>  Mon, 26 Aug 2019 18:55:49 -0400

plinth (19.14) unstable; urgency=medium

  [ James Valleroy ]
  * functional_tests: Fix delete backup path
  * tests: Test add custom shortcuts to frontpage
  * locale: Update translation strings
  * doc: Fetch latest manual
  * debian: Update standards version to 4.4.0
  * debian: Switch to debhelper-compat

  [ Pavel Borecki ]
  * Translated using Weblate (Czech)

  [ Doma Gergő ]
  * Translated using Weblate (Hungarian)

  [ pierre ]
  * Translated using Weblate (French)

  [ ZeroAurora ]
  * Translated using Weblate (Chinese (Simplified))

  [ Sunil Mohan Adapa ]
  * storage: Handle all device paths during eject
  * storage: Fix incorrect i18n when throwing and error
  * storage: yapf changes
  * setup: Clarify success log message when force upgrading
  * Yapf changes
  * firewall: Force upgrade to firewalld 0.7.x
  * frontpage: Fix regression with loading custom shortcuts
  * frontpage: Log a message when loading custom shortcuts
  * upgrades: Set apt configuration to allow release info change
  * tests: Fix flake8 warning about unused imports
  * Minor yapf fixes
  * names: Minor styling fixes
  * names: Don't enumerate services for domains supporting all
  * names: Introduce new API to manage domains
  * names: Declare domain types in various apps
  * names: Make all apps use new api to retrieve domain names
  * names: Use new API in all apps
  * letsencrypt: Revoke certificate only if it exists
  * letsencrypt: Fix problem with automatically obtaining certificates
  * cockpit: Don't error out when removing an unknown domain
  * ejabberd: Ensure that hosts are not duplicated in configuration
  * ejabberd: Use domain added signal for listening to domain changes
  * cockpit: Don't handle the domain changed signal
  * letsencrypt: Remove unused listen to domain change signal
  * config: Remove unused domain change signal
  * api: Fix regression with listing only enabled apps in mobile app

  [ Joseph Nuthalpati ]
  * upgrades: Use reusable collapsible-button style for logs

  [ Mesut Akcan ]
  * Translated using Weblate (Turkish)

  [ Radek Pasiok ]
  * Translated using Weblate (Polish)

  [ Anxin YI ]
  * Translated using Weblate (Chinese (Simplified))

  [ Allan Nordhøy ]
  * Translated using Weblate (Norwegian Bokmål)

 -- James Valleroy <jvalleroy@mailbox.org>  Mon, 12 Aug 2019 19:31:35 -0400

plinth (19.13) unstable; urgency=low

  [ Nikolas Nyby ]
  * Fix a handful of typos in docs and comments
  * Introduce flake8 checking
  * Fix typos in module init docs
  * Add flake8 to gitlib-ci

  [ Petter Reinholdtsen ]
  * Translated using Weblate (Norwegian Bokmål)

  [ Sunil Mohan Adapa ]
  * Minor changes to flake8 related updates
  * diaspora: Fix tests by reverting changes during flake8 clenaup
  * backups: Fix issue with showing index page
  * backups: Fix HTML template indentation, remove inline styling

  [ James Valleroy ]
  * help: Show security notice when backports are in use
  * security: Show vulnerability counts
  * locale: Update translation strings
  * doc: Fetch latest manual
  * Begin uploading to unstable again.
  * security: Fixup refactoring

  [ Joseph Nuthalapati ]
  * backups: Make UI more consistent with other apps
  * backups: Make backup location tables collapsible
  * flake8: Remove unused import

  [ nautilusx ]
  * Translated using Weblate (German)

  [ Anxin YI ]
  * Translated using Weblate (Chinese (Simplified))

 -- James Valleroy <jvalleroy@mailbox.org>  Mon, 29 Jul 2019 19:13:58 -0400

plinth (19.12) experimental; urgency=medium

  [ Miguel A. Bouzada ]
  * Added translation using Weblate (Galician)
  * Translated using Weblate (Galician)

  [ Sunil Mohan Adapa ]
  * dbus: Allow plinth user to own FreedomBox DBus service
  * service: Implement action for systemd try-restart
  * cockpit: Don't handle domains if app is not installed
  * dynamicdns: Send domain added signal properly during init
  * letsencrypt: Force commands to be non-interactive
  * letsencrypt: Remove renewal hooks implementation
  * letsencrypt: Remove old style hooks from all configuration files
  * letsencrypt: Remove deprecated logger.warn
  * letsencrypt: Remove special treatment for domain added from 'config'
  * letsencrypt: Implement DBus service for renewal notifications
  * letsencrypt: Add lineage information in status
  * letsencyrpt: Implement action to copy certificates
  * letsencrypt: Implement action to compare copied certificates
  * letsencrypt: Introduce component for handling certificates
  * letsencrypt: Add permanent hook to receive renewal notifications
  * letsencrypt: Trigger renewal certificate events in component
  * letsencrypt: Trigger events for obtain, revoke and delete
  * letsencrypt: Implement re-obtain separately
  * letsencrypt: Handling certificate renewals when daemon is offline
  * apache: Add let's encrypt certificate component
  * matrixsynapse: Add let's encrypt component for certficiates
  * ejabberd: Add let's encrypt component for managing certificates
  * ejabberd: Backup and restore TLS certificates
  * sso: Use new features of axes, log axes messages
  * Minor yapf and isort changes

  [ Pavel Borecki ]
  * Translated using Weblate (Czech)

  [ Petter Reinholdtsen ]
  * Translated using Weblate (Norwegian Bokmål)

  [ Allan Nordhøy ]
  * Translated using Weblate (Norwegian Bokmål)

  [ Doma Gergő ]
  * Translated using Weblate (Hungarian)

  [ Luis A. Arizmendi ]
  * Translated using Weblate (Spanish)

  [ Joseph Nuthalapati ]
  * backups: Add option to select/deselect all apps for backup or restore
  * backups: Change "select all" to a pure JavaScript implementation
  * Translated using Weblate (Telugu)
  * Translated using Weblate (Chinese (Simplified))
  * sharing: Allow directories to be publicly shared
  * sharing: Add functional test for public shares
  * sharing: Add JavaScript to hide user groups for public shares
  * sharing: Simplify --is-public option
  * sharing: Indicate public shares in listing of shares

  [ Johannes Keyser ]
  * Translated using Weblate (German)

  [ Mesut Akcan ]
  * Translated using Weblate (Turkish)

  [ Elizabeth Sherrock ]
  * Translated using Weblate (Chinese (Simplified))

  [ Anxin YI ]
  * Translated using Weblate (Chinese (Simplified))

  [ Igor ]
  * Translated using Weblate (Russian)

  [ ZeroAurora ]
  * Translated using Weblate (Chinese (Simplified))

  [ James Valleroy ]
  * Translated using Weblate (Chinese (Simplified))
  * locale: Update translation strings
  * doc: Fetch latest manual

 -- James Valleroy <jvalleroy@mailbox.org>  Mon, 22 Jul 2019 19:23:02 -0400

plinth (19.11) experimental; urgency=medium

  [ THANOS SIOURDAKIS ]
  * Added translation using Weblate (Greek)

  [ ZeroAurora ]
  * Translated using Weblate (Chinese (Simplified))

  [ Doma Gergő Mihály ]
  * matrixsynapse: Fix missing translation mark

  [ Doma Gergő ]
  * Translated using Weblate (Hungarian)

  [ Luis A. Arizmendi ]
  * Translated using Weblate (Spanish)

  [ Joseph Nuthalapati ]
  * backups: Improve UX of adding ssh remote
  * backups: Avoid creating duplicate SSH remotes
  * backups: YAPF formatting
  * backups: Text change on index page
  * backups: Make paramiko a dependency of freedombox package
  * debian: Add python3-paramiko to build dependencies
  * backups: Fix issue with repository not being initialized
  * backups: Minor refactoring in forms.py
  * backups: Add test for adding ssh remotes
  * backups: Avoid using `sudo` in tests
  * backups: Skipping tests temporarily
  * backups: tests: Fix issue with usage of fixture 'needs_root'
  * Add SSH hostkey verification
  * backups: ssh remotes: Refactoring
  * backups: Fix functional tests broken due to URL changes
  * Verify SSH hostkey before mounting
  * ui: Create reusable CSS class for collapsible-button
  * backups: Remove unnecessary context manager for paramiko SFTPClient
  * backups: Read file path of known_hosts directly from plinth.config
  * backups: Add regex validation for ssh_repository field

  [ Sunil Mohan Adapa ]
  * backups: Minor fixes to host verification view template
  * backup: Allow SSH directory paths with : in them
  * backups: Cleanup auto-mounting SSH repositories
  * backups: Minor styling changes
  * backups: Handle SSH keys for old stored repositories
  * backups: Require passphrase for encryption in add repository form
  * backups: Fix and refactor adding a new remote repository
  * backups: Remove known_hosts file from config file
  * backups: Fix issue with verifying SSH host keys
  * backups: Don't send passphrase on the command line
  * backups: Git ignore the .ssh folder in data folder
  * setup.py: Don't install directories matching ignore patterns
  * backups: Minor cleanup
  * backups: Un-mount SSH repositories before deleting them

  [ Igor ]
  * Translated using Weblate (Russian)

  [ Andrey Vostrikov ]
  * Translated using Weblate (Russian)

  [ James Valleroy ]
  * locale: Update translation strings
  * doc: Fetch latest manual

 -- James Valleroy <jvalleroy@mailbox.org>  Mon, 08 Jul 2019 18:13:37 -0400

plinth (19.10) experimental; urgency=medium

  [ Sunil Mohan Adapa ]
  * Introduce firewall component for opening/closing ports
  * Introduce webserver component for managing Apache configuration
  * Introduce uwsgi component to manage uWSGI configuration
  * app: Rename get() method to get_component()
  * app: Add unique ID to each app class
  * Introduce daemon component to handle systemd units
  * radicale: Workaround issue with creating log directory
  * app: Set app as enabled only when the daemon is enabled
  * syncthing: Open firewall ports for listening and discovery

  [ James Valleroy ]
  * functional_tests: Add shortcut- prefix to test home page config
  * locale: Update translations strings
  * doc: Fetch latest manual

  [ Mesut Akcan ]
  * Translated using Weblate (Turkish)

  [ ssantos ]
  * Translated using Weblate (German)

  [ Pavel Borecki ]
  * Translated using Weblate (Czech)

  [ Allan Nordhøy ]
  * Translated using Weblate (Norwegian Bokmål)

  [ adaragao ]
  * Translated using Weblate (Portuguese)

  [ Petter Reinholdtsen ]
  * Translated using Weblate (Norwegian Bokmål)

 -- James Valleroy <jvalleroy@mailbox.org>  Mon, 24 Jun 2019 20:06:17 -0400

plinth (19.9) experimental; urgency=medium

  [ Danny Haidar ]
  * Added translation using Weblate (Bulgarian)

  [ Sunil Mohan Adapa ]
  * menu: Remove unused template submenu.html
  * menu: Removed unused templates, methods and properties
  * Introduce component architecture and menu component
  * Turn frontpage shortcut into an app component

  [ James Valleroy ]
  * config: Update migration to use app id
  * searx: Update to use shortcut component
  * config: Add option to show advanced apps
  * monkeysphere: Hide by default
  * locale: Update translation strings
  * doc: Fetch latest manual

  [ Joseph Nuthalapati ]
  * searx: Add option to allow public access to the application
  * searx: Preserve public_access setting
  * searx: Improve functional tests

  [ Mesut Akcan ]
  * Translated using Weblate (Turkish)

  [ Allan Nordhøy ]
  * Translated using Weblate (Norwegian Bokmål)

 -- James Valleroy <jvalleroy@mailbox.org>  Mon, 10 Jun 2019 19:18:52 -0400

plinth (19.8) experimental; urgency=medium

  [ Pavel Borecki ]
  * Translated using Weblate (Czech)

  [ Allan Nordhøy ]
  * Translated using Weblate (Norwegian Bokmål)

  [ Sunil Mohan Adapa ]
  * i2p: Update SVG logo with standard units, size and margins
  * HACKING: Add guidelines for creating new icons
  * icons: Add new SVG icons for all apps
  * icons: Add license information for SVG icons
  * templates: Use SVG icons for apps page and shortcuts
  * icons: Ensure SVG presence for all non-app icons
  * icons: Update copyright information remaining icons
  * doc: Update the correct license for documentation
  * apache: Serve SVG files compressed using gzip

  [ Doma Gergő ]
  * Translated using Weblate (Hungarian)

  [ ssantos ]
  * Translated using Weblate (German)

  [ Mesut Akcan ]
  * Translated using Weblate (Turkish)

  [ ventolinmono ]
  * Translated using Weblate (Spanish)

  [ Petter Reinholdtsen ]
  * Translated using Weblate (Norwegian Bokmål)

  [ James Valleroy ]
  * locate: Update translation strings
  * doc: Fetch latest manual
  * debian: Remove duplicate priority field
  * doc: Remove unused duplicate image

 -- James Valleroy <jvalleroy@mailbox.org>  Mon, 27 May 2019 18:11:25 -0400

plinth (19.7) experimental; urgency=medium

  [ LoveIsGrief ]
  * i2p: Use augeas for editing the router.config
  * i2p: Include default favorites after installation

  [ Sunil Mohan Adapa ]
  * i2p: Update license headers for consistent formatting
  * i2p: Minor flake8 and yapf fixes
  * i2p: Convert router configuration tests to pytest style
  * transmission: Fix issue with promoting menu item
  * tor: Fix issue with promoting/demoting menu item
  * apps: Fix showing apps background twice
  * apps: Style disable app icons according to design
  * apps: Style the title for disabled icons section
  * sharing: Always keep menu item in promoted state
  * apps: Promote/demote menu items for disabled apps too
  * tests: Add commonly used fixtures globally
  * tests: Remove unused test discovery code
  * custom_shortcuts: Fix issue with writing tests as different user
  * backups: Convert tests to pytest style
  * bind: Convert tests to pytest style
  * config: Convert tests to pytest style
  * diaspora: Convert tests to pytest style
  * letsencrypt: Convert tests to pytest style
  * names: Convert tests to pytest style
  * pagekite: Convert tests to pytest style
  * storage: Convert tests to pytest style
  * tor: Convert tests to pytest style
  * users: Convert tests to pytest style
  * actions: Convert tests to pytest style
  * cfg: Convert tests to pytest style
  * clients: Convert tests to pytest style
  * context_processors: Convert tests to pytest style
  * kvstore: Convert tests to pytest style
  * menu: Convert tests to pytest style
  * middleware: Convert tests to pytest style
  * network: Convert tests to pytest style
  * templatetags: Convert tests to pytest style
  * utils: Convert tests to pytest style
  * i2p: Rename test fixtures to avoid a minor warning
  * ejabberd: Include Bosh port 5280 in port forwarding information
  * repro: Show port forwarding information
  * Common template for showing port forwarding information
  * i2p: Show port forwarding information
  * bind: Show port forwarding information
  * ssh: Show port forwarding information

  [ Doma Gergő ]
  * Translated using Weblate (Hungarian)

  [ Allan Nordhøy ]
  * Translated using Weblate (Norwegian Bokmål)

  [ Radek Pasiok ]
  * Translated using Weblate (Polish)

  [ Erik Ušaj ]
  * Added translation using Weblate (Slovenian)
  * Translated using Weblate (Slovenian)

  [ Karel Trachet ]
  * Translated using Weblate (Dutch)

  [ ssantos ]
  * Translated using Weblate (German)
  * Translated using Weblate (Portuguese)

  [ James Valleroy ]
  * apps: Separate enabled and disabled apps
  * apps: Add port forwarding info
  * service: Show port forwarding info when available
  * openvpn: Show port forwarding info
  * minetest: Fix flake8 error
  * matrixsynapse: Show port forwarding info
  * tahoe: Show port forwarding info
  * locate: Update translation strings
  * doc: Fetch latest manual

  [ Joseph Nuthalapati ]
  * Translated using Weblate (Telugu)

 -- James Valleroy <jvalleroy@mailbox.org>  Mon, 13 May 2019 19:47:52 -0400

plinth (19.6) experimental; urgency=medium

  [ Pavel Borecki ]
  * Translated using Weblate (Czech)

  [ CurlingTongs ]
  * Translated using Weblate (German)

  [ nautilusx ]
  * Translated using Weblate (German)

  [ Allan Nordhøy ]
  * Translated using Weblate (Norwegian Bokmål)

  [ Mesut Akcan ]
  * Translated using Weblate (Turkish)

  [ narendrakumar.b ]
  * letsencrypt: Provide link to configure domain if not configured

  [ James Valleroy ]
  * firewall: Get service ports details
  * firewall: Show ports details
  * locale: Update translation strings
  * doc: Fetch latest manual

  [ LoveIsGrief ]
  * i2p: Add helper to modify the tunnel config
  * i2p: Open HTTP(S) and IRC ports on all interfaces on install
  * i2p: Add HTTP(S) and IRC ports to firewall
  * i2p: Enable application

  [ Sunil Mohan Adapa ]
  * i2p: flake8 and yapf fixes
  * i2p: Convert unit tests to pytest style
  * i2p: Update firewalld service descriptions
  * i2p: Disable the daemon before editing configuration
  * i2p: Don't enable proxies on external zone

 -- James Valleroy <jvalleroy@mailbox.org>  Mon, 29 Apr 2019 19:18:01 -0400

plinth (19.5) experimental; urgency=medium

  [ LoveIsGrief ]
  * i2p: Add new application
  * i2p: Disable compression on /i2p/
  * i2p: apache: Catch more I2P locations
  * i2p: django: Add shortcuts to /i2p/... URLs
  * i2p: django: Additional information about /i2p location
  * i2p: todo: Add TODOs for I2P
  * i2p: todo: add more TODOs for I2P
  * i2p: idea: Browse eepsites directly from freedombox
  * i2p: todo: Add torrent tracker to list of favorites
  * i2p: django: Add description for the configuration shortcuts
  * i2p: django: Add i2p homepage to description
  * i2p: setup: Enrich I2P favorites
  * i2p: todo: Tick off a TODO and reword one
  * i2p: todo: Remove IDEA for browsing to .i2p sites in iframe
  * i2p: torrents: Link to the list of trackers
  * i2p: Add functional tests
  * functional_tests: Allow provisioning VM for functional tests
  * functional tests: Fix wheel errors when provisioning VM

  [ Sunil Mohan Adapa ]
  * i2p: Move data files into the app's data folder
  * i2p: Use project logo instead of mascot
  * i2p: Remove TODO in favor of issue tracker
  * apache: Add proxy_html module needed by i2p app
  * i2p: Backup/restore the correct state folder
  * i2p: Minor styling changes
  * i2p: Add diagnostic test for web interface port
  * i2p: Add main web interface to list of clients
  * i2p: Review and cleanup action script
  * i2p: Review and update views
  * i2p: Disable app until further fixes are done

  [ James Valleroy ]
  * functional_tests: Install python3-pytest-django
  * locale: Update translation strings
  * doc: Fetch manual

  [ wind ]
  * Translated using Weblate (Russian)

  [ Joseph Nuthalapati ]
  * storage: Use udisks to list disks and df for disk space utilization

  [ Igor ]
  * Translated using Weblate (Russian)

  [ CurlingTongs ]
  * Translated using Weblate (German)

 -- James Valleroy <jvalleroy@mailbox.org>  Mon, 15 Apr 2019 18:47:17 -0400

plinth (19.4) experimental; urgency=medium

  [ Allan Nordhøy ]
  * Translated using Weblate (Norwegian Bokmål)

  [ Pavel Borecki ]
  * Translated using Weblate (Czech)

  [ nautilusx ]
  * Translated using Weblate (German)

  [ Doma Gergő ]
  * Translated using Weblate (Hungarian)

  [ advocatux ]
  * Translated using Weblate (Spanish)

  [ Joseph Nuthalapati ]
  * clients: Open web app in a new browser tab
  * matrix-synapse: Change client diagnostics url
  * minetest: Fix duplicate domain names being displayed in UI
  * storage: Do not show an eject button on /boot partitions
  * letsencrypt: Call letsencrypt manage_hooks with correct arguments
  * vagrant: Run plinth as user plinth in development environment

  [ Johannes Keyser ]
  * Translated using Weblate (German)

  [ James Valleroy ]
  * dynamicdns: Install module by default
  * locale: Update strings
  * doc: Fetch latest manual

  [ Sunil Mohan Adapa ]
  * storage: Don't check type of the disk for / and /boot
  * storage: Don't log error when checking if partition is expandable

  [ wind ]
  * Translated using Weblate (Russian)

 -- James Valleroy <jvalleroy@mailbox.org>  Mon, 01 Apr 2019 20:31:54 -0400

plinth (19.3) experimental; urgency=medium

  [ Pavel Borecki ]
  * Translated using Weblate (Czech)

  [ Doma Gergő ]
  * Translated using Weblate (Hungarian)

  [ Petter Reinholdtsen ]
  * Translated using Weblate (Norwegian Bokmål)

  [ advocatux ]
  * Translated using Weblate (Spanish)

  [ James Valleroy ]
  * vagrant: Rearrange steps of provision script
  * locale: Update translation strings

  [ Joseph Nuthalapati ]
  * dynamicdns: Break up dynamicdns.py into forms.py and views.py
  * dynamicdns: Move subsubmenu below description
  * firewall: Change "Current Status:" from p to h3
  * names: Add description
  * subsubmenu: Make description a customizable block
  * pagekite: Bring subsubmenu below description. Remove About section.
  * upgrades: Move subsubmenu below description
  * Include clients.html in service-subsubmenu.html
  * ikiwiki: Move subsubmenu below description

  [ Sunil Mohan Adapa ]
  * pagekite: Rename base template file
  * pagekite: Change the template section title
  * dynamicdns: Simplify template inheritance
  * ikiwiki: Consistent styling for delete warning page
  * templates: Minor styling change
  * functional_tests: Reorder tests to disable apps after tests
  * tests: Mark functional tests with functional mark
  * tests: Read functional tests conf file without assuming CWD
  * tests: Fix backups API test cases to work under all conditions
  * README: Provide simple instruction for installing FreedomBox
  * INSTALL.md: Simplify installation instructions
  * HACKING.md: Update instructions on installing dependencies
  * functional_tests: Update todo list by removing implemented tests
  * mediawiki: Fix tests to allow running from any directory
  * tests: Use pytest for running all tests
  * ci: Allow gitlab to parse test coverage results
  * main: Show service version in logs
  * setup: Automatically gather information about files to install
  * setup: Allow apps to have their own data directories
  * setup: Don't include data/ files as package data
  * module_loader: Specially load modules in development mode
  * setup: Move app enabling files to respective apps
  * setup: Move app data files into respective apps
  * setup: Remove unused /var/run directory

  [ Dietmar ]
  * Translated using Weblate (German)
  * Translated using Weblate (French)
  * Translated using Weblate (Italian)

  [ jonathan göhler ]
  * Translated using Weblate (German)

  [ Vincent Ladeuil ]
  * Translated using Weblate (French)

  [ David Maulat ]
  * Translated using Weblate (French)

  [ Allan Nordhøy ]
  * Translated using Weblate (Norwegian Bokmål)

  [ Mesut Akcan ]
  * Translated using Weblate (Turkish)

 -- James Valleroy <jvalleroy@mailbox.org>  Mon, 18 Mar 2019 20:30:44 -0400

plinth (19.2) unstable; urgency=medium

  [ Joseph Nuthalapati ]
  * docs: Fix deprecation warnings in post-processor
  * tor: Fix deprecation warning W605 for '\' character in regex
  * utils: Simplify YAMLFile by removing the post_exit argument
  * config: Consolidate get_domainname() implementation into config
  * config: Move default-app configuration to a dedicated file
  * config: Fix Ikiwiki entries not showing up as default apps
  * config: Migrate default app configuration to new conf file
  * config: Rename Default App to Webserver Home Page
  * config: Add option to use Apache's default home page as home page
  * config: Remove Apache home page configuration from freedombox.conf
  * config: Fix error when setting JSXC as the home page
  * users: Add nscd as a dependency
  * Disable Coquelicot for Buster release
  * matrix-synapse: Fix LDAP login issue
  * config: Revert changes in freedombox.conf to avoid conffile prompt
  * config: Reset home page setting in freedombox.conf during migration
  * openvpn: Migration from easy-rsa 2 to 3 for existing installations
  * openvpn: Increment version number for easy-rsa 3 migration
  * snapshot: Fix failing functional test

  [ Pavel Borecki ]
  * Translated using Weblate (Czech)

  [ danielwine ]
  * Translated using Weblate (Hungarian)

  [ Doma Gergő ]
  * Translated using Weblate (Hungarian)

  [ Allan Nordhøy ]
  * Translated using Weblate (Norwegian Bokmål)

  [ advocatux ]
  * Translated using Weblate (Spanish)

  [ Sunil Mohan Adapa ]
  * tor: Styling changes due to yapf
  * tor: Use fixed 9001 port for relaying
  * utils: Handle exceptions in context management for YAMLFile
  * utils: Fix some flake8 warnings
  * tahoe: Styling changes
  * backups: Fix failing test case
  * web_server: Move shutdown handling to main
  * dbus: Add new module for D-Bus services
  * setup: Abstraction for getting managing packages of a module
  * setup: Filter packages to force upgrade
  * package: Implement identifying packages that need conffile prompts
  * package: Helper method to filter packages that need conffile prompt
  * setup: Trigger force upgrade for app that implement it
  * bind: Handle conffile prompt during upgrade
  * setup: Rush force upgrade in development mode
  * ttrss: Make functional test definitions specific to ttrss
  * cockpit: Pre-enable necessary apache modules
  * radicale, searx: Pre-enable necessary apache modules
  * letsencrypt: Pre-enable necessary apache modules
  * ikiwiki: Pre-enable necessary apache modules
  * sso: Pre-enable necessary apache modules
  * apache: Use cgid module instead of cgi
  * apache: Increment app version number
  * setup: Make additional info available for force upgrading
  * debian/copyright: Minor fixes
  * debian/copyright: Add full text for AGPL-3+
  * debian/copyright: Add license text for public-domain
  * debian/copyright: Add license text for GPL-2 and GPL-3
  * debian/copyright: Add license text for CC-BY-SA-3.0
  * debian/copyright: Update copyright for logos
  * static: Remove unused files
  * LICENSES: Remove files that are same license as rest of the source
  * config: Don't pass configuration file argument to action
  * openvpn: Fix issues with upgrade easy-rsa 2 to 3 migration
  * openvpn: Make frontpage shortcut appear after an upgrade
  * openvpn: Work around firewalld bug 919517
  * setup: Pass better data structure for force upgrade operation
  * utils: Introduce abstraction over distutils comparison of versions
  * firewalld: Implement upgrading from 0.4.x to 0.6.x
  * ttrss: Make setup process reusable
  * ttrss: Implement upgrade from 17.4 to 18.12

  [ Johannes Keyser ]
  * Translated using Weblate (German)

  [ Anjali Datla ]
  * Translated using Weblate (Telugu)

  [ Darkblaze ]
  * Translated using Weblate (Telugu)

  [ Petter Reinholdtsen ]
  * Translated using Weblate (Norwegian Bokmål)

  [ Jag ]
  * vagrant: Use virtualbox linked clones / CoW to reduce startup times

  [ James Valleroy ]
  * Add 2019 to copyright years
  * Fix some paths in LICENSES
  * debian: Add copyright years for debian/*
  * radicale: Add description of web interface
  * ttrss: Add backup support
  * debian: Add copyright info for lato fonts
  * debian: Add copyright info for individual logo files
  * LICENSES: Add reference to debian/copyright
  * debian: Add copyright info for theme images
  * debian/copyright: Move all license texts to end
  * debian/copyright: Remove unnecessary fields for native package
  * debian/copyright: Move some app icons from LICENSES
  * debian/copyright: Fix typo in year
  * debian/copyright: Move more app icons from LICENSES
  * debian/copyright: Include some URLs dropped from LICENSES
  * debian/copyright: Move some more app icons from LICENSES
  * debian/copyright: Fix filename for tahoe-lafs logo
  * security: Migrate access config to new file
  * users: When ssh used in tests, add users to admin group
  * locale: Update translations strings

 -- James Valleroy <jvalleroy@mailbox.org>  Sat, 02 Mar 2019 14:45:55 -0500

plinth (19.1) unstable; urgency=medium

  [ James Valleroy ]
  * radicale: Log errors during upgrade
  * radicale: Bump version to 2
  * radicale: Remove obsolete diagnostics
  * radicale: Fix server URLs in client info
  * locale: Update translation strings
  * doc: Fetch latest manual

  [ Pavel Borecki ]
  * Translated using Weblate (Czech)

  [ Allan Nordhøy ]
  * Translated using Weblate (Norwegian Bokmål)

  [ Petter Reinholdtsen ]
  * Translated using Weblate (Norwegian Bokmål)

  [ advocatux ]
  * Translated using Weblate (Spanish)

  [ Sunil Mohan Adapa ]
  * setup: Add option to handle configuration prompts during install
  * radicale: Simplify upgrading to newer packages
  * matrixsynapse: Remove hard-coded URL
  * matrixsynapse: Fix issues with showing certificate warning
  * letsencrypt: Fix issue with disabling matrixsynapse checkbox
  * matrixsynapse: Don't check for current domain in renew hook
  * matrixsynapse: Fix potential exposure of private key
  * matrixsynapse: Setup certificate after domain selection
  * matrixsynapse: Better checking for valid certificate

  [ Joseph Nuthalapati ]
  * matrixsynapse: Use Let's Encrypt certificates

 -- James Valleroy <jvalleroy@mailbox.org>  Thu, 14 Feb 2019 06:01:19 -0500

plinth (19.0) unstable; urgency=high

  [ J. Carlos Romero ]
  * mldonkey: Add some more clients to the module page
  * mldonkey: Add to the description the three available front-ends

  [ Sunil Mohan Adapa ]
  * monkeysphere: Fix handling of multiple domains and keys
  * monkeysphere: Fix regression with reading new apache domain config
  * apache: Cleanup domain configuration
  * apache: Add support for mod_ssl in addition to mod_gnutls
  * apache: Switch to mod_ssl from mod_gnutls
  * mldonkey: Add systemd service file with security options
  * mldonkey: Enable app
  * action_utils: Fix checking for URL availability
  * upgrades: Fix priority for buster-backports version
  * upgrades: Fix premature adding of buster-backports sources

  [ Pavel Borecki ]
  * Translated using Weblate (Czech)

  [ Johannes Keyser ]
  * Translated using Weblate (German)

  [ advocatux ]
  * Translated using Weblate (Spanish)

  [ James Valleroy ]
  * locale: Update strings for translation
  * Switched to a new version number scheme: YY.N
    - YY is the year of release.
    - N is the release number within that year.

 -- James Valleroy <jvalleroy@mailbox.org>  Sat, 09 Feb 2019 20:38:00 -0500

plinth (0.49.1) unstable; urgency=medium

  [ Sunil Mohan Adapa ]
  * ui: Fix regression with configure button in home page
  * backups: Rename 'Abort' buttons to 'Cancel'
  * backups: Use icon for add repository button
  * backups: Move subsubmenu below description
  * backups: Add title and description to other pages
  * backups: Add link to manual page
  * backups: Fix styling for upload size warning
  * backups: Increase timeout for SSH operations to 30 seconds
  * backups: Minor styling fixes

  [ Pavel Borecki ]
  * Translated using Weblate (Czech)

  [ Petter Reinholdtsen ]
  * Translated using Weblate (Norwegian Bokmål)

  [ advocatux ]
  * Translated using Weblate (Spanish)

  [ Joseph Nuthalapati ]
  * letsencrypt: UI: Fix checkbox disabling

  [ James Valleroy ]
  * datetime: Switch from chrony to systemd-timesyncd
  * locale: Update translation strings
  * doc: Fetch latest manual

 -- James Valleroy <jvalleroy@mailbox.org>  Thu, 07 Feb 2019 21:23:32 -0500

plinth (0.49.0) unstable; urgency=medium

  [ Prachi Srivastava ]
  * networks: remove unused html
  * security: Moves inline javascript to files
  * security: Moves input field focus javascript to django forms
  * help: Use freedombox package instead of plinth for version
  * repro: Disable app due to issues with Debian package

  [ Sunil Mohan Adapa ]
  * ui: Fix regression with card icon style in front page
  * js: Full librejs compatibility
  * js: Remove javascript license link from footer
  * backups: Remove incorrectly set buffer size during download
  * backups: Minor styling fixes
  * backups: Remove dead code
  * backups: Minor styling fixes
  * backups: Minor refactoring
  * backups: Fix incomplete download archives
  * backups: Improve performance of backup download
  * tor: Make a utility method public
  * action_utils: Expose URL checking utility for generic use
  * upgrades: Improve handling of backports
  * datetime: Fix diagnostic test to not ignore first two servers

  [ Pavel Borecki ]
  * Translated using Weblate (Czech)

  [ J. Carlos Romero ]
  * mldonkey: show 'Learn more...' link in package page when installed

  [ James Valleroy ]
  * radicale: Handle migration from 1.x to 2.x
  * shadowsocks: Use resolvable domains in functional tests
  * radicale: Handle data migration for upgrade to 2.x
  * datetime: Switch from ntp to chrony
  * vagrant: Put hold on freedombox package during provision
  * repro: Also disable functional tests
  * monkeysphere: Re-enable functional tests
  * locale: Update translation strings

  [ Allan Nordhøy ]
  * Translated using Weblate (Norwegian Bokmål)

  [ Joseph Nuthalapati ]
  * backports: Add buster-backports to apt sources list
  * debian: Add smoke test with autopkgtests (Closes: #878699)

  [ danielwine ]
  * Translated using Weblate (Hungarian)

  [ Petter Reinholdtsen ]
  * Translated using Weblate (Norwegian Bokmål)

 -- James Valleroy <jvalleroy@mailbox.org>  Tue, 05 Feb 2019 22:55:53 -0500

plinth (0.48.0) unstable; urgency=medium

  [ Doma Gergő ]
  * Translated using Weblate (Hungarian)

  [ Pavel Borecki ]
  * Translated using Weblate (Czech)

  [ Allan Nordhøy ]
  * Translated using Weblate (Norwegian Bokmål)

  [ Sunil Mohan Adapa ]
  * ui: Fix top margin for content containers
  * ui: Rename page specific CSS classes
  * ui: Underline the logo along with 'Home' text when active
  * ui: Style frontpage application info like regular content
  * ui: Fix setting width of card-list at various page sizes
  * ui: Show help nav item text when navbar is collapsed
  * ui: Hide restart/shutdown items when navbar is collapsed
  * ui: Compact pages on extra small screen sizes
  * ui: Re-add background for home, apps and system pages in small sizes
  * fail2ban: Split and update configuration files
  * fail2ban: Pickup new configurations without reboot
  * mldonkey: Update description and minor updates
  * mldonkey: Disable app due to bug during restart
  * backups: Upgrade apps before restoring them
  * backups: Fix showing not-installed apps in create backup page
  * syncthing: Add backup/restore support
  * Serve default favicon for apps that don't provide one
  * radicale: Fix issue with configuration changes not applying
  * openvpn: Add backup/restore support
  * storage: Fix false error message visiting home page
  * storage, backups: Minor styling and yapf fixes
  * service: Fix warning to use collections.abc
  * help: Minor refactoring in get-logs action
  * mldonkey: Add functional test for uploading
  * axes: Minor fixes to configuration for IP blocking
  * infinoted: Wait for up to 5 minutes to kill daemon

  [ Petter Reinholdtsen ]
  * Translated using Weblate (Norwegian Bokmål)

  [ Joseph Nuthalapati ]
  * ci: Export freedombox.deb as build artifact instead of plinth.deb
  * matrix-synapse: Fix startup error caused by bind_address setting
  * matrix-synapse: Use '::' as the IPv6 bind address
  * backups: Automatically install required apps before restore
  * backups: Add a loader to the restore button to indicate progress

  [ Johannes Keyser ]
  * Translated using Weblate (German)

  [ James Valleroy ]
  * django: Remove deprecated AXES_BEHIND_REVERSE_PROXY
  * radicale: Only set hosts for radicale 1.x
  * radicale: Don't change auth type for radicale 2.x
  * radicale: Use rights file by default for radicale 2.x
  * radicale: Add functional tests for setting access rights
  * help: Use journalctl to show status log
  * help: Add action script to read logs from journal
  * help: Add functional test to check status logs page
  * locale: Update translation strings
  * doc: Fetch latest manual from wiki

  [ Prachi Srivastava ]
  * fail2ban: Enable bans for apache auth failures

  [ J. Carlos Romero ]
  * mldonkey: Add new module for the eDonkey network
  * mldonkey: Add backup/restore support

 -- James Valleroy <jvalleroy@mailbox.org>  Mon, 28 Jan 2019 19:22:19 -0500

plinth (0.47.0) unstable; urgency=medium

  [ Joseph Nuthalapati ]
  * ci: Don't install fuse and fuse3 packages in the CI environment
  * snapshot: Fix snapshots filling up the disk
  * snapshot: ui: Remove NUMBER_MIN_AGE setting and add FREE_LIMIT
  * snapshot: Enable TIMELINE_CLEANUP and NUMBER_CLEANUP by default
  * snapshot: Improve description
  * snapshot: Merge the functionality of the migrate command into setup
  * snapshot: Fix failing tests
  * snapshots: Handle installation on non-btrfs filesystems
  * snapshot: Handle "Config in use" error

  [ James Valleroy ]
  * radicale: Add tests for well-known URLs
  * radicale: Don't modify default file for radicale >= 2.1.10
  * radicale: Add support for radicale 2.x
  * setup: Fix spelling error
  * radicale: Switch to uwsgi for radicale 2.x
  * radicale: Create collections folder before starting uwsgi
  * Update translation strings
  * Fetch latest manual
  * debian: Update debhelper compat version to 12

  [ Sunil Mohan Adapa ]
  * radicale: Redirect to well-known URLs according to version
  * syncthing: Use exact matches when enforcing trailing '/'
  * snapshot: Minor styling fixes
  * snapshot: Update descriptions and UI options
  * snapshot: Refactor configuration migration
  * main: Separate out Django setup into a separate module
  * main: Separate out CherryPy code into a separate module
  * Show Gujarati in the list of UI languages
  * cockpit: Add link to manual page
  * cockpit: Update description
  * firewalld: Flush iptables rules before restarting firewall
  * backups: Don't fail tests when borg is not installed
  * backups: yapf fixes
  * django: Use Argon2 password hash
  * setup: Handle showing setup page after app completes installation
  * setup: Minor flake8 fixes
  * setup: Reduce refresh time when application is already installed
  * setup: Don't perform is-package-manager-busy checks when not needed
  * action_utils: Implement utilities for managing uwsgi configurations
  * searx: Use action utils for uwsgi configuration management
  * radicale: Don't keep radicale service running
  * icons: Fixes for switching to fork-awesome
  * Fix i18n for menu strings

  [ Prachi Srivastava ]
  * Replace glyphicons with forkawesome icons

 -- James Valleroy <jvalleroy@mailbox.org>  Mon, 14 Jan 2019 22:08:54 -0500

plinth (0.46.1) unstable; urgency=medium

  [ prolinux ukraine ]
  * Translated using Weblate (Ukrainian)

  [ Joseph Nuthalapati ]
  * clients: Rename DAVdroid to DAVx5

  [ Allan Nordhøy ]
  * Translated using Weblate (Norwegian Bokmål)

  [ Sunil Mohan Adapa ]
  * debian: Replace and break older versions of plinth

  [ James Valleroy ]
  * debian: Fix spelling errors in lintian override comment

 -- James Valleroy <jvalleroy@mailbox.org>  Fri, 04 Jan 2019 23:17:45 -0500

plinth (0.46.0) unstable; urgency=medium

  [ Pavel Borecki ]
  * Translated using Weblate (Czech)

  [ Johannes Keyser ]
  * Translated using Weblate (German)

  [ advocatux ]
  * Translated using Weblate (Spanish)

  [ prolinux ukraine ]
  * Translated using Weblate (Ukrainian)

  [ Sunil Mohan Adapa ]
  * logging: Don't log static file requests
  * logging: Make cherrypy log to the main log
  * logging: Don't log to a log file
  * logging: Log to systemd journal directly
  * logging: Separate logging init logic into a module
  * logging: Implement colors for console messages
  * searx: Update outdated Apache configuration
  * sso: Update outdated Apache configuration
  * letsencrypt: Use macros for configuring sites
  * letsencrypt: Remove outdated Apache configuration
  * logging: Remove references to old log files
  * debian: Alter control file indentation
  * storage: Add parted as dependency module
  * debian: Add dependencies from freedombox-setup
  * sudoers: Allow all admin users to become superusers
  * Move update-motd script from freedombox-setup
  * debian: Break current version of freedombox-setup
  * Move preseed file from freedombox-setup
  * debian: Use description from freedombox.org
  * debian: Ignore debian/debhelper-build-stamp
  * debian: Fix lintian warning about vcs ignore file
  * debian: Don't change ownership recursively in postinst
  * debian: Update short description
  * debian: Rename plinth package to freedombox

  [ James Valleroy ]
  * vagrant: Cleanup for obsolete log files
  * debian: Move Recommends to binary package
  * locale: Run update_translations
  * doc: Fetch latest manual from wiki
  * debian: Standards-Version is now 4.3.0

  [ Petter Reinholdtsen ]
  * Translated using Weblate (Norwegian Bokmål)

 -- James Valleroy <jvalleroy@mailbox.org>  Mon, 31 Dec 2018 16:46:25 -0500

plinth (0.45.0) unstable; urgency=medium

  [ Doma Gergő ]
  * Translated using Weblate (Hungarian)

  [ Pavel Borecki ]
  * Translated using Weblate (Czech)

  [ advocatux ]
  * Translated using Weblate (Spanish)

  [ Joseph Nuthalapati ]
  * udiskie: Finish merging udiskie into storage
  * apache: Switch to php-fpm from mod_php

  [ Allan Nordhøy ]
  * Translated using Weblate (Chinese (Simplified))
  * Translated using Weblate (Italian)
  * Translated using Weblate (Norwegian Bokmål)

  [ Herdir ]
  * Translated using Weblate (French)

  [ Michael Pimmer ]
  * Backups: first UI sceleton for remote / encrypted backups
  * Backups: allow testing the connection of ssh locations
  * Backups, remote repositories: implement init, info and some test
  * Backups, remote repositories: uniform parameter handling
  * Backups, remote repositories: start using sshfs
  * Backups, remote repositories: integrate to backups index page
  * Backups, remote repositories: re-use template for root location
  * Backups, remote repositories: use object-oriented repositories
  * Backups, remote backups: fix unittests
  * Backups, remote repositories: create/delete/restore of remote repos
  * Backups, remote repositories: change network_storage to dict
  * Backups, remote repository: adapt functional tests
  * Backups: remove unittests to backups test directory
  * Backups: remove archive name when creating an archive
  * Backups: support for encrypted repositories
  * Backups: Cleanup and improved error handling
  * Backups: functional tests update; restoring backup bugfix
  * Backups: allow creating archive in unmounted repository
  * Backups: allow using keyfile as credentials for sshfs mounts
  * Backups: notify that credentials of remote backups are stored
  * Backups: unittests for accessing repository with borg directly
  * Backups: bump module version

  [ James Valleroy ]
  * backups: Make validator errors translatable
  * functional_tests: Move backup test into backups feature

  [ ssantos ]
  * Translated using Weblate (German)

 -- James Valleroy <jvalleroy@mailbox.org>  Mon, 17 Dec 2018 19:05:51 -0500

plinth (0.44.0) unstable; urgency=medium

  [ Pavel Borecki ]
  * Translated using Weblate (Czech)

  [ Robert Martinez ]
  * Add gray noise background
  * Add white Card
  * add footer padding

  [ Allan Nordhøy ]
  * Translated using Weblate (Norwegian Bokmål)

  [ James Valleroy ]
  * ejabberd: bosh port moved to 5443
  * apache: Run setup again to reload
  * ejabberd: Change BOSH port from 5280 to 5443
  * Revert "ci: Use python3.6 when installing dependencies"
  * ci: Install jquery packages for coverage
  * functional_tests: Confirm when deleting all snapshots
  * Translated using Weblate (Spanish)
  * Update translation strings

  [ Joseph Nuthalapati ]
  * vagrant: clear logs and plinth database on destroying box
  * minetest: Change list of mods to what's available in Debian
  * Add instructions on how to use "WIP" in merge requests
  * clients: Fix distortion of the client apps buttons
  * snapshots: Fix default snapshot listing
  * firewalld: Use nftables instead of iptables
  * snapshots: Place the subsubmenu below the description

  [ ssantos ]
  * Translated using Weblate (German)
  * Translated using Weblate (Portuguese)

  [ Prachi Srivastava ]
  * Changes delete all to delete selected in snapshot
  * Adds toggle to select all for deletion
  * Changes functional test to select All and delete snapshots
  * Ignores warnings in pytest while running functional test

  [ advocatux ]
  * Translated using Weblate (Spanish)

  [ Petter Reinholdtsen ]
  * Translated using Weblate (Norwegian Bokmål)

 -- James Valleroy <jvalleroy@mailbox.org>  Mon, 03 Dec 2018 19:47:04 -0500

plinth (0.43.0) unstable; urgency=medium

  [ Michael Pimmer ]
  * Backups: export and download archives in one step
  * Backups: uploading and import with temporarily stored file
  * Backups: Restore directly from archive
  * Backups: Don't fail when borg doesn't find files to extract
  * Backups: clean up exporting archives functionality
  * Backups: relative paths for borg extract in action script
  * Backups: fix test
  * Backups: clean up forms, names and templates
  * Functional tests: minor documentation changes
  * Backups: Stream archive downloads/exports
  * Backups: do not hardcode uploaded backup file path
  * Backups: minor cleanups
  * Backups: show free disk space on upload+restore page
  * Backups: functional test to download and restore an archive
  * Backups: minor adaption of upload file size warning
  * Backups: minor fixes of functional tests
  * Functional tests: check that browser waits for redirects to finish
  * Functional tests: fix waiting for redirects
  * Functional tests: assert that module installation succeeded
  * Cherrypy: Do not limit maximum upload size
  * Backups: Make Manifest a dict instead of a list

  [ James Valleroy ]
  * functional_tests: Remove backup export steps
  * functional_tests: Remove remaining backup export steps
  * functional_tests: Add sso tags
  * upgrades: Internationalize string and apply minor formatting

  [ Anthony Stalker ]
  * Translated using Weblate (Czech)

  [ Joseph Nuthalapati ]
  * vagrant: Destroy Plinth development database when box is destroyed
  * sso: Make auth-pubtkt tickets valid for 12 hours
  * openvpn: Migration from easy-rsa 2 to 3
  * openvpn: is-setup checks for non-empty dh.pem file
  * openvpn: Always write the latest server configuration on setup

  [ ssantos ]
  * Translated using Weblate (Portuguese)

  [ Robert Martinez ]
  * Update module terminology improvements
  * Incorporate feedback from MR

 -- James Valleroy <jvalleroy@mailbox.org>  Mon, 19 Nov 2018 17:25:31 -0500

plinth (0.42.0) unstable; urgency=medium

  [ Robert Martinez ]
  * Fix wrong color in mobile menu

  [ James Valleroy ]
  * snapshot: Handle snapper list output change
  * functional_tests: Fix steps with domain parameter

  [ Joseph Nuthalapati ]
  * Translated using Weblate (Telugu)
  * tor: Add functional tests for relays and hidden services
  * tor: Enable backup/restore
  * upgrades: Add functional tests
  * upgrades: Enable backup/restore
  * monkeysphere: Handle importing new OpenSSH format keys
  * monkeysphere: yapf reformatting
  * tests: Change the domain to be an FQDN
  * monkeysphere: Add functional tests for import/publish keys
  * monkeysphere: Enable backup/restore
  * monkeysphere: Skip functional tests until bugs are resolved
  * letsencrypt: Enable backup/restore
  * tahoe: Minor changes to facilitate functional tests
  * tahoe: Add functional tests
  * tahoe: Enable backup/restore
  * tahoe: yapf run
  * udiskie: unmount drive as superuser

  [ buoyantair ]
  * Translated using Weblate (Telugu)

  [ Michael Pimmer ]
  * Actions: use local plinth in development mode
  * Actions: path in development mode: do not preserve PYTHONPATH

  [ ButterflyOfFire ]
  * Translated using Weblate (Indonesian)
  * Translated using Weblate (Italian)

 -- James Valleroy <jvalleroy@mailbox.org>  Mon, 05 Nov 2018 18:41:15 -0800

plinth (0.41.0) unstable; urgency=medium

  [ Allan Nordhøy ]
  * Translated using Weblate (Norwegian Bokmål)

  [ ButterflyOfFire ]
  * Translated using Weblate (French)

  [ James Valleroy ]
  * debian: Add Russian translation of debconf template (Closes: #910848)
    - Thanks to Lev Lamberov for the patch.
  * deluge: Handle prompt to change default password
  * functional_tests: When creating backup, scroll window to top
  * backups: Handle permission error during chown

  [ Joseph Nuthalapati ]
  * vagrant: Increase memory to 2GiB
  * vagrant: Increase number of CPUs to 2
  * datetime: Add functional test for setting time zone
  * datetime: Enable backup/restore
  * tests: More accurately compute waited time
  * deluge: Add functional test for uploading a torrent
  * deluge: Enable backup/restore
  * avahi: Enable backup/restore (no data)
  * backups: Enable backup/restore (no data currently)
  * bind: Add functional tests
  * bind: Enable backup/restore
  * security: Add functional tests for restricted logins
  * security: Enable backup/restore
  * snapshot: Fix issue with setting configuration
  * snapshot: Add functional tests for setting configuration
  * backups: Implement app hooks
  * snapshot: Enable backup/restore
  * deluge: Add missing backups tag in functional tests
  * ssh: Enable backup/restore
  * firewall: Enable backup/restore (no data)
  * diagnostics: Enable backup/restore (no data)
  * names: Enable backup/restore (no data)
  * power: Enable backup/restore (no data)
  * storage: Enable backup/restore (no data)
  * backups: Make plinth the owner of the backup archives
  * backups: Fix issue with showing exports from disks without labels
  * storage: Minor styling with urlencode call in template
  * backups: Don't rely on disk labels during export/restore

  [ Michael Pimmer ]
  * Backups: bugfix for downloading extracted archive files

  [ rafael ]
  * Translated using Weblate (Spanish)

 -- James Valleroy <jvalleroy@mailbox.org>  Mon, 22 Oct 2018 19:48:50 -0400

plinth (0.40.0) unstable; urgency=medium

  [ Allan Nordhøy ]
  * Translated using Weblate (Norwegian Bokmål)

  [ James Valleroy ]
  * ci: Prevent installing fuse
  * upgrades: Don't change origins pattern list
  * upgrades: Keep config file when disabling
  * debian: Add Portuguese translation for debconf messages (Closes: #909745)
    - Thanks to "Traduz" - Portuguese Translation Team for the patch.
  * home: Also display card title above icon
  * functional_tests: Make coquelicot password entry more robust
  * functional_tests: Check ejabberd contact list more robustly

  [ Augusto Borin ]
  * Translated using Weblate (Portuguese)

  [ advocatux ]
  * Translated using Weblate (Spanish)

  [ Pavel Borecki ]
  * Translated using Weblate (Czech)

  [ BO41 ]
  * Translated using Weblate (German)

  [ David Maulat ]
  * Translated using Weblate (French)

  [ Robert Martinez ]
  * Translated using Weblate (German)
  * Add tint effect on card icons under "Apps"
  * Change maximum cards per row
  * Change card text style and position

  [ Joseph Nuthalapati ]
  * Don't disable installation when apt lists are empty
  * backups: Relax schema for backup manifest data
  * backups: Remove empty keys in backup manifest data
  * backups: Rename the backups API module
  * mediawiki: Backup/restore settings also
  * backups: Rename test_backup to test_api
  * backups: List apps that don't require backup too
  * backups: Minor styling fixes
  * cockpit: Add clients and backup manifests
  * mumble: Implement backup/restore
  * privoxy: Enable backup/restore (no data)
  * backups: Allow restoring backups with no files
  * roundcube: Enable backup/restore (no data)
  * searx: Enable backup/restore (no data)
  * jsxc: Enable backup/restore (no data)
  * coquelicot: Enable backup/restore
  * coquelicot: Implement functional tests with uploading file
  * tests: Reduce time for polling in functional tests
  * transmission: Implement upload torrent functional test
  * transmission: Enable backup/restore
  * coquelicot: Fix upload file functional test
  * mediawiki: Run update script for 1.31 upgrade
  * quassel: Enable backup/restore
  * shadowsocks: Enable backup/restore
  * backups: Implement disabling web configuration during backup
  * sharing: Enable backup/restore
  * pagekite: Add functional tests
  * pagekite: Enable backup/restore
  * tests: Add missing backups tag on functional tests
  * vagrant: Get rid of apt warning during provisioning
  * customization: Serve static files from customization directory
  * customization: Create customization path in /var/www
  * customization: Serve custom shortcuts through the REST API
  * customization: Show custom shortcuts on frontpage

  [ Michael Pimmer ]
  * Backup module: Implement downloading archives
  * Backup module: Implemented uploading files
  * Backup module: added some unittests; minor doc updates

  [ Federico Ceratto ]
  * Translated using Weblate (Italian)

  [ Johannes Keyser ]
  * Translated using Weblate (German)

 -- James Valleroy <jvalleroy@mailbox.org>  Tue, 09 Oct 2018 06:01:50 -0400

plinth (0.39.0) unstable; urgency=medium

  [ Joseph Nuthalapati ]
  * Fix typo in the description meta tag
  * backups: Support multiple backups in one day
  * backups: Check if paths exist before passing them to borgbackup
  * backups: Reword the no-apps-installed message
  * backups: Make getting all apps method public
  * backups: Minor styling fixes
  * backups: Minor refactoring in finding exported archive
  * backups: Simplify getting included apps during restoring
  * udiskie: Merge into storage module

  [ Doma Gergő ]
  * Translated using Weblate (Hungarian)

  [ Petter Reinholdtsen ]
  * Translated using Weblate (Norwegian Bokmål)

  [ Allan Nordhøy ]
  * Translated using Weblate (Norwegian Bokmål)

  [ danielwine ]
  * Translated using Weblate (Hungarian)

  [ James Valleroy ]
  * backups: Validate backup manifests
  * backups: Move manifest validation into backups app
  * backups: Fix iteration over loaded modules
  * users: Reset groups before testing register_group
  * backups: List supported and installed apps when creating
  * backups: Implement process manifests for Packet
  * backups: Provide a default backup name
  * backups: Select all apps by default
  * backups: Use paths from selected apps
  * backups: Fix and test service shutdown and restore
  * backups: Patch actions for shutdown services test
  * backups: Disable create archive when no supported apps are installed
  * backups: Dump manifests file and include it in backup
  * backups: Name borg repo folder more clearly
  * backups: Include app versions in manifest file
  * backups: Use valid filename for export
  * backups: Don't display time as separate column
  * backups: Confirm that archive exists before restoring
  * backups: Add apps selection to restore form
  * backups: Use valid filename for manifest
  * backups: When restoring, only list apps included in backup
  * backups: Use backups API for restore
  * backups: Add more basic tests for backups API
  * functional_tests: Test dynamicdns backup and restore
  * ikiwiki: Add sites folder to backup data
  * functional_tests: Test ikiwiki backup and restore
  * functional_tests: Test mediawiki backup and restore
  * functional_tests: Test repro config backup and restore
  * backups: Rename 'Create archive' to 'New backup'
  * functional_tests: More robust checks using eventually
  * backups: Show disabled 'New backup' button when no apps installed
  * backups: Enable module
  * backups: Create folder if needed during setup
  * functional_tests: Only select app under test for new backup
  * functional_tests: Test ejabberd backup and restore
  * functional_tests: Ensure that backups app is installed before test
  * debian: Don't make backup of /etc/security/access.conf (Closes: #909484)
  * Bump Standards-Version to 4.2.1
  * Cleanup udiskie module

 -- James Valleroy <jvalleroy@mailbox.org>  Mon, 24 Sep 2018 19:23:04 -0400

plinth (0.38.0) unstable; urgency=medium

  [ Allan Nordhøy ]
  * Translated using Weblate (Norwegian Bokmål)

  [ Pavel Borecki ]
  * Translated using Weblate (Czech)

  [ Igor ]
  * Translated using Weblate (Russian)

  [ Johannes Keyser ]
  * Translated using Weblate (German)

  [ BO41 ]
  * Translated using Weblate (German)

  [ Doma Gergő ]
  * Translated using Weblate (Hungarian)

  [ Vignan Lavu ]
  * mediawiki: Enable SVG support for MediaWiki

  [ advocatux ]
  * Translated using Weblate (Spanish)

  [ Joseph Nuthalapati ]
  * Install ncurses-term during vagrant file provision
  * docs: Fix MediaWiki manual page download failing
  * manual: Remove footer for manual pages using Python XML module
  * upgrades: Clean up old kernel packages during automatic upgrades
  * turbolinks: Make the progress bar white and thicker

  [ James Valleroy ]
  * debian: Add German translation of debconf messages (Closes: #907787)
    - Thanks to Helge Kreutzmann for the patch.
  * tests: Make coverage package optional

 -- James Valleroy <jvalleroy@mailbox.org>  Mon, 10 Sep 2018 18:12:06 -0400

plinth (0.37.0) unstable; urgency=medium

  [ Pavel Borecki ]
  * Translated using Weblate (Czech)

  [ Allan Nordhøy ]
  * Translated using Weblate (Norwegian Bokmål)

  [ Petter Reinholdtsen ]
  * Translated using Weblate (Norwegian Bokmål)

  [ Igor ]
  * Translated using Weblate (Russian)

  [ advocatux ]
  * Translated using Weblate (Spanish)

  [ Doma Gergő ]
  * Translated using Weblate (Hungarian)

  [ James Valleroy ]
  * backups: Simplify export of backup archive files
  * backups: Add list of exported archives
  * backups: Restore from exported archive
  * vagrant: Clarify post-up message
  * debian: Add Dutch translation of debconf messages (Closes: #906945)
    - Thanks to Frans Spiesschaert for the patch.
  * Bump Standards-Version to 4.2.0

  [ Joseph Nuthalapati ]
  * vagrant: Vagrantfile changes for ease of development
  * install: Use Post/Response/Get pattern for reloads

 -- James Valleroy <jvalleroy@mailbox.org>  Mon, 27 Aug 2018 19:15:08 -0400

plinth (0.36.0) unstable; urgency=medium

  [ Gayathri Das ]
  * Translated using Weblate (Hindi)

  [ James Valleroy ]
  * Fix validation error in Hindi translation
  * Fix validation error in Spanish translation
  * Add backups info to apps
  * ejabberd: Cleanup config file upgrade
  * Add license info for Lato fonts
  * ci: Run test coverage and get report
  * Commit patch for French debconf translation (Closes: #905933)
    - Thanks to jean-pierre giraud for the patch.

  [ Luis A. Arizmendi ]
  * Translated using Weblate (Spanish)

  [ Igor ]
  * Translated using Weblate (Russian)

  [ Hemanth Kumar Veeranki ]
  * Translated using Weblate (Telugu)
  * Remove deprecated settings from already existing config files
  * Add functional test to enable/disable Message Archive Management

  [ Joseph Nuthalapati ]
  * Fix validation error in Spanish translation
  * Translated using Weblate (Hindi)
  * Trim the translation strings in Letsencrypt template where missing
  * backups: Add core API for full/apps backup
  * mediawiki: Fix issue with re-installation
  * mediawiki: Enable Instant Commons
  * mediawiki: Fix images throwing 403s
  * turbolinks: Reload page using JavaScript
  * functional tests: Fix failing test change default app

  [ Johannes Keyser ]
  * Translated using Weblate (German)

  [ Doma Gergő ]
  * Translated using Weblate (Hungarian)

  [ Robert Martinez ]
  * Add woff2 fonts

  [ Prachi Srivastava ]
  * Translated using Weblate (Hindi)

  [ manikanta varma datla ]
  * Disable launch button for web client when not installed

  [ Pavel Borecki ]
  * Translated using Weblate (Czech)

 -- James Valleroy <jvalleroy@mailbox.org>  Mon, 13 Aug 2018 18:24:33 -0400

plinth (0.35.0) unstable; urgency=medium

  [ Igor ]
  * Translated using Weblate (Russian)

  [ Luis A. Arizmendi ]
  * Translated using Weblate (Spanish)

  [ ikmaak ]
  * Translated using Weblate (Dutch)

  [ Bart Notelaers ]
  * Translated using Weblate (Dutch)

  [ Doma Gergő ]
  * Translated using Weblate (Hungarian)

  [ Gayathri Das ]
  * Translated using Weblate (Hindi)

  [ Sciumedanglisc ]
  * Translated using Weblate (Italian)

  [ Praveen Illa ]
  * Translated using Weblate (Telugu)

  [ Jayasuganthi ]
  * mediawiki: Enable short URLs

  [ Joseph Nuthalapati ]
  * mediawiki: Override Debian settings in FreedomBoxSettings.php
  * functional_tests: Fix first test failing on a pristine VM
  * debian: Remove Bdale Garbee from the list of uploaders
  * Add turbolinks
  * turbolinks: Replace style elements in head with blocks in body
  * functional_tests: Use body instead of html for state change check
  * turbolinks: Disable caching on application visits
  * configuration: Option to set a default app for FreedomBox
  * configuration: Use augeas to edit Apache files
  * configuration: Fix parsing error in retrieving default app

  [ వీవెన్ ]
  * Translated using Weblate (Telugu)

  [ Johannes Keyser ]
  * Translated using Weblate (German)
  * text stripped from icons for mediawiki, radicale, tahoe-lafs

  [ Hemanth Kumar Veeranki ]
  * Clarify description for radicale shared calendar/addressbook
  * Remove deprecated `iqdisc` in ejabberd config

  [ Robert Martinez ]
  * Adding link to HACKING.md
  * Fix ejabberd logo #1336

  [ Sunil Mohan Adapa ]
  * udiskie: Move udisks2 methods to separate module
  * storage: Fix parsing issues when mount point has spaces
  * udiskie: Remove the unused ejectable property
  * utils: Remove unused method
  * udiskie: Add eject functionality for a drive
  * udiskie: Also list read-only filesystems
  * udiskie: Remove internal networks warning
  * udiskie: Show special message when no storage device available

  [ James Valleroy ]
  * udiskie: Import glib and udisks only inside methods

  [ Allan Nordhøy ]
  * Translated using Weblate (Norwegian Bokmål)

 -- James Valleroy <jvalleroy@mailbox.org>  Mon, 30 Jul 2018 19:04:51 -0400

plinth (0.34.0) unstable; urgency=medium

  [ Joseph Nuthalapati ]
  * firstboot: Prompt for secret during firstboot welcome
  * firstboot: Add debconf translations for wizard secret dialog
  * l10n: Fix build error due to partially translated string in Hindi
  * ci: Install python3-coverage before running tests
  * backups: Temporarily hide app till implementation is complete

  [ James Valleroy ]
  * postinst: Fix indents and untabify
  * lintian: Add override for no-debconf-config
  * Translated using Weblate (Italian)
  * ci: Use python3.6 when installing dependencies
  * functional_tests: Rename features, organize by app
  * backups: New app to manage borgbackup archives
  * backups: Allow valid filenames as archive names
  * backups: Set LANG=C.UTF-8 when extracting archive
  * backups: Move repository location under /var/lib

  [ ikmaak ]
  * Translated using Weblate (Dutch)

  [ Gayathri Das ]
  * Translated using Weblate (Hindi)

  [ Sciumedanglisc ]
  * Translated using Weblate (Italian)

  [ Bart Notelaers ]
  * Translated using Weblate (Dutch)

  [ Doma Gergő ]
  * Translated using Weblate (Hungarian)

 -- James Valleroy <jvalleroy@mailbox.org>  Mon, 16 Jul 2018 19:16:08 -0400

plinth (0.33.1) unstable; urgency=medium

  [ Doma Gergő ]
  * Translated using Weblate (Hungarian)

  [ Pavel Borecki ]
  * Translated using Weblate (Czech)

  [ advocatux ]
  * Translated using Weblate (Spanish)

  [ Igor ]
  * Translated using Weblate (Russian)

  [ Joseph Nuthalapati ]
  * Change get-group-users to a simpler implementation
  * users: Replace disabled with readonly for admin group checkbox
    (Closes: #902892)

  [ Gayathri Das ]
  * Translated using Weblate (Hindi)

 -- James Valleroy <jvalleroy@mailbox.org>  Wed, 04 Jul 2018 10:32:23 -0400

plinth (0.33.0) unstable; urgency=medium

  [ Doma Gergő ]
  * Translated using Weblate (Hungarian)

  [ Allan Nordhøy ]
  * Translated using Weblate (Norsk bokmål)

  [ advocatux ]
  * Translated using Weblate (Spanish)

  [ Igor ]
  * Translated using Weblate (Русский)

  [ Pavel Borecki ]
  * Translated using Weblate (Čeština)

  [ Gayathri Das ]
  * Translated using Weblate (Hindi)

  [ Joseph Nuthalapati ]
  * Fix mistake in Hindi translation template
  * firewall: Display information that a service is internal only
  * users: Don't show Create User form to non-admin users
  * Translated using Weblate (Hindi)
  * users: Redirect to users list on successful user creation
  * packages: Button to refresh package lists

  [ Hemanth Kumar Veeranki ]
  * Add a way to refine shortcuts
  * Restrict removal of last admin user
  * Use logos instead of icons in the apps page

  [ danielwine ]
  * Translated using Weblate (Hungarian)

  [ Bart Notelaers ]
  * Translated using Weblate (Dutch)

  [ James Valleroy ]
  * users: Update Change Password menu for non-admin users
  * package: Add option to skip recommends
  * udiskie: New module for automatic mounting of removable media

  [ Sciumedanglisc ]
  * Translated using Weblate (Italian)

  [ Sunil Mohan Adapa ]
  * udiskie: Use glib library for dbus interaction

 -- James Valleroy <jvalleroy@mailbox.org>  Mon, 02 Jul 2018 20:15:50 -0400

plinth (0.32.0) unstable; urgency=medium

  [ Allan Nordhøy ]
  * Translated using Weblate (Norsk bokmål)

  [ Pavel Borecki ]
  * Translated using Weblate (Čeština)

  [ advocatux ]
  * Translated using Weblate (Spanish)

  [ Igor ]
  * Translated using Weblate (Русский)

  [ Gayathri Das ]
  * Translated using Weblate (Hindi)

  [ Hemanth Kumar Veeranki ]
  * Hide mediawiki frontpage shortcut when private mode is enabled
  * Translated using Weblate (Telugu)
  * Enable image uploads in mediawiki at startup

  [ Sciumedanglisc ]
  * Translated using Weblate (Italian)

  [ ikmaak ]
  * Translated using Weblate (Dutch)

  [ Michael Pimmer ]
  * Use djangos url reverse mechanism instead of hardcoding urls
  * Add ./run --develop option to use relative config/file paths
  * Add documentation for the './run --develop' option
  * Adapt test and documentation to changes of '--develop' option
  * Adapt .md files to four spaces for correct lists
  * Merge ./run --debug into --develop option
  * Remove unused imports and variables

  [ Sunil Mohan Adapa ]
  * yapf and isort fixes
  * Fix client info table size and flickering
  * Resize all main content
  * Remove unnecessary submenu override in 403.html
  * help: Show cards in the index page
  * snapshot: Remove unnecessary column sizing
  * users: Remove unnecessary column sizing
  * networks: Center align connection information
  * networks: Remove unnecessary column sizing
  * pagekite: Convert a two column page to one column
  * pagekite: Remove unnecessary column sizing
  * letsencrpt: Remove unnecessary column sizing
  * monkeysphere: Remove unnecessary column sizing
  * names: Remove unnecessary column sizing
  * sso: Adjust size of login form
  * storage: Remove unnecessary column sizing
  * tor: Increase the size of the status tables
  * help: Center the FreedomBox logo on about page
  * help: Remove the duplicate index URL and menu item
  * firewall: Resize the info table to full width
  * Increase language selection form to full width
  * first_setup: Remove unnecessary content sizing
  * first_boot: Remove unnecessary content sizing
  * diagnostics: Remove unnecessary content sizing
  * frontpage: Fix card sizing

  [ Johannes Keyser ]
  * Translated using Weblate (German)

  [ Joseph Nuthalapati ]
  * Translated using Weblate (Telugu)
  * mediawiki: Make private mode and public registrations mutually exclusive
  * mediawiki: Image uploads: improve logic and add functional tests
  * first-setup: Automatically expand root partition

  [ kotibannu541 ]
  * Translated using Weblate (Telugu)

  [ Nikhil Sankesa ]
  * Translated using Weblate (Telugu)

  [ Nikhil501 ]
  * Translated using Weblate (Telugu)

  [ Sandeepbasva ]
  * Translated using Weblate (Telugu)

  [ James Valleroy ]
  * mediawiki: Untabify template

  [ Doma Gergő ]
  * Translated using Weblate (Hungarian)

  [ Manish Tripathy ]
  * Apply new card based design

 -- James Valleroy <jvalleroy@mailbox.org>  Mon, 18 Jun 2018 20:36:30 -0400

plinth (0.31.0) unstable; urgency=medium

  [ Pavel Borecki ]
  * Translated using Weblate (Czech)

  [ advocatux ]
  * Translated using Weblate (Spanish)

  [ Igor ]
  * Translated using Weblate (Russian)

  [ Johannes Keyser ]
  * Translated using Weblate (German)

  [ Sciumedanglisc ]
  * Translated using Weblate (Italian)

  [ Gayathri Das ]
  * Translated using Weblate (Hindi)

  [ Robert Pollak ]
  * Translated using Weblate (German)

  [ Hemanth Kumar Veeranki ]
  * Translated using Weblate (Telugu)
  * Added an option to enable/disable private mode in mediawiki

  [ Petter Reinholdtsen ]
  * Translated using Weblate (Norwegian Bokmål)

  [ Allan Nordhøy ]
  * Translated using Weblate (Norwegian Bokmål)

  [ Sunil Mohan Adapa ]
  * searx: Don't depend on libapache2-mod-proxy-uwsgi

  [ Joseph Nuthalapati ]
  * users: Fix user permissions not being saved
  * users: internationalize a string
  * mediawiki: Run update script for 1.30 upgrade
  * shortcuts: Fix urls for ikiwiki shortcuts

  [ James Valleroy ]
  * mediawiki: Handle missing config lines for private mode

 -- James Valleroy <jvalleroy@mailbox.org>  Mon, 04 Jun 2018 18:16:00 -0400

plinth (0.30.0) unstable; urgency=medium

  [ Igor ]
  * Translated using Weblate (Russian)

  [ Sciumedanglisc ]
  * Translated using Weblate (Italian)

  [ Allan Nordhøy ]
  * Translated using Weblate (Norwegian Bokmål)

  [ danielwine ]
  * Translated using Weblate (Hungarian)

  [ Gayathri Das ]
  * Translated using Weblate (Hindi)

  [ Joseph Nuthalapati ]
  * setup: Remove unavailable as a state in setup_helper

 -- James Valleroy <jvalleroy@mailbox.org>  Mon, 21 May 2018 17:15:47 -0400

plinth (0.29.1) unstable; urgency=high

  [ Pavel Borecki ]
  * Translated using Weblate (Czech)

  [ advocatux ]
  * Translated using Weblate (Spanish)

  [ Sunil Mohan Adapa ]
  * security: Fix issue with Plinth locked out from sudo

 -- James Valleroy <jvalleroy@mailbox.org>  Tue, 08 May 2018 05:20:45 -0400

plinth (0.29.0) unstable; urgency=high

  [ Pavel Borecki ]
  * Translated using Weblate (Czech)

  [ advocatux ]
  * Translated using Weblate (Spanish)

  [ Johannes Keyser ]
  * Translated using Weblate (German)

  [ Allan Nordhøy ]
  * Translated using Weblate (Norwegian Bokmål)

  [ Hemanth Kumar Veeranki ]
  * Add an option to enable/disable public registrations in mediawiki

  [ Joseph Nuthalapati ]
  * mediawiki: enable/disable public registrations - refactoring & tests
  * security: Allow console login access to user plinth
  * tt-rss: Skip the check for SELF_URL_PATH

  [ Sciumedanglisc ]
  * Translated using Weblate (Italian)

  [ Sunil Mohan Adapa ]
  * searx: Fix issue with uwsgi crashing

 -- James Valleroy <jvalleroy@mailbox.org>  Mon, 07 May 2018 18:45:02 -0400

plinth (0.28.0) unstable; urgency=medium

  [ Sunil Mohan Adapa ]
  * Add locale for Lithuanian (lt)

  [ Sciumedanglisc ]
  * Translated using Weblate (Italian)

  [ Pavel Borecki ]
  * Translated using Weblate (Czech)

  [ Igor ]
  * Translated using Weblate (Russian)

  [ advocatux ]
  * Translated using Weblate (Spanish)

  [ Johannes Keyser ]
  * Translated using Weblate (German)
  * setup: disable install button for currently unavailable apps

  [ Allan Nordhøy ]
  * Translated using Weblate (Norwegian Bokmål)

  [ Joseph Nuthalapati ]
  * Translated using Weblate (Telugu)

  [ ikmaak ]
  * Translated using Weblate (Dutch)

  [ James Valleroy ]
  * Bump Standards-Version to 4.1.4

 -- James Valleroy <jvalleroy@mailbox.org>  Mon, 23 Apr 2018 21:03:39 -0400

plinth (0.27.0) unstable; urgency=medium

  [ Sciumedanglisc ]
  * Translated using Weblate (Italian)

  [ Pavel Borecki ]
  * Translated using Weblate (Czech)

  [ Igor ]
  * Translated using Weblate (Russian)

  [ advocatux ]
  * Translated using Weblate (Spanish)

  [ ikmaak ]
  * Translated using Weblate (Dutch)
  * Translated using Weblate (German)

  [ Allan Nordhøy ]
  * Translated using Weblate (Norwegian Bokmål)

  [ James Valleroy ]
  * snapshot: Disable python formatting for description
  * debian: Move Lintian source-level overrides to preferred location
  * debian: Bump debhelper compat version to 11
  * debian: Use https for copyright format url
  * debian: Bump standards version to 4.1.3
  * debian: Remove unused lintian override
  * middleware: Skip 'installed' message for essential apps
  * snapshot: Don't increment version
  * snapshot: Clarify form label and help text
  * snapshot: Format code with yapf

  [ Johannes Keyser ]
  * Translated using Weblate (German)

  [ Максим Якимчук ]
  * Translated using Weblate (Ukrainian)

  [ Jonny Birkelund ]
  * Translated using Weblate (Norwegian Bokmål)

  [ Joseph Nuthalapati ]
  * users: Fix admin group appearing twice in permissions
  * apps: Fix app names and short descriptions not being translated
  * snapshots: Move manual page link to the index page
  * snapshots: Fix tests broken by UI changes
  * language: Fix tests broken by recent feature
  * tests: Improve waiting for installation and configuration
  * Fix tests for firstboot, users and groups
  * tests: snapshots: Remove find_by_value usages
  * test: sharing: Fix tests that check text in English
  * tor: Make tests independent of language
  * tests: Recover from server restart during installation
  * tests: Fix tests depending on language being English
  * tests: Fix delete_user fixture
  * UI: Fix progress bar not appearing
  * snapshots: Fix for permissions issue when updating configuration

  [ Shubham Agarwal ]
  * snapper: enable/diable apt snapshots

 -- James Valleroy <jvalleroy@mailbox.org>  Mon, 09 Apr 2018 19:34:05 -0400

plinth (0.26.0) unstable; urgency=high

  [ 关羽 ]
  * Translated using Weblate (Chinese (Simplified))

  [ Igor ]
  * Translated using Weblate (Russian)

  [ Pavel Borecki ]
  * Translated using Weblate (Czech)

  [ Dietmar ]
  * Translated using Weblate (German)

  [ anonymous ]
  * Translated using Weblate (German)

  [ Allan Nordhøy ]
  * Translated using Weblate (Norwegian Bokmål)

  [ Joseph Nuthalapati ]
  * snapshots: Update description
  * searx: Rewrite url from /searx to /searx/
  * manual: Link to manual from each service
  * manual: Fix manual page links for tor and power templates

  [ Petter Reinholdtsen ]
  * Translated using Weblate (Norwegian Bokmål)

  [ Robert Martinez ]
  * Translated using Weblate (German)

  [ Sunil Mohan Adapa ]
  * Workaround security issues in django-axes
  * ssh, avahi, apache: Fix default value for setup arguments
  * ssh: Add comment about regenerating SSH keys
  * apache: Only regenerate snake oil cert when needed
  * apache: Explicitly enable the latest version of PHP module
  * apache: Increase module version number to fix php7.2

  [ danielwine ]
  * Translated using Weblate (Hungarian)

  [ Luis A. Arizmendi ]
  * Translated using Weblate (Spanish)

  [ Sciumedanglisc ]
  * Translated using Weblate (Italian)

  [ Johannes Keyser ]
  * Translated using Weblate (German)

  [ James Valleroy ]
  * Update doc-base for current html manual file

 -- James Valleroy <jvalleroy@mailbox.org>  Mon, 26 Mar 2018 20:18:57 -0400

plinth (0.25.0) unstable; urgency=medium

  [ Pavel Borecki ]
  * Translated using Weblate (Czech)

  [ danielwine ]
  * Translated using Weblate (Hungarian)

  [ Allan Nordhøy ]
  * Translated using Weblate (Norwegian Bokmål)

  [ Luis A. Arizmendi ]
  * Translated using Weblate (Spanish)

  [ Joseph Nuthalapati ]
  * coquelicot: Rename Plinth to FreedomBox in license headers
  * functional-tests: Merge plinth-tester into plinth
  * searx: Add basic functional tests
  * snapshots: Refactoring and indentation changes
  * Translated using Weblate (Telugu)
  * ttrss: update client apps
  * sharing: Update description
  * sharing: CSS styling fixes and text changes

  [ James Valleroy ]
  * infinoted: Always check ownership of cert files in setup

  [ Алексей Докучаев ]
  * Translated using Weblate (Russian)

  [ Igor ]
  * Translated using Weblate (Russian)

  [ Sunil Mohan Adapa ]
  * doc: Fix generation of HTML fragment
  * users: Generalize styling for multi-select widget
  * sharing: Finish implementation
  * sharing: Add functional tests
  * Support Django 2.0

  [ Shubham Agarwal ]
  * snapshots: Add submenu section in UI

  [ Prachi ]
  * sharing: Add app to share disk folders using various protocols

 -- James Valleroy <jvalleroy@mailbox.org>  Mon, 12 Mar 2018 18:40:31 -0400

plinth (0.24.0) unstable; urgency=medium

  [ Joseph Nuthalapati ]
  * Add file-sharing application Coquelicot to FreedomBox
  * Translated using Weblate (Telugu)
  * mediawiki: Allow shortcut to be publicly visible on front page
  * clients: Add and correct Client Apps
  * api: fix icon_url
  * searx: New app for Searx metasearch engine

  [ Pavel Borecki ]
  * Translated using Weblate (Czech)

  [ Allan Nordhøy ]
  * Translated using Weblate (Chinese (Simplified))
  * Translated using Weblate (Norwegian Bokmål)

  [ Sunil Mohan Adapa ]
  * Rename Plinth to FreedomBox in various places
  * debian: Update copyright to FreedomBox Authors
  * setup.py: Update website to freedombox.org
  * Add locale for Hungarian (hu)
  * locale: Update the language selection form
  * config: Remove language selection from config page
  * Don't use async for method parameters
  * searx: Increase the secret key length to 64 bytes

  [ danielwine ]
  * Translated using Weblate (Hungarian)

  [ Sai Kiran Naragam ]
  * locale: Anonymous users can set preferred language
  * locale: Adds preferred language for logged in user

  [ Luis A. Arizmendi ]
  * Translated using Weblate (Spanish)

  [ Johannes Keyser ]
  * Translated using Weblate (German)
  * matrixsynapse: Fix mail attribute for ldap login

 -- James Valleroy <jvalleroy@mailbox.org>  Mon, 26 Feb 2018 18:22:23 +0100

plinth (0.23.0) unstable; urgency=medium

  [ Sunil Mohan Adapa ]
  * Fetch latest manual from wiki
  * Translated using Weblate (Telugu)
  * snapshot: Enable Delete All only with non-default snapshots

  [ Joseph Nuthalapati ]
  * jsxc: consistent url format
  * Translated using Weblate (Telugu)
  * sso: Increase timeout to 60 minutes
  * YAPF formatting for actions/auth_pubtkt
  * transmission: Add .png logo
  * snapshot: Delete All should skip currently active snapshot
  * config: Move the method get_hostname to __init__.py
  * snapshots: Refactoring and text changes
  * snapshots: Increment version to 2

  [ drashti kaushik ]
  * Translated using Weblate (Gujarati)

  [ uday17 ]
  * Translated using Weblate (Telugu)

  [ Sandeepbasva ]
  * Translated using Weblate (Telugu)

  [ kotibannu541 ]
  * Translated using Weblate (Telugu)

  [ Arshadashu ]
  * Translated using Weblate (Telugu)

  [ Nikhil Sankesa ]
  * Translated using Weblate (Telugu)

  [ sandeepgurram ]
  * Translated using Weblate (Telugu)

  [ prudhvi ]
  * Translated using Weblate (Telugu)

  [ chilumula vamshi krishna ]
  * Translated using Weblate (Telugu)

  [ pranava pari ]
  * Translated using Weblate (Telugu)

  [ Nikhil501 ]
  * Translated using Weblate (Telugu)

  [ Michal Čihař ]
  * Translated using Weblate (Telugu)

  [ Johannes Keyser ]
  * Translated using Weblate (German)

  [ anil kukmar soma ]
  * Translated using Weblate (Telugu)

  [ Pavel Borecki ]
  * Translated using Weblate (Czech)

  [ Vikas Singh ]
  * Font: Change Helvetica to Lato
  * theme: Update CSS to use Lato font

  [ Aakanksha Saini ]
  * Snapper: Modify configurations to reduce disk usage

  [ James Valleroy ]
  * Add fonts-lato as dependency
  * Update translation strings
  * Add lintian override for symlink to Lato font file

 -- James Valleroy <jvalleroy@mailbox.org>  Mon, 12 Feb 2018 19:17:31 -0500

plinth (0.22.0) unstable; urgency=medium

  [ Drashti Kaushik ]
  * Translated using Weblate (Gujarati)
  * Translated using Weblate (Hindi)

  [ Igor ]
  * Translated using Weblate (Russian)

  [ Ikmaak ]
  * Translated using Weblate (Dutch)

  [ Joseph Nuthalapati ]
  * Translated using Weblate (Telugu)
  * ci: Replace CircleCI configuration with GitLab CI configuration
  * firstboot: Fix caching issue in collecting first_boot steps
  * HACKING: Commands to run a single test method, class or module
  * first_setup: UX improvements for the first setup page
  * matrix-synapse: Fix YAML format issues.

  [ Pavel Borecki ]
  * Translated using Weblate (Czech)

  [ Sunil Mohan Adapa ]
  * Add locale for Ukrainian (uk)
  * ci: Update badge to use Gitlab CI instead of Circle CI
  * Update Github URLs with Salsa URLs
  * tor: Ensure that is-enabled status is show properly

  [ Vikas Singh ]
  * actions: Allow not printing error when an action fails

 -- Sunil Mohan Adapa <sunil@medhas.org>  Tue, 30 Jan 2018 14:41:25 +0530

plinth (0.21.0) unstable; urgency=medium

  [ Aakanksha Saini ]
  * navigation bar: change label 'Configuration' to 'System'
  * storage: Removed beta warning for expanding partition
  * groups: Consistent listing of groups
  * syncthing: Restrict administration to users in group syncthing

  [ Allan Nordhøy ]
  * Spelling: configuration, log in, wiki

  [ Johannes Keyser ]
  * doc: update HACKING, CONTRIBUTING and INSTALL information
  * help: Show menu on smaller screens also

  [ Joseph Nuthalapati ]
  * Complete some of the pending changing in renaming some files to .md

  [ Shubham Agarwal ]
  * diagnostics: Enable button when enabled but not running

  [ Sunil Mohan Adapa ]
  * openvpn: Upgrade to the new Debian way
  * Add explicit dependency on e2fsprogs (Closes: #887223).

 -- James Valleroy <jvalleroy@mailbox.org>  Mon, 15 Jan 2018 15:07:03 -0500

plinth (0.20.0) unstable; urgency=high

  [ James Valleroy ]
  * bind: Rework getting and changing config
  * bind: Don't use forwarders by default

  [ Johannes Keyser ]
  * ejabberd: Remove redundant button Client Apps
  * ejabberd: Minor description cleanups

  [ Joseph Nuthalpati ]
  * mediawiki: Add wiki application

  [ Sunil Mohan Adapa ]
  * users: Make sure first run actually works
  * bind: Add information about current utility
  * storage: Make tests run on special filesystems

 -- James Valleroy <jvalleroy@mailbox.org>  Mon, 01 Jan 2018 15:04:02 -0500

plinth (0.19.0) unstable; urgency=medium

  [ James Valleroy ]
  * users: Use own copy of ldapscripts config
  * users: Handle upgrade for ldapscripts config
  * vagrant: Avoid debconf prompts while provisioning
  * Bump standards version, no changes needed

  [ John McCann ]
  * ejabberd: Use dynamic reload after enabling/disabling MAM

  [ Joseph Nuthalapati ]
  * Add framework for user groups per application
  * groups: User permissions for access to apps based on LDAP groups
  * Fixes for user groups
  * Fix failing root tests
  * Suppress unnecessary logging in cfg tests
  * users: tests: restore previous value of restricted access
  * snapshots: Button to delete all snapshots
  * snapshots: Minor refactoring
  * manual: Make manual available as a PDF download
  * manual: Download can serve either pdf or pdf.gz file

  [ Sunil Mohan Adapa ]
  * Update yapf configuration for simplicity
  * Update HACKING file about coding standard tools
  * clients: Minor styling fixes
  * clients: Update icons to be 32x32 consistently
  * api: Update for clarity (API breaking change)
  * clients: Cleanup framework
  * clients: Update all manifest due to use updated framework
  * users: Add a note about using separate first setup action
  * help: Don't uncompress the PDF manual

  [ Hanisha P ]
  * minetest: Show domain information for users to connect to minetest
  * Option to enable/disble automatic timeline snapshots

 -- James Valleroy <jvalleroy@mailbox.org>  Mon, 18 Dec 2017 17:16:58 -0500

plinth (0.18.1) unstable; urgency=high

  * Re-upload with higher urgency (to unblock django-axes 3.0.3).

 -- James Valleroy <jvalleroy@mailbox.org>  Mon, 04 Dec 2017 23:10:37 -0500

plinth (0.18.0) unstable; urgency=low

  [ James Valleroy ]
  * Add shadowsocks client with socks5 proxy.

  [ Joseph Nuthalapati ]
  * config: Avoid sending domain_added signal for empty domain.
  * Override monkey-patched LoginView from django-axes 3.0.3.
  * Make Plinth depend on django-axes 3.0.3 or later.
  * sso: Fixes for regressions after adding captcha and axes.
  * sso: Fix conflict between urls of sso and captcha.
  * transmission: Fix sso not being enabled.
  * Add client information for Matrix Synapse and Syncthing.
  * Add icons for desktop applications and Apple App store.

  [ Prachi Srivastava ]
  * avahi: Add service for freedombox discovery.
  * Add fields to the api response.
  * Add client information for modules.

  [ Sunil Mohan Adapa ]
  * shadowsocks: Add more ciphers.
  * service: Add missing restart action.
  * avahi: Update FreedomBox service file.

  [ Hritesh Gurnani ]
  * Reduce OS icons size for clients.

 -- James Valleroy <jvalleroy@mailbox.org>  Mon, 04 Dec 2017 20:14:41 -0500

plinth (0.17.0) unstable; urgency=medium

  [ Joseph Nuthalapati ]
  * transmission: Enable Single Sign On.
  * cockpit: Add short description to frontpage shortcut.

  [ Allan Nordhøy ]
  * fail2ban: Spelling "Fail2ban" and sentence structure.

  [ Ravi Bolla ]
  * config: Refactor config.py into views and form.

  [ James Valleroy ]
  * Removed old changelog.

 -- James Valleroy <jvalleroy@mailbox.org>  Mon, 20 Nov 2017 18:43:17 -0500

plinth (0.16.0) unstable; urgency=medium

  [ Federico Ceratto ]
  * Switched to native package.

 -- James Valleroy <jvalleroy@mailbox.org>  Mon, 06 Nov 2017 20:51:58 -0500

plinth (0.15.3+ds-1) unstable; urgency=high

  [ James Valleroy ]
  * Switch from gir1.2-networkmanager-1.0 to gir1.2-nm-1.0 (Closes: #862758).
    Thanks to Michael Biebl.
  * Bump standards version to 4.1.1.
  * New upstream version 0.15.3 (Closes: #877371).
  * Add patch to skip letsencrypt tests that require root privileges.
  * Cleanup disks module (renamed to storage).
  * Add patch with workaround for login issues.
  * Add myself to uploaders.

  [ Sunil Mohan Adapa ]
  * Break older version of freedombox-setup (<< 0.11~)
  * Bump Django version to 1.11

  [ Joseph Nuthalapati ]
  * Add new dependencies - axes and captcha

 -- James Valleroy <jvalleroy@mailbox.org>  Sat, 21 Oct 2017 14:14:00 -0400

plinth (0.15.2+ds-1) unstable; urgency=medium

  [ James Valleroy ]
  * Cleanup config for removed modules (Closes: #876627).
  * New upstream version 0.15.2 (Closes: #876640).
  * Add python3-configobj depend.

 -- Federico Ceratto <federico@debian.org>  Mon, 25 Sep 2017 15:03:35 +0100

plinth (0.15.1+ds-1) unstable; urgency=medium

  [ James Valleroy ]
  * Sort dependency list for essential modules (Closes: #872541).
  * Bump standards version to 4.0.1.

  [ Federico Ceratto ]
  * New upstream version 0.15.1

 -- Federico Ceratto <federico@debian.org>  Sat, 23 Sep 2017 11:35:41 +0100

plinth (0.14.0+ds-1) unstable; urgency=medium

  [ James Valleroy ]
  * New upstream version 0.14.0.
  * Refresh patches.

 -- Sunil Mohan Adapa <sunil@medhas.org>  Thu, 20 Apr 2017 19:48:03 +0530

plinth (0.13.1+ds-1) unstable; urgency=medium

  [ James Valleroy ]
  * Disable shaarli module, package removed from Debian.
  * New upstream version 0.13.1.
  * Update paths for jsxc symlinks.
  * Remove configuration for obsolete xmpp module.

 -- Federico Ceratto <federico@debian.org>  Sun, 22 Jan 2017 21:48:59 +0000

plinth (0.12.0+ds-1) unstable; urgency=medium

  [ James Valleroy ]
  * Exclude new symlink in upstream source.
  * New upstream version 0.12.0.
  * Remove patches that have been merged upstream.
  * Rearrange copyright file with more general license at the top.
  * Move plinth into web section.
  * Update symlinks for jsxc 3.0.0.

 -- Federico Ceratto <federico@debian.org>  Sat, 10 Dec 2016 18:42:29 +0100

plinth (0.11.0+ds-1) unstable; urgency=medium

  [ James Valleroy ]
  * New upstream version 0.11.0.
  * Replace python3-yaml dependency with python3-ruamel.yaml.
  * Add python3-apt dependency.
  * Add patch to fix permissions and use new setup command (Closes: #837206).
  * Add patch to include xmpp module static files in build.
  * Add links for jsxc static files. Workaround for #838183.
  * Remove symlinks from source package.

  [ Sunil Mohan Adapa ]
  * Automatically add essential packages to depends (Closes: #837332).

 -- Federico Ceratto <federico@debian.org>  Mon, 26 Sep 2016 14:52:36 +0100

plinth (0.10.0-1) unstable; urgency=medium

  [ James Valleroy ]
  * New upstream version 0.10.0.
  * Bump minimum required python3-django to 1.10.

 -- Federico Ceratto <federico@debian.org>  Sun, 21 Aug 2016 13:07:54 +0100

plinth (0.9.4-2) unstable; urgency=medium

  [ James Valleroy ]
  * Add breaks/replaces on freedombox-setup << 0.9.2~ (Closes: #829743).

 -- Federico Ceratto <federico@debian.org>  Sat, 16 Jul 2016 14:55:37 +0100

plinth (0.9.4-1) unstable; urgency=medium

  [ James Valleroy ]
  * New upstream version 0.9.4.
  * Remove init script override. Init script was removed from upstream.
  * Drop packagekit dependency. No longer required by upstream.
  * Drop gir1.2-packagekitglib-1.0 depend and build-depend.

 -- Federico Ceratto <federico@debian.org>  Fri, 24 Jun 2016 22:02:54 +0100

plinth (0.9.2-1) unstable; urgency=medium

  [ James Valleroy ]
  * New upstream version 0.9.2.

  [ Petter Reinholdtsen ]
  * Added d/gbp.conf to enforce the user of pristine-tar.
  * Adjusted d/copyright to make sure license names are unique.  Thanks lintian.
  * Updated Standards-Version from 3.9.6 to 3.9.8.

 -- Petter Reinholdtsen <pere@debian.org>  Wed, 25 May 2016 07:16:08 +0000

plinth (0.9.1-1) unstable; urgency=low

  [ James Valleroy ]
  * New upstream version 0.9.1.
  * Add python3-requests as dependency and build-dep.

 -- Federico Ceratto <federico@debian.org>  Sat, 02 Apr 2016 16:53:42 +0100

plinth (0.8.2-1) unstable; urgency=low

  [ James Valleroy ]
  * New upstream version 0.8.2.

 -- Federico Ceratto <federico@debian.org>  Fri, 26 Feb 2016 19:51:37 +0000

plinth (0.8.1-1) unstable; urgency=low

  [ James Valleroy ]
  * Skip filter-pristine-tar step for new upstream.
  * New upstream version 0.8.1.
  * Add docbook-utils as build dependency.
  * Add packagekit as dependency.

 -- Federico Ceratto <federico@debian.org>  Tue, 16 Feb 2016 18:38:53 +0000

plinth (0.7.2-1) unstable; urgency=low

  [ James Valleroy ]
  * New upstream version 0.7.2.
  * Remove patch to enable javascript-common, fixed upstream.

 -- Federico Ceratto <federico@debian.org>  Fri, 25 Dec 2015 13:47:03 +0000

plinth (0.7.1-1) unstable; urgency=low

  [ James Valleroy ]
  * New upstream version 0.7.1.
  * Remove patch to fix config test, fixed upstream.
  * Refresh patch.
  * Add gettext as build dependency.
  * Disable restore module, node-restore package not available in Debian yet.

  [ Sunil Mohan Adapa ]
  * Remove Django HTMLParser workaround as it is no longer need.
  * Add javascript-common as dependency as we are enabling it during setup.

  * Update package description (Closes: #804753)

 -- Federico Ceratto <federico@debian.org>  Sat, 12 Dec 2015 15:12:48 +0000

plinth (0.6-1) unstable; urgency=low

  [ Nick Daly ]
  * Uploaded new version.

  [ James Valleroy ]
  * New upstream version 0.6.
  * Drop obsolete documentation patch.
  * Add dblatex and xmlto as build dependencies, for manual. Drop pandoc.
  * Add network-manager, ppp, pppoe, and python3-psutil as dependencies.
  * Remove old TODO from docs.
  * Add patch to workaround django 1.7 issue with python 3.5.
  * Add patch to fix failing plinth config test.
  * Add gir1.2-networkmanager-1.0 and python3-psutil also as build-depends.
  * Cleanup installation documenation.

 -- Nick Daly <Nick.M.Daly@gmail.com>  Fri, 16 Oct 2015 22:57:10 -0500

plinth (0.5-1) unstable; urgency=low

  [ Nick Daly ]
  * Package new upstream version 0.5.

  [ James Valleroy ]
  * Add augeas-tools, gir1.2-glib-2.0, gir1.2-networkmanager-1.0, ldapscripts,
    python3-augeas, and python3-django-stronghold as dependencies.
  * Disable "packages" module when upgrading.
  * Remove patches for python-networkmanager (obsolete) and ikiwiki
    (upstreamed).
  * Add patch to skip privileged actions test while building.
  * Add some build-depends needed for tests.

  [ James Valleroy ]
  * New upstream version 0.4.5.
  * Remove patch that has been upstreamed.
  * Add new patch to remove python-networkmanager dependency, because
    python3-networkmanager package is not available in Debian yet. The networks
    module is disabled for now.
  * Enable systemd service file.
  * Add new patch to enable javascript-common apache conf in plinth setup.
  * Add new patch to require ikiwiki module to install some of ikiwiki's
    recommends that are needed for compiling wikis.

  [ Sunil Mohan Adapa ]
  * Add python3-yaml as dependency.
  * Add lintian override for extra apache configuration.
  * Update Debian copyright file.

 -- Nick Daly <Nick.M.Daly@gmail.com>  Sun, 02 Aug 2015 17:14:50 -0500

plinth (0.4.4-1) unstable; urgency=low

  [ Sunil Mohan Adapa ]
  * New upstream version 0.4.4.  Closes: #769328, #755619, #765916,
    #768666, #737456, #741919.
  * Update dependencies as per upstream changes.
  * Require Django 1.7 reflecting upstream changes.
  * Remove patches that have been upstreamed.
  * Update standards version to 3.9.6.
  * Properly remove obsolete module configuration.
  * Remove upstream install documentation.

 -- Bdale Garbee <bdale@gag.com>  Tue, 13 Jan 2015 22:25:07 +1300

plinth (0.4.1-1) unstable; urgency=low

  [ Sunil Mohan Adapa ]
  * New upstream version 0.4.1.
  * Remove install override which is no longer required. Upstream
    does not contain images with executable permissions anymore.
  * Remove patch for changing paths which is no longer necessary.
  * Change upstream URLs to point to github.com/freedombox.
  * Update license information. Remove information about files no
    longer present in upstream.
  * Remove link to configuration file no longer necessary due to
    upstream changes.
  * Remove debian/clean no longer necessary.
  * Build package as Python 3 package. Upstream migrated to Python 3.
  * Fix issue with cleaning the package after build.

 -- Petter Reinholdtsen <pere@debian.org>  Sun, 02 Nov 2014 17:20:26 +0000

plinth (0.3.2.0.git.20140829-1) unstable; urgency=high

  * Updated to new git version from Nick Daly based on commit
    250b0100aab236fcf9dfa65eccf656fe037f9422.
    - Fixes broken web pages (Closes: #754117).
  * Updated patch program-paths.diff to include actions_dir setting,
    and drop now obsolete patch actions-path.diff.

 -- Petter Reinholdtsen <pere@debian.org>  Sat, 30 Aug 2014 08:26:06 +0200

plinth (0.3.2.0.git.20140621-1) unstable; urgency=medium

  * Updated to new git version from Nick Daly based on commit
    af08066cafefb5d10304b7d8b22ed1f18c4df6d0.
    - Drop now obsolete patch drop-firewalld-services.diff.

 -- Petter Reinholdtsen <pere@debian.org>  Sat, 21 Jun 2014 20:39:30 +0200

plinth (0.3.2.0.git.20140614-3) unstable; urgency=medium

  * Add libjs-twitter-bootstrap as binary dependency in addition to
    being a build dependency.

 -- Petter Reinholdtsen <pere@debian.org>  Sun, 15 Jun 2014 23:38:57 +0200

plinth (0.3.2.0.git.20140614-2) unstable; urgency=low

  * Update dependencies, drop python-cheetah and python-simplejson,
    which are no longer used, and add python-bootstrapform needed to
    show the first page.

 -- Petter Reinholdtsen <pere@debian.org>  Sat, 14 Jun 2014 08:51:34 +0200

plinth (0.3.2.0.git.20140614-1) unstable; urgency=low

  * Updated to new git version from Nick Daly based on commit
    a01ef055beab017fcd77ca9da7cab6fe01eeffbe.
  * Add build-depend on libjs-twitter-bootstrap, now needed to
    build documentation.
  * Add new patch drop-firewalld-services.diff to remove firewalld
    service definitions now available in firewalld version 0.3.10-1
    (Closes: #750927).

 -- Petter Reinholdtsen <pere@debian.org>  Sat, 14 Jun 2014 00:30:42 +0200

plinth (0.3.2.0.git.20140504-2) unstable; urgency=low

  * Drop python-contract dependency.  It is not used any more.
  * Add python-django as binary dependency on request from Nick Daly.

 -- Petter Reinholdtsen <pere@debian.org>  Mon, 05 May 2014 13:27:27 +0200

plinth (0.3.2.0.git.20140504-1) unstable; urgency=low

  * Updated to new git version from Nick Daly based on commit
    d7a323512073cea9e4ee5a1cd91870a9f04959a6.
    - Move firewall setup from freedombox-setup to plinth.
  * Add Sunil and Nick as uploaders.

 -- Petter Reinholdtsen <pere@debian.org>  Sun, 04 May 2014 09:53:25 +0200

plinth (0.3.1.git.20140327-1) unstable; urgency=low

  * New upstream version 0.3.1.git.20140327.

 -- Petter Reinholdtsen <pere@debian.org>  Thu, 27 Mar 2014 10:29:36 +0100

plinth (0.3.1.git.20140304-1) unstable; urgency=low

  * Add sudo as a run time dependency, to make sure the privileged
    commands work.
  * Update Standards-Version from 3.9.4 to 3.9.5.  No changes needed.
  * Create plinth user with /var/lib/plinth as home directory, to keep
    lintian happy.

 -- Petter Reinholdtsen <pere@debian.org>  Sat, 08 Mar 2014 22:25:32 +0100

plinth (0.3.0.0.git.20131229-1) unstable; urgency=low

  * Updated to new git version from Nick Daly based on commit
    cb9ca1b86c7b7440e87b6d5b65ab6ccf51f760cf .
    - Remove patch correct-issue-tracker.diff now included upstream.
    - Updated patches actions-path.diff and program-paths.diff to match
      changes done upstream.
  * Updated copyright file with more details using the new upstream
    LICENSES file.

 -- Petter Reinholdtsen <pere@debian.org>  Sun, 29 Dec 2013 16:06:53 +0100

plinth (0.3.0.0.git.20131117-1) unstable; urgency=low

  * Updated to new git version from Nick Daly based on commit
    7f3b1a62c81f760da465497030b68d77139406d7.
    - Add new dependencies libjs-jquery and libjs-modernizr to plinth.
      Patch from James Valleroy.
    - Add new dependencies on python-passlib (>= 1.6.1) and python-bcrypt.
  * Remove now obsolete disable-override-config patch
  * Updated program-paths.diff patch to match new upstream source.
  * Add new patch actions-path.diff to use correct path to actions scripts.
  * Add new patch correct-issue-tracker.diff to use correct URL to current
    upstream github repository.

 -- Petter Reinholdtsen <pere@debian.org>  Sun, 17 Nov 2013 13:07:21 +0100

plinth (0.3.0.0.git.20131101-2) unstable; urgency=low

  * Rewrite config to get plinth starting out of the box.  New patches
    program-paths and disable-override-config.

 -- Petter Reinholdtsen <pere@debian.org>  Sat, 02 Nov 2013 07:54:37 +0100

plinth (0.3.0.0.git.20131101-1) unstable; urgency=low

  * Updated to new git version from Nick Daly based on commit
    b9b4e0a2ec21edc1b1f73cffc905463a96c18f25.
  * Drop patch install-actions-lib made obsolete by latest upstream
    changes.
  * Depend on pandoc-data | pandoc (<= 1.11.1-3) to make sure
    documentation can be built with the latest pandoc package in
    unstable.

 -- Petter Reinholdtsen <pere@debian.org>  Fri, 01 Nov 2013 13:14:41 +0100

plinth (0.3.0.0.git.20131028-1) unstable; urgency=low

  * Updated to new git version from Nick Daly based on commit
    0296a1a99cb1ad0a21729ea37fd53e171ee60614.
    - Drops local copies of javascript libraries also available from
      Debian packages.
  * Add new dependency python-contract needed by new upstream version.
  * Reduce the versioned python-withsqlite dependency from
    0.0.0~git.20130929-1 to 0.0.0~git.20130929, to also accept the
    0.0.0~git.20130929-1~pere.0 version currently available from the
    non-debian repo.
  * New patch install-actions-lib to fix install target (Upstream
    issue #41).

 -- Petter Reinholdtsen <pere@debian.org>  Wed, 30 Oct 2013 22:25:25 +0100

plinth (0.3.0.0.git.20131010-1) unstable; urgency=low

  * Updated to new git version from Nick Daly based on
    commit 5ec749af8e5cb2480556e6926e239972ac890b4c
  * Dropped patch debpathes now merged upstream.
  * Changed depend on python-withsqlite to (>= 0.0.0~git.20130929-1),
    making sure a version with support for more than one table in
    one sqlite file is available.

 -- Petter Reinholdtsen <pere@debian.org>  Thu, 10 Oct 2013 22:51:34 +0200

plinth (0.0.0~git.20130928-1) unstable; urgency=low

  * Updated to new git version from Nick Daly.
  * Drop patches keep-vendor-dir.diff, handle-unknown-users.diff,
    sudo-not-exmachina.diff and app-owncloud.diff now merged upstream.
  * Drop workaround for keep-vendor-dir.diff from rules file.

 -- Petter Reinholdtsen <pere@debian.org>  Sat, 28 Sep 2013 22:55:36 +0200

plinth (0.0.0~git.20130925-2) unstable; urgency=low

  * Depend on python-withsqlite (>= 0.0.0~git.20130915-2) to make sure a
    version with support for the check_same_thread constructor option is
    available.
  * New patch handle-unknown-users.diff to make sure unknown users
    are handled exactly like incorrect passwords when login fail.
  * New patch app-owncloud.diff to add owncloud support to Plinth.
  * Adjusted rules to make sure actions/* scripts are executable.

 -- Petter Reinholdtsen <pere@debian.org>  Fri, 27 Sep 2013 09:06:38 +0200

plinth (0.0.0~git.20130925-1) unstable; urgency=low

  [ Tzafrir Cohen ]
  * Initial release. (Closes: #722093)

  [ Petter Reinholdtsen ]
  * New patch keep-vendor-dir.diff to avoid removing directories that
    should survive the clean Makefile target.
  * Add workaround in rules addressing the problem caused by
    keep-vendor-dir.diff being applied after 'make clean' is executed.
  * New patch sudo-not-exmachina.diff to drop the exmachina dependency,
    and adjust binary dependencies and the debpathes patch to cope with
    this.  Drop dependency on augeas-tools, no longer used with this
    patch.
  * Set priority to optional, as the package do not conflict with anything.

 -- Petter Reinholdtsen <pere@debian.org>  Thu, 26 Sep 2013 09:14:54 +0200<|MERGE_RESOLUTION|>--- conflicted
+++ resolved
@@ -1,10 +1,3 @@
-<<<<<<< HEAD
-freedombox (25.9~bpo12+1) bookworm-backports; urgency=medium
-
-  * Rebuild for bookworm-backports.
-
- -- James Valleroy <jvalleroy@mailbox.org>  Wed, 21 May 2025 01:19:34 -0400
-=======
 freedombox (25.9.1) unstable; urgency=medium
 
   [ Sripath Roy Koganti ]
@@ -20,7 +13,12 @@
   * doc: Fetch latest manual
 
  -- James Valleroy <jvalleroy@mailbox.org>  Mon, 02 Jun 2025 20:16:21 -0400
->>>>>>> d3f879a4
+
+freedombox (25.9~bpo12+1) bookworm-backports; urgency=medium
+
+  * Rebuild for bookworm-backports.
+
+ -- James Valleroy <jvalleroy@mailbox.org>  Wed, 21 May 2025 01:19:34 -0400
 
 freedombox (25.9) unstable; urgency=medium
 
