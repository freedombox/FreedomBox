--- conflicted
+++ resolved
@@ -1,10 +1,3 @@
-<<<<<<< HEAD
-freedombox (24.17~bpo12+1) bookworm-backports; urgency=medium
-
-  * Rebuild for bookworm-backports.
-
- -- James Valleroy <jvalleroy@mailbox.org>  Thu, 15 Aug 2024 07:09:38 -0400
-=======
 freedombox (24.18) unstable; urgency=medium
 
   [ Burak Yavuz ]
@@ -60,7 +53,12 @@
   * plinth: Fix translating app operations
 
  -- James Valleroy <jvalleroy@mailbox.org>  Mon, 26 Aug 2024 20:25:43 -0400
->>>>>>> 8c1cacfd
+
+freedombox (24.17~bpo12+1) bookworm-backports; urgency=medium
+
+  * Rebuild for bookworm-backports.
+
+ -- James Valleroy <jvalleroy@mailbox.org>  Thu, 15 Aug 2024 07:09:38 -0400
 
 freedombox (24.17) unstable; urgency=medium
 
