--- conflicted
+++ resolved
@@ -1,10 +1,3 @@
-<<<<<<< HEAD
-freedombox (21.8~bpo11+1) bullseye-backports; urgency=medium
-
-  * Rebuild for bullseye-backports.
-
- -- James Valleroy <jvalleroy@mailbox.org>  Thu, 02 Sep 2021 09:48:30 -0400
-=======
 freedombox (21.9) unstable; urgency=medium
 
   [ Fioddor Superconcentrado ]
@@ -95,7 +88,12 @@
   * Translated using Weblate (Chinese (Simplified))
 
  -- James Valleroy <jvalleroy@mailbox.org>  Sat, 18 Sep 2021 09:47:06 -0400
->>>>>>> 53679801
+
+freedombox (21.8~bpo11+1) bullseye-backports; urgency=medium
+
+  * Rebuild for bullseye-backports.
+
+ -- James Valleroy <jvalleroy@mailbox.org>  Thu, 02 Sep 2021 09:48:30 -0400
 
 freedombox (21.8) unstable; urgency=medium
 
