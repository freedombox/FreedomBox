<<<<<<< HEAD
freedombox (21.14.1~bpo11+1) bullseye-backports; urgency=medium

  * Rebuild for bullseye-backports.

 -- James Valleroy <jvalleroy@mailbox.org>  Sat, 27 Nov 2021 09:10:54 -0500
=======
freedombox (21.15) unstable; urgency=medium

  [ trendspotter ]
  * Translated using Weblate (Czech)

  [ James Valleroy ]
  * shaarli: Enable app
  * tests: Add 'domain' mark for apps that add/remove domains
  * locale: Update translation strings
  * doc: Fetch latest manual

  [ Petter Reinholdtsen ]
  * Translated using Weblate (Norwegian Bokmål)

  [ Sunil Mohan Adapa ]
  * dynamicdns: Update URLs to the new dynamic DNS server
  * firewall: Allow configuration upgrade to version 1.0.x
  * *: Drop unused manual_page at module level
  * app: Introduce API to setup an app
  * package: Add parameter to specify skipping package recommendations
  * package: Implement installing packages in the component
  * actions: Get list of packages from Packages components
  * security: Get the list of packages from Packages component
  * *: Drop use of managed_packages and rely on Packages component
  * doc/dev: Update documentation to not refer to managed_packages
  * actions/service: Drop unused list action
  * bind: Drop alias handling unnecessary in >= Bullseye
  * security: Drop use of managed_services in security report
  * daemon: Add new component to hold information about related daemons
  * actions/service: Drop use of managed_services for Daemon component
  * *: Drop use of managed_services, rely on Daemon component
  * doc/dev: Remove mention of managed_services
  * actions/letsencrypt: Drop use of managed_paths and use LE component
  * *: Drop use of unnecessary managed_paths
  * doc/dev: Drop discussion on managed_paths
  * package: Introduce component API for package conflicts
  * *: Drop module level package_conflicts and use component API
  * packages: Move checking for unavailable packages to component
  * app: Introduce API for managing setup state of the app
  * doc/dev: Remove outdated reference to init() at module level
  * *: Use the App's state management API
  * setup: Drop unused API for app's state management
  * *: Drop use of module level is_essential flag
  * *: Drop use of module level version
  * middleware, views: Reduce use of setup_helper
  * web_server: Drop use of loaded_modules and use App.list
  * first_boot: Drop use of loaded_modules and use App.list
  * security: Drop use of loaded_modules and use App.list
  * main: List apps instead of modules
  * setup: Run setup on apps instead of modules
  * setup: List dependencies for apps instead of modules
  * setup: Use apps instead of modules to determine running first setup
  * setup: Work on apps instead of modules for force upgrade
  * module_loader, app: Move app init to app module
  * *: Drop module level depends declaration
  * doc/dev: Drop reference to module level depends declaration
  * forms: Fix regression with TLS domain form in quassel and tt-rss
  * email_server: Simplify domain configuration form
  * email_server: Merge domain configuration with app view
  * letsencrypt: On domain removal, don't revoke certificate, keep it

  [ Johannes Keyser ]
  * Translated using Weblate (German)

 -- James Valleroy <jvalleroy@mailbox.org>  Mon, 06 Dec 2021 18:51:28 -0500
>>>>>>> 555f68e9

freedombox (21.14.1) unstable; urgency=high

  [ Sunil Mohan Adapa ]
  * config: Add packages component to a re-add zram-tools dependency

 -- James Valleroy <jvalleroy@mailbox.org>  Wed, 24 Nov 2021 10:36:25 -0500

freedombox (21.14) unstable; urgency=high

  [ Burak Yavuz ]
  * Translated using Weblate (Turkish)

  [ Michael Breidenbach ]
  * Translated using Weblate (Swedish)

  [ Sunil Mohan Adapa ]
  * app: Introduce separate method for post initialization operations
  * module_loader: Split app initialization into separate steps
  * avahi: Split app initialization
  * backups: Split app initialization
  * cockpit: Split app initialization
  * diagnostics: Split app initialization
  * dynamicdns: Split app initialization
  * email_server: Don't get domain name during initialization
  * config: Split app configuration
  * letencrypt: Split app initialization
  * names: Split app initialization
  * pagekite: Split app initialization
  * storage: Split app initialization
  * tor: Split app initialziation
  * upgrades: Split app initialziation
  * ejabberd: Split app initialziation
  * gitweb: Split app initialization
  * frontpage: Avoid URL reverse during Shortcut component construction
  * menu: Avoid reversing URL during Menu component construction
  * main: Drop initializing Django when listing dependencies (Closes: #999484)

  [ Andrij Mizyk ]
  * Translated using Weblate (Ukrainian)

  [ Joseph Nuthalapati ]
  * names: Create a generic TLS domain selection form
  * tt-rss: Allow selection of a domain name

  [ James Valleroy ]
  * debian: Fail build if no module dependencies found
  * datetime: Avoid error when systemctl is not available
  * locale: Update translation strings
  * doc: Fetch latest manual

 -- James Valleroy <jvalleroy@mailbox.org>  Mon, 22 Nov 2021 18:45:33 -0500

freedombox (21.13~bpo11+1) bullseye-backports; urgency=medium

  * Rebuild for bullseye-backports.

 -- James Valleroy <jvalleroy@mailbox.org>  Thu, 11 Nov 2021 09:21:57 -0500

freedombox (21.13) unstable; urgency=medium

  [ Burak Yavuz ]
  * Translated using Weblate (Turkish)

  [ Andrij Mizyk ]
  * Translated using Weblate (Ukrainian)

  [ Michael Breidenbach ]
  * Translated using Weblate (Swedish)
  * Translated using Weblate (Swedish)

  [ Joseph Nuthalapati ]
  * utils: Fix ruamel.yaml deprecation warnings
  * components: Introduce new component - Packages
  * setup: Use packages from Packages component
  * components: Add docstrings & tutorial for Packages

  [ Sunil Mohan Adapa ]
  * email_server: Refactor the home directory page
  * email_server: Add button for setting up home directory
  * email_server: Turn home view into a simple page rather than a tab
  * email_server: Add button for managing aliases
  * email_server: Remove aliases view from tabs list
  * email_server: Add heading for manage aliases page
  * email_server: Reduce the size of headings for aliases/homedir pages
  * email_server: aliases: Add method for checking of an alias is taken
  * email_server: aliases: Using Django forms instead of custom forms
  * email_server: aliases: Drop validation already done by form
  * email_server: aliases: Move sanitizing to form
  * email_server: aliases: Drop unnecessary sanitizing
  * email_server: aliases: Drop unused sanitizing method
  * email_server: aliases: Drop unused regex
  * email_server: yapf formatting
  * email_server: aliases: Drop hash DB and use sqlite3 directly
  * email_server: aliases: Minor refactoring
  * email_server: aliases: Minor refactoring to DB schema
  * email_server: aliases: Minor refactor to list view
  * email_server: aliases: Fix showing empty alias list message
  * email_server: aliases: Refactor for simpler organization
  * email_server: tls: Drop unimplemented TLS forms/view
  * email_server: rspamd: Turn spam management link to a button
  * email_server: domains: Add button for domain management form
  * email_server: Remove tabs from the interface
  * email_server: homedir: Fix styling to not show everything as header
  * email_server: Minor refactor of license statement in templates
  * email_server: domains: Use Django forms and views
  * email_server: domains: Add validation to form
  * email_server: action: Refactor for simplicity
  * email_server: yapf formatting
  * log, email_server: Don't use syslog instead of journald
  * email_server: action: Add argument type checking for extra safety
  * email_server: Don't use user IDs when performing lookups
  * email_server: Lookup LDAP local recipients via PAM
  * email_server: dovecot: Authenticate using PAM instead of LDAP
  * email_server: dovecot: Don't deliver mail to home directory
  * email_server: Setup /var/mail, drop home setup view
  * email_server: Use rollback journal for aliases sqlite DB
  * security: Properly handle sandbox analysis of timer units

  [ Johannes Keyser ]
  * Translated using Weblate (German)

  [ James Valleroy ]
  * tests: Use background fixture for each test
  * bepasty: Use BaseAppTests for functional tests
  * bind: Use BaseAppTests for functional tests
  * calibre: Use BaseAppTests for functional tests
  * deluge: Use BaseAppTests for functional tests
  * ejabberd: Use BaseAppTests for functional tests
  * gitweb: Use BaseAppTests for functional tests
  * ikiwiki: Use BaseAppTests for functional tests
  * mediawiki: Use BaseAppTests for functional tests
  * mldonkey: Use BaseAppTests for functional tests
  * openvpn: Use BaseAppTests for functional tests
  * pagekite: Use BaseAppTests for functional tests
  * radicale: Use BaseAppTests for functional tests
  * samba: Use BaseAppTests for functional tests
  * shadowsocks, syncthing: Use BaseAppTests for functional tests
  * transmission: Use BaseAppTests for functional tests
  * tahoe: Use BaseAppTests for functional tests
  * tor: Use BaseAppTests for functional tests
  * tests: functional: Add diagnostics delay parameter
  * avahi: Use systemd sandboxing
  * samba: Use systemd sandboxing for smbd/nmbd
  * debian: Add python3-openssl to autopkgtest depends
  * locale: Update translation strings
  * doc: Fetch latest manual

 -- James Valleroy <jvalleroy@mailbox.org>  Mon, 08 Nov 2021 21:34:27 -0500

freedombox (21.12~bpo11+1) bullseye-backports; urgency=medium

  * Rebuild for bullseye-backports.

 -- James Valleroy <jvalleroy@mailbox.org>  Thu, 28 Oct 2021 07:50:57 -0400

freedombox (21.12) unstable; urgency=medium

  [ Burak Yavuz ]
  * Translated using Weblate (Turkish)

  [ Andrij Mizyk ]
  * Translated using Weblate (Ukrainian)

  [ nautilusx ]
  * Translated using Weblate (German)
  * Translated using Weblate (German)

  [ Sunil Mohan Adapa ]
  * middleware: Don't show setup view to non-admin users
  * email_server: yapf formatting
  * email_server: Add a name for aliases view
  * email_server: Add heading for manage aliases page
  * email_server: Don't let the My Mail page to blank page
  * email_server: clients: Launch roundcube directly instead of app page
  * email_server: Move roundcube link from My Mail to description
  * storage: tests: Refactor disk tests for readability
  * storage: Pass optional mount point to partition expansion
  * storage: tests: Fix tests for expanding disk partitions
  * storage: tests: Convert class based tests to simple tests

  [ James Valleroy ]
  * tests: Add BaseAppTests class for common functional tests
  * tests: Add run diagnostics test to BaseAppTests
  * infinoted: Use BaseAppTests for functional tests
  * mumble: Use BaseAppTests for functional tests
  * roundcube: Use BaseAppTests for functional tests
  * avahi: Use BaseAppTests for functional tests
  * cockpit: Use BaseAppTests for functional tests
  * coturn: Use BaseAppTests for functional tests
  * i2p: Use BaseAppTests for functional tests
  * matrixsynapse: Use BaseAppTests for functional tests
  * minetest: Use BaseAppTests for functional tests
  * minidlna: Use BaseAppTests for functional tests
  * performance: Add backup support (no data)
  * performance: Use BaseAppTests for functional tests
  * privoxy: Use BaseAppTests for functional tests
  * quassel: Use BaseAppTests for functional tests
  * ssh: Use BaseAppTests for functional tests
  * zoph: Use BaseAppTests for functional tests
  * locale: Update translation strings
  * doc: Fetch latest manual

  [ 109247019824 ]
  * Translated using Weblate (Bulgarian)

  [ Coucouf ]
  * Translated using Weblate (French)

  [ trendspotter ]
  * Translated using Weblate (Czech)

 -- James Valleroy <jvalleroy@mailbox.org>  Mon, 25 Oct 2021 19:19:33 -0400

freedombox (21.11~bpo11+1) bullseye-backports; urgency=medium

  * Rebuild for bullseye-backports.

 -- James Valleroy <jvalleroy@mailbox.org>  Fri, 15 Oct 2021 07:00:25 -0400

freedombox (21.11) unstable; urgency=medium

  [ Fioddor Superconcentrado ]
  * test: help: Add help view tests
  * test: Add tests for action utilities
  * tests: Improve handling of tests skipped by default
  * package: Add functions for removing packages
  * setup: Show and remove conflicts before installation
  * email: Manage known installation conflicts

  [ 109247019824 ]
  * Translated using Weblate (Bulgarian)

  [ Andrij Mizyk ]
  * Translated using Weblate (Ukrainian)

  [ James Valleroy ]
  * openvpn: Convert functional tests to non-BDD python format
  * pagekite: Convert functional tests to non-BDD python format
  * privoxy: Convert functional tests to non-BDD python format
  * tests: Add backups mark for openvpn, pagekite, privoxy
  * quassel: Convert functional tests to non-BDD python format
  * radicale: Convert functional tests to non-BDD python format
  * roundcube: Convert functional tests to non-BDD python format
  * searx: Convert functional tests to non-BDD python format
  * security: Convert functional tests to non-BDD python format
  * shadowsocks: Convert functional tests to non-BDD python format
  * sharing: Convert functional tests to non-BDD python format
  * snapshot: Convert functional tests to non-BDD python format
  * ssh: Convert functional tests to non-BDD python format
  * sso: Convert functional tests to non-BDD python format
  * storage: Convert functional tests to non-BDD python format
  * syncthing: Convert functional tests to non-BDD python format
  * tahoe: Convert functional tests to non-BDD python format
  * tor: Convert functional tests to non-BDD python format
  * transmission: Convert functional tests to non-BDD python format
  * ttrss: Convert functional tests to non-BDD python format
  * upgrades: Convert functional tests to non-BDD python format
  * zoph: Convert functional tests to non-BDD python format
  * users: Convert functional tests to non-BDD python format
  * tests: Add some missed marks for functional tests
  * tests: Drop step definitions
  * conftest: Skip functional tests if splinter not importable
  * locale: Update translation strings
  * doc: Fetch latest manual

  [ Sunil Mohan Adapa ]
  * d/control: Allow building with python interpreter of any arch
  * user: Accommodate Django 3.1 change for model choice iteration
  * settings: Choose password hashing complexity suitable for SBCs
  * pyproject.toml: Merge contents of pytest.ini
  * pyproject.toml: Merge contents of .converagerc
  * d/rules: Don't use setup.py to invoke tests, invoke directly instead
  * users: Help set language cookie when user profile is edited
  * sso, translation: Help set language cookie when user logins in
  * translation: Always set language cookie when switching language
  * *: Move all systemd service files from /lib to /usr
  * wordpress: Run service only if when installed and configured
  * calibre: Run service only if when installed
  * d/rules: Don't install and enable other systemd service files
  * storage: tests: functional: Fix tests always getting skipped
  * package: Remove unused import to fix pipeline
  * tests: Drop installation of pytest-bdd
  * performance: Cleanup code meant for cockpit version < 235
  * *: Always pass check= argument to subprocess.run()
  * ttrss: Fix daemon not running sometimes on startup
  * ttrss: Add systemd security hardening to daemon

  [ Joseph Nuthalapati ]
  * ttrss: tests: functional: Make subscription faster

 -- James Valleroy <jvalleroy@mailbox.org>  Mon, 11 Oct 2021 18:55:20 -0400

freedombox (21.10~bpo11+1) bullseye-backports; urgency=medium

  * Rebuild for bullseye-backports.

 -- James Valleroy <jvalleroy@mailbox.org>  Thu, 30 Sep 2021 12:56:43 -0400

freedombox (21.10) unstable; urgency=medium

  [ Veiko Aasa ]
  * samba: tests: Convert functional tests to non-BDD python format

  [ James Valleroy ]
  * tests: Show warning when app not available
  * bepasty: Convert functional tests to non-BDD python format
  * bind: Convert functional tests to non-BDD python format
  * config: Convert functional tests to non-BDD python format
  * coturn: Convert functional tests to non-BDD python format
  * datetime: Convert functional tests to non-BDD python format
  * deluge: Convert functional tests to non-BDD python format
  * dynamicdns: Convert functional tests to non-BDD python format
  * ejabberd: Convert functional tests to non-BDD python format
  * help: Convert functional tests to non-BDD python format
  * ikiwiki: Convert functional tests to non-BDD python format
  * mediawiki: Convert functional tests to non-BDD python format
  * mldonkey: Convert functional tests to non-BDD python format
  * monkeysphere: Convert functional tests to non-BDD python format
  * mumble: Convert functional tests to non-BDD python format
  * locale: Update translation strings
  * doc: Fetch latest manual
  * debian: Set Standards-Version to 4.6.0

  [ Sunil Mohan Adapa ]
  * ikiwiki: tests: functional: Use newer splinter API for finding links
  * openvpn: tests: functional: Use newer splinter API for finding links
  * backups: tests: functional: Use newer splinter API for finding links
  * users: tests: functional: Use newer splinter API for finding links
  * mediawiki: tests: functional: Use newer splinter API for finding links
  * dynamicdns: tests: functional: Use newer splinter API for finding links
  * calibre: tests: functional: Use newer splinter API for finding links
  * tests: functional: Use newer splinter API for finding links
  * *: Use Django gettext functions instead of ugettext
  * pyproject: Make isort consistent across execution environments
  * *: Various isort fixes
  * *: Use django.urls.re_path() instead of its alias url()
  * signals: Drop provider args when creating Signal object
  * settings: Set Django auto field type explicitly
  * *: Use allow/denylist instead white/blacklist in comments
  * tests: Introduce fixtures to make it easy to test actions
  * calibre: tests: Use common fixtures for testing actions module
  * sso: tests: Use common fixtures for testing actions module
  * gitweb: tests: Use common fixtures for testing actions module
  * openvpn: tests: Use common fixtures for testing actions module
  * matrixsynapse: tests: Use common fixtures for testing actions module
  * ejabberd: tests: Use common fixtures for testing actions module
  * mediawiki: tests: Use common fixtures for testing actions module
  * views: Update utility for checking URL safety
  * sso: Update usage of OpenSSL crypt signing API

  [ Andrij Mizyk ]
  * Translated using Weblate (Ukrainian)
  * Translated using Weblate (Ukrainian)
  * Translated using Weblate (Ukrainian)
  * Translated using Weblate (Ukrainian)

  [ Dietmar ]
  * Translated using Weblate (German)
  * Translated using Weblate (Italian)

  [ Burak Yavuz ]
  * Translated using Weblate (Turkish)

  [ Michael Breidenbach ]
  * Translated using Weblate (Swedish)

  [ Johannes Keyser ]
  * Translated using Weblate (German)

 -- James Valleroy <jvalleroy@mailbox.org>  Mon, 27 Sep 2021 19:10:05 -0400

freedombox (21.9~bpo11+1) bullseye-backports; urgency=medium

  * Rebuild for bullseye-backports.

 -- James Valleroy <jvalleroy@mailbox.org>  Tue, 21 Sep 2021 13:05:36 -0400

freedombox (21.9) unstable; urgency=medium

  [ Fioddor Superconcentrado ]
  * container: Don't fail if there's no fbx network
  * container: freedombox-develop callable from anywhere
  * lintian: Overrides for remove-on-upgrade dpkg conffiles flag

  [ James Valleroy ]
  * debian: Add gbp tag config
  * container: Update stable image for bullseye
  * backups: Add functional test to disable schedule backups
  * avahi: Convert functional tests to non-BDD python format
  * cockpit: Convert functional tests to non-BDD python format
  * i2p: Convert functional tests to non-BDD python format
  * infinoted: Convert functional tests to non-BDD python format
  * minetest: Convert functional tests to non-BDD python format
  * minidlna: Convert functional tests to non-BDD python format
  * performance: Convert functional tests to non-BDD python format
  * matrixsynapse: Convert functional tests to non-BDD python format
  * jsxc: Convert functional tests to non-BDD python format
  * backups: Convert functional tests to non-BDD python format
  * locale: Update translation strings
  * doc: Fetch latest manual

  [ Burak Yavuz ]
  * Translated using Weblate (Turkish)

  [ Michael Breidenbach ]
  * Translated using Weblate (Swedish)

  [ Andrij Mizyk ]
  * Translated using Weblate (Ukrainian)
  * Translated using Weblate (Ukrainian)
  * Translated using Weblate (Ukrainian)
  * Translated using Weblate (Ukrainian)
  * Translated using Weblate (Ukrainian)

  [ Tiago Zaniquelli ]
  * plinth: remove diagnose command

  [ Joseph Nuthalapati ]
  * apache: Drop support for SSLv3, TLSv1 and TLSv1.1
  * mediawiki: Backup and restore uploaded files
  * mediawiki: Bump version number for 1.35 upgrade
  * mediawiki: Enable a subset of default extensions
  * mediawiki: Switch to MediaWiki 2020 logo

  [ ikmaak ]
  * Translated using Weblate (Dutch)
  * Translated using Weblate (Dutch)
  * Translated using Weblate (Dutch)
  * Translated using Weblate (Dutch)
  * Translated using Weblate (Dutch)

  [ Sunil Mohan Adapa ]
  * mediawiki: tests: functional: Fix races after flipping flags
  * d/lintian-overrides: Drop override for a removed tag
  * d/lintian-overrides: Override message for not supporting sysvinit
  * d/lintian-overrides: Add override for manual outside .../doc/
  * d/lintian-overrides: Drop workaround for remove-on-upgrade dpkg flag
  * apache: Drop support for GnuTLS
  * apache: Enable and prioritize HTTP/2 protocol
  * apache: Setup Mozilla recommended configuration
  * container: Fix the update command for new web server
  * tests: Add some missing markers
  * web_framework, tests: Workaround captcha 0.5.6 vs. Django 3.2

  [ fliu ]
  * email: Fix self.critical not callable error
  * email: postconf.get_many_unsafe: batch query
  * email: configure postfix domain names

  [ Seyed mohammad ali Hosseinifard ]
  * Translated using Weblate (Persian)

  [ Veiko Aasa ]
  * gitweb: tests: Fix test failures if initial default branch is not master
  * gitweb: tests: Convert functional tests to non-BDD python format
  * gitweb: tests: functional: Fix test failure if initial default branch is not master

  [ Artem ]
  * Translated using Weblate (Russian)

  [ 109247019824 ]
  * Translated using Weblate (Bulgarian)

  [ 池边树下 ]
  * Translated using Weblate (Chinese (Simplified))

 -- James Valleroy <jvalleroy@mailbox.org>  Sat, 18 Sep 2021 09:47:06 -0400

freedombox (21.8~bpo11+1) bullseye-backports; urgency=medium

  * Rebuild for bullseye-backports.

 -- James Valleroy <jvalleroy@mailbox.org>  Thu, 02 Sep 2021 09:48:30 -0400

freedombox (21.8) unstable; urgency=medium

  [ Andrij Mizyk ]
  * Translated using Weblate (Ukrainian)
  * Translated using Weblate (Ukrainian)
  * Translated using Weblate (Ukrainian)

  [ fliu ]
  * diagnostics: Allow underscores (_) in app names
  * doc/dev: Using mocking instead of importing external modules
  * email: Basic app to manage an email server
  * email: Enable LDAP by calling postconf in a thread-safe way
  * email: Implement `email_server ipc set_sasl` and `set_submission`
  * email: Set up local delivery (no spam filtering)
  * email: Code quality fixes
  * email: Fix enabling SMTPS; check return value
  * email: dovecot: Support user lookup by UID number
  * email: Address some code review comments
  * email: Install rspamd; proxy its web interface
  * email: Parse command arguments with a mutually exclusive group
  * email: mutex: create lock file as plinth user
  * email, plinth.log: Write more information to syslog
  * email: postconf: Handle postconf returning an empty key
  * email: audit: improve the speed of post-installation setup
  * email: Open lock file as plinth user
  * email: Support UID number lookup in Dovecot
  * email: diagnostics: Fix sudo permission problem
  * email: views: Implement tab rendering
  * email: Implement alias management
  * email: aliases: Use bootstrap styles
  * email: Add UI for creating the home directory
  * email: Add templates for TLS and domains
  * email: Implement view for setting up domains
  * email: postfix: Install LDAP map support
  * email: Implement spam sorting with sieve
  * email: apache: X-Robots-Tag header, full URL match
  * email: Implement auto-discovery
  * email: LMTP: remove the recipient's UID number from email headers
  * email: Code cleanup
  * email: Implement outbound mail filtering
  * email: Reload postfix in domain view
  * email: Code cleanup, address reviews
  * email: Local delivery: use full email address
  * email: postfix: dovecot: Set strong security parameters
  * email: setup: Find Let's Encrypt certificates
  * email: Documentation, code cleanup
  * email: setup: Configure Roundcube
  * email: Sender spoofing patch 1/2: domain rewriting
  * email: implemented service alert

  [ Sunil Mohan Adapa ]
  * doc/dev: Drop seemingly irrelevant automodule reference
  * container: Use keyserver.ubuntu.com as the default keyserver
  * d/lintian-overrides: Allow all systemd services paths
  * d/control: Drop wireless-tools as recommends
  * tests: functional: Add a convenience method to logout
  * wordpress: New app to manage a WordPress site/blog

  [ Petter Reinholdtsen ]
  * Translated using Weblate (Norwegian Bokmål)

  [ James Valleroy ]
  * security: Remove display of past vulnerabilities
  * locale: Update translation strings
  * doc: Fetch latest manual

 -- James Valleroy <jvalleroy@mailbox.org>  Mon, 30 Aug 2021 20:01:46 -0400

freedombox (21.7~bpo11+1) bullseye-backports; urgency=medium

  * Rebuild for bullseye-backports.

 -- James Valleroy <jvalleroy@mailbox.org>  Fri, 20 Aug 2021 07:24:09 -0400

freedombox (21.7) unstable; urgency=low

  [ Allan Nordhøy ]
  * Translated using Weblate (Norwegian Bokmål)
  * Translated using Weblate (Norwegian Bokmål)

  [ Jacque Fresco ]
  * Translated using Weblate (Indonesian)

  [ Reza Almanda ]
  * Translated using Weblate (Indonesian)
  * Translated using Weblate (Indonesian)

  [ Besnik Bleta ]
  * Translated using Weblate (Albanian)

  [ 池边树下 ]
  * Translated using Weblate (Chinese (Simplified))

  [ Tiago Zaniquelli ]
  * tests: functional: storage: skip test List disks

  [ Oymate ]
  * Translated using Weblate (Bengali)

  [ whenwesober ]
  * Translated using Weblate (Indonesian)

  [ James Valleroy ]
  * ci: Disable autopkgtest
  * debian: Ensure fuse gets replaced by fuse3 (Closes: #990758)
    - Thanks to Andreas Beckmann <anbe@debian.org> for the patch.
  * action_utils: Separate function to hold freedombox package
  * action_utils: Use flag to indicate freedombox package has been held
    (Closes: #991292)
  * upgrades: Check for held freedombox package in manual update
  * upgrades: Check for held freedombox package daily
  * action_utils: Don't print when unholding freedombox package
  * vagrant: Update box name
  * ttrss: Allow upgrade to version 21
  * Update translation strings
  * doc: Fetch latest manual
  * Upload to unstable

  [ bruh ]
  * Translated using Weblate (Vietnamese)
  * Translated using Weblate (Vietnamese)

  [ Andrij Mizyk ]
  * Translated using Weblate (Ukrainian)
  * Translated using Weblate (Ukrainian)
  * Translated using Weblate (Ukrainian)
  * Translated using Weblate (Ukrainian)
  * Translated using Weblate (Ukrainian)
  * Translated using Weblate (Ukrainian)
  * Translated using Weblate (Ukrainian)
  * Translated using Weblate (Ukrainian)
  * Translated using Weblate (Ukrainian)
  * Translated using Weblate (Ukrainian)

  [ Johannes Keyser ]
  * Translated using Weblate (German)

 -- James Valleroy <jvalleroy@mailbox.org>  Mon, 16 Aug 2021 19:18:59 -0400

freedombox (21.6) experimental; urgency=medium

  [ ikmaak ]
  * Translated using Weblate (Dutch)
  * Translated using Weblate (German)

  [ Burak Yavuz ]
  * Translated using Weblate (Turkish)

  [ Michael Breidenbach ]
  * Translated using Weblate (Swedish)

  [ whenwesober ]
  * Translated using Weblate (Indonesian)
  * Translated using Weblate (Indonesian)

  [ Benedek Nagy ]
  * Translated using Weblate (Hungarian)

  [ James Valleroy ]
  * Translated using Weblate (Indonesian)
  * Translated using Weblate (Indonesian)
  * Translated using Weblate (Indonesian)
  * Translated using Weblate (Indonesian)
  * Translated using Weblate (Chinese (Simplified))
  * locale: Update translation strings
  * doc: Fetch latest manual

  [ Weblate ]
  * Added translation using Weblate (Sinhala)
  * Added translation using Weblate (Vietnamese)

  [ James Pan ]
  * Translated using Weblate (Chinese (Traditional))

  [ HelaBasa ]
  * Translated using Weblate (Sinhala)

  [ Johannes Keyser ]
  * Translated using Weblate (German)

  [ Coucouf ]
  * Translated using Weblate (French)
  * Translated using Weblate (French)

  [ ssantos ]
  * Translated using Weblate (Portuguese)

  [ 池边树下 ]
  * Translated using Weblate (Chinese (Simplified))

  [ Reza Almanda ]
  * Translated using Weblate (Indonesian)
  * Translated using Weblate (Indonesian)
  * Translated using Weblate (Indonesian)

  [ bruh ]
  * Translated using Weblate (Vietnamese)
  * Translated using Weblate (Vietnamese)
  * Translated using Weblate (Vietnamese)
  * Translated using Weblate (Vietnamese)

  [ Arshadashu ]
  * Translated using Weblate (Telugu)

  [ Joseph Nuthalapati ]
  * Translated using Weblate (Telugu)
  * Translated using Weblate (Telugu)
  * Translated using Weblate (Telugu)
  * Translated using Weblate (Telugu)
  * Translated using Weblate (Telugu)
  * Translated using Weblate (Telugu)

  [ uday17 ]
  * Translated using Weblate (Telugu)
  * Translated using Weblate (Telugu)
  * Translated using Weblate (Telugu)

  [ Sandeepbasva ]
  * Translated using Weblate (Telugu)

  [ Aurélien Couderc ]
  * Change backups submit button to fix translation issues

  [ chilumula vamshi krishna ]
  * Translated using Weblate (Telugu)

  [ Jacque Fresco ]
  * Translated using Weblate (Indonesian)
  * Translated using Weblate (Japanese)

 -- James Valleroy <jvalleroy@mailbox.org>  Mon, 31 May 2021 19:00:45 -0400

freedombox (21.5) experimental; urgency=medium

  [ Dietmar ]
  * Translated using Weblate (German)

  [ Karol Werner ]
  * Translated using Weblate (Polish)

  [ Michalis ]
  * Translated using Weblate (Greek)
  * Translated using Weblate (Greek)
  * Translated using Weblate (Greek)
  * Translated using Weblate (Greek)

  [ Fioddor Superconcentrado ]
  * Generating developer documentation.
  * config: Fix tests related to user home directory
  * Translated using Weblate (Spanish)

  [ ikmaak ]
  * Translated using Weblate (Dutch)

  [ Burak Yavuz ]
  * Translated using Weblate (Turkish)
  * Translated using Weblate (Turkish)
  * Translated using Weblate (Turkish)

  [ Veiko Aasa ]
  * deluge, mldonkey, syncthing, transmission: Depend on nslcd.service
  * deluge: Fix daemon user not in freedombox-share group after installation
  * users: Fix unit test failures when LDAP is empty

  [ Sunil Mohan Adapa ]
  * ssh, apache: Make fail2ban use systemd journald backend by default
  * security: Move fail2ban default configuration to this app
  * security: Ensure that fail2ban is not re-enabled on version increment
  * security: Increment app version to reload fail2ban
  * action_utils: Introduce utility for masking services
  * config: Disable rsyslog and syslog forwarding
  * config: Install and configure zram for swap
  * Update copyright year

  [ James Valleroy ]
  * debian: Add coverage to autopkgtest
  * ci: Merge with Salsa CI pipeline
  * config: Convert entered domain name to lower case
  * dynamicdns: Wait after changing domain name in tests
  * dynamicdns: Convert entered domain name to lower case
  * pagekite: Convert entered kite name to lower case
  * config, dynamicdns, pagekite: Remove incorrect use of str
  * letsencrypt: Always return a diagnostics result
  * diagnostics: Use lock to protect results
  * coturn: Validate TURN URIs if provided in form
  * locale: Update translation strings
  * doc: Fetch latest manual

  [ Max Rockatansky ]
  * security: Clarify vulnerability count and provide link to more info

  [ Joseph Nuthalapati ]
  * docs: Improve Developer Documentation index page
  * container: distribution as environment variable
  * ejabberd: STUN/TURN configuration
  * coturn: Mention ejabberd in app description

  [ Michael Breidenbach ]
  * Translated using Weblate (Swedish)
  * Translated using Weblate (Swedish)

  [ nautilusx ]
  * Translated using Weblate (German)

  [ Reza Almanda ]
  * Translated using Weblate (Indonesian)

  [ Aditya Pratap Singh ]
  * container: Work in the absence of systemd in PATH, for eg. in Arch

  [ Kirill Schmidt ]
  * first_boot: Use session to verify first boot welcome step

  [ fliu ]
  * HACKING.md: added some troubleshooting information
  * container script: Must convert env. var. string to a Path object

  [ Johannes Keyser ]
  * Translated using Weblate (German)

  [ whenwesober ]
  * Translated using Weblate (Indonesian)

  [ 池边树下 ]
  * Translated using Weblate (Chinese (Simplified))

  [ Weblate ]
  * Added translation using Weblate (Albanian)

  [ Besnik Bleta ]
  * debian: Add Albanian (sq) locale
  * Translated using Weblate (Albanian)

  [ Carlos Henrique Lima Melara ]
  * doc: Add filename to code snippets in tutorial
  * docs: Add missing imports in tutorial
  * docs: Set the `version` attribute as required instead of optional

 -- James Valleroy <jvalleroy@mailbox.org>  Mon, 19 Apr 2021 20:23:23 -0400

freedombox (21.4) unstable; urgency=medium

  [ Petter Reinholdtsen ]
  * Translated using Weblate (Norwegian Bokmål)

  [ Allan Nordhøy ]
  * Translated using Weblate (Norwegian Bokmål)

  [ ikmaak ]
  * Translated using Weblate (Dutch)

  [ Burak Yavuz ]
  * Translated using Weblate (Turkish)

  [ James Valleroy ]
  * plinth: Disable start rate limiting for service
  * upgrades: Disable searx during dist-upgrade
  * locale: Update translation strings
  * doc: Fetch latest manual

  [ Dietmar ]
  * Translated using Weblate (German)
  * Translated using Weblate (Italian)
  * Translated using Weblate (German)
  * Translated using Weblate (Italian)

  [ Coucouf ]
  * Translated using Weblate (French)

  [ Michael Breidenbach ]
  * Translated using Weblate (Swedish)

  [ Sunil Mohan Adapa ]
  * ui: Fix buttons jumping on click in snapshots page
  * matrix-synapse, coturn: Fix minor pipeline failures

  [ Benedek Nagy ]
  * Translated using Weblate (Hungarian)

  [ Kornelijus Tvarijanavičius ]
  * Translated using Weblate (Lithuanian)

  [ Joseph Nuthalapati ]
  * coturn: Add new component for usage of coturn by other apps
  * coturn: Minor refactor view to use utility to generate URIs
  * coturn: Remove advanced flag, make app visible to all
  * matrix-synapse: Auto configure STUN/TURN using coturn server
  * matrix-synapse: Update description to talk about TURN configuration

 -- James Valleroy <jvalleroy@mailbox.org>  Sun, 28 Feb 2021 20:57:00 -0500

freedombox (21.3) unstable; urgency=medium

  [ Oğuz Ersen ]
  * Translated using Weblate (Turkish)

  [ ikmaak ]
  * Translated using Weblate (Dutch)

  [ Burak Yavuz ]
  * Translated using Weblate (Turkish)

  [ Michael Breidenbach ]
  * Translated using Weblate (Swedish)

  [ Michalis ]
  * Translated using Weblate (Greek)

  [ James Valleroy ]
  * upgrades: Mark string as no-python-format
  * locale: Update translation strings
  * upgrades: Only check free space bytes before dist upgrade
  * upgrades: Add 10 minute delay before apt update
  * upgrades: Disable apt snapshots during dist upgrade
  * locale: Update translation strings
  * doc: Fetch latest manual

  [ John Lines ]
  * gitignore: Ignore files generated during package build
  * zoph: Add new app to organize photos

  [ Sunil Mohan Adapa ]
  * tests: functional: Introduce step def. to check if app is enabled
  * zoph: Make app unavailable in Buster

  [ Aurélien Couderc ]
  * sharing: Improve shares group access description

  [ Fioddor Superconcentrado ]
  * HACKING: Link download page for Geckodriver.
  * Translated using Weblate (Spanish)

 -- James Valleroy <jvalleroy@mailbox.org>  Thu, 11 Feb 2021 17:59:49 -0500

freedombox (21.2) unstable; urgency=medium

  [ Burak Yavuz ]
  * Translated using Weblate (Turkish)
  * Translated using Weblate (Turkish)

  [ Sunil Mohan Adapa ]
  * radicale: Allow older 2.x release to upgrade to 3.x
  * backups: schedule: tests: Fix failures due to long test run
  * minidlna: Minor refactor of media directory handling
  * minidlna: Implement force upgrading from older version
  * jsxc: Fix issues with jQuery >= 3.5.0

  [ Veiko Aasa ]
  * calibre: Fix freedombox.local inaccessible after enabling app
  * mediawiki: Fix app installation process doesn't display status information
  * plinth: Show running spinner when app installation is in progress

  [ James Valleroy ]
  * upgrades: Return reason when checking for dist upgrade
  * upgrades: Get result of start-dist-upgrade
  * upgrades: Move start-dist-upgrade result string to app
  * upgrades: Add notifications for dist upgrade
  * tests: Update functional tests default config
  * roundcube: Allow upgrade to 1.4.*
  * locale: Update translation strings
  * doc: Fetch latest manual

  [ Dietmar ]
  * Translated using Weblate (German)
  * Translated using Weblate (Italian)

  [ ikmaak ]
  * Translated using Weblate (Spanish)
  * Translated using Weblate (Dutch)
  * Translated using Weblate (Swedish)
  * Translated using Weblate (Russian)
  * Translated using Weblate (Hungarian)

  [ Coucouf ]
  * Translated using Weblate (French)
  * Translated using Weblate (French)

  [ Алексей Докучаев ]
  * Translated using Weblate (Russian)

  [ Stanisław Stefan Krukowski ]
  * Translated using Weblate (Polish)

  [ Oymate ]
  * Translated using Weblate (Bengali)

  [ Fioddor Superconcentrado ]
  * Translated using Weblate (Spanish)

  [ Joseph Nuthalapati ]
  * matrix-synapse: python3-psycopg2 from backports
  * upgrades: Increment version for MatrixSynapse 1.26
  * mediawiki: Set default logo to mediawiki.png

  [ nautilusx ]
  * Translated using Weblate (German)

 -- James Valleroy <jvalleroy@mailbox.org>  Sat, 06 Feb 2021 00:33:34 -0500

freedombox (21.1) unstable; urgency=medium

  [ ikmaak ]
  * Translated using Weblate (German)
  * Translated using Weblate (Spanish)
  * Translated using Weblate (Dutch)
  * Translated using Weblate (Polish)
  * Translated using Weblate (Danish)
  * Translated using Weblate (French)
  * Translated using Weblate (Italian)
  * Translated using Weblate (Norwegian Bokmål)
  * Translated using Weblate (Dutch)
  * Translated using Weblate (Portuguese)
  * Translated using Weblate (Swedish)
  * Translated using Weblate (Russian)
  * Translated using Weblate (Chinese (Simplified))
  * Translated using Weblate (Persian)
  * Translated using Weblate (Gujarati)
  * Translated using Weblate (Hindi)
  * Translated using Weblate (Czech)
  * Translated using Weblate (Ukrainian)
  * Translated using Weblate (Hungarian)
  * Translated using Weblate (Lithuanian)
  * Translated using Weblate (Slovenian)
  * Translated using Weblate (Bulgarian)
  * Translated using Weblate (Greek)
  * Translated using Weblate (Galician)
  * Translated using Weblate (Serbian)

  [ Burak Yavuz ]
  * Translated using Weblate (Turkish)

  [ John Doe ]
  * Translated using Weblate (Turkish)
  * Translated using Weblate (Turkish)

  [ Doma Gergő ]
  * Translated using Weblate (Hungarian)

  [ Ouvek Kostiva ]
  * Translated using Weblate (Chinese (Traditional))

  [ James Valleroy ]
  * tahoe: Disable app
  * setup: Enable essential apps that use firewall
  * upgrades: Requires at least 5 GB free space for dist upgrade
  * locale: Update translation strings
  * doc: Fetch latest manual

  [ Veiko Aasa ]
  * syncthing: Create LDAP group name different from system group
  * syncthing: Hide unnecessary security warning
  * sharing: Update functional test to use syncthing-access group
  * plinth: Fix disable daemon when service alias is provided
  * container script: Various improvements

  [ Sunil Mohan Adapa ]
  * ui: js: Make select all checkbox option available more broadly
  * ui: css: New style for select all checkbox
  * backups: tests: Fix a typo in test case name
  * backups: Allow comments to be added to archives during backup
  * backups: Allow storing root repository details
  * backups: repository: Introduce a prepare method
  * backups: repository: Simplify handling of remote repo properties
  * backups: Introduce backup scheduling
  * backups: Add a schedule to each repository
  * backups: Trigger schedules every hour
  * backups: Add UI to edit schedules
  * backups: Add a notification to suggest users to enable schedules
  * backups: Show notification on error during scheduled backups
  * networks: Remove unused import to fix flake8 failure
  * performance: Fix failure to start due to lru_cache in stable

  [ Allan Nordhøy ]
  * Translated using Weblate (Norwegian Bokmål)

  [ Fred LE MEUR ]
  * performance: Fix web client link to Cockpit

  [ Milan ]
  * Translated using Weblate (Czech)

  [ crlambda ]
  * Translated using Weblate (Chinese (Traditional))

  [ Fioddor Superconcentrado ]
  * networks: Separate the delete button and color it differently
  * network: Minor refactoring in a test
  * network: Minor refactoring, new is_primary() function
  * networks: Change connection type to a radio button
  * networks: Use radio buttons for network modes
  * networks: Prevent unintended changes to primary connection.
  * networks: Hide deactivate/remove buttons for primary connections
  * Translated using Weblate (Spanish)

 -- James Valleroy <jvalleroy@mailbox.org>  Mon, 25 Jan 2021 21:08:22 -0500

freedombox (21.0) unstable; urgency=medium

  [ Dietmar ]
  * Translated using Weblate (German)

  [ ikmaak ]
  * Translated using Weblate (German)
  * Translated using Weblate (Dutch)
  * Translated using Weblate (Spanish)
  * Translated using Weblate (French)

  [ Burak Yavuz ]
  * Translated using Weblate (Turkish)

  [ Doma Gergő ]
  * Translated using Weblate (Hungarian)

  [ Veiko Aasa ]
  * functional tests: Make tests compatible with pytest-bdd v4.0
  * ejabberd: functional tests: Wait until the jsxc buddy list is loaded
  * users: Skip action script tests if LDAP is not set up
  * functional-tests: Fix installation errors in install.sh script
  * dev-container: Add subcommand to run tests
  * gitweb: tests: functional: Fix test failures in localized environment
  * dev-container: 'up' command: Show banner also when container is already
    running
  * dev-container: Add command to print container IP address
  * tests: functional: Improve creating users in tests
  * gitweb: Add functional tests for git-access group
  * plinth: Fix daemon is enabled check when service alias is provided

  [ ullli ]
  * mumble: Updated mumla and removed plumble from clients list

  [ Johannes Keyser ]
  * Translated using Weblate (German)

  [ Sunil Mohan Adapa ]
  * apache2: Allow downloads in openvpn and backups with latest browsers
  * backups: Don't open a new window for downloading backups
  * openvpn: Don't show running status on download profile button
  * app: component: Add app_id and app properties
  * app: Add locked flag
  * backups: Add new component for backup and restore
  * backups: Use the backup component in all apps
  * doc: dev: Update documentation for using backup component
  * app: info: Move client validation to info component
  * doc: dev: Update documentation on calling clients validation
  * doc: dev: Update the tutorial to reflect latest API/code
  * radicale: Fix backup and restore of configuration

  [ Michael Breidenbach ]
  * Translated using Weblate (Swedish)

  [ James Valleroy ]
  * users: Avoid test error if ldapsearch is not available
  * upgrades: Ensure freedombox package is upgraded during dist upgrade
  * upgrades: Add service for dist upgrade
  * upgrades: Install python3-systemd for unattended-upgrades
  * upgrades: Don't allow needrestart to restart freedombox-dist-upgrade
  * upgrades: Check before starting dist upgrade process
  * upgrades: Write dist-upgrade service file in /run
  * upgrades: Restart FreedomBox service at end of dist-upgrade
  * upgrades: Use full path to searx action script
  * upgrades: Hold tt-rss during dist upgrade, if available
  * locale: Update translation strings
  * doc: Fetch latest manual

  [ Stanisław Stefan Krukowski ]
  * Translated using Weblate (Polish)

  [ Joseph Nuthalapati ]
  * transmission: Show port forwarding information
  * transmission: Update description

 -- James Valleroy <jvalleroy@mailbox.org>  Mon, 11 Jan 2021 19:57:44 -0500

freedombox (20.21) unstable; urgency=medium

  [ Johannes Keyser ]
  * Translated using Weblate (German)

  [ Fioddor Superconcentrado ]
  * Translated using Weblate (Spanish)
  * Translated using Weblate (Spanish)

  [ Joseph Nuthalapati ]
  * deluge: Sync apache2 config with Transmission
  * deluge: Functional tests for bit-torrent group

  [ Michael Breidenbach ]
  * Translated using Weblate (Swedish)

  [ Veiko Aasa ]
  * apache: Create snake oil certificate if not exists
  * users: Remove timeout when creating Samba user
  * security: Fix access denied for user daemon from cron

  [ n0nie4HP ]
  * Translated using Weblate (Polish)
  * Translated using Weblate (Polish)

  [ spectral ]
  * calibre: Fix manual page name

  [ James Valleroy ]
  * upgrades: Allow grub-pc upgrade without reinstalling grub
  * upgrades: Update searx search engines during dist upgrade
  * locale: Update translation strings
  * doc: Fetch latest manual
  * debian: Bump standards version to 4.5.1

  [ Nikita Epifanov ]
  * Translated using Weblate (Russian)

  [ ikmaak ]
  * Translated using Weblate (Polish)

  [ Doma Gergő ]
  * Translated using Weblate (Hungarian)

 -- James Valleroy <jvalleroy@mailbox.org>  Mon, 28 Dec 2020 21:08:41 -0500

freedombox (20.20.1) unstable; urgency=medium

  [ Reg Me ]
  * Translated using Weblate (Dutch)

  [ ikmaak ]
  * Translated using Weblate (Dutch)
  * Translated using Weblate (German)
  * Translated using Weblate (Dutch)

  [ Burak Yavuz ]
  * Translated using Weblate (Turkish)

  [ Sunil Mohan Adapa ]
  * pagekite: Drop unused subdomain widget
  * pagekite: cosmetic: Minor yapf changes
  * clients: Fix a duplicated HTML ID
  * ui: Adopt a consistent and new table style
  * ui: Make all tables responsive
  * ui: css: Use rem as the primary unit
  * ui: Drop italic style on app name and sections in card listing
  * jsxc: Drop loading text on the login button
  * firewall: New styling for status stable
  * ui: Consistently use the btn-toolbar class for all toolbars
  * help: Make the button normal size in about page
  * users: Drop cancel button show submit as danger in delete page
  * help, power, index: ui: Drop remaining uses of &raquo;
  * ui: index: Don't show too large a help message
  * HACKING: Add suggestion not over-use Bootstrap utility classes
  * ui: Fix form error styling using bootstrap 3 style
  * jslicense.html: Drop minor styling
  * ui: Introduce common styling for two column list group
  * calibre: Use common styling for libraries list
  * pagekite: Use common styling for custom services
  * ikiwiki: Use common styling for wiki/blog list
  * gitweb: Use common styling for repo list
  * users: Use common styling for users list
  * networks: Use common styling for showing network connection
  * networks: Use common styling for Wi-Fi network list
  * networks: Use table for styling network connection list
  * firewall: Split CSS styling into separate file
  * monkeysphere: Split CSS styling into a separate file
  * samba: Split CSS styling into separate file
  * upgrades: Split CSS styling into a separate file
  * backups: Split CSS styling into a separate file
  * storage: Split CSS styling into a separate file
  * sharing: Split CSS styling into a separate file
  * letsencrypt: Split CSS styling into a separate file
  * help: Split CSS styling into a separate file
  * first_setup: Use template variable to refresh page
  * ui: Use common styling to hide logo during firstboot
  * firstboot: Use bootstrap for logo styling
  * pagekite: Eliminate inline styling
  * help: Show version information as an alert
  * ui: Avoid inline styling for setting progress bar width
  * apache2: Disallow all inline styling in sandbox settings
  * ui: Fix warning button colors

  [ achalaramu ]
  * Migrate bootstrap 4 from bootstrap 3

  [ Veiko Aasa ]
  * gitweb: Make functional tests compatible with pytest-bdd v4.0
  * javascript: Fix disabled submit buttons when navigating back to a page

  [ James Valleroy ]
  * tests: Skip initial update
  * help: Update status log test
  * config: Skip homepage test on buildd (Closes: #977527)
  * doc: Fetch latest manual

 -- James Valleroy <jvalleroy@mailbox.org>  Sat, 19 Dec 2020 19:18:42 -0500

freedombox (20.20) unstable; urgency=medium

  [ ikmaak ]
  * Translated using Weblate (Dutch)
  * Translated using Weblate (Dutch)

  [ Burak Yavuz ]
  * Translated using Weblate (Turkish)

  [ ssantos ]
  * Translated using Weblate (Portuguese)

  [ Johannes Keyser ]
  * Translated using Weblate (German)

  [ Thomas Vincent ]
  * Translated using Weblate (French)

  [ Michael Breidenbach ]
  * Translated using Weblate (Swedish)

  [ Fioddor Superconcentrado ]
  * Translated using Weblate (Spanish)
  * config: Add user websites as choices for homepage config
  * config: rename functions (improve readability)

  [ James Valleroy ]
  * config: Mark test_homepage_field as needs_root
  * mumble: Implement force upgrade for 1.3.*
  * upgrades: Hold mumble-server during dist upgrade
  * locale: Update translation strings
  * doc: Fetch latest manual

  [ Veiko Aasa ]
  * apache: Add app name
  * snapshot: Check that / is a btrfs subvolume before setup
  * diagnostics: Improve exception handling in app diagnostics
  * diagnostics: Show app name and fallback to app id if not exist
  * templates: Make toggle button responsive

 -- James Valleroy <jvalleroy@mailbox.org>  Mon, 14 Dec 2020 19:31:00 -0500

freedombox (20.19) unstable; urgency=medium

  [ ikmaak ]
  * Translated using Weblate (Dutch)
  * Translated using Weblate (Dutch)
  * Translated using Weblate (Dutch)
  * Translated using Weblate (German)
  * Translated using Weblate (Dutch)
  * Translated using Weblate (Dutch)

  [ Fioddor Superconcentrado ]
  * networks: Apply translation to a tooltip.
  * bepasty: Apply translation to autogenerated comments.
  * snapshots: Translate snapshot types (field description)
  * Translated using Weblate (Spanish)

  [ Joseph Nuthalapati ]
  * OpenVPN: Create user group "vpn"
  * openvpn: Add functional tests for user group "vpn"
  * openvpn: Deny access to users not in group "vpn"

  [ James Valleroy ]
  * upgrades: Add first boot step to run initial update
  * upgrades: Add progress page for initial update
  * upgrades: Fix flag name in info message
  * upgrades: Hold freedombox package during dist upgrade
  * upgrades: Use apt_hold contextmanager
  * upgrades: Print steps in dist-upgrade
  * upgrades: Fix sources list for dist upgrade from buster
  * sso: Add test to generate ticket
  * locale: Update translation strings
  * doc: Fetch latest manual
  * debian: Add python3-openssl as build dependency for tests

  [ Veiko Aasa ]
  * Samba: UI: Show toggle buttons and share names

  [ Oymate ]
  * Translated using Weblate (Bengali)

 -- James Valleroy <jvalleroy@mailbox.org>  Mon, 30 Nov 2020 18:37:52 -0500

freedombox (20.18.1) unstable; urgency=medium

  [ Burak Yavuz ]
  * Translated using Weblate (Turkish)
  * Translated using Weblate (Turkish)

  [ Hetgyl ]
  * Translated using Weblate (French)
  * Translated using Weblate (French)
  * Translated using Weblate (French)
  * Translated using Weblate (French)
  * Translated using Weblate (French)
  * Translated using Weblate (French)
  * Translated using Weblate (French)
  * Translated using Weblate (French)
  * Translated using Weblate (French)
  * Translated using Weblate (French)
  * Translated using Weblate (French)
  * Translated using Weblate (French)

  [ Reg Me ]
  * Translated using Weblate (Dutch)
  * Translated using Weblate (Dutch)

  [ Oğuz Ersen ]
  * Translated using Weblate (Turkish)

  [ Thomas Vincent ]
  * Translated using Weblate (French)
  * Translated using Weblate (French)
  * Translated using Weblate (French)
  * Translated using Weblate (French)
  * Translated using Weblate (French)
  * Translated using Weblate (French)
  * Translated using Weblate (French)
  * Translated using Weblate (French)
  * Translated using Weblate (French)
  * Translated using Weblate (French)
  * Translated using Weblate (French)

  [ Petter Reinholdtsen ]
  * Translated using Weblate (Norwegian Bokmål)

  [ Joseph Nuthalapati ]
  * sso: Fix regression in auth-pubtkt configuration

  [ Dietmar ]
  * Translated using Weblate (German)
  * Translated using Weblate (Italian)

  [ Fioddor Superconcentrado ]
  * Translated using Weblate (Spanish)

  [ Diego Roversi ]
  * Translated using Weblate (Italian)

  [ ikmaak ]
  * Translated using Weblate (Dutch)

  [ Michael Breidenbach ]
  * Translated using Weblate (Swedish)

  [ James Valleroy ]
  * Translated using Weblate (French)
  * doc: Fetch latest manual

 -- James Valleroy <jvalleroy@mailbox.org>  Mon, 23 Nov 2020 18:37:38 -0500

freedombox (20.18) unstable; urgency=medium

  [ Hetgyl ]
  * Translated using Weblate (French)

  [ Reg Me ]
  * Translated using Weblate (Dutch)
  * Translated using Weblate (Dutch)
  * Translated using Weblate (Dutch)
  * Translated using Weblate (Dutch)

  [ Joseph Nuthalapati ]
  * coverage: Omit files under tests/ directories
  * ci: Add --cov-config to the coverage command
  * openvpn: Cleanup easyrsa 2 to 3 upgrade code
  * openvpn: Function to detect ECC/RSA configuration
  * openvpn: ECC: Setup and Migration
  * openvpn: Remove explicit setup step
  * openvpn: Improve migrate_to_ecc template
  * openvpn: Remove opinion on which curve to use
  * openvpn: client configuration for RSA and ECC
  * gitlabci: Update Dockerfile and script

  [ Ralf Barkow ]
  * Translated using Weblate (German)

  [ Fioddor Superconcentrado ]
  * Translated using Weblate (Spanish)

  [ Matthias Dellweg ]
  * Enable dynamicdns module to handle IPv6

  [ Dietmar ]
  * Translated using Weblate (Italian)

  [ James Valleroy ]
  * locale: Update translation strings
  * doc: Fetch latest manual

 -- James Valleroy <jvalleroy@mailbox.org>  Mon, 16 Nov 2020 20:49:24 -0500

freedombox (20.17.1) experimental; urgency=medium

  [ Burak Yavuz ]
  * Translated using Weblate (Turkish)
  * Translated using Weblate (Turkish)

  [ Dietmar ]
  * Translated using Weblate (German)
  * Translated using Weblate (Italian)

  [ Joseph Nuthalapati ]
  * ci: Fix flake8 errors
  * pubtkt: Fix Python format language errors

  [ James Valleroy ]
  * debian: Rename source package to freedombox
  * doc: Fetch latest manual

 -- James Valleroy <jvalleroy@mailbox.org>  Sat, 07 Nov 2020 08:02:53 -0500

plinth (20.17) unstable; urgency=medium

  [ Fioddor Superconcentrado ]
  * package: i18n: Mark progress status strings for translation
  * networks: i18n: Mark string for translation on delete page
  * networks: i18n: Mark various strings for translation
  * notifications: i18n: Mark app names and extra data for translation
  * networks: css: Make button wider in network list
  * Translated using Weblate (Spanish)

  [ Sunil Mohan Adapa ]
  * backups: i18n: Mark form success messages for translation
  * doc: wikiparser: Fix issue with running parser outside doc/ dir
  * upgrades: Disable the option when not able to dist upgrade
  * ci: Split testing stages into smaller stages

  [ Coucouf ]
  * Translated using Weblate (French)
  * Translated using Weblate (French)

  [ Burak Yavuz ]
  * Translated using Weblate (Turkish)
  * Translated using Weblate (Turkish)

  [ Nikita Epifanov ]
  * Translated using Weblate (Russian)

  [ Jens Molgaard ]
  * Translated using Weblate (Danish)

  [ Petter Reinholdtsen ]
  * Translated using Weblate (Norwegian Bokmål)

  [ Praveen Illa ]
  * Translated using Weblate (Telugu)

  [ James Valleroy ]
  * Translated using Weblate (Danish)
  * ci: Run wikiparser doctests
  * wikiparser: Exit with return value 1 on test failure
  * upgrades: Add a setting to enable dist upgrade
  * locale: Update translation strings
  * doc: Fetch latest manual

  [ Michael Breidenbach ]
  * Translated using Weblate (German)
  * Translated using Weblate (Swedish)

  [ marklin0913 ]
  * Added translation using Weblate (Chinese (Traditional))

  [ Joseph Nuthalapati ]
  * mediawiki: Ensure password file is not empty
  * mediawiki: Add action to set domain name

  [ Dietmar ]
  * Translated using Weblate (German)
  * Translated using Weblate (Italian)

  [ Radek Pasiok ]
  * Translated using Weblate (Polish)

  [ Onurb ]
  * apache: setup uwsgi by default

 -- James Valleroy <jvalleroy@mailbox.org>  Mon, 02 Nov 2020 19:45:57 -0500

plinth (20.16) unstable; urgency=medium

  [ Oğuz Ersen ]
  * Translated using Weblate (Turkish)

  [ Burak Yavuz ]
  * Translated using Weblate (Turkish)
  * Translated using Weblate (Turkish)

  [ Nikita Epifanov ]
  * Translated using Weblate (Russian)

  [ Allan Nordhøy ]
  * Translated using Weblate (Norwegian Bokmål)
  * Translated using Weblate (Chinese (Simplified))
  * Translated using Weblate (Slovenian)
  * Translated using Weblate (Greek)
  * Translated using Weblate (Norwegian Bokmål)

  [ Veiko Aasa ]
  * diagnostics: Show low system memory notifications
  * notifications: Show severity level on every notification

  [ Coucouf ]
  * Translated using Weblate (French)

  [ James Valleroy ]
  * app: Add donation links in dropdown menu
  * debian: Add Brazilian Portuguese debconf templates translation
    (Closes: #972449)
    - Thanks to Adriano Rafael Gomes for the translation.
  * locale: Update translation strings
  * doc: Fetch latest manual

  [ Fioddor Superconcentrado ]
  * upgrades: Add status section showing version and upgrade status
  * diagnostics: Lazy format all diagnostic test strings properly
  * Translated using Weblate (Spanish)
  * help: Link to updates page when new version is available
  * updates: Eliminate delay and better status for manual upgrade

  [ Michael Breidenbach ]
  * Translated using Weblate (Swedish)

  [ Sunil Mohan Adapa ]
  * calibre: Add link to donation page
  * app: Make the donation button more prominent
  * calibre: Update group description to reflect 'using' app

 -- James Valleroy <jvalleroy@mailbox.org>  Mon, 19 Oct 2020 20:42:32 -0400

plinth (20.15) unstable; urgency=medium

  [ Coucouf ]
  * Translated using Weblate (French)
  * Translated using Weblate (French)
  * Translated using Weblate (French)
  * Translated using Weblate (French)

  [ Joseph Nuthalapati ]
  * bepasty: Change default permissions to 'read'
  * calibre: Add new e-book library app
  * calibre: Minor changes to app description
  * container: Handle edge cases with container update

  [ Fioddor Superconcentrado ]
  * HACKING: Add extra development requirements
  * CONTRIBUTING: Require flake8 compliance
  * Translated using Weblate (Spanish)
  * HACKING.md: Re-organised contents according to onboarding journey
  * Translated using Weblate (Spanish)

  [ Sunil Mohan Adapa ]
  * module_loader, web_framework: Update console log messages
  * dynamicdns: Drop unnecessary code to set app as enabled
  * pagekite: Don't announce unconfigured kite as a valid domain
  * pagekite: Don't update names module if not installed
  * tor: Don't check if enabled when not installed
  * tests: functional: Simplify calling the login helper
  * doc: Before fetching, drop all old to cleanup deleted pages/images
  * coturn: Don't handle certificates if not installed
  * quassel: Don't handle certificates if not installed
  * quassel: Fix minor typo
  * mumble: Store and use a single domain for TLS certificate setup
  * doc: dev: Link to list of potential apps from tutorial
  * coturn: Don't handle certificates if not installed
  * quassel: Don't handle certificates if not installed
  * users: Deal with admin user already existing during first boot
  * users: cosmetic: Yapf refactoring
  * *: Minor flake8 fixes
  * debian/control: Add sshpass as build dependency

  [ Michael Breidenbach ]
  * Translated using Weblate (Swedish)

  [ ssantos ]
  * Translated using Weblate (Portuguese)

  [ Phil Morrell ]
  * mumble: configure letsencrypt component

  [ Burak Yavuz ]
  * Translated using Weblate (Turkish)

  [ Petter Reinholdtsen ]
  * Translated using Weblate (Norwegian Bokmål)

  [ Veiko Aasa ]
  * ssh: action script: Require user credentials when editing ssh keys
  * users: Require admin credentials when creating or editing a user
  * container: Assign virtual network interface to trusted firewall zone

  [ James Valleroy ]
  * upgrades: Extend function to check for normal dist availability
  * upgrades: Detect and upgrade to next stable release
  * upgrades: Set a flag so interrupted dist-upgrade can be continued
  * upgrades: Check free space before dist-upgrade
  * locale: Update translation strings
  * doc: Fetch latest manual

 -- James Valleroy <jvalleroy@mailbox.org>  Mon, 05 Oct 2020 19:25:41 -0400

plinth (20.14.1) unstable; urgency=high

  [ Burak Yavuz ]
  * Translated using Weblate (Turkish)

  [ Nikita Epifanov ]
  * Translated using Weblate (Russian)

  [ JC Staudt ]
  * minidlna: Fix typo DNLA -> DLNA

  [ Sunil Mohan Adapa ]
  * cockpit: Don't show home page icon to non-admin users
  * module_loader: Load/process all essential modules before others

  [ Petter Reinholdtsen ]
  * Translated using Weblate (Norwegian Bokmål)

  [ Dietmar ]
  * Translated using Weblate (German)

  [ Coucouf ]
  * Translated using Weblate (French)

  [ James Valleroy ]
  * doc: Fetch latest manual

 -- James Valleroy <jvalleroy@mailbox.org>  Wed, 23 Sep 2020 07:37:53 -0400

plinth (20.14) unstable; urgency=high

  [ Fioddor Superconcentrado ]
  * Translated using Weblate (Spanish)
  * Translated using Weblate (Spanish)
  * sudo user needed for container
  * Branch-out
  * Specify machine
  * Fix typo
  * post-processor: Solve 1908 fixing the wiki links fix
  * Translated using Weblate (Spanish)
  * Translated using Weblate (Spanish)
  * jsxc, sharing: Add 'Learn more...' link for help pages
  * wireguard: Add 'Learn more...' link for help page
  * doc: wikiparser: Resolve URLs for locally available pages
  * HACKING.md: Instructions for container-related troubleshooting
  * i18n: Mark strings missed for translation
  * snapshots: Clarify description for disabling yearly snapshots

  [ Doma Gergő ]
  * Translated using Weblate (Hungarian)
  * Translated using Weblate (Hungarian)

  [ Sunil Mohan Adapa ]
  * upgrades: Minor isort fix
  * upgrades: Remove unused context variable
  * security: Don't show report button as part of backports notice
  * upgrades: security: Don't with the technical term 'backports' in UI
  * matrixsynapse: Allow upgrade to version 1.17
  * backups: Make app available by default
  * samba: cosmetic: Minor yapf fixes
  * container: unstable: Handle interface naming for systemd < 245
  * storage: Fix expanding partitions on GPT partition tables
  * matrixsynapse: Rename Riot to Element
  * ejabberd, mumble, wireguard: Update Apple app links
  * menu: Update documentation to clarify that icons can be files
  * frontpage: Fix documentation related to renamed parameter
  * bepasty: Make description a private variable
  * bepasty: Expand app description
  * bepasty: Tighten permissions on the uwsgi socket
  * infinoted, syncthing: Fix minor typo in a comment
  * bepasty: Add diagnostics tests on app URL
  * bepasty: Minor fixes
  * bepasty: tests: functional: Add a password before removing all
  * bepasty: Resize SVG to 512x512 for consistency with other icons
  * bepasty: Add "Snippet" in category/short description
  * bepasty: Update UI strings for permissions
  * bepasty: Require at least one permission on a password
  * bepasty: Simplify configuration file handling
  * js: Don't show running status on buttons pulled to right
  * diagnostics: Prevent showing running status on diagnostics menu item
  * help, networks: Clarify i18n different contexts for "Manual"
  * radicale: Stop service during backup and restore
  * radicale: tests: functional: Add test for backup/restore
  * doc: Recompile when parser script changes
  * doc: wikiparser: Handle processing instructions
  * doc: wikiparser: Fix attachment URLs in regular links
  * doc: wikiparser: When processing single pages, ignore header/footer
  * doc: wikiparser: Generate colspec for tables
  * doc: wikiparser: Handle table of contents macro without parenthesis
  * doc: wikiparser: Handle more paragraph breakers
  * doc: wikiparser: Parse content inside a comment
  * doc: wikiparser: Allow empty lines between list items
  * doc: wikiparser: Fix parsing URLs, simplify plain text parsing
  * doc: wikiparser: Resolve relative URLs
  * doc: wikiparser: Preserve spaces during parsing and generation
  * doc: wikiparser: Handle existing # in links, don't append again
  * doc: wikiparser: Assign text to URLs that don't provide them
  * doc: wikiparser: Handle wiki links starting with a /
  * doc: wikiparser: Allow lists to started with just spaces
  * doc: wikiparser: Strip spaces from attachment's text
  * doc: wikiparser: Place anchors inside paragraphs
  * doc: wikiparser: Sort imagedata properties
  * doc: wikiparser: Retain the text for icons
  * doc: wikiparser: Set icon dimensions to old values (temporarily)
  * doc: wikiparser: Handle empty table cells
  * doc: wikiparser: Fix some flake8 warnings
  * doc: wikiparser: Improve links relative to included files
  * doc: wikiparser: Fix issue with parsing inline code blocks
  * doc: wikiparser: Handle markup inside italic/bold markup
  * doc: wikiparser: Format text inside admonitions properly
  * doc: Drop post processor as it is not needed anymore
  * doc: wikiparser: Incorporate post processing fixes
  * doc: Simplify make file by eliminating targets for intermediates
  * doc: wikiparser: Add note about some incorrect links
  * doc: Update the test script for wikiparser
  * manual: Fetch latest images
  * doc: Fetch latest manual
  * firewall: Use service files for showing port forwarding info
  * firewall: Show port forwarding info in tabular format
  * kvstore: Allow module to be imported before Django init
  * networks: Expose API to get/set network meta info
  * firewall: Show port forwarding info contextually
  * doc: wikiparser: Fix a minor flake8 issue
  * doc: wikiparser: Fix issue with some URL containing dup. lang part
  * doc: wikiparser: Make it easier to run with a #! at the top
  * doc: wikiparser: Reduce build verbosity
  * upgrades: Fix issue with checking if backports is current
  * upgrades: Separate concepts for backports enabled vs. requested
  * upgrades, security: Use consistent terminology 'activate'
  * backports: When upgrading from older version, assumed requested
  * package: Add ability to reinstall a package
  * matrixsynapse: Perform a one time conversion to new config format
  * doc: manual: Fetch latest manual, remove non-existent images/pages
  * doc: wikiparser: Use icons from the icons directory
  * doc: wikiparser: Show icons with full size
  * doc: manual: Replace manual icons to drop CC 2.5 license
  * deluge: Use older icon to drop CC 2.0 license

  [ Joseph Nuthalapati ]
  * searx: Add functional test for app availability
  * container: Add unstable distribution
  * functional-tests: Fix instructions for running functional tests
  * functional-tests: Use latest version of splinter
  * framework: Remove module init() functions
  * wireguard: Remove hardcoded Windows client version
  * functional-tests: splinter 0.14.0 is in PyPI
  * apps: Remove Coquelicot
  * matrix-synapse: Upgrade to 1.19
  * container: Use builds with build-deps included

  [ James Valleroy ]
  * ci: Allow fuse to be installed
  * tests: functional: Strip trailing / from FREEDOMBOX_URL
  * ejabberd: Use new ruamel.yaml API and allow duplicate keys
  * locale: Update translation strings
  * doc: Fetch latest manual
  * debian: Add gbp dch config
  * debian: Fix use of wildcard path in copyright
  * debian: Split copyright paragraph to avoid lintian error
  * radicale: Remove code to handle 1.x
  * doc: Fetch latest manual
  * bepasty: New app for file upload and sharing
  * bepasty: Add public access config form
  * bepasty: Fetch manual page
  * locale: Update translation strings
  * doc: Add moinmoin wiki parser
  * wikiparser: Fix spaces, multi-line, languages, icons
  * doc: Use Makefile to fetch raw wiki files
  * doc: Add icons used in manual
  * manual: Add raw wiki files of included pages
  * manual: Remove checked-in xml files
  * wikiparser: Don't render Admonition with style comment
  * test-wikiparser: Remove fixes.xslt step
  * debian: Add unit tests to autopkgtest
  * apache: Disable mod_status (CVE-2020-25073)
  * debian: Don't show first wizard secret on command line
  * debian: Remove unused vars from postinst
  * matrixsynapse: Use conf.d snippets
  * upgrades: Change backports activation message wording
  * upgrades: Display correct backports info for unstable
  * upgrades: Add first boot step to configure backports
  * upgrades: Use kvstore and then file to determine if backports are enabled
  * debian: Temporarily revert source package rename
  * locale: Update translation strings
  * doc: Fetch latest manual

  [ Veiko Aasa ]
  * samba: Hide common system partitions
  * ikiwiki: Validate a path when deleting wiki or blog
  * ssh: Disallow managing keys for the root user
  * debian: Add newline to end of /var/lib/plinth/firstboot-wizard-secret
  * functional-tests: snapshot: Skip if filesystem doesn't support snapshots
  * container: Randomize btrfs partition UUID
  * gitweb: Fix enable auth webserver component on app init
  * gitweb: Add ability to change default branch

  [ Павел Протасов ]
  * Translated using Weblate (Russian)

  [ Michael Breidenbach ]
  * Translated using Weblate (German)
  * Translated using Weblate (Swedish)
  * Translated using Weblate (German)
  * Translated using Weblate (Swedish)
  * Translated using Weblate (German)
  * Translated using Weblate (Swedish)

  [ ikmaak ]
  * Translated using Weblate (Dutch)
  * Translated using Weblate (Dutch)

  [ Burak Yavuz ]
  * Translated using Weblate (Turkish)
  * Translated using Weblate (Turkish)
  * Translated using Weblate (Turkish)
  * Translated using Weblate (Turkish)

  [ Xosé M ]
  * Translated using Weblate (Galician)

  [ Jens Molgaard ]
  * Translated using Weblate (Danish)

  [ Nikita Epifanov ]
  * Translated using Weblate (Russian)
  * Translated using Weblate (Russian)

  [ Dietmar ]
  * Translated using Weblate (German)

  [ Johannes Keyser ]
  * Translated using Weblate (German)

  [ Diego Roversi ]
  * Translated using Weblate (Italian)

  [ Artem ]
  * Translated using Weblate (Russian)

  [ Ralf Barkow ]
  * Translated using Weblate (German)

  [ Reg Me ]
  * Translated using Weblate (Dutch)
  * Translated using Weblate (Dutch)

  [ Q.-A. Nick ]
  * upgrades, security: Update the messages describing backports

 -- James Valleroy <jvalleroy@mailbox.org>  Tue, 15 Sep 2020 17:03:43 -0400

freedombox (20.13) unstable; urgency=medium

  [ Sunil Mohan Adapa ]
  * Rename source package from plinth to freedombox.

  [ Veiko Aasa ]
  * minidlna: Do not expose statistics over public web

  [ Benjamin Ortiz ]
  * backups: Allow remote repository usernames to start with numbers

  [ James Valleroy ]
  * upgrades: Update apt cache before manual update
  * upgrades: Parameterize backports dist name
  * upgrades: Use current release codename when enabling backports
  * upgrades: Use codename to pin freedombox from backports
  * security: Move backports notice to security page
  * upgrades: Add button to activate backports
  * upgrades: Use only sources file to determine if backports enabled
  * upgrades: Check that backports is for current release
  * upgrades: Rewrite apt prefs file when activating backports
  * upgrades: Enable backports for testing only in development mode
  * upgrades: Show dist of backports to be activated
  * upgrades: Split apt preferences into 2 files
  * upgrades: Refactor use of lsb_release
  * locale: Update translation strings
  * doc: Fetch latest manual

  [ Allan Nordhøy ]
  * Translated using Weblate (Norwegian Bokmål)

  [ Tang Zongxun ]
  * Translated using Weblate (Chinese (Simplified))

  [ Doma Gergő ]
  * Translated using Weblate (Hungarian)

 -- Federico Ceratto <federico@debian.org>  Sat, 18 Jul 2020 12:14:08 +0100

plinth (20.12.1) unstable; urgency=high

  [ nautilusx ]
  * Translated using Weblate (German)

  [ Robert Pollak ]
  * Translated using Weblate (German)

  [ J. Lavoie ]
  * Translated using Weblate (French)

  [ Petter Reinholdtsen ]
  * Translated using Weblate (Norwegian Bokmål)

  [ Sunil Mohan Adapa ]
  * cfg, frontpage: Ignore errors while reading config and shortcuts

  [ Milo Ivir ]
  * Translated using Weblate (German)

 -- James Valleroy <jvalleroy@mailbox.org>  Sun, 05 Jul 2020 15:40:30 -0400

plinth (20.12) unstable; urgency=medium

  [ Oğuz Ersen ]
  * Translated using Weblate (Turkish)

  [ Sunil Mohan Adapa ]
  * Translated using Weblate (Telugu)
  * transmission: tests: functional: Fix to wait properly
  * ttrss: tests: functional: Fix to wait properly
  * tor: tests: functional: Fix to wait properly on progress page
  * users: tests: functional: Leave no-language as final setting
  * mldonkey: tests: functional: Wait for frame to load properly
  * snapshot: tests: functional: Delete all snapshots properly
  * ejabberd: tests: functional: Fixes for no implicit waiting
  * syncthing: tests: functional: Fix to wait properly
  * tests: functional: Remove implicit and explicit wait times
  * tests: functional: Allow parallel installation of apps
  * d/control: Add python3-systemd as a dependency
  * apache: Add ssl-cert package as dependency
  * storage: Use DBus directly for listing disks
  * storage: Fix regression with showing error messages
  * storage: Use UDisks information as primary source
  * storage: Don't show empty progress bar for disks not mounted
  * storage: Remove rule to not automount system disks with no paritions
  * storage: Don't auto-mount loopback devices except in develop mode
  * storage: Allow ejecting any device not in fstab or crypttab
  * storage: Ignore eject failures if filesystems unmounted properly
  * backups: Remove an unnecessary print() statement
  * Translated using Weblate (Telugu)
  * container: Remove sqlite3 file early enough
  * storage: Don't log exception of disk space check fails
  * storage: Use mount info instead of disk info for free space warning
  * notifications: Fix issue with redirection on dismiss
  * views: Drop use of private Django utility
  * cfg: Don't fallback to develop config if main is not found
  * cfg: Drop the default configuration file
  * frontpage: Read custom shortcuts from multiple locations
  * frontpage: Drop empty custom shortcut files
  * cfg: Allow loading multiple configuration files
  * cfg: For develop mode, overlay on top of regular configuration
  * context_processor: tests: Use already available config fixture
  * cfg: Eliminate the need for 'root' directory in configuration
  * cfg: Move /plinth.config to plinth/develop.config
  * cfg: Rename configuration file to freedombox.config
  * d/tests/control: Rename Plinth to FreedomBox in a comment
  * cfg: Read configuration from .d files and multiple locations
  * frontpage: Load shortcuts from .d directories too
  * frontpage: Read from .d files too
  * cfg: Remove redundant data in develop.config
  * cfg: Remove comments in test data
  * cfg: In develop mode, use /var/lib for DB and sessions
  * web_framework: Split initialization into two parts
  * web_framework: Don't create Django secret key when listing depends
  * log: Allow setting the default log level before log configuration
  * main: List dependencies without writing to disk
  * d/rules: vagrant: INSTALL.md: Fix installing dependencies
  * *: Drop files paths in data/var
  * doc: Update manual page with configuration file changes
  * network: test: Fix race condition when deleting connections
  * storage: tests: Ignore cases needing loop devices when not available
  * actions: tests: Fix test failures due order of fixtures
  * tests: Use develop configuration for most tests
  * templates: Disable button and show spinner on submit for all forms
  * backups: Remove custom handling of progress on the restore button
  * js: Simplify auto-refresh page logic
  * jsxc: Remove inline javascript
  * apache: Set CSP and other common security headers
  * apache: Relax CSP to allow web workers for JSXC
  * locale: Update translation strings

  [ ferhad.necef ]
  * Translated using Weblate (Russian)

  [ Thomas Vincent ]
  * Translated using Weblate (French)

  [ Joseph Nuthalapati ]
  * Translated using Weblate (Telugu)

  [ wind ]
  * Translated using Weblate (Russian)

  [ James Valleroy ]
  * upgrades: Combine into single page with manual update
  * upgrades: Skip enable-auto in develop mode
  * debian: Add nscd >= 2 as dependency
  * upgrades: Append unattended-upgrades-dpkg.log for more detail
  * storage: Handle multi-line text in functional test
  * apt: Run `apt-get -f install` before other commands
  * apt: Run `dpkg --configure -a` before other actions
  * upgrades: Skip enabling backports on testing and unstable
  * networks: Remove firewall zone warning
  * networks: Correct wording of internet connection form

  [ Veiko Aasa ]
  * functional-tests: Handle connection error when web server restarts
  * functional-tests: Skip tests if app is not available in distribution
  * functional-tests: Fix page not fully loaded errors when taking backups
  * functional-tests: Remove unnecessary wait when navigating to module

  [ Michael Breidenbach ]
  * Translated using Weblate (German)
  * Translated using Weblate (Swedish)

  [ Fioddor Superconcentrado ]
  * Translated using Weblate (Spanish)

  [ Pavel Borecki ]
  * Translated using Weblate (Czech)

  [ Éfrit ]
  * Translated using Weblate (French)

  [ Jens Molgaard ]
  * Translated using Weblate (Danish)

 -- Sunil Mohan Adapa <sunil@medhas.org>  Mon, 29 Jun 2020 16:39:33 -0700

plinth (20.11) unstable; urgency=medium

  [ Thomas Vincent ]
  * Translated using Weblate (French)

  [ Petter Reinholdtsen ]
  * Translated using Weblate (Norwegian Bokmål)

  [ Michael Breidenbach ]
  * Translated using Weblate (German)
  * Translated using Weblate (Swedish)

  [ Sunil Mohan Adapa ]
  * *: Remove use of Turbolinks library
  * web_framework: Reduce verbosity of DB migration process
  * container: Add script to manage systemd-nspawn containers for dev.
  * container: Fix upgrading of freedombox
  * matrixsynapse: Handle upgrade to versions 1.15.x

  [ James Valleroy ]
  * upgrades: Don't enable backports on Debian derivatives
  * upgrades: Use a custom service for manual update
  * locale: Update translation strings
  * doc: Fetch latest manual
  * debian: Update renamed lintian tag

  [ Ralf Barkow ]
  * Translated using Weblate (German)

  [ aiman an ]
  * Added translation using Weblate (Arabic (Saudi Arabia))
  * Translated using Weblate (Arabic (Saudi Arabia))

  [ WaldiS ]
  * Translated using Weblate (Polish)

  [ Luis A. Arizmendi ]
  * Translated using Weblate (Spanish)

 -- James Valleroy <jvalleroy@mailbox.org>  Mon, 15 Jun 2020 19:55:45 -0400

plinth (20.10) unstable; urgency=high

  [ Joseph Nuthalapati ]
  * backups: Add optional field - Name
  * functional-tests: Use Name attribute in backups
  * functional-tests: Move @backups to Scenario level
  * functional-tests: Leave tor+http test disabled
  * tests: functional: Document running tests in parallel
  * tests: functional: Add pytest-xdist to install.sh

  [ Sunil Mohan Adapa ]
  * openvpn: Use app toggle button and common app view
  * tests: functional: Merge into main source hierarchy
  * storage: Fix failing path validation unit tests
  * tests: functional: cosmetic: flake8 fixes
  * tests: functional: Re-organize step definitions and helper methods
  * coturn: Fix functional test for backup/restore
  * ttrss: Fix functional tests
  * snapshot: Fix functional test to account for non-removable snapshots
  * test: functional: Fix for Apache restart after domain change
  * tor: Fix problems with running a relay
  * mldonkey: Add app to freedombox-share group
  * samba: Add clients information
  * cockpit: Promote for advanced storage/firewalld/networking ops
  * firewall: Mention that internal services are available over VPN
  * firewall: Don't show tun interface in internal zone warning
  * minidlna: Add link to manual page
  * minidlna: Fix i18n for name of the app
  * pagekite: Fix expired certificates causing connection failures

  [ Luis A. Arizmendi ]
  * Translated using Weblate (Spanish)

  [ Etienne ]
  * Translated using Weblate (French)

  [ Artem ]
  * Translated using Weblate (Russian)

  [ fred1m ]
  * ikiwiki: Enable 'attachment' plugin by default

  [ James Valleroy ]
  * utils: Handle removal of axes.get_version()
  * debian: Mark doc packages as Multi-Arch: foreign
  * firewall: Minor spelling fix
  * radicale: Fix link in description to clients
  * users: Avoid error when user's groups cannot be parsed
  * templates: Fix setup state check
  * locale: Update translation strings
  * doc: Fetch latest manual

  [ Allan Nordhøy ]
  * Translated using Weblate (Norwegian Bokmål)
  * Translated using Weblate (Czech)
  * Translated using Weblate (Hungarian)
  * Translated using Weblate (Greek)

 -- James Valleroy <jvalleroy@mailbox.org>  Mon, 01 Jun 2020 20:06:53 -0400

plinth (20.9) unstable; urgency=medium

  [ Petter Reinholdtsen ]
  * Translated using Weblate (Norwegian Bokmål)

  [ James Valleroy ]
  * snapshot: Set as essential module
  * functional_tests: snapshot: Skip delete all when there are no snapshots
  * quassel: Use systemd sandboxing features
  * minidlna: Move sysctl config to /etc/sysctl.d/50-freedombox.conf
  * upgrades: Add needrestart to restart services as needed
  * upgrades: Enable Automatic-Reboot option of unattended-upgrades
  * locale: Update translation strings
  * doc: Fetch latest manual

  [ Michael Breidenbach ]
  * Translated using Weblate (German)
  * Translated using Weblate (Swedish)

  [ Fioddor Superconcentrado ]
  * Folder remained unrenamed. Should have changed along with git links.

  [ Sunil Mohan Adapa ]
  * snapshot: Fix issues with restore and delete
  * performance: Add basic functional tests
  * daemon: Allow using an alias when enabling a daemon
  * bind: Add daemon alias for bind9 -> named
  * daemon: bind: cosmetic: yapf, isort formatting
  * firewall: Reload firewalld so it works with newly installed services
  * glib: Allow scheduling non-repeating tasks in separate threads
  * notification: Expand and clarify restriction on id property
  * storage: Auto-mount disks, notify of failing disks
  * package: Fix error log when checking if package manager is busy
  * power: cosmetic: Fix flake8 warnings
  * first_setup: Fix regression with logo not showing
  * minidlna: cosmetic: isort fixes
  * mediawiki: Stop jobrunner during backup/restore
  * minidlna: Stop daemon during backup/restore
  * mumble: Stop server during backup/restore
  * quassel: Fix stopping server during backup/restore
  * tor: Fix stopping server during backup/restore
  * upgrades: Always schedule a reboot at 02:00 local time
  * upgrades: Add information about service restart and system reboot
  * performance: Launch the Cockpit graphs directly if possible

  [ Joseph Nuthalapati ]
  * samba: Change description to Network File Storage
  * functional-tests: Skip network setup wizard
  * functional-tests: Move Disable tests to the end

  [ fred1m ]
  * performance: Add app for system monitoring

  [ Luis A. Arizmendi ]
  * Translated using Weblate (Spanish)

  [ Artem ]
  * Translated using Weblate (Russian)

 -- James Valleroy <jvalleroy@mailbox.org>  Mon, 18 May 2020 19:42:49 -0400

plinth (20.8) unstable; urgency=medium

  [ Luis A. Arizmendi ]
  * Translated using Weblate (Spanish)
  * Translated using Weblate (Spanish)

  [ Joseph Nuthalapati ]
  * Translated using Weblate (Telugu)
  * Translated using Weblate (Telugu)
  * HACKING: More detailed instructions for VirtualBox
  * HACKING: Correction to macOS package manager name

  [ Nektarios Katakis ]
  * syncthing: add to freedombox-share group

  [ Veiko Aasa ]
  * users: Try-restart service after service is added to the sharing group
  * datetime: Handle timesyncd service runs conditionally
  * minidlna: Add functional tests that enable and disable application
  * minidlna: Make app installable inside unprivileged container

  [ Sunil Mohan Adapa ]
  * web_server: Suppress warnings that static directories don't exist
  * debian: Remove timer to setup repositories properly
  * static: Use SVG logo during first wizard welcome step
  * static: Reduce the size of the background noise image
  * mediawiki: Reuse existing images in functional tests
  * setup.py: Don't install/ship .po files
  * static: Don't ship visual design file and unused images
  * storage: Fix tests by wrestling with auto-mounting of disks
  * HACKING: Minor indentation fix
  * *: Update links to repository and project page
  * ci: Update link to container in Docker registry
  * coturn: New app to manage Coturn TURN/STUN server
  * datetime: Refactor handling systemd-timesyncd not running in VMs
  * datetime: Don't expect synced time in diagnostics inside VMs
  * mediawiki: Partial fix for installing on testing
  * datetime: Disable diagnostics when no tests are available

  [ James Valleroy ]
  * d/copyright: Fix path to visual_design
  * data: Print hostname and IP addresses before console login
  * snapshot: Fix message when not available
  * snapshot: Fix title
  * locale: Update translation strings
  * debian: Use debhelper compat level 13
  * doc: Fetch latest manual

  [ Artem ]
  * Translated using Weblate (Russian)

  [ nautilusx ]
  * Translated using Weblate (German)

  [ Fioddor Superconcentrado ]
  * Directions to install VirtualBox when it's not part of the Debian-based
    distro, like Buster.

  [ Anonymous ]
  * Translated using Weblate (Spanish)

  [ Nathan ]
  * Translated using Weblate (French)

  [ Michael Breidenbach ]
  * Translated using Weblate (Swedish)

  [ fred1m ]
  * mumble: Add Mumla to the list of clients

 -- James Valleroy <jvalleroy@mailbox.org>  Mon, 04 May 2020 20:33:35 -0400

plinth (20.7) unstable; urgency=medium

  [ Coucouf ]
  * Translated using Weblate (French)

  [ vihor ]
  * Translated using Weblate (Serbian)

  [ Localisation Lab ]
  * Translated using Weblate (French)

  [ Joseph Nuthalapati ]
  * Translated using Weblate (Telugu)

  [ Veiko Aasa ]
  * gitweb: Improve error handling when creating repository

  [ James Valleroy ]
  * upgrades: Allow installation of python3-twisted from backports
  * matrixsynapse: Handle upgrade to 1.12.*
  * locale: Update translation strings
  * doc: Fetch latest manual

  [ Fioddor Superconcentrado ]
  * HACKING: Clarify where commands should be run

 -- James Valleroy <jvalleroy@mailbox.org>  Mon, 20 Apr 2020 18:38:52 -0400

plinth (20.6.1) unstable; urgency=medium

  [ James Valleroy ]
  * users: Fix regression where form help_text line was dropped
  * debian: Add firmware-ath9k-htc to Recommends
  * doc: Fetch latest manual

  [ Allan Nordhøy ]
  * gitweb: Use proper ellipsis char when showing clone progress
  * Translated using Weblate (Norwegian Bokmål)
  * Translated using Weblate (German)

  [ Coucouf ]
  * Translated using Weblate (French)
  * Translated using Weblate (French)

  [ Manuela Silva ]
  * Translated using Weblate (Portuguese)

  [ nautilusx ]
  * Translated using Weblate (German)

  [ Jeannette L ]
  * Translated using Weblate (German)
  * Translated using Weblate (French)
  * Translated using Weblate (Italian)

  [ wind ]
  * Translated using Weblate (Russian)

  [ vihor ]
  * Translated using Weblate (Serbian)

 -- James Valleroy <jvalleroy@mailbox.org>  Sat, 11 Apr 2020 09:56:43 -0400

plinth (20.6) unstable; urgency=medium

  [ wind ]
  * Translated using Weblate (Russian)

  [ Thomas Vincent ]
  * Translated using Weblate (French)
  * Translated using Weblate (French)

  [ Alice Kile ]
  * app: Separate app enable/disable form from config form

  [ Sunil Mohan Adapa ]
  * pagekite: Fix functional tests
  * monkeysphere: Making styling more specific to avoid interference
  * networks: Make styling more specific to avoid interference
  * syncthing: Update description to mention 'syncthing' group

  [ Michael Breidenbach ]
  * Translated using Weblate (German)

  [ Coucouf ]
  * Translated using Weblate (French)
  * Translated using Weblate (French)
  * Translated using Weblate (French)
  * Translated using Weblate (French)
  * Translated using Weblate (French)
  * Translated using Weblate (French)
  * Translated using Weblate (French)
  * Translated using Weblate (French)
  * Translated using Weblate (French)

  [ Pavel Borecki ]
  * Translated using Weblate (Czech)

  [ James Valleroy ]
  * radicale: Support upgrade to any 2.x version
  * packages: Mark freedombox package as held during package installs
  * packages: Keep existing hold if already set
  * locale: Update translation strings
  * doc: Fetch latest manual
  * debian: Cleanup overrides for jsxc symlinks

  [ Allan Nordhøy ]
  * Translated using Weblate (German)
  * Translated using Weblate (French)
  * Translated using Weblate (Italian)
  * Translated using Weblate (Hindi)

  [ Joseph Nuthalapati ]
  * users: Add component for managing users and groups
  * yapf: Update conf to add blank line before nested class/def
  * cosmetic: Minor yapf and other fixes
  * app: Fix grammar in developer documentation string
  * ikiwiki: Disable edits. Add moderation of comments
  * Translated using Weblate (Telugu)
  * vagrant: Skip upgrading freedombox dependencies
  * firewalld: Force upgrade anything in [0.7, 0.9)
  * infinoted: Fix permissions of sync directory

  [ vihor ]
  * Added translation using Weblate (Serbian)
  * Translated using Weblate (Serbian)

  [ Luis A. Arizmendi ]
  * Translated using Weblate (Spanish)

 -- James Valleroy <jvalleroy@mailbox.org>  Mon, 06 Apr 2020 20:40:17 -0400

plinth (20.5.1) unstable; urgency=medium

  [ Petter Reinholdtsen ]
  * Translated using Weblate (Norwegian Bokmål)

  [ Allan Nordhøy ]
  * networks: Update label wording in topology form: Choose → Specify
  * Translated using Weblate (Norwegian Bokmål)

  [ Sunil Mohan Adapa ]
  * web_server: Introduce component to handle special static file dirs
  * jsxc: Fix issue with serving static files
  * help: Move custom static file handling into app from central place
  * debian: Update doc-base to include PDF
  * debian: Prepare for multiple binary packages
  * debian: Separate binary packages for each language manual
  * debian: Remove outdated TODO file

  [ Michael Breidenbach ]
  * Translated using Weblate (German)

  [ James Valleroy ]
  * debian: Correct doc package names in Recommends

 -- James Valleroy <jvalleroy@mailbox.org>  Thu, 26 Mar 2020 09:13:13 -0400

plinth (20.5) unstable; urgency=medium

  [ Joseph Nuthalapati ]
  * ci: Use pre-built container image to speed up CI
  * ci: Add maintenance script for updating images
  * ci: Optimize refreshing Docker image for GitLabCI

  [ James Valleroy ]
  * ci: Switch docker image to testing
  * Translated using Weblate (Swedish)
  * locale: Update translation strings
  * doc: Fetch latest manual

  [ Sunil Mohan Adapa ]
  * app: Fix name of the block in templates, used for overriding
  * views: Allow AppViews to set self.intial
  * pagekite: Simplify code for form adding custom service
  * pagekite: Remove unused templates
  * pagekite: Drop ineffective base template
  * pagekite: Minor cleanup
  * pagekite: Merge all the configuration retrieval actions
  * pagekite: Merge set-kite and set-frontend actions
  * pagekite: Use Daemon component to simplify handling daemon actions
  * pagekite: Don't signal new domain on init if app is disabled
  * pagekite: Simplify code notifying domain name changes
  * pagekite: Don't attempt to notify about domain if app is disabled
  * pagekite: Remove app enabled checking from getting configuration
  * pagekite: Fix functional tests by submitting the right form
  * pagekite: Fix styling issues for custom services section
  * pagekite: On enable/disable, add/remove domain from names module
  * pagekite: Fix an error message in custom services form
  * pagekite: Ensure transitioning for from old code
  * matrixsynapse: Handle release of matrix-synapse 1.11
  * setup: Fix regression to force-upgrade caused by Info changes
  * pagekite: Don't allow non-unique custom services
  * toolbar: Factor out the clients buttons into a separate template
  * index: Reintroduce clients button in front page
  * upgrades: Don't ship apt backport preferences file
  * setup.py: Remove files shipped in the past
  * upgrades: Use internal scheduler instead of systemd timer
  * shadowsocks: Change default configuration
  * action_utils: Add utility to call systemd daemon-reload
  * shadowsocks: Fix incorrect setting of state directory
  * shadowsocks: When editing configuration, don't re-enable
  * mediawiki: Don't allow anonymous edits

  [ Fioddor Superconcentrado ]
  * Translated using Weblate (Spanish)
  * Translated using Weblate (Spanish)
  * Translated using Weblate (Spanish)
  * Translated using Weblate (Spanish)
  * Translated using Weblate (Spanish)

  [ Luis A. Arizmendi ]
  * Translated using Weblate (Spanish)
  * Translated using Weblate (Spanish)
  * Translated using Weblate (Spanish)
  * Translated using Weblate (Spanish)

  [ Fred ]
  * Translated using Weblate (French)

  [ Veiko Aasa ]
  * names: Fix Local Network Domain is not shown

  [ Thomas Vincent ]
  * Translated using Weblate (French)

  [ Nektarios Katakis ]
  * shadowshocks: Fix setting configuration on Buster

  [ Michael Breidenbach ]
  * Translated using Weblate (Swedish)

 -- James Valleroy <jvalleroy@mailbox.org>  Mon, 23 Mar 2020 19:42:28 -0400

plinth (20.4) unstable; urgency=medium

  [ Thomas Vincent ]
  * Translated using Weblate (French)
  * Translated using Weblate (French)

  [ Sunil Mohan Adapa ]
  * networks: Fixes for networks wizards
  * avahi: Use generic app view
  * privoxy: Use generic app view
  * infinoted: Move views to a separate views module
  * help: Rename views modules as 'views'
  * networks: Rename views modules as 'views'
  * diagnostics: Rename views modules, move utilities to main module
  * backups: cosmetic: Rename .inc file to .html
  * css: Merge responsive.css into main style file
  * css: cosmetic: Rename plinth.css to main.css
  * views: Don't send app to template context
  * app: Fix showing app name in port forwarding information
  * networks: Rename polkit JS authority rules file
  * firewalld: Add polkit JS authority rules files
  * networks: Show router wizard before Internet connection type wizard
  * networks: Don't show router wizard if not behind a router
  * networks: If topology wizard is skipped, skip router wizard too
  * apache: Handle transition to php 7.4

  [ Joseph Nuthalapati ]
  * Translated using Weblate (Telugu)
  * shadowsocks: Move user settings to state directory

  [ Veiko Aasa ]
  * storage: Directory selection form improvements
  * transmission: Allow one to submit download directory if it is creatable
  * plinth: Increase sqlite busy timeout from default 5s to 30s
  * upgrades: Clean apt cache every week
  * apps: Do not show status block if service is running
  * i2p: New style app page layout
  * quassel: Fix unable to disable application without choosing a domain name

  [ Luis A. Arizmendi ]
  * Translated using Weblate (Spanish)

  [ Nektarios Katakis ]
  * networks: Add form for network topology
  * networks: Add page for network topology form
  * networks: First boot view for network topology wizard
  * networks: First boot step for network topology wizard
  * networks: Save networks topology type to DB
  * networks: Update main networks page Internet connectivity section

  [ Michael Breidenbach ]
  * Translated using Weblate (Swedish)

  [ James Valleroy ]
  * ci: Switch to testing image
  * locale: Update translation strings
  * doc: Fetch latest manual

 -- James Valleroy <jvalleroy@mailbox.org>  Mon, 09 Mar 2020 20:01:44 -0400

plinth (20.3) unstable; urgency=medium

  [ Sunil Mohan Adapa ]
  * web_framework: Separate out Django settings into module
  * doc/dev: Allow all modules to be imported by Sphinx
  * notification: Add developer documentation
  * doc/dev: Update copyright year
  * app: Update style for toggle button
  * app: Drop border shadow for app icon in mobile view
  * app: cosmetic: Minor refactoring of header styling
  * app: Simplify some header styling
  * app: cosmetic: Rename a CSS style class in app header
  * app: cosmetic: Rename header.html to app-header.html
  * app: Show short description as secondary title
  * networks: Fix i18n for wizard forms
  * networks: Minor changes to router/internet configuration forms
  * web_framework: Generate and retain a secret key
  * web_framework: Cleanup expired sessions every week

  [ Nektarios Katakis ]
  * networks: Add form for internet connection type
  * networks: Add network view and url for internet connection help page
  * networks: Link internet connection help page with networks page.
  * networks: All first step wizard form for internet connection type
  * networks: Add first boot step for internet connection type
  * networks: Save to kvstore internet connectivity type
  * networks: Refactor connections list template
  * networks: Show internet connectivity string in main page

  [ Michael Breidenbach ]
  * Translated using Weblate (German)
  * Translated using Weblate (Swedish)

  [ Dietmar ]
  * Translated using Weblate (Italian)

  [ Jaime Marquínez Ferrándiz ]
  * Translated using Weblate (Spanish)

  [ Luis A. Arizmendi ]
  * Translated using Weblate (Spanish)

  [ Joseph Nuthalapati ]
  * shadowsocks: Fix shadowsocks not able to start

  [ James Valleroy ]
  * locale: Update translation strings
  * doc: Fetch latest manual

 -- James Valleroy <jvalleroy@mailbox.org>  Mon, 24 Feb 2020 20:16:12 -0500

plinth (20.2.1) unstable; urgency=high

  [ Veiko Aasa ]
  * apps: remove css filters and glow from app icons
  * config: Depends also on apache module

  [ Dietmar ]
  * Translated using Weblate (German)
  * Translated using Weblate (Italian)
  * Translated using Weblate (Italian)

  [ Petter Reinholdtsen ]
  * Translated using Weblate (Norwegian Bokmål)

  [ Sunil Mohan Adapa ]
  * cards: Remove the transition delay on hover effect
  * system: Implement new style for cards
  * jsxc: Bypass issue with stronghold to get the app working again
  * jsxc: Fix functional test case failure
  * functional_tests: cosmetic: Minor yapf change
  * app: Introduce Info component to store basic app information
  * app: Add info property as shortcut to access basic information
  * app: Refactor all apps to use the Info component
  * app: Document the app_id property for App class
  * doc/dev: Include information on how to edit dev documentation
  * views: Document the AppView class properties
  * monkeysphere: Fix regression with reading Apache configuration
  * Translated using Weblate (Italian)
  * firewall: Use firewalld DBus API for most operations
  * *.py: Use SPDX license identifier
  * *.html: Use SPDX license identifier
  * actions/*: Use SPDX license identifier
  * functional_tests: Use SPDX license identifier
  * *.css: Use SPDX license identifier
  * *: Update misc build related files to use SPDX license identifier
  * doc/dev: Update tutorial to use SPDX license indentifier
  * *: Update remaining misc files to use SPDX license identifier
  * *.js: Use SPDX license identifier
  * help: Fix attribute on download manual button
  * css: Add missing license identifier on some CSS files
  * firewalld: Ignore errors with DBus API when firewalld is not running
  * deluge: Don't use code execution for editing configuration
  * deluge: More reliable initial configuration setup

  [ Joseph Nuthalapati ]
  * l10n: Fix gettext not detecting no-python-format
  * samba: Add link to manual page
  * searx: Update search engines for 0.16.0

  [ Allan Nordhøy ]
  * openvpn: Fix spelling for Tunnelblick
  * Translated using Weblate (Norwegian Bokmål)

  [ Nektarios Katakis ]
  * bind: parse zones files
  * bind: test for parsing zones file with specific format
  * bind: views show served domains in main view
  * bind: create zones directory on setup action

  [ James Valleroy ]
  * bind: Bump version and handle upgrade

  [ Ralf Barkow ]
  * Translated using Weblate (German)

  [ nautilusx ]
  * Translated using Weblate (German)

  [ Doma Gergő ]
  * Translated using Weblate (Hungarian)

  [ Lev Lamberov ]
  * debian: Update Russian translation for debconf (Closes: #951440)

  [ Radek Pasiok ]
  * Translated using Weblate (Polish)

  [ Alice Kile ]
  * gitignore: Add .vscode & segregate editor settings

  [ Thomas Vincent ]
  * Translated using Weblate (French)

 -- James Valleroy <jvalleroy@mailbox.org>  Fri, 21 Feb 2020 22:38:12 -0500

plinth (20.2) unstable; urgency=medium

  [ Veiko Aasa ]
  * networks: Support virtual Ethernet (veth) devices
  * diagnostics: Show firewall service status
  * users: Fix functional test delete user
  * storage: Show disks if FreedomBox is running in an unprivileged container
  * service: Stop service not before but after disabling it
  * users: More precise username validation
  * sso, users: Turn off autocapitalization on the username field
  * users: Add unit tests for views
  * help: Fix anchor hidden under navbar

  [ Joseph Nuthalapati ]
  * tests: Use the latest version of geckodriver
  * vagrant: Add alias for run --develop
  * l10n: Add blocktrans trimmed tag on a block
  * l10n: Add missing trimmed to blocktrans blocks
  * vagrant: Allocate cpus equal to the no. of cores
  * Translated using Weblate (Telugu)
  * searx: Fix installation issue for 0.16.0

  [ Sunil Mohan Adapa ]
  * firewall: Show Run Diagnostics button in app
  * help: Eliminate redundant HTML attribute in template
  * glib: Create a new module to deal with all things glib
  * glib: Introduce method to schedule an operation at regular intervals
  * web_framework: Set the timezone to UTC
  * log: Ability to log SQL queries (disabled by default)
  * tests: Allow adding test templates
  * models: Add model for storing notifications
  * notification: New API for showing better notifications
  * notification: Add tests for notification API
  * views: A view to dismiss notifications
  * notification: Show a drop down from main navbar for notifications
  * storage: Show low disk space warning using notifications API
  * upgrades: Show notification when FreedomBox is updated
  * storage: In develop mode check for low disk space more frequently

  [ Thomas Vincent ]
  * Translated using Weblate (French)

  [ Allan Nordhøy ]
  * Translated using Weblate (Norwegian Bokmål)

  [ Ralf Barkow ]
  * Translated using Weblate (German)

  [ Luis A. Arizmendi ]
  * Translated using Weblate (Spanish)

  [ James Valleroy ]
  * users: Make help text translatable
  * security: Add Sandbox Coverage to report page
  * bind: Add CapabilityBoundingSet and ReadWritePaths to service file
  * matrixsynapse: Enable systemd sandboxing
  * security: Drop PrivateUsers=yes from all service files
  * locale: Update translation strings
  * doc: Fetch latest manual

  [ Michael Breidenbach ]
  * Translated using Weblate (German)
  * Translated using Weblate (Swedish)

 -- James Valleroy <jvalleroy@mailbox.org>  Mon, 10 Feb 2020 19:22:55 -0500

plinth (20.1) unstable; urgency=medium

  [ ikmaak ]
  * Translated using Weblate (Dutch)
  * Translated using Weblate (Dutch)

  [ Allan Nordhøy ]
  * samba: Fix spelling
  * Translated using Weblate (Norwegian Bokmål)
  * Translated using Weblate (German)
  * Translated using Weblate (Spanish)
  * Translated using Weblate (Norwegian Bokmål)
  * Translated using Weblate (Swedish)

  [ Veiko Aasa ]
  * samba: Add unit and functional tests
  * deluge: Allow one to set a download directory
  * deluge: Fix installation failure on slow machine
  * storage: Make external disk mounts accessible by other users
  * gitweb: Add link to the manual page
  * gitweb: Fix functional tests if git user and email is not configured

  [ Sunil Mohan Adapa ]
  * style: Fix incorrect margins for containers in mobile view
  * style: Fix responsiveness for app header
  * network: Fix activating connections that don't have real devices
  * network: Allow setting the auto-connect property on a connection
  * network: Add method to re-activate connections after an update
  * wireguard: Show large buttons in show client/server pages
  * wireguard: Cosmetic fixes by yapf and isort
  * wireguard: Don't error out when wg0 server is not setup
  * wireguard: Add ability to set private key in client addition
  * wireguard: Accept all IPs on server in a client setup
  * wireguard: Update descriptions in form labels
  * wireguard: Only use network manager for connections to servers
  * wireguard: Handle client connections through network manager
  * wireguard: Update descriptions for client vs. server clarity
  * wireguard: Generate private key if needed when editing server
  * wireguard: Add validations in forms
  * wireguard: Ensure tests work without latest network manager
  * wireguard: Implement enabling/disabling app using a stored flag
  * wireguard: Enable/disable connections along with the app
  * wireguard: When a connection is edited, reactivate to apply changes
  * wireguard: Show public key even when connection is not active

  [ Thomas Vincent ]
  * Translated using Weblate (French)

  [ Nektarios Katakis ]
  * Translated using Weblate (Greek)
  * Translated using Weblate (Greek)
  * Translated using Weblate (Greek)
  * networks: form for configuring router
  * networks: create view & url for new form
  * networks: add link to main page for router config form
  * networks: add first boot step for router config helper
  * networks: modify as first boot wizard step
  * networks: save router config to kvstore

  [ James Valleroy ]
  * Translated using Weblate (French)
  * wireguard: Add skeleton for new app
  * wireguard: Implement adding client
  * wireguard: Show list of added clients
  * wireguard: Allow deleting a client
  * wireguard: Add client info view
  * wireguard: Form to add server
  * wireguard: List peers in client section
  * wireguard: Add server information view
  * wireguard: Generate key pair
  * wireguard: Show this box's public key
  * wireguard: Create network manager connection
  * wireguard: Encode public keys for use in URLs
  * wireguard: Refactor actions file
  * wireguard: Add views for editing and deleting clients and servers
  * wireguard: Make setup idempotent
  * wireguard: Write pre-shared key to tempfile
  * wireguard: Use network API to handle connections
  * wireguard: Add icon
  * wireguard: Replace nmcli use with libnm
  * restore: Remove app
  * repro: Remove app
  * networks: Update text for router setup
  * bind: Enable systemd sandbox options for bind9 service
  * functional_tests: Update geckodriver version to v0.26.0
  * locale: Update translation strings
  * doc: Fetch latest manual
  * debian: Rename TODO.Debian to TODO
  * debian: Add Expat license to copyright
  * debian: Update standards version to 4.5.0

  [ Dietmar ]
  * Translated using Weblate (German)

  [ nautilusx ]
  * Translated using Weblate (German)
  * Translated using Weblate (German)

  [ Joseph Nuthalapati ]
  * functional-tests: Login only once per session
  * functional-tests: Africa/Addis_Abada is gone?
  * functional-tests: Add tag @service-discovery
  * functional-tests: Make nav_to_module efficient
  * functional-tests: Avoid unnecessary trips to Home
  * functional-tests: Avoid warnings about markers
  * functional-tests: Minor refactoring
  * functional-tests: Mark backups and security with @system

 -- James Valleroy <jvalleroy@mailbox.org>  Mon, 27 Jan 2020 19:23:04 -0500

plinth (20.0) unstable; urgency=medium

  [ Veiko Aasa ]
  * users: Fix test fixture that disables console login restrictions
  * gitweb: Add tests for views
  * samba: Improve actions script startup time
  * deluge: Manage starting/stoping deluged
  * deluge: Fix set default daemon

  [ Nektarios Katakis ]
  * openvpn: Enable support for communication among all clients
  * Translated using Weblate (Greek)
  * Translated using Weblate (Greek)
  * Translated using Weblate (Greek)
  * Translated using Weblate (Greek)

  [ Sunil Mohan Adapa ]
  * gitweb: Fix flake8 error that is causing pipeline failures
  * storage: Ignore errors resizing partition during initial setup
  * storage: Make partition resizing work with parted 3.3
  * debian: Add powermgmt-base to recommends list
  * openvpn: Enable IPv6 for server and client outside the tunnel
  * networks: Refactor creating a network manager client
  * networks: Remove unused method
  * networks: Fix crashing when accessing network manager D-Bus API

  [ Michael Breidenbach ]
  * Translated using Weblate (German)
  * Translated using Weblate (Swedish)
  * Translated using Weblate (German)
  * Translated using Weblate (German)

  [ Doma Gergő ]
  * Translated using Weblate (Hungarian)

  [ Joseph Nuthalapati ]
  * mediawiki: Use a mobile-friendly skin by default
  * mediawiki: Allow admin to set default skin
  * mediawiki: Fix functional tests depending on skin

  [ James Valleroy ]
  * Translated using Weblate (Greek)
  * Translated using Weblate (Greek)
  * openvpn: Add diagnostic for ipv6 port
  * matrixsynapse: Allow upgrade to 1.8.*
  * security: Add explanation of sandboxing
  * locale: Update translation strings
  * doc: Fetch latest manual

  [ Allan Nordhøy ]
  * Translated using Weblate (Norwegian Bokmål)

  [ Thomas Vincent ]
  * Translated using Weblate (French)

  [ Ralf Barkow ]
  * Translated using Weblate (German)

 -- James Valleroy <jvalleroy@mailbox.org>  Mon, 13 Jan 2020 19:11:44 -0500

plinth (19.24) unstable; urgency=medium

  [ Thomas Vincent ]
  * Translated using Weblate (French)
  * Translated using Weblate (French)

  [ Veiko Aasa ]
  * app: Fix javascript doesn't run on first visit
  * samba: private shares
  * storage: Tests for the directory validation action
  * users: Add tests for the Samba user database

  [ James Valleroy ]
  * samba: Fix spelling in description
  * debian: Update French debconf translation (Closes: #947386)
    - Thanks to Jean-Pierre Giraud for the patch.
  * firewall: Support upgrading firewalld to 0.8
  * mldonkey: Add ProtectKernelLogs
  * deluge: Use systemd sandboxing features
  * infinoted: Use systemd sandboxing features
  * storage: Add systemd sandboxing features to udiskie service
  * upgrades: Add systemd sandboxing features to repository setup service
  * security: List whether each app is sandboxed
  * locale: Update translation strings
  * debian: Update Dutch debconf translation (Closes: #947136)
    - Thanks to Frans Spiesschaert for the patch.
  * doc: Fetch latest manual

  [ Michael Breidenbach ]
  * Translated using Weblate (German)
  * Translated using Weblate (Swedish)

  [ Nektarios Katakis ]
  * Translated using Weblate (Greek)

  [ Doma Gergő ]
  * Translated using Weblate (Hungarian)

  [ Allan Nordhøy ]
  * Translated using Weblate (Norwegian Bokmål)

  [ Kunal Mehta ]
  * mediawiki: Pass --quick when running update.php

  [ Sunil Mohan Adapa ]
  * help: Refactor to move app into __init__.py for consistency
  * app: Introduce API to return a list of all apps
  * app: Introduce API to run diagnostics on an app
  * apache: Implement diagnostic test for web server component
  * daemon: Implement diagnostic test for daemon component
  * daemon: Implement diagnostic test to check if a daemon is running
  * firewall: Implement new diagnostic tests to check port status
  * diagnostics: Use new component based API for all diagnostic tests
  * cosmetic: Yapf and isort fixes
  * daemon: Move diagnosing port listening into daemon module
  * daemon: Move diagnosing using netcat to daemon module
  * apache: Move diagnostics for checking URLs into apache module
  * app: Implement API to check if app/component has diagnostics
  * views: Don't require sending diagnostics module name separately
  * minidlna: Fix showing clients information
  * mediawiki: Fix problem with session cache failing logins

  [ Ralf Barkow ]
  * Translated using Weblate (German)

  [ erlendnagel ]
  * Translated using Weblate (Dutch)

 -- James Valleroy <jvalleroy@mailbox.org>  Mon, 30 Dec 2019 21:17:58 -0500

plinth (19.23) unstable; urgency=medium

  [ Thomas Vincent ]
  * Translated using Weblate (French)
  * Translated using Weblate (French)

  [ Fred ]
  * Translated using Weblate (French)

  [ Alice Kile ]
  * show app icons in apps page
  * use single variable for referencing icon filename
  * fix formatting issues
  * fix formatting and template-related issues
  * properly implement header in app and setup pages
  * implement responsive layout for app page
  * fix toggle button html layout and responsive design css
  * config: fix minor syntax error
  * fix: implement requested changes

  [ James Valleroy ]
  * themes: css whitespace minor fixes
  * samba: Add icon to app page
  * minidlna: Add managed service and Daemon component
  * minidlna: Use single action to set media dir and restart
  * minidlna: Show icon on app page
  * minidlna: Fix webserver config name
  * minidlna: Only show shortcut to users in group
  * mumble: Keep icon_filename in moved view
  * cockpit: Filter out localhost URLs from displayed access list
  * users: Use service action to restart share group service
  * locale: Update translation strings
  * doc: Fetch latest manual

  [ Veiko Aasa ]
  * samba: recursively set open share directory permissions
  * users: Fix functional tests changing the language feature
  * app: Fix app checkbox status change functional tests
  * storage: Directory selection form and validator
  * transmission: New directory selection form

  [ Nektarios Katakis ]
  * feature: minidlna app
  * fix: minidlna.conf file permissions after editing
  * update minidlna svg
  * run sysctl after installation
  * mumble: Add option to set SuperUser password
  * cockpit: extend apps description with access info
  * cockpit: add list of valid urls to access the app.

  [ /rgb ]
  * Translated using Weblate (German)
  * Translated using Weblate (German)

  [ Luis A. Arizmendi ]
  * Translated using Weblate (Spanish)

  [ adaragao ]
  * Translated using Weblate (Portuguese)

  [ Michael Breidenbach ]
  * Translated using Weblate (Swedish)

 -- James Valleroy <jvalleroy@mailbox.org>  Mon, 16 Dec 2019 18:38:46 -0500

plinth (19.22) unstable; urgency=medium

  [ Matt Conroy ]
  * pagekite: Get rid of tabs in the configuration page
  * openvpn: manual link points to incorrect page

  [ Joseph Nuthalapati ]
  * pagekite: Fix functional tests
  * pagekite: Show existing services only if there are any
  * pagekite: Make Custom Services look like it's under Configuration
  * pagekite: Use the new app toggle button
  * openvpn: Add client apps

  [ Thomas Vincent ]
  * Translated using Weblate (French)

  [ Fred ]
  * Translated using Weblate (French)
  * Translated using Weblate (French)

  [ Alice Kile ]
  * backups: fix title not appearing
  * diagnostics: don't run on disabled modules
  * apps: Remove link to webapps in app descriptions
  * Fix error with app toggle input
  * templates: Add toolbar for apps in app.html
  * toolbar: Move diagnostics button into dropdown menu

  [ nautilusx ]
  * Translated using Weblate (German)

  [ Michael Breidenbach ]
  * Translated using Weblate (German)
  * Translated using Weblate (Swedish)

  [ Veiko Aasa ]
  * ssh: fix Avahi SFTP service file
  * diagnostics: fix IPv6 failures
  * matrix-synapse: Update requirement from buster-backports
  * samba: Users can enable a guest share
  * samba: user can select devices for sharing
  * samba: fixes and improvements
  * samba: fixes and improvements
  * app: fix javascript constant redeclaration error
  * samba: Fix javascript constant redeclaration error

  [ James Valleroy ]
  * debian: Update German debconf translation (Closes: #945387)
    - Thanks to Helge Kreutzmann for the patch.
  * samba: Add acl to managed_packages
  * samba: Fix restore command
  * samba: Move urls under apps/
  * functional_tests: Add basic samba tests
  * samba: Use register_group instead of create_group
  * samba: Only show shortcut to users in freedombox-share group
  * samba: Keep create_group in setup
  * diagnostics: Use a distinct class for Run Diagnostics button on this page
  * locale: Update translation strings
  * doc: Fetch latest manual

  [ Sunil Mohan Adapa ]
  * diagnostics: Use app.html instead of simple_app.html
  * firewall: Use app.html instead of simple_app.html
  * letsencrypt: Use app.html instead of simple_app.html
  * monkeysphere: Use app.html instead of simple_app.html
  * names: Use app.html instead of simple_app.html
  * power: Use app.html instead of simple_app.html
  * openvpn: Use app.html instead of simple_app.html
  * tor: Use app.html instead of simple_app.html
  * ikiwiki: Move the create button to manage section
  * gitweb: Move create button into manage section
  * networks: Move actions button into connection section
  * templates: Remove the now unused simple_app.html
  * users: Move create button into users section
  * minetest: Minor cosmetic fix
  * templates: Make internal zone and port forwarding info override-able
  * toolbar: Make diagnostics button looks like other drop down items
  * toolbar: Align extra actions drop down button to the right
  * toolbar: Rewamp toolbar code for simplicity and to fix issues

 -- James Valleroy <jvalleroy@mailbox.org>  Mon, 02 Dec 2019 18:00:45 -0500

plinth (19.21) unstable; urgency=medium

  [ Veiko Aasa ]
  * gitweb: Allow to import from a remote repository
  * gitweb: Do not recursively scan for Git repositories
  * turbolinks: Disable turbolinks on links that don't point to /plinth/...

  [ nautilusx ]
  * Translated using Weblate (German)

  [ Doma Gergő ]
  * Translated using Weblate (Hungarian)

  [ Allan Nordhøy ]
  * Translated using Weblate (Swedish)
  * Translated using Weblate (Norwegian Bokmål)

  [ Birger Schacht ]
  * backups: Show proper error when SSH server is not reachable
  * ssh: Add the error of ssh-keyscan to the verification view
  * tor: Rename "Hidden Service" to "Onion Service"

  [ Joseph Nuthalapati ]
  * ejabberd: Handle case where domain name is not set
  * tahoe: Mark Tahoe-LAFS as an advanced app
  * README: Fix hyperlinks to badges and images
  * doc: dev: Add instructions to setup developer documentation
  * doc: dev: Mention where to find the user manual
  * doc: dev: Reduce toc depth to 2 levels to reduce noise
  * doc: dev: Fix headings
  * doc: dev: Add favicon to developer documentation site
  * app: Avoid showing empty configuration block
  * app: Fix broken functional tests
  * firstboot: reading firstboot-wizard-secret file
  * searx: Set safe_search to Moderate by default
  * clients: Improve code readability

  [ Sunil Mohan Adapa ]
  * backups: i18n for a string on verify ssh host page
  * backups: Simplify SSH fingerprint verification command
  * HACKING: Update with instructions for multiple OSes
  * CONTRIBUTING: Add more instructions on commits and MR changes
  * doc: Fix unavailability of manual images
  * tor: Fix port diagnostics by correcting port data type
  * tor: Expect obfs service to be also available on IPv6
  * tor: Listen on IPv6 for OrPort

  [ Thomas Vincent ]
  * Translated using Weblate (French)

  [ Michael Breidenbach ]
  * Translated using Weblate (Swedish)

  [ James Valleroy ]
  * HACKING: Fix provision with tests command
  * d/po: Run debconf-updatepo
  * locale: Update translation strings

  [ Radek Pasiok ]
  * Translated using Weblate (Polish)
  * Translated using Weblate (Polish)

  [ Alice Kile ]
  * clients: implement launch button feature
  * app: Implement toggle button in app page
  * app: Use single form for app toggle and configuration
  * app: Make the toggle-button responsive

 -- James Valleroy <jvalleroy@mailbox.org>  Mon, 18 Nov 2019 19:35:38 -0500

plinth (19.20) unstable; urgency=medium

  [ Veiko Aasa ]
  * gitweb: Set correct access rights after enabling application
  * gitweb: Add tests for actions script
  * gitweb: Add functional tests
  * gitweb: avoid global environment variables in Apache configuration
  * gitweb: fix links that end with /HEAD
  * gitweb: Validate repository name also in actions script
  * gitweb: do not change working directory inside actions script
  * sharing: Fix wrong links on Apache2 directory index page

  [ Fioddor Superconcentrado ]
  * Translated using Weblate (German)
  * Translated using Weblate (Spanish)
  * d/po/es: New translation file
  * d/po: Fix header comments

  [ Michael Breidenbach ]
  * Translated using Weblate (German)
  * Translated using Weblate (Swedish)
  * Translated using Weblate (Swedish)

  [ Sunil Mohan Adapa ]
  * debian: Remove plinth transitional package
  * cfg: Fix test case failure due to incorrect path assumption
  * gitlab-ci: Fix path for HTML coverage report generation
  * gitweb: Set proper access after restoration of a backup
  * setup: Don't include actions/__pycache__ during installation
  * ssh: Fix flake8 failure by removing unused import
  * config: Use AppView and cleanup custom code
  * storage: Use AppView and cleanup custom code
  * doc: Install using makefile instead of setup.py
  * doc: Fetch and add Spanish manual
  * help: Fix showing manual pages in fallback cases
  * app: Fix a pytest warning in tests
  * setup.py: Set development status classifier to production/stable
  * setup.py: Add more topics to classifiers
  * doc: Add developer documentation using Sphinx
  * actions: Fix issue with docstring causing issues with Sphnix
  * Translated using Weblate (Swedish)

  [ Pavel Borecki ]
  * Translated using Weblate (Czech)

  [ Thomas Vincent ]
  * Translated using Weblate (French)
  * backups: Fix a typo in backups upload form
  * Translated using Weblate (French)

  [ homycal ]
  * Translated using Weblate (French)

  [ Mattias Münster ]
  * Translated using Weblate (Swedish)

  [ Allan Nordhøy ]
  * Translated using Weblate (Norwegian Bokmål)
  * Translated using Weblate (French)
  * Translated using Weblate (French)

  [ Nektarios Katakis ]
  * ssh: Option for disabling password authentication

  [ Joseph Nuthalapati ]
  * infinoted: Add missing manual page link
  * doc: Add directory for development documentation
  * doc: Skip empty lines when piping to wget
  * doc: Fix Unicode issues with the manual
  * doc: Remove language code from title
  * doc: Move build scripts into separate directory
  * doc: Minor cosmetic changes
  * doc: Move English manual to manual/en directory
  * help: Respect language preference when showing user manual
  * snapshot: Sort snapshot list from newest to oldest

  [ Doma Gergő ]
  * Translated using Weblate (Hungarian)

  [ Fred ]
  * Translated using Weblate (French)
  * Translated using Weblate (French)

  [ James Valleroy ]
  * config: Implement get_initial and form_valid
  * functional_tests: Update config form ids
  * coquelicot: Change quotes to ASCII
  * locale: Update translation strings
  * doc: Fetch latest manual

 -- James Valleroy <jvalleroy@mailbox.org>  Mon, 04 Nov 2019 19:15:27 -0500

plinth (19.19) unstable; urgency=medium

  [ Veiko Aasa ]
  * ikiwiki: Allow full Unicode text in wiki/blog title names
  * actions: Check with flake8
  * gitweb: New app for simple git hosting
  * users: reload Apache2 to flush LDAP cache after user operations
  * gitweb: update repository list where necessary
  * gitweb: fix Windows Git client download link in manifest
  * gitweb: add help text for description and owner fields in the form
  * gitweb: enable rename detection

  [ Pavel Borecki ]
  * Translated using Weblate (Czech)

  [ Thomas Vincent ]
  * Translated using Weblate (French)

  [ Birger Schacht ]
  * ssh: Show server fingerprints in SSH page

  [ James Valleroy ]
  * Translated using Weblate (French)
  * gitweb: Fix flake8 error
  * locale: Update translations strings
  * doc: Fetch latest manual

  [ Nevena Mircheva ]
  * Translated using Weblate (Bulgarian)

  [ Sunil Mohan Adapa ]
  * matrixsynapse: Remove unused letsencrypt action
  * ejabberd: Removed unused letsencrypt action
  * gitweb: Minor fixes after review
  * gitweb: Minor visual changes to templates
  * gitweb: Fix issue with elevated access to private repositories
  * frontpage: Show shortcuts that public even if need a group
  * searx, app, translation, language-selection: Fix license header
  * ikiwiki: Remove extra create button when no wiki/blog is present
  * cosmetic: yapf formatting

  [ ikmaak ]
  * Translated using Weblate (Dutch)

  [ Michael Breidenbach ]
  * Translated using Weblate (German)

  [ Allan Nordhøy ]
  * Translated using Weblate (Norwegian Bokmål)

  [ Matthias Dellweg ]
  * quassel: Add let's encrypt component for certficiates

 -- James Valleroy <jvalleroy@mailbox.org>  Mon, 21 Oct 2019 18:49:35 -0400

plinth (19.18) unstable; urgency=medium

  [ Matthias Dellweg ]
  * diagnose: Move negating diagnose result inside try block

  [ Fioddor Superconcentrado ]
  * Translated using Weblate (Spanish)

  [ Luis A. Arizmendi ]
  * Translated using Weblate (Spanish)

  [ Allan Nordhøy ]
  * Translated using Weblate (Norwegian Bokmål)

  [ Dietmar ]
  * Translated using Weblate (German)

  [ Sunil Mohan Adapa ]
  * pagekite: Remove first wizard step for danube edition
  * pagekite: cosmetic: yapf and isort changes
  * debian: Remove python3-requests from depends list
  * users: Make UI close to rest of the apps
  * upgrades: Remove unnecessary subsubmenu
  * ikiwiki: Remove subsubmenu in favor of toolbar
  * networks: Remove subsubmenu in favor of toolbar buttons
  * backups: Remove unnecessary use of subsubmenu template
  * templates: Remove unused invocation of subsubmenu
  * templates: Simplify unnecessary override
  * templates: Provide subsubmenu functionality in app.html
  * dynamicdns: Use app.html instead of app-subsubmenu.html
  * i2p: Use app.html instead of app-subsubmenu.html
  * pagekite: Use app.html instead of app-subsubmenu.html
  * snapshot: Use app.html instead of app-subsubmenu.html
  * templates: Remove unused app-subsubmenu.html
  * deluge: Support deluge 2 by starting it properly
  * minetest: Remove mod-torches no longer available in testing/unstable

  [ James Valleroy ]
  * security: Add past vulnerabilities count
  * security: Move security report to new page
  * locale: Update translation strings
  * doc: Fetch latest manual
  * d/control: Add Rules-Requires-Root: no
  * d/control: Update Standards-Version to 4.4.1

 -- James Valleroy <jvalleroy@mailbox.org>  Mon, 07 Oct 2019 19:06:16 -0400

plinth (19.17) unstable; urgency=medium

  [ Pavel Borecki ]
  * Translated using Weblate (Czech)
  * Translated using Weblate (Czech)

  [ Anxin YI ]
  * Translated using Weblate (Chinese (Simplified))

  [ Joseph Nuthalapati ]
  * firstboot: network connections not used, cleanup
  * firstboot: Add new help menu to firstboot navbar

  [ Sunil Mohan Adapa ]
  * letsencrypt: Update and fix tests involving domain changes
  * tor: Fix test case for getting status
  * firstboot: Hide left menu during first boot as intended

  [ James Valleroy ]
  * locale: Update translation strings
  * doc: Fetch latest manual

 -- James Valleroy <jvalleroy@mailbox.org>  Mon, 23 Sep 2019 18:14:40 -0400

plinth (19.16) unstable; urgency=medium

  [ Joseph Nuthalapati ]
  * help: Add button to submit feedback
  * help: Add button for Support
  * help: Add button for Contribute
  * manual: Move PDF download link to HTML manual page
  * help: Convert help icon in the navbar to dropdown

  [ Sunil Mohan Adapa ]
  * help: Add more text to contribute page for donations
  * action_utils: Introduce utility for setting debconf answers
  * action_utils: Workaround problem with setting debconf answers
  * views: Fix failure in redirecting from language selection page
  * help: Make download as PDF a regular button
  * backups: Add missing slashes at the end of URLs
  * backups: Remove cancel button from add disk location page
  * backups: Fix removing local repository
  * backups: Simplify checking repository capabilities using flags
  * backups: Simplify listing repositories in index page
  * backups: Rename network_storage module to store
  * backups: Introduce method for checking if a repository is usable
  * backups: Minor cosmetic fixes
  * backups: Expose repository path as property
  * backups: Rename remove_repository method to remove
  * backups: Minor change to disk repository name
  * backups: Rename repo_path to borg_path for clarity
  * backups: Make mountpoint property private
  * backups: Use higher level method in views instead of store methods
  * backups: Implement hostname property on SSH repository
  * backups: Clarify two separate uses of name create_repository
  * backups: Separate repository loading from instantiation
  * backups: Minor cosmetic changes
  * backups: Minor simplification in running of action script
  * backups: Improve handling borg errors
  * backups: Minor simplification when adding remote repository
  * backups: Handle errors when adding disk repository
  * backups: Show repository error in archives table
  * backups: Show lock icon for encrypted repositories
  * backups: Show error when password is provided for unencrypted repo
  * backups: Don't show used disk choices when adding disk repo
  * backups: Show error when there are no disks available to add repo
  * backups: Move add repository buttons to the top
  * ejabberd: Fix listen port configuration for ejabberd 19.x
  * cockpit: Prevent restart on freedombox startup
  * ejabberd: Prevent restart on freedombox startup
  * ejabberd: Perform host/domain name operations only when installed
  * module_loader: Cosmetic changes by yapf
  * web_server: Remove log message about serving static directory
  * setup: Better log message when no apps need upgrades
  * module_loader: Remove log message when app is imported
  * actions: Improve log message about action execution

  [ Doma Gergő ]
  * Translated using Weblate (Hungarian)

  [ Swann Martinet ]
  * Translated using Weblate (German)
  * Translated using Weblate (Italian)
  * Translated using Weblate (French)

  [ Allan Nordhøy ]
  * Translated using Weblate (Norwegian Bokmål)

  [ Danny Haidar ]
  * help: Minor updates to the statements on contribute page

  [ Joseph Nuthalpati ]
  * backups: Allow adding backup repositories on multiple disks
  * backups: Refactor class hierarchy in repository.py
  * backups: Save new backup location to plinth database

  [ James Valleroy ]
  * locale: Update translation strings

 -- James Valleroy <jvalleroy@mailbox.org>  Mon, 09 Sep 2019 18:20:03 -0400

plinth (19.15) unstable; urgency=medium

  [ Doma Gergő ]
  * Translated using Weblate (Hungarian)

  [ nautilusx ]
  * Translated using Weblate (German)

  [ Allan Nordhøy ]
  * Translated using Weblate (Norwegian Bokmål)

  [ Joseph Nuthalpati ]
  * functional_tests: Fix site.is_available not handling default paths
  * functional_tests: Fix step definition "When I log out"
  * matrix-synapse: Allow installation of version 1.2 from backports

  [ James Valleroy ]
  * security: Hide vulnerability table by default
  * vagrant: Stop any ongoing unattended-upgrade
  * functional_tests: Use longer password when creating user
  * locale: Update translation strings
  * doc: Fetch latest manual
  * debian: Add lintian-override for package-installs-apt-preferences

  [ Sunil Mohan Adapa ]
  * names: Perform better layout of domain names table on small screens
  * cockpit: Apply domain name changes immediately
  * ejabberd: Prevent processing empty domain name
  * config: Send hostname change signal only after fully processing it
  * letsencrypt: Don't try to obtain certificates for .local domains
  * avahi: Expose .local domain as a proper domain
  * cockpit: Make essential and install by default
  * tt-rss: Force upgrade to 18.12-1.1 and beyond
  * doc: Fetch latest manual
  * README: Add more screenshots, update existing paths
  * matrixsynapse: Fix apache syntax errors introduce by 4b8b2e171c86d75
  * users: yapf cosmetic changes
  * users: Don't delete 'admin' group when running unit tests
  * users: Minor cosmetic refactoring
  * users: Don't fail badly when admin group does not exist
  * users: Minor fix to return value when getting last admin user
  * users: Cosmetic yapf and isort fixes
  * updates: Allow matrix-synapse 1.3 to be installed for buster users
  * javascript: Don't resubmit when refreshing the page
  * vagrant: Fix dpkg command for recovering from broken state
  * functional_tests: Fix create snapshot test failure
  * storage: Fix regression with restoring backups with storage

  [ bn4t ]
  * matrix-synapse: Use recommended reverse proxy configuration

 -- James Valleroy <jvalleroy@mailbox.org>  Mon, 26 Aug 2019 18:55:49 -0400

plinth (19.14) unstable; urgency=medium

  [ James Valleroy ]
  * functional_tests: Fix delete backup path
  * tests: Test add custom shortcuts to frontpage
  * locale: Update translation strings
  * doc: Fetch latest manual
  * debian: Update standards version to 4.4.0
  * debian: Switch to debhelper-compat

  [ Pavel Borecki ]
  * Translated using Weblate (Czech)

  [ Doma Gergő ]
  * Translated using Weblate (Hungarian)

  [ pierre ]
  * Translated using Weblate (French)

  [ ZeroAurora ]
  * Translated using Weblate (Chinese (Simplified))

  [ Sunil Mohan Adapa ]
  * storage: Handle all device paths during eject
  * storage: Fix incorrect i18n when throwing and error
  * storage: yapf changes
  * setup: Clarify success log message when force upgrading
  * Yapf changes
  * firewall: Force upgrade to firewalld 0.7.x
  * frontpage: Fix regression with loading custom shortcuts
  * frontpage: Log a message when loading custom shortcuts
  * upgrades: Set apt configuration to allow release info change
  * tests: Fix flake8 warning about unused imports
  * Minor yapf fixes
  * names: Minor styling fixes
  * names: Don't enumerate services for domains supporting all
  * names: Introduce new API to manage domains
  * names: Declare domain types in various apps
  * names: Make all apps use new api to retrieve domain names
  * names: Use new API in all apps
  * letsencrypt: Revoke certificate only if it exists
  * letsencrypt: Fix problem with automatically obtaining certificates
  * cockpit: Don't error out when removing an unknown domain
  * ejabberd: Ensure that hosts are not duplicated in configuration
  * ejabberd: Use domain added signal for listening to domain changes
  * cockpit: Don't handle the domain changed signal
  * letsencrypt: Remove unused listen to domain change signal
  * config: Remove unused domain change signal
  * api: Fix regression with listing only enabled apps in mobile app

  [ Joseph Nuthalpati ]
  * upgrades: Use reusable collapsible-button style for logs

  [ Mesut Akcan ]
  * Translated using Weblate (Turkish)

  [ Radek Pasiok ]
  * Translated using Weblate (Polish)

  [ Anxin YI ]
  * Translated using Weblate (Chinese (Simplified))

  [ Allan Nordhøy ]
  * Translated using Weblate (Norwegian Bokmål)

 -- James Valleroy <jvalleroy@mailbox.org>  Mon, 12 Aug 2019 19:31:35 -0400

plinth (19.13) unstable; urgency=low

  [ Nikolas Nyby ]
  * Fix a handful of typos in docs and comments
  * Introduce flake8 checking
  * Fix typos in module init docs
  * Add flake8 to gitlib-ci

  [ Petter Reinholdtsen ]
  * Translated using Weblate (Norwegian Bokmål)

  [ Sunil Mohan Adapa ]
  * Minor changes to flake8 related updates
  * diaspora: Fix tests by reverting changes during flake8 clenaup
  * backups: Fix issue with showing index page
  * backups: Fix HTML template indentation, remove inline styling

  [ James Valleroy ]
  * help: Show security notice when backports are in use
  * security: Show vulnerability counts
  * locale: Update translation strings
  * doc: Fetch latest manual
  * Begin uploading to unstable again.
  * security: Fixup refactoring

  [ Joseph Nuthalapati ]
  * backups: Make UI more consistent with other apps
  * backups: Make backup location tables collapsible
  * flake8: Remove unused import

  [ nautilusx ]
  * Translated using Weblate (German)

  [ Anxin YI ]
  * Translated using Weblate (Chinese (Simplified))

 -- James Valleroy <jvalleroy@mailbox.org>  Mon, 29 Jul 2019 19:13:58 -0400

plinth (19.12) experimental; urgency=medium

  [ Miguel A. Bouzada ]
  * Added translation using Weblate (Galician)
  * Translated using Weblate (Galician)

  [ Sunil Mohan Adapa ]
  * dbus: Allow plinth user to own FreedomBox DBus service
  * service: Implement action for systemd try-restart
  * cockpit: Don't handle domains if app is not installed
  * dynamicdns: Send domain added signal properly during init
  * letsencrypt: Force commands to be non-interactive
  * letsencrypt: Remove renewal hooks implementation
  * letsencrypt: Remove old style hooks from all configuration files
  * letsencrypt: Remove deprecated logger.warn
  * letsencrypt: Remove special treatment for domain added from 'config'
  * letsencrypt: Implement DBus service for renewal notifications
  * letsencrypt: Add lineage information in status
  * letsencyrpt: Implement action to copy certificates
  * letsencrypt: Implement action to compare copied certificates
  * letsencrypt: Introduce component for handling certificates
  * letsencrypt: Add permanent hook to receive renewal notifications
  * letsencrypt: Trigger renewal certificate events in component
  * letsencrypt: Trigger events for obtain, revoke and delete
  * letsencrypt: Implement re-obtain separately
  * letsencrypt: Handling certificate renewals when daemon is offline
  * apache: Add let's encrypt certificate component
  * matrixsynapse: Add let's encrypt component for certficiates
  * ejabberd: Add let's encrypt component for managing certificates
  * ejabberd: Backup and restore TLS certificates
  * sso: Use new features of axes, log axes messages
  * Minor yapf and isort changes

  [ Pavel Borecki ]
  * Translated using Weblate (Czech)

  [ Petter Reinholdtsen ]
  * Translated using Weblate (Norwegian Bokmål)

  [ Allan Nordhøy ]
  * Translated using Weblate (Norwegian Bokmål)

  [ Doma Gergő ]
  * Translated using Weblate (Hungarian)

  [ Luis A. Arizmendi ]
  * Translated using Weblate (Spanish)

  [ Joseph Nuthalapati ]
  * backups: Add option to select/deselect all apps for backup or restore
  * backups: Change "select all" to a pure JavaScript implementation
  * Translated using Weblate (Telugu)
  * Translated using Weblate (Chinese (Simplified))
  * sharing: Allow directories to be publicly shared
  * sharing: Add functional test for public shares
  * sharing: Add JavaScript to hide user groups for public shares
  * sharing: Simplify --is-public option
  * sharing: Indicate public shares in listing of shares

  [ Johannes Keyser ]
  * Translated using Weblate (German)

  [ Mesut Akcan ]
  * Translated using Weblate (Turkish)

  [ Elizabeth Sherrock ]
  * Translated using Weblate (Chinese (Simplified))

  [ Anxin YI ]
  * Translated using Weblate (Chinese (Simplified))

  [ Igor ]
  * Translated using Weblate (Russian)

  [ ZeroAurora ]
  * Translated using Weblate (Chinese (Simplified))

  [ James Valleroy ]
  * Translated using Weblate (Chinese (Simplified))
  * locale: Update translation strings
  * doc: Fetch latest manual

 -- James Valleroy <jvalleroy@mailbox.org>  Mon, 22 Jul 2019 19:23:02 -0400

plinth (19.11) experimental; urgency=medium

  [ THANOS SIOURDAKIS ]
  * Added translation using Weblate (Greek)

  [ ZeroAurora ]
  * Translated using Weblate (Chinese (Simplified))

  [ Doma Gergő Mihály ]
  * matrixsynapse: Fix missing translation mark

  [ Doma Gergő ]
  * Translated using Weblate (Hungarian)

  [ Luis A. Arizmendi ]
  * Translated using Weblate (Spanish)

  [ Joseph Nuthalapati ]
  * backups: Improve UX of adding ssh remote
  * backups: Avoid creating duplicate SSH remotes
  * backups: YAPF formatting
  * backups: Text change on index page
  * backups: Make paramiko a dependency of freedombox package
  * debian: Add python3-paramiko to build dependencies
  * backups: Fix issue with repository not being initialized
  * backups: Minor refactoring in forms.py
  * backups: Add test for adding ssh remotes
  * backups: Avoid using `sudo` in tests
  * backups: Skipping tests temporarily
  * backups: tests: Fix issue with usage of fixture 'needs_root'
  * Add SSH hostkey verification
  * backups: ssh remotes: Refactoring
  * backups: Fix functional tests broken due to URL changes
  * Verify SSH hostkey before mounting
  * ui: Create reusable CSS class for collapsible-button
  * backups: Remove unnecessary context manager for paramiko SFTPClient
  * backups: Read file path of known_hosts directly from plinth.config
  * backups: Add regex validation for ssh_repository field

  [ Sunil Mohan Adapa ]
  * backups: Minor fixes to host verification view template
  * backup: Allow SSH directory paths with : in them
  * backups: Cleanup auto-mounting SSH repositories
  * backups: Minor styling changes
  * backups: Handle SSH keys for old stored repositories
  * backups: Require passphrase for encryption in add repository form
  * backups: Fix and refactor adding a new remote repository
  * backups: Remove known_hosts file from config file
  * backups: Fix issue with verifying SSH host keys
  * backups: Don't send passphrase on the command line
  * backups: Git ignore the .ssh folder in data folder
  * setup.py: Don't install directories matching ignore patterns
  * backups: Minor cleanup
  * backups: Un-mount SSH repositories before deleting them

  [ Igor ]
  * Translated using Weblate (Russian)

  [ Andrey Vostrikov ]
  * Translated using Weblate (Russian)

  [ James Valleroy ]
  * locale: Update translation strings
  * doc: Fetch latest manual

 -- James Valleroy <jvalleroy@mailbox.org>  Mon, 08 Jul 2019 18:13:37 -0400

plinth (19.10) experimental; urgency=medium

  [ Sunil Mohan Adapa ]
  * Introduce firewall component for opening/closing ports
  * Introduce webserver component for managing Apache configuration
  * Introduce uwsgi component to manage uWSGI configuration
  * app: Rename get() method to get_component()
  * app: Add unique ID to each app class
  * Introduce daemon component to handle systemd units
  * radicale: Workaround issue with creating log directory
  * app: Set app as enabled only when the daemon is enabled
  * syncthing: Open firewall ports for listening and discovery

  [ James Valleroy ]
  * functional_tests: Add shortcut- prefix to test home page config
  * locale: Update translations strings
  * doc: Fetch latest manual

  [ Mesut Akcan ]
  * Translated using Weblate (Turkish)

  [ ssantos ]
  * Translated using Weblate (German)

  [ Pavel Borecki ]
  * Translated using Weblate (Czech)

  [ Allan Nordhøy ]
  * Translated using Weblate (Norwegian Bokmål)

  [ adaragao ]
  * Translated using Weblate (Portuguese)

  [ Petter Reinholdtsen ]
  * Translated using Weblate (Norwegian Bokmål)

 -- James Valleroy <jvalleroy@mailbox.org>  Mon, 24 Jun 2019 20:06:17 -0400

plinth (19.9) experimental; urgency=medium

  [ Danny Haidar ]
  * Added translation using Weblate (Bulgarian)

  [ Sunil Mohan Adapa ]
  * menu: Remove unused template submenu.html
  * menu: Removed unused templates, methods and properties
  * Introduce component architecture and menu component
  * Turn frontpage shortcut into an app component

  [ James Valleroy ]
  * config: Update migration to use app id
  * searx: Update to use shortcut component
  * config: Add option to show advanced apps
  * monkeysphere: Hide by default
  * locale: Update translation strings
  * doc: Fetch latest manual

  [ Joseph Nuthalapati ]
  * searx: Add option to allow public access to the application
  * searx: Preserve public_access setting
  * searx: Improve functional tests

  [ Mesut Akcan ]
  * Translated using Weblate (Turkish)

  [ Allan Nordhøy ]
  * Translated using Weblate (Norwegian Bokmål)

 -- James Valleroy <jvalleroy@mailbox.org>  Mon, 10 Jun 2019 19:18:52 -0400

plinth (19.8) experimental; urgency=medium

  [ Pavel Borecki ]
  * Translated using Weblate (Czech)

  [ Allan Nordhøy ]
  * Translated using Weblate (Norwegian Bokmål)

  [ Sunil Mohan Adapa ]
  * i2p: Update SVG logo with standard units, size and margins
  * HACKING: Add guidelines for creating new icons
  * icons: Add new SVG icons for all apps
  * icons: Add license information for SVG icons
  * templates: Use SVG icons for apps page and shortcuts
  * icons: Ensure SVG presence for all non-app icons
  * icons: Update copyright information remaining icons
  * doc: Update the correct license for documentation
  * apache: Serve SVG files compressed using gzip

  [ Doma Gergő ]
  * Translated using Weblate (Hungarian)

  [ ssantos ]
  * Translated using Weblate (German)

  [ Mesut Akcan ]
  * Translated using Weblate (Turkish)

  [ ventolinmono ]
  * Translated using Weblate (Spanish)

  [ Petter Reinholdtsen ]
  * Translated using Weblate (Norwegian Bokmål)

  [ James Valleroy ]
  * locate: Update translation strings
  * doc: Fetch latest manual
  * debian: Remove duplicate priority field
  * doc: Remove unused duplicate image

 -- James Valleroy <jvalleroy@mailbox.org>  Mon, 27 May 2019 18:11:25 -0400

plinth (19.7) experimental; urgency=medium

  [ LoveIsGrief ]
  * i2p: Use augeas for editing the router.config
  * i2p: Include default favorites after installation

  [ Sunil Mohan Adapa ]
  * i2p: Update license headers for consistent formatting
  * i2p: Minor flake8 and yapf fixes
  * i2p: Convert router configuration tests to pytest style
  * transmission: Fix issue with promoting menu item
  * tor: Fix issue with promoting/demoting menu item
  * apps: Fix showing apps background twice
  * apps: Style disable app icons according to design
  * apps: Style the title for disabled icons section
  * sharing: Always keep menu item in promoted state
  * apps: Promote/demote menu items for disabled apps too
  * tests: Add commonly used fixtures globally
  * tests: Remove unused test discovery code
  * custom_shortcuts: Fix issue with writing tests as different user
  * backups: Convert tests to pytest style
  * bind: Convert tests to pytest style
  * config: Convert tests to pytest style
  * diaspora: Convert tests to pytest style
  * letsencrypt: Convert tests to pytest style
  * names: Convert tests to pytest style
  * pagekite: Convert tests to pytest style
  * storage: Convert tests to pytest style
  * tor: Convert tests to pytest style
  * users: Convert tests to pytest style
  * actions: Convert tests to pytest style
  * cfg: Convert tests to pytest style
  * clients: Convert tests to pytest style
  * context_processors: Convert tests to pytest style
  * kvstore: Convert tests to pytest style
  * menu: Convert tests to pytest style
  * middleware: Convert tests to pytest style
  * network: Convert tests to pytest style
  * templatetags: Convert tests to pytest style
  * utils: Convert tests to pytest style
  * i2p: Rename test fixtures to avoid a minor warning
  * ejabberd: Include Bosh port 5280 in port forwarding information
  * repro: Show port forwarding information
  * Common template for showing port forwarding information
  * i2p: Show port forwarding information
  * bind: Show port forwarding information
  * ssh: Show port forwarding information

  [ Doma Gergő ]
  * Translated using Weblate (Hungarian)

  [ Allan Nordhøy ]
  * Translated using Weblate (Norwegian Bokmål)

  [ Radek Pasiok ]
  * Translated using Weblate (Polish)

  [ Erik Ušaj ]
  * Added translation using Weblate (Slovenian)
  * Translated using Weblate (Slovenian)

  [ Karel Trachet ]
  * Translated using Weblate (Dutch)

  [ ssantos ]
  * Translated using Weblate (German)
  * Translated using Weblate (Portuguese)

  [ James Valleroy ]
  * apps: Separate enabled and disabled apps
  * apps: Add port forwarding info
  * service: Show port forwarding info when available
  * openvpn: Show port forwarding info
  * minetest: Fix flake8 error
  * matrixsynapse: Show port forwarding info
  * tahoe: Show port forwarding info
  * locate: Update translation strings
  * doc: Fetch latest manual

  [ Joseph Nuthalapati ]
  * Translated using Weblate (Telugu)

 -- James Valleroy <jvalleroy@mailbox.org>  Mon, 13 May 2019 19:47:52 -0400

plinth (19.6) experimental; urgency=medium

  [ Pavel Borecki ]
  * Translated using Weblate (Czech)

  [ CurlingTongs ]
  * Translated using Weblate (German)

  [ nautilusx ]
  * Translated using Weblate (German)

  [ Allan Nordhøy ]
  * Translated using Weblate (Norwegian Bokmål)

  [ Mesut Akcan ]
  * Translated using Weblate (Turkish)

  [ narendrakumar.b ]
  * letsencrypt: Provide link to configure domain if not configured

  [ James Valleroy ]
  * firewall: Get service ports details
  * firewall: Show ports details
  * locale: Update translation strings
  * doc: Fetch latest manual

  [ LoveIsGrief ]
  * i2p: Add helper to modify the tunnel config
  * i2p: Open HTTP(S) and IRC ports on all interfaces on install
  * i2p: Add HTTP(S) and IRC ports to firewall
  * i2p: Enable application

  [ Sunil Mohan Adapa ]
  * i2p: flake8 and yapf fixes
  * i2p: Convert unit tests to pytest style
  * i2p: Update firewalld service descriptions
  * i2p: Disable the daemon before editing configuration
  * i2p: Don't enable proxies on external zone

 -- James Valleroy <jvalleroy@mailbox.org>  Mon, 29 Apr 2019 19:18:01 -0400

plinth (19.5) experimental; urgency=medium

  [ LoveIsGrief ]
  * i2p: Add new application
  * i2p: Disable compression on /i2p/
  * i2p: apache: Catch more I2P locations
  * i2p: django: Add shortcuts to /i2p/... URLs
  * i2p: django: Additional information about /i2p location
  * i2p: todo: Add TODOs for I2P
  * i2p: todo: add more TODOs for I2P
  * i2p: idea: Browse eepsites directly from freedombox
  * i2p: todo: Add torrent tracker to list of favorites
  * i2p: django: Add description for the configuration shortcuts
  * i2p: django: Add i2p homepage to description
  * i2p: setup: Enrich I2P favorites
  * i2p: todo: Tick off a TODO and reword one
  * i2p: todo: Remove IDEA for browsing to .i2p sites in iframe
  * i2p: torrents: Link to the list of trackers
  * i2p: Add functional tests
  * functional_tests: Allow provisioning VM for functional tests
  * functional tests: Fix wheel errors when provisioning VM

  [ Sunil Mohan Adapa ]
  * i2p: Move data files into the app's data folder
  * i2p: Use project logo instead of mascot
  * i2p: Remove TODO in favor of issue tracker
  * apache: Add proxy_html module needed by i2p app
  * i2p: Backup/restore the correct state folder
  * i2p: Minor styling changes
  * i2p: Add diagnostic test for web interface port
  * i2p: Add main web interface to list of clients
  * i2p: Review and cleanup action script
  * i2p: Review and update views
  * i2p: Disable app until further fixes are done

  [ James Valleroy ]
  * functional_tests: Install python3-pytest-django
  * locale: Update translation strings
  * doc: Fetch manual

  [ wind ]
  * Translated using Weblate (Russian)

  [ Joseph Nuthalapati ]
  * storage: Use udisks to list disks and df for disk space utilization

  [ Igor ]
  * Translated using Weblate (Russian)

  [ CurlingTongs ]
  * Translated using Weblate (German)

 -- James Valleroy <jvalleroy@mailbox.org>  Mon, 15 Apr 2019 18:47:17 -0400

plinth (19.4) experimental; urgency=medium

  [ Allan Nordhøy ]
  * Translated using Weblate (Norwegian Bokmål)

  [ Pavel Borecki ]
  * Translated using Weblate (Czech)

  [ nautilusx ]
  * Translated using Weblate (German)

  [ Doma Gergő ]
  * Translated using Weblate (Hungarian)

  [ advocatux ]
  * Translated using Weblate (Spanish)

  [ Joseph Nuthalapati ]
  * clients: Open web app in a new browser tab
  * matrix-synapse: Change client diagnostics url
  * minetest: Fix duplicate domain names being displayed in UI
  * storage: Do not show an eject button on /boot partitions
  * letsencrypt: Call letsencrypt manage_hooks with correct arguments
  * vagrant: Run plinth as user plinth in development environment

  [ Johannes Keyser ]
  * Translated using Weblate (German)

  [ James Valleroy ]
  * dynamicdns: Install module by default
  * locale: Update strings
  * doc: Fetch latest manual

  [ Sunil Mohan Adapa ]
  * storage: Don't check type of the disk for / and /boot
  * storage: Don't log error when checking if partition is expandable

  [ wind ]
  * Translated using Weblate (Russian)

 -- James Valleroy <jvalleroy@mailbox.org>  Mon, 01 Apr 2019 20:31:54 -0400

plinth (19.3) experimental; urgency=medium

  [ Pavel Borecki ]
  * Translated using Weblate (Czech)

  [ Doma Gergő ]
  * Translated using Weblate (Hungarian)

  [ Petter Reinholdtsen ]
  * Translated using Weblate (Norwegian Bokmål)

  [ advocatux ]
  * Translated using Weblate (Spanish)

  [ James Valleroy ]
  * vagrant: Rearrange steps of provision script
  * locale: Update translation strings

  [ Joseph Nuthalapati ]
  * dynamicdns: Break up dynamicdns.py into forms.py and views.py
  * dynamicdns: Move subsubmenu below description
  * firewall: Change "Current Status:" from p to h3
  * names: Add description
  * subsubmenu: Make description a customizable block
  * pagekite: Bring subsubmenu below description. Remove About section.
  * upgrades: Move subsubmenu below description
  * Include clients.html in service-subsubmenu.html
  * ikiwiki: Move subsubmenu below description

  [ Sunil Mohan Adapa ]
  * pagekite: Rename base template file
  * pagekite: Change the template section title
  * dynamicdns: Simplify template inheritance
  * ikiwiki: Consistent styling for delete warning page
  * templates: Minor styling change
  * functional_tests: Reorder tests to disable apps after tests
  * tests: Mark functional tests with functional mark
  * tests: Read functional tests conf file without assuming CWD
  * tests: Fix backups API test cases to work under all conditions
  * README: Provide simple instruction for installing FreedomBox
  * INSTALL.md: Simplify installation instructions
  * HACKING.md: Update instructions on installing dependencies
  * functional_tests: Update todo list by removing implemented tests
  * mediawiki: Fix tests to allow running from any directory
  * tests: Use pytest for running all tests
  * ci: Allow gitlab to parse test coverage results
  * main: Show service version in logs
  * setup: Automatically gather information about files to install
  * setup: Allow apps to have their own data directories
  * setup: Don't include data/ files as package data
  * module_loader: Specially load modules in development mode
  * setup: Move app enabling files to respective apps
  * setup: Move app data files into respective apps
  * setup: Remove unused /var/run directory

  [ Dietmar ]
  * Translated using Weblate (German)
  * Translated using Weblate (French)
  * Translated using Weblate (Italian)

  [ jonathan göhler ]
  * Translated using Weblate (German)

  [ Vincent Ladeuil ]
  * Translated using Weblate (French)

  [ David Maulat ]
  * Translated using Weblate (French)

  [ Allan Nordhøy ]
  * Translated using Weblate (Norwegian Bokmål)

  [ Mesut Akcan ]
  * Translated using Weblate (Turkish)

 -- James Valleroy <jvalleroy@mailbox.org>  Mon, 18 Mar 2019 20:30:44 -0400

plinth (19.2) unstable; urgency=medium

  [ Joseph Nuthalapati ]
  * docs: Fix deprecation warnings in post-processor
  * tor: Fix deprecation warning W605 for '\' character in regex
  * utils: Simplify YAMLFile by removing the post_exit argument
  * config: Consolidate get_domainname() implementation into config
  * config: Move default-app configuration to a dedicated file
  * config: Fix Ikiwiki entries not showing up as default apps
  * config: Migrate default app configuration to new conf file
  * config: Rename Default App to Webserver Home Page
  * config: Add option to use Apache's default home page as home page
  * config: Remove Apache home page configuration from freedombox.conf
  * config: Fix error when setting JSXC as the home page
  * users: Add nscd as a dependency
  * Disable Coquelicot for Buster release
  * matrix-synapse: Fix LDAP login issue
  * config: Revert changes in freedombox.conf to avoid conffile prompt
  * config: Reset home page setting in freedombox.conf during migration
  * openvpn: Migration from easy-rsa 2 to 3 for existing installations
  * openvpn: Increment version number for easy-rsa 3 migration
  * snapshot: Fix failing functional test

  [ Pavel Borecki ]
  * Translated using Weblate (Czech)

  [ danielwine ]
  * Translated using Weblate (Hungarian)

  [ Doma Gergő ]
  * Translated using Weblate (Hungarian)

  [ Allan Nordhøy ]
  * Translated using Weblate (Norwegian Bokmål)

  [ advocatux ]
  * Translated using Weblate (Spanish)

  [ Sunil Mohan Adapa ]
  * tor: Styling changes due to yapf
  * tor: Use fixed 9001 port for relaying
  * utils: Handle exceptions in context management for YAMLFile
  * utils: Fix some flake8 warnings
  * tahoe: Styling changes
  * backups: Fix failing test case
  * web_server: Move shutdown handling to main
  * dbus: Add new module for D-Bus services
  * setup: Abstraction for getting managing packages of a module
  * setup: Filter packages to force upgrade
  * package: Implement identifying packages that need conffile prompts
  * package: Helper method to filter packages that need conffile prompt
  * setup: Trigger force upgrade for app that implement it
  * bind: Handle conffile prompt during upgrade
  * setup: Rush force upgrade in development mode
  * ttrss: Make functional test definitions specific to ttrss
  * cockpit: Pre-enable necessary apache modules
  * radicale, searx: Pre-enable necessary apache modules
  * letsencrypt: Pre-enable necessary apache modules
  * ikiwiki: Pre-enable necessary apache modules
  * sso: Pre-enable necessary apache modules
  * apache: Use cgid module instead of cgi
  * apache: Increment app version number
  * setup: Make additional info available for force upgrading
  * debian/copyright: Minor fixes
  * debian/copyright: Add full text for AGPL-3+
  * debian/copyright: Add license text for public-domain
  * debian/copyright: Add license text for GPL-2 and GPL-3
  * debian/copyright: Add license text for CC-BY-SA-3.0
  * debian/copyright: Update copyright for logos
  * static: Remove unused files
  * LICENSES: Remove files that are same license as rest of the source
  * config: Don't pass configuration file argument to action
  * openvpn: Fix issues with upgrade easy-rsa 2 to 3 migration
  * openvpn: Make frontpage shortcut appear after an upgrade
  * openvpn: Work around firewalld bug 919517
  * setup: Pass better data structure for force upgrade operation
  * utils: Introduce abstraction over distutils comparison of versions
  * firewalld: Implement upgrading from 0.4.x to 0.6.x
  * ttrss: Make setup process reusable
  * ttrss: Implement upgrade from 17.4 to 18.12

  [ Johannes Keyser ]
  * Translated using Weblate (German)

  [ Anjali Datla ]
  * Translated using Weblate (Telugu)

  [ Darkblaze ]
  * Translated using Weblate (Telugu)

  [ Petter Reinholdtsen ]
  * Translated using Weblate (Norwegian Bokmål)

  [ Jag ]
  * vagrant: Use virtualbox linked clones / CoW to reduce startup times

  [ James Valleroy ]
  * Add 2019 to copyright years
  * Fix some paths in LICENSES
  * debian: Add copyright years for debian/*
  * radicale: Add description of web interface
  * ttrss: Add backup support
  * debian: Add copyright info for lato fonts
  * debian: Add copyright info for individual logo files
  * LICENSES: Add reference to debian/copyright
  * debian: Add copyright info for theme images
  * debian/copyright: Move all license texts to end
  * debian/copyright: Remove unnecessary fields for native package
  * debian/copyright: Move some app icons from LICENSES
  * debian/copyright: Fix typo in year
  * debian/copyright: Move more app icons from LICENSES
  * debian/copyright: Include some URLs dropped from LICENSES
  * debian/copyright: Move some more app icons from LICENSES
  * debian/copyright: Fix filename for tahoe-lafs logo
  * security: Migrate access config to new file
  * users: When ssh used in tests, add users to admin group
  * locale: Update translations strings

 -- James Valleroy <jvalleroy@mailbox.org>  Sat, 02 Mar 2019 14:45:55 -0500

plinth (19.1) unstable; urgency=medium

  [ James Valleroy ]
  * radicale: Log errors during upgrade
  * radicale: Bump version to 2
  * radicale: Remove obsolete diagnostics
  * radicale: Fix server URLs in client info
  * locale: Update translation strings
  * doc: Fetch latest manual

  [ Pavel Borecki ]
  * Translated using Weblate (Czech)

  [ Allan Nordhøy ]
  * Translated using Weblate (Norwegian Bokmål)

  [ Petter Reinholdtsen ]
  * Translated using Weblate (Norwegian Bokmål)

  [ advocatux ]
  * Translated using Weblate (Spanish)

  [ Sunil Mohan Adapa ]
  * setup: Add option to handle configuration prompts during install
  * radicale: Simplify upgrading to newer packages
  * matrixsynapse: Remove hard-coded URL
  * matrixsynapse: Fix issues with showing certificate warning
  * letsencrypt: Fix issue with disabling matrixsynapse checkbox
  * matrixsynapse: Don't check for current domain in renew hook
  * matrixsynapse: Fix potential exposure of private key
  * matrixsynapse: Setup certificate after domain selection
  * matrixsynapse: Better checking for valid certificate

  [ Joseph Nuthalapati ]
  * matrixsynapse: Use Let's Encrypt certificates

 -- James Valleroy <jvalleroy@mailbox.org>  Thu, 14 Feb 2019 06:01:19 -0500

plinth (19.0) unstable; urgency=high

  [ J. Carlos Romero ]
  * mldonkey: Add some more clients to the module page
  * mldonkey: Add to the description the three available front-ends

  [ Sunil Mohan Adapa ]
  * monkeysphere: Fix handling of multiple domains and keys
  * monkeysphere: Fix regression with reading new apache domain config
  * apache: Cleanup domain configuration
  * apache: Add support for mod_ssl in addition to mod_gnutls
  * apache: Switch to mod_ssl from mod_gnutls
  * mldonkey: Add systemd service file with security options
  * mldonkey: Enable app
  * action_utils: Fix checking for URL availability
  * upgrades: Fix priority for buster-backports version
  * upgrades: Fix premature adding of buster-backports sources

  [ Pavel Borecki ]
  * Translated using Weblate (Czech)

  [ Johannes Keyser ]
  * Translated using Weblate (German)

  [ advocatux ]
  * Translated using Weblate (Spanish)

  [ James Valleroy ]
  * locale: Update strings for translation
  * Switched to a new version number scheme: YY.N
    - YY is the year of release.
    - N is the release number within that year.

 -- James Valleroy <jvalleroy@mailbox.org>  Sat, 09 Feb 2019 20:38:00 -0500

plinth (0.49.1) unstable; urgency=medium

  [ Sunil Mohan Adapa ]
  * ui: Fix regression with configure button in home page
  * backups: Rename 'Abort' buttons to 'Cancel'
  * backups: Use icon for add repository button
  * backups: Move subsubmenu below description
  * backups: Add title and description to other pages
  * backups: Add link to manual page
  * backups: Fix styling for upload size warning
  * backups: Increase timeout for SSH operations to 30 seconds
  * backups: Minor styling fixes

  [ Pavel Borecki ]
  * Translated using Weblate (Czech)

  [ Petter Reinholdtsen ]
  * Translated using Weblate (Norwegian Bokmål)

  [ advocatux ]
  * Translated using Weblate (Spanish)

  [ Joseph Nuthalapati ]
  * letsencrypt: UI: Fix checkbox disabling

  [ James Valleroy ]
  * datetime: Switch from chrony to systemd-timesyncd
  * locale: Update translation strings
  * doc: Fetch latest manual

 -- James Valleroy <jvalleroy@mailbox.org>  Thu, 07 Feb 2019 21:23:32 -0500

plinth (0.49.0) unstable; urgency=medium

  [ Prachi Srivastava ]
  * networks: remove unused html
  * security: Moves inline javascript to files
  * security: Moves input field focus javascript to django forms
  * help: Use freedombox package instead of plinth for version
  * repro: Disable app due to issues with Debian package

  [ Sunil Mohan Adapa ]
  * ui: Fix regression with card icon style in front page
  * js: Full librejs compatibility
  * js: Remove javascript license link from footer
  * backups: Remove incorrectly set buffer size during download
  * backups: Minor styling fixes
  * backups: Remove dead code
  * backups: Minor styling fixes
  * backups: Minor refactoring
  * backups: Fix incomplete download archives
  * backups: Improve performance of backup download
  * tor: Make a utility method public
  * action_utils: Expose URL checking utility for generic use
  * upgrades: Improve handling of backports
  * datetime: Fix diagnostic test to not ignore first two servers

  [ Pavel Borecki ]
  * Translated using Weblate (Czech)

  [ J. Carlos Romero ]
  * mldonkey: show 'Learn more...' link in package page when installed

  [ James Valleroy ]
  * radicale: Handle migration from 1.x to 2.x
  * shadowsocks: Use resolvable domains in functional tests
  * radicale: Handle data migration for upgrade to 2.x
  * datetime: Switch from ntp to chrony
  * vagrant: Put hold on freedombox package during provision
  * repro: Also disable functional tests
  * monkeysphere: Re-enable functional tests
  * locale: Update translation strings

  [ Allan Nordhøy ]
  * Translated using Weblate (Norwegian Bokmål)

  [ Joseph Nuthalapati ]
  * backports: Add buster-backports to apt sources list
  * debian: Add smoke test with autopkgtests (Closes: #878699)

  [ danielwine ]
  * Translated using Weblate (Hungarian)

  [ Petter Reinholdtsen ]
  * Translated using Weblate (Norwegian Bokmål)

 -- James Valleroy <jvalleroy@mailbox.org>  Tue, 05 Feb 2019 22:55:53 -0500

plinth (0.48.0) unstable; urgency=medium

  [ Doma Gergő ]
  * Translated using Weblate (Hungarian)

  [ Pavel Borecki ]
  * Translated using Weblate (Czech)

  [ Allan Nordhøy ]
  * Translated using Weblate (Norwegian Bokmål)

  [ Sunil Mohan Adapa ]
  * ui: Fix top margin for content containers
  * ui: Rename page specific CSS classes
  * ui: Underline the logo along with 'Home' text when active
  * ui: Style frontpage application info like regular content
  * ui: Fix setting width of card-list at various page sizes
  * ui: Show help nav item text when navbar is collapsed
  * ui: Hide restart/shutdown items when navbar is collapsed
  * ui: Compact pages on extra small screen sizes
  * ui: Re-add background for home, apps and system pages in small sizes
  * fail2ban: Split and update configuration files
  * fail2ban: Pickup new configurations without reboot
  * mldonkey: Update description and minor updates
  * mldonkey: Disable app due to bug during restart
  * backups: Upgrade apps before restoring them
  * backups: Fix showing not-installed apps in create backup page
  * syncthing: Add backup/restore support
  * Serve default favicon for apps that don't provide one
  * radicale: Fix issue with configuration changes not applying
  * openvpn: Add backup/restore support
  * storage: Fix false error message visiting home page
  * storage, backups: Minor styling and yapf fixes
  * service: Fix warning to use collections.abc
  * help: Minor refactoring in get-logs action
  * mldonkey: Add functional test for uploading
  * axes: Minor fixes to configuration for IP blocking
  * infinoted: Wait for up to 5 minutes to kill daemon

  [ Petter Reinholdtsen ]
  * Translated using Weblate (Norwegian Bokmål)

  [ Joseph Nuthalapati ]
  * ci: Export freedombox.deb as build artifact instead of plinth.deb
  * matrix-synapse: Fix startup error caused by bind_address setting
  * matrix-synapse: Use '::' as the IPv6 bind address
  * backups: Automatically install required apps before restore
  * backups: Add a loader to the restore button to indicate progress

  [ Johannes Keyser ]
  * Translated using Weblate (German)

  [ James Valleroy ]
  * django: Remove deprecated AXES_BEHIND_REVERSE_PROXY
  * radicale: Only set hosts for radicale 1.x
  * radicale: Don't change auth type for radicale 2.x
  * radicale: Use rights file by default for radicale 2.x
  * radicale: Add functional tests for setting access rights
  * help: Use journalctl to show status log
  * help: Add action script to read logs from journal
  * help: Add functional test to check status logs page
  * locale: Update translation strings
  * doc: Fetch latest manual from wiki

  [ Prachi Srivastava ]
  * fail2ban: Enable bans for apache auth failures

  [ J. Carlos Romero ]
  * mldonkey: Add new module for the eDonkey network
  * mldonkey: Add backup/restore support

 -- James Valleroy <jvalleroy@mailbox.org>  Mon, 28 Jan 2019 19:22:19 -0500

plinth (0.47.0) unstable; urgency=medium

  [ Joseph Nuthalapati ]
  * ci: Don't install fuse and fuse3 packages in the CI environment
  * snapshot: Fix snapshots filling up the disk
  * snapshot: ui: Remove NUMBER_MIN_AGE setting and add FREE_LIMIT
  * snapshot: Enable TIMELINE_CLEANUP and NUMBER_CLEANUP by default
  * snapshot: Improve description
  * snapshot: Merge the functionality of the migrate command into setup
  * snapshot: Fix failing tests
  * snapshots: Handle installation on non-btrfs filesystems
  * snapshot: Handle "Config in use" error

  [ James Valleroy ]
  * radicale: Add tests for well-known URLs
  * radicale: Don't modify default file for radicale >= 2.1.10
  * radicale: Add support for radicale 2.x
  * setup: Fix spelling error
  * radicale: Switch to uwsgi for radicale 2.x
  * radicale: Create collections folder before starting uwsgi
  * Update translation strings
  * Fetch latest manual
  * debian: Update debhelper compat version to 12

  [ Sunil Mohan Adapa ]
  * radicale: Redirect to well-known URLs according to version
  * syncthing: Use exact matches when enforcing trailing '/'
  * snapshot: Minor styling fixes
  * snapshot: Update descriptions and UI options
  * snapshot: Refactor configuration migration
  * main: Separate out Django setup into a separate module
  * main: Separate out CherryPy code into a separate module
  * Show Gujarati in the list of UI languages
  * cockpit: Add link to manual page
  * cockpit: Update description
  * firewalld: Flush iptables rules before restarting firewall
  * backups: Don't fail tests when borg is not installed
  * backups: yapf fixes
  * django: Use Argon2 password hash
  * setup: Handle showing setup page after app completes installation
  * setup: Minor flake8 fixes
  * setup: Reduce refresh time when application is already installed
  * setup: Don't perform is-package-manager-busy checks when not needed
  * action_utils: Implement utilities for managing uwsgi configurations
  * searx: Use action utils for uwsgi configuration management
  * radicale: Don't keep radicale service running
  * icons: Fixes for switching to fork-awesome
  * Fix i18n for menu strings

  [ Prachi Srivastava ]
  * Replace glyphicons with forkawesome icons

 -- James Valleroy <jvalleroy@mailbox.org>  Mon, 14 Jan 2019 22:08:54 -0500

plinth (0.46.1) unstable; urgency=medium

  [ prolinux ukraine ]
  * Translated using Weblate (Ukrainian)

  [ Joseph Nuthalapati ]
  * clients: Rename DAVdroid to DAVx5

  [ Allan Nordhøy ]
  * Translated using Weblate (Norwegian Bokmål)

  [ Sunil Mohan Adapa ]
  * debian: Replace and break older versions of plinth

  [ James Valleroy ]
  * debian: Fix spelling errors in lintian override comment

 -- James Valleroy <jvalleroy@mailbox.org>  Fri, 04 Jan 2019 23:17:45 -0500

plinth (0.46.0) unstable; urgency=medium

  [ Pavel Borecki ]
  * Translated using Weblate (Czech)

  [ Johannes Keyser ]
  * Translated using Weblate (German)

  [ advocatux ]
  * Translated using Weblate (Spanish)

  [ prolinux ukraine ]
  * Translated using Weblate (Ukrainian)

  [ Sunil Mohan Adapa ]
  * logging: Don't log static file requests
  * logging: Make cherrypy log to the main log
  * logging: Don't log to a log file
  * logging: Log to systemd journal directly
  * logging: Separate logging init logic into a module
  * logging: Implement colors for console messages
  * searx: Update outdated Apache configuration
  * sso: Update outdated Apache configuration
  * letsencrypt: Use macros for configuring sites
  * letsencrypt: Remove outdated Apache configuration
  * logging: Remove references to old log files
  * debian: Alter control file indentation
  * storage: Add parted as dependency module
  * debian: Add dependencies from freedombox-setup
  * sudoers: Allow all admin users to become superusers
  * Move update-motd script from freedombox-setup
  * debian: Break current version of freedombox-setup
  * Move preseed file from freedombox-setup
  * debian: Use description from freedombox.org
  * debian: Ignore debian/debhelper-build-stamp
  * debian: Fix lintian warning about vcs ignore file
  * debian: Don't change ownership recursively in postinst
  * debian: Update short description
  * debian: Rename plinth package to freedombox

  [ James Valleroy ]
  * vagrant: Cleanup for obsolete log files
  * debian: Move Recommends to binary package
  * locale: Run update_translations
  * doc: Fetch latest manual from wiki
  * debian: Standards-Version is now 4.3.0

  [ Petter Reinholdtsen ]
  * Translated using Weblate (Norwegian Bokmål)

 -- James Valleroy <jvalleroy@mailbox.org>  Mon, 31 Dec 2018 16:46:25 -0500

plinth (0.45.0) unstable; urgency=medium

  [ Doma Gergő ]
  * Translated using Weblate (Hungarian)

  [ Pavel Borecki ]
  * Translated using Weblate (Czech)

  [ advocatux ]
  * Translated using Weblate (Spanish)

  [ Joseph Nuthalapati ]
  * udiskie: Finish merging udiskie into storage
  * apache: Switch to php-fpm from mod_php

  [ Allan Nordhøy ]
  * Translated using Weblate (Chinese (Simplified))
  * Translated using Weblate (Italian)
  * Translated using Weblate (Norwegian Bokmål)

  [ Herdir ]
  * Translated using Weblate (French)

  [ Michael Pimmer ]
  * Backups: first UI sceleton for remote / encrypted backups
  * Backups: allow testing the connection of ssh locations
  * Backups, remote repositories: implement init, info and some test
  * Backups, remote repositories: uniform parameter handling
  * Backups, remote repositories: start using sshfs
  * Backups, remote repositories: integrate to backups index page
  * Backups, remote repositories: re-use template for root location
  * Backups, remote repositories: use object-oriented repositories
  * Backups, remote backups: fix unittests
  * Backups, remote repositories: create/delete/restore of remote repos
  * Backups, remote repositories: change network_storage to dict
  * Backups, remote repository: adapt functional tests
  * Backups: remove unittests to backups test directory
  * Backups: remove archive name when creating an archive
  * Backups: support for encrypted repositories
  * Backups: Cleanup and improved error handling
  * Backups: functional tests update; restoring backup bugfix
  * Backups: allow creating archive in unmounted repository
  * Backups: allow using keyfile as credentials for sshfs mounts
  * Backups: notify that credentials of remote backups are stored
  * Backups: unittests for accessing repository with borg directly
  * Backups: bump module version

  [ James Valleroy ]
  * backups: Make validator errors translatable
  * functional_tests: Move backup test into backups feature

  [ ssantos ]
  * Translated using Weblate (German)

 -- James Valleroy <jvalleroy@mailbox.org>  Mon, 17 Dec 2018 19:05:51 -0500

plinth (0.44.0) unstable; urgency=medium

  [ Pavel Borecki ]
  * Translated using Weblate (Czech)

  [ Robert Martinez ]
  * Add gray noise background
  * Add white Card
  * add footer padding

  [ Allan Nordhøy ]
  * Translated using Weblate (Norwegian Bokmål)

  [ James Valleroy ]
  * ejabberd: bosh port moved to 5443
  * apache: Run setup again to reload
  * ejabberd: Change BOSH port from 5280 to 5443
  * Revert "ci: Use python3.6 when installing dependencies"
  * ci: Install jquery packages for coverage
  * functional_tests: Confirm when deleting all snapshots
  * Translated using Weblate (Spanish)
  * Update translation strings

  [ Joseph Nuthalapati ]
  * vagrant: clear logs and plinth database on destroying box
  * minetest: Change list of mods to what's available in Debian
  * Add instructions on how to use "WIP" in merge requests
  * clients: Fix distortion of the client apps buttons
  * snapshots: Fix default snapshot listing
  * firewalld: Use nftables instead of iptables
  * snapshots: Place the subsubmenu below the description

  [ ssantos ]
  * Translated using Weblate (German)
  * Translated using Weblate (Portuguese)

  [ Prachi Srivastava ]
  * Changes delete all to delete selected in snapshot
  * Adds toggle to select all for deletion
  * Changes functional test to select All and delete snapshots
  * Ignores warnings in pytest while running functional test

  [ advocatux ]
  * Translated using Weblate (Spanish)

  [ Petter Reinholdtsen ]
  * Translated using Weblate (Norwegian Bokmål)

 -- James Valleroy <jvalleroy@mailbox.org>  Mon, 03 Dec 2018 19:47:04 -0500

plinth (0.43.0) unstable; urgency=medium

  [ Michael Pimmer ]
  * Backups: export and download archives in one step
  * Backups: uploading and import with temporarily stored file
  * Backups: Restore directly from archive
  * Backups: Don't fail when borg doesn't find files to extract
  * Backups: clean up exporting archives functionality
  * Backups: relative paths for borg extract in action script
  * Backups: fix test
  * Backups: clean up forms, names and templates
  * Functional tests: minor documentation changes
  * Backups: Stream archive downloads/exports
  * Backups: do not hardcode uploaded backup file path
  * Backups: minor cleanups
  * Backups: show free disk space on upload+restore page
  * Backups: functional test to download and restore an archive
  * Backups: minor adaption of upload file size warning
  * Backups: minor fixes of functional tests
  * Functional tests: check that browser waits for redirects to finish
  * Functional tests: fix waiting for redirects
  * Functional tests: assert that module installation succeeded
  * Cherrypy: Do not limit maximum upload size
  * Backups: Make Manifest a dict instead of a list

  [ James Valleroy ]
  * functional_tests: Remove backup export steps
  * functional_tests: Remove remaining backup export steps
  * functional_tests: Add sso tags
  * upgrades: Internationalize string and apply minor formatting

  [ Anthony Stalker ]
  * Translated using Weblate (Czech)

  [ Joseph Nuthalapati ]
  * vagrant: Destroy Plinth development database when box is destroyed
  * sso: Make auth-pubtkt tickets valid for 12 hours
  * openvpn: Migration from easy-rsa 2 to 3
  * openvpn: is-setup checks for non-empty dh.pem file
  * openvpn: Always write the latest server configuration on setup

  [ ssantos ]
  * Translated using Weblate (Portuguese)

  [ Robert Martinez ]
  * Update module terminology improvements
  * Incorporate feedback from MR

 -- James Valleroy <jvalleroy@mailbox.org>  Mon, 19 Nov 2018 17:25:31 -0500

plinth (0.42.0) unstable; urgency=medium

  [ Robert Martinez ]
  * Fix wrong color in mobile menu

  [ James Valleroy ]
  * snapshot: Handle snapper list output change
  * functional_tests: Fix steps with domain parameter

  [ Joseph Nuthalapati ]
  * Translated using Weblate (Telugu)
  * tor: Add functional tests for relays and hidden services
  * tor: Enable backup/restore
  * upgrades: Add functional tests
  * upgrades: Enable backup/restore
  * monkeysphere: Handle importing new OpenSSH format keys
  * monkeysphere: yapf reformatting
  * tests: Change the domain to be an FQDN
  * monkeysphere: Add functional tests for import/publish keys
  * monkeysphere: Enable backup/restore
  * monkeysphere: Skip functional tests until bugs are resolved
  * letsencrypt: Enable backup/restore
  * tahoe: Minor changes to facilitate functional tests
  * tahoe: Add functional tests
  * tahoe: Enable backup/restore
  * tahoe: yapf run
  * udiskie: unmount drive as superuser

  [ buoyantair ]
  * Translated using Weblate (Telugu)

  [ Michael Pimmer ]
  * Actions: use local plinth in development mode
  * Actions: path in development mode: do not preserve PYTHONPATH

  [ ButterflyOfFire ]
  * Translated using Weblate (Indonesian)
  * Translated using Weblate (Italian)

 -- James Valleroy <jvalleroy@mailbox.org>  Mon, 05 Nov 2018 18:41:15 -0800

plinth (0.41.0) unstable; urgency=medium

  [ Allan Nordhøy ]
  * Translated using Weblate (Norwegian Bokmål)

  [ ButterflyOfFire ]
  * Translated using Weblate (French)

  [ James Valleroy ]
  * debian: Add Russian translation of debconf template (Closes: #910848)
    - Thanks to Lev Lamberov for the patch.
  * deluge: Handle prompt to change default password
  * functional_tests: When creating backup, scroll window to top
  * backups: Handle permission error during chown

  [ Joseph Nuthalapati ]
  * vagrant: Increase memory to 2GiB
  * vagrant: Increase number of CPUs to 2
  * datetime: Add functional test for setting time zone
  * datetime: Enable backup/restore
  * tests: More accurately compute waited time
  * deluge: Add functional test for uploading a torrent
  * deluge: Enable backup/restore
  * avahi: Enable backup/restore (no data)
  * backups: Enable backup/restore (no data currently)
  * bind: Add functional tests
  * bind: Enable backup/restore
  * security: Add functional tests for restricted logins
  * security: Enable backup/restore
  * snapshot: Fix issue with setting configuration
  * snapshot: Add functional tests for setting configuration
  * backups: Implement app hooks
  * snapshot: Enable backup/restore
  * deluge: Add missing backups tag in functional tests
  * ssh: Enable backup/restore
  * firewall: Enable backup/restore (no data)
  * diagnostics: Enable backup/restore (no data)
  * names: Enable backup/restore (no data)
  * power: Enable backup/restore (no data)
  * storage: Enable backup/restore (no data)
  * backups: Make plinth the owner of the backup archives
  * backups: Fix issue with showing exports from disks without labels
  * storage: Minor styling with urlencode call in template
  * backups: Don't rely on disk labels during export/restore

  [ Michael Pimmer ]
  * Backups: bugfix for downloading extracted archive files

  [ rafael ]
  * Translated using Weblate (Spanish)

 -- James Valleroy <jvalleroy@mailbox.org>  Mon, 22 Oct 2018 19:48:50 -0400

plinth (0.40.0) unstable; urgency=medium

  [ Allan Nordhøy ]
  * Translated using Weblate (Norwegian Bokmål)

  [ James Valleroy ]
  * ci: Prevent installing fuse
  * upgrades: Don't change origins pattern list
  * upgrades: Keep config file when disabling
  * debian: Add Portuguese translation for debconf messages (Closes: #909745)
    - Thanks to "Traduz" - Portuguese Translation Team for the patch.
  * home: Also display card title above icon
  * functional_tests: Make coquelicot password entry more robust
  * functional_tests: Check ejabberd contact list more robustly

  [ Augusto Borin ]
  * Translated using Weblate (Portuguese)

  [ advocatux ]
  * Translated using Weblate (Spanish)

  [ Pavel Borecki ]
  * Translated using Weblate (Czech)

  [ BO41 ]
  * Translated using Weblate (German)

  [ David Maulat ]
  * Translated using Weblate (French)

  [ Robert Martinez ]
  * Translated using Weblate (German)
  * Add tint effect on card icons under "Apps"
  * Change maximum cards per row
  * Change card text style and position

  [ Joseph Nuthalapati ]
  * Don't disable installation when apt lists are empty
  * backups: Relax schema for backup manifest data
  * backups: Remove empty keys in backup manifest data
  * backups: Rename the backups API module
  * mediawiki: Backup/restore settings also
  * backups: Rename test_backup to test_api
  * backups: List apps that don't require backup too
  * backups: Minor styling fixes
  * cockpit: Add clients and backup manifests
  * mumble: Implement backup/restore
  * privoxy: Enable backup/restore (no data)
  * backups: Allow restoring backups with no files
  * roundcube: Enable backup/restore (no data)
  * searx: Enable backup/restore (no data)
  * jsxc: Enable backup/restore (no data)
  * coquelicot: Enable backup/restore
  * coquelicot: Implement functional tests with uploading file
  * tests: Reduce time for polling in functional tests
  * transmission: Implement upload torrent functional test
  * transmission: Enable backup/restore
  * coquelicot: Fix upload file functional test
  * mediawiki: Run update script for 1.31 upgrade
  * quassel: Enable backup/restore
  * shadowsocks: Enable backup/restore
  * backups: Implement disabling web configuration during backup
  * sharing: Enable backup/restore
  * pagekite: Add functional tests
  * pagekite: Enable backup/restore
  * tests: Add missing backups tag on functional tests
  * vagrant: Get rid of apt warning during provisioning
  * customization: Serve static files from customization directory
  * customization: Create customization path in /var/www
  * customization: Serve custom shortcuts through the REST API
  * customization: Show custom shortcuts on frontpage

  [ Michael Pimmer ]
  * Backup module: Implement downloading archives
  * Backup module: Implemented uploading files
  * Backup module: added some unittests; minor doc updates

  [ Federico Ceratto ]
  * Translated using Weblate (Italian)

  [ Johannes Keyser ]
  * Translated using Weblate (German)

 -- James Valleroy <jvalleroy@mailbox.org>  Tue, 09 Oct 2018 06:01:50 -0400

plinth (0.39.0) unstable; urgency=medium

  [ Joseph Nuthalapati ]
  * Fix typo in the description meta tag
  * backups: Support multiple backups in one day
  * backups: Check if paths exist before passing them to borgbackup
  * backups: Reword the no-apps-installed message
  * backups: Make getting all apps method public
  * backups: Minor styling fixes
  * backups: Minor refactoring in finding exported archive
  * backups: Simplify getting included apps during restoring
  * udiskie: Merge into storage module

  [ Doma Gergő ]
  * Translated using Weblate (Hungarian)

  [ Petter Reinholdtsen ]
  * Translated using Weblate (Norwegian Bokmål)

  [ Allan Nordhøy ]
  * Translated using Weblate (Norwegian Bokmål)

  [ danielwine ]
  * Translated using Weblate (Hungarian)

  [ James Valleroy ]
  * backups: Validate backup manifests
  * backups: Move manifest validation into backups app
  * backups: Fix iteration over loaded modules
  * users: Reset groups before testing register_group
  * backups: List supported and installed apps when creating
  * backups: Implement process manifests for Packet
  * backups: Provide a default backup name
  * backups: Select all apps by default
  * backups: Use paths from selected apps
  * backups: Fix and test service shutdown and restore
  * backups: Patch actions for shutdown services test
  * backups: Disable create archive when no supported apps are installed
  * backups: Dump manifests file and include it in backup
  * backups: Name borg repo folder more clearly
  * backups: Include app versions in manifest file
  * backups: Use valid filename for export
  * backups: Don't display time as separate column
  * backups: Confirm that archive exists before restoring
  * backups: Add apps selection to restore form
  * backups: Use valid filename for manifest
  * backups: When restoring, only list apps included in backup
  * backups: Use backups API for restore
  * backups: Add more basic tests for backups API
  * functional_tests: Test dynamicdns backup and restore
  * ikiwiki: Add sites folder to backup data
  * functional_tests: Test ikiwiki backup and restore
  * functional_tests: Test mediawiki backup and restore
  * functional_tests: Test repro config backup and restore
  * backups: Rename 'Create archive' to 'New backup'
  * functional_tests: More robust checks using eventually
  * backups: Show disabled 'New backup' button when no apps installed
  * backups: Enable module
  * backups: Create folder if needed during setup
  * functional_tests: Only select app under test for new backup
  * functional_tests: Test ejabberd backup and restore
  * functional_tests: Ensure that backups app is installed before test
  * debian: Don't make backup of /etc/security/access.conf (Closes: #909484)
  * Bump Standards-Version to 4.2.1
  * Cleanup udiskie module

 -- James Valleroy <jvalleroy@mailbox.org>  Mon, 24 Sep 2018 19:23:04 -0400

plinth (0.38.0) unstable; urgency=medium

  [ Allan Nordhøy ]
  * Translated using Weblate (Norwegian Bokmål)

  [ Pavel Borecki ]
  * Translated using Weblate (Czech)

  [ Igor ]
  * Translated using Weblate (Russian)

  [ Johannes Keyser ]
  * Translated using Weblate (German)

  [ BO41 ]
  * Translated using Weblate (German)

  [ Doma Gergő ]
  * Translated using Weblate (Hungarian)

  [ Vignan Lavu ]
  * mediawiki: Enable SVG support for MediaWiki

  [ advocatux ]
  * Translated using Weblate (Spanish)

  [ Joseph Nuthalapati ]
  * Install ncurses-term during vagrant file provision
  * docs: Fix MediaWiki manual page download failing
  * manual: Remove footer for manual pages using Python XML module
  * upgrades: Clean up old kernel packages during automatic upgrades
  * turbolinks: Make the progress bar white and thicker

  [ James Valleroy ]
  * debian: Add German translation of debconf messages (Closes: #907787)
    - Thanks to Helge Kreutzmann for the patch.
  * tests: Make coverage package optional

 -- James Valleroy <jvalleroy@mailbox.org>  Mon, 10 Sep 2018 18:12:06 -0400

plinth (0.37.0) unstable; urgency=medium

  [ Pavel Borecki ]
  * Translated using Weblate (Czech)

  [ Allan Nordhøy ]
  * Translated using Weblate (Norwegian Bokmål)

  [ Petter Reinholdtsen ]
  * Translated using Weblate (Norwegian Bokmål)

  [ Igor ]
  * Translated using Weblate (Russian)

  [ advocatux ]
  * Translated using Weblate (Spanish)

  [ Doma Gergő ]
  * Translated using Weblate (Hungarian)

  [ James Valleroy ]
  * backups: Simplify export of backup archive files
  * backups: Add list of exported archives
  * backups: Restore from exported archive
  * vagrant: Clarify post-up message
  * debian: Add Dutch translation of debconf messages (Closes: #906945)
    - Thanks to Frans Spiesschaert for the patch.
  * Bump Standards-Version to 4.2.0

  [ Joseph Nuthalapati ]
  * vagrant: Vagrantfile changes for ease of development
  * install: Use Post/Response/Get pattern for reloads

 -- James Valleroy <jvalleroy@mailbox.org>  Mon, 27 Aug 2018 19:15:08 -0400

plinth (0.36.0) unstable; urgency=medium

  [ Gayathri Das ]
  * Translated using Weblate (Hindi)

  [ James Valleroy ]
  * Fix validation error in Hindi translation
  * Fix validation error in Spanish translation
  * Add backups info to apps
  * ejabberd: Cleanup config file upgrade
  * Add license info for Lato fonts
  * ci: Run test coverage and get report
  * Commit patch for French debconf translation (Closes: #905933)
    - Thanks to jean-pierre giraud for the patch.

  [ Luis A. Arizmendi ]
  * Translated using Weblate (Spanish)

  [ Igor ]
  * Translated using Weblate (Russian)

  [ Hemanth Kumar Veeranki ]
  * Translated using Weblate (Telugu)
  * Remove deprecated settings from already existing config files
  * Add functional test to enable/disable Message Archive Management

  [ Joseph Nuthalapati ]
  * Fix validation error in Spanish translation
  * Translated using Weblate (Hindi)
  * Trim the translation strings in Letsencrypt template where missing
  * backups: Add core API for full/apps backup
  * mediawiki: Fix issue with re-installation
  * mediawiki: Enable Instant Commons
  * mediawiki: Fix images throwing 403s
  * turbolinks: Reload page using JavaScript
  * functional tests: Fix failing test change default app

  [ Johannes Keyser ]
  * Translated using Weblate (German)

  [ Doma Gergő ]
  * Translated using Weblate (Hungarian)

  [ Robert Martinez ]
  * Add woff2 fonts

  [ Prachi Srivastava ]
  * Translated using Weblate (Hindi)

  [ manikanta varma datla ]
  * Disable launch button for web client when not installed

  [ Pavel Borecki ]
  * Translated using Weblate (Czech)

 -- James Valleroy <jvalleroy@mailbox.org>  Mon, 13 Aug 2018 18:24:33 -0400

plinth (0.35.0) unstable; urgency=medium

  [ Igor ]
  * Translated using Weblate (Russian)

  [ Luis A. Arizmendi ]
  * Translated using Weblate (Spanish)

  [ ikmaak ]
  * Translated using Weblate (Dutch)

  [ Bart Notelaers ]
  * Translated using Weblate (Dutch)

  [ Doma Gergő ]
  * Translated using Weblate (Hungarian)

  [ Gayathri Das ]
  * Translated using Weblate (Hindi)

  [ Sciumedanglisc ]
  * Translated using Weblate (Italian)

  [ Praveen Illa ]
  * Translated using Weblate (Telugu)

  [ Jayasuganthi ]
  * mediawiki: Enable short URLs

  [ Joseph Nuthalapati ]
  * mediawiki: Override Debian settings in FreedomBoxSettings.php
  * functional_tests: Fix first test failing on a pristine VM
  * debian: Remove Bdale Garbee from the list of uploaders
  * Add turbolinks
  * turbolinks: Replace style elements in head with blocks in body
  * functional_tests: Use body instead of html for state change check
  * turbolinks: Disable caching on application visits
  * configuration: Option to set a default app for FreedomBox
  * configuration: Use augeas to edit Apache files
  * configuration: Fix parsing error in retrieving default app

  [ వీవెన్ ]
  * Translated using Weblate (Telugu)

  [ Johannes Keyser ]
  * Translated using Weblate (German)
  * text stripped from icons for mediawiki, radicale, tahoe-lafs

  [ Hemanth Kumar Veeranki ]
  * Clarify description for radicale shared calendar/addressbook
  * Remove deprecated `iqdisc` in ejabberd config

  [ Robert Martinez ]
  * Adding link to HACKING.md
  * Fix ejabberd logo #1336

  [ Sunil Mohan Adapa ]
  * udiskie: Move udisks2 methods to separate module
  * storage: Fix parsing issues when mount point has spaces
  * udiskie: Remove the unused ejectable property
  * utils: Remove unused method
  * udiskie: Add eject functionality for a drive
  * udiskie: Also list read-only filesystems
  * udiskie: Remove internal networks warning
  * udiskie: Show special message when no storage device available

  [ James Valleroy ]
  * udiskie: Import glib and udisks only inside methods

  [ Allan Nordhøy ]
  * Translated using Weblate (Norwegian Bokmål)

 -- James Valleroy <jvalleroy@mailbox.org>  Mon, 30 Jul 2018 19:04:51 -0400

plinth (0.34.0) unstable; urgency=medium

  [ Joseph Nuthalapati ]
  * firstboot: Prompt for secret during firstboot welcome
  * firstboot: Add debconf translations for wizard secret dialog
  * l10n: Fix build error due to partially translated string in Hindi
  * ci: Install python3-coverage before running tests
  * backups: Temporarily hide app till implementation is complete

  [ James Valleroy ]
  * postinst: Fix indents and untabify
  * lintian: Add override for no-debconf-config
  * Translated using Weblate (Italian)
  * ci: Use python3.6 when installing dependencies
  * functional_tests: Rename features, organize by app
  * backups: New app to manage borgbackup archives
  * backups: Allow valid filenames as archive names
  * backups: Set LANG=C.UTF-8 when extracting archive
  * backups: Move repository location under /var/lib

  [ ikmaak ]
  * Translated using Weblate (Dutch)

  [ Gayathri Das ]
  * Translated using Weblate (Hindi)

  [ Sciumedanglisc ]
  * Translated using Weblate (Italian)

  [ Bart Notelaers ]
  * Translated using Weblate (Dutch)

  [ Doma Gergő ]
  * Translated using Weblate (Hungarian)

 -- James Valleroy <jvalleroy@mailbox.org>  Mon, 16 Jul 2018 19:16:08 -0400

plinth (0.33.1) unstable; urgency=medium

  [ Doma Gergő ]
  * Translated using Weblate (Hungarian)

  [ Pavel Borecki ]
  * Translated using Weblate (Czech)

  [ advocatux ]
  * Translated using Weblate (Spanish)

  [ Igor ]
  * Translated using Weblate (Russian)

  [ Joseph Nuthalapati ]
  * Change get-group-users to a simpler implementation
  * users: Replace disabled with readonly for admin group checkbox
    (Closes: #902892)

  [ Gayathri Das ]
  * Translated using Weblate (Hindi)

 -- James Valleroy <jvalleroy@mailbox.org>  Wed, 04 Jul 2018 10:32:23 -0400

plinth (0.33.0) unstable; urgency=medium

  [ Doma Gergő ]
  * Translated using Weblate (Hungarian)

  [ Allan Nordhøy ]
  * Translated using Weblate (Norsk bokmål)

  [ advocatux ]
  * Translated using Weblate (Spanish)

  [ Igor ]
  * Translated using Weblate (Русский)

  [ Pavel Borecki ]
  * Translated using Weblate (Čeština)

  [ Gayathri Das ]
  * Translated using Weblate (Hindi)

  [ Joseph Nuthalapati ]
  * Fix mistake in Hindi translation template
  * firewall: Display information that a service is internal only
  * users: Don't show Create User form to non-admin users
  * Translated using Weblate (Hindi)
  * users: Redirect to users list on successful user creation
  * packages: Button to refresh package lists

  [ Hemanth Kumar Veeranki ]
  * Add a way to refine shortcuts
  * Restrict removal of last admin user
  * Use logos instead of icons in the apps page

  [ danielwine ]
  * Translated using Weblate (Hungarian)

  [ Bart Notelaers ]
  * Translated using Weblate (Dutch)

  [ James Valleroy ]
  * users: Update Change Password menu for non-admin users
  * package: Add option to skip recommends
  * udiskie: New module for automatic mounting of removable media

  [ Sciumedanglisc ]
  * Translated using Weblate (Italian)

  [ Sunil Mohan Adapa ]
  * udiskie: Use glib library for dbus interaction

 -- James Valleroy <jvalleroy@mailbox.org>  Mon, 02 Jul 2018 20:15:50 -0400

plinth (0.32.0) unstable; urgency=medium

  [ Allan Nordhøy ]
  * Translated using Weblate (Norsk bokmål)

  [ Pavel Borecki ]
  * Translated using Weblate (Čeština)

  [ advocatux ]
  * Translated using Weblate (Spanish)

  [ Igor ]
  * Translated using Weblate (Русский)

  [ Gayathri Das ]
  * Translated using Weblate (Hindi)

  [ Hemanth Kumar Veeranki ]
  * Hide mediawiki frontpage shortcut when private mode is enabled
  * Translated using Weblate (Telugu)
  * Enable image uploads in mediawiki at startup

  [ Sciumedanglisc ]
  * Translated using Weblate (Italian)

  [ ikmaak ]
  * Translated using Weblate (Dutch)

  [ Michael Pimmer ]
  * Use djangos url reverse mechanism instead of hardcoding urls
  * Add ./run --develop option to use relative config/file paths
  * Add documentation for the './run --develop' option
  * Adapt test and documentation to changes of '--develop' option
  * Adapt .md files to four spaces for correct lists
  * Merge ./run --debug into --develop option
  * Remove unused imports and variables

  [ Sunil Mohan Adapa ]
  * yapf and isort fixes
  * Fix client info table size and flickering
  * Resize all main content
  * Remove unnecessary submenu override in 403.html
  * help: Show cards in the index page
  * snapshot: Remove unnecessary column sizing
  * users: Remove unnecessary column sizing
  * networks: Center align connection information
  * networks: Remove unnecessary column sizing
  * pagekite: Convert a two column page to one column
  * pagekite: Remove unnecessary column sizing
  * letsencrpt: Remove unnecessary column sizing
  * monkeysphere: Remove unnecessary column sizing
  * names: Remove unnecessary column sizing
  * sso: Adjust size of login form
  * storage: Remove unnecessary column sizing
  * tor: Increase the size of the status tables
  * help: Center the FreedomBox logo on about page
  * help: Remove the duplicate index URL and menu item
  * firewall: Resize the info table to full width
  * Increase language selection form to full width
  * first_setup: Remove unnecessary content sizing
  * first_boot: Remove unnecessary content sizing
  * diagnostics: Remove unnecessary content sizing
  * frontpage: Fix card sizing

  [ Johannes Keyser ]
  * Translated using Weblate (German)

  [ Joseph Nuthalapati ]
  * Translated using Weblate (Telugu)
  * mediawiki: Make private mode and public registrations mutually exclusive
  * mediawiki: Image uploads: improve logic and add functional tests
  * first-setup: Automatically expand root partition

  [ kotibannu541 ]
  * Translated using Weblate (Telugu)

  [ Nikhil Sankesa ]
  * Translated using Weblate (Telugu)

  [ Nikhil501 ]
  * Translated using Weblate (Telugu)

  [ Sandeepbasva ]
  * Translated using Weblate (Telugu)

  [ James Valleroy ]
  * mediawiki: Untabify template

  [ Doma Gergő ]
  * Translated using Weblate (Hungarian)

  [ Manish Tripathy ]
  * Apply new card based design

 -- James Valleroy <jvalleroy@mailbox.org>  Mon, 18 Jun 2018 20:36:30 -0400

plinth (0.31.0) unstable; urgency=medium

  [ Pavel Borecki ]
  * Translated using Weblate (Czech)

  [ advocatux ]
  * Translated using Weblate (Spanish)

  [ Igor ]
  * Translated using Weblate (Russian)

  [ Johannes Keyser ]
  * Translated using Weblate (German)

  [ Sciumedanglisc ]
  * Translated using Weblate (Italian)

  [ Gayathri Das ]
  * Translated using Weblate (Hindi)

  [ Robert Pollak ]
  * Translated using Weblate (German)

  [ Hemanth Kumar Veeranki ]
  * Translated using Weblate (Telugu)
  * Added an option to enable/disable private mode in mediawiki

  [ Petter Reinholdtsen ]
  * Translated using Weblate (Norwegian Bokmål)

  [ Allan Nordhøy ]
  * Translated using Weblate (Norwegian Bokmål)

  [ Sunil Mohan Adapa ]
  * searx: Don't depend on libapache2-mod-proxy-uwsgi

  [ Joseph Nuthalapati ]
  * users: Fix user permissions not being saved
  * users: internationalize a string
  * mediawiki: Run update script for 1.30 upgrade
  * shortcuts: Fix urls for ikiwiki shortcuts

  [ James Valleroy ]
  * mediawiki: Handle missing config lines for private mode

 -- James Valleroy <jvalleroy@mailbox.org>  Mon, 04 Jun 2018 18:16:00 -0400

plinth (0.30.0) unstable; urgency=medium

  [ Igor ]
  * Translated using Weblate (Russian)

  [ Sciumedanglisc ]
  * Translated using Weblate (Italian)

  [ Allan Nordhøy ]
  * Translated using Weblate (Norwegian Bokmål)

  [ danielwine ]
  * Translated using Weblate (Hungarian)

  [ Gayathri Das ]
  * Translated using Weblate (Hindi)

  [ Joseph Nuthalapati ]
  * setup: Remove unavailable as a state in setup_helper

 -- James Valleroy <jvalleroy@mailbox.org>  Mon, 21 May 2018 17:15:47 -0400

plinth (0.29.1) unstable; urgency=high

  [ Pavel Borecki ]
  * Translated using Weblate (Czech)

  [ advocatux ]
  * Translated using Weblate (Spanish)

  [ Sunil Mohan Adapa ]
  * security: Fix issue with Plinth locked out from sudo

 -- James Valleroy <jvalleroy@mailbox.org>  Tue, 08 May 2018 05:20:45 -0400

plinth (0.29.0) unstable; urgency=high

  [ Pavel Borecki ]
  * Translated using Weblate (Czech)

  [ advocatux ]
  * Translated using Weblate (Spanish)

  [ Johannes Keyser ]
  * Translated using Weblate (German)

  [ Allan Nordhøy ]
  * Translated using Weblate (Norwegian Bokmål)

  [ Hemanth Kumar Veeranki ]
  * Add an option to enable/disable public registrations in mediawiki

  [ Joseph Nuthalapati ]
  * mediawiki: enable/disable public registrations - refactoring & tests
  * security: Allow console login access to user plinth
  * tt-rss: Skip the check for SELF_URL_PATH

  [ Sciumedanglisc ]
  * Translated using Weblate (Italian)

  [ Sunil Mohan Adapa ]
  * searx: Fix issue with uwsgi crashing

 -- James Valleroy <jvalleroy@mailbox.org>  Mon, 07 May 2018 18:45:02 -0400

plinth (0.28.0) unstable; urgency=medium

  [ Sunil Mohan Adapa ]
  * Add locale for Lithuanian (lt)

  [ Sciumedanglisc ]
  * Translated using Weblate (Italian)

  [ Pavel Borecki ]
  * Translated using Weblate (Czech)

  [ Igor ]
  * Translated using Weblate (Russian)

  [ advocatux ]
  * Translated using Weblate (Spanish)

  [ Johannes Keyser ]
  * Translated using Weblate (German)
  * setup: disable install button for currently unavailable apps

  [ Allan Nordhøy ]
  * Translated using Weblate (Norwegian Bokmål)

  [ Joseph Nuthalapati ]
  * Translated using Weblate (Telugu)

  [ ikmaak ]
  * Translated using Weblate (Dutch)

  [ James Valleroy ]
  * Bump Standards-Version to 4.1.4

 -- James Valleroy <jvalleroy@mailbox.org>  Mon, 23 Apr 2018 21:03:39 -0400

plinth (0.27.0) unstable; urgency=medium

  [ Sciumedanglisc ]
  * Translated using Weblate (Italian)

  [ Pavel Borecki ]
  * Translated using Weblate (Czech)

  [ Igor ]
  * Translated using Weblate (Russian)

  [ advocatux ]
  * Translated using Weblate (Spanish)

  [ ikmaak ]
  * Translated using Weblate (Dutch)
  * Translated using Weblate (German)

  [ Allan Nordhøy ]
  * Translated using Weblate (Norwegian Bokmål)

  [ James Valleroy ]
  * snapshot: Disable python formatting for description
  * debian: Move Lintian source-level overrides to preferred location
  * debian: Bump debhelper compat version to 11
  * debian: Use https for copyright format url
  * debian: Bump standards version to 4.1.3
  * debian: Remove unused lintian override
  * middleware: Skip 'installed' message for essential apps
  * snapshot: Don't increment version
  * snapshot: Clarify form label and help text
  * snapshot: Format code with yapf

  [ Johannes Keyser ]
  * Translated using Weblate (German)

  [ Максим Якимчук ]
  * Translated using Weblate (Ukrainian)

  [ Jonny Birkelund ]
  * Translated using Weblate (Norwegian Bokmål)

  [ Joseph Nuthalapati ]
  * users: Fix admin group appearing twice in permissions
  * apps: Fix app names and short descriptions not being translated
  * snapshots: Move manual page link to the index page
  * snapshots: Fix tests broken by UI changes
  * language: Fix tests broken by recent feature
  * tests: Improve waiting for installation and configuration
  * Fix tests for firstboot, users and groups
  * tests: snapshots: Remove find_by_value usages
  * test: sharing: Fix tests that check text in English
  * tor: Make tests independent of language
  * tests: Recover from server restart during installation
  * tests: Fix tests depending on language being English
  * tests: Fix delete_user fixture
  * UI: Fix progress bar not appearing
  * snapshots: Fix for permissions issue when updating configuration

  [ Shubham Agarwal ]
  * snapper: enable/diable apt snapshots

 -- James Valleroy <jvalleroy@mailbox.org>  Mon, 09 Apr 2018 19:34:05 -0400

plinth (0.26.0) unstable; urgency=high

  [ 关羽 ]
  * Translated using Weblate (Chinese (Simplified))

  [ Igor ]
  * Translated using Weblate (Russian)

  [ Pavel Borecki ]
  * Translated using Weblate (Czech)

  [ Dietmar ]
  * Translated using Weblate (German)

  [ anonymous ]
  * Translated using Weblate (German)

  [ Allan Nordhøy ]
  * Translated using Weblate (Norwegian Bokmål)

  [ Joseph Nuthalapati ]
  * snapshots: Update description
  * searx: Rewrite url from /searx to /searx/
  * manual: Link to manual from each service
  * manual: Fix manual page links for tor and power templates

  [ Petter Reinholdtsen ]
  * Translated using Weblate (Norwegian Bokmål)

  [ Robert Martinez ]
  * Translated using Weblate (German)

  [ Sunil Mohan Adapa ]
  * Workaround security issues in django-axes
  * ssh, avahi, apache: Fix default value for setup arguments
  * ssh: Add comment about regenerating SSH keys
  * apache: Only regenerate snake oil cert when needed
  * apache: Explicitly enable the latest version of PHP module
  * apache: Increase module version number to fix php7.2

  [ danielwine ]
  * Translated using Weblate (Hungarian)

  [ Luis A. Arizmendi ]
  * Translated using Weblate (Spanish)

  [ Sciumedanglisc ]
  * Translated using Weblate (Italian)

  [ Johannes Keyser ]
  * Translated using Weblate (German)

  [ James Valleroy ]
  * Update doc-base for current html manual file

 -- James Valleroy <jvalleroy@mailbox.org>  Mon, 26 Mar 2018 20:18:57 -0400

plinth (0.25.0) unstable; urgency=medium

  [ Pavel Borecki ]
  * Translated using Weblate (Czech)

  [ danielwine ]
  * Translated using Weblate (Hungarian)

  [ Allan Nordhøy ]
  * Translated using Weblate (Norwegian Bokmål)

  [ Luis A. Arizmendi ]
  * Translated using Weblate (Spanish)

  [ Joseph Nuthalapati ]
  * coquelicot: Rename Plinth to FreedomBox in license headers
  * functional-tests: Merge plinth-tester into plinth
  * searx: Add basic functional tests
  * snapshots: Refactoring and indentation changes
  * Translated using Weblate (Telugu)
  * ttrss: update client apps
  * sharing: Update description
  * sharing: CSS styling fixes and text changes

  [ James Valleroy ]
  * infinoted: Always check ownership of cert files in setup

  [ Алексей Докучаев ]
  * Translated using Weblate (Russian)

  [ Igor ]
  * Translated using Weblate (Russian)

  [ Sunil Mohan Adapa ]
  * doc: Fix generation of HTML fragment
  * users: Generalize styling for multi-select widget
  * sharing: Finish implementation
  * sharing: Add functional tests
  * Support Django 2.0

  [ Shubham Agarwal ]
  * snapshots: Add submenu section in UI

  [ Prachi ]
  * sharing: Add app to share disk folders using various protocols

 -- James Valleroy <jvalleroy@mailbox.org>  Mon, 12 Mar 2018 18:40:31 -0400

plinth (0.24.0) unstable; urgency=medium

  [ Joseph Nuthalapati ]
  * Add file-sharing application Coquelicot to FreedomBox
  * Translated using Weblate (Telugu)
  * mediawiki: Allow shortcut to be publicly visible on front page
  * clients: Add and correct Client Apps
  * api: fix icon_url
  * searx: New app for Searx metasearch engine

  [ Pavel Borecki ]
  * Translated using Weblate (Czech)

  [ Allan Nordhøy ]
  * Translated using Weblate (Chinese (Simplified))
  * Translated using Weblate (Norwegian Bokmål)

  [ Sunil Mohan Adapa ]
  * Rename Plinth to FreedomBox in various places
  * debian: Update copyright to FreedomBox Authors
  * setup.py: Update website to freedombox.org
  * Add locale for Hungarian (hu)
  * locale: Update the language selection form
  * config: Remove language selection from config page
  * Don't use async for method parameters
  * searx: Increase the secret key length to 64 bytes

  [ danielwine ]
  * Translated using Weblate (Hungarian)

  [ Sai Kiran Naragam ]
  * locale: Anonymous users can set preferred language
  * locale: Adds preferred language for logged in user

  [ Luis A. Arizmendi ]
  * Translated using Weblate (Spanish)

  [ Johannes Keyser ]
  * Translated using Weblate (German)
  * matrixsynapse: Fix mail attribute for ldap login

 -- James Valleroy <jvalleroy@mailbox.org>  Mon, 26 Feb 2018 18:22:23 +0100

plinth (0.23.0) unstable; urgency=medium

  [ Sunil Mohan Adapa ]
  * Fetch latest manual from wiki
  * Translated using Weblate (Telugu)
  * snapshot: Enable Delete All only with non-default snapshots

  [ Joseph Nuthalapati ]
  * jsxc: consistent url format
  * Translated using Weblate (Telugu)
  * sso: Increase timeout to 60 minutes
  * YAPF formatting for actions/auth_pubtkt
  * transmission: Add .png logo
  * snapshot: Delete All should skip currently active snapshot
  * config: Move the method get_hostname to __init__.py
  * snapshots: Refactoring and text changes
  * snapshots: Increment version to 2

  [ drashti kaushik ]
  * Translated using Weblate (Gujarati)

  [ uday17 ]
  * Translated using Weblate (Telugu)

  [ Sandeepbasva ]
  * Translated using Weblate (Telugu)

  [ kotibannu541 ]
  * Translated using Weblate (Telugu)

  [ Arshadashu ]
  * Translated using Weblate (Telugu)

  [ Nikhil Sankesa ]
  * Translated using Weblate (Telugu)

  [ sandeepgurram ]
  * Translated using Weblate (Telugu)

  [ prudhvi ]
  * Translated using Weblate (Telugu)

  [ chilumula vamshi krishna ]
  * Translated using Weblate (Telugu)

  [ pranava pari ]
  * Translated using Weblate (Telugu)

  [ Nikhil501 ]
  * Translated using Weblate (Telugu)

  [ Michal Čihař ]
  * Translated using Weblate (Telugu)

  [ Johannes Keyser ]
  * Translated using Weblate (German)

  [ anil kukmar soma ]
  * Translated using Weblate (Telugu)

  [ Pavel Borecki ]
  * Translated using Weblate (Czech)

  [ Vikas Singh ]
  * Font: Change Helvetica to Lato
  * theme: Update CSS to use Lato font

  [ Aakanksha Saini ]
  * Snapper: Modify configurations to reduce disk usage

  [ James Valleroy ]
  * Add fonts-lato as dependency
  * Update translation strings
  * Add lintian override for symlink to Lato font file

 -- James Valleroy <jvalleroy@mailbox.org>  Mon, 12 Feb 2018 19:17:31 -0500

plinth (0.22.0) unstable; urgency=medium

  [ Drashti Kaushik ]
  * Translated using Weblate (Gujarati)
  * Translated using Weblate (Hindi)

  [ Igor ]
  * Translated using Weblate (Russian)

  [ Ikmaak ]
  * Translated using Weblate (Dutch)

  [ Joseph Nuthalapati ]
  * Translated using Weblate (Telugu)
  * ci: Replace CircleCI configuration with GitLab CI configuration
  * firstboot: Fix caching issue in collecting first_boot steps
  * HACKING: Commands to run a single test method, class or module
  * first_setup: UX improvements for the first setup page
  * matrix-synapse: Fix YAML format issues.

  [ Pavel Borecki ]
  * Translated using Weblate (Czech)

  [ Sunil Mohan Adapa ]
  * Add locale for Ukrainian (uk)
  * ci: Update badge to use Gitlab CI instead of Circle CI
  * Update Github URLs with Salsa URLs
  * tor: Ensure that is-enabled status is show properly

  [ Vikas Singh ]
  * actions: Allow not printing error when an action fails

 -- Sunil Mohan Adapa <sunil@medhas.org>  Tue, 30 Jan 2018 14:41:25 +0530

plinth (0.21.0) unstable; urgency=medium

  [ Aakanksha Saini ]
  * navigation bar: change label 'Configuration' to 'System'
  * storage: Removed beta warning for expanding partition
  * groups: Consistent listing of groups
  * syncthing: Restrict administration to users in group syncthing

  [ Allan Nordhøy ]
  * Spelling: configuration, log in, wiki

  [ Johannes Keyser ]
  * doc: update HACKING, CONTRIBUTING and INSTALL information
  * help: Show menu on smaller screens also

  [ Joseph Nuthalapati ]
  * Complete some of the pending changing in renaming some files to .md

  [ Shubham Agarwal ]
  * diagnostics: Enable button when enabled but not running

  [ Sunil Mohan Adapa ]
  * openvpn: Upgrade to the new Debian way
  * Add explicit dependency on e2fsprogs (Closes: #887223).

 -- James Valleroy <jvalleroy@mailbox.org>  Mon, 15 Jan 2018 15:07:03 -0500

plinth (0.20.0) unstable; urgency=high

  [ James Valleroy ]
  * bind: Rework getting and changing config
  * bind: Don't use forwarders by default

  [ Johannes Keyser ]
  * ejabberd: Remove redundant button Client Apps
  * ejabberd: Minor description cleanups

  [ Joseph Nuthalpati ]
  * mediawiki: Add wiki application

  [ Sunil Mohan Adapa ]
  * users: Make sure first run actually works
  * bind: Add information about current utility
  * storage: Make tests run on special filesystems

 -- James Valleroy <jvalleroy@mailbox.org>  Mon, 01 Jan 2018 15:04:02 -0500

plinth (0.19.0) unstable; urgency=medium

  [ James Valleroy ]
  * users: Use own copy of ldapscripts config
  * users: Handle upgrade for ldapscripts config
  * vagrant: Avoid debconf prompts while provisioning
  * Bump standards version, no changes needed

  [ John McCann ]
  * ejabberd: Use dynamic reload after enabling/disabling MAM

  [ Joseph Nuthalapati ]
  * Add framework for user groups per application
  * groups: User permissions for access to apps based on LDAP groups
  * Fixes for user groups
  * Fix failing root tests
  * Suppress unnecessary logging in cfg tests
  * users: tests: restore previous value of restricted access
  * snapshots: Button to delete all snapshots
  * snapshots: Minor refactoring
  * manual: Make manual available as a PDF download
  * manual: Download can serve either pdf or pdf.gz file

  [ Sunil Mohan Adapa ]
  * Update yapf configuration for simplicity
  * Update HACKING file about coding standard tools
  * clients: Minor styling fixes
  * clients: Update icons to be 32x32 consistently
  * api: Update for clarity (API breaking change)
  * clients: Cleanup framework
  * clients: Update all manifest due to use updated framework
  * users: Add a note about using separate first setup action
  * help: Don't uncompress the PDF manual

  [ Hanisha P ]
  * minetest: Show domain information for users to connect to minetest
  * Option to enable/disble automatic timeline snapshots

 -- James Valleroy <jvalleroy@mailbox.org>  Mon, 18 Dec 2017 17:16:58 -0500

plinth (0.18.1) unstable; urgency=high

  * Re-upload with higher urgency (to unblock django-axes 3.0.3).

 -- James Valleroy <jvalleroy@mailbox.org>  Mon, 04 Dec 2017 23:10:37 -0500

plinth (0.18.0) unstable; urgency=low

  [ James Valleroy ]
  * Add shadowsocks client with socks5 proxy.

  [ Joseph Nuthalapati ]
  * config: Avoid sending domain_added signal for empty domain.
  * Override monkey-patched LoginView from django-axes 3.0.3.
  * Make Plinth depend on django-axes 3.0.3 or later.
  * sso: Fixes for regressions after adding captcha and axes.
  * sso: Fix conflict between urls of sso and captcha.
  * transmission: Fix sso not being enabled.
  * Add client information for Matrix Synapse and Syncthing.
  * Add icons for desktop applications and Apple App store.

  [ Prachi Srivastava ]
  * avahi: Add service for freedombox discovery.
  * Add fields to the api response.
  * Add client information for modules.

  [ Sunil Mohan Adapa ]
  * shadowsocks: Add more ciphers.
  * service: Add missing restart action.
  * avahi: Update FreedomBox service file.

  [ Hritesh Gurnani ]
  * Reduce OS icons size for clients.

 -- James Valleroy <jvalleroy@mailbox.org>  Mon, 04 Dec 2017 20:14:41 -0500

plinth (0.17.0) unstable; urgency=medium

  [ Joseph Nuthalapati ]
  * transmission: Enable Single Sign On.
  * cockpit: Add short description to frontpage shortcut.

  [ Allan Nordhøy ]
  * fail2ban: Spelling "Fail2ban" and sentence structure.

  [ Ravi Bolla ]
  * config: Refactor config.py into views and form.

  [ James Valleroy ]
  * Removed old changelog.

 -- James Valleroy <jvalleroy@mailbox.org>  Mon, 20 Nov 2017 18:43:17 -0500

plinth (0.16.0) unstable; urgency=medium

  [ Federico Ceratto ]
  * Switched to native package.

 -- James Valleroy <jvalleroy@mailbox.org>  Mon, 06 Nov 2017 20:51:58 -0500

plinth (0.15.3+ds-1) unstable; urgency=high

  [ James Valleroy ]
  * Switch from gir1.2-networkmanager-1.0 to gir1.2-nm-1.0 (Closes: #862758).
    Thanks to Michael Biebl.
  * Bump standards version to 4.1.1.
  * New upstream version 0.15.3 (Closes: #877371).
  * Add patch to skip letsencrypt tests that require root privileges.
  * Cleanup disks module (renamed to storage).
  * Add patch with workaround for login issues.
  * Add myself to uploaders.

  [ Sunil Mohan Adapa ]
  * Break older version of freedombox-setup (<< 0.11~)
  * Bump Django version to 1.11

  [ Joseph Nuthalapati ]
  * Add new dependencies - axes and captcha

 -- James Valleroy <jvalleroy@mailbox.org>  Sat, 21 Oct 2017 14:14:00 -0400

plinth (0.15.2+ds-1) unstable; urgency=medium

  [ James Valleroy ]
  * Cleanup config for removed modules (Closes: #876627).
  * New upstream version 0.15.2 (Closes: #876640).
  * Add python3-configobj depend.

 -- Federico Ceratto <federico@debian.org>  Mon, 25 Sep 2017 15:03:35 +0100

plinth (0.15.1+ds-1) unstable; urgency=medium

  [ James Valleroy ]
  * Sort dependency list for essential modules (Closes: #872541).
  * Bump standards version to 4.0.1.

  [ Federico Ceratto ]
  * New upstream version 0.15.1

 -- Federico Ceratto <federico@debian.org>  Sat, 23 Sep 2017 11:35:41 +0100

plinth (0.14.0+ds-1) unstable; urgency=medium

  [ James Valleroy ]
  * New upstream version 0.14.0.
  * Refresh patches.

 -- Sunil Mohan Adapa <sunil@medhas.org>  Thu, 20 Apr 2017 19:48:03 +0530

plinth (0.13.1+ds-1) unstable; urgency=medium

  [ James Valleroy ]
  * Disable shaarli module, package removed from Debian.
  * New upstream version 0.13.1.
  * Update paths for jsxc symlinks.
  * Remove configuration for obsolete xmpp module.

 -- Federico Ceratto <federico@debian.org>  Sun, 22 Jan 2017 21:48:59 +0000

plinth (0.12.0+ds-1) unstable; urgency=medium

  [ James Valleroy ]
  * Exclude new symlink in upstream source.
  * New upstream version 0.12.0.
  * Remove patches that have been merged upstream.
  * Rearrange copyright file with more general license at the top.
  * Move plinth into web section.
  * Update symlinks for jsxc 3.0.0.

 -- Federico Ceratto <federico@debian.org>  Sat, 10 Dec 2016 18:42:29 +0100

plinth (0.11.0+ds-1) unstable; urgency=medium

  [ James Valleroy ]
  * New upstream version 0.11.0.
  * Replace python3-yaml dependency with python3-ruamel.yaml.
  * Add python3-apt dependency.
  * Add patch to fix permissions and use new setup command (Closes: #837206).
  * Add patch to include xmpp module static files in build.
  * Add links for jsxc static files. Workaround for #838183.
  * Remove symlinks from source package.

  [ Sunil Mohan Adapa ]
  * Automatically add essential packages to depends (Closes: #837332).

 -- Federico Ceratto <federico@debian.org>  Mon, 26 Sep 2016 14:52:36 +0100

plinth (0.10.0-1) unstable; urgency=medium

  [ James Valleroy ]
  * New upstream version 0.10.0.
  * Bump minimum required python3-django to 1.10.

 -- Federico Ceratto <federico@debian.org>  Sun, 21 Aug 2016 13:07:54 +0100

plinth (0.9.4-2) unstable; urgency=medium

  [ James Valleroy ]
  * Add breaks/replaces on freedombox-setup << 0.9.2~ (Closes: #829743).

 -- Federico Ceratto <federico@debian.org>  Sat, 16 Jul 2016 14:55:37 +0100

plinth (0.9.4-1) unstable; urgency=medium

  [ James Valleroy ]
  * New upstream version 0.9.4.
  * Remove init script override. Init script was removed from upstream.
  * Drop packagekit dependency. No longer required by upstream.
  * Drop gir1.2-packagekitglib-1.0 depend and build-depend.

 -- Federico Ceratto <federico@debian.org>  Fri, 24 Jun 2016 22:02:54 +0100

plinth (0.9.2-1) unstable; urgency=medium

  [ James Valleroy ]
  * New upstream version 0.9.2.

  [ Petter Reinholdtsen ]
  * Added d/gbp.conf to enforce the user of pristine-tar.
  * Adjusted d/copyright to make sure license names are unique.  Thanks lintian.
  * Updated Standards-Version from 3.9.6 to 3.9.8.

 -- Petter Reinholdtsen <pere@debian.org>  Wed, 25 May 2016 07:16:08 +0000

plinth (0.9.1-1) unstable; urgency=low

  [ James Valleroy ]
  * New upstream version 0.9.1.
  * Add python3-requests as dependency and build-dep.

 -- Federico Ceratto <federico@debian.org>  Sat, 02 Apr 2016 16:53:42 +0100

plinth (0.8.2-1) unstable; urgency=low

  [ James Valleroy ]
  * New upstream version 0.8.2.

 -- Federico Ceratto <federico@debian.org>  Fri, 26 Feb 2016 19:51:37 +0000

plinth (0.8.1-1) unstable; urgency=low

  [ James Valleroy ]
  * Skip filter-pristine-tar step for new upstream.
  * New upstream version 0.8.1.
  * Add docbook-utils as build dependency.
  * Add packagekit as dependency.

 -- Federico Ceratto <federico@debian.org>  Tue, 16 Feb 2016 18:38:53 +0000

plinth (0.7.2-1) unstable; urgency=low

  [ James Valleroy ]
  * New upstream version 0.7.2.
  * Remove patch to enable javascript-common, fixed upstream.

 -- Federico Ceratto <federico@debian.org>  Fri, 25 Dec 2015 13:47:03 +0000

plinth (0.7.1-1) unstable; urgency=low

  [ James Valleroy ]
  * New upstream version 0.7.1.
  * Remove patch to fix config test, fixed upstream.
  * Refresh patch.
  * Add gettext as build dependency.
  * Disable restore module, node-restore package not available in Debian yet.

  [ Sunil Mohan Adapa ]
  * Remove Django HTMLParser workaround as it is no longer need.
  * Add javascript-common as dependency as we are enabling it during setup.

  * Update package description (Closes: #804753)

 -- Federico Ceratto <federico@debian.org>  Sat, 12 Dec 2015 15:12:48 +0000

plinth (0.6-1) unstable; urgency=low

  [ Nick Daly ]
  * Uploaded new version.

  [ James Valleroy ]
  * New upstream version 0.6.
  * Drop obsolete documentation patch.
  * Add dblatex and xmlto as build dependencies, for manual. Drop pandoc.
  * Add network-manager, ppp, pppoe, and python3-psutil as dependencies.
  * Remove old TODO from docs.
  * Add patch to workaround django 1.7 issue with python 3.5.
  * Add patch to fix failing plinth config test.
  * Add gir1.2-networkmanager-1.0 and python3-psutil also as build-depends.
  * Cleanup installation documenation.

 -- Nick Daly <Nick.M.Daly@gmail.com>  Fri, 16 Oct 2015 22:57:10 -0500

plinth (0.5-1) unstable; urgency=low

  [ Nick Daly ]
  * Package new upstream version 0.5.

  [ James Valleroy ]
  * Add augeas-tools, gir1.2-glib-2.0, gir1.2-networkmanager-1.0, ldapscripts,
    python3-augeas, and python3-django-stronghold as dependencies.
  * Disable "packages" module when upgrading.
  * Remove patches for python-networkmanager (obsolete) and ikiwiki
    (upstreamed).
  * Add patch to skip privileged actions test while building.
  * Add some build-depends needed for tests.

  [ James Valleroy ]
  * New upstream version 0.4.5.
  * Remove patch that has been upstreamed.
  * Add new patch to remove python-networkmanager dependency, because
    python3-networkmanager package is not available in Debian yet. The networks
    module is disabled for now.
  * Enable systemd service file.
  * Add new patch to enable javascript-common apache conf in plinth setup.
  * Add new patch to require ikiwiki module to install some of ikiwiki's
    recommends that are needed for compiling wikis.

  [ Sunil Mohan Adapa ]
  * Add python3-yaml as dependency.
  * Add lintian override for extra apache configuration.
  * Update Debian copyright file.

 -- Nick Daly <Nick.M.Daly@gmail.com>  Sun, 02 Aug 2015 17:14:50 -0500

plinth (0.4.4-1) unstable; urgency=low

  [ Sunil Mohan Adapa ]
  * New upstream version 0.4.4.  Closes: #769328, #755619, #765916,
    #768666, #737456, #741919.
  * Update dependencies as per upstream changes.
  * Require Django 1.7 reflecting upstream changes.
  * Remove patches that have been upstreamed.
  * Update standards version to 3.9.6.
  * Properly remove obsolete module configuration.
  * Remove upstream install documentation.

 -- Bdale Garbee <bdale@gag.com>  Tue, 13 Jan 2015 22:25:07 +1300

plinth (0.4.1-1) unstable; urgency=low

  [ Sunil Mohan Adapa ]
  * New upstream version 0.4.1.
  * Remove install override which is no longer required. Upstream
    does not contain images with executable permissions anymore.
  * Remove patch for changing paths which is no longer necessary.
  * Change upstream URLs to point to github.com/freedombox.
  * Update license information. Remove information about files no
    longer present in upstream.
  * Remove link to configuration file no longer necessary due to
    upstream changes.
  * Remove debian/clean no longer necessary.
  * Build package as Python 3 package. Upstream migrated to Python 3.
  * Fix issue with cleaning the package after build.

 -- Petter Reinholdtsen <pere@debian.org>  Sun, 02 Nov 2014 17:20:26 +0000

plinth (0.3.2.0.git.20140829-1) unstable; urgency=high

  * Updated to new git version from Nick Daly based on commit
    250b0100aab236fcf9dfa65eccf656fe037f9422.
    - Fixes broken web pages (Closes: #754117).
  * Updated patch program-paths.diff to include actions_dir setting,
    and drop now obsolete patch actions-path.diff.

 -- Petter Reinholdtsen <pere@debian.org>  Sat, 30 Aug 2014 08:26:06 +0200

plinth (0.3.2.0.git.20140621-1) unstable; urgency=medium

  * Updated to new git version from Nick Daly based on commit
    af08066cafefb5d10304b7d8b22ed1f18c4df6d0.
    - Drop now obsolete patch drop-firewalld-services.diff.

 -- Petter Reinholdtsen <pere@debian.org>  Sat, 21 Jun 2014 20:39:30 +0200

plinth (0.3.2.0.git.20140614-3) unstable; urgency=medium

  * Add libjs-twitter-bootstrap as binary dependency in addition to
    being a build dependency.

 -- Petter Reinholdtsen <pere@debian.org>  Sun, 15 Jun 2014 23:38:57 +0200

plinth (0.3.2.0.git.20140614-2) unstable; urgency=low

  * Update dependencies, drop python-cheetah and python-simplejson,
    which are no longer used, and add python-bootstrapform needed to
    show the first page.

 -- Petter Reinholdtsen <pere@debian.org>  Sat, 14 Jun 2014 08:51:34 +0200

plinth (0.3.2.0.git.20140614-1) unstable; urgency=low

  * Updated to new git version from Nick Daly based on commit
    a01ef055beab017fcd77ca9da7cab6fe01eeffbe.
  * Add build-depend on libjs-twitter-bootstrap, now needed to
    build documentation.
  * Add new patch drop-firewalld-services.diff to remove firewalld
    service definitions now available in firewalld version 0.3.10-1
    (Closes: #750927).

 -- Petter Reinholdtsen <pere@debian.org>  Sat, 14 Jun 2014 00:30:42 +0200

plinth (0.3.2.0.git.20140504-2) unstable; urgency=low

  * Drop python-contract dependency.  It is not used any more.
  * Add python-django as binary dependency on request from Nick Daly.

 -- Petter Reinholdtsen <pere@debian.org>  Mon, 05 May 2014 13:27:27 +0200

plinth (0.3.2.0.git.20140504-1) unstable; urgency=low

  * Updated to new git version from Nick Daly based on commit
    d7a323512073cea9e4ee5a1cd91870a9f04959a6.
    - Move firewall setup from freedombox-setup to plinth.
  * Add Sunil and Nick as uploaders.

 -- Petter Reinholdtsen <pere@debian.org>  Sun, 04 May 2014 09:53:25 +0200

plinth (0.3.1.git.20140327-1) unstable; urgency=low

  * New upstream version 0.3.1.git.20140327.

 -- Petter Reinholdtsen <pere@debian.org>  Thu, 27 Mar 2014 10:29:36 +0100

plinth (0.3.1.git.20140304-1) unstable; urgency=low

  * Add sudo as a run time dependency, to make sure the privileged
    commands work.
  * Update Standards-Version from 3.9.4 to 3.9.5.  No changes needed.
  * Create plinth user with /var/lib/plinth as home directory, to keep
    lintian happy.

 -- Petter Reinholdtsen <pere@debian.org>  Sat, 08 Mar 2014 22:25:32 +0100

plinth (0.3.0.0.git.20131229-1) unstable; urgency=low

  * Updated to new git version from Nick Daly based on commit
    cb9ca1b86c7b7440e87b6d5b65ab6ccf51f760cf .
    - Remove patch correct-issue-tracker.diff now included upstream.
    - Updated patches actions-path.diff and program-paths.diff to match
      changes done upstream.
  * Updated copyright file with more details using the new upstream
    LICENSES file.

 -- Petter Reinholdtsen <pere@debian.org>  Sun, 29 Dec 2013 16:06:53 +0100

plinth (0.3.0.0.git.20131117-1) unstable; urgency=low

  * Updated to new git version from Nick Daly based on commit
    7f3b1a62c81f760da465497030b68d77139406d7.
    - Add new dependencies libjs-jquery and libjs-modernizr to plinth.
      Patch from James Valleroy.
    - Add new dependencies on python-passlib (>= 1.6.1) and python-bcrypt.
  * Remove now obsolete disable-override-config patch
  * Updated program-paths.diff patch to match new upstream source.
  * Add new patch actions-path.diff to use correct path to actions scripts.
  * Add new patch correct-issue-tracker.diff to use correct URL to current
    upstream github repository.

 -- Petter Reinholdtsen <pere@debian.org>  Sun, 17 Nov 2013 13:07:21 +0100

plinth (0.3.0.0.git.20131101-2) unstable; urgency=low

  * Rewrite config to get plinth starting out of the box.  New patches
    program-paths and disable-override-config.

 -- Petter Reinholdtsen <pere@debian.org>  Sat, 02 Nov 2013 07:54:37 +0100

plinth (0.3.0.0.git.20131101-1) unstable; urgency=low

  * Updated to new git version from Nick Daly based on commit
    b9b4e0a2ec21edc1b1f73cffc905463a96c18f25.
  * Drop patch install-actions-lib made obsolete by latest upstream
    changes.
  * Depend on pandoc-data | pandoc (<= 1.11.1-3) to make sure
    documentation can be built with the latest pandoc package in
    unstable.

 -- Petter Reinholdtsen <pere@debian.org>  Fri, 01 Nov 2013 13:14:41 +0100

plinth (0.3.0.0.git.20131028-1) unstable; urgency=low

  * Updated to new git version from Nick Daly based on commit
    0296a1a99cb1ad0a21729ea37fd53e171ee60614.
    - Drops local copies of javascript libraries also available from
      Debian packages.
  * Add new dependency python-contract needed by new upstream version.
  * Reduce the versioned python-withsqlite dependency from
    0.0.0~git.20130929-1 to 0.0.0~git.20130929, to also accept the
    0.0.0~git.20130929-1~pere.0 version currently available from the
    non-debian repo.
  * New patch install-actions-lib to fix install target (Upstream
    issue #41).

 -- Petter Reinholdtsen <pere@debian.org>  Wed, 30 Oct 2013 22:25:25 +0100

plinth (0.3.0.0.git.20131010-1) unstable; urgency=low

  * Updated to new git version from Nick Daly based on
    commit 5ec749af8e5cb2480556e6926e239972ac890b4c
  * Dropped patch debpathes now merged upstream.
  * Changed depend on python-withsqlite to (>= 0.0.0~git.20130929-1),
    making sure a version with support for more than one table in
    one sqlite file is available.

 -- Petter Reinholdtsen <pere@debian.org>  Thu, 10 Oct 2013 22:51:34 +0200

plinth (0.0.0~git.20130928-1) unstable; urgency=low

  * Updated to new git version from Nick Daly.
  * Drop patches keep-vendor-dir.diff, handle-unknown-users.diff,
    sudo-not-exmachina.diff and app-owncloud.diff now merged upstream.
  * Drop workaround for keep-vendor-dir.diff from rules file.

 -- Petter Reinholdtsen <pere@debian.org>  Sat, 28 Sep 2013 22:55:36 +0200

plinth (0.0.0~git.20130925-2) unstable; urgency=low

  * Depend on python-withsqlite (>= 0.0.0~git.20130915-2) to make sure a
    version with support for the check_same_thread constructor option is
    available.
  * New patch handle-unknown-users.diff to make sure unknown users
    are handled exactly like incorrect passwords when login fail.
  * New patch app-owncloud.diff to add owncloud support to Plinth.
  * Adjusted rules to make sure actions/* scripts are executable.

 -- Petter Reinholdtsen <pere@debian.org>  Fri, 27 Sep 2013 09:06:38 +0200

plinth (0.0.0~git.20130925-1) unstable; urgency=low

  [ Tzafrir Cohen ]
  * Initial release. (Closes: #722093)

  [ Petter Reinholdtsen ]
  * New patch keep-vendor-dir.diff to avoid removing directories that
    should survive the clean Makefile target.
  * Add workaround in rules addressing the problem caused by
    keep-vendor-dir.diff being applied after 'make clean' is executed.
  * New patch sudo-not-exmachina.diff to drop the exmachina dependency,
    and adjust binary dependencies and the debpathes patch to cope with
    this.  Drop dependency on augeas-tools, no longer used with this
    patch.
  * Set priority to optional, as the package do not conflict with anything.

 -- Petter Reinholdtsen <pere@debian.org>  Thu, 26 Sep 2013 09:14:54 +0200<|MERGE_RESOLUTION|>--- conflicted
+++ resolved
@@ -1,10 +1,3 @@
-<<<<<<< HEAD
-freedombox (21.14.1~bpo11+1) bullseye-backports; urgency=medium
-
-  * Rebuild for bullseye-backports.
-
- -- James Valleroy <jvalleroy@mailbox.org>  Sat, 27 Nov 2021 09:10:54 -0500
-=======
 freedombox (21.15) unstable; urgency=medium
 
   [ trendspotter ]
@@ -70,7 +63,12 @@
   * Translated using Weblate (German)
 
  -- James Valleroy <jvalleroy@mailbox.org>  Mon, 06 Dec 2021 18:51:28 -0500
->>>>>>> 555f68e9
+
+freedombox (21.14.1~bpo11+1) bullseye-backports; urgency=medium
+
+  * Rebuild for bullseye-backports.
+
+ -- James Valleroy <jvalleroy@mailbox.org>  Sat, 27 Nov 2021 09:10:54 -0500
 
 freedombox (21.14.1) unstable; urgency=high
 
