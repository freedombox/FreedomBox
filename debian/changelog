--- conflicted
+++ resolved
@@ -1,10 +1,3 @@
-<<<<<<< HEAD
-plinth (20.1~bpo10+1) buster-backports; urgency=medium
-
-  * Rebuild for buster-backports.
-
- -- James Valleroy <jvalleroy@mailbox.org>  Thu, 30 Jan 2020 07:15:23 -0500
-=======
 plinth (20.2) unstable; urgency=medium
 
   [ Veiko Aasa ]
@@ -70,7 +63,12 @@
   * Translated using Weblate (Swedish)
 
  -- James Valleroy <jvalleroy@mailbox.org>  Mon, 10 Feb 2020 19:22:55 -0500
->>>>>>> 8f635908
+
+plinth (20.1~bpo10+1) buster-backports; urgency=medium
+
+  * Rebuild for buster-backports.
+
+ -- James Valleroy <jvalleroy@mailbox.org>  Thu, 30 Jan 2020 07:15:23 -0500
 
 plinth (20.1) unstable; urgency=medium
 
