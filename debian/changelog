<<<<<<< HEAD
freedombox (22.10~bpo11+1) bullseye-backports; urgency=medium

  * Rebuild for bullseye-backports.

 -- James Valleroy <jvalleroy@mailbox.org>  Fri, 29 Apr 2022 07:06:04 -0400
=======
freedombox (22.11) unstable; urgency=medium

  [ Veiko Aasa ]
  * samba: Fix functional tests when user is not logged in at start

  [ Nikita Epifanov ]
  * Translated using Weblate (Russian)

  [ Benedek Nagy ]
  * transmission: Improve description
  * mediawiki: Check if admin password is at least 10 characters long

  [ Petter Reinholdtsen ]
  * Translated using Weblate (Norwegian Bokmål)

  [ Joseph Nuthalapati ]
  * tests: functional: Get rid of dependency on xvfb
  * HACKING: Improve documentation on how to run tests

  [ Sunil Mohan Adapa ]
  * container: Show executed commands when setting up/running tests
  * email: Fix userdb lookups with LDAP
  * mediawiki: Handle password rejection from MediaWiki
  * matrixsynapse: Allow new dependencies to be installed from backports

  [ Andrij Mizyk ]
  * Translated using Weblate (Ukrainian)

  [ 109247019824 ]
  * Translated using Weblate (Bulgarian)
  * Translated using Weblate (Bulgarian)

  [ Coucouf ]
  * Translated using Weblate (French)

  [ ikmaak ]
  * Translated using Weblate (Danish)
  * Translated using Weblate (Polish)
  * Translated using Weblate (Ukrainian)
  * Translated using Weblate (Hungarian)

  [ James Valleroy ]
  * locale: Update translation strings
  * doc: Fetch latest manual

 -- James Valleroy <jvalleroy@mailbox.org>  Mon, 09 May 2022 22:36:05 -0400
>>>>>>> b8ea8819

freedombox (22.10) unstable; urgency=medium

  [ Nikita Epifanov ]
  * Translated using Weblate (Russian)

  [ Burak Yavuz ]
  * Translated using Weblate (Turkish)

  [ Luna Jernberg ]
  * Translated using Weblate (Swedish)

  [ Jiří Podhorecký ]
  * Translated using Weblate (Czech)

  [ 109247019824 ]
  * Translated using Weblate (Bulgarian)

  [ Giannis ]
  * Translated using Weblate (Greek)

  [ Benedek Nagy ]
  * sharing: put file path between quotation marks

  [ Sunil Mohan Adapa ]
  * sharing: Allow double quotes in path strings

  [ ikmaak ]
  * Translated using Weblate (German)
  * Translated using Weblate (Dutch)

  [ James Valleroy ]
  * doc: Fetch latest manual

 -- James Valleroy <jvalleroy@mailbox.org>  Mon, 25 Apr 2022 20:47:52 -0400

freedombox (22.9~bpo11+1) bullseye-backports; urgency=medium

  * Rebuild for bullseye-backports.

 -- James Valleroy <jvalleroy@mailbox.org>  Fri, 15 Apr 2022 07:29:23 -0400

freedombox (22.9) unstable; urgency=medium

  [ abidin toumi ]
  * Added translation using Weblate (Arabic)
  * Translated using Weblate (Arabic)

  [ ikmaak ]
  * Translated using Weblate (German)
  * Translated using Weblate (Dutch)

  [ Oğuz Ersen ]
  * Translated using Weblate (Turkish)

  [ Jiří Podhorecký ]
  * Translated using Weblate (Czech)

  [ Benedek Nagy ]
  * Translated using Weblate (Hungarian)
  * plinth: Add forum to footer

  [ 109247019824 ]
  * Translated using Weblate (Bulgarian)

  [ Coucouf ]
  * Translated using Weblate (French)

  [ Paul Lettich ]
  * Translated using Weblate (German)

  [ James Valleroy ]
  * package: Add package expressions
  * package: Use package expressions in Packages component
  * package: Fail diagnostic when not able to resolve
  * minetest: Allow alternate name for 3d armor mod
  * package: Fix comment and type annotations
  * upgrades: Use python3-typing-extensions from bullseye-backports
  * upgrades: Split Explanation line
  * locale: Update translation strings
  * doc: Fetch latest manual

  [ Sunil Mohan Adapa ]
  * package: Update package expression API and fix regressions

  [ Aurélien Couderc ]
  * Fix description of the validation rule for calibre library names so it
    actually matches the pattern

 -- James Valleroy <jvalleroy@mailbox.org>  Mon, 11 Apr 2022 20:29:12 -0400

freedombox (22.8~bpo11+1) bullseye-backports; urgency=medium

  * Rebuild for bullseye-backports.

 -- James Valleroy <jvalleroy@mailbox.org>  Thu, 31 Mar 2022 12:11:26 -0400

freedombox (22.8) unstable; urgency=medium

  [ Coucouf ]
  * Translated using Weblate (French)

  [ Павел Протасов ]
  * Translated using Weblate (Russian)

  [ Nikita Epifanov ]
  * Translated using Weblate (Russian)

  [ Benedek Nagy ]
  * ikiwiki: add packages that are necessary for apt-get install
  * calibre: explain correct name format for new library

  [ Ma Yong ]
  * Translated using Weblate (Chinese (Simplified))
  * Translated using Weblate (Chinese (Simplified))

  [ Eric ]
  * Translated using Weblate (Chinese (Simplified))

  [ James Valleroy ]
  * upgrades: Allow backports from src:freedombox
  * locale: Update translation strings
  * doc: Fetch latest manual

  [ Jim Gregory ]
  * network: Fix showing wifi connection

 -- James Valleroy <jvalleroy@mailbox.org>  Mon, 28 Mar 2022 20:30:00 -0400

freedombox (22.7~bpo11+1) bullseye-backports; urgency=medium

  * Rebuild for bullseye-backports.

 -- James Valleroy <jvalleroy@mailbox.org>  Thu, 17 Mar 2022 17:22:21 -0400

freedombox (22.7) unstable; urgency=medium

  [ Nathaniel Ramos Alexander ]
  * Translated using Weblate (Spanish)

  [ Benedek Nagy ]
  * Translated using Weblate (Hungarian)

  [ ButterflyOfFire ]
  * Translated using Weblate (French)

  [ James Valleroy ]
  * doc: Fetch latest manual

 -- James Valleroy <jvalleroy@mailbox.org>  Mon, 14 Mar 2022 20:30:20 -0400

freedombox (22.6.1~bpo11+1) bullseye-backports; urgency=medium

  * Rebuild for bullseye-backports.

 -- James Valleroy <jvalleroy@mailbox.org>  Tue, 08 Mar 2022 08:01:37 -0500

freedombox (22.6.1) unstable; urgency=medium

  [ Johannes Keyser ]
  * Translated using Weblate (German)

  [ ikmaak ]
  * Translated using Weblate (Dutch)
  * Translated using Weblate (Dutch)

  [ Burak Yavuz ]
  * Translated using Weblate (Turkish)

  [ Eric ]
  * Translated using Weblate (Chinese (Simplified))

  [ Jiří Podhorecký ]
  * Translated using Weblate (Czech)

  [ 109247019824 ]
  * Translated using Weblate (Bulgarian)

 -- James Valleroy <jvalleroy@mailbox.org>  Sun, 06 Mar 2022 06:25:27 -0500

freedombox (22.6) unstable; urgency=medium

  [ ikmaak ]
  * Translated using Weblate (German)
  * Translated using Weblate (Dutch)

  [ Burak Yavuz ]
  * Translated using Weblate (Turkish)

  [ Nikita Epifanov ]
  * Translated using Weblate (Russian)

  [ Eric ]
  * Translated using Weblate (Chinese (Simplified))

  [ Andrij Mizyk ]
  * Translated using Weblate (Ukrainian)

  [ Michael Breidenbach ]
  * Translated using Weblate (Swedish)

  [ Jiří Podhorecký ]
  * Translated using Weblate (Czech)

  [ Sripath Roy Koganti ]
  * Translated using Weblate (Telugu)

  [ Hemchand Pidikiti ]
  * Translated using Weblate (Telugu)

  [ Revolutioners ]
  * Translated using Weblate (Telugu)

  [ Anusha.chennamsetti ]
  * Translated using Weblate (Telugu)

  [ Rohith ]
  * Translated using Weblate (Telugu)

  [ B Rohit ]
  * Translated using Weblate (Telugu)

  [ Sk Abdulaziz ]
  * Translated using Weblate (Telugu)

  [ Prudhvi varma ]
  * Translated using Weblate (Telugu)

  [ Lavanya Duddukuri ]
  * Translated using Weblate (Telugu)

  [ Revathi Pathiwada ]
  * Translated using Weblate (Telugu)

  [ Rushi Puttigumpala ]
  * Translated using Weblate (Telugu)

  [ Kotagiri Hardik Sai ]
  * Translated using Weblate (Telugu)

  [ Andhavarapu vamsi ]
  * Translated using Weblate (Telugu)

  [ VANTIPALLI HARINI DEVI ]
  * Translated using Weblate (Telugu)

  [ Mupparthi Rema Sharanya ]
  * Translated using Weblate (Telugu)

  [ Nishmitha Undavalli ]
  * Translated using Weblate (Telugu)

  [ l. Mamatha sahithi ]
  * Translated using Weblate (Telugu)

  [ N SIRI HARSHITHA ]
  * Translated using Weblate (Telugu)

  [ Sainadh Pragada ]
  * Translated using Weblate (Telugu)

  [ Kesava Manikanta ]
  * Translated using Weblate (Telugu)

  [ Padilam Sairam ]
  * Translated using Weblate (Telugu)

  [ Benedek Nagy ]
  * minidlna: add iOS VLC client
  * samba: add iOS VLC client
  * Translated using Weblate (Hungarian)

  [ James Valleroy ]
  * Translated using Weblate (Telugu)
  * locale: Update translation strings
  * doc: Fetch latest manual

  [ 109247019824 ]
  * Translated using Weblate (Bulgarian)

  [ Sunil Mohan Adapa ]
  * email_server: List all listening ports of the daemons
  * email_server: Update donation URL to rspamd donation URL
  * email_server: Update short description
  * email_server: Add front page shortcut, update name and description
  * email: Rename app from email_server to email
  * email: Drop X-Robots-Tag on the auto-configuration URL
  * email: Backup/restore aliases and mailboxes
  * email: rspamd: Simplify installing configuration
  * email: Tweak client auto-configuration file
  * email: Drop unused Apache include freedombox-robots.conf
  * email: Simplify modifying headers proxied to rspamd web UI
  * email: Depend on and run redis server
  * email: Open firewall port for managesieve protocol
  * email: Narrowly match just rspamd's spam header
  * email: Add more special-use IMAP folders, set autoexpunge to 60days
  * email: Simplify setting milter configuration and running sievec
  * email: Drop special handling for reserved TLDs
  * email: Drop special handling for outbound filtering
  * email: Remove override for local addresses
  * email: Setup rspamd configuration to include FreedomBox config
  * email: Add basic functional tests
  * email: Add backup/restore component
  * email: Simplify setting up postfix
  * email: Drop unused diagnosis module
  * email: Minor indentation and docstring changes
  * email: Set an icon from Tango project
  * email: dkim: Implement setting up DKIM signing keys
  * email: dns: Show table for desired DNS entries
  * email: Enable as an advanced app
  * email: aliases: Drop ability to enable/disable aliases
  * email: Add shortcut for non-admin users to manage their aliases
  * email: Drop mentions of clamav as it is too memory intensive
  * email: Rename audit module to privileged
  * email: Drop use of mutex for postfix configuration operations
  * email: Simplify and rename postfix configuration module
  * email: Drop unused utility method for logging
  * email: Name module ldap to postfix
  * email: Drop postfix and dovecot LDAP packages
  * email: Drop atomic writing to a file
  * email: Update module docstrings
  * email: Use the term 'setup' rather than 'repair' for consistency
  * email: Don't start disabled daemons when setup is re-run
  * email: Implement adding common aliases for first admin user
  * email: Add various documentation links for future readability
  * email: postfix: Fix priority for authentication directives
  * email: aliases: Minor refactoring to form validation
  * email: clients: Make Thunderbird URLs language independent
  * email: Allow re-running setup
  * email: postfix: use inline map for TLS SNI maps
  * email: rspamd: Log to journald via syslog
  * email: Revert to LDAP auth as pam does not allow non-admin users
  * email: Fix issue with certs not being available
  * dynamicdns: Fix adding null domain into configuration

 -- James Valleroy <jvalleroy@mailbox.org>  Wed, 02 Mar 2022 08:44:45 -0500

freedombox (22.5~bpo11+1) bullseye-backports; urgency=medium

  * Rebuild for bullseye-backports.

 -- James Valleroy <jvalleroy@mailbox.org>  Fri, 18 Feb 2022 19:39:47 -0500

freedombox (22.5) unstable; urgency=medium

  [ ikmaak ]
  * Translated using Weblate (German)
  * Translated using Weblate (Dutch)

  [ Burak Yavuz ]
  * Translated using Weblate (Turkish)

  [ Eric ]
  * Translated using Weblate (Chinese (Simplified))

  [ Joseph Nuthalapati ]
  * tests: functional: Add plugin for HTML reports

  [ Besnik Bleta ]
  * Translated using Weblate (Albanian)
  * Translated using Weblate (Albanian)
  * Translated using Weblate (Albanian)

  [ Jaime Marquínez Ferrándiz ]
  * Translated using Weblate (Spanish)

  [ Michael Breidenbach ]
  * Translated using Weblate (Swedish)

  [ Nikita Epifanov ]
  * Translated using Weblate (Russian)

  [ Jiří Podhorecký ]
  * Translated using Weblate (Czech)

  [ Andrij Mizyk ]
  * Translated using Weblate (Ukrainian)

  [ Benedek Nagy ]
  * Translated using Weblate (Hungarian)
  * Translated using Weblate (Hungarian)
  * tt-rss: Restrict access to `feed-reader` group in "/tt-rss-app"

  [ James Valleroy ]
  * dynamicdns: Replace ez-ipupdate
  * locale: Update translation strings
  * doc: Fetch latest manual

  [ Sunil Mohan Adapa ]
  * dynamicdns: Drop about page and merge into description
  * dynamicdns: Drop tabs and use single page
  * dynamicdns: Drop NAT detection as it is no longer used
  * app: Add component to store enabled state of an app in kvstore
  * backups: Implement backup/restore of key/value settings
  * dynamicdns: Rewrite configuration handling and update using URL
  * users: Fix typo in description
  * minetest: Reduce the number of configuration update messages

  [ 109247019824 ]
  * Translated using Weblate (Bulgarian)
  * Translated using Weblate (Bulgarian)

 -- James Valleroy <jvalleroy@mailbox.org>  Mon, 14 Feb 2022 20:41:06 -0500

freedombox (22.4~bpo11+1) bullseye-backports; urgency=medium

  * Rebuild for bullseye-backports.

 -- James Valleroy <jvalleroy@mailbox.org>  Thu, 03 Feb 2022 06:21:18 -0500

freedombox (22.4) unstable; urgency=medium

  [ ikmaak ]
  * Translated using Weblate (German)
  * Translated using Weblate (Dutch)

  [ Benedek Nagy ]
  * shaarli: Add android app to description
  * apache: Don't redirect to HTTPS for .onion domains
  * matrixsynapse: Add FluffyChat to client list
  * power: Add a link to power app in the system menu
  * Translated using Weblate (Hungarian)

  [ Sunil Mohan Adapa ]
  * mldonkey: Drop app not available in Debian Bullseye and Bookworm
  * tests: functional: Implement a workaround for issue with screenshots
  * wordpress: tests: functional: Add missing marks on tests
  * tests: functional: Set default screenshots dir as ./screenshots
  * doc: Fail when downloading images from Debian wiki fails
  * cockpit: Explicitly redirect to HTTPS as needed for WebSockets
  * apache: Don't set HSTS for .onion domain
  * wireguard: tests: Add functional tests
  * snapshots: Clarify that snapshots are take during updates too
  * coturn: Use wildcard listening address to fix startup issues
  * sso, users: Redirect to home page after logout
  * users: Clarify help message for authorization password
  * HACKING: Stop using setup.py as a way to run tests
  * email_server: Drop some unused code
  * roundcube: Add setting for local connection only
  * email_server: Drop showing diagnostics/repair and roundcube config

  [ James Valleroy ]
  * .gitignore: Add screenshots/
  * shaarli: Add backup component
  * shaarli: Add functional test
  * shaarli: Test adding a bookmark
  * locale: Update translation strings
  * doc: Fetch latest manual

  [ Coucouf ]
  * Translated using Weblate (French)

  [ 109247019824 ]
  * Translated using Weblate (Bulgarian)

  [ Michael Breidenbach ]
  * Translated using Weblate (Swedish)

  [ Nikita Epifanov ]
  * Translated using Weblate (Russian)

  [ Andrij Mizyk ]
  * Translated using Weblate (Ukrainian)

 -- James Valleroy <jvalleroy@mailbox.org>  Mon, 31 Jan 2022 20:04:57 -0500

freedombox (22.3~bpo11+1) bullseye-backports; urgency=medium

  * Rebuild for bullseye-backports.

 -- James Valleroy <jvalleroy@mailbox.org>  Thu, 20 Jan 2022 07:36:42 -0500

freedombox (22.3) unstable; urgency=medium

  [ nautilusx ]
  * Translated using Weblate (German)

  [ ikmaak ]
  * Translated using Weblate (Dutch)

  [ Burak Yavuz ]
  * Translated using Weblate (Turkish)

  [ Eric ]
  * Translated using Weblate (Chinese (Simplified))

  [ Benedek Nagy ]
  * tt-rss: Allow published articles to be publicly available
  * Translated using Weblate (Hungarian)

  [ Jiří Podhorecký ]
  * Translated using Weblate (Czech)

  [ Sunil Mohan Adapa ]
  * container: Avoid a warning that interactive mode is intended
  * sso: Add missing captcha/rate limiting on SSO login
  * sso: Adjust URL to CAPTCHA page needed by Django security fix
  * upgrades: Allow matrix's new dependency to be installed
  * tests: functional: Fix setting domain name with active notifications
  * help: tests: Fix functional test to check for status logs

  [ James Valleroy ]
  * doc: Fetch latest manual

 -- James Valleroy <jvalleroy@mailbox.org>  Mon, 17 Jan 2022 20:17:22 -0500

freedombox (22.2~bpo11+1) bullseye-backports; urgency=medium

  * Rebuild for bullseye-backports.

 -- James Valleroy <jvalleroy@mailbox.org>  Fri, 14 Jan 2022 10:39:38 -0500

freedombox (22.2) unstable; urgency=medium

  [ Dietmar ]
  * Translated using Weblate (German)
  * Translated using Weblate (Italian)

  [ ikmaak ]
  * Translated using Weblate (Dutch)

  [ Burak Yavuz ]
  * Translated using Weblate (Turkish)

  [ Eric ]
  * Translated using Weblate (Chinese (Simplified))

  [ Benedek Nagy ]
  * Translated using Weblate (Hungarian)
  * Translated using Weblate (Hungarian)
  * wireguard: Fix spelling
  * transmission: Fix capitalization
  * openvpn: Add link to IOS app
  * mumble: Change description to include iOS client app
  * radicale: Update Thunderbird URLs
  * i2p: Fix grammar in description
  * backups: Correct spelling of encryption protocols
  * networks: Fix reference to an option

  [ Jiří Podhorecký ]
  * Translated using Weblate (Czech)

  [ Johannes Keyser ]
  * Translated using Weblate (German)

  [ Michael Breidenbach ]
  * Translated using Weblate (Swedish)

  [ Sunil Mohan Adapa ]
  * help: Fix failing setup when manual directory is not available
  * debian, setup.py: Add dependency on python3-tomli
  * ikiwiki: Initialize shortcuts during post-init setup

  [ James Valleroy ]
  * locale: Update translation strings

 -- James Valleroy <jvalleroy@mailbox.org>  Tue, 11 Jan 2022 20:09:59 -0500

freedombox (22.1) unstable; urgency=medium

  [ ikmaak ]
  * Translated using Weblate (Dutch)
  * Translated using Weblate (Dutch)

  [ Benedek Nagy ]
  * Translated using Weblate (Hungarian)

  [ pesder ]
  * Translated using Weblate (Chinese (Traditional))

  [ James Valleroy ]
  * Translated using Weblate (Hungarian)
  * Translated using Weblate (Hungarian)
  * backups: Capitalize 'SSH' in template
  * config, upgrades: Specify submit button for tests
  * locale: Update translation strings
  * doc: Fetch latest manual

  [ Sunil Mohan Adapa ]
  * upgrades: Relabel from 'Update' to 'Software Update'
  * datetime: Explicitly list systemd-timesyncd as a dependency
  * storage: Skip tests if not enough disk space is available
  * package: Add diagnostic to check if a package is the latest version

  [ Petter Reinholdtsen ]
  * Translated using Weblate (Norwegian Bokmål)

  [ Michael Breidenbach ]
  * Translated using Weblate (Swedish)

  [ Jiří Podhorecký ]
  * Translated using Weblate (Czech)

  [ Fioddor Superconcentrado ]
  * Translated using Weblate (Spanish)

 -- James Valleroy <jvalleroy@mailbox.org>  Mon, 03 Jan 2022 19:51:35 -0500

freedombox (21.16~bpo11+1) bullseye-backports; urgency=medium

  * Rebuild for bullseye-backports.

 -- James Valleroy <jvalleroy@mailbox.org>  Thu, 23 Dec 2021 13:05:31 -0500

freedombox (21.16) unstable; urgency=medium

  [ Burak Yavuz ]
  * Translated using Weblate (Turkish)

  [ Johannes Keyser ]
  * Translated using Weblate (German)

  [ Joseph Nuthalapati ]
  * tests: Fix app name in pytest.skip statement
  * cockpit: Make 'name' optional in Signal handlers
  * ejabberd: Make name option in Signal handlers
  * tests: functional: Skip MLDonkey app
  * monkeysphere: Drop app as it is not being used
  * diaspora: Drop app that was never finished.
  * tahoe-lafs: Drop app as it is not being used

  [ Sunil Mohan Adapa ]
  * roundcube: Allow upgrades using configuration file prompts
  * letsencrypt: Handle cert setup when an app wants all domains
  * email_server: Include postfix package in packages list
  * email_server: Fix issue with handling domain removal
  * email_server: Re-implement TLS configuration
  * email_server: Adjust TLS configuration parameters
  * email_server: Rename dovecot TLS configuration file for consistency
  * datetime: Fix checking when timesyncd will run on a system

  [ Coucouf ]
  * Translated using Weblate (French)

  [ Eric ]
  * Translated using Weblate (Chinese (Simplified))
  * Translated using Weblate (Chinese (Simplified))

  [ Jiří Podhorecký ]
  * Translated using Weblate (Czech)
  * Translated using Weblate (Czech)

  [ pesder ]
  * Translated using Weblate (Chinese (Traditional))
  * Translated using Weblate (Chinese (Traditional))

  [ Michael Breidenbach ]
  * Translated using Weblate (Swedish)

  [ James Valleroy ]
  * upgrades: Refactor dist upgrade process
  * upgrades: Cleanup dist upgrade steps specific to bullseye release
  * upgrades: Add type annotations to action
  * pyproject: Add domain marker
  * locale: Update translation strings
  * doc: Fetch latest manual

 -- James Valleroy <jvalleroy@mailbox.org>  Mon, 20 Dec 2021 20:58:00 -0500

freedombox (21.15~bpo11+1) bullseye-backports; urgency=medium

  * Rebuild for bullseye-backports.

 -- James Valleroy <jvalleroy@mailbox.org>  Fri, 10 Dec 2021 06:19:20 -0500

freedombox (21.15) unstable; urgency=medium

  [ trendspotter ]
  * Translated using Weblate (Czech)

  [ James Valleroy ]
  * shaarli: Enable app
  * tests: Add 'domain' mark for apps that add/remove domains
  * locale: Update translation strings
  * doc: Fetch latest manual

  [ Petter Reinholdtsen ]
  * Translated using Weblate (Norwegian Bokmål)

  [ Sunil Mohan Adapa ]
  * dynamicdns: Update URLs to the new dynamic DNS server
  * firewall: Allow configuration upgrade to version 1.0.x
  * *: Drop unused manual_page at module level
  * app: Introduce API to setup an app
  * package: Add parameter to specify skipping package recommendations
  * package: Implement installing packages in the component
  * actions: Get list of packages from Packages components
  * security: Get the list of packages from Packages component
  * *: Drop use of managed_packages and rely on Packages component
  * doc/dev: Update documentation to not refer to managed_packages
  * actions/service: Drop unused list action
  * bind: Drop alias handling unnecessary in >= Bullseye
  * security: Drop use of managed_services in security report
  * daemon: Add new component to hold information about related daemons
  * actions/service: Drop use of managed_services for Daemon component
  * *: Drop use of managed_services, rely on Daemon component
  * doc/dev: Remove mention of managed_services
  * actions/letsencrypt: Drop use of managed_paths and use LE component
  * *: Drop use of unnecessary managed_paths
  * doc/dev: Drop discussion on managed_paths
  * package: Introduce component API for package conflicts
  * *: Drop module level package_conflicts and use component API
  * packages: Move checking for unavailable packages to component
  * app: Introduce API for managing setup state of the app
  * doc/dev: Remove outdated reference to init() at module level
  * *: Use the App's state management API
  * setup: Drop unused API for app's state management
  * *: Drop use of module level is_essential flag
  * *: Drop use of module level version
  * middleware, views: Reduce use of setup_helper
  * web_server: Drop use of loaded_modules and use App.list
  * first_boot: Drop use of loaded_modules and use App.list
  * security: Drop use of loaded_modules and use App.list
  * main: List apps instead of modules
  * setup: Run setup on apps instead of modules
  * setup: List dependencies for apps instead of modules
  * setup: Use apps instead of modules to determine running first setup
  * setup: Work on apps instead of modules for force upgrade
  * module_loader, app: Move app init to app module
  * *: Drop module level depends declaration
  * doc/dev: Drop reference to module level depends declaration
  * forms: Fix regression with TLS domain form in quassel and tt-rss
  * email_server: Simplify domain configuration form
  * email_server: Merge domain configuration with app view
  * letsencrypt: On domain removal, don't revoke certificate, keep it

  [ Johannes Keyser ]
  * Translated using Weblate (German)

 -- James Valleroy <jvalleroy@mailbox.org>  Mon, 06 Dec 2021 18:51:28 -0500

freedombox (21.14.1~bpo11+1) bullseye-backports; urgency=medium

  * Rebuild for bullseye-backports.

 -- James Valleroy <jvalleroy@mailbox.org>  Sat, 27 Nov 2021 09:10:54 -0500

freedombox (21.14.1) unstable; urgency=high

  [ Sunil Mohan Adapa ]
  * config: Add packages component to a re-add zram-tools dependency

 -- James Valleroy <jvalleroy@mailbox.org>  Wed, 24 Nov 2021 10:36:25 -0500

freedombox (21.14) unstable; urgency=high

  [ Burak Yavuz ]
  * Translated using Weblate (Turkish)

  [ Michael Breidenbach ]
  * Translated using Weblate (Swedish)

  [ Sunil Mohan Adapa ]
  * app: Introduce separate method for post initialization operations
  * module_loader: Split app initialization into separate steps
  * avahi: Split app initialization
  * backups: Split app initialization
  * cockpit: Split app initialization
  * diagnostics: Split app initialization
  * dynamicdns: Split app initialization
  * email_server: Don't get domain name during initialization
  * config: Split app configuration
  * letencrypt: Split app initialization
  * names: Split app initialization
  * pagekite: Split app initialization
  * storage: Split app initialization
  * tor: Split app initialziation
  * upgrades: Split app initialziation
  * ejabberd: Split app initialziation
  * gitweb: Split app initialization
  * frontpage: Avoid URL reverse during Shortcut component construction
  * menu: Avoid reversing URL during Menu component construction
  * main: Drop initializing Django when listing dependencies (Closes: #999484)

  [ Andrij Mizyk ]
  * Translated using Weblate (Ukrainian)

  [ Joseph Nuthalapati ]
  * names: Create a generic TLS domain selection form
  * tt-rss: Allow selection of a domain name

  [ James Valleroy ]
  * debian: Fail build if no module dependencies found
  * datetime: Avoid error when systemctl is not available
  * locale: Update translation strings
  * doc: Fetch latest manual

 -- James Valleroy <jvalleroy@mailbox.org>  Mon, 22 Nov 2021 18:45:33 -0500

freedombox (21.13~bpo11+1) bullseye-backports; urgency=medium

  * Rebuild for bullseye-backports.

 -- James Valleroy <jvalleroy@mailbox.org>  Thu, 11 Nov 2021 09:21:57 -0500

freedombox (21.13) unstable; urgency=medium

  [ Burak Yavuz ]
  * Translated using Weblate (Turkish)

  [ Andrij Mizyk ]
  * Translated using Weblate (Ukrainian)

  [ Michael Breidenbach ]
  * Translated using Weblate (Swedish)
  * Translated using Weblate (Swedish)

  [ Joseph Nuthalapati ]
  * utils: Fix ruamel.yaml deprecation warnings
  * components: Introduce new component - Packages
  * setup: Use packages from Packages component
  * components: Add docstrings & tutorial for Packages

  [ Sunil Mohan Adapa ]
  * email_server: Refactor the home directory page
  * email_server: Add button for setting up home directory
  * email_server: Turn home view into a simple page rather than a tab
  * email_server: Add button for managing aliases
  * email_server: Remove aliases view from tabs list
  * email_server: Add heading for manage aliases page
  * email_server: Reduce the size of headings for aliases/homedir pages
  * email_server: aliases: Add method for checking of an alias is taken
  * email_server: aliases: Using Django forms instead of custom forms
  * email_server: aliases: Drop validation already done by form
  * email_server: aliases: Move sanitizing to form
  * email_server: aliases: Drop unnecessary sanitizing
  * email_server: aliases: Drop unused sanitizing method
  * email_server: aliases: Drop unused regex
  * email_server: yapf formatting
  * email_server: aliases: Drop hash DB and use sqlite3 directly
  * email_server: aliases: Minor refactoring
  * email_server: aliases: Minor refactoring to DB schema
  * email_server: aliases: Minor refactor to list view
  * email_server: aliases: Fix showing empty alias list message
  * email_server: aliases: Refactor for simpler organization
  * email_server: tls: Drop unimplemented TLS forms/view
  * email_server: rspamd: Turn spam management link to a button
  * email_server: domains: Add button for domain management form
  * email_server: Remove tabs from the interface
  * email_server: homedir: Fix styling to not show everything as header
  * email_server: Minor refactor of license statement in templates
  * email_server: domains: Use Django forms and views
  * email_server: domains: Add validation to form
  * email_server: action: Refactor for simplicity
  * email_server: yapf formatting
  * log, email_server: Don't use syslog instead of journald
  * email_server: action: Add argument type checking for extra safety
  * email_server: Don't use user IDs when performing lookups
  * email_server: Lookup LDAP local recipients via PAM
  * email_server: dovecot: Authenticate using PAM instead of LDAP
  * email_server: dovecot: Don't deliver mail to home directory
  * email_server: Setup /var/mail, drop home setup view
  * email_server: Use rollback journal for aliases sqlite DB
  * security: Properly handle sandbox analysis of timer units

  [ Johannes Keyser ]
  * Translated using Weblate (German)

  [ James Valleroy ]
  * tests: Use background fixture for each test
  * bepasty: Use BaseAppTests for functional tests
  * bind: Use BaseAppTests for functional tests
  * calibre: Use BaseAppTests for functional tests
  * deluge: Use BaseAppTests for functional tests
  * ejabberd: Use BaseAppTests for functional tests
  * gitweb: Use BaseAppTests for functional tests
  * ikiwiki: Use BaseAppTests for functional tests
  * mediawiki: Use BaseAppTests for functional tests
  * mldonkey: Use BaseAppTests for functional tests
  * openvpn: Use BaseAppTests for functional tests
  * pagekite: Use BaseAppTests for functional tests
  * radicale: Use BaseAppTests for functional tests
  * samba: Use BaseAppTests for functional tests
  * shadowsocks, syncthing: Use BaseAppTests for functional tests
  * transmission: Use BaseAppTests for functional tests
  * tahoe: Use BaseAppTests for functional tests
  * tor: Use BaseAppTests for functional tests
  * tests: functional: Add diagnostics delay parameter
  * avahi: Use systemd sandboxing
  * samba: Use systemd sandboxing for smbd/nmbd
  * debian: Add python3-openssl to autopkgtest depends
  * locale: Update translation strings
  * doc: Fetch latest manual

 -- James Valleroy <jvalleroy@mailbox.org>  Mon, 08 Nov 2021 21:34:27 -0500

freedombox (21.12~bpo11+1) bullseye-backports; urgency=medium

  * Rebuild for bullseye-backports.

 -- James Valleroy <jvalleroy@mailbox.org>  Thu, 28 Oct 2021 07:50:57 -0400

freedombox (21.12) unstable; urgency=medium

  [ Burak Yavuz ]
  * Translated using Weblate (Turkish)

  [ Andrij Mizyk ]
  * Translated using Weblate (Ukrainian)

  [ nautilusx ]
  * Translated using Weblate (German)
  * Translated using Weblate (German)

  [ Sunil Mohan Adapa ]
  * middleware: Don't show setup view to non-admin users
  * email_server: yapf formatting
  * email_server: Add a name for aliases view
  * email_server: Add heading for manage aliases page
  * email_server: Don't let the My Mail page to blank page
  * email_server: clients: Launch roundcube directly instead of app page
  * email_server: Move roundcube link from My Mail to description
  * storage: tests: Refactor disk tests for readability
  * storage: Pass optional mount point to partition expansion
  * storage: tests: Fix tests for expanding disk partitions
  * storage: tests: Convert class based tests to simple tests

  [ James Valleroy ]
  * tests: Add BaseAppTests class for common functional tests
  * tests: Add run diagnostics test to BaseAppTests
  * infinoted: Use BaseAppTests for functional tests
  * mumble: Use BaseAppTests for functional tests
  * roundcube: Use BaseAppTests for functional tests
  * avahi: Use BaseAppTests for functional tests
  * cockpit: Use BaseAppTests for functional tests
  * coturn: Use BaseAppTests for functional tests
  * i2p: Use BaseAppTests for functional tests
  * matrixsynapse: Use BaseAppTests for functional tests
  * minetest: Use BaseAppTests for functional tests
  * minidlna: Use BaseAppTests for functional tests
  * performance: Add backup support (no data)
  * performance: Use BaseAppTests for functional tests
  * privoxy: Use BaseAppTests for functional tests
  * quassel: Use BaseAppTests for functional tests
  * ssh: Use BaseAppTests for functional tests
  * zoph: Use BaseAppTests for functional tests
  * locale: Update translation strings
  * doc: Fetch latest manual

  [ 109247019824 ]
  * Translated using Weblate (Bulgarian)

  [ Coucouf ]
  * Translated using Weblate (French)

  [ trendspotter ]
  * Translated using Weblate (Czech)

 -- James Valleroy <jvalleroy@mailbox.org>  Mon, 25 Oct 2021 19:19:33 -0400

freedombox (21.11~bpo11+1) bullseye-backports; urgency=medium

  * Rebuild for bullseye-backports.

 -- James Valleroy <jvalleroy@mailbox.org>  Fri, 15 Oct 2021 07:00:25 -0400

freedombox (21.11) unstable; urgency=medium

  [ Fioddor Superconcentrado ]
  * test: help: Add help view tests
  * test: Add tests for action utilities
  * tests: Improve handling of tests skipped by default
  * package: Add functions for removing packages
  * setup: Show and remove conflicts before installation
  * email: Manage known installation conflicts

  [ 109247019824 ]
  * Translated using Weblate (Bulgarian)

  [ Andrij Mizyk ]
  * Translated using Weblate (Ukrainian)

  [ James Valleroy ]
  * openvpn: Convert functional tests to non-BDD python format
  * pagekite: Convert functional tests to non-BDD python format
  * privoxy: Convert functional tests to non-BDD python format
  * tests: Add backups mark for openvpn, pagekite, privoxy
  * quassel: Convert functional tests to non-BDD python format
  * radicale: Convert functional tests to non-BDD python format
  * roundcube: Convert functional tests to non-BDD python format
  * searx: Convert functional tests to non-BDD python format
  * security: Convert functional tests to non-BDD python format
  * shadowsocks: Convert functional tests to non-BDD python format
  * sharing: Convert functional tests to non-BDD python format
  * snapshot: Convert functional tests to non-BDD python format
  * ssh: Convert functional tests to non-BDD python format
  * sso: Convert functional tests to non-BDD python format
  * storage: Convert functional tests to non-BDD python format
  * syncthing: Convert functional tests to non-BDD python format
  * tahoe: Convert functional tests to non-BDD python format
  * tor: Convert functional tests to non-BDD python format
  * transmission: Convert functional tests to non-BDD python format
  * ttrss: Convert functional tests to non-BDD python format
  * upgrades: Convert functional tests to non-BDD python format
  * zoph: Convert functional tests to non-BDD python format
  * users: Convert functional tests to non-BDD python format
  * tests: Add some missed marks for functional tests
  * tests: Drop step definitions
  * conftest: Skip functional tests if splinter not importable
  * locale: Update translation strings
  * doc: Fetch latest manual

  [ Sunil Mohan Adapa ]
  * d/control: Allow building with python interpreter of any arch
  * user: Accommodate Django 3.1 change for model choice iteration
  * settings: Choose password hashing complexity suitable for SBCs
  * pyproject.toml: Merge contents of pytest.ini
  * pyproject.toml: Merge contents of .converagerc
  * d/rules: Don't use setup.py to invoke tests, invoke directly instead
  * users: Help set language cookie when user profile is edited
  * sso, translation: Help set language cookie when user logins in
  * translation: Always set language cookie when switching language
  * *: Move all systemd service files from /lib to /usr
  * wordpress: Run service only if when installed and configured
  * calibre: Run service only if when installed
  * d/rules: Don't install and enable other systemd service files
  * storage: tests: functional: Fix tests always getting skipped
  * package: Remove unused import to fix pipeline
  * tests: Drop installation of pytest-bdd
  * performance: Cleanup code meant for cockpit version < 235
  * *: Always pass check= argument to subprocess.run()
  * ttrss: Fix daemon not running sometimes on startup
  * ttrss: Add systemd security hardening to daemon

  [ Joseph Nuthalapati ]
  * ttrss: tests: functional: Make subscription faster

 -- James Valleroy <jvalleroy@mailbox.org>  Mon, 11 Oct 2021 18:55:20 -0400

freedombox (21.10~bpo11+1) bullseye-backports; urgency=medium

  * Rebuild for bullseye-backports.

 -- James Valleroy <jvalleroy@mailbox.org>  Thu, 30 Sep 2021 12:56:43 -0400

freedombox (21.10) unstable; urgency=medium

  [ Veiko Aasa ]
  * samba: tests: Convert functional tests to non-BDD python format

  [ James Valleroy ]
  * tests: Show warning when app not available
  * bepasty: Convert functional tests to non-BDD python format
  * bind: Convert functional tests to non-BDD python format
  * config: Convert functional tests to non-BDD python format
  * coturn: Convert functional tests to non-BDD python format
  * datetime: Convert functional tests to non-BDD python format
  * deluge: Convert functional tests to non-BDD python format
  * dynamicdns: Convert functional tests to non-BDD python format
  * ejabberd: Convert functional tests to non-BDD python format
  * help: Convert functional tests to non-BDD python format
  * ikiwiki: Convert functional tests to non-BDD python format
  * mediawiki: Convert functional tests to non-BDD python format
  * mldonkey: Convert functional tests to non-BDD python format
  * monkeysphere: Convert functional tests to non-BDD python format
  * mumble: Convert functional tests to non-BDD python format
  * locale: Update translation strings
  * doc: Fetch latest manual
  * debian: Set Standards-Version to 4.6.0

  [ Sunil Mohan Adapa ]
  * ikiwiki: tests: functional: Use newer splinter API for finding links
  * openvpn: tests: functional: Use newer splinter API for finding links
  * backups: tests: functional: Use newer splinter API for finding links
  * users: tests: functional: Use newer splinter API for finding links
  * mediawiki: tests: functional: Use newer splinter API for finding links
  * dynamicdns: tests: functional: Use newer splinter API for finding links
  * calibre: tests: functional: Use newer splinter API for finding links
  * tests: functional: Use newer splinter API for finding links
  * *: Use Django gettext functions instead of ugettext
  * pyproject: Make isort consistent across execution environments
  * *: Various isort fixes
  * *: Use django.urls.re_path() instead of its alias url()
  * signals: Drop provider args when creating Signal object
  * settings: Set Django auto field type explicitly
  * *: Use allow/denylist instead white/blacklist in comments
  * tests: Introduce fixtures to make it easy to test actions
  * calibre: tests: Use common fixtures for testing actions module
  * sso: tests: Use common fixtures for testing actions module
  * gitweb: tests: Use common fixtures for testing actions module
  * openvpn: tests: Use common fixtures for testing actions module
  * matrixsynapse: tests: Use common fixtures for testing actions module
  * ejabberd: tests: Use common fixtures for testing actions module
  * mediawiki: tests: Use common fixtures for testing actions module
  * views: Update utility for checking URL safety
  * sso: Update usage of OpenSSL crypt signing API

  [ Andrij Mizyk ]
  * Translated using Weblate (Ukrainian)
  * Translated using Weblate (Ukrainian)
  * Translated using Weblate (Ukrainian)
  * Translated using Weblate (Ukrainian)

  [ Dietmar ]
  * Translated using Weblate (German)
  * Translated using Weblate (Italian)

  [ Burak Yavuz ]
  * Translated using Weblate (Turkish)

  [ Michael Breidenbach ]
  * Translated using Weblate (Swedish)

  [ Johannes Keyser ]
  * Translated using Weblate (German)

 -- James Valleroy <jvalleroy@mailbox.org>  Mon, 27 Sep 2021 19:10:05 -0400

freedombox (21.9~bpo11+1) bullseye-backports; urgency=medium

  * Rebuild for bullseye-backports.

 -- James Valleroy <jvalleroy@mailbox.org>  Tue, 21 Sep 2021 13:05:36 -0400

freedombox (21.9) unstable; urgency=medium

  [ Fioddor Superconcentrado ]
  * container: Don't fail if there's no fbx network
  * container: freedombox-develop callable from anywhere
  * lintian: Overrides for remove-on-upgrade dpkg conffiles flag

  [ James Valleroy ]
  * debian: Add gbp tag config
  * container: Update stable image for bullseye
  * backups: Add functional test to disable schedule backups
  * avahi: Convert functional tests to non-BDD python format
  * cockpit: Convert functional tests to non-BDD python format
  * i2p: Convert functional tests to non-BDD python format
  * infinoted: Convert functional tests to non-BDD python format
  * minetest: Convert functional tests to non-BDD python format
  * minidlna: Convert functional tests to non-BDD python format
  * performance: Convert functional tests to non-BDD python format
  * matrixsynapse: Convert functional tests to non-BDD python format
  * jsxc: Convert functional tests to non-BDD python format
  * backups: Convert functional tests to non-BDD python format
  * locale: Update translation strings
  * doc: Fetch latest manual

  [ Burak Yavuz ]
  * Translated using Weblate (Turkish)

  [ Michael Breidenbach ]
  * Translated using Weblate (Swedish)

  [ Andrij Mizyk ]
  * Translated using Weblate (Ukrainian)
  * Translated using Weblate (Ukrainian)
  * Translated using Weblate (Ukrainian)
  * Translated using Weblate (Ukrainian)
  * Translated using Weblate (Ukrainian)

  [ Tiago Zaniquelli ]
  * plinth: remove diagnose command

  [ Joseph Nuthalapati ]
  * apache: Drop support for SSLv3, TLSv1 and TLSv1.1
  * mediawiki: Backup and restore uploaded files
  * mediawiki: Bump version number for 1.35 upgrade
  * mediawiki: Enable a subset of default extensions
  * mediawiki: Switch to MediaWiki 2020 logo

  [ ikmaak ]
  * Translated using Weblate (Dutch)
  * Translated using Weblate (Dutch)
  * Translated using Weblate (Dutch)
  * Translated using Weblate (Dutch)
  * Translated using Weblate (Dutch)

  [ Sunil Mohan Adapa ]
  * mediawiki: tests: functional: Fix races after flipping flags
  * d/lintian-overrides: Drop override for a removed tag
  * d/lintian-overrides: Override message for not supporting sysvinit
  * d/lintian-overrides: Add override for manual outside .../doc/
  * d/lintian-overrides: Drop workaround for remove-on-upgrade dpkg flag
  * apache: Drop support for GnuTLS
  * apache: Enable and prioritize HTTP/2 protocol
  * apache: Setup Mozilla recommended configuration
  * container: Fix the update command for new web server
  * tests: Add some missing markers
  * web_framework, tests: Workaround captcha 0.5.6 vs. Django 3.2

  [ fliu ]
  * email: Fix self.critical not callable error
  * email: postconf.get_many_unsafe: batch query
  * email: configure postfix domain names

  [ Seyed mohammad ali Hosseinifard ]
  * Translated using Weblate (Persian)

  [ Veiko Aasa ]
  * gitweb: tests: Fix test failures if initial default branch is not master
  * gitweb: tests: Convert functional tests to non-BDD python format
  * gitweb: tests: functional: Fix test failure if initial default branch is not master

  [ Artem ]
  * Translated using Weblate (Russian)

  [ 109247019824 ]
  * Translated using Weblate (Bulgarian)

  [ 池边树下 ]
  * Translated using Weblate (Chinese (Simplified))

 -- James Valleroy <jvalleroy@mailbox.org>  Sat, 18 Sep 2021 09:47:06 -0400

freedombox (21.8~bpo11+1) bullseye-backports; urgency=medium

  * Rebuild for bullseye-backports.

 -- James Valleroy <jvalleroy@mailbox.org>  Thu, 02 Sep 2021 09:48:30 -0400

freedombox (21.8) unstable; urgency=medium

  [ Andrij Mizyk ]
  * Translated using Weblate (Ukrainian)
  * Translated using Weblate (Ukrainian)
  * Translated using Weblate (Ukrainian)

  [ fliu ]
  * diagnostics: Allow underscores (_) in app names
  * doc/dev: Using mocking instead of importing external modules
  * email: Basic app to manage an email server
  * email: Enable LDAP by calling postconf in a thread-safe way
  * email: Implement `email_server ipc set_sasl` and `set_submission`
  * email: Set up local delivery (no spam filtering)
  * email: Code quality fixes
  * email: Fix enabling SMTPS; check return value
  * email: dovecot: Support user lookup by UID number
  * email: Address some code review comments
  * email: Install rspamd; proxy its web interface
  * email: Parse command arguments with a mutually exclusive group
  * email: mutex: create lock file as plinth user
  * email, plinth.log: Write more information to syslog
  * email: postconf: Handle postconf returning an empty key
  * email: audit: improve the speed of post-installation setup
  * email: Open lock file as plinth user
  * email: Support UID number lookup in Dovecot
  * email: diagnostics: Fix sudo permission problem
  * email: views: Implement tab rendering
  * email: Implement alias management
  * email: aliases: Use bootstrap styles
  * email: Add UI for creating the home directory
  * email: Add templates for TLS and domains
  * email: Implement view for setting up domains
  * email: postfix: Install LDAP map support
  * email: Implement spam sorting with sieve
  * email: apache: X-Robots-Tag header, full URL match
  * email: Implement auto-discovery
  * email: LMTP: remove the recipient's UID number from email headers
  * email: Code cleanup
  * email: Implement outbound mail filtering
  * email: Reload postfix in domain view
  * email: Code cleanup, address reviews
  * email: Local delivery: use full email address
  * email: postfix: dovecot: Set strong security parameters
  * email: setup: Find Let's Encrypt certificates
  * email: Documentation, code cleanup
  * email: setup: Configure Roundcube
  * email: Sender spoofing patch 1/2: domain rewriting
  * email: implemented service alert

  [ Sunil Mohan Adapa ]
  * doc/dev: Drop seemingly irrelevant automodule reference
  * container: Use keyserver.ubuntu.com as the default keyserver
  * d/lintian-overrides: Allow all systemd services paths
  * d/control: Drop wireless-tools as recommends
  * tests: functional: Add a convenience method to logout
  * wordpress: New app to manage a WordPress site/blog

  [ Petter Reinholdtsen ]
  * Translated using Weblate (Norwegian Bokmål)

  [ James Valleroy ]
  * security: Remove display of past vulnerabilities
  * locale: Update translation strings
  * doc: Fetch latest manual

 -- James Valleroy <jvalleroy@mailbox.org>  Mon, 30 Aug 2021 20:01:46 -0400

freedombox (21.7~bpo11+1) bullseye-backports; urgency=medium

  * Rebuild for bullseye-backports.

 -- James Valleroy <jvalleroy@mailbox.org>  Fri, 20 Aug 2021 07:24:09 -0400

freedombox (21.7) unstable; urgency=low

  [ Allan Nordhøy ]
  * Translated using Weblate (Norwegian Bokmål)
  * Translated using Weblate (Norwegian Bokmål)

  [ Jacque Fresco ]
  * Translated using Weblate (Indonesian)

  [ Reza Almanda ]
  * Translated using Weblate (Indonesian)
  * Translated using Weblate (Indonesian)

  [ Besnik Bleta ]
  * Translated using Weblate (Albanian)

  [ 池边树下 ]
  * Translated using Weblate (Chinese (Simplified))

  [ Tiago Zaniquelli ]
  * tests: functional: storage: skip test List disks

  [ Oymate ]
  * Translated using Weblate (Bengali)

  [ whenwesober ]
  * Translated using Weblate (Indonesian)

  [ James Valleroy ]
  * ci: Disable autopkgtest
  * debian: Ensure fuse gets replaced by fuse3 (Closes: #990758)
    - Thanks to Andreas Beckmann <anbe@debian.org> for the patch.
  * action_utils: Separate function to hold freedombox package
  * action_utils: Use flag to indicate freedombox package has been held
    (Closes: #991292)
  * upgrades: Check for held freedombox package in manual update
  * upgrades: Check for held freedombox package daily
  * action_utils: Don't print when unholding freedombox package
  * vagrant: Update box name
  * ttrss: Allow upgrade to version 21
  * Update translation strings
  * doc: Fetch latest manual
  * Upload to unstable

  [ bruh ]
  * Translated using Weblate (Vietnamese)
  * Translated using Weblate (Vietnamese)

  [ Andrij Mizyk ]
  * Translated using Weblate (Ukrainian)
  * Translated using Weblate (Ukrainian)
  * Translated using Weblate (Ukrainian)
  * Translated using Weblate (Ukrainian)
  * Translated using Weblate (Ukrainian)
  * Translated using Weblate (Ukrainian)
  * Translated using Weblate (Ukrainian)
  * Translated using Weblate (Ukrainian)
  * Translated using Weblate (Ukrainian)
  * Translated using Weblate (Ukrainian)

  [ Johannes Keyser ]
  * Translated using Weblate (German)

 -- James Valleroy <jvalleroy@mailbox.org>  Mon, 16 Aug 2021 19:18:59 -0400

freedombox (21.6) experimental; urgency=medium

  [ ikmaak ]
  * Translated using Weblate (Dutch)
  * Translated using Weblate (German)

  [ Burak Yavuz ]
  * Translated using Weblate (Turkish)

  [ Michael Breidenbach ]
  * Translated using Weblate (Swedish)

  [ whenwesober ]
  * Translated using Weblate (Indonesian)
  * Translated using Weblate (Indonesian)

  [ Benedek Nagy ]
  * Translated using Weblate (Hungarian)

  [ James Valleroy ]
  * Translated using Weblate (Indonesian)
  * Translated using Weblate (Indonesian)
  * Translated using Weblate (Indonesian)
  * Translated using Weblate (Indonesian)
  * Translated using Weblate (Chinese (Simplified))
  * locale: Update translation strings
  * doc: Fetch latest manual

  [ Weblate ]
  * Added translation using Weblate (Sinhala)
  * Added translation using Weblate (Vietnamese)

  [ James Pan ]
  * Translated using Weblate (Chinese (Traditional))

  [ HelaBasa ]
  * Translated using Weblate (Sinhala)

  [ Johannes Keyser ]
  * Translated using Weblate (German)

  [ Coucouf ]
  * Translated using Weblate (French)
  * Translated using Weblate (French)

  [ ssantos ]
  * Translated using Weblate (Portuguese)

  [ 池边树下 ]
  * Translated using Weblate (Chinese (Simplified))

  [ Reza Almanda ]
  * Translated using Weblate (Indonesian)
  * Translated using Weblate (Indonesian)
  * Translated using Weblate (Indonesian)

  [ bruh ]
  * Translated using Weblate (Vietnamese)
  * Translated using Weblate (Vietnamese)
  * Translated using Weblate (Vietnamese)
  * Translated using Weblate (Vietnamese)

  [ Arshadashu ]
  * Translated using Weblate (Telugu)

  [ Joseph Nuthalapati ]
  * Translated using Weblate (Telugu)
  * Translated using Weblate (Telugu)
  * Translated using Weblate (Telugu)
  * Translated using Weblate (Telugu)
  * Translated using Weblate (Telugu)
  * Translated using Weblate (Telugu)

  [ uday17 ]
  * Translated using Weblate (Telugu)
  * Translated using Weblate (Telugu)
  * Translated using Weblate (Telugu)

  [ Sandeepbasva ]
  * Translated using Weblate (Telugu)

  [ Aurélien Couderc ]
  * Change backups submit button to fix translation issues

  [ chilumula vamshi krishna ]
  * Translated using Weblate (Telugu)

  [ Jacque Fresco ]
  * Translated using Weblate (Indonesian)
  * Translated using Weblate (Japanese)

 -- James Valleroy <jvalleroy@mailbox.org>  Mon, 31 May 2021 19:00:45 -0400

freedombox (21.5) experimental; urgency=medium

  [ Dietmar ]
  * Translated using Weblate (German)

  [ Karol Werner ]
  * Translated using Weblate (Polish)

  [ Michalis ]
  * Translated using Weblate (Greek)
  * Translated using Weblate (Greek)
  * Translated using Weblate (Greek)
  * Translated using Weblate (Greek)

  [ Fioddor Superconcentrado ]
  * Generating developer documentation.
  * config: Fix tests related to user home directory
  * Translated using Weblate (Spanish)

  [ ikmaak ]
  * Translated using Weblate (Dutch)

  [ Burak Yavuz ]
  * Translated using Weblate (Turkish)
  * Translated using Weblate (Turkish)
  * Translated using Weblate (Turkish)

  [ Veiko Aasa ]
  * deluge, mldonkey, syncthing, transmission: Depend on nslcd.service
  * deluge: Fix daemon user not in freedombox-share group after installation
  * users: Fix unit test failures when LDAP is empty

  [ Sunil Mohan Adapa ]
  * ssh, apache: Make fail2ban use systemd journald backend by default
  * security: Move fail2ban default configuration to this app
  * security: Ensure that fail2ban is not re-enabled on version increment
  * security: Increment app version to reload fail2ban
  * action_utils: Introduce utility for masking services
  * config: Disable rsyslog and syslog forwarding
  * config: Install and configure zram for swap
  * Update copyright year

  [ James Valleroy ]
  * debian: Add coverage to autopkgtest
  * ci: Merge with Salsa CI pipeline
  * config: Convert entered domain name to lower case
  * dynamicdns: Wait after changing domain name in tests
  * dynamicdns: Convert entered domain name to lower case
  * pagekite: Convert entered kite name to lower case
  * config, dynamicdns, pagekite: Remove incorrect use of str
  * letsencrypt: Always return a diagnostics result
  * diagnostics: Use lock to protect results
  * coturn: Validate TURN URIs if provided in form
  * locale: Update translation strings
  * doc: Fetch latest manual

  [ Max Rockatansky ]
  * security: Clarify vulnerability count and provide link to more info

  [ Joseph Nuthalapati ]
  * docs: Improve Developer Documentation index page
  * container: distribution as environment variable
  * ejabberd: STUN/TURN configuration
  * coturn: Mention ejabberd in app description

  [ Michael Breidenbach ]
  * Translated using Weblate (Swedish)
  * Translated using Weblate (Swedish)

  [ nautilusx ]
  * Translated using Weblate (German)

  [ Reza Almanda ]
  * Translated using Weblate (Indonesian)

  [ Aditya Pratap Singh ]
  * container: Work in the absence of systemd in PATH, for eg. in Arch

  [ Kirill Schmidt ]
  * first_boot: Use session to verify first boot welcome step

  [ fliu ]
  * HACKING.md: added some troubleshooting information
  * container script: Must convert env. var. string to a Path object

  [ Johannes Keyser ]
  * Translated using Weblate (German)

  [ whenwesober ]
  * Translated using Weblate (Indonesian)

  [ 池边树下 ]
  * Translated using Weblate (Chinese (Simplified))

  [ Weblate ]
  * Added translation using Weblate (Albanian)

  [ Besnik Bleta ]
  * debian: Add Albanian (sq) locale
  * Translated using Weblate (Albanian)

  [ Carlos Henrique Lima Melara ]
  * doc: Add filename to code snippets in tutorial
  * docs: Add missing imports in tutorial
  * docs: Set the `version` attribute as required instead of optional

 -- James Valleroy <jvalleroy@mailbox.org>  Mon, 19 Apr 2021 20:23:23 -0400

freedombox (21.4) unstable; urgency=medium

  [ Petter Reinholdtsen ]
  * Translated using Weblate (Norwegian Bokmål)

  [ Allan Nordhøy ]
  * Translated using Weblate (Norwegian Bokmål)

  [ ikmaak ]
  * Translated using Weblate (Dutch)

  [ Burak Yavuz ]
  * Translated using Weblate (Turkish)

  [ James Valleroy ]
  * plinth: Disable start rate limiting for service
  * upgrades: Disable searx during dist-upgrade
  * locale: Update translation strings
  * doc: Fetch latest manual

  [ Dietmar ]
  * Translated using Weblate (German)
  * Translated using Weblate (Italian)
  * Translated using Weblate (German)
  * Translated using Weblate (Italian)

  [ Coucouf ]
  * Translated using Weblate (French)

  [ Michael Breidenbach ]
  * Translated using Weblate (Swedish)

  [ Sunil Mohan Adapa ]
  * ui: Fix buttons jumping on click in snapshots page
  * matrix-synapse, coturn: Fix minor pipeline failures

  [ Benedek Nagy ]
  * Translated using Weblate (Hungarian)

  [ Kornelijus Tvarijanavičius ]
  * Translated using Weblate (Lithuanian)

  [ Joseph Nuthalapati ]
  * coturn: Add new component for usage of coturn by other apps
  * coturn: Minor refactor view to use utility to generate URIs
  * coturn: Remove advanced flag, make app visible to all
  * matrix-synapse: Auto configure STUN/TURN using coturn server
  * matrix-synapse: Update description to talk about TURN configuration

 -- James Valleroy <jvalleroy@mailbox.org>  Sun, 28 Feb 2021 20:57:00 -0500

freedombox (21.3) unstable; urgency=medium

  [ Oğuz Ersen ]
  * Translated using Weblate (Turkish)

  [ ikmaak ]
  * Translated using Weblate (Dutch)

  [ Burak Yavuz ]
  * Translated using Weblate (Turkish)

  [ Michael Breidenbach ]
  * Translated using Weblate (Swedish)

  [ Michalis ]
  * Translated using Weblate (Greek)

  [ James Valleroy ]
  * upgrades: Mark string as no-python-format
  * locale: Update translation strings
  * upgrades: Only check free space bytes before dist upgrade
  * upgrades: Add 10 minute delay before apt update
  * upgrades: Disable apt snapshots during dist upgrade
  * locale: Update translation strings
  * doc: Fetch latest manual

  [ John Lines ]
  * gitignore: Ignore files generated during package build
  * zoph: Add new app to organize photos

  [ Sunil Mohan Adapa ]
  * tests: functional: Introduce step def. to check if app is enabled
  * zoph: Make app unavailable in Buster

  [ Aurélien Couderc ]
  * sharing: Improve shares group access description

  [ Fioddor Superconcentrado ]
  * HACKING: Link download page for Geckodriver.
  * Translated using Weblate (Spanish)

 -- James Valleroy <jvalleroy@mailbox.org>  Thu, 11 Feb 2021 17:59:49 -0500

freedombox (21.2) unstable; urgency=medium

  [ Burak Yavuz ]
  * Translated using Weblate (Turkish)
  * Translated using Weblate (Turkish)

  [ Sunil Mohan Adapa ]
  * radicale: Allow older 2.x release to upgrade to 3.x
  * backups: schedule: tests: Fix failures due to long test run
  * minidlna: Minor refactor of media directory handling
  * minidlna: Implement force upgrading from older version
  * jsxc: Fix issues with jQuery >= 3.5.0

  [ Veiko Aasa ]
  * calibre: Fix freedombox.local inaccessible after enabling app
  * mediawiki: Fix app installation process doesn't display status information
  * plinth: Show running spinner when app installation is in progress

  [ James Valleroy ]
  * upgrades: Return reason when checking for dist upgrade
  * upgrades: Get result of start-dist-upgrade
  * upgrades: Move start-dist-upgrade result string to app
  * upgrades: Add notifications for dist upgrade
  * tests: Update functional tests default config
  * roundcube: Allow upgrade to 1.4.*
  * locale: Update translation strings
  * doc: Fetch latest manual

  [ Dietmar ]
  * Translated using Weblate (German)
  * Translated using Weblate (Italian)

  [ ikmaak ]
  * Translated using Weblate (Spanish)
  * Translated using Weblate (Dutch)
  * Translated using Weblate (Swedish)
  * Translated using Weblate (Russian)
  * Translated using Weblate (Hungarian)

  [ Coucouf ]
  * Translated using Weblate (French)
  * Translated using Weblate (French)

  [ Алексей Докучаев ]
  * Translated using Weblate (Russian)

  [ Stanisław Stefan Krukowski ]
  * Translated using Weblate (Polish)

  [ Oymate ]
  * Translated using Weblate (Bengali)

  [ Fioddor Superconcentrado ]
  * Translated using Weblate (Spanish)

  [ Joseph Nuthalapati ]
  * matrix-synapse: python3-psycopg2 from backports
  * upgrades: Increment version for MatrixSynapse 1.26
  * mediawiki: Set default logo to mediawiki.png

  [ nautilusx ]
  * Translated using Weblate (German)

 -- James Valleroy <jvalleroy@mailbox.org>  Sat, 06 Feb 2021 00:33:34 -0500

freedombox (21.1) unstable; urgency=medium

  [ ikmaak ]
  * Translated using Weblate (German)
  * Translated using Weblate (Spanish)
  * Translated using Weblate (Dutch)
  * Translated using Weblate (Polish)
  * Translated using Weblate (Danish)
  * Translated using Weblate (French)
  * Translated using Weblate (Italian)
  * Translated using Weblate (Norwegian Bokmål)
  * Translated using Weblate (Dutch)
  * Translated using Weblate (Portuguese)
  * Translated using Weblate (Swedish)
  * Translated using Weblate (Russian)
  * Translated using Weblate (Chinese (Simplified))
  * Translated using Weblate (Persian)
  * Translated using Weblate (Gujarati)
  * Translated using Weblate (Hindi)
  * Translated using Weblate (Czech)
  * Translated using Weblate (Ukrainian)
  * Translated using Weblate (Hungarian)
  * Translated using Weblate (Lithuanian)
  * Translated using Weblate (Slovenian)
  * Translated using Weblate (Bulgarian)
  * Translated using Weblate (Greek)
  * Translated using Weblate (Galician)
  * Translated using Weblate (Serbian)

  [ Burak Yavuz ]
  * Translated using Weblate (Turkish)

  [ John Doe ]
  * Translated using Weblate (Turkish)
  * Translated using Weblate (Turkish)

  [ Doma Gergő ]
  * Translated using Weblate (Hungarian)

  [ Ouvek Kostiva ]
  * Translated using Weblate (Chinese (Traditional))

  [ James Valleroy ]
  * tahoe: Disable app
  * setup: Enable essential apps that use firewall
  * upgrades: Requires at least 5 GB free space for dist upgrade
  * locale: Update translation strings
  * doc: Fetch latest manual

  [ Veiko Aasa ]
  * syncthing: Create LDAP group name different from system group
  * syncthing: Hide unnecessary security warning
  * sharing: Update functional test to use syncthing-access group
  * plinth: Fix disable daemon when service alias is provided
  * container script: Various improvements

  [ Sunil Mohan Adapa ]
  * ui: js: Make select all checkbox option available more broadly
  * ui: css: New style for select all checkbox
  * backups: tests: Fix a typo in test case name
  * backups: Allow comments to be added to archives during backup
  * backups: Allow storing root repository details
  * backups: repository: Introduce a prepare method
  * backups: repository: Simplify handling of remote repo properties
  * backups: Introduce backup scheduling
  * backups: Add a schedule to each repository
  * backups: Trigger schedules every hour
  * backups: Add UI to edit schedules
  * backups: Add a notification to suggest users to enable schedules
  * backups: Show notification on error during scheduled backups
  * networks: Remove unused import to fix flake8 failure
  * performance: Fix failure to start due to lru_cache in stable

  [ Allan Nordhøy ]
  * Translated using Weblate (Norwegian Bokmål)

  [ Fred LE MEUR ]
  * performance: Fix web client link to Cockpit

  [ Milan ]
  * Translated using Weblate (Czech)

  [ crlambda ]
  * Translated using Weblate (Chinese (Traditional))

  [ Fioddor Superconcentrado ]
  * networks: Separate the delete button and color it differently
  * network: Minor refactoring in a test
  * network: Minor refactoring, new is_primary() function
  * networks: Change connection type to a radio button
  * networks: Use radio buttons for network modes
  * networks: Prevent unintended changes to primary connection.
  * networks: Hide deactivate/remove buttons for primary connections
  * Translated using Weblate (Spanish)

 -- James Valleroy <jvalleroy@mailbox.org>  Mon, 25 Jan 2021 21:08:22 -0500

freedombox (21.0) unstable; urgency=medium

  [ Dietmar ]
  * Translated using Weblate (German)

  [ ikmaak ]
  * Translated using Weblate (German)
  * Translated using Weblate (Dutch)
  * Translated using Weblate (Spanish)
  * Translated using Weblate (French)

  [ Burak Yavuz ]
  * Translated using Weblate (Turkish)

  [ Doma Gergő ]
  * Translated using Weblate (Hungarian)

  [ Veiko Aasa ]
  * functional tests: Make tests compatible with pytest-bdd v4.0
  * ejabberd: functional tests: Wait until the jsxc buddy list is loaded
  * users: Skip action script tests if LDAP is not set up
  * functional-tests: Fix installation errors in install.sh script
  * dev-container: Add subcommand to run tests
  * gitweb: tests: functional: Fix test failures in localized environment
  * dev-container: 'up' command: Show banner also when container is already
    running
  * dev-container: Add command to print container IP address
  * tests: functional: Improve creating users in tests
  * gitweb: Add functional tests for git-access group
  * plinth: Fix daemon is enabled check when service alias is provided

  [ ullli ]
  * mumble: Updated mumla and removed plumble from clients list

  [ Johannes Keyser ]
  * Translated using Weblate (German)

  [ Sunil Mohan Adapa ]
  * apache2: Allow downloads in openvpn and backups with latest browsers
  * backups: Don't open a new window for downloading backups
  * openvpn: Don't show running status on download profile button
  * app: component: Add app_id and app properties
  * app: Add locked flag
  * backups: Add new component for backup and restore
  * backups: Use the backup component in all apps
  * doc: dev: Update documentation for using backup component
  * app: info: Move client validation to info component
  * doc: dev: Update documentation on calling clients validation
  * doc: dev: Update the tutorial to reflect latest API/code
  * radicale: Fix backup and restore of configuration

  [ Michael Breidenbach ]
  * Translated using Weblate (Swedish)

  [ James Valleroy ]
  * users: Avoid test error if ldapsearch is not available
  * upgrades: Ensure freedombox package is upgraded during dist upgrade
  * upgrades: Add service for dist upgrade
  * upgrades: Install python3-systemd for unattended-upgrades
  * upgrades: Don't allow needrestart to restart freedombox-dist-upgrade
  * upgrades: Check before starting dist upgrade process
  * upgrades: Write dist-upgrade service file in /run
  * upgrades: Restart FreedomBox service at end of dist-upgrade
  * upgrades: Use full path to searx action script
  * upgrades: Hold tt-rss during dist upgrade, if available
  * locale: Update translation strings
  * doc: Fetch latest manual

  [ Stanisław Stefan Krukowski ]
  * Translated using Weblate (Polish)

  [ Joseph Nuthalapati ]
  * transmission: Show port forwarding information
  * transmission: Update description

 -- James Valleroy <jvalleroy@mailbox.org>  Mon, 11 Jan 2021 19:57:44 -0500

freedombox (20.21) unstable; urgency=medium

  [ Johannes Keyser ]
  * Translated using Weblate (German)

  [ Fioddor Superconcentrado ]
  * Translated using Weblate (Spanish)
  * Translated using Weblate (Spanish)

  [ Joseph Nuthalapati ]
  * deluge: Sync apache2 config with Transmission
  * deluge: Functional tests for bit-torrent group

  [ Michael Breidenbach ]
  * Translated using Weblate (Swedish)

  [ Veiko Aasa ]
  * apache: Create snake oil certificate if not exists
  * users: Remove timeout when creating Samba user
  * security: Fix access denied for user daemon from cron

  [ n0nie4HP ]
  * Translated using Weblate (Polish)
  * Translated using Weblate (Polish)

  [ spectral ]
  * calibre: Fix manual page name

  [ James Valleroy ]
  * upgrades: Allow grub-pc upgrade without reinstalling grub
  * upgrades: Update searx search engines during dist upgrade
  * locale: Update translation strings
  * doc: Fetch latest manual
  * debian: Bump standards version to 4.5.1

  [ Nikita Epifanov ]
  * Translated using Weblate (Russian)

  [ ikmaak ]
  * Translated using Weblate (Polish)

  [ Doma Gergő ]
  * Translated using Weblate (Hungarian)

 -- James Valleroy <jvalleroy@mailbox.org>  Mon, 28 Dec 2020 21:08:41 -0500

freedombox (20.20.1) unstable; urgency=medium

  [ Reg Me ]
  * Translated using Weblate (Dutch)

  [ ikmaak ]
  * Translated using Weblate (Dutch)
  * Translated using Weblate (German)
  * Translated using Weblate (Dutch)

  [ Burak Yavuz ]
  * Translated using Weblate (Turkish)

  [ Sunil Mohan Adapa ]
  * pagekite: Drop unused subdomain widget
  * pagekite: cosmetic: Minor yapf changes
  * clients: Fix a duplicated HTML ID
  * ui: Adopt a consistent and new table style
  * ui: Make all tables responsive
  * ui: css: Use rem as the primary unit
  * ui: Drop italic style on app name and sections in card listing
  * jsxc: Drop loading text on the login button
  * firewall: New styling for status stable
  * ui: Consistently use the btn-toolbar class for all toolbars
  * help: Make the button normal size in about page
  * users: Drop cancel button show submit as danger in delete page
  * help, power, index: ui: Drop remaining uses of &raquo;
  * ui: index: Don't show too large a help message
  * HACKING: Add suggestion not over-use Bootstrap utility classes
  * ui: Fix form error styling using bootstrap 3 style
  * jslicense.html: Drop minor styling
  * ui: Introduce common styling for two column list group
  * calibre: Use common styling for libraries list
  * pagekite: Use common styling for custom services
  * ikiwiki: Use common styling for wiki/blog list
  * gitweb: Use common styling for repo list
  * users: Use common styling for users list
  * networks: Use common styling for showing network connection
  * networks: Use common styling for Wi-Fi network list
  * networks: Use table for styling network connection list
  * firewall: Split CSS styling into separate file
  * monkeysphere: Split CSS styling into a separate file
  * samba: Split CSS styling into separate file
  * upgrades: Split CSS styling into a separate file
  * backups: Split CSS styling into a separate file
  * storage: Split CSS styling into a separate file
  * sharing: Split CSS styling into a separate file
  * letsencrypt: Split CSS styling into a separate file
  * help: Split CSS styling into a separate file
  * first_setup: Use template variable to refresh page
  * ui: Use common styling to hide logo during firstboot
  * firstboot: Use bootstrap for logo styling
  * pagekite: Eliminate inline styling
  * help: Show version information as an alert
  * ui: Avoid inline styling for setting progress bar width
  * apache2: Disallow all inline styling in sandbox settings
  * ui: Fix warning button colors

  [ achalaramu ]
  * Migrate bootstrap 4 from bootstrap 3

  [ Veiko Aasa ]
  * gitweb: Make functional tests compatible with pytest-bdd v4.0
  * javascript: Fix disabled submit buttons when navigating back to a page

  [ James Valleroy ]
  * tests: Skip initial update
  * help: Update status log test
  * config: Skip homepage test on buildd (Closes: #977527)
  * doc: Fetch latest manual

 -- James Valleroy <jvalleroy@mailbox.org>  Sat, 19 Dec 2020 19:18:42 -0500

freedombox (20.20) unstable; urgency=medium

  [ ikmaak ]
  * Translated using Weblate (Dutch)
  * Translated using Weblate (Dutch)

  [ Burak Yavuz ]
  * Translated using Weblate (Turkish)

  [ ssantos ]
  * Translated using Weblate (Portuguese)

  [ Johannes Keyser ]
  * Translated using Weblate (German)

  [ Thomas Vincent ]
  * Translated using Weblate (French)

  [ Michael Breidenbach ]
  * Translated using Weblate (Swedish)

  [ Fioddor Superconcentrado ]
  * Translated using Weblate (Spanish)
  * config: Add user websites as choices for homepage config
  * config: rename functions (improve readability)

  [ James Valleroy ]
  * config: Mark test_homepage_field as needs_root
  * mumble: Implement force upgrade for 1.3.*
  * upgrades: Hold mumble-server during dist upgrade
  * locale: Update translation strings
  * doc: Fetch latest manual

  [ Veiko Aasa ]
  * apache: Add app name
  * snapshot: Check that / is a btrfs subvolume before setup
  * diagnostics: Improve exception handling in app diagnostics
  * diagnostics: Show app name and fallback to app id if not exist
  * templates: Make toggle button responsive

 -- James Valleroy <jvalleroy@mailbox.org>  Mon, 14 Dec 2020 19:31:00 -0500

freedombox (20.19) unstable; urgency=medium

  [ ikmaak ]
  * Translated using Weblate (Dutch)
  * Translated using Weblate (Dutch)
  * Translated using Weblate (Dutch)
  * Translated using Weblate (German)
  * Translated using Weblate (Dutch)
  * Translated using Weblate (Dutch)

  [ Fioddor Superconcentrado ]
  * networks: Apply translation to a tooltip.
  * bepasty: Apply translation to autogenerated comments.
  * snapshots: Translate snapshot types (field description)
  * Translated using Weblate (Spanish)

  [ Joseph Nuthalapati ]
  * OpenVPN: Create user group "vpn"
  * openvpn: Add functional tests for user group "vpn"
  * openvpn: Deny access to users not in group "vpn"

  [ James Valleroy ]
  * upgrades: Add first boot step to run initial update
  * upgrades: Add progress page for initial update
  * upgrades: Fix flag name in info message
  * upgrades: Hold freedombox package during dist upgrade
  * upgrades: Use apt_hold contextmanager
  * upgrades: Print steps in dist-upgrade
  * upgrades: Fix sources list for dist upgrade from buster
  * sso: Add test to generate ticket
  * locale: Update translation strings
  * doc: Fetch latest manual
  * debian: Add python3-openssl as build dependency for tests

  [ Veiko Aasa ]
  * Samba: UI: Show toggle buttons and share names

  [ Oymate ]
  * Translated using Weblate (Bengali)

 -- James Valleroy <jvalleroy@mailbox.org>  Mon, 30 Nov 2020 18:37:52 -0500

freedombox (20.18.1) unstable; urgency=medium

  [ Burak Yavuz ]
  * Translated using Weblate (Turkish)
  * Translated using Weblate (Turkish)

  [ Hetgyl ]
  * Translated using Weblate (French)
  * Translated using Weblate (French)
  * Translated using Weblate (French)
  * Translated using Weblate (French)
  * Translated using Weblate (French)
  * Translated using Weblate (French)
  * Translated using Weblate (French)
  * Translated using Weblate (French)
  * Translated using Weblate (French)
  * Translated using Weblate (French)
  * Translated using Weblate (French)
  * Translated using Weblate (French)

  [ Reg Me ]
  * Translated using Weblate (Dutch)
  * Translated using Weblate (Dutch)

  [ Oğuz Ersen ]
  * Translated using Weblate (Turkish)

  [ Thomas Vincent ]
  * Translated using Weblate (French)
  * Translated using Weblate (French)
  * Translated using Weblate (French)
  * Translated using Weblate (French)
  * Translated using Weblate (French)
  * Translated using Weblate (French)
  * Translated using Weblate (French)
  * Translated using Weblate (French)
  * Translated using Weblate (French)
  * Translated using Weblate (French)
  * Translated using Weblate (French)

  [ Petter Reinholdtsen ]
  * Translated using Weblate (Norwegian Bokmål)

  [ Joseph Nuthalapati ]
  * sso: Fix regression in auth-pubtkt configuration

  [ Dietmar ]
  * Translated using Weblate (German)
  * Translated using Weblate (Italian)

  [ Fioddor Superconcentrado ]
  * Translated using Weblate (Spanish)

  [ Diego Roversi ]
  * Translated using Weblate (Italian)

  [ ikmaak ]
  * Translated using Weblate (Dutch)

  [ Michael Breidenbach ]
  * Translated using Weblate (Swedish)

  [ James Valleroy ]
  * Translated using Weblate (French)
  * doc: Fetch latest manual

 -- James Valleroy <jvalleroy@mailbox.org>  Mon, 23 Nov 2020 18:37:38 -0500

freedombox (20.18) unstable; urgency=medium

  [ Hetgyl ]
  * Translated using Weblate (French)

  [ Reg Me ]
  * Translated using Weblate (Dutch)
  * Translated using Weblate (Dutch)
  * Translated using Weblate (Dutch)
  * Translated using Weblate (Dutch)

  [ Joseph Nuthalapati ]
  * coverage: Omit files under tests/ directories
  * ci: Add --cov-config to the coverage command
  * openvpn: Cleanup easyrsa 2 to 3 upgrade code
  * openvpn: Function to detect ECC/RSA configuration
  * openvpn: ECC: Setup and Migration
  * openvpn: Remove explicit setup step
  * openvpn: Improve migrate_to_ecc template
  * openvpn: Remove opinion on which curve to use
  * openvpn: client configuration for RSA and ECC
  * gitlabci: Update Dockerfile and script

  [ Ralf Barkow ]
  * Translated using Weblate (German)

  [ Fioddor Superconcentrado ]
  * Translated using Weblate (Spanish)

  [ Matthias Dellweg ]
  * Enable dynamicdns module to handle IPv6

  [ Dietmar ]
  * Translated using Weblate (Italian)

  [ James Valleroy ]
  * locale: Update translation strings
  * doc: Fetch latest manual

 -- James Valleroy <jvalleroy@mailbox.org>  Mon, 16 Nov 2020 20:49:24 -0500

freedombox (20.17.1) experimental; urgency=medium

  [ Burak Yavuz ]
  * Translated using Weblate (Turkish)
  * Translated using Weblate (Turkish)

  [ Dietmar ]
  * Translated using Weblate (German)
  * Translated using Weblate (Italian)

  [ Joseph Nuthalapati ]
  * ci: Fix flake8 errors
  * pubtkt: Fix Python format language errors

  [ James Valleroy ]
  * debian: Rename source package to freedombox
  * doc: Fetch latest manual

 -- James Valleroy <jvalleroy@mailbox.org>  Sat, 07 Nov 2020 08:02:53 -0500

plinth (20.17) unstable; urgency=medium

  [ Fioddor Superconcentrado ]
  * package: i18n: Mark progress status strings for translation
  * networks: i18n: Mark string for translation on delete page
  * networks: i18n: Mark various strings for translation
  * notifications: i18n: Mark app names and extra data for translation
  * networks: css: Make button wider in network list
  * Translated using Weblate (Spanish)

  [ Sunil Mohan Adapa ]
  * backups: i18n: Mark form success messages for translation
  * doc: wikiparser: Fix issue with running parser outside doc/ dir
  * upgrades: Disable the option when not able to dist upgrade
  * ci: Split testing stages into smaller stages

  [ Coucouf ]
  * Translated using Weblate (French)
  * Translated using Weblate (French)

  [ Burak Yavuz ]
  * Translated using Weblate (Turkish)
  * Translated using Weblate (Turkish)

  [ Nikita Epifanov ]
  * Translated using Weblate (Russian)

  [ Jens Molgaard ]
  * Translated using Weblate (Danish)

  [ Petter Reinholdtsen ]
  * Translated using Weblate (Norwegian Bokmål)

  [ Praveen Illa ]
  * Translated using Weblate (Telugu)

  [ James Valleroy ]
  * Translated using Weblate (Danish)
  * ci: Run wikiparser doctests
  * wikiparser: Exit with return value 1 on test failure
  * upgrades: Add a setting to enable dist upgrade
  * locale: Update translation strings
  * doc: Fetch latest manual

  [ Michael Breidenbach ]
  * Translated using Weblate (German)
  * Translated using Weblate (Swedish)

  [ marklin0913 ]
  * Added translation using Weblate (Chinese (Traditional))

  [ Joseph Nuthalapati ]
  * mediawiki: Ensure password file is not empty
  * mediawiki: Add action to set domain name

  [ Dietmar ]
  * Translated using Weblate (German)
  * Translated using Weblate (Italian)

  [ Radek Pasiok ]
  * Translated using Weblate (Polish)

  [ Onurb ]
  * apache: setup uwsgi by default

 -- James Valleroy <jvalleroy@mailbox.org>  Mon, 02 Nov 2020 19:45:57 -0500

plinth (20.16) unstable; urgency=medium

  [ Oğuz Ersen ]
  * Translated using Weblate (Turkish)

  [ Burak Yavuz ]
  * Translated using Weblate (Turkish)
  * Translated using Weblate (Turkish)

  [ Nikita Epifanov ]
  * Translated using Weblate (Russian)

  [ Allan Nordhøy ]
  * Translated using Weblate (Norwegian Bokmål)
  * Translated using Weblate (Chinese (Simplified))
  * Translated using Weblate (Slovenian)
  * Translated using Weblate (Greek)
  * Translated using Weblate (Norwegian Bokmål)

  [ Veiko Aasa ]
  * diagnostics: Show low system memory notifications
  * notifications: Show severity level on every notification

  [ Coucouf ]
  * Translated using Weblate (French)

  [ James Valleroy ]
  * app: Add donation links in dropdown menu
  * debian: Add Brazilian Portuguese debconf templates translation
    (Closes: #972449)
    - Thanks to Adriano Rafael Gomes for the translation.
  * locale: Update translation strings
  * doc: Fetch latest manual

  [ Fioddor Superconcentrado ]
  * upgrades: Add status section showing version and upgrade status
  * diagnostics: Lazy format all diagnostic test strings properly
  * Translated using Weblate (Spanish)
  * help: Link to updates page when new version is available
  * updates: Eliminate delay and better status for manual upgrade

  [ Michael Breidenbach ]
  * Translated using Weblate (Swedish)

  [ Sunil Mohan Adapa ]
  * calibre: Add link to donation page
  * app: Make the donation button more prominent
  * calibre: Update group description to reflect 'using' app

 -- James Valleroy <jvalleroy@mailbox.org>  Mon, 19 Oct 2020 20:42:32 -0400

plinth (20.15) unstable; urgency=medium

  [ Coucouf ]
  * Translated using Weblate (French)
  * Translated using Weblate (French)
  * Translated using Weblate (French)
  * Translated using Weblate (French)

  [ Joseph Nuthalapati ]
  * bepasty: Change default permissions to 'read'
  * calibre: Add new e-book library app
  * calibre: Minor changes to app description
  * container: Handle edge cases with container update

  [ Fioddor Superconcentrado ]
  * HACKING: Add extra development requirements
  * CONTRIBUTING: Require flake8 compliance
  * Translated using Weblate (Spanish)
  * HACKING.md: Re-organised contents according to onboarding journey
  * Translated using Weblate (Spanish)

  [ Sunil Mohan Adapa ]
  * module_loader, web_framework: Update console log messages
  * dynamicdns: Drop unnecessary code to set app as enabled
  * pagekite: Don't announce unconfigured kite as a valid domain
  * pagekite: Don't update names module if not installed
  * tor: Don't check if enabled when not installed
  * tests: functional: Simplify calling the login helper
  * doc: Before fetching, drop all old to cleanup deleted pages/images
  * coturn: Don't handle certificates if not installed
  * quassel: Don't handle certificates if not installed
  * quassel: Fix minor typo
  * mumble: Store and use a single domain for TLS certificate setup
  * doc: dev: Link to list of potential apps from tutorial
  * coturn: Don't handle certificates if not installed
  * quassel: Don't handle certificates if not installed
  * users: Deal with admin user already existing during first boot
  * users: cosmetic: Yapf refactoring
  * *: Minor flake8 fixes
  * debian/control: Add sshpass as build dependency

  [ Michael Breidenbach ]
  * Translated using Weblate (Swedish)

  [ ssantos ]
  * Translated using Weblate (Portuguese)

  [ Phil Morrell ]
  * mumble: configure letsencrypt component

  [ Burak Yavuz ]
  * Translated using Weblate (Turkish)

  [ Petter Reinholdtsen ]
  * Translated using Weblate (Norwegian Bokmål)

  [ Veiko Aasa ]
  * ssh: action script: Require user credentials when editing ssh keys
  * users: Require admin credentials when creating or editing a user
  * container: Assign virtual network interface to trusted firewall zone

  [ James Valleroy ]
  * upgrades: Extend function to check for normal dist availability
  * upgrades: Detect and upgrade to next stable release
  * upgrades: Set a flag so interrupted dist-upgrade can be continued
  * upgrades: Check free space before dist-upgrade
  * locale: Update translation strings
  * doc: Fetch latest manual

 -- James Valleroy <jvalleroy@mailbox.org>  Mon, 05 Oct 2020 19:25:41 -0400

plinth (20.14.1) unstable; urgency=high

  [ Burak Yavuz ]
  * Translated using Weblate (Turkish)

  [ Nikita Epifanov ]
  * Translated using Weblate (Russian)

  [ JC Staudt ]
  * minidlna: Fix typo DNLA -> DLNA

  [ Sunil Mohan Adapa ]
  * cockpit: Don't show home page icon to non-admin users
  * module_loader: Load/process all essential modules before others

  [ Petter Reinholdtsen ]
  * Translated using Weblate (Norwegian Bokmål)

  [ Dietmar ]
  * Translated using Weblate (German)

  [ Coucouf ]
  * Translated using Weblate (French)

  [ James Valleroy ]
  * doc: Fetch latest manual

 -- James Valleroy <jvalleroy@mailbox.org>  Wed, 23 Sep 2020 07:37:53 -0400

plinth (20.14) unstable; urgency=high

  [ Fioddor Superconcentrado ]
  * Translated using Weblate (Spanish)
  * Translated using Weblate (Spanish)
  * sudo user needed for container
  * Branch-out
  * Specify machine
  * Fix typo
  * post-processor: Solve 1908 fixing the wiki links fix
  * Translated using Weblate (Spanish)
  * Translated using Weblate (Spanish)
  * jsxc, sharing: Add 'Learn more...' link for help pages
  * wireguard: Add 'Learn more...' link for help page
  * doc: wikiparser: Resolve URLs for locally available pages
  * HACKING.md: Instructions for container-related troubleshooting
  * i18n: Mark strings missed for translation
  * snapshots: Clarify description for disabling yearly snapshots

  [ Doma Gergő ]
  * Translated using Weblate (Hungarian)
  * Translated using Weblate (Hungarian)

  [ Sunil Mohan Adapa ]
  * upgrades: Minor isort fix
  * upgrades: Remove unused context variable
  * security: Don't show report button as part of backports notice
  * upgrades: security: Don't with the technical term 'backports' in UI
  * matrixsynapse: Allow upgrade to version 1.17
  * backups: Make app available by default
  * samba: cosmetic: Minor yapf fixes
  * container: unstable: Handle interface naming for systemd < 245
  * storage: Fix expanding partitions on GPT partition tables
  * matrixsynapse: Rename Riot to Element
  * ejabberd, mumble, wireguard: Update Apple app links
  * menu: Update documentation to clarify that icons can be files
  * frontpage: Fix documentation related to renamed parameter
  * bepasty: Make description a private variable
  * bepasty: Expand app description
  * bepasty: Tighten permissions on the uwsgi socket
  * infinoted, syncthing: Fix minor typo in a comment
  * bepasty: Add diagnostics tests on app URL
  * bepasty: Minor fixes
  * bepasty: tests: functional: Add a password before removing all
  * bepasty: Resize SVG to 512x512 for consistency with other icons
  * bepasty: Add "Snippet" in category/short description
  * bepasty: Update UI strings for permissions
  * bepasty: Require at least one permission on a password
  * bepasty: Simplify configuration file handling
  * js: Don't show running status on buttons pulled to right
  * diagnostics: Prevent showing running status on diagnostics menu item
  * help, networks: Clarify i18n different contexts for "Manual"
  * radicale: Stop service during backup and restore
  * radicale: tests: functional: Add test for backup/restore
  * doc: Recompile when parser script changes
  * doc: wikiparser: Handle processing instructions
  * doc: wikiparser: Fix attachment URLs in regular links
  * doc: wikiparser: When processing single pages, ignore header/footer
  * doc: wikiparser: Generate colspec for tables
  * doc: wikiparser: Handle table of contents macro without parenthesis
  * doc: wikiparser: Handle more paragraph breakers
  * doc: wikiparser: Parse content inside a comment
  * doc: wikiparser: Allow empty lines between list items
  * doc: wikiparser: Fix parsing URLs, simplify plain text parsing
  * doc: wikiparser: Resolve relative URLs
  * doc: wikiparser: Preserve spaces during parsing and generation
  * doc: wikiparser: Handle existing # in links, don't append again
  * doc: wikiparser: Assign text to URLs that don't provide them
  * doc: wikiparser: Handle wiki links starting with a /
  * doc: wikiparser: Allow lists to started with just spaces
  * doc: wikiparser: Strip spaces from attachment's text
  * doc: wikiparser: Place anchors inside paragraphs
  * doc: wikiparser: Sort imagedata properties
  * doc: wikiparser: Retain the text for icons
  * doc: wikiparser: Set icon dimensions to old values (temporarily)
  * doc: wikiparser: Handle empty table cells
  * doc: wikiparser: Fix some flake8 warnings
  * doc: wikiparser: Improve links relative to included files
  * doc: wikiparser: Fix issue with parsing inline code blocks
  * doc: wikiparser: Handle markup inside italic/bold markup
  * doc: wikiparser: Format text inside admonitions properly
  * doc: Drop post processor as it is not needed anymore
  * doc: wikiparser: Incorporate post processing fixes
  * doc: Simplify make file by eliminating targets for intermediates
  * doc: wikiparser: Add note about some incorrect links
  * doc: Update the test script for wikiparser
  * manual: Fetch latest images
  * doc: Fetch latest manual
  * firewall: Use service files for showing port forwarding info
  * firewall: Show port forwarding info in tabular format
  * kvstore: Allow module to be imported before Django init
  * networks: Expose API to get/set network meta info
  * firewall: Show port forwarding info contextually
  * doc: wikiparser: Fix a minor flake8 issue
  * doc: wikiparser: Fix issue with some URL containing dup. lang part
  * doc: wikiparser: Make it easier to run with a #! at the top
  * doc: wikiparser: Reduce build verbosity
  * upgrades: Fix issue with checking if backports is current
  * upgrades: Separate concepts for backports enabled vs. requested
  * upgrades, security: Use consistent terminology 'activate'
  * backports: When upgrading from older version, assumed requested
  * package: Add ability to reinstall a package
  * matrixsynapse: Perform a one time conversion to new config format
  * doc: manual: Fetch latest manual, remove non-existent images/pages
  * doc: wikiparser: Use icons from the icons directory
  * doc: wikiparser: Show icons with full size
  * doc: manual: Replace manual icons to drop CC 2.5 license
  * deluge: Use older icon to drop CC 2.0 license

  [ Joseph Nuthalapati ]
  * searx: Add functional test for app availability
  * container: Add unstable distribution
  * functional-tests: Fix instructions for running functional tests
  * functional-tests: Use latest version of splinter
  * framework: Remove module init() functions
  * wireguard: Remove hardcoded Windows client version
  * functional-tests: splinter 0.14.0 is in PyPI
  * apps: Remove Coquelicot
  * matrix-synapse: Upgrade to 1.19
  * container: Use builds with build-deps included

  [ James Valleroy ]
  * ci: Allow fuse to be installed
  * tests: functional: Strip trailing / from FREEDOMBOX_URL
  * ejabberd: Use new ruamel.yaml API and allow duplicate keys
  * locale: Update translation strings
  * doc: Fetch latest manual
  * debian: Add gbp dch config
  * debian: Fix use of wildcard path in copyright
  * debian: Split copyright paragraph to avoid lintian error
  * radicale: Remove code to handle 1.x
  * doc: Fetch latest manual
  * bepasty: New app for file upload and sharing
  * bepasty: Add public access config form
  * bepasty: Fetch manual page
  * locale: Update translation strings
  * doc: Add moinmoin wiki parser
  * wikiparser: Fix spaces, multi-line, languages, icons
  * doc: Use Makefile to fetch raw wiki files
  * doc: Add icons used in manual
  * manual: Add raw wiki files of included pages
  * manual: Remove checked-in xml files
  * wikiparser: Don't render Admonition with style comment
  * test-wikiparser: Remove fixes.xslt step
  * debian: Add unit tests to autopkgtest
  * apache: Disable mod_status (CVE-2020-25073)
  * debian: Don't show first wizard secret on command line
  * debian: Remove unused vars from postinst
  * matrixsynapse: Use conf.d snippets
  * upgrades: Change backports activation message wording
  * upgrades: Display correct backports info for unstable
  * upgrades: Add first boot step to configure backports
  * upgrades: Use kvstore and then file to determine if backports are enabled
  * debian: Temporarily revert source package rename
  * locale: Update translation strings
  * doc: Fetch latest manual

  [ Veiko Aasa ]
  * samba: Hide common system partitions
  * ikiwiki: Validate a path when deleting wiki or blog
  * ssh: Disallow managing keys for the root user
  * debian: Add newline to end of /var/lib/plinth/firstboot-wizard-secret
  * functional-tests: snapshot: Skip if filesystem doesn't support snapshots
  * container: Randomize btrfs partition UUID
  * gitweb: Fix enable auth webserver component on app init
  * gitweb: Add ability to change default branch

  [ Павел Протасов ]
  * Translated using Weblate (Russian)

  [ Michael Breidenbach ]
  * Translated using Weblate (German)
  * Translated using Weblate (Swedish)
  * Translated using Weblate (German)
  * Translated using Weblate (Swedish)
  * Translated using Weblate (German)
  * Translated using Weblate (Swedish)

  [ ikmaak ]
  * Translated using Weblate (Dutch)
  * Translated using Weblate (Dutch)

  [ Burak Yavuz ]
  * Translated using Weblate (Turkish)
  * Translated using Weblate (Turkish)
  * Translated using Weblate (Turkish)
  * Translated using Weblate (Turkish)

  [ Xosé M ]
  * Translated using Weblate (Galician)

  [ Jens Molgaard ]
  * Translated using Weblate (Danish)

  [ Nikita Epifanov ]
  * Translated using Weblate (Russian)
  * Translated using Weblate (Russian)

  [ Dietmar ]
  * Translated using Weblate (German)

  [ Johannes Keyser ]
  * Translated using Weblate (German)

  [ Diego Roversi ]
  * Translated using Weblate (Italian)

  [ Artem ]
  * Translated using Weblate (Russian)

  [ Ralf Barkow ]
  * Translated using Weblate (German)

  [ Reg Me ]
  * Translated using Weblate (Dutch)
  * Translated using Weblate (Dutch)

  [ Q.-A. Nick ]
  * upgrades, security: Update the messages describing backports

 -- James Valleroy <jvalleroy@mailbox.org>  Tue, 15 Sep 2020 17:03:43 -0400

freedombox (20.13) unstable; urgency=medium

  [ Sunil Mohan Adapa ]
  * Rename source package from plinth to freedombox.

  [ Veiko Aasa ]
  * minidlna: Do not expose statistics over public web

  [ Benjamin Ortiz ]
  * backups: Allow remote repository usernames to start with numbers

  [ James Valleroy ]
  * upgrades: Update apt cache before manual update
  * upgrades: Parameterize backports dist name
  * upgrades: Use current release codename when enabling backports
  * upgrades: Use codename to pin freedombox from backports
  * security: Move backports notice to security page
  * upgrades: Add button to activate backports
  * upgrades: Use only sources file to determine if backports enabled
  * upgrades: Check that backports is for current release
  * upgrades: Rewrite apt prefs file when activating backports
  * upgrades: Enable backports for testing only in development mode
  * upgrades: Show dist of backports to be activated
  * upgrades: Split apt preferences into 2 files
  * upgrades: Refactor use of lsb_release
  * locale: Update translation strings
  * doc: Fetch latest manual

  [ Allan Nordhøy ]
  * Translated using Weblate (Norwegian Bokmål)

  [ Tang Zongxun ]
  * Translated using Weblate (Chinese (Simplified))

  [ Doma Gergő ]
  * Translated using Weblate (Hungarian)

 -- Federico Ceratto <federico@debian.org>  Sat, 18 Jul 2020 12:14:08 +0100

plinth (20.12.1) unstable; urgency=high

  [ nautilusx ]
  * Translated using Weblate (German)

  [ Robert Pollak ]
  * Translated using Weblate (German)

  [ J. Lavoie ]
  * Translated using Weblate (French)

  [ Petter Reinholdtsen ]
  * Translated using Weblate (Norwegian Bokmål)

  [ Sunil Mohan Adapa ]
  * cfg, frontpage: Ignore errors while reading config and shortcuts

  [ Milo Ivir ]
  * Translated using Weblate (German)

 -- James Valleroy <jvalleroy@mailbox.org>  Sun, 05 Jul 2020 15:40:30 -0400

plinth (20.12) unstable; urgency=medium

  [ Oğuz Ersen ]
  * Translated using Weblate (Turkish)

  [ Sunil Mohan Adapa ]
  * Translated using Weblate (Telugu)
  * transmission: tests: functional: Fix to wait properly
  * ttrss: tests: functional: Fix to wait properly
  * tor: tests: functional: Fix to wait properly on progress page
  * users: tests: functional: Leave no-language as final setting
  * mldonkey: tests: functional: Wait for frame to load properly
  * snapshot: tests: functional: Delete all snapshots properly
  * ejabberd: tests: functional: Fixes for no implicit waiting
  * syncthing: tests: functional: Fix to wait properly
  * tests: functional: Remove implicit and explicit wait times
  * tests: functional: Allow parallel installation of apps
  * d/control: Add python3-systemd as a dependency
  * apache: Add ssl-cert package as dependency
  * storage: Use DBus directly for listing disks
  * storage: Fix regression with showing error messages
  * storage: Use UDisks information as primary source
  * storage: Don't show empty progress bar for disks not mounted
  * storage: Remove rule to not automount system disks with no paritions
  * storage: Don't auto-mount loopback devices except in develop mode
  * storage: Allow ejecting any device not in fstab or crypttab
  * storage: Ignore eject failures if filesystems unmounted properly
  * backups: Remove an unnecessary print() statement
  * Translated using Weblate (Telugu)
  * container: Remove sqlite3 file early enough
  * storage: Don't log exception of disk space check fails
  * storage: Use mount info instead of disk info for free space warning
  * notifications: Fix issue with redirection on dismiss
  * views: Drop use of private Django utility
  * cfg: Don't fallback to develop config if main is not found
  * cfg: Drop the default configuration file
  * frontpage: Read custom shortcuts from multiple locations
  * frontpage: Drop empty custom shortcut files
  * cfg: Allow loading multiple configuration files
  * cfg: For develop mode, overlay on top of regular configuration
  * context_processor: tests: Use already available config fixture
  * cfg: Eliminate the need for 'root' directory in configuration
  * cfg: Move /plinth.config to plinth/develop.config
  * cfg: Rename configuration file to freedombox.config
  * d/tests/control: Rename Plinth to FreedomBox in a comment
  * cfg: Read configuration from .d files and multiple locations
  * frontpage: Load shortcuts from .d directories too
  * frontpage: Read from .d files too
  * cfg: Remove redundant data in develop.config
  * cfg: Remove comments in test data
  * cfg: In develop mode, use /var/lib for DB and sessions
  * web_framework: Split initialization into two parts
  * web_framework: Don't create Django secret key when listing depends
  * log: Allow setting the default log level before log configuration
  * main: List dependencies without writing to disk
  * d/rules: vagrant: INSTALL.md: Fix installing dependencies
  * *: Drop files paths in data/var
  * doc: Update manual page with configuration file changes
  * network: test: Fix race condition when deleting connections
  * storage: tests: Ignore cases needing loop devices when not available
  * actions: tests: Fix test failures due order of fixtures
  * tests: Use develop configuration for most tests
  * templates: Disable button and show spinner on submit for all forms
  * backups: Remove custom handling of progress on the restore button
  * js: Simplify auto-refresh page logic
  * jsxc: Remove inline javascript
  * apache: Set CSP and other common security headers
  * apache: Relax CSP to allow web workers for JSXC
  * locale: Update translation strings

  [ ferhad.necef ]
  * Translated using Weblate (Russian)

  [ Thomas Vincent ]
  * Translated using Weblate (French)

  [ Joseph Nuthalapati ]
  * Translated using Weblate (Telugu)

  [ wind ]
  * Translated using Weblate (Russian)

  [ James Valleroy ]
  * upgrades: Combine into single page with manual update
  * upgrades: Skip enable-auto in develop mode
  * debian: Add nscd >= 2 as dependency
  * upgrades: Append unattended-upgrades-dpkg.log for more detail
  * storage: Handle multi-line text in functional test
  * apt: Run `apt-get -f install` before other commands
  * apt: Run `dpkg --configure -a` before other actions
  * upgrades: Skip enabling backports on testing and unstable
  * networks: Remove firewall zone warning
  * networks: Correct wording of internet connection form

  [ Veiko Aasa ]
  * functional-tests: Handle connection error when web server restarts
  * functional-tests: Skip tests if app is not available in distribution
  * functional-tests: Fix page not fully loaded errors when taking backups
  * functional-tests: Remove unnecessary wait when navigating to module

  [ Michael Breidenbach ]
  * Translated using Weblate (German)
  * Translated using Weblate (Swedish)

  [ Fioddor Superconcentrado ]
  * Translated using Weblate (Spanish)

  [ Pavel Borecki ]
  * Translated using Weblate (Czech)

  [ Éfrit ]
  * Translated using Weblate (French)

  [ Jens Molgaard ]
  * Translated using Weblate (Danish)

 -- Sunil Mohan Adapa <sunil@medhas.org>  Mon, 29 Jun 2020 16:39:33 -0700

plinth (20.11) unstable; urgency=medium

  [ Thomas Vincent ]
  * Translated using Weblate (French)

  [ Petter Reinholdtsen ]
  * Translated using Weblate (Norwegian Bokmål)

  [ Michael Breidenbach ]
  * Translated using Weblate (German)
  * Translated using Weblate (Swedish)

  [ Sunil Mohan Adapa ]
  * *: Remove use of Turbolinks library
  * web_framework: Reduce verbosity of DB migration process
  * container: Add script to manage systemd-nspawn containers for dev.
  * container: Fix upgrading of freedombox
  * matrixsynapse: Handle upgrade to versions 1.15.x

  [ James Valleroy ]
  * upgrades: Don't enable backports on Debian derivatives
  * upgrades: Use a custom service for manual update
  * locale: Update translation strings
  * doc: Fetch latest manual
  * debian: Update renamed lintian tag

  [ Ralf Barkow ]
  * Translated using Weblate (German)

  [ aiman an ]
  * Added translation using Weblate (Arabic (Saudi Arabia))
  * Translated using Weblate (Arabic (Saudi Arabia))

  [ WaldiS ]
  * Translated using Weblate (Polish)

  [ Luis A. Arizmendi ]
  * Translated using Weblate (Spanish)

 -- James Valleroy <jvalleroy@mailbox.org>  Mon, 15 Jun 2020 19:55:45 -0400

plinth (20.10) unstable; urgency=high

  [ Joseph Nuthalapati ]
  * backups: Add optional field - Name
  * functional-tests: Use Name attribute in backups
  * functional-tests: Move @backups to Scenario level
  * functional-tests: Leave tor+http test disabled
  * tests: functional: Document running tests in parallel
  * tests: functional: Add pytest-xdist to install.sh

  [ Sunil Mohan Adapa ]
  * openvpn: Use app toggle button and common app view
  * tests: functional: Merge into main source hierarchy
  * storage: Fix failing path validation unit tests
  * tests: functional: cosmetic: flake8 fixes
  * tests: functional: Re-organize step definitions and helper methods
  * coturn: Fix functional test for backup/restore
  * ttrss: Fix functional tests
  * snapshot: Fix functional test to account for non-removable snapshots
  * test: functional: Fix for Apache restart after domain change
  * tor: Fix problems with running a relay
  * mldonkey: Add app to freedombox-share group
  * samba: Add clients information
  * cockpit: Promote for advanced storage/firewalld/networking ops
  * firewall: Mention that internal services are available over VPN
  * firewall: Don't show tun interface in internal zone warning
  * minidlna: Add link to manual page
  * minidlna: Fix i18n for name of the app
  * pagekite: Fix expired certificates causing connection failures

  [ Luis A. Arizmendi ]
  * Translated using Weblate (Spanish)

  [ Etienne ]
  * Translated using Weblate (French)

  [ Artem ]
  * Translated using Weblate (Russian)

  [ fred1m ]
  * ikiwiki: Enable 'attachment' plugin by default

  [ James Valleroy ]
  * utils: Handle removal of axes.get_version()
  * debian: Mark doc packages as Multi-Arch: foreign
  * firewall: Minor spelling fix
  * radicale: Fix link in description to clients
  * users: Avoid error when user's groups cannot be parsed
  * templates: Fix setup state check
  * locale: Update translation strings
  * doc: Fetch latest manual

  [ Allan Nordhøy ]
  * Translated using Weblate (Norwegian Bokmål)
  * Translated using Weblate (Czech)
  * Translated using Weblate (Hungarian)
  * Translated using Weblate (Greek)

 -- James Valleroy <jvalleroy@mailbox.org>  Mon, 01 Jun 2020 20:06:53 -0400

plinth (20.9) unstable; urgency=medium

  [ Petter Reinholdtsen ]
  * Translated using Weblate (Norwegian Bokmål)

  [ James Valleroy ]
  * snapshot: Set as essential module
  * functional_tests: snapshot: Skip delete all when there are no snapshots
  * quassel: Use systemd sandboxing features
  * minidlna: Move sysctl config to /etc/sysctl.d/50-freedombox.conf
  * upgrades: Add needrestart to restart services as needed
  * upgrades: Enable Automatic-Reboot option of unattended-upgrades
  * locale: Update translation strings
  * doc: Fetch latest manual

  [ Michael Breidenbach ]
  * Translated using Weblate (German)
  * Translated using Weblate (Swedish)

  [ Fioddor Superconcentrado ]
  * Folder remained unrenamed. Should have changed along with git links.

  [ Sunil Mohan Adapa ]
  * snapshot: Fix issues with restore and delete
  * performance: Add basic functional tests
  * daemon: Allow using an alias when enabling a daemon
  * bind: Add daemon alias for bind9 -> named
  * daemon: bind: cosmetic: yapf, isort formatting
  * firewall: Reload firewalld so it works with newly installed services
  * glib: Allow scheduling non-repeating tasks in separate threads
  * notification: Expand and clarify restriction on id property
  * storage: Auto-mount disks, notify of failing disks
  * package: Fix error log when checking if package manager is busy
  * power: cosmetic: Fix flake8 warnings
  * first_setup: Fix regression with logo not showing
  * minidlna: cosmetic: isort fixes
  * mediawiki: Stop jobrunner during backup/restore
  * minidlna: Stop daemon during backup/restore
  * mumble: Stop server during backup/restore
  * quassel: Fix stopping server during backup/restore
  * tor: Fix stopping server during backup/restore
  * upgrades: Always schedule a reboot at 02:00 local time
  * upgrades: Add information about service restart and system reboot
  * performance: Launch the Cockpit graphs directly if possible

  [ Joseph Nuthalapati ]
  * samba: Change description to Network File Storage
  * functional-tests: Skip network setup wizard
  * functional-tests: Move Disable tests to the end

  [ fred1m ]
  * performance: Add app for system monitoring

  [ Luis A. Arizmendi ]
  * Translated using Weblate (Spanish)

  [ Artem ]
  * Translated using Weblate (Russian)

 -- James Valleroy <jvalleroy@mailbox.org>  Mon, 18 May 2020 19:42:49 -0400

plinth (20.8) unstable; urgency=medium

  [ Luis A. Arizmendi ]
  * Translated using Weblate (Spanish)
  * Translated using Weblate (Spanish)

  [ Joseph Nuthalapati ]
  * Translated using Weblate (Telugu)
  * Translated using Weblate (Telugu)
  * HACKING: More detailed instructions for VirtualBox
  * HACKING: Correction to macOS package manager name

  [ Nektarios Katakis ]
  * syncthing: add to freedombox-share group

  [ Veiko Aasa ]
  * users: Try-restart service after service is added to the sharing group
  * datetime: Handle timesyncd service runs conditionally
  * minidlna: Add functional tests that enable and disable application
  * minidlna: Make app installable inside unprivileged container

  [ Sunil Mohan Adapa ]
  * web_server: Suppress warnings that static directories don't exist
  * debian: Remove timer to setup repositories properly
  * static: Use SVG logo during first wizard welcome step
  * static: Reduce the size of the background noise image
  * mediawiki: Reuse existing images in functional tests
  * setup.py: Don't install/ship .po files
  * static: Don't ship visual design file and unused images
  * storage: Fix tests by wrestling with auto-mounting of disks
  * HACKING: Minor indentation fix
  * *: Update links to repository and project page
  * ci: Update link to container in Docker registry
  * coturn: New app to manage Coturn TURN/STUN server
  * datetime: Refactor handling systemd-timesyncd not running in VMs
  * datetime: Don't expect synced time in diagnostics inside VMs
  * mediawiki: Partial fix for installing on testing
  * datetime: Disable diagnostics when no tests are available

  [ James Valleroy ]
  * d/copyright: Fix path to visual_design
  * data: Print hostname and IP addresses before console login
  * snapshot: Fix message when not available
  * snapshot: Fix title
  * locale: Update translation strings
  * debian: Use debhelper compat level 13
  * doc: Fetch latest manual

  [ Artem ]
  * Translated using Weblate (Russian)

  [ nautilusx ]
  * Translated using Weblate (German)

  [ Fioddor Superconcentrado ]
  * Directions to install VirtualBox when it's not part of the Debian-based
    distro, like Buster.

  [ Anonymous ]
  * Translated using Weblate (Spanish)

  [ Nathan ]
  * Translated using Weblate (French)

  [ Michael Breidenbach ]
  * Translated using Weblate (Swedish)

  [ fred1m ]
  * mumble: Add Mumla to the list of clients

 -- James Valleroy <jvalleroy@mailbox.org>  Mon, 04 May 2020 20:33:35 -0400

plinth (20.7) unstable; urgency=medium

  [ Coucouf ]
  * Translated using Weblate (French)

  [ vihor ]
  * Translated using Weblate (Serbian)

  [ Localisation Lab ]
  * Translated using Weblate (French)

  [ Joseph Nuthalapati ]
  * Translated using Weblate (Telugu)

  [ Veiko Aasa ]
  * gitweb: Improve error handling when creating repository

  [ James Valleroy ]
  * upgrades: Allow installation of python3-twisted from backports
  * matrixsynapse: Handle upgrade to 1.12.*
  * locale: Update translation strings
  * doc: Fetch latest manual

  [ Fioddor Superconcentrado ]
  * HACKING: Clarify where commands should be run

 -- James Valleroy <jvalleroy@mailbox.org>  Mon, 20 Apr 2020 18:38:52 -0400

plinth (20.6.1) unstable; urgency=medium

  [ James Valleroy ]
  * users: Fix regression where form help_text line was dropped
  * debian: Add firmware-ath9k-htc to Recommends
  * doc: Fetch latest manual

  [ Allan Nordhøy ]
  * gitweb: Use proper ellipsis char when showing clone progress
  * Translated using Weblate (Norwegian Bokmål)
  * Translated using Weblate (German)

  [ Coucouf ]
  * Translated using Weblate (French)
  * Translated using Weblate (French)

  [ Manuela Silva ]
  * Translated using Weblate (Portuguese)

  [ nautilusx ]
  * Translated using Weblate (German)

  [ Jeannette L ]
  * Translated using Weblate (German)
  * Translated using Weblate (French)
  * Translated using Weblate (Italian)

  [ wind ]
  * Translated using Weblate (Russian)

  [ vihor ]
  * Translated using Weblate (Serbian)

 -- James Valleroy <jvalleroy@mailbox.org>  Sat, 11 Apr 2020 09:56:43 -0400

plinth (20.6) unstable; urgency=medium

  [ wind ]
  * Translated using Weblate (Russian)

  [ Thomas Vincent ]
  * Translated using Weblate (French)
  * Translated using Weblate (French)

  [ Alice Kile ]
  * app: Separate app enable/disable form from config form

  [ Sunil Mohan Adapa ]
  * pagekite: Fix functional tests
  * monkeysphere: Making styling more specific to avoid interference
  * networks: Make styling more specific to avoid interference
  * syncthing: Update description to mention 'syncthing' group

  [ Michael Breidenbach ]
  * Translated using Weblate (German)

  [ Coucouf ]
  * Translated using Weblate (French)
  * Translated using Weblate (French)
  * Translated using Weblate (French)
  * Translated using Weblate (French)
  * Translated using Weblate (French)
  * Translated using Weblate (French)
  * Translated using Weblate (French)
  * Translated using Weblate (French)
  * Translated using Weblate (French)

  [ Pavel Borecki ]
  * Translated using Weblate (Czech)

  [ James Valleroy ]
  * radicale: Support upgrade to any 2.x version
  * packages: Mark freedombox package as held during package installs
  * packages: Keep existing hold if already set
  * locale: Update translation strings
  * doc: Fetch latest manual
  * debian: Cleanup overrides for jsxc symlinks

  [ Allan Nordhøy ]
  * Translated using Weblate (German)
  * Translated using Weblate (French)
  * Translated using Weblate (Italian)
  * Translated using Weblate (Hindi)

  [ Joseph Nuthalapati ]
  * users: Add component for managing users and groups
  * yapf: Update conf to add blank line before nested class/def
  * cosmetic: Minor yapf and other fixes
  * app: Fix grammar in developer documentation string
  * ikiwiki: Disable edits. Add moderation of comments
  * Translated using Weblate (Telugu)
  * vagrant: Skip upgrading freedombox dependencies
  * firewalld: Force upgrade anything in [0.7, 0.9)
  * infinoted: Fix permissions of sync directory

  [ vihor ]
  * Added translation using Weblate (Serbian)
  * Translated using Weblate (Serbian)

  [ Luis A. Arizmendi ]
  * Translated using Weblate (Spanish)

 -- James Valleroy <jvalleroy@mailbox.org>  Mon, 06 Apr 2020 20:40:17 -0400

plinth (20.5.1) unstable; urgency=medium

  [ Petter Reinholdtsen ]
  * Translated using Weblate (Norwegian Bokmål)

  [ Allan Nordhøy ]
  * networks: Update label wording in topology form: Choose → Specify
  * Translated using Weblate (Norwegian Bokmål)

  [ Sunil Mohan Adapa ]
  * web_server: Introduce component to handle special static file dirs
  * jsxc: Fix issue with serving static files
  * help: Move custom static file handling into app from central place
  * debian: Update doc-base to include PDF
  * debian: Prepare for multiple binary packages
  * debian: Separate binary packages for each language manual
  * debian: Remove outdated TODO file

  [ Michael Breidenbach ]
  * Translated using Weblate (German)

  [ James Valleroy ]
  * debian: Correct doc package names in Recommends

 -- James Valleroy <jvalleroy@mailbox.org>  Thu, 26 Mar 2020 09:13:13 -0400

plinth (20.5) unstable; urgency=medium

  [ Joseph Nuthalapati ]
  * ci: Use pre-built container image to speed up CI
  * ci: Add maintenance script for updating images
  * ci: Optimize refreshing Docker image for GitLabCI

  [ James Valleroy ]
  * ci: Switch docker image to testing
  * Translated using Weblate (Swedish)
  * locale: Update translation strings
  * doc: Fetch latest manual

  [ Sunil Mohan Adapa ]
  * app: Fix name of the block in templates, used for overriding
  * views: Allow AppViews to set self.intial
  * pagekite: Simplify code for form adding custom service
  * pagekite: Remove unused templates
  * pagekite: Drop ineffective base template
  * pagekite: Minor cleanup
  * pagekite: Merge all the configuration retrieval actions
  * pagekite: Merge set-kite and set-frontend actions
  * pagekite: Use Daemon component to simplify handling daemon actions
  * pagekite: Don't signal new domain on init if app is disabled
  * pagekite: Simplify code notifying domain name changes
  * pagekite: Don't attempt to notify about domain if app is disabled
  * pagekite: Remove app enabled checking from getting configuration
  * pagekite: Fix functional tests by submitting the right form
  * pagekite: Fix styling issues for custom services section
  * pagekite: On enable/disable, add/remove domain from names module
  * pagekite: Fix an error message in custom services form
  * pagekite: Ensure transitioning for from old code
  * matrixsynapse: Handle release of matrix-synapse 1.11
  * setup: Fix regression to force-upgrade caused by Info changes
  * pagekite: Don't allow non-unique custom services
  * toolbar: Factor out the clients buttons into a separate template
  * index: Reintroduce clients button in front page
  * upgrades: Don't ship apt backport preferences file
  * setup.py: Remove files shipped in the past
  * upgrades: Use internal scheduler instead of systemd timer
  * shadowsocks: Change default configuration
  * action_utils: Add utility to call systemd daemon-reload
  * shadowsocks: Fix incorrect setting of state directory
  * shadowsocks: When editing configuration, don't re-enable
  * mediawiki: Don't allow anonymous edits

  [ Fioddor Superconcentrado ]
  * Translated using Weblate (Spanish)
  * Translated using Weblate (Spanish)
  * Translated using Weblate (Spanish)
  * Translated using Weblate (Spanish)
  * Translated using Weblate (Spanish)

  [ Luis A. Arizmendi ]
  * Translated using Weblate (Spanish)
  * Translated using Weblate (Spanish)
  * Translated using Weblate (Spanish)
  * Translated using Weblate (Spanish)

  [ Fred ]
  * Translated using Weblate (French)

  [ Veiko Aasa ]
  * names: Fix Local Network Domain is not shown

  [ Thomas Vincent ]
  * Translated using Weblate (French)

  [ Nektarios Katakis ]
  * shadowshocks: Fix setting configuration on Buster

  [ Michael Breidenbach ]
  * Translated using Weblate (Swedish)

 -- James Valleroy <jvalleroy@mailbox.org>  Mon, 23 Mar 2020 19:42:28 -0400

plinth (20.4) unstable; urgency=medium

  [ Thomas Vincent ]
  * Translated using Weblate (French)
  * Translated using Weblate (French)

  [ Sunil Mohan Adapa ]
  * networks: Fixes for networks wizards
  * avahi: Use generic app view
  * privoxy: Use generic app view
  * infinoted: Move views to a separate views module
  * help: Rename views modules as 'views'
  * networks: Rename views modules as 'views'
  * diagnostics: Rename views modules, move utilities to main module
  * backups: cosmetic: Rename .inc file to .html
  * css: Merge responsive.css into main style file
  * css: cosmetic: Rename plinth.css to main.css
  * views: Don't send app to template context
  * app: Fix showing app name in port forwarding information
  * networks: Rename polkit JS authority rules file
  * firewalld: Add polkit JS authority rules files
  * networks: Show router wizard before Internet connection type wizard
  * networks: Don't show router wizard if not behind a router
  * networks: If topology wizard is skipped, skip router wizard too
  * apache: Handle transition to php 7.4

  [ Joseph Nuthalapati ]
  * Translated using Weblate (Telugu)
  * shadowsocks: Move user settings to state directory

  [ Veiko Aasa ]
  * storage: Directory selection form improvements
  * transmission: Allow one to submit download directory if it is creatable
  * plinth: Increase sqlite busy timeout from default 5s to 30s
  * upgrades: Clean apt cache every week
  * apps: Do not show status block if service is running
  * i2p: New style app page layout
  * quassel: Fix unable to disable application without choosing a domain name

  [ Luis A. Arizmendi ]
  * Translated using Weblate (Spanish)

  [ Nektarios Katakis ]
  * networks: Add form for network topology
  * networks: Add page for network topology form
  * networks: First boot view for network topology wizard
  * networks: First boot step for network topology wizard
  * networks: Save networks topology type to DB
  * networks: Update main networks page Internet connectivity section

  [ Michael Breidenbach ]
  * Translated using Weblate (Swedish)

  [ James Valleroy ]
  * ci: Switch to testing image
  * locale: Update translation strings
  * doc: Fetch latest manual

 -- James Valleroy <jvalleroy@mailbox.org>  Mon, 09 Mar 2020 20:01:44 -0400

plinth (20.3) unstable; urgency=medium

  [ Sunil Mohan Adapa ]
  * web_framework: Separate out Django settings into module
  * doc/dev: Allow all modules to be imported by Sphinx
  * notification: Add developer documentation
  * doc/dev: Update copyright year
  * app: Update style for toggle button
  * app: Drop border shadow for app icon in mobile view
  * app: cosmetic: Minor refactoring of header styling
  * app: Simplify some header styling
  * app: cosmetic: Rename a CSS style class in app header
  * app: cosmetic: Rename header.html to app-header.html
  * app: Show short description as secondary title
  * networks: Fix i18n for wizard forms
  * networks: Minor changes to router/internet configuration forms
  * web_framework: Generate and retain a secret key
  * web_framework: Cleanup expired sessions every week

  [ Nektarios Katakis ]
  * networks: Add form for internet connection type
  * networks: Add network view and url for internet connection help page
  * networks: Link internet connection help page with networks page.
  * networks: All first step wizard form for internet connection type
  * networks: Add first boot step for internet connection type
  * networks: Save to kvstore internet connectivity type
  * networks: Refactor connections list template
  * networks: Show internet connectivity string in main page

  [ Michael Breidenbach ]
  * Translated using Weblate (German)
  * Translated using Weblate (Swedish)

  [ Dietmar ]
  * Translated using Weblate (Italian)

  [ Jaime Marquínez Ferrándiz ]
  * Translated using Weblate (Spanish)

  [ Luis A. Arizmendi ]
  * Translated using Weblate (Spanish)

  [ Joseph Nuthalapati ]
  * shadowsocks: Fix shadowsocks not able to start

  [ James Valleroy ]
  * locale: Update translation strings
  * doc: Fetch latest manual

 -- James Valleroy <jvalleroy@mailbox.org>  Mon, 24 Feb 2020 20:16:12 -0500

plinth (20.2.1) unstable; urgency=high

  [ Veiko Aasa ]
  * apps: remove css filters and glow from app icons
  * config: Depends also on apache module

  [ Dietmar ]
  * Translated using Weblate (German)
  * Translated using Weblate (Italian)
  * Translated using Weblate (Italian)

  [ Petter Reinholdtsen ]
  * Translated using Weblate (Norwegian Bokmål)

  [ Sunil Mohan Adapa ]
  * cards: Remove the transition delay on hover effect
  * system: Implement new style for cards
  * jsxc: Bypass issue with stronghold to get the app working again
  * jsxc: Fix functional test case failure
  * functional_tests: cosmetic: Minor yapf change
  * app: Introduce Info component to store basic app information
  * app: Add info property as shortcut to access basic information
  * app: Refactor all apps to use the Info component
  * app: Document the app_id property for App class
  * doc/dev: Include information on how to edit dev documentation
  * views: Document the AppView class properties
  * monkeysphere: Fix regression with reading Apache configuration
  * Translated using Weblate (Italian)
  * firewall: Use firewalld DBus API for most operations
  * *.py: Use SPDX license identifier
  * *.html: Use SPDX license identifier
  * actions/*: Use SPDX license identifier
  * functional_tests: Use SPDX license identifier
  * *.css: Use SPDX license identifier
  * *: Update misc build related files to use SPDX license identifier
  * doc/dev: Update tutorial to use SPDX license indentifier
  * *: Update remaining misc files to use SPDX license identifier
  * *.js: Use SPDX license identifier
  * help: Fix attribute on download manual button
  * css: Add missing license identifier on some CSS files
  * firewalld: Ignore errors with DBus API when firewalld is not running
  * deluge: Don't use code execution for editing configuration
  * deluge: More reliable initial configuration setup

  [ Joseph Nuthalapati ]
  * l10n: Fix gettext not detecting no-python-format
  * samba: Add link to manual page
  * searx: Update search engines for 0.16.0

  [ Allan Nordhøy ]
  * openvpn: Fix spelling for Tunnelblick
  * Translated using Weblate (Norwegian Bokmål)

  [ Nektarios Katakis ]
  * bind: parse zones files
  * bind: test for parsing zones file with specific format
  * bind: views show served domains in main view
  * bind: create zones directory on setup action

  [ James Valleroy ]
  * bind: Bump version and handle upgrade

  [ Ralf Barkow ]
  * Translated using Weblate (German)

  [ nautilusx ]
  * Translated using Weblate (German)

  [ Doma Gergő ]
  * Translated using Weblate (Hungarian)

  [ Lev Lamberov ]
  * debian: Update Russian translation for debconf (Closes: #951440)

  [ Radek Pasiok ]
  * Translated using Weblate (Polish)

  [ Alice Kile ]
  * gitignore: Add .vscode & segregate editor settings

  [ Thomas Vincent ]
  * Translated using Weblate (French)

 -- James Valleroy <jvalleroy@mailbox.org>  Fri, 21 Feb 2020 22:38:12 -0500

plinth (20.2) unstable; urgency=medium

  [ Veiko Aasa ]
  * networks: Support virtual Ethernet (veth) devices
  * diagnostics: Show firewall service status
  * users: Fix functional test delete user
  * storage: Show disks if FreedomBox is running in an unprivileged container
  * service: Stop service not before but after disabling it
  * users: More precise username validation
  * sso, users: Turn off autocapitalization on the username field
  * users: Add unit tests for views
  * help: Fix anchor hidden under navbar

  [ Joseph Nuthalapati ]
  * tests: Use the latest version of geckodriver
  * vagrant: Add alias for run --develop
  * l10n: Add blocktrans trimmed tag on a block
  * l10n: Add missing trimmed to blocktrans blocks
  * vagrant: Allocate cpus equal to the no. of cores
  * Translated using Weblate (Telugu)
  * searx: Fix installation issue for 0.16.0

  [ Sunil Mohan Adapa ]
  * firewall: Show Run Diagnostics button in app
  * help: Eliminate redundant HTML attribute in template
  * glib: Create a new module to deal with all things glib
  * glib: Introduce method to schedule an operation at regular intervals
  * web_framework: Set the timezone to UTC
  * log: Ability to log SQL queries (disabled by default)
  * tests: Allow adding test templates
  * models: Add model for storing notifications
  * notification: New API for showing better notifications
  * notification: Add tests for notification API
  * views: A view to dismiss notifications
  * notification: Show a drop down from main navbar for notifications
  * storage: Show low disk space warning using notifications API
  * upgrades: Show notification when FreedomBox is updated
  * storage: In develop mode check for low disk space more frequently

  [ Thomas Vincent ]
  * Translated using Weblate (French)

  [ Allan Nordhøy ]
  * Translated using Weblate (Norwegian Bokmål)

  [ Ralf Barkow ]
  * Translated using Weblate (German)

  [ Luis A. Arizmendi ]
  * Translated using Weblate (Spanish)

  [ James Valleroy ]
  * users: Make help text translatable
  * security: Add Sandbox Coverage to report page
  * bind: Add CapabilityBoundingSet and ReadWritePaths to service file
  * matrixsynapse: Enable systemd sandboxing
  * security: Drop PrivateUsers=yes from all service files
  * locale: Update translation strings
  * doc: Fetch latest manual

  [ Michael Breidenbach ]
  * Translated using Weblate (German)
  * Translated using Weblate (Swedish)

 -- James Valleroy <jvalleroy@mailbox.org>  Mon, 10 Feb 2020 19:22:55 -0500

plinth (20.1) unstable; urgency=medium

  [ ikmaak ]
  * Translated using Weblate (Dutch)
  * Translated using Weblate (Dutch)

  [ Allan Nordhøy ]
  * samba: Fix spelling
  * Translated using Weblate (Norwegian Bokmål)
  * Translated using Weblate (German)
  * Translated using Weblate (Spanish)
  * Translated using Weblate (Norwegian Bokmål)
  * Translated using Weblate (Swedish)

  [ Veiko Aasa ]
  * samba: Add unit and functional tests
  * deluge: Allow one to set a download directory
  * deluge: Fix installation failure on slow machine
  * storage: Make external disk mounts accessible by other users
  * gitweb: Add link to the manual page
  * gitweb: Fix functional tests if git user and email is not configured

  [ Sunil Mohan Adapa ]
  * style: Fix incorrect margins for containers in mobile view
  * style: Fix responsiveness for app header
  * network: Fix activating connections that don't have real devices
  * network: Allow setting the auto-connect property on a connection
  * network: Add method to re-activate connections after an update
  * wireguard: Show large buttons in show client/server pages
  * wireguard: Cosmetic fixes by yapf and isort
  * wireguard: Don't error out when wg0 server is not setup
  * wireguard: Add ability to set private key in client addition
  * wireguard: Accept all IPs on server in a client setup
  * wireguard: Update descriptions in form labels
  * wireguard: Only use network manager for connections to servers
  * wireguard: Handle client connections through network manager
  * wireguard: Update descriptions for client vs. server clarity
  * wireguard: Generate private key if needed when editing server
  * wireguard: Add validations in forms
  * wireguard: Ensure tests work without latest network manager
  * wireguard: Implement enabling/disabling app using a stored flag
  * wireguard: Enable/disable connections along with the app
  * wireguard: When a connection is edited, reactivate to apply changes
  * wireguard: Show public key even when connection is not active

  [ Thomas Vincent ]
  * Translated using Weblate (French)

  [ Nektarios Katakis ]
  * Translated using Weblate (Greek)
  * Translated using Weblate (Greek)
  * Translated using Weblate (Greek)
  * networks: form for configuring router
  * networks: create view & url for new form
  * networks: add link to main page for router config form
  * networks: add first boot step for router config helper
  * networks: modify as first boot wizard step
  * networks: save router config to kvstore

  [ James Valleroy ]
  * Translated using Weblate (French)
  * wireguard: Add skeleton for new app
  * wireguard: Implement adding client
  * wireguard: Show list of added clients
  * wireguard: Allow deleting a client
  * wireguard: Add client info view
  * wireguard: Form to add server
  * wireguard: List peers in client section
  * wireguard: Add server information view
  * wireguard: Generate key pair
  * wireguard: Show this box's public key
  * wireguard: Create network manager connection
  * wireguard: Encode public keys for use in URLs
  * wireguard: Refactor actions file
  * wireguard: Add views for editing and deleting clients and servers
  * wireguard: Make setup idempotent
  * wireguard: Write pre-shared key to tempfile
  * wireguard: Use network API to handle connections
  * wireguard: Add icon
  * wireguard: Replace nmcli use with libnm
  * restore: Remove app
  * repro: Remove app
  * networks: Update text for router setup
  * bind: Enable systemd sandbox options for bind9 service
  * functional_tests: Update geckodriver version to v0.26.0
  * locale: Update translation strings
  * doc: Fetch latest manual
  * debian: Rename TODO.Debian to TODO
  * debian: Add Expat license to copyright
  * debian: Update standards version to 4.5.0

  [ Dietmar ]
  * Translated using Weblate (German)

  [ nautilusx ]
  * Translated using Weblate (German)
  * Translated using Weblate (German)

  [ Joseph Nuthalapati ]
  * functional-tests: Login only once per session
  * functional-tests: Africa/Addis_Abada is gone?
  * functional-tests: Add tag @service-discovery
  * functional-tests: Make nav_to_module efficient
  * functional-tests: Avoid unnecessary trips to Home
  * functional-tests: Avoid warnings about markers
  * functional-tests: Minor refactoring
  * functional-tests: Mark backups and security with @system

 -- James Valleroy <jvalleroy@mailbox.org>  Mon, 27 Jan 2020 19:23:04 -0500

plinth (20.0) unstable; urgency=medium

  [ Veiko Aasa ]
  * users: Fix test fixture that disables console login restrictions
  * gitweb: Add tests for views
  * samba: Improve actions script startup time
  * deluge: Manage starting/stoping deluged
  * deluge: Fix set default daemon

  [ Nektarios Katakis ]
  * openvpn: Enable support for communication among all clients
  * Translated using Weblate (Greek)
  * Translated using Weblate (Greek)
  * Translated using Weblate (Greek)
  * Translated using Weblate (Greek)

  [ Sunil Mohan Adapa ]
  * gitweb: Fix flake8 error that is causing pipeline failures
  * storage: Ignore errors resizing partition during initial setup
  * storage: Make partition resizing work with parted 3.3
  * debian: Add powermgmt-base to recommends list
  * openvpn: Enable IPv6 for server and client outside the tunnel
  * networks: Refactor creating a network manager client
  * networks: Remove unused method
  * networks: Fix crashing when accessing network manager D-Bus API

  [ Michael Breidenbach ]
  * Translated using Weblate (German)
  * Translated using Weblate (Swedish)
  * Translated using Weblate (German)
  * Translated using Weblate (German)

  [ Doma Gergő ]
  * Translated using Weblate (Hungarian)

  [ Joseph Nuthalapati ]
  * mediawiki: Use a mobile-friendly skin by default
  * mediawiki: Allow admin to set default skin
  * mediawiki: Fix functional tests depending on skin

  [ James Valleroy ]
  * Translated using Weblate (Greek)
  * Translated using Weblate (Greek)
  * openvpn: Add diagnostic for ipv6 port
  * matrixsynapse: Allow upgrade to 1.8.*
  * security: Add explanation of sandboxing
  * locale: Update translation strings
  * doc: Fetch latest manual

  [ Allan Nordhøy ]
  * Translated using Weblate (Norwegian Bokmål)

  [ Thomas Vincent ]
  * Translated using Weblate (French)

  [ Ralf Barkow ]
  * Translated using Weblate (German)

 -- James Valleroy <jvalleroy@mailbox.org>  Mon, 13 Jan 2020 19:11:44 -0500

plinth (19.24) unstable; urgency=medium

  [ Thomas Vincent ]
  * Translated using Weblate (French)
  * Translated using Weblate (French)

  [ Veiko Aasa ]
  * app: Fix javascript doesn't run on first visit
  * samba: private shares
  * storage: Tests for the directory validation action
  * users: Add tests for the Samba user database

  [ James Valleroy ]
  * samba: Fix spelling in description
  * debian: Update French debconf translation (Closes: #947386)
    - Thanks to Jean-Pierre Giraud for the patch.
  * firewall: Support upgrading firewalld to 0.8
  * mldonkey: Add ProtectKernelLogs
  * deluge: Use systemd sandboxing features
  * infinoted: Use systemd sandboxing features
  * storage: Add systemd sandboxing features to udiskie service
  * upgrades: Add systemd sandboxing features to repository setup service
  * security: List whether each app is sandboxed
  * locale: Update translation strings
  * debian: Update Dutch debconf translation (Closes: #947136)
    - Thanks to Frans Spiesschaert for the patch.
  * doc: Fetch latest manual

  [ Michael Breidenbach ]
  * Translated using Weblate (German)
  * Translated using Weblate (Swedish)

  [ Nektarios Katakis ]
  * Translated using Weblate (Greek)

  [ Doma Gergő ]
  * Translated using Weblate (Hungarian)

  [ Allan Nordhøy ]
  * Translated using Weblate (Norwegian Bokmål)

  [ Kunal Mehta ]
  * mediawiki: Pass --quick when running update.php

  [ Sunil Mohan Adapa ]
  * help: Refactor to move app into __init__.py for consistency
  * app: Introduce API to return a list of all apps
  * app: Introduce API to run diagnostics on an app
  * apache: Implement diagnostic test for web server component
  * daemon: Implement diagnostic test for daemon component
  * daemon: Implement diagnostic test to check if a daemon is running
  * firewall: Implement new diagnostic tests to check port status
  * diagnostics: Use new component based API for all diagnostic tests
  * cosmetic: Yapf and isort fixes
  * daemon: Move diagnosing port listening into daemon module
  * daemon: Move diagnosing using netcat to daemon module
  * apache: Move diagnostics for checking URLs into apache module
  * app: Implement API to check if app/component has diagnostics
  * views: Don't require sending diagnostics module name separately
  * minidlna: Fix showing clients information
  * mediawiki: Fix problem with session cache failing logins

  [ Ralf Barkow ]
  * Translated using Weblate (German)

  [ erlendnagel ]
  * Translated using Weblate (Dutch)

 -- James Valleroy <jvalleroy@mailbox.org>  Mon, 30 Dec 2019 21:17:58 -0500

plinth (19.23) unstable; urgency=medium

  [ Thomas Vincent ]
  * Translated using Weblate (French)
  * Translated using Weblate (French)

  [ Fred ]
  * Translated using Weblate (French)

  [ Alice Kile ]
  * show app icons in apps page
  * use single variable for referencing icon filename
  * fix formatting issues
  * fix formatting and template-related issues
  * properly implement header in app and setup pages
  * implement responsive layout for app page
  * fix toggle button html layout and responsive design css
  * config: fix minor syntax error
  * fix: implement requested changes

  [ James Valleroy ]
  * themes: css whitespace minor fixes
  * samba: Add icon to app page
  * minidlna: Add managed service and Daemon component
  * minidlna: Use single action to set media dir and restart
  * minidlna: Show icon on app page
  * minidlna: Fix webserver config name
  * minidlna: Only show shortcut to users in group
  * mumble: Keep icon_filename in moved view
  * cockpit: Filter out localhost URLs from displayed access list
  * users: Use service action to restart share group service
  * locale: Update translation strings
  * doc: Fetch latest manual

  [ Veiko Aasa ]
  * samba: recursively set open share directory permissions
  * users: Fix functional tests changing the language feature
  * app: Fix app checkbox status change functional tests
  * storage: Directory selection form and validator
  * transmission: New directory selection form

  [ Nektarios Katakis ]
  * feature: minidlna app
  * fix: minidlna.conf file permissions after editing
  * update minidlna svg
  * run sysctl after installation
  * mumble: Add option to set SuperUser password
  * cockpit: extend apps description with access info
  * cockpit: add list of valid urls to access the app.

  [ /rgb ]
  * Translated using Weblate (German)
  * Translated using Weblate (German)

  [ Luis A. Arizmendi ]
  * Translated using Weblate (Spanish)

  [ adaragao ]
  * Translated using Weblate (Portuguese)

  [ Michael Breidenbach ]
  * Translated using Weblate (Swedish)

 -- James Valleroy <jvalleroy@mailbox.org>  Mon, 16 Dec 2019 18:38:46 -0500

plinth (19.22) unstable; urgency=medium

  [ Matt Conroy ]
  * pagekite: Get rid of tabs in the configuration page
  * openvpn: manual link points to incorrect page

  [ Joseph Nuthalapati ]
  * pagekite: Fix functional tests
  * pagekite: Show existing services only if there are any
  * pagekite: Make Custom Services look like it's under Configuration
  * pagekite: Use the new app toggle button
  * openvpn: Add client apps

  [ Thomas Vincent ]
  * Translated using Weblate (French)

  [ Fred ]
  * Translated using Weblate (French)
  * Translated using Weblate (French)

  [ Alice Kile ]
  * backups: fix title not appearing
  * diagnostics: don't run on disabled modules
  * apps: Remove link to webapps in app descriptions
  * Fix error with app toggle input
  * templates: Add toolbar for apps in app.html
  * toolbar: Move diagnostics button into dropdown menu

  [ nautilusx ]
  * Translated using Weblate (German)

  [ Michael Breidenbach ]
  * Translated using Weblate (German)
  * Translated using Weblate (Swedish)

  [ Veiko Aasa ]
  * ssh: fix Avahi SFTP service file
  * diagnostics: fix IPv6 failures
  * matrix-synapse: Update requirement from buster-backports
  * samba: Users can enable a guest share
  * samba: user can select devices for sharing
  * samba: fixes and improvements
  * samba: fixes and improvements
  * app: fix javascript constant redeclaration error
  * samba: Fix javascript constant redeclaration error

  [ James Valleroy ]
  * debian: Update German debconf translation (Closes: #945387)
    - Thanks to Helge Kreutzmann for the patch.
  * samba: Add acl to managed_packages
  * samba: Fix restore command
  * samba: Move urls under apps/
  * functional_tests: Add basic samba tests
  * samba: Use register_group instead of create_group
  * samba: Only show shortcut to users in freedombox-share group
  * samba: Keep create_group in setup
  * diagnostics: Use a distinct class for Run Diagnostics button on this page
  * locale: Update translation strings
  * doc: Fetch latest manual

  [ Sunil Mohan Adapa ]
  * diagnostics: Use app.html instead of simple_app.html
  * firewall: Use app.html instead of simple_app.html
  * letsencrypt: Use app.html instead of simple_app.html
  * monkeysphere: Use app.html instead of simple_app.html
  * names: Use app.html instead of simple_app.html
  * power: Use app.html instead of simple_app.html
  * openvpn: Use app.html instead of simple_app.html
  * tor: Use app.html instead of simple_app.html
  * ikiwiki: Move the create button to manage section
  * gitweb: Move create button into manage section
  * networks: Move actions button into connection section
  * templates: Remove the now unused simple_app.html
  * users: Move create button into users section
  * minetest: Minor cosmetic fix
  * templates: Make internal zone and port forwarding info override-able
  * toolbar: Make diagnostics button looks like other drop down items
  * toolbar: Align extra actions drop down button to the right
  * toolbar: Rewamp toolbar code for simplicity and to fix issues

 -- James Valleroy <jvalleroy@mailbox.org>  Mon, 02 Dec 2019 18:00:45 -0500

plinth (19.21) unstable; urgency=medium

  [ Veiko Aasa ]
  * gitweb: Allow to import from a remote repository
  * gitweb: Do not recursively scan for Git repositories
  * turbolinks: Disable turbolinks on links that don't point to /plinth/...

  [ nautilusx ]
  * Translated using Weblate (German)

  [ Doma Gergő ]
  * Translated using Weblate (Hungarian)

  [ Allan Nordhøy ]
  * Translated using Weblate (Swedish)
  * Translated using Weblate (Norwegian Bokmål)

  [ Birger Schacht ]
  * backups: Show proper error when SSH server is not reachable
  * ssh: Add the error of ssh-keyscan to the verification view
  * tor: Rename "Hidden Service" to "Onion Service"

  [ Joseph Nuthalapati ]
  * ejabberd: Handle case where domain name is not set
  * tahoe: Mark Tahoe-LAFS as an advanced app
  * README: Fix hyperlinks to badges and images
  * doc: dev: Add instructions to setup developer documentation
  * doc: dev: Mention where to find the user manual
  * doc: dev: Reduce toc depth to 2 levels to reduce noise
  * doc: dev: Fix headings
  * doc: dev: Add favicon to developer documentation site
  * app: Avoid showing empty configuration block
  * app: Fix broken functional tests
  * firstboot: reading firstboot-wizard-secret file
  * searx: Set safe_search to Moderate by default
  * clients: Improve code readability

  [ Sunil Mohan Adapa ]
  * backups: i18n for a string on verify ssh host page
  * backups: Simplify SSH fingerprint verification command
  * HACKING: Update with instructions for multiple OSes
  * CONTRIBUTING: Add more instructions on commits and MR changes
  * doc: Fix unavailability of manual images
  * tor: Fix port diagnostics by correcting port data type
  * tor: Expect obfs service to be also available on IPv6
  * tor: Listen on IPv6 for OrPort

  [ Thomas Vincent ]
  * Translated using Weblate (French)

  [ Michael Breidenbach ]
  * Translated using Weblate (Swedish)

  [ James Valleroy ]
  * HACKING: Fix provision with tests command
  * d/po: Run debconf-updatepo
  * locale: Update translation strings

  [ Radek Pasiok ]
  * Translated using Weblate (Polish)
  * Translated using Weblate (Polish)

  [ Alice Kile ]
  * clients: implement launch button feature
  * app: Implement toggle button in app page
  * app: Use single form for app toggle and configuration
  * app: Make the toggle-button responsive

 -- James Valleroy <jvalleroy@mailbox.org>  Mon, 18 Nov 2019 19:35:38 -0500

plinth (19.20) unstable; urgency=medium

  [ Veiko Aasa ]
  * gitweb: Set correct access rights after enabling application
  * gitweb: Add tests for actions script
  * gitweb: Add functional tests
  * gitweb: avoid global environment variables in Apache configuration
  * gitweb: fix links that end with /HEAD
  * gitweb: Validate repository name also in actions script
  * gitweb: do not change working directory inside actions script
  * sharing: Fix wrong links on Apache2 directory index page

  [ Fioddor Superconcentrado ]
  * Translated using Weblate (German)
  * Translated using Weblate (Spanish)
  * d/po/es: New translation file
  * d/po: Fix header comments

  [ Michael Breidenbach ]
  * Translated using Weblate (German)
  * Translated using Weblate (Swedish)
  * Translated using Weblate (Swedish)

  [ Sunil Mohan Adapa ]
  * debian: Remove plinth transitional package
  * cfg: Fix test case failure due to incorrect path assumption
  * gitlab-ci: Fix path for HTML coverage report generation
  * gitweb: Set proper access after restoration of a backup
  * setup: Don't include actions/__pycache__ during installation
  * ssh: Fix flake8 failure by removing unused import
  * config: Use AppView and cleanup custom code
  * storage: Use AppView and cleanup custom code
  * doc: Install using makefile instead of setup.py
  * doc: Fetch and add Spanish manual
  * help: Fix showing manual pages in fallback cases
  * app: Fix a pytest warning in tests
  * setup.py: Set development status classifier to production/stable
  * setup.py: Add more topics to classifiers
  * doc: Add developer documentation using Sphinx
  * actions: Fix issue with docstring causing issues with Sphnix
  * Translated using Weblate (Swedish)

  [ Pavel Borecki ]
  * Translated using Weblate (Czech)

  [ Thomas Vincent ]
  * Translated using Weblate (French)
  * backups: Fix a typo in backups upload form
  * Translated using Weblate (French)

  [ homycal ]
  * Translated using Weblate (French)

  [ Mattias Münster ]
  * Translated using Weblate (Swedish)

  [ Allan Nordhøy ]
  * Translated using Weblate (Norwegian Bokmål)
  * Translated using Weblate (French)
  * Translated using Weblate (French)

  [ Nektarios Katakis ]
  * ssh: Option for disabling password authentication

  [ Joseph Nuthalapati ]
  * infinoted: Add missing manual page link
  * doc: Add directory for development documentation
  * doc: Skip empty lines when piping to wget
  * doc: Fix Unicode issues with the manual
  * doc: Remove language code from title
  * doc: Move build scripts into separate directory
  * doc: Minor cosmetic changes
  * doc: Move English manual to manual/en directory
  * help: Respect language preference when showing user manual
  * snapshot: Sort snapshot list from newest to oldest

  [ Doma Gergő ]
  * Translated using Weblate (Hungarian)

  [ Fred ]
  * Translated using Weblate (French)
  * Translated using Weblate (French)

  [ James Valleroy ]
  * config: Implement get_initial and form_valid
  * functional_tests: Update config form ids
  * coquelicot: Change quotes to ASCII
  * locale: Update translation strings
  * doc: Fetch latest manual

 -- James Valleroy <jvalleroy@mailbox.org>  Mon, 04 Nov 2019 19:15:27 -0500

plinth (19.19) unstable; urgency=medium

  [ Veiko Aasa ]
  * ikiwiki: Allow full Unicode text in wiki/blog title names
  * actions: Check with flake8
  * gitweb: New app for simple git hosting
  * users: reload Apache2 to flush LDAP cache after user operations
  * gitweb: update repository list where necessary
  * gitweb: fix Windows Git client download link in manifest
  * gitweb: add help text for description and owner fields in the form
  * gitweb: enable rename detection

  [ Pavel Borecki ]
  * Translated using Weblate (Czech)

  [ Thomas Vincent ]
  * Translated using Weblate (French)

  [ Birger Schacht ]
  * ssh: Show server fingerprints in SSH page

  [ James Valleroy ]
  * Translated using Weblate (French)
  * gitweb: Fix flake8 error
  * locale: Update translations strings
  * doc: Fetch latest manual

  [ Nevena Mircheva ]
  * Translated using Weblate (Bulgarian)

  [ Sunil Mohan Adapa ]
  * matrixsynapse: Remove unused letsencrypt action
  * ejabberd: Removed unused letsencrypt action
  * gitweb: Minor fixes after review
  * gitweb: Minor visual changes to templates
  * gitweb: Fix issue with elevated access to private repositories
  * frontpage: Show shortcuts that public even if need a group
  * searx, app, translation, language-selection: Fix license header
  * ikiwiki: Remove extra create button when no wiki/blog is present
  * cosmetic: yapf formatting

  [ ikmaak ]
  * Translated using Weblate (Dutch)

  [ Michael Breidenbach ]
  * Translated using Weblate (German)

  [ Allan Nordhøy ]
  * Translated using Weblate (Norwegian Bokmål)

  [ Matthias Dellweg ]
  * quassel: Add let's encrypt component for certficiates

 -- James Valleroy <jvalleroy@mailbox.org>  Mon, 21 Oct 2019 18:49:35 -0400

plinth (19.18) unstable; urgency=medium

  [ Matthias Dellweg ]
  * diagnose: Move negating diagnose result inside try block

  [ Fioddor Superconcentrado ]
  * Translated using Weblate (Spanish)

  [ Luis A. Arizmendi ]
  * Translated using Weblate (Spanish)

  [ Allan Nordhøy ]
  * Translated using Weblate (Norwegian Bokmål)

  [ Dietmar ]
  * Translated using Weblate (German)

  [ Sunil Mohan Adapa ]
  * pagekite: Remove first wizard step for danube edition
  * pagekite: cosmetic: yapf and isort changes
  * debian: Remove python3-requests from depends list
  * users: Make UI close to rest of the apps
  * upgrades: Remove unnecessary subsubmenu
  * ikiwiki: Remove subsubmenu in favor of toolbar
  * networks: Remove subsubmenu in favor of toolbar buttons
  * backups: Remove unnecessary use of subsubmenu template
  * templates: Remove unused invocation of subsubmenu
  * templates: Simplify unnecessary override
  * templates: Provide subsubmenu functionality in app.html
  * dynamicdns: Use app.html instead of app-subsubmenu.html
  * i2p: Use app.html instead of app-subsubmenu.html
  * pagekite: Use app.html instead of app-subsubmenu.html
  * snapshot: Use app.html instead of app-subsubmenu.html
  * templates: Remove unused app-subsubmenu.html
  * deluge: Support deluge 2 by starting it properly
  * minetest: Remove mod-torches no longer available in testing/unstable

  [ James Valleroy ]
  * security: Add past vulnerabilities count
  * security: Move security report to new page
  * locale: Update translation strings
  * doc: Fetch latest manual
  * d/control: Add Rules-Requires-Root: no
  * d/control: Update Standards-Version to 4.4.1

 -- James Valleroy <jvalleroy@mailbox.org>  Mon, 07 Oct 2019 19:06:16 -0400

plinth (19.17) unstable; urgency=medium

  [ Pavel Borecki ]
  * Translated using Weblate (Czech)
  * Translated using Weblate (Czech)

  [ Anxin YI ]
  * Translated using Weblate (Chinese (Simplified))

  [ Joseph Nuthalapati ]
  * firstboot: network connections not used, cleanup
  * firstboot: Add new help menu to firstboot navbar

  [ Sunil Mohan Adapa ]
  * letsencrypt: Update and fix tests involving domain changes
  * tor: Fix test case for getting status
  * firstboot: Hide left menu during first boot as intended

  [ James Valleroy ]
  * locale: Update translation strings
  * doc: Fetch latest manual

 -- James Valleroy <jvalleroy@mailbox.org>  Mon, 23 Sep 2019 18:14:40 -0400

plinth (19.16) unstable; urgency=medium

  [ Joseph Nuthalapati ]
  * help: Add button to submit feedback
  * help: Add button for Support
  * help: Add button for Contribute
  * manual: Move PDF download link to HTML manual page
  * help: Convert help icon in the navbar to dropdown

  [ Sunil Mohan Adapa ]
  * help: Add more text to contribute page for donations
  * action_utils: Introduce utility for setting debconf answers
  * action_utils: Workaround problem with setting debconf answers
  * views: Fix failure in redirecting from language selection page
  * help: Make download as PDF a regular button
  * backups: Add missing slashes at the end of URLs
  * backups: Remove cancel button from add disk location page
  * backups: Fix removing local repository
  * backups: Simplify checking repository capabilities using flags
  * backups: Simplify listing repositories in index page
  * backups: Rename network_storage module to store
  * backups: Introduce method for checking if a repository is usable
  * backups: Minor cosmetic fixes
  * backups: Expose repository path as property
  * backups: Rename remove_repository method to remove
  * backups: Minor change to disk repository name
  * backups: Rename repo_path to borg_path for clarity
  * backups: Make mountpoint property private
  * backups: Use higher level method in views instead of store methods
  * backups: Implement hostname property on SSH repository
  * backups: Clarify two separate uses of name create_repository
  * backups: Separate repository loading from instantiation
  * backups: Minor cosmetic changes
  * backups: Minor simplification in running of action script
  * backups: Improve handling borg errors
  * backups: Minor simplification when adding remote repository
  * backups: Handle errors when adding disk repository
  * backups: Show repository error in archives table
  * backups: Show lock icon for encrypted repositories
  * backups: Show error when password is provided for unencrypted repo
  * backups: Don't show used disk choices when adding disk repo
  * backups: Show error when there are no disks available to add repo
  * backups: Move add repository buttons to the top
  * ejabberd: Fix listen port configuration for ejabberd 19.x
  * cockpit: Prevent restart on freedombox startup
  * ejabberd: Prevent restart on freedombox startup
  * ejabberd: Perform host/domain name operations only when installed
  * module_loader: Cosmetic changes by yapf
  * web_server: Remove log message about serving static directory
  * setup: Better log message when no apps need upgrades
  * module_loader: Remove log message when app is imported
  * actions: Improve log message about action execution

  [ Doma Gergő ]
  * Translated using Weblate (Hungarian)

  [ Swann Martinet ]
  * Translated using Weblate (German)
  * Translated using Weblate (Italian)
  * Translated using Weblate (French)

  [ Allan Nordhøy ]
  * Translated using Weblate (Norwegian Bokmål)

  [ Danny Haidar ]
  * help: Minor updates to the statements on contribute page

  [ Joseph Nuthalpati ]
  * backups: Allow adding backup repositories on multiple disks
  * backups: Refactor class hierarchy in repository.py
  * backups: Save new backup location to plinth database

  [ James Valleroy ]
  * locale: Update translation strings

 -- James Valleroy <jvalleroy@mailbox.org>  Mon, 09 Sep 2019 18:20:03 -0400

plinth (19.15) unstable; urgency=medium

  [ Doma Gergő ]
  * Translated using Weblate (Hungarian)

  [ nautilusx ]
  * Translated using Weblate (German)

  [ Allan Nordhøy ]
  * Translated using Weblate (Norwegian Bokmål)

  [ Joseph Nuthalpati ]
  * functional_tests: Fix site.is_available not handling default paths
  * functional_tests: Fix step definition "When I log out"
  * matrix-synapse: Allow installation of version 1.2 from backports

  [ James Valleroy ]
  * security: Hide vulnerability table by default
  * vagrant: Stop any ongoing unattended-upgrade
  * functional_tests: Use longer password when creating user
  * locale: Update translation strings
  * doc: Fetch latest manual
  * debian: Add lintian-override for package-installs-apt-preferences

  [ Sunil Mohan Adapa ]
  * names: Perform better layout of domain names table on small screens
  * cockpit: Apply domain name changes immediately
  * ejabberd: Prevent processing empty domain name
  * config: Send hostname change signal only after fully processing it
  * letsencrypt: Don't try to obtain certificates for .local domains
  * avahi: Expose .local domain as a proper domain
  * cockpit: Make essential and install by default
  * tt-rss: Force upgrade to 18.12-1.1 and beyond
  * doc: Fetch latest manual
  * README: Add more screenshots, update existing paths
  * matrixsynapse: Fix apache syntax errors introduce by 4b8b2e171c86d75
  * users: yapf cosmetic changes
  * users: Don't delete 'admin' group when running unit tests
  * users: Minor cosmetic refactoring
  * users: Don't fail badly when admin group does not exist
  * users: Minor fix to return value when getting last admin user
  * users: Cosmetic yapf and isort fixes
  * updates: Allow matrix-synapse 1.3 to be installed for buster users
  * javascript: Don't resubmit when refreshing the page
  * vagrant: Fix dpkg command for recovering from broken state
  * functional_tests: Fix create snapshot test failure
  * storage: Fix regression with restoring backups with storage

  [ bn4t ]
  * matrix-synapse: Use recommended reverse proxy configuration

 -- James Valleroy <jvalleroy@mailbox.org>  Mon, 26 Aug 2019 18:55:49 -0400

plinth (19.14) unstable; urgency=medium

  [ James Valleroy ]
  * functional_tests: Fix delete backup path
  * tests: Test add custom shortcuts to frontpage
  * locale: Update translation strings
  * doc: Fetch latest manual
  * debian: Update standards version to 4.4.0
  * debian: Switch to debhelper-compat

  [ Pavel Borecki ]
  * Translated using Weblate (Czech)

  [ Doma Gergő ]
  * Translated using Weblate (Hungarian)

  [ pierre ]
  * Translated using Weblate (French)

  [ ZeroAurora ]
  * Translated using Weblate (Chinese (Simplified))

  [ Sunil Mohan Adapa ]
  * storage: Handle all device paths during eject
  * storage: Fix incorrect i18n when throwing and error
  * storage: yapf changes
  * setup: Clarify success log message when force upgrading
  * Yapf changes
  * firewall: Force upgrade to firewalld 0.7.x
  * frontpage: Fix regression with loading custom shortcuts
  * frontpage: Log a message when loading custom shortcuts
  * upgrades: Set apt configuration to allow release info change
  * tests: Fix flake8 warning about unused imports
  * Minor yapf fixes
  * names: Minor styling fixes
  * names: Don't enumerate services for domains supporting all
  * names: Introduce new API to manage domains
  * names: Declare domain types in various apps
  * names: Make all apps use new api to retrieve domain names
  * names: Use new API in all apps
  * letsencrypt: Revoke certificate only if it exists
  * letsencrypt: Fix problem with automatically obtaining certificates
  * cockpit: Don't error out when removing an unknown domain
  * ejabberd: Ensure that hosts are not duplicated in configuration
  * ejabberd: Use domain added signal for listening to domain changes
  * cockpit: Don't handle the domain changed signal
  * letsencrypt: Remove unused listen to domain change signal
  * config: Remove unused domain change signal
  * api: Fix regression with listing only enabled apps in mobile app

  [ Joseph Nuthalpati ]
  * upgrades: Use reusable collapsible-button style for logs

  [ Mesut Akcan ]
  * Translated using Weblate (Turkish)

  [ Radek Pasiok ]
  * Translated using Weblate (Polish)

  [ Anxin YI ]
  * Translated using Weblate (Chinese (Simplified))

  [ Allan Nordhøy ]
  * Translated using Weblate (Norwegian Bokmål)

 -- James Valleroy <jvalleroy@mailbox.org>  Mon, 12 Aug 2019 19:31:35 -0400

plinth (19.13) unstable; urgency=low

  [ Nikolas Nyby ]
  * Fix a handful of typos in docs and comments
  * Introduce flake8 checking
  * Fix typos in module init docs
  * Add flake8 to gitlib-ci

  [ Petter Reinholdtsen ]
  * Translated using Weblate (Norwegian Bokmål)

  [ Sunil Mohan Adapa ]
  * Minor changes to flake8 related updates
  * diaspora: Fix tests by reverting changes during flake8 clenaup
  * backups: Fix issue with showing index page
  * backups: Fix HTML template indentation, remove inline styling

  [ James Valleroy ]
  * help: Show security notice when backports are in use
  * security: Show vulnerability counts
  * locale: Update translation strings
  * doc: Fetch latest manual
  * Begin uploading to unstable again.
  * security: Fixup refactoring

  [ Joseph Nuthalapati ]
  * backups: Make UI more consistent with other apps
  * backups: Make backup location tables collapsible
  * flake8: Remove unused import

  [ nautilusx ]
  * Translated using Weblate (German)

  [ Anxin YI ]
  * Translated using Weblate (Chinese (Simplified))

 -- James Valleroy <jvalleroy@mailbox.org>  Mon, 29 Jul 2019 19:13:58 -0400

plinth (19.12) experimental; urgency=medium

  [ Miguel A. Bouzada ]
  * Added translation using Weblate (Galician)
  * Translated using Weblate (Galician)

  [ Sunil Mohan Adapa ]
  * dbus: Allow plinth user to own FreedomBox DBus service
  * service: Implement action for systemd try-restart
  * cockpit: Don't handle domains if app is not installed
  * dynamicdns: Send domain added signal properly during init
  * letsencrypt: Force commands to be non-interactive
  * letsencrypt: Remove renewal hooks implementation
  * letsencrypt: Remove old style hooks from all configuration files
  * letsencrypt: Remove deprecated logger.warn
  * letsencrypt: Remove special treatment for domain added from 'config'
  * letsencrypt: Implement DBus service for renewal notifications
  * letsencrypt: Add lineage information in status
  * letsencyrpt: Implement action to copy certificates
  * letsencrypt: Implement action to compare copied certificates
  * letsencrypt: Introduce component for handling certificates
  * letsencrypt: Add permanent hook to receive renewal notifications
  * letsencrypt: Trigger renewal certificate events in component
  * letsencrypt: Trigger events for obtain, revoke and delete
  * letsencrypt: Implement re-obtain separately
  * letsencrypt: Handling certificate renewals when daemon is offline
  * apache: Add let's encrypt certificate component
  * matrixsynapse: Add let's encrypt component for certficiates
  * ejabberd: Add let's encrypt component for managing certificates
  * ejabberd: Backup and restore TLS certificates
  * sso: Use new features of axes, log axes messages
  * Minor yapf and isort changes

  [ Pavel Borecki ]
  * Translated using Weblate (Czech)

  [ Petter Reinholdtsen ]
  * Translated using Weblate (Norwegian Bokmål)

  [ Allan Nordhøy ]
  * Translated using Weblate (Norwegian Bokmål)

  [ Doma Gergő ]
  * Translated using Weblate (Hungarian)

  [ Luis A. Arizmendi ]
  * Translated using Weblate (Spanish)

  [ Joseph Nuthalapati ]
  * backups: Add option to select/deselect all apps for backup or restore
  * backups: Change "select all" to a pure JavaScript implementation
  * Translated using Weblate (Telugu)
  * Translated using Weblate (Chinese (Simplified))
  * sharing: Allow directories to be publicly shared
  * sharing: Add functional test for public shares
  * sharing: Add JavaScript to hide user groups for public shares
  * sharing: Simplify --is-public option
  * sharing: Indicate public shares in listing of shares

  [ Johannes Keyser ]
  * Translated using Weblate (German)

  [ Mesut Akcan ]
  * Translated using Weblate (Turkish)

  [ Elizabeth Sherrock ]
  * Translated using Weblate (Chinese (Simplified))

  [ Anxin YI ]
  * Translated using Weblate (Chinese (Simplified))

  [ Igor ]
  * Translated using Weblate (Russian)

  [ ZeroAurora ]
  * Translated using Weblate (Chinese (Simplified))

  [ James Valleroy ]
  * Translated using Weblate (Chinese (Simplified))
  * locale: Update translation strings
  * doc: Fetch latest manual

 -- James Valleroy <jvalleroy@mailbox.org>  Mon, 22 Jul 2019 19:23:02 -0400

plinth (19.11) experimental; urgency=medium

  [ THANOS SIOURDAKIS ]
  * Added translation using Weblate (Greek)

  [ ZeroAurora ]
  * Translated using Weblate (Chinese (Simplified))

  [ Doma Gergő Mihály ]
  * matrixsynapse: Fix missing translation mark

  [ Doma Gergő ]
  * Translated using Weblate (Hungarian)

  [ Luis A. Arizmendi ]
  * Translated using Weblate (Spanish)

  [ Joseph Nuthalapati ]
  * backups: Improve UX of adding ssh remote
  * backups: Avoid creating duplicate SSH remotes
  * backups: YAPF formatting
  * backups: Text change on index page
  * backups: Make paramiko a dependency of freedombox package
  * debian: Add python3-paramiko to build dependencies
  * backups: Fix issue with repository not being initialized
  * backups: Minor refactoring in forms.py
  * backups: Add test for adding ssh remotes
  * backups: Avoid using `sudo` in tests
  * backups: Skipping tests temporarily
  * backups: tests: Fix issue with usage of fixture 'needs_root'
  * Add SSH hostkey verification
  * backups: ssh remotes: Refactoring
  * backups: Fix functional tests broken due to URL changes
  * Verify SSH hostkey before mounting
  * ui: Create reusable CSS class for collapsible-button
  * backups: Remove unnecessary context manager for paramiko SFTPClient
  * backups: Read file path of known_hosts directly from plinth.config
  * backups: Add regex validation for ssh_repository field

  [ Sunil Mohan Adapa ]
  * backups: Minor fixes to host verification view template
  * backup: Allow SSH directory paths with : in them
  * backups: Cleanup auto-mounting SSH repositories
  * backups: Minor styling changes
  * backups: Handle SSH keys for old stored repositories
  * backups: Require passphrase for encryption in add repository form
  * backups: Fix and refactor adding a new remote repository
  * backups: Remove known_hosts file from config file
  * backups: Fix issue with verifying SSH host keys
  * backups: Don't send passphrase on the command line
  * backups: Git ignore the .ssh folder in data folder
  * setup.py: Don't install directories matching ignore patterns
  * backups: Minor cleanup
  * backups: Un-mount SSH repositories before deleting them

  [ Igor ]
  * Translated using Weblate (Russian)

  [ Andrey Vostrikov ]
  * Translated using Weblate (Russian)

  [ James Valleroy ]
  * locale: Update translation strings
  * doc: Fetch latest manual

 -- James Valleroy <jvalleroy@mailbox.org>  Mon, 08 Jul 2019 18:13:37 -0400

plinth (19.10) experimental; urgency=medium

  [ Sunil Mohan Adapa ]
  * Introduce firewall component for opening/closing ports
  * Introduce webserver component for managing Apache configuration
  * Introduce uwsgi component to manage uWSGI configuration
  * app: Rename get() method to get_component()
  * app: Add unique ID to each app class
  * Introduce daemon component to handle systemd units
  * radicale: Workaround issue with creating log directory
  * app: Set app as enabled only when the daemon is enabled
  * syncthing: Open firewall ports for listening and discovery

  [ James Valleroy ]
  * functional_tests: Add shortcut- prefix to test home page config
  * locale: Update translations strings
  * doc: Fetch latest manual

  [ Mesut Akcan ]
  * Translated using Weblate (Turkish)

  [ ssantos ]
  * Translated using Weblate (German)

  [ Pavel Borecki ]
  * Translated using Weblate (Czech)

  [ Allan Nordhøy ]
  * Translated using Weblate (Norwegian Bokmål)

  [ adaragao ]
  * Translated using Weblate (Portuguese)

  [ Petter Reinholdtsen ]
  * Translated using Weblate (Norwegian Bokmål)

 -- James Valleroy <jvalleroy@mailbox.org>  Mon, 24 Jun 2019 20:06:17 -0400

plinth (19.9) experimental; urgency=medium

  [ Danny Haidar ]
  * Added translation using Weblate (Bulgarian)

  [ Sunil Mohan Adapa ]
  * menu: Remove unused template submenu.html
  * menu: Removed unused templates, methods and properties
  * Introduce component architecture and menu component
  * Turn frontpage shortcut into an app component

  [ James Valleroy ]
  * config: Update migration to use app id
  * searx: Update to use shortcut component
  * config: Add option to show advanced apps
  * monkeysphere: Hide by default
  * locale: Update translation strings
  * doc: Fetch latest manual

  [ Joseph Nuthalapati ]
  * searx: Add option to allow public access to the application
  * searx: Preserve public_access setting
  * searx: Improve functional tests

  [ Mesut Akcan ]
  * Translated using Weblate (Turkish)

  [ Allan Nordhøy ]
  * Translated using Weblate (Norwegian Bokmål)

 -- James Valleroy <jvalleroy@mailbox.org>  Mon, 10 Jun 2019 19:18:52 -0400

plinth (19.8) experimental; urgency=medium

  [ Pavel Borecki ]
  * Translated using Weblate (Czech)

  [ Allan Nordhøy ]
  * Translated using Weblate (Norwegian Bokmål)

  [ Sunil Mohan Adapa ]
  * i2p: Update SVG logo with standard units, size and margins
  * HACKING: Add guidelines for creating new icons
  * icons: Add new SVG icons for all apps
  * icons: Add license information for SVG icons
  * templates: Use SVG icons for apps page and shortcuts
  * icons: Ensure SVG presence for all non-app icons
  * icons: Update copyright information remaining icons
  * doc: Update the correct license for documentation
  * apache: Serve SVG files compressed using gzip

  [ Doma Gergő ]
  * Translated using Weblate (Hungarian)

  [ ssantos ]
  * Translated using Weblate (German)

  [ Mesut Akcan ]
  * Translated using Weblate (Turkish)

  [ ventolinmono ]
  * Translated using Weblate (Spanish)

  [ Petter Reinholdtsen ]
  * Translated using Weblate (Norwegian Bokmål)

  [ James Valleroy ]
  * locate: Update translation strings
  * doc: Fetch latest manual
  * debian: Remove duplicate priority field
  * doc: Remove unused duplicate image

 -- James Valleroy <jvalleroy@mailbox.org>  Mon, 27 May 2019 18:11:25 -0400

plinth (19.7) experimental; urgency=medium

  [ LoveIsGrief ]
  * i2p: Use augeas for editing the router.config
  * i2p: Include default favorites after installation

  [ Sunil Mohan Adapa ]
  * i2p: Update license headers for consistent formatting
  * i2p: Minor flake8 and yapf fixes
  * i2p: Convert router configuration tests to pytest style
  * transmission: Fix issue with promoting menu item
  * tor: Fix issue with promoting/demoting menu item
  * apps: Fix showing apps background twice
  * apps: Style disable app icons according to design
  * apps: Style the title for disabled icons section
  * sharing: Always keep menu item in promoted state
  * apps: Promote/demote menu items for disabled apps too
  * tests: Add commonly used fixtures globally
  * tests: Remove unused test discovery code
  * custom_shortcuts: Fix issue with writing tests as different user
  * backups: Convert tests to pytest style
  * bind: Convert tests to pytest style
  * config: Convert tests to pytest style
  * diaspora: Convert tests to pytest style
  * letsencrypt: Convert tests to pytest style
  * names: Convert tests to pytest style
  * pagekite: Convert tests to pytest style
  * storage: Convert tests to pytest style
  * tor: Convert tests to pytest style
  * users: Convert tests to pytest style
  * actions: Convert tests to pytest style
  * cfg: Convert tests to pytest style
  * clients: Convert tests to pytest style
  * context_processors: Convert tests to pytest style
  * kvstore: Convert tests to pytest style
  * menu: Convert tests to pytest style
  * middleware: Convert tests to pytest style
  * network: Convert tests to pytest style
  * templatetags: Convert tests to pytest style
  * utils: Convert tests to pytest style
  * i2p: Rename test fixtures to avoid a minor warning
  * ejabberd: Include Bosh port 5280 in port forwarding information
  * repro: Show port forwarding information
  * Common template for showing port forwarding information
  * i2p: Show port forwarding information
  * bind: Show port forwarding information
  * ssh: Show port forwarding information

  [ Doma Gergő ]
  * Translated using Weblate (Hungarian)

  [ Allan Nordhøy ]
  * Translated using Weblate (Norwegian Bokmål)

  [ Radek Pasiok ]
  * Translated using Weblate (Polish)

  [ Erik Ušaj ]
  * Added translation using Weblate (Slovenian)
  * Translated using Weblate (Slovenian)

  [ Karel Trachet ]
  * Translated using Weblate (Dutch)

  [ ssantos ]
  * Translated using Weblate (German)
  * Translated using Weblate (Portuguese)

  [ James Valleroy ]
  * apps: Separate enabled and disabled apps
  * apps: Add port forwarding info
  * service: Show port forwarding info when available
  * openvpn: Show port forwarding info
  * minetest: Fix flake8 error
  * matrixsynapse: Show port forwarding info
  * tahoe: Show port forwarding info
  * locate: Update translation strings
  * doc: Fetch latest manual

  [ Joseph Nuthalapati ]
  * Translated using Weblate (Telugu)

 -- James Valleroy <jvalleroy@mailbox.org>  Mon, 13 May 2019 19:47:52 -0400

plinth (19.6) experimental; urgency=medium

  [ Pavel Borecki ]
  * Translated using Weblate (Czech)

  [ CurlingTongs ]
  * Translated using Weblate (German)

  [ nautilusx ]
  * Translated using Weblate (German)

  [ Allan Nordhøy ]
  * Translated using Weblate (Norwegian Bokmål)

  [ Mesut Akcan ]
  * Translated using Weblate (Turkish)

  [ narendrakumar.b ]
  * letsencrypt: Provide link to configure domain if not configured

  [ James Valleroy ]
  * firewall: Get service ports details
  * firewall: Show ports details
  * locale: Update translation strings
  * doc: Fetch latest manual

  [ LoveIsGrief ]
  * i2p: Add helper to modify the tunnel config
  * i2p: Open HTTP(S) and IRC ports on all interfaces on install
  * i2p: Add HTTP(S) and IRC ports to firewall
  * i2p: Enable application

  [ Sunil Mohan Adapa ]
  * i2p: flake8 and yapf fixes
  * i2p: Convert unit tests to pytest style
  * i2p: Update firewalld service descriptions
  * i2p: Disable the daemon before editing configuration
  * i2p: Don't enable proxies on external zone

 -- James Valleroy <jvalleroy@mailbox.org>  Mon, 29 Apr 2019 19:18:01 -0400

plinth (19.5) experimental; urgency=medium

  [ LoveIsGrief ]
  * i2p: Add new application
  * i2p: Disable compression on /i2p/
  * i2p: apache: Catch more I2P locations
  * i2p: django: Add shortcuts to /i2p/... URLs
  * i2p: django: Additional information about /i2p location
  * i2p: todo: Add TODOs for I2P
  * i2p: todo: add more TODOs for I2P
  * i2p: idea: Browse eepsites directly from freedombox
  * i2p: todo: Add torrent tracker to list of favorites
  * i2p: django: Add description for the configuration shortcuts
  * i2p: django: Add i2p homepage to description
  * i2p: setup: Enrich I2P favorites
  * i2p: todo: Tick off a TODO and reword one
  * i2p: todo: Remove IDEA for browsing to .i2p sites in iframe
  * i2p: torrents: Link to the list of trackers
  * i2p: Add functional tests
  * functional_tests: Allow provisioning VM for functional tests
  * functional tests: Fix wheel errors when provisioning VM

  [ Sunil Mohan Adapa ]
  * i2p: Move data files into the app's data folder
  * i2p: Use project logo instead of mascot
  * i2p: Remove TODO in favor of issue tracker
  * apache: Add proxy_html module needed by i2p app
  * i2p: Backup/restore the correct state folder
  * i2p: Minor styling changes
  * i2p: Add diagnostic test for web interface port
  * i2p: Add main web interface to list of clients
  * i2p: Review and cleanup action script
  * i2p: Review and update views
  * i2p: Disable app until further fixes are done

  [ James Valleroy ]
  * functional_tests: Install python3-pytest-django
  * locale: Update translation strings
  * doc: Fetch manual

  [ wind ]
  * Translated using Weblate (Russian)

  [ Joseph Nuthalapati ]
  * storage: Use udisks to list disks and df for disk space utilization

  [ Igor ]
  * Translated using Weblate (Russian)

  [ CurlingTongs ]
  * Translated using Weblate (German)

 -- James Valleroy <jvalleroy@mailbox.org>  Mon, 15 Apr 2019 18:47:17 -0400

plinth (19.4) experimental; urgency=medium

  [ Allan Nordhøy ]
  * Translated using Weblate (Norwegian Bokmål)

  [ Pavel Borecki ]
  * Translated using Weblate (Czech)

  [ nautilusx ]
  * Translated using Weblate (German)

  [ Doma Gergő ]
  * Translated using Weblate (Hungarian)

  [ advocatux ]
  * Translated using Weblate (Spanish)

  [ Joseph Nuthalapati ]
  * clients: Open web app in a new browser tab
  * matrix-synapse: Change client diagnostics url
  * minetest: Fix duplicate domain names being displayed in UI
  * storage: Do not show an eject button on /boot partitions
  * letsencrypt: Call letsencrypt manage_hooks with correct arguments
  * vagrant: Run plinth as user plinth in development environment

  [ Johannes Keyser ]
  * Translated using Weblate (German)

  [ James Valleroy ]
  * dynamicdns: Install module by default
  * locale: Update strings
  * doc: Fetch latest manual

  [ Sunil Mohan Adapa ]
  * storage: Don't check type of the disk for / and /boot
  * storage: Don't log error when checking if partition is expandable

  [ wind ]
  * Translated using Weblate (Russian)

 -- James Valleroy <jvalleroy@mailbox.org>  Mon, 01 Apr 2019 20:31:54 -0400

plinth (19.3) experimental; urgency=medium

  [ Pavel Borecki ]
  * Translated using Weblate (Czech)

  [ Doma Gergő ]
  * Translated using Weblate (Hungarian)

  [ Petter Reinholdtsen ]
  * Translated using Weblate (Norwegian Bokmål)

  [ advocatux ]
  * Translated using Weblate (Spanish)

  [ James Valleroy ]
  * vagrant: Rearrange steps of provision script
  * locale: Update translation strings

  [ Joseph Nuthalapati ]
  * dynamicdns: Break up dynamicdns.py into forms.py and views.py
  * dynamicdns: Move subsubmenu below description
  * firewall: Change "Current Status:" from p to h3
  * names: Add description
  * subsubmenu: Make description a customizable block
  * pagekite: Bring subsubmenu below description. Remove About section.
  * upgrades: Move subsubmenu below description
  * Include clients.html in service-subsubmenu.html
  * ikiwiki: Move subsubmenu below description

  [ Sunil Mohan Adapa ]
  * pagekite: Rename base template file
  * pagekite: Change the template section title
  * dynamicdns: Simplify template inheritance
  * ikiwiki: Consistent styling for delete warning page
  * templates: Minor styling change
  * functional_tests: Reorder tests to disable apps after tests
  * tests: Mark functional tests with functional mark
  * tests: Read functional tests conf file without assuming CWD
  * tests: Fix backups API test cases to work under all conditions
  * README: Provide simple instruction for installing FreedomBox
  * INSTALL.md: Simplify installation instructions
  * HACKING.md: Update instructions on installing dependencies
  * functional_tests: Update todo list by removing implemented tests
  * mediawiki: Fix tests to allow running from any directory
  * tests: Use pytest for running all tests
  * ci: Allow gitlab to parse test coverage results
  * main: Show service version in logs
  * setup: Automatically gather information about files to install
  * setup: Allow apps to have their own data directories
  * setup: Don't include data/ files as package data
  * module_loader: Specially load modules in development mode
  * setup: Move app enabling files to respective apps
  * setup: Move app data files into respective apps
  * setup: Remove unused /var/run directory

  [ Dietmar ]
  * Translated using Weblate (German)
  * Translated using Weblate (French)
  * Translated using Weblate (Italian)

  [ jonathan göhler ]
  * Translated using Weblate (German)

  [ Vincent Ladeuil ]
  * Translated using Weblate (French)

  [ David Maulat ]
  * Translated using Weblate (French)

  [ Allan Nordhøy ]
  * Translated using Weblate (Norwegian Bokmål)

  [ Mesut Akcan ]
  * Translated using Weblate (Turkish)

 -- James Valleroy <jvalleroy@mailbox.org>  Mon, 18 Mar 2019 20:30:44 -0400

plinth (19.2) unstable; urgency=medium

  [ Joseph Nuthalapati ]
  * docs: Fix deprecation warnings in post-processor
  * tor: Fix deprecation warning W605 for '\' character in regex
  * utils: Simplify YAMLFile by removing the post_exit argument
  * config: Consolidate get_domainname() implementation into config
  * config: Move default-app configuration to a dedicated file
  * config: Fix Ikiwiki entries not showing up as default apps
  * config: Migrate default app configuration to new conf file
  * config: Rename Default App to Webserver Home Page
  * config: Add option to use Apache's default home page as home page
  * config: Remove Apache home page configuration from freedombox.conf
  * config: Fix error when setting JSXC as the home page
  * users: Add nscd as a dependency
  * Disable Coquelicot for Buster release
  * matrix-synapse: Fix LDAP login issue
  * config: Revert changes in freedombox.conf to avoid conffile prompt
  * config: Reset home page setting in freedombox.conf during migration
  * openvpn: Migration from easy-rsa 2 to 3 for existing installations
  * openvpn: Increment version number for easy-rsa 3 migration
  * snapshot: Fix failing functional test

  [ Pavel Borecki ]
  * Translated using Weblate (Czech)

  [ danielwine ]
  * Translated using Weblate (Hungarian)

  [ Doma Gergő ]
  * Translated using Weblate (Hungarian)

  [ Allan Nordhøy ]
  * Translated using Weblate (Norwegian Bokmål)

  [ advocatux ]
  * Translated using Weblate (Spanish)

  [ Sunil Mohan Adapa ]
  * tor: Styling changes due to yapf
  * tor: Use fixed 9001 port for relaying
  * utils: Handle exceptions in context management for YAMLFile
  * utils: Fix some flake8 warnings
  * tahoe: Styling changes
  * backups: Fix failing test case
  * web_server: Move shutdown handling to main
  * dbus: Add new module for D-Bus services
  * setup: Abstraction for getting managing packages of a module
  * setup: Filter packages to force upgrade
  * package: Implement identifying packages that need conffile prompts
  * package: Helper method to filter packages that need conffile prompt
  * setup: Trigger force upgrade for app that implement it
  * bind: Handle conffile prompt during upgrade
  * setup: Rush force upgrade in development mode
  * ttrss: Make functional test definitions specific to ttrss
  * cockpit: Pre-enable necessary apache modules
  * radicale, searx: Pre-enable necessary apache modules
  * letsencrypt: Pre-enable necessary apache modules
  * ikiwiki: Pre-enable necessary apache modules
  * sso: Pre-enable necessary apache modules
  * apache: Use cgid module instead of cgi
  * apache: Increment app version number
  * setup: Make additional info available for force upgrading
  * debian/copyright: Minor fixes
  * debian/copyright: Add full text for AGPL-3+
  * debian/copyright: Add license text for public-domain
  * debian/copyright: Add license text for GPL-2 and GPL-3
  * debian/copyright: Add license text for CC-BY-SA-3.0
  * debian/copyright: Update copyright for logos
  * static: Remove unused files
  * LICENSES: Remove files that are same license as rest of the source
  * config: Don't pass configuration file argument to action
  * openvpn: Fix issues with upgrade easy-rsa 2 to 3 migration
  * openvpn: Make frontpage shortcut appear after an upgrade
  * openvpn: Work around firewalld bug 919517
  * setup: Pass better data structure for force upgrade operation
  * utils: Introduce abstraction over distutils comparison of versions
  * firewalld: Implement upgrading from 0.4.x to 0.6.x
  * ttrss: Make setup process reusable
  * ttrss: Implement upgrade from 17.4 to 18.12

  [ Johannes Keyser ]
  * Translated using Weblate (German)

  [ Anjali Datla ]
  * Translated using Weblate (Telugu)

  [ Darkblaze ]
  * Translated using Weblate (Telugu)

  [ Petter Reinholdtsen ]
  * Translated using Weblate (Norwegian Bokmål)

  [ Jag ]
  * vagrant: Use virtualbox linked clones / CoW to reduce startup times

  [ James Valleroy ]
  * Add 2019 to copyright years
  * Fix some paths in LICENSES
  * debian: Add copyright years for debian/*
  * radicale: Add description of web interface
  * ttrss: Add backup support
  * debian: Add copyright info for lato fonts
  * debian: Add copyright info for individual logo files
  * LICENSES: Add reference to debian/copyright
  * debian: Add copyright info for theme images
  * debian/copyright: Move all license texts to end
  * debian/copyright: Remove unnecessary fields for native package
  * debian/copyright: Move some app icons from LICENSES
  * debian/copyright: Fix typo in year
  * debian/copyright: Move more app icons from LICENSES
  * debian/copyright: Include some URLs dropped from LICENSES
  * debian/copyright: Move some more app icons from LICENSES
  * debian/copyright: Fix filename for tahoe-lafs logo
  * security: Migrate access config to new file
  * users: When ssh used in tests, add users to admin group
  * locale: Update translations strings

 -- James Valleroy <jvalleroy@mailbox.org>  Sat, 02 Mar 2019 14:45:55 -0500

plinth (19.1) unstable; urgency=medium

  [ James Valleroy ]
  * radicale: Log errors during upgrade
  * radicale: Bump version to 2
  * radicale: Remove obsolete diagnostics
  * radicale: Fix server URLs in client info
  * locale: Update translation strings
  * doc: Fetch latest manual

  [ Pavel Borecki ]
  * Translated using Weblate (Czech)

  [ Allan Nordhøy ]
  * Translated using Weblate (Norwegian Bokmål)

  [ Petter Reinholdtsen ]
  * Translated using Weblate (Norwegian Bokmål)

  [ advocatux ]
  * Translated using Weblate (Spanish)

  [ Sunil Mohan Adapa ]
  * setup: Add option to handle configuration prompts during install
  * radicale: Simplify upgrading to newer packages
  * matrixsynapse: Remove hard-coded URL
  * matrixsynapse: Fix issues with showing certificate warning
  * letsencrypt: Fix issue with disabling matrixsynapse checkbox
  * matrixsynapse: Don't check for current domain in renew hook
  * matrixsynapse: Fix potential exposure of private key
  * matrixsynapse: Setup certificate after domain selection
  * matrixsynapse: Better checking for valid certificate

  [ Joseph Nuthalapati ]
  * matrixsynapse: Use Let's Encrypt certificates

 -- James Valleroy <jvalleroy@mailbox.org>  Thu, 14 Feb 2019 06:01:19 -0500

plinth (19.0) unstable; urgency=high

  [ J. Carlos Romero ]
  * mldonkey: Add some more clients to the module page
  * mldonkey: Add to the description the three available front-ends

  [ Sunil Mohan Adapa ]
  * monkeysphere: Fix handling of multiple domains and keys
  * monkeysphere: Fix regression with reading new apache domain config
  * apache: Cleanup domain configuration
  * apache: Add support for mod_ssl in addition to mod_gnutls
  * apache: Switch to mod_ssl from mod_gnutls
  * mldonkey: Add systemd service file with security options
  * mldonkey: Enable app
  * action_utils: Fix checking for URL availability
  * upgrades: Fix priority for buster-backports version
  * upgrades: Fix premature adding of buster-backports sources

  [ Pavel Borecki ]
  * Translated using Weblate (Czech)

  [ Johannes Keyser ]
  * Translated using Weblate (German)

  [ advocatux ]
  * Translated using Weblate (Spanish)

  [ James Valleroy ]
  * locale: Update strings for translation
  * Switched to a new version number scheme: YY.N
    - YY is the year of release.
    - N is the release number within that year.

 -- James Valleroy <jvalleroy@mailbox.org>  Sat, 09 Feb 2019 20:38:00 -0500

plinth (0.49.1) unstable; urgency=medium

  [ Sunil Mohan Adapa ]
  * ui: Fix regression with configure button in home page
  * backups: Rename 'Abort' buttons to 'Cancel'
  * backups: Use icon for add repository button
  * backups: Move subsubmenu below description
  * backups: Add title and description to other pages
  * backups: Add link to manual page
  * backups: Fix styling for upload size warning
  * backups: Increase timeout for SSH operations to 30 seconds
  * backups: Minor styling fixes

  [ Pavel Borecki ]
  * Translated using Weblate (Czech)

  [ Petter Reinholdtsen ]
  * Translated using Weblate (Norwegian Bokmål)

  [ advocatux ]
  * Translated using Weblate (Spanish)

  [ Joseph Nuthalapati ]
  * letsencrypt: UI: Fix checkbox disabling

  [ James Valleroy ]
  * datetime: Switch from chrony to systemd-timesyncd
  * locale: Update translation strings
  * doc: Fetch latest manual

 -- James Valleroy <jvalleroy@mailbox.org>  Thu, 07 Feb 2019 21:23:32 -0500

plinth (0.49.0) unstable; urgency=medium

  [ Prachi Srivastava ]
  * networks: remove unused html
  * security: Moves inline javascript to files
  * security: Moves input field focus javascript to django forms
  * help: Use freedombox package instead of plinth for version
  * repro: Disable app due to issues with Debian package

  [ Sunil Mohan Adapa ]
  * ui: Fix regression with card icon style in front page
  * js: Full librejs compatibility
  * js: Remove javascript license link from footer
  * backups: Remove incorrectly set buffer size during download
  * backups: Minor styling fixes
  * backups: Remove dead code
  * backups: Minor styling fixes
  * backups: Minor refactoring
  * backups: Fix incomplete download archives
  * backups: Improve performance of backup download
  * tor: Make a utility method public
  * action_utils: Expose URL checking utility for generic use
  * upgrades: Improve handling of backports
  * datetime: Fix diagnostic test to not ignore first two servers

  [ Pavel Borecki ]
  * Translated using Weblate (Czech)

  [ J. Carlos Romero ]
  * mldonkey: show 'Learn more...' link in package page when installed

  [ James Valleroy ]
  * radicale: Handle migration from 1.x to 2.x
  * shadowsocks: Use resolvable domains in functional tests
  * radicale: Handle data migration for upgrade to 2.x
  * datetime: Switch from ntp to chrony
  * vagrant: Put hold on freedombox package during provision
  * repro: Also disable functional tests
  * monkeysphere: Re-enable functional tests
  * locale: Update translation strings

  [ Allan Nordhøy ]
  * Translated using Weblate (Norwegian Bokmål)

  [ Joseph Nuthalapati ]
  * backports: Add buster-backports to apt sources list
  * debian: Add smoke test with autopkgtests (Closes: #878699)

  [ danielwine ]
  * Translated using Weblate (Hungarian)

  [ Petter Reinholdtsen ]
  * Translated using Weblate (Norwegian Bokmål)

 -- James Valleroy <jvalleroy@mailbox.org>  Tue, 05 Feb 2019 22:55:53 -0500

plinth (0.48.0) unstable; urgency=medium

  [ Doma Gergő ]
  * Translated using Weblate (Hungarian)

  [ Pavel Borecki ]
  * Translated using Weblate (Czech)

  [ Allan Nordhøy ]
  * Translated using Weblate (Norwegian Bokmål)

  [ Sunil Mohan Adapa ]
  * ui: Fix top margin for content containers
  * ui: Rename page specific CSS classes
  * ui: Underline the logo along with 'Home' text when active
  * ui: Style frontpage application info like regular content
  * ui: Fix setting width of card-list at various page sizes
  * ui: Show help nav item text when navbar is collapsed
  * ui: Hide restart/shutdown items when navbar is collapsed
  * ui: Compact pages on extra small screen sizes
  * ui: Re-add background for home, apps and system pages in small sizes
  * fail2ban: Split and update configuration files
  * fail2ban: Pickup new configurations without reboot
  * mldonkey: Update description and minor updates
  * mldonkey: Disable app due to bug during restart
  * backups: Upgrade apps before restoring them
  * backups: Fix showing not-installed apps in create backup page
  * syncthing: Add backup/restore support
  * Serve default favicon for apps that don't provide one
  * radicale: Fix issue with configuration changes not applying
  * openvpn: Add backup/restore support
  * storage: Fix false error message visiting home page
  * storage, backups: Minor styling and yapf fixes
  * service: Fix warning to use collections.abc
  * help: Minor refactoring in get-logs action
  * mldonkey: Add functional test for uploading
  * axes: Minor fixes to configuration for IP blocking
  * infinoted: Wait for up to 5 minutes to kill daemon

  [ Petter Reinholdtsen ]
  * Translated using Weblate (Norwegian Bokmål)

  [ Joseph Nuthalapati ]
  * ci: Export freedombox.deb as build artifact instead of plinth.deb
  * matrix-synapse: Fix startup error caused by bind_address setting
  * matrix-synapse: Use '::' as the IPv6 bind address
  * backups: Automatically install required apps before restore
  * backups: Add a loader to the restore button to indicate progress

  [ Johannes Keyser ]
  * Translated using Weblate (German)

  [ James Valleroy ]
  * django: Remove deprecated AXES_BEHIND_REVERSE_PROXY
  * radicale: Only set hosts for radicale 1.x
  * radicale: Don't change auth type for radicale 2.x
  * radicale: Use rights file by default for radicale 2.x
  * radicale: Add functional tests for setting access rights
  * help: Use journalctl to show status log
  * help: Add action script to read logs from journal
  * help: Add functional test to check status logs page
  * locale: Update translation strings
  * doc: Fetch latest manual from wiki

  [ Prachi Srivastava ]
  * fail2ban: Enable bans for apache auth failures

  [ J. Carlos Romero ]
  * mldonkey: Add new module for the eDonkey network
  * mldonkey: Add backup/restore support

 -- James Valleroy <jvalleroy@mailbox.org>  Mon, 28 Jan 2019 19:22:19 -0500

plinth (0.47.0) unstable; urgency=medium

  [ Joseph Nuthalapati ]
  * ci: Don't install fuse and fuse3 packages in the CI environment
  * snapshot: Fix snapshots filling up the disk
  * snapshot: ui: Remove NUMBER_MIN_AGE setting and add FREE_LIMIT
  * snapshot: Enable TIMELINE_CLEANUP and NUMBER_CLEANUP by default
  * snapshot: Improve description
  * snapshot: Merge the functionality of the migrate command into setup
  * snapshot: Fix failing tests
  * snapshots: Handle installation on non-btrfs filesystems
  * snapshot: Handle "Config in use" error

  [ James Valleroy ]
  * radicale: Add tests for well-known URLs
  * radicale: Don't modify default file for radicale >= 2.1.10
  * radicale: Add support for radicale 2.x
  * setup: Fix spelling error
  * radicale: Switch to uwsgi for radicale 2.x
  * radicale: Create collections folder before starting uwsgi
  * Update translation strings
  * Fetch latest manual
  * debian: Update debhelper compat version to 12

  [ Sunil Mohan Adapa ]
  * radicale: Redirect to well-known URLs according to version
  * syncthing: Use exact matches when enforcing trailing '/'
  * snapshot: Minor styling fixes
  * snapshot: Update descriptions and UI options
  * snapshot: Refactor configuration migration
  * main: Separate out Django setup into a separate module
  * main: Separate out CherryPy code into a separate module
  * Show Gujarati in the list of UI languages
  * cockpit: Add link to manual page
  * cockpit: Update description
  * firewalld: Flush iptables rules before restarting firewall
  * backups: Don't fail tests when borg is not installed
  * backups: yapf fixes
  * django: Use Argon2 password hash
  * setup: Handle showing setup page after app completes installation
  * setup: Minor flake8 fixes
  * setup: Reduce refresh time when application is already installed
  * setup: Don't perform is-package-manager-busy checks when not needed
  * action_utils: Implement utilities for managing uwsgi configurations
  * searx: Use action utils for uwsgi configuration management
  * radicale: Don't keep radicale service running
  * icons: Fixes for switching to fork-awesome
  * Fix i18n for menu strings

  [ Prachi Srivastava ]
  * Replace glyphicons with forkawesome icons

 -- James Valleroy <jvalleroy@mailbox.org>  Mon, 14 Jan 2019 22:08:54 -0500

plinth (0.46.1) unstable; urgency=medium

  [ prolinux ukraine ]
  * Translated using Weblate (Ukrainian)

  [ Joseph Nuthalapati ]
  * clients: Rename DAVdroid to DAVx5

  [ Allan Nordhøy ]
  * Translated using Weblate (Norwegian Bokmål)

  [ Sunil Mohan Adapa ]
  * debian: Replace and break older versions of plinth

  [ James Valleroy ]
  * debian: Fix spelling errors in lintian override comment

 -- James Valleroy <jvalleroy@mailbox.org>  Fri, 04 Jan 2019 23:17:45 -0500

plinth (0.46.0) unstable; urgency=medium

  [ Pavel Borecki ]
  * Translated using Weblate (Czech)

  [ Johannes Keyser ]
  * Translated using Weblate (German)

  [ advocatux ]
  * Translated using Weblate (Spanish)

  [ prolinux ukraine ]
  * Translated using Weblate (Ukrainian)

  [ Sunil Mohan Adapa ]
  * logging: Don't log static file requests
  * logging: Make cherrypy log to the main log
  * logging: Don't log to a log file
  * logging: Log to systemd journal directly
  * logging: Separate logging init logic into a module
  * logging: Implement colors for console messages
  * searx: Update outdated Apache configuration
  * sso: Update outdated Apache configuration
  * letsencrypt: Use macros for configuring sites
  * letsencrypt: Remove outdated Apache configuration
  * logging: Remove references to old log files
  * debian: Alter control file indentation
  * storage: Add parted as dependency module
  * debian: Add dependencies from freedombox-setup
  * sudoers: Allow all admin users to become superusers
  * Move update-motd script from freedombox-setup
  * debian: Break current version of freedombox-setup
  * Move preseed file from freedombox-setup
  * debian: Use description from freedombox.org
  * debian: Ignore debian/debhelper-build-stamp
  * debian: Fix lintian warning about vcs ignore file
  * debian: Don't change ownership recursively in postinst
  * debian: Update short description
  * debian: Rename plinth package to freedombox

  [ James Valleroy ]
  * vagrant: Cleanup for obsolete log files
  * debian: Move Recommends to binary package
  * locale: Run update_translations
  * doc: Fetch latest manual from wiki
  * debian: Standards-Version is now 4.3.0

  [ Petter Reinholdtsen ]
  * Translated using Weblate (Norwegian Bokmål)

 -- James Valleroy <jvalleroy@mailbox.org>  Mon, 31 Dec 2018 16:46:25 -0500

plinth (0.45.0) unstable; urgency=medium

  [ Doma Gergő ]
  * Translated using Weblate (Hungarian)

  [ Pavel Borecki ]
  * Translated using Weblate (Czech)

  [ advocatux ]
  * Translated using Weblate (Spanish)

  [ Joseph Nuthalapati ]
  * udiskie: Finish merging udiskie into storage
  * apache: Switch to php-fpm from mod_php

  [ Allan Nordhøy ]
  * Translated using Weblate (Chinese (Simplified))
  * Translated using Weblate (Italian)
  * Translated using Weblate (Norwegian Bokmål)

  [ Herdir ]
  * Translated using Weblate (French)

  [ Michael Pimmer ]
  * Backups: first UI sceleton for remote / encrypted backups
  * Backups: allow testing the connection of ssh locations
  * Backups, remote repositories: implement init, info and some test
  * Backups, remote repositories: uniform parameter handling
  * Backups, remote repositories: start using sshfs
  * Backups, remote repositories: integrate to backups index page
  * Backups, remote repositories: re-use template for root location
  * Backups, remote repositories: use object-oriented repositories
  * Backups, remote backups: fix unittests
  * Backups, remote repositories: create/delete/restore of remote repos
  * Backups, remote repositories: change network_storage to dict
  * Backups, remote repository: adapt functional tests
  * Backups: remove unittests to backups test directory
  * Backups: remove archive name when creating an archive
  * Backups: support for encrypted repositories
  * Backups: Cleanup and improved error handling
  * Backups: functional tests update; restoring backup bugfix
  * Backups: allow creating archive in unmounted repository
  * Backups: allow using keyfile as credentials for sshfs mounts
  * Backups: notify that credentials of remote backups are stored
  * Backups: unittests for accessing repository with borg directly
  * Backups: bump module version

  [ James Valleroy ]
  * backups: Make validator errors translatable
  * functional_tests: Move backup test into backups feature

  [ ssantos ]
  * Translated using Weblate (German)

 -- James Valleroy <jvalleroy@mailbox.org>  Mon, 17 Dec 2018 19:05:51 -0500

plinth (0.44.0) unstable; urgency=medium

  [ Pavel Borecki ]
  * Translated using Weblate (Czech)

  [ Robert Martinez ]
  * Add gray noise background
  * Add white Card
  * add footer padding

  [ Allan Nordhøy ]
  * Translated using Weblate (Norwegian Bokmål)

  [ James Valleroy ]
  * ejabberd: bosh port moved to 5443
  * apache: Run setup again to reload
  * ejabberd: Change BOSH port from 5280 to 5443
  * Revert "ci: Use python3.6 when installing dependencies"
  * ci: Install jquery packages for coverage
  * functional_tests: Confirm when deleting all snapshots
  * Translated using Weblate (Spanish)
  * Update translation strings

  [ Joseph Nuthalapati ]
  * vagrant: clear logs and plinth database on destroying box
  * minetest: Change list of mods to what's available in Debian
  * Add instructions on how to use "WIP" in merge requests
  * clients: Fix distortion of the client apps buttons
  * snapshots: Fix default snapshot listing
  * firewalld: Use nftables instead of iptables
  * snapshots: Place the subsubmenu below the description

  [ ssantos ]
  * Translated using Weblate (German)
  * Translated using Weblate (Portuguese)

  [ Prachi Srivastava ]
  * Changes delete all to delete selected in snapshot
  * Adds toggle to select all for deletion
  * Changes functional test to select All and delete snapshots
  * Ignores warnings in pytest while running functional test

  [ advocatux ]
  * Translated using Weblate (Spanish)

  [ Petter Reinholdtsen ]
  * Translated using Weblate (Norwegian Bokmål)

 -- James Valleroy <jvalleroy@mailbox.org>  Mon, 03 Dec 2018 19:47:04 -0500

plinth (0.43.0) unstable; urgency=medium

  [ Michael Pimmer ]
  * Backups: export and download archives in one step
  * Backups: uploading and import with temporarily stored file
  * Backups: Restore directly from archive
  * Backups: Don't fail when borg doesn't find files to extract
  * Backups: clean up exporting archives functionality
  * Backups: relative paths for borg extract in action script
  * Backups: fix test
  * Backups: clean up forms, names and templates
  * Functional tests: minor documentation changes
  * Backups: Stream archive downloads/exports
  * Backups: do not hardcode uploaded backup file path
  * Backups: minor cleanups
  * Backups: show free disk space on upload+restore page
  * Backups: functional test to download and restore an archive
  * Backups: minor adaption of upload file size warning
  * Backups: minor fixes of functional tests
  * Functional tests: check that browser waits for redirects to finish
  * Functional tests: fix waiting for redirects
  * Functional tests: assert that module installation succeeded
  * Cherrypy: Do not limit maximum upload size
  * Backups: Make Manifest a dict instead of a list

  [ James Valleroy ]
  * functional_tests: Remove backup export steps
  * functional_tests: Remove remaining backup export steps
  * functional_tests: Add sso tags
  * upgrades: Internationalize string and apply minor formatting

  [ Anthony Stalker ]
  * Translated using Weblate (Czech)

  [ Joseph Nuthalapati ]
  * vagrant: Destroy Plinth development database when box is destroyed
  * sso: Make auth-pubtkt tickets valid for 12 hours
  * openvpn: Migration from easy-rsa 2 to 3
  * openvpn: is-setup checks for non-empty dh.pem file
  * openvpn: Always write the latest server configuration on setup

  [ ssantos ]
  * Translated using Weblate (Portuguese)

  [ Robert Martinez ]
  * Update module terminology improvements
  * Incorporate feedback from MR

 -- James Valleroy <jvalleroy@mailbox.org>  Mon, 19 Nov 2018 17:25:31 -0500

plinth (0.42.0) unstable; urgency=medium

  [ Robert Martinez ]
  * Fix wrong color in mobile menu

  [ James Valleroy ]
  * snapshot: Handle snapper list output change
  * functional_tests: Fix steps with domain parameter

  [ Joseph Nuthalapati ]
  * Translated using Weblate (Telugu)
  * tor: Add functional tests for relays and hidden services
  * tor: Enable backup/restore
  * upgrades: Add functional tests
  * upgrades: Enable backup/restore
  * monkeysphere: Handle importing new OpenSSH format keys
  * monkeysphere: yapf reformatting
  * tests: Change the domain to be an FQDN
  * monkeysphere: Add functional tests for import/publish keys
  * monkeysphere: Enable backup/restore
  * monkeysphere: Skip functional tests until bugs are resolved
  * letsencrypt: Enable backup/restore
  * tahoe: Minor changes to facilitate functional tests
  * tahoe: Add functional tests
  * tahoe: Enable backup/restore
  * tahoe: yapf run
  * udiskie: unmount drive as superuser

  [ buoyantair ]
  * Translated using Weblate (Telugu)

  [ Michael Pimmer ]
  * Actions: use local plinth in development mode
  * Actions: path in development mode: do not preserve PYTHONPATH

  [ ButterflyOfFire ]
  * Translated using Weblate (Indonesian)
  * Translated using Weblate (Italian)

 -- James Valleroy <jvalleroy@mailbox.org>  Mon, 05 Nov 2018 18:41:15 -0800

plinth (0.41.0) unstable; urgency=medium

  [ Allan Nordhøy ]
  * Translated using Weblate (Norwegian Bokmål)

  [ ButterflyOfFire ]
  * Translated using Weblate (French)

  [ James Valleroy ]
  * debian: Add Russian translation of debconf template (Closes: #910848)
    - Thanks to Lev Lamberov for the patch.
  * deluge: Handle prompt to change default password
  * functional_tests: When creating backup, scroll window to top
  * backups: Handle permission error during chown

  [ Joseph Nuthalapati ]
  * vagrant: Increase memory to 2GiB
  * vagrant: Increase number of CPUs to 2
  * datetime: Add functional test for setting time zone
  * datetime: Enable backup/restore
  * tests: More accurately compute waited time
  * deluge: Add functional test for uploading a torrent
  * deluge: Enable backup/restore
  * avahi: Enable backup/restore (no data)
  * backups: Enable backup/restore (no data currently)
  * bind: Add functional tests
  * bind: Enable backup/restore
  * security: Add functional tests for restricted logins
  * security: Enable backup/restore
  * snapshot: Fix issue with setting configuration
  * snapshot: Add functional tests for setting configuration
  * backups: Implement app hooks
  * snapshot: Enable backup/restore
  * deluge: Add missing backups tag in functional tests
  * ssh: Enable backup/restore
  * firewall: Enable backup/restore (no data)
  * diagnostics: Enable backup/restore (no data)
  * names: Enable backup/restore (no data)
  * power: Enable backup/restore (no data)
  * storage: Enable backup/restore (no data)
  * backups: Make plinth the owner of the backup archives
  * backups: Fix issue with showing exports from disks without labels
  * storage: Minor styling with urlencode call in template
  * backups: Don't rely on disk labels during export/restore

  [ Michael Pimmer ]
  * Backups: bugfix for downloading extracted archive files

  [ rafael ]
  * Translated using Weblate (Spanish)

 -- James Valleroy <jvalleroy@mailbox.org>  Mon, 22 Oct 2018 19:48:50 -0400

plinth (0.40.0) unstable; urgency=medium

  [ Allan Nordhøy ]
  * Translated using Weblate (Norwegian Bokmål)

  [ James Valleroy ]
  * ci: Prevent installing fuse
  * upgrades: Don't change origins pattern list
  * upgrades: Keep config file when disabling
  * debian: Add Portuguese translation for debconf messages (Closes: #909745)
    - Thanks to "Traduz" - Portuguese Translation Team for the patch.
  * home: Also display card title above icon
  * functional_tests: Make coquelicot password entry more robust
  * functional_tests: Check ejabberd contact list more robustly

  [ Augusto Borin ]
  * Translated using Weblate (Portuguese)

  [ advocatux ]
  * Translated using Weblate (Spanish)

  [ Pavel Borecki ]
  * Translated using Weblate (Czech)

  [ BO41 ]
  * Translated using Weblate (German)

  [ David Maulat ]
  * Translated using Weblate (French)

  [ Robert Martinez ]
  * Translated using Weblate (German)
  * Add tint effect on card icons under "Apps"
  * Change maximum cards per row
  * Change card text style and position

  [ Joseph Nuthalapati ]
  * Don't disable installation when apt lists are empty
  * backups: Relax schema for backup manifest data
  * backups: Remove empty keys in backup manifest data
  * backups: Rename the backups API module
  * mediawiki: Backup/restore settings also
  * backups: Rename test_backup to test_api
  * backups: List apps that don't require backup too
  * backups: Minor styling fixes
  * cockpit: Add clients and backup manifests
  * mumble: Implement backup/restore
  * privoxy: Enable backup/restore (no data)
  * backups: Allow restoring backups with no files
  * roundcube: Enable backup/restore (no data)
  * searx: Enable backup/restore (no data)
  * jsxc: Enable backup/restore (no data)
  * coquelicot: Enable backup/restore
  * coquelicot: Implement functional tests with uploading file
  * tests: Reduce time for polling in functional tests
  * transmission: Implement upload torrent functional test
  * transmission: Enable backup/restore
  * coquelicot: Fix upload file functional test
  * mediawiki: Run update script for 1.31 upgrade
  * quassel: Enable backup/restore
  * shadowsocks: Enable backup/restore
  * backups: Implement disabling web configuration during backup
  * sharing: Enable backup/restore
  * pagekite: Add functional tests
  * pagekite: Enable backup/restore
  * tests: Add missing backups tag on functional tests
  * vagrant: Get rid of apt warning during provisioning
  * customization: Serve static files from customization directory
  * customization: Create customization path in /var/www
  * customization: Serve custom shortcuts through the REST API
  * customization: Show custom shortcuts on frontpage

  [ Michael Pimmer ]
  * Backup module: Implement downloading archives
  * Backup module: Implemented uploading files
  * Backup module: added some unittests; minor doc updates

  [ Federico Ceratto ]
  * Translated using Weblate (Italian)

  [ Johannes Keyser ]
  * Translated using Weblate (German)

 -- James Valleroy <jvalleroy@mailbox.org>  Tue, 09 Oct 2018 06:01:50 -0400

plinth (0.39.0) unstable; urgency=medium

  [ Joseph Nuthalapati ]
  * Fix typo in the description meta tag
  * backups: Support multiple backups in one day
  * backups: Check if paths exist before passing them to borgbackup
  * backups: Reword the no-apps-installed message
  * backups: Make getting all apps method public
  * backups: Minor styling fixes
  * backups: Minor refactoring in finding exported archive
  * backups: Simplify getting included apps during restoring
  * udiskie: Merge into storage module

  [ Doma Gergő ]
  * Translated using Weblate (Hungarian)

  [ Petter Reinholdtsen ]
  * Translated using Weblate (Norwegian Bokmål)

  [ Allan Nordhøy ]
  * Translated using Weblate (Norwegian Bokmål)

  [ danielwine ]
  * Translated using Weblate (Hungarian)

  [ James Valleroy ]
  * backups: Validate backup manifests
  * backups: Move manifest validation into backups app
  * backups: Fix iteration over loaded modules
  * users: Reset groups before testing register_group
  * backups: List supported and installed apps when creating
  * backups: Implement process manifests for Packet
  * backups: Provide a default backup name
  * backups: Select all apps by default
  * backups: Use paths from selected apps
  * backups: Fix and test service shutdown and restore
  * backups: Patch actions for shutdown services test
  * backups: Disable create archive when no supported apps are installed
  * backups: Dump manifests file and include it in backup
  * backups: Name borg repo folder more clearly
  * backups: Include app versions in manifest file
  * backups: Use valid filename for export
  * backups: Don't display time as separate column
  * backups: Confirm that archive exists before restoring
  * backups: Add apps selection to restore form
  * backups: Use valid filename for manifest
  * backups: When restoring, only list apps included in backup
  * backups: Use backups API for restore
  * backups: Add more basic tests for backups API
  * functional_tests: Test dynamicdns backup and restore
  * ikiwiki: Add sites folder to backup data
  * functional_tests: Test ikiwiki backup and restore
  * functional_tests: Test mediawiki backup and restore
  * functional_tests: Test repro config backup and restore
  * backups: Rename 'Create archive' to 'New backup'
  * functional_tests: More robust checks using eventually
  * backups: Show disabled 'New backup' button when no apps installed
  * backups: Enable module
  * backups: Create folder if needed during setup
  * functional_tests: Only select app under test for new backup
  * functional_tests: Test ejabberd backup and restore
  * functional_tests: Ensure that backups app is installed before test
  * debian: Don't make backup of /etc/security/access.conf (Closes: #909484)
  * Bump Standards-Version to 4.2.1
  * Cleanup udiskie module

 -- James Valleroy <jvalleroy@mailbox.org>  Mon, 24 Sep 2018 19:23:04 -0400

plinth (0.38.0) unstable; urgency=medium

  [ Allan Nordhøy ]
  * Translated using Weblate (Norwegian Bokmål)

  [ Pavel Borecki ]
  * Translated using Weblate (Czech)

  [ Igor ]
  * Translated using Weblate (Russian)

  [ Johannes Keyser ]
  * Translated using Weblate (German)

  [ BO41 ]
  * Translated using Weblate (German)

  [ Doma Gergő ]
  * Translated using Weblate (Hungarian)

  [ Vignan Lavu ]
  * mediawiki: Enable SVG support for MediaWiki

  [ advocatux ]
  * Translated using Weblate (Spanish)

  [ Joseph Nuthalapati ]
  * Install ncurses-term during vagrant file provision
  * docs: Fix MediaWiki manual page download failing
  * manual: Remove footer for manual pages using Python XML module
  * upgrades: Clean up old kernel packages during automatic upgrades
  * turbolinks: Make the progress bar white and thicker

  [ James Valleroy ]
  * debian: Add German translation of debconf messages (Closes: #907787)
    - Thanks to Helge Kreutzmann for the patch.
  * tests: Make coverage package optional

 -- James Valleroy <jvalleroy@mailbox.org>  Mon, 10 Sep 2018 18:12:06 -0400

plinth (0.37.0) unstable; urgency=medium

  [ Pavel Borecki ]
  * Translated using Weblate (Czech)

  [ Allan Nordhøy ]
  * Translated using Weblate (Norwegian Bokmål)

  [ Petter Reinholdtsen ]
  * Translated using Weblate (Norwegian Bokmål)

  [ Igor ]
  * Translated using Weblate (Russian)

  [ advocatux ]
  * Translated using Weblate (Spanish)

  [ Doma Gergő ]
  * Translated using Weblate (Hungarian)

  [ James Valleroy ]
  * backups: Simplify export of backup archive files
  * backups: Add list of exported archives
  * backups: Restore from exported archive
  * vagrant: Clarify post-up message
  * debian: Add Dutch translation of debconf messages (Closes: #906945)
    - Thanks to Frans Spiesschaert for the patch.
  * Bump Standards-Version to 4.2.0

  [ Joseph Nuthalapati ]
  * vagrant: Vagrantfile changes for ease of development
  * install: Use Post/Response/Get pattern for reloads

 -- James Valleroy <jvalleroy@mailbox.org>  Mon, 27 Aug 2018 19:15:08 -0400

plinth (0.36.0) unstable; urgency=medium

  [ Gayathri Das ]
  * Translated using Weblate (Hindi)

  [ James Valleroy ]
  * Fix validation error in Hindi translation
  * Fix validation error in Spanish translation
  * Add backups info to apps
  * ejabberd: Cleanup config file upgrade
  * Add license info for Lato fonts
  * ci: Run test coverage and get report
  * Commit patch for French debconf translation (Closes: #905933)
    - Thanks to jean-pierre giraud for the patch.

  [ Luis A. Arizmendi ]
  * Translated using Weblate (Spanish)

  [ Igor ]
  * Translated using Weblate (Russian)

  [ Hemanth Kumar Veeranki ]
  * Translated using Weblate (Telugu)
  * Remove deprecated settings from already existing config files
  * Add functional test to enable/disable Message Archive Management

  [ Joseph Nuthalapati ]
  * Fix validation error in Spanish translation
  * Translated using Weblate (Hindi)
  * Trim the translation strings in Letsencrypt template where missing
  * backups: Add core API for full/apps backup
  * mediawiki: Fix issue with re-installation
  * mediawiki: Enable Instant Commons
  * mediawiki: Fix images throwing 403s
  * turbolinks: Reload page using JavaScript
  * functional tests: Fix failing test change default app

  [ Johannes Keyser ]
  * Translated using Weblate (German)

  [ Doma Gergő ]
  * Translated using Weblate (Hungarian)

  [ Robert Martinez ]
  * Add woff2 fonts

  [ Prachi Srivastava ]
  * Translated using Weblate (Hindi)

  [ manikanta varma datla ]
  * Disable launch button for web client when not installed

  [ Pavel Borecki ]
  * Translated using Weblate (Czech)

 -- James Valleroy <jvalleroy@mailbox.org>  Mon, 13 Aug 2018 18:24:33 -0400

plinth (0.35.0) unstable; urgency=medium

  [ Igor ]
  * Translated using Weblate (Russian)

  [ Luis A. Arizmendi ]
  * Translated using Weblate (Spanish)

  [ ikmaak ]
  * Translated using Weblate (Dutch)

  [ Bart Notelaers ]
  * Translated using Weblate (Dutch)

  [ Doma Gergő ]
  * Translated using Weblate (Hungarian)

  [ Gayathri Das ]
  * Translated using Weblate (Hindi)

  [ Sciumedanglisc ]
  * Translated using Weblate (Italian)

  [ Praveen Illa ]
  * Translated using Weblate (Telugu)

  [ Jayasuganthi ]
  * mediawiki: Enable short URLs

  [ Joseph Nuthalapati ]
  * mediawiki: Override Debian settings in FreedomBoxSettings.php
  * functional_tests: Fix first test failing on a pristine VM
  * debian: Remove Bdale Garbee from the list of uploaders
  * Add turbolinks
  * turbolinks: Replace style elements in head with blocks in body
  * functional_tests: Use body instead of html for state change check
  * turbolinks: Disable caching on application visits
  * configuration: Option to set a default app for FreedomBox
  * configuration: Use augeas to edit Apache files
  * configuration: Fix parsing error in retrieving default app

  [ వీవెన్ ]
  * Translated using Weblate (Telugu)

  [ Johannes Keyser ]
  * Translated using Weblate (German)
  * text stripped from icons for mediawiki, radicale, tahoe-lafs

  [ Hemanth Kumar Veeranki ]
  * Clarify description for radicale shared calendar/addressbook
  * Remove deprecated `iqdisc` in ejabberd config

  [ Robert Martinez ]
  * Adding link to HACKING.md
  * Fix ejabberd logo #1336

  [ Sunil Mohan Adapa ]
  * udiskie: Move udisks2 methods to separate module
  * storage: Fix parsing issues when mount point has spaces
  * udiskie: Remove the unused ejectable property
  * utils: Remove unused method
  * udiskie: Add eject functionality for a drive
  * udiskie: Also list read-only filesystems
  * udiskie: Remove internal networks warning
  * udiskie: Show special message when no storage device available

  [ James Valleroy ]
  * udiskie: Import glib and udisks only inside methods

  [ Allan Nordhøy ]
  * Translated using Weblate (Norwegian Bokmål)

 -- James Valleroy <jvalleroy@mailbox.org>  Mon, 30 Jul 2018 19:04:51 -0400

plinth (0.34.0) unstable; urgency=medium

  [ Joseph Nuthalapati ]
  * firstboot: Prompt for secret during firstboot welcome
  * firstboot: Add debconf translations for wizard secret dialog
  * l10n: Fix build error due to partially translated string in Hindi
  * ci: Install python3-coverage before running tests
  * backups: Temporarily hide app till implementation is complete

  [ James Valleroy ]
  * postinst: Fix indents and untabify
  * lintian: Add override for no-debconf-config
  * Translated using Weblate (Italian)
  * ci: Use python3.6 when installing dependencies
  * functional_tests: Rename features, organize by app
  * backups: New app to manage borgbackup archives
  * backups: Allow valid filenames as archive names
  * backups: Set LANG=C.UTF-8 when extracting archive
  * backups: Move repository location under /var/lib

  [ ikmaak ]
  * Translated using Weblate (Dutch)

  [ Gayathri Das ]
  * Translated using Weblate (Hindi)

  [ Sciumedanglisc ]
  * Translated using Weblate (Italian)

  [ Bart Notelaers ]
  * Translated using Weblate (Dutch)

  [ Doma Gergő ]
  * Translated using Weblate (Hungarian)

 -- James Valleroy <jvalleroy@mailbox.org>  Mon, 16 Jul 2018 19:16:08 -0400

plinth (0.33.1) unstable; urgency=medium

  [ Doma Gergő ]
  * Translated using Weblate (Hungarian)

  [ Pavel Borecki ]
  * Translated using Weblate (Czech)

  [ advocatux ]
  * Translated using Weblate (Spanish)

  [ Igor ]
  * Translated using Weblate (Russian)

  [ Joseph Nuthalapati ]
  * Change get-group-users to a simpler implementation
  * users: Replace disabled with readonly for admin group checkbox
    (Closes: #902892)

  [ Gayathri Das ]
  * Translated using Weblate (Hindi)

 -- James Valleroy <jvalleroy@mailbox.org>  Wed, 04 Jul 2018 10:32:23 -0400

plinth (0.33.0) unstable; urgency=medium

  [ Doma Gergő ]
  * Translated using Weblate (Hungarian)

  [ Allan Nordhøy ]
  * Translated using Weblate (Norsk bokmål)

  [ advocatux ]
  * Translated using Weblate (Spanish)

  [ Igor ]
  * Translated using Weblate (Русский)

  [ Pavel Borecki ]
  * Translated using Weblate (Čeština)

  [ Gayathri Das ]
  * Translated using Weblate (Hindi)

  [ Joseph Nuthalapati ]
  * Fix mistake in Hindi translation template
  * firewall: Display information that a service is internal only
  * users: Don't show Create User form to non-admin users
  * Translated using Weblate (Hindi)
  * users: Redirect to users list on successful user creation
  * packages: Button to refresh package lists

  [ Hemanth Kumar Veeranki ]
  * Add a way to refine shortcuts
  * Restrict removal of last admin user
  * Use logos instead of icons in the apps page

  [ danielwine ]
  * Translated using Weblate (Hungarian)

  [ Bart Notelaers ]
  * Translated using Weblate (Dutch)

  [ James Valleroy ]
  * users: Update Change Password menu for non-admin users
  * package: Add option to skip recommends
  * udiskie: New module for automatic mounting of removable media

  [ Sciumedanglisc ]
  * Translated using Weblate (Italian)

  [ Sunil Mohan Adapa ]
  * udiskie: Use glib library for dbus interaction

 -- James Valleroy <jvalleroy@mailbox.org>  Mon, 02 Jul 2018 20:15:50 -0400

plinth (0.32.0) unstable; urgency=medium

  [ Allan Nordhøy ]
  * Translated using Weblate (Norsk bokmål)

  [ Pavel Borecki ]
  * Translated using Weblate (Čeština)

  [ advocatux ]
  * Translated using Weblate (Spanish)

  [ Igor ]
  * Translated using Weblate (Русский)

  [ Gayathri Das ]
  * Translated using Weblate (Hindi)

  [ Hemanth Kumar Veeranki ]
  * Hide mediawiki frontpage shortcut when private mode is enabled
  * Translated using Weblate (Telugu)
  * Enable image uploads in mediawiki at startup

  [ Sciumedanglisc ]
  * Translated using Weblate (Italian)

  [ ikmaak ]
  * Translated using Weblate (Dutch)

  [ Michael Pimmer ]
  * Use djangos url reverse mechanism instead of hardcoding urls
  * Add ./run --develop option to use relative config/file paths
  * Add documentation for the './run --develop' option
  * Adapt test and documentation to changes of '--develop' option
  * Adapt .md files to four spaces for correct lists
  * Merge ./run --debug into --develop option
  * Remove unused imports and variables

  [ Sunil Mohan Adapa ]
  * yapf and isort fixes
  * Fix client info table size and flickering
  * Resize all main content
  * Remove unnecessary submenu override in 403.html
  * help: Show cards in the index page
  * snapshot: Remove unnecessary column sizing
  * users: Remove unnecessary column sizing
  * networks: Center align connection information
  * networks: Remove unnecessary column sizing
  * pagekite: Convert a two column page to one column
  * pagekite: Remove unnecessary column sizing
  * letsencrpt: Remove unnecessary column sizing
  * monkeysphere: Remove unnecessary column sizing
  * names: Remove unnecessary column sizing
  * sso: Adjust size of login form
  * storage: Remove unnecessary column sizing
  * tor: Increase the size of the status tables
  * help: Center the FreedomBox logo on about page
  * help: Remove the duplicate index URL and menu item
  * firewall: Resize the info table to full width
  * Increase language selection form to full width
  * first_setup: Remove unnecessary content sizing
  * first_boot: Remove unnecessary content sizing
  * diagnostics: Remove unnecessary content sizing
  * frontpage: Fix card sizing

  [ Johannes Keyser ]
  * Translated using Weblate (German)

  [ Joseph Nuthalapati ]
  * Translated using Weblate (Telugu)
  * mediawiki: Make private mode and public registrations mutually exclusive
  * mediawiki: Image uploads: improve logic and add functional tests
  * first-setup: Automatically expand root partition

  [ kotibannu541 ]
  * Translated using Weblate (Telugu)

  [ Nikhil Sankesa ]
  * Translated using Weblate (Telugu)

  [ Nikhil501 ]
  * Translated using Weblate (Telugu)

  [ Sandeepbasva ]
  * Translated using Weblate (Telugu)

  [ James Valleroy ]
  * mediawiki: Untabify template

  [ Doma Gergő ]
  * Translated using Weblate (Hungarian)

  [ Manish Tripathy ]
  * Apply new card based design

 -- James Valleroy <jvalleroy@mailbox.org>  Mon, 18 Jun 2018 20:36:30 -0400

plinth (0.31.0) unstable; urgency=medium

  [ Pavel Borecki ]
  * Translated using Weblate (Czech)

  [ advocatux ]
  * Translated using Weblate (Spanish)

  [ Igor ]
  * Translated using Weblate (Russian)

  [ Johannes Keyser ]
  * Translated using Weblate (German)

  [ Sciumedanglisc ]
  * Translated using Weblate (Italian)

  [ Gayathri Das ]
  * Translated using Weblate (Hindi)

  [ Robert Pollak ]
  * Translated using Weblate (German)

  [ Hemanth Kumar Veeranki ]
  * Translated using Weblate (Telugu)
  * Added an option to enable/disable private mode in mediawiki

  [ Petter Reinholdtsen ]
  * Translated using Weblate (Norwegian Bokmål)

  [ Allan Nordhøy ]
  * Translated using Weblate (Norwegian Bokmål)

  [ Sunil Mohan Adapa ]
  * searx: Don't depend on libapache2-mod-proxy-uwsgi

  [ Joseph Nuthalapati ]
  * users: Fix user permissions not being saved
  * users: internationalize a string
  * mediawiki: Run update script for 1.30 upgrade
  * shortcuts: Fix urls for ikiwiki shortcuts

  [ James Valleroy ]
  * mediawiki: Handle missing config lines for private mode

 -- James Valleroy <jvalleroy@mailbox.org>  Mon, 04 Jun 2018 18:16:00 -0400

plinth (0.30.0) unstable; urgency=medium

  [ Igor ]
  * Translated using Weblate (Russian)

  [ Sciumedanglisc ]
  * Translated using Weblate (Italian)

  [ Allan Nordhøy ]
  * Translated using Weblate (Norwegian Bokmål)

  [ danielwine ]
  * Translated using Weblate (Hungarian)

  [ Gayathri Das ]
  * Translated using Weblate (Hindi)

  [ Joseph Nuthalapati ]
  * setup: Remove unavailable as a state in setup_helper

 -- James Valleroy <jvalleroy@mailbox.org>  Mon, 21 May 2018 17:15:47 -0400

plinth (0.29.1) unstable; urgency=high

  [ Pavel Borecki ]
  * Translated using Weblate (Czech)

  [ advocatux ]
  * Translated using Weblate (Spanish)

  [ Sunil Mohan Adapa ]
  * security: Fix issue with Plinth locked out from sudo

 -- James Valleroy <jvalleroy@mailbox.org>  Tue, 08 May 2018 05:20:45 -0400

plinth (0.29.0) unstable; urgency=high

  [ Pavel Borecki ]
  * Translated using Weblate (Czech)

  [ advocatux ]
  * Translated using Weblate (Spanish)

  [ Johannes Keyser ]
  * Translated using Weblate (German)

  [ Allan Nordhøy ]
  * Translated using Weblate (Norwegian Bokmål)

  [ Hemanth Kumar Veeranki ]
  * Add an option to enable/disable public registrations in mediawiki

  [ Joseph Nuthalapati ]
  * mediawiki: enable/disable public registrations - refactoring & tests
  * security: Allow console login access to user plinth
  * tt-rss: Skip the check for SELF_URL_PATH

  [ Sciumedanglisc ]
  * Translated using Weblate (Italian)

  [ Sunil Mohan Adapa ]
  * searx: Fix issue with uwsgi crashing

 -- James Valleroy <jvalleroy@mailbox.org>  Mon, 07 May 2018 18:45:02 -0400

plinth (0.28.0) unstable; urgency=medium

  [ Sunil Mohan Adapa ]
  * Add locale for Lithuanian (lt)

  [ Sciumedanglisc ]
  * Translated using Weblate (Italian)

  [ Pavel Borecki ]
  * Translated using Weblate (Czech)

  [ Igor ]
  * Translated using Weblate (Russian)

  [ advocatux ]
  * Translated using Weblate (Spanish)

  [ Johannes Keyser ]
  * Translated using Weblate (German)
  * setup: disable install button for currently unavailable apps

  [ Allan Nordhøy ]
  * Translated using Weblate (Norwegian Bokmål)

  [ Joseph Nuthalapati ]
  * Translated using Weblate (Telugu)

  [ ikmaak ]
  * Translated using Weblate (Dutch)

  [ James Valleroy ]
  * Bump Standards-Version to 4.1.4

 -- James Valleroy <jvalleroy@mailbox.org>  Mon, 23 Apr 2018 21:03:39 -0400

plinth (0.27.0) unstable; urgency=medium

  [ Sciumedanglisc ]
  * Translated using Weblate (Italian)

  [ Pavel Borecki ]
  * Translated using Weblate (Czech)

  [ Igor ]
  * Translated using Weblate (Russian)

  [ advocatux ]
  * Translated using Weblate (Spanish)

  [ ikmaak ]
  * Translated using Weblate (Dutch)
  * Translated using Weblate (German)

  [ Allan Nordhøy ]
  * Translated using Weblate (Norwegian Bokmål)

  [ James Valleroy ]
  * snapshot: Disable python formatting for description
  * debian: Move Lintian source-level overrides to preferred location
  * debian: Bump debhelper compat version to 11
  * debian: Use https for copyright format url
  * debian: Bump standards version to 4.1.3
  * debian: Remove unused lintian override
  * middleware: Skip 'installed' message for essential apps
  * snapshot: Don't increment version
  * snapshot: Clarify form label and help text
  * snapshot: Format code with yapf

  [ Johannes Keyser ]
  * Translated using Weblate (German)

  [ Максим Якимчук ]
  * Translated using Weblate (Ukrainian)

  [ Jonny Birkelund ]
  * Translated using Weblate (Norwegian Bokmål)

  [ Joseph Nuthalapati ]
  * users: Fix admin group appearing twice in permissions
  * apps: Fix app names and short descriptions not being translated
  * snapshots: Move manual page link to the index page
  * snapshots: Fix tests broken by UI changes
  * language: Fix tests broken by recent feature
  * tests: Improve waiting for installation and configuration
  * Fix tests for firstboot, users and groups
  * tests: snapshots: Remove find_by_value usages
  * test: sharing: Fix tests that check text in English
  * tor: Make tests independent of language
  * tests: Recover from server restart during installation
  * tests: Fix tests depending on language being English
  * tests: Fix delete_user fixture
  * UI: Fix progress bar not appearing
  * snapshots: Fix for permissions issue when updating configuration

  [ Shubham Agarwal ]
  * snapper: enable/diable apt snapshots

 -- James Valleroy <jvalleroy@mailbox.org>  Mon, 09 Apr 2018 19:34:05 -0400

plinth (0.26.0) unstable; urgency=high

  [ 关羽 ]
  * Translated using Weblate (Chinese (Simplified))

  [ Igor ]
  * Translated using Weblate (Russian)

  [ Pavel Borecki ]
  * Translated using Weblate (Czech)

  [ Dietmar ]
  * Translated using Weblate (German)

  [ anonymous ]
  * Translated using Weblate (German)

  [ Allan Nordhøy ]
  * Translated using Weblate (Norwegian Bokmål)

  [ Joseph Nuthalapati ]
  * snapshots: Update description
  * searx: Rewrite url from /searx to /searx/
  * manual: Link to manual from each service
  * manual: Fix manual page links for tor and power templates

  [ Petter Reinholdtsen ]
  * Translated using Weblate (Norwegian Bokmål)

  [ Robert Martinez ]
  * Translated using Weblate (German)

  [ Sunil Mohan Adapa ]
  * Workaround security issues in django-axes
  * ssh, avahi, apache: Fix default value for setup arguments
  * ssh: Add comment about regenerating SSH keys
  * apache: Only regenerate snake oil cert when needed
  * apache: Explicitly enable the latest version of PHP module
  * apache: Increase module version number to fix php7.2

  [ danielwine ]
  * Translated using Weblate (Hungarian)

  [ Luis A. Arizmendi ]
  * Translated using Weblate (Spanish)

  [ Sciumedanglisc ]
  * Translated using Weblate (Italian)

  [ Johannes Keyser ]
  * Translated using Weblate (German)

  [ James Valleroy ]
  * Update doc-base for current html manual file

 -- James Valleroy <jvalleroy@mailbox.org>  Mon, 26 Mar 2018 20:18:57 -0400

plinth (0.25.0) unstable; urgency=medium

  [ Pavel Borecki ]
  * Translated using Weblate (Czech)

  [ danielwine ]
  * Translated using Weblate (Hungarian)

  [ Allan Nordhøy ]
  * Translated using Weblate (Norwegian Bokmål)

  [ Luis A. Arizmendi ]
  * Translated using Weblate (Spanish)

  [ Joseph Nuthalapati ]
  * coquelicot: Rename Plinth to FreedomBox in license headers
  * functional-tests: Merge plinth-tester into plinth
  * searx: Add basic functional tests
  * snapshots: Refactoring and indentation changes
  * Translated using Weblate (Telugu)
  * ttrss: update client apps
  * sharing: Update description
  * sharing: CSS styling fixes and text changes

  [ James Valleroy ]
  * infinoted: Always check ownership of cert files in setup

  [ Алексей Докучаев ]
  * Translated using Weblate (Russian)

  [ Igor ]
  * Translated using Weblate (Russian)

  [ Sunil Mohan Adapa ]
  * doc: Fix generation of HTML fragment
  * users: Generalize styling for multi-select widget
  * sharing: Finish implementation
  * sharing: Add functional tests
  * Support Django 2.0

  [ Shubham Agarwal ]
  * snapshots: Add submenu section in UI

  [ Prachi ]
  * sharing: Add app to share disk folders using various protocols

 -- James Valleroy <jvalleroy@mailbox.org>  Mon, 12 Mar 2018 18:40:31 -0400

plinth (0.24.0) unstable; urgency=medium

  [ Joseph Nuthalapati ]
  * Add file-sharing application Coquelicot to FreedomBox
  * Translated using Weblate (Telugu)
  * mediawiki: Allow shortcut to be publicly visible on front page
  * clients: Add and correct Client Apps
  * api: fix icon_url
  * searx: New app for Searx metasearch engine

  [ Pavel Borecki ]
  * Translated using Weblate (Czech)

  [ Allan Nordhøy ]
  * Translated using Weblate (Chinese (Simplified))
  * Translated using Weblate (Norwegian Bokmål)

  [ Sunil Mohan Adapa ]
  * Rename Plinth to FreedomBox in various places
  * debian: Update copyright to FreedomBox Authors
  * setup.py: Update website to freedombox.org
  * Add locale for Hungarian (hu)
  * locale: Update the language selection form
  * config: Remove language selection from config page
  * Don't use async for method parameters
  * searx: Increase the secret key length to 64 bytes

  [ danielwine ]
  * Translated using Weblate (Hungarian)

  [ Sai Kiran Naragam ]
  * locale: Anonymous users can set preferred language
  * locale: Adds preferred language for logged in user

  [ Luis A. Arizmendi ]
  * Translated using Weblate (Spanish)

  [ Johannes Keyser ]
  * Translated using Weblate (German)
  * matrixsynapse: Fix mail attribute for ldap login

 -- James Valleroy <jvalleroy@mailbox.org>  Mon, 26 Feb 2018 18:22:23 +0100

plinth (0.23.0) unstable; urgency=medium

  [ Sunil Mohan Adapa ]
  * Fetch latest manual from wiki
  * Translated using Weblate (Telugu)
  * snapshot: Enable Delete All only with non-default snapshots

  [ Joseph Nuthalapati ]
  * jsxc: consistent url format
  * Translated using Weblate (Telugu)
  * sso: Increase timeout to 60 minutes
  * YAPF formatting for actions/auth_pubtkt
  * transmission: Add .png logo
  * snapshot: Delete All should skip currently active snapshot
  * config: Move the method get_hostname to __init__.py
  * snapshots: Refactoring and text changes
  * snapshots: Increment version to 2

  [ drashti kaushik ]
  * Translated using Weblate (Gujarati)

  [ uday17 ]
  * Translated using Weblate (Telugu)

  [ Sandeepbasva ]
  * Translated using Weblate (Telugu)

  [ kotibannu541 ]
  * Translated using Weblate (Telugu)

  [ Arshadashu ]
  * Translated using Weblate (Telugu)

  [ Nikhil Sankesa ]
  * Translated using Weblate (Telugu)

  [ sandeepgurram ]
  * Translated using Weblate (Telugu)

  [ prudhvi ]
  * Translated using Weblate (Telugu)

  [ chilumula vamshi krishna ]
  * Translated using Weblate (Telugu)

  [ pranava pari ]
  * Translated using Weblate (Telugu)

  [ Nikhil501 ]
  * Translated using Weblate (Telugu)

  [ Michal Čihař ]
  * Translated using Weblate (Telugu)

  [ Johannes Keyser ]
  * Translated using Weblate (German)

  [ anil kukmar soma ]
  * Translated using Weblate (Telugu)

  [ Pavel Borecki ]
  * Translated using Weblate (Czech)

  [ Vikas Singh ]
  * Font: Change Helvetica to Lato
  * theme: Update CSS to use Lato font

  [ Aakanksha Saini ]
  * Snapper: Modify configurations to reduce disk usage

  [ James Valleroy ]
  * Add fonts-lato as dependency
  * Update translation strings
  * Add lintian override for symlink to Lato font file

 -- James Valleroy <jvalleroy@mailbox.org>  Mon, 12 Feb 2018 19:17:31 -0500

plinth (0.22.0) unstable; urgency=medium

  [ Drashti Kaushik ]
  * Translated using Weblate (Gujarati)
  * Translated using Weblate (Hindi)

  [ Igor ]
  * Translated using Weblate (Russian)

  [ Ikmaak ]
  * Translated using Weblate (Dutch)

  [ Joseph Nuthalapati ]
  * Translated using Weblate (Telugu)
  * ci: Replace CircleCI configuration with GitLab CI configuration
  * firstboot: Fix caching issue in collecting first_boot steps
  * HACKING: Commands to run a single test method, class or module
  * first_setup: UX improvements for the first setup page
  * matrix-synapse: Fix YAML format issues.

  [ Pavel Borecki ]
  * Translated using Weblate (Czech)

  [ Sunil Mohan Adapa ]
  * Add locale for Ukrainian (uk)
  * ci: Update badge to use Gitlab CI instead of Circle CI
  * Update Github URLs with Salsa URLs
  * tor: Ensure that is-enabled status is show properly

  [ Vikas Singh ]
  * actions: Allow not printing error when an action fails

 -- Sunil Mohan Adapa <sunil@medhas.org>  Tue, 30 Jan 2018 14:41:25 +0530

plinth (0.21.0) unstable; urgency=medium

  [ Aakanksha Saini ]
  * navigation bar: change label 'Configuration' to 'System'
  * storage: Removed beta warning for expanding partition
  * groups: Consistent listing of groups
  * syncthing: Restrict administration to users in group syncthing

  [ Allan Nordhøy ]
  * Spelling: configuration, log in, wiki

  [ Johannes Keyser ]
  * doc: update HACKING, CONTRIBUTING and INSTALL information
  * help: Show menu on smaller screens also

  [ Joseph Nuthalapati ]
  * Complete some of the pending changing in renaming some files to .md

  [ Shubham Agarwal ]
  * diagnostics: Enable button when enabled but not running

  [ Sunil Mohan Adapa ]
  * openvpn: Upgrade to the new Debian way
  * Add explicit dependency on e2fsprogs (Closes: #887223).

 -- James Valleroy <jvalleroy@mailbox.org>  Mon, 15 Jan 2018 15:07:03 -0500

plinth (0.20.0) unstable; urgency=high

  [ James Valleroy ]
  * bind: Rework getting and changing config
  * bind: Don't use forwarders by default

  [ Johannes Keyser ]
  * ejabberd: Remove redundant button Client Apps
  * ejabberd: Minor description cleanups

  [ Joseph Nuthalpati ]
  * mediawiki: Add wiki application

  [ Sunil Mohan Adapa ]
  * users: Make sure first run actually works
  * bind: Add information about current utility
  * storage: Make tests run on special filesystems

 -- James Valleroy <jvalleroy@mailbox.org>  Mon, 01 Jan 2018 15:04:02 -0500

plinth (0.19.0) unstable; urgency=medium

  [ James Valleroy ]
  * users: Use own copy of ldapscripts config
  * users: Handle upgrade for ldapscripts config
  * vagrant: Avoid debconf prompts while provisioning
  * Bump standards version, no changes needed

  [ John McCann ]
  * ejabberd: Use dynamic reload after enabling/disabling MAM

  [ Joseph Nuthalapati ]
  * Add framework for user groups per application
  * groups: User permissions for access to apps based on LDAP groups
  * Fixes for user groups
  * Fix failing root tests
  * Suppress unnecessary logging in cfg tests
  * users: tests: restore previous value of restricted access
  * snapshots: Button to delete all snapshots
  * snapshots: Minor refactoring
  * manual: Make manual available as a PDF download
  * manual: Download can serve either pdf or pdf.gz file

  [ Sunil Mohan Adapa ]
  * Update yapf configuration for simplicity
  * Update HACKING file about coding standard tools
  * clients: Minor styling fixes
  * clients: Update icons to be 32x32 consistently
  * api: Update for clarity (API breaking change)
  * clients: Cleanup framework
  * clients: Update all manifest due to use updated framework
  * users: Add a note about using separate first setup action
  * help: Don't uncompress the PDF manual

  [ Hanisha P ]
  * minetest: Show domain information for users to connect to minetest
  * Option to enable/disble automatic timeline snapshots

 -- James Valleroy <jvalleroy@mailbox.org>  Mon, 18 Dec 2017 17:16:58 -0500

plinth (0.18.1) unstable; urgency=high

  * Re-upload with higher urgency (to unblock django-axes 3.0.3).

 -- James Valleroy <jvalleroy@mailbox.org>  Mon, 04 Dec 2017 23:10:37 -0500

plinth (0.18.0) unstable; urgency=low

  [ James Valleroy ]
  * Add shadowsocks client with socks5 proxy.

  [ Joseph Nuthalapati ]
  * config: Avoid sending domain_added signal for empty domain.
  * Override monkey-patched LoginView from django-axes 3.0.3.
  * Make Plinth depend on django-axes 3.0.3 or later.
  * sso: Fixes for regressions after adding captcha and axes.
  * sso: Fix conflict between urls of sso and captcha.
  * transmission: Fix sso not being enabled.
  * Add client information for Matrix Synapse and Syncthing.
  * Add icons for desktop applications and Apple App store.

  [ Prachi Srivastava ]
  * avahi: Add service for freedombox discovery.
  * Add fields to the api response.
  * Add client information for modules.

  [ Sunil Mohan Adapa ]
  * shadowsocks: Add more ciphers.
  * service: Add missing restart action.
  * avahi: Update FreedomBox service file.

  [ Hritesh Gurnani ]
  * Reduce OS icons size for clients.

 -- James Valleroy <jvalleroy@mailbox.org>  Mon, 04 Dec 2017 20:14:41 -0500

plinth (0.17.0) unstable; urgency=medium

  [ Joseph Nuthalapati ]
  * transmission: Enable Single Sign On.
  * cockpit: Add short description to frontpage shortcut.

  [ Allan Nordhøy ]
  * fail2ban: Spelling "Fail2ban" and sentence structure.

  [ Ravi Bolla ]
  * config: Refactor config.py into views and form.

  [ James Valleroy ]
  * Removed old changelog.

 -- James Valleroy <jvalleroy@mailbox.org>  Mon, 20 Nov 2017 18:43:17 -0500

plinth (0.16.0) unstable; urgency=medium

  [ Federico Ceratto ]
  * Switched to native package.

 -- James Valleroy <jvalleroy@mailbox.org>  Mon, 06 Nov 2017 20:51:58 -0500

plinth (0.15.3+ds-1) unstable; urgency=high

  [ James Valleroy ]
  * Switch from gir1.2-networkmanager-1.0 to gir1.2-nm-1.0 (Closes: #862758).
    Thanks to Michael Biebl.
  * Bump standards version to 4.1.1.
  * New upstream version 0.15.3 (Closes: #877371).
  * Add patch to skip letsencrypt tests that require root privileges.
  * Cleanup disks module (renamed to storage).
  * Add patch with workaround for login issues.
  * Add myself to uploaders.

  [ Sunil Mohan Adapa ]
  * Break older version of freedombox-setup (<< 0.11~)
  * Bump Django version to 1.11

  [ Joseph Nuthalapati ]
  * Add new dependencies - axes and captcha

 -- James Valleroy <jvalleroy@mailbox.org>  Sat, 21 Oct 2017 14:14:00 -0400

plinth (0.15.2+ds-1) unstable; urgency=medium

  [ James Valleroy ]
  * Cleanup config for removed modules (Closes: #876627).
  * New upstream version 0.15.2 (Closes: #876640).
  * Add python3-configobj depend.

 -- Federico Ceratto <federico@debian.org>  Mon, 25 Sep 2017 15:03:35 +0100

plinth (0.15.1+ds-1) unstable; urgency=medium

  [ James Valleroy ]
  * Sort dependency list for essential modules (Closes: #872541).
  * Bump standards version to 4.0.1.

  [ Federico Ceratto ]
  * New upstream version 0.15.1

 -- Federico Ceratto <federico@debian.org>  Sat, 23 Sep 2017 11:35:41 +0100

plinth (0.14.0+ds-1) unstable; urgency=medium

  [ James Valleroy ]
  * New upstream version 0.14.0.
  * Refresh patches.

 -- Sunil Mohan Adapa <sunil@medhas.org>  Thu, 20 Apr 2017 19:48:03 +0530

plinth (0.13.1+ds-1) unstable; urgency=medium

  [ James Valleroy ]
  * Disable shaarli module, package removed from Debian.
  * New upstream version 0.13.1.
  * Update paths for jsxc symlinks.
  * Remove configuration for obsolete xmpp module.

 -- Federico Ceratto <federico@debian.org>  Sun, 22 Jan 2017 21:48:59 +0000

plinth (0.12.0+ds-1) unstable; urgency=medium

  [ James Valleroy ]
  * Exclude new symlink in upstream source.
  * New upstream version 0.12.0.
  * Remove patches that have been merged upstream.
  * Rearrange copyright file with more general license at the top.
  * Move plinth into web section.
  * Update symlinks for jsxc 3.0.0.

 -- Federico Ceratto <federico@debian.org>  Sat, 10 Dec 2016 18:42:29 +0100

plinth (0.11.0+ds-1) unstable; urgency=medium

  [ James Valleroy ]
  * New upstream version 0.11.0.
  * Replace python3-yaml dependency with python3-ruamel.yaml.
  * Add python3-apt dependency.
  * Add patch to fix permissions and use new setup command (Closes: #837206).
  * Add patch to include xmpp module static files in build.
  * Add links for jsxc static files. Workaround for #838183.
  * Remove symlinks from source package.

  [ Sunil Mohan Adapa ]
  * Automatically add essential packages to depends (Closes: #837332).

 -- Federico Ceratto <federico@debian.org>  Mon, 26 Sep 2016 14:52:36 +0100

plinth (0.10.0-1) unstable; urgency=medium

  [ James Valleroy ]
  * New upstream version 0.10.0.
  * Bump minimum required python3-django to 1.10.

 -- Federico Ceratto <federico@debian.org>  Sun, 21 Aug 2016 13:07:54 +0100

plinth (0.9.4-2) unstable; urgency=medium

  [ James Valleroy ]
  * Add breaks/replaces on freedombox-setup << 0.9.2~ (Closes: #829743).

 -- Federico Ceratto <federico@debian.org>  Sat, 16 Jul 2016 14:55:37 +0100

plinth (0.9.4-1) unstable; urgency=medium

  [ James Valleroy ]
  * New upstream version 0.9.4.
  * Remove init script override. Init script was removed from upstream.
  * Drop packagekit dependency. No longer required by upstream.
  * Drop gir1.2-packagekitglib-1.0 depend and build-depend.

 -- Federico Ceratto <federico@debian.org>  Fri, 24 Jun 2016 22:02:54 +0100

plinth (0.9.2-1) unstable; urgency=medium

  [ James Valleroy ]
  * New upstream version 0.9.2.

  [ Petter Reinholdtsen ]
  * Added d/gbp.conf to enforce the user of pristine-tar.
  * Adjusted d/copyright to make sure license names are unique.  Thanks lintian.
  * Updated Standards-Version from 3.9.6 to 3.9.8.

 -- Petter Reinholdtsen <pere@debian.org>  Wed, 25 May 2016 07:16:08 +0000

plinth (0.9.1-1) unstable; urgency=low

  [ James Valleroy ]
  * New upstream version 0.9.1.
  * Add python3-requests as dependency and build-dep.

 -- Federico Ceratto <federico@debian.org>  Sat, 02 Apr 2016 16:53:42 +0100

plinth (0.8.2-1) unstable; urgency=low

  [ James Valleroy ]
  * New upstream version 0.8.2.

 -- Federico Ceratto <federico@debian.org>  Fri, 26 Feb 2016 19:51:37 +0000

plinth (0.8.1-1) unstable; urgency=low

  [ James Valleroy ]
  * Skip filter-pristine-tar step for new upstream.
  * New upstream version 0.8.1.
  * Add docbook-utils as build dependency.
  * Add packagekit as dependency.

 -- Federico Ceratto <federico@debian.org>  Tue, 16 Feb 2016 18:38:53 +0000

plinth (0.7.2-1) unstable; urgency=low

  [ James Valleroy ]
  * New upstream version 0.7.2.
  * Remove patch to enable javascript-common, fixed upstream.

 -- Federico Ceratto <federico@debian.org>  Fri, 25 Dec 2015 13:47:03 +0000

plinth (0.7.1-1) unstable; urgency=low

  [ James Valleroy ]
  * New upstream version 0.7.1.
  * Remove patch to fix config test, fixed upstream.
  * Refresh patch.
  * Add gettext as build dependency.
  * Disable restore module, node-restore package not available in Debian yet.

  [ Sunil Mohan Adapa ]
  * Remove Django HTMLParser workaround as it is no longer need.
  * Add javascript-common as dependency as we are enabling it during setup.

  * Update package description (Closes: #804753)

 -- Federico Ceratto <federico@debian.org>  Sat, 12 Dec 2015 15:12:48 +0000

plinth (0.6-1) unstable; urgency=low

  [ Nick Daly ]
  * Uploaded new version.

  [ James Valleroy ]
  * New upstream version 0.6.
  * Drop obsolete documentation patch.
  * Add dblatex and xmlto as build dependencies, for manual. Drop pandoc.
  * Add network-manager, ppp, pppoe, and python3-psutil as dependencies.
  * Remove old TODO from docs.
  * Add patch to workaround django 1.7 issue with python 3.5.
  * Add patch to fix failing plinth config test.
  * Add gir1.2-networkmanager-1.0 and python3-psutil also as build-depends.
  * Cleanup installation documenation.

 -- Nick Daly <Nick.M.Daly@gmail.com>  Fri, 16 Oct 2015 22:57:10 -0500

plinth (0.5-1) unstable; urgency=low

  [ Nick Daly ]
  * Package new upstream version 0.5.

  [ James Valleroy ]
  * Add augeas-tools, gir1.2-glib-2.0, gir1.2-networkmanager-1.0, ldapscripts,
    python3-augeas, and python3-django-stronghold as dependencies.
  * Disable "packages" module when upgrading.
  * Remove patches for python-networkmanager (obsolete) and ikiwiki
    (upstreamed).
  * Add patch to skip privileged actions test while building.
  * Add some build-depends needed for tests.

  [ James Valleroy ]
  * New upstream version 0.4.5.
  * Remove patch that has been upstreamed.
  * Add new patch to remove python-networkmanager dependency, because
    python3-networkmanager package is not available in Debian yet. The networks
    module is disabled for now.
  * Enable systemd service file.
  * Add new patch to enable javascript-common apache conf in plinth setup.
  * Add new patch to require ikiwiki module to install some of ikiwiki's
    recommends that are needed for compiling wikis.

  [ Sunil Mohan Adapa ]
  * Add python3-yaml as dependency.
  * Add lintian override for extra apache configuration.
  * Update Debian copyright file.

 -- Nick Daly <Nick.M.Daly@gmail.com>  Sun, 02 Aug 2015 17:14:50 -0500

plinth (0.4.4-1) unstable; urgency=low

  [ Sunil Mohan Adapa ]
  * New upstream version 0.4.4.  Closes: #769328, #755619, #765916,
    #768666, #737456, #741919.
  * Update dependencies as per upstream changes.
  * Require Django 1.7 reflecting upstream changes.
  * Remove patches that have been upstreamed.
  * Update standards version to 3.9.6.
  * Properly remove obsolete module configuration.
  * Remove upstream install documentation.

 -- Bdale Garbee <bdale@gag.com>  Tue, 13 Jan 2015 22:25:07 +1300

plinth (0.4.1-1) unstable; urgency=low

  [ Sunil Mohan Adapa ]
  * New upstream version 0.4.1.
  * Remove install override which is no longer required. Upstream
    does not contain images with executable permissions anymore.
  * Remove patch for changing paths which is no longer necessary.
  * Change upstream URLs to point to github.com/freedombox.
  * Update license information. Remove information about files no
    longer present in upstream.
  * Remove link to configuration file no longer necessary due to
    upstream changes.
  * Remove debian/clean no longer necessary.
  * Build package as Python 3 package. Upstream migrated to Python 3.
  * Fix issue with cleaning the package after build.

 -- Petter Reinholdtsen <pere@debian.org>  Sun, 02 Nov 2014 17:20:26 +0000

plinth (0.3.2.0.git.20140829-1) unstable; urgency=high

  * Updated to new git version from Nick Daly based on commit
    250b0100aab236fcf9dfa65eccf656fe037f9422.
    - Fixes broken web pages (Closes: #754117).
  * Updated patch program-paths.diff to include actions_dir setting,
    and drop now obsolete patch actions-path.diff.

 -- Petter Reinholdtsen <pere@debian.org>  Sat, 30 Aug 2014 08:26:06 +0200

plinth (0.3.2.0.git.20140621-1) unstable; urgency=medium

  * Updated to new git version from Nick Daly based on commit
    af08066cafefb5d10304b7d8b22ed1f18c4df6d0.
    - Drop now obsolete patch drop-firewalld-services.diff.

 -- Petter Reinholdtsen <pere@debian.org>  Sat, 21 Jun 2014 20:39:30 +0200

plinth (0.3.2.0.git.20140614-3) unstable; urgency=medium

  * Add libjs-twitter-bootstrap as binary dependency in addition to
    being a build dependency.

 -- Petter Reinholdtsen <pere@debian.org>  Sun, 15 Jun 2014 23:38:57 +0200

plinth (0.3.2.0.git.20140614-2) unstable; urgency=low

  * Update dependencies, drop python-cheetah and python-simplejson,
    which are no longer used, and add python-bootstrapform needed to
    show the first page.

 -- Petter Reinholdtsen <pere@debian.org>  Sat, 14 Jun 2014 08:51:34 +0200

plinth (0.3.2.0.git.20140614-1) unstable; urgency=low

  * Updated to new git version from Nick Daly based on commit
    a01ef055beab017fcd77ca9da7cab6fe01eeffbe.
  * Add build-depend on libjs-twitter-bootstrap, now needed to
    build documentation.
  * Add new patch drop-firewalld-services.diff to remove firewalld
    service definitions now available in firewalld version 0.3.10-1
    (Closes: #750927).

 -- Petter Reinholdtsen <pere@debian.org>  Sat, 14 Jun 2014 00:30:42 +0200

plinth (0.3.2.0.git.20140504-2) unstable; urgency=low

  * Drop python-contract dependency.  It is not used any more.
  * Add python-django as binary dependency on request from Nick Daly.

 -- Petter Reinholdtsen <pere@debian.org>  Mon, 05 May 2014 13:27:27 +0200

plinth (0.3.2.0.git.20140504-1) unstable; urgency=low

  * Updated to new git version from Nick Daly based on commit
    d7a323512073cea9e4ee5a1cd91870a9f04959a6.
    - Move firewall setup from freedombox-setup to plinth.
  * Add Sunil and Nick as uploaders.

 -- Petter Reinholdtsen <pere@debian.org>  Sun, 04 May 2014 09:53:25 +0200

plinth (0.3.1.git.20140327-1) unstable; urgency=low

  * New upstream version 0.3.1.git.20140327.

 -- Petter Reinholdtsen <pere@debian.org>  Thu, 27 Mar 2014 10:29:36 +0100

plinth (0.3.1.git.20140304-1) unstable; urgency=low

  * Add sudo as a run time dependency, to make sure the privileged
    commands work.
  * Update Standards-Version from 3.9.4 to 3.9.5.  No changes needed.
  * Create plinth user with /var/lib/plinth as home directory, to keep
    lintian happy.

 -- Petter Reinholdtsen <pere@debian.org>  Sat, 08 Mar 2014 22:25:32 +0100

plinth (0.3.0.0.git.20131229-1) unstable; urgency=low

  * Updated to new git version from Nick Daly based on commit
    cb9ca1b86c7b7440e87b6d5b65ab6ccf51f760cf .
    - Remove patch correct-issue-tracker.diff now included upstream.
    - Updated patches actions-path.diff and program-paths.diff to match
      changes done upstream.
  * Updated copyright file with more details using the new upstream
    LICENSES file.

 -- Petter Reinholdtsen <pere@debian.org>  Sun, 29 Dec 2013 16:06:53 +0100

plinth (0.3.0.0.git.20131117-1) unstable; urgency=low

  * Updated to new git version from Nick Daly based on commit
    7f3b1a62c81f760da465497030b68d77139406d7.
    - Add new dependencies libjs-jquery and libjs-modernizr to plinth.
      Patch from James Valleroy.
    - Add new dependencies on python-passlib (>= 1.6.1) and python-bcrypt.
  * Remove now obsolete disable-override-config patch
  * Updated program-paths.diff patch to match new upstream source.
  * Add new patch actions-path.diff to use correct path to actions scripts.
  * Add new patch correct-issue-tracker.diff to use correct URL to current
    upstream github repository.

 -- Petter Reinholdtsen <pere@debian.org>  Sun, 17 Nov 2013 13:07:21 +0100

plinth (0.3.0.0.git.20131101-2) unstable; urgency=low

  * Rewrite config to get plinth starting out of the box.  New patches
    program-paths and disable-override-config.

 -- Petter Reinholdtsen <pere@debian.org>  Sat, 02 Nov 2013 07:54:37 +0100

plinth (0.3.0.0.git.20131101-1) unstable; urgency=low

  * Updated to new git version from Nick Daly based on commit
    b9b4e0a2ec21edc1b1f73cffc905463a96c18f25.
  * Drop patch install-actions-lib made obsolete by latest upstream
    changes.
  * Depend on pandoc-data | pandoc (<= 1.11.1-3) to make sure
    documentation can be built with the latest pandoc package in
    unstable.

 -- Petter Reinholdtsen <pere@debian.org>  Fri, 01 Nov 2013 13:14:41 +0100

plinth (0.3.0.0.git.20131028-1) unstable; urgency=low

  * Updated to new git version from Nick Daly based on commit
    0296a1a99cb1ad0a21729ea37fd53e171ee60614.
    - Drops local copies of javascript libraries also available from
      Debian packages.
  * Add new dependency python-contract needed by new upstream version.
  * Reduce the versioned python-withsqlite dependency from
    0.0.0~git.20130929-1 to 0.0.0~git.20130929, to also accept the
    0.0.0~git.20130929-1~pere.0 version currently available from the
    non-debian repo.
  * New patch install-actions-lib to fix install target (Upstream
    issue #41).

 -- Petter Reinholdtsen <pere@debian.org>  Wed, 30 Oct 2013 22:25:25 +0100

plinth (0.3.0.0.git.20131010-1) unstable; urgency=low

  * Updated to new git version from Nick Daly based on
    commit 5ec749af8e5cb2480556e6926e239972ac890b4c
  * Dropped patch debpathes now merged upstream.
  * Changed depend on python-withsqlite to (>= 0.0.0~git.20130929-1),
    making sure a version with support for more than one table in
    one sqlite file is available.

 -- Petter Reinholdtsen <pere@debian.org>  Thu, 10 Oct 2013 22:51:34 +0200

plinth (0.0.0~git.20130928-1) unstable; urgency=low

  * Updated to new git version from Nick Daly.
  * Drop patches keep-vendor-dir.diff, handle-unknown-users.diff,
    sudo-not-exmachina.diff and app-owncloud.diff now merged upstream.
  * Drop workaround for keep-vendor-dir.diff from rules file.

 -- Petter Reinholdtsen <pere@debian.org>  Sat, 28 Sep 2013 22:55:36 +0200

plinth (0.0.0~git.20130925-2) unstable; urgency=low

  * Depend on python-withsqlite (>= 0.0.0~git.20130915-2) to make sure a
    version with support for the check_same_thread constructor option is
    available.
  * New patch handle-unknown-users.diff to make sure unknown users
    are handled exactly like incorrect passwords when login fail.
  * New patch app-owncloud.diff to add owncloud support to Plinth.
  * Adjusted rules to make sure actions/* scripts are executable.

 -- Petter Reinholdtsen <pere@debian.org>  Fri, 27 Sep 2013 09:06:38 +0200

plinth (0.0.0~git.20130925-1) unstable; urgency=low

  [ Tzafrir Cohen ]
  * Initial release. (Closes: #722093)

  [ Petter Reinholdtsen ]
  * New patch keep-vendor-dir.diff to avoid removing directories that
    should survive the clean Makefile target.
  * Add workaround in rules addressing the problem caused by
    keep-vendor-dir.diff being applied after 'make clean' is executed.
  * New patch sudo-not-exmachina.diff to drop the exmachina dependency,
    and adjust binary dependencies and the debpathes patch to cope with
    this.  Drop dependency on augeas-tools, no longer used with this
    patch.
  * Set priority to optional, as the package do not conflict with anything.

 -- Petter Reinholdtsen <pere@debian.org>  Thu, 26 Sep 2013 09:14:54 +0200<|MERGE_RESOLUTION|>--- conflicted
+++ resolved
@@ -1,10 +1,3 @@
-<<<<<<< HEAD
-freedombox (22.10~bpo11+1) bullseye-backports; urgency=medium
-
-  * Rebuild for bullseye-backports.
-
- -- James Valleroy <jvalleroy@mailbox.org>  Fri, 29 Apr 2022 07:06:04 -0400
-=======
 freedombox (22.11) unstable; urgency=medium
 
   [ Veiko Aasa ]
@@ -51,7 +44,12 @@
   * doc: Fetch latest manual
 
  -- James Valleroy <jvalleroy@mailbox.org>  Mon, 09 May 2022 22:36:05 -0400
->>>>>>> b8ea8819
+
+freedombox (22.10~bpo11+1) bullseye-backports; urgency=medium
+
+  * Rebuild for bullseye-backports.
+
+ -- James Valleroy <jvalleroy@mailbox.org>  Fri, 29 Apr 2022 07:06:04 -0400
 
 freedombox (22.10) unstable; urgency=medium
 
