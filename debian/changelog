--- conflicted
+++ resolved
@@ -1,10 +1,3 @@
-<<<<<<< HEAD
-freedombox (23.6~bpo11+1) bullseye-backports; urgency=medium
-
-  * Rebuild for bullseye-backports.
-
- -- James Valleroy <jvalleroy@mailbox.org>  Mon, 03 Apr 2023 18:51:56 -0400
-=======
 freedombox (23.6.1) unstable; urgency=medium
 
   [ 109247019824 ]
@@ -37,7 +30,12 @@
   * Translated using Weblate (French)
 
  -- James Valleroy <jvalleroy@mailbox.org>  Mon, 10 Apr 2023 20:34:35 -0400
->>>>>>> e25468c0
+
+freedombox (23.6~bpo11+1) bullseye-backports; urgency=medium
+
+  * Rebuild for bullseye-backports.
+
+ -- James Valleroy <jvalleroy@mailbox.org>  Mon, 03 Apr 2023 18:51:56 -0400
 
 freedombox (23.6) unstable; urgency=medium
 
