--- conflicted
+++ resolved
@@ -1,10 +1,3 @@
-<<<<<<< HEAD
-plinth (20.14.1~bpo10+1) buster-backports; urgency=high
-
-  * Rebuild for buster-backports.
-
- -- James Valleroy <jvalleroy@mailbox.org>  Fri, 25 Sep 2020 06:26:43 -0400
-=======
 plinth (20.15) unstable; urgency=medium
 
   [ Coucouf ]
@@ -75,7 +68,12 @@
   * doc: Fetch latest manual
 
  -- James Valleroy <jvalleroy@mailbox.org>  Mon, 05 Oct 2020 19:25:41 -0400
->>>>>>> 0457792b
+
+plinth (20.14.1~bpo10+1) buster-backports; urgency=high
+
+  * Rebuild for buster-backports.
+
+ -- James Valleroy <jvalleroy@mailbox.org>  Fri, 25 Sep 2020 06:26:43 -0400
 
 plinth (20.14.1) unstable; urgency=high
 
