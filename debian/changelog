<<<<<<< HEAD
freedombox (25.15~bpo13+1) trixie-backports; urgency=medium

  * Rebuild for trixie-backports.

 -- James Valleroy <jvalleroy@mailbox.org>  Fri, 14 Nov 2025 17:22:54 -0500
=======
freedombox (25.16) unstable; urgency=medium

  [ Burak Yavuz ]
  * Translated using Weblate (Turkish)

  [ 大王叫我来巡山 ]
  * Translated using Weblate (Chinese (Simplified Han script))

  [ Jiří Podhorecký ]
  * Translated using Weblate (Czech)

  [ Максим Горпиніч ]
  * Translated using Weblate (Ukrainian)

  [ Besnik Bleta ]
  * Translated using Weblate (Albanian)

  [ Dietmar ]
  * Translated using Weblate (German)
  * Translated using Weblate (Italian)

  [ Sunil Mohan Adapa ]
  * middleware: Implement middleware for common headers such as CSP
  * janus: Allow app to be installed from Debian unstable
  * janus: Relax content security policy for the video room
  * janus: Update the video room code from latest upstream
  * package: Prevent freedombox's deps from removal during app uninstall
  * dynamicdns: Use only IPv4 for GnuDIP protocol
  * jsxc: Fix missing dependencies
  * jsxc: Update content security policy to prevent style errors

  [ Roman Akimov ]
  * Translated using Weblate (Russian)

  [ James Valleroy ]
  * locale: Update translation strings
  * doc: Fetch latest manual

 -- James Valleroy <jvalleroy@mailbox.org>  Mon, 24 Nov 2025 20:30:35 -0500
>>>>>>> d6332416

freedombox (25.15) unstable; urgency=medium

  [ Coucouf ]
  * Translated using Weblate (French)

  [ Sunil Mohan Adapa ]
  * views: Implement an API to retrieve the readiness status in JSON
  * main: Allow setting development mode from environment
  * Run service using systemd even for development
  * README: Use the Weblate's language chart widget
  * help: Fix serving images from help pages
  * matrixsynapse: Clarify how to change domain name in status section
  * matrixsynapse: Explain federation and link to testing tool
  * matrixsynapse: Explicitly set the trusted key server to matrix.org
  * ttrss: Remove app not available in Trixie

  [ Dietmar ]
  * Translated using Weblate (German)
  * Translated using Weblate (Italian)

  [ James Valleroy ]
  * locale: Update translation strings
  * doc: Fetch latest manual

 -- James Valleroy <jvalleroy@mailbox.org>  Mon, 10 Nov 2025 20:48:49 -0500

freedombox (25.14~bpo13+1) trixie-backports; urgency=medium

  * Rebuild for trixie-backports.

 -- James Valleroy <jvalleroy@mailbox.org>  Thu, 30 Oct 2025 07:24:20 -0400

freedombox (25.14) unstable; urgency=medium

  [ Coucouf ]
  * Translated using Weblate (French)

  [ Jun Nogata ]
  * Translated using Weblate (Japanese)

  [ Sunil Mohan Adapa ]
  * Enable private tmp and join namespaces for the two daemons

  [ James Valleroy ]
  * doc: Fetch latest manual

 -- James Valleroy <jvalleroy@mailbox.org>  Mon, 27 Oct 2025 20:22:46 -0400

freedombox (25.13.1~bpo13+1) trixie-backports; urgency=medium

  * Rebuild for trixie-backports.

 -- James Valleroy <jvalleroy@mailbox.org>  Fri, 24 Oct 2025 14:36:43 -0400

freedombox (25.13.1) unstable; urgency=medium

  [ Paul Lettich ]
  * Translated using Weblate (German)

  [ Besnik Bleta ]
  * Translated using Weblate (Albanian)

  [ James Valleroy ]
  * doc: Fetch latest manual

 -- James Valleroy <jvalleroy@mailbox.org>  Mon, 20 Oct 2025 20:20:32 -0400

freedombox (25.13~bpo13+1) trixie-backports; urgency=medium

  * Rebuild for trixie-backports.

 -- James Valleroy <jvalleroy@mailbox.org>  Thu, 09 Oct 2025 07:48:05 -0400

freedombox (25.13) unstable; urgency=medium

  [ Burak Yavuz ]
  * Translated using Weblate (Turkish)

  [ 大王叫我来巡山 ]
  * Translated using Weblate (Chinese (Simplified Han script))

  [ Максим Горпиніч ]
  * Translated using Weblate (Ukrainian)

  [ 109247019824 ]
  * Translated using Weblate (Bulgarian)

  [ Jiří Podhorecký ]
  * Translated using Weblate (Czech)

  [ Sunil Mohan Adapa ]
  * glib: Add schedule parameter for setting interval in develop mode
  * diagnostics: In development mode, run diagnostics more rarely
  * backups: Ignore a typing error with mypy
  * Makefile: Move privileged daemon to /usr/lib/freedombox
  * action_utils: Handle capture_output argument in run wrapper
  * privileged_daemon: Fix showing errors for freedombox-cmd command
  * doc: Add manual page for freedombox-cmd
  * storage: Fix disk usage checking with disconnected SSH mounts
  * actions: Work with older privileged daemon
  * privileged_daemon: Implement handling termination signal
  * d/rules: Drop a workaround for dh_installsytemd needed for /usr/lib
  * actions: Log method arguments in privileged daemon
  * backups: Fix robust handling of known errors
  * config: Set home page to FreedomBox for invalid values
  * actions: Log full exception from privileged daemon on error
  * setup: Log full exception traceback when setup fails
  * actions: Fix lifetime of thread local storage
  * actions_utils: Fix issue with collecting stdout/stderr
  * *: Use action_utils.run instead of subprocess.run
  * *: Use action_utils.run instead of subprocess.check_call
  * *: Use action_utils.run instead of subprocess.call
  * *: Use action_utils.run instead of subprocess.check_output
  * *: Collect output for all privileged sub-processes
  * ci: Switch backports test to trixie-backports
  * actions: Raise an exception if privileged server response is empty
  * debian: Stop privileged service during upgrade or removal
  * backups: Don't show enable/disable button as app can't be disabled
  * locale: Fix a string formatting issue in Italian translation
  * daemon: When ensuring running state handle not-installed state
  * miniflux: Fix DB connection issues during install/uninstall
  * zoph: Additional dbconfig configuration keys

  [ Dietmar ]
  * Translated using Weblate (German)
  * Translated using Weblate (Italian)

  [ Roman Akimov ]
  * Translated using Weblate (Russian)

  [ Veiko Aasa ]
  * gitweb: Use Git credential helper when cloning URLs with credentials

  [ Besnik Bleta ]
  * Translated using Weblate (Albanian)

  [ James Valleroy ]
  * locale: Update translation strings
  * doc: Fetch latest manual

 -- James Valleroy <jvalleroy@mailbox.org>  Mon, 06 Oct 2025 20:30:14 -0400

freedombox (25.12~bpo13+1) trixie-backports; urgency=medium

  * Rebuild for trixie-backports.

 -- James Valleroy <jvalleroy@mailbox.org>  Fri, 26 Sep 2025 16:54:43 -0400

freedombox (25.12) unstable; urgency=medium

  [ Burak Yavuz ]
  * Translated using Weblate (Turkish)

  [ 大王叫我来巡山 ]
  * Translated using Weblate (Chinese (Simplified Han script))

  [ Максим Горпиніч ]
  * Translated using Weblate (Ukrainian)

  [ Dietmar ]
  * Translated using Weblate (German)
  * Translated using Weblate (Italian)

  [ Sunil Mohan Adapa ]
  * bepasty: tests: Override backup/restore test properly
  * ci: Update container for functional tests from bookworm to trixie
  * ci: Don't include defunct extract-source job
  * app: Add ability to retrieve logs from all systemd units of an app
  * views: Add a menu entry and view for showing logs of an app
  * diagnostics, help: Link to diagnostics page logs in 500 error page
  * bepasty: tests: Fix functional test failure to missing / in URL
  * ci: functional: Provision the privileged daemon properly
  * torproxy: When disabling apt over tor fails, report error properly
  * upgrades: Multiple fixes for parsing Apt's Deb822 style sources
  * upgrades: Overwrite apt sources lens with bug fixes
  * zoph: Fix cases when CLI user is set to "autodetect"
  * index: Generalize showing custom shortcut icons
  * api: Fix showing icons for custom shortcuts
  * views: Fix 'internal server error' when showing 404 page

  [ ikmaak ]
  * Translated using Weblate (Dutch)

  [ Roman Akimov ]
  * Translated using Weblate (Russian)
  * Translated using Weblate (Russian)

  [ Jiří Podhorecký ]
  * Translated using Weblate (Czech)

  [ James Valleroy ]
  * locale: Update translation strings
  * doc: Fetch latest manual

 -- James Valleroy <jvalleroy@mailbox.org>  Mon, 22 Sep 2025 20:23:07 -0400

freedombox (25.11~bpo13+1) trixie-backports; urgency=medium

  * Rebuild for trixie-backports.

 -- James Valleroy <jvalleroy@mailbox.org>  Fri, 12 Sep 2025 07:01:29 -0400

freedombox (25.11) unstable; urgency=medium

  [ Coucouf ]
  * Translated using Weblate (French)

  [ Burak Yavuz ]
  * Translated using Weblate (Turkish)

  [ 大王叫我来巡山 ]
  * Translated using Weblate (Chinese (Simplified Han script))

  [ Максим Горпиніч ]
  * Translated using Weblate (Ukrainian)

  [ Sunil Mohan Adapa ]
  * homeassistant: Fix typo in description
  * HACKING.md: Mention using virtual machines instead of containers
  * ui: Fix missing semicolon in JS file
  * tests: functional: Fix incorrect skipping of install tests
  * diagnostics: Fix notification severity when skipping tests
  * container: Add support for Trixie as stable distribution
  * d/control: Remove libpam-abl as a recommendation
  * Makefile, settings: Use full paths in pot files
  * container: Pass --nvram option to virsh undefine
  * syncthing: Update Android clients to Syncthing-Fork
  * web_server: Restart in development mode only for source code changes
  * upgrades: Don't allow needs-restart to restart privileged daemon
  * privileged: Don't isolate /var/tmp/ for privileged daemon
  * email: Fix Thunderbird auto configuration failure
  * action_utils: Implement a utility to run a command as different user
  * gitweb: Use pathlib API more
  * gitweb: Don't use privileged action feature to run as different user
  * storage: Don't use privileged action feature to run as different user
  * actions: Drop feature to run privileged action as another user
  * actions: Simplify raw output code in privileged methods
  * actions, backup: Implement raw output for privileged daemon
  * privileged_daemon: Introduce a command line client for the API
  * actions: Drop sudo based privileged actions
  * actions: Framework for capturing stdout/stderr in privileged daemon
  * actions, backups: Fix tests depending on sudo based actions
  * privileged_daemon: Log only to journal and not console
  * dynamicdns: Handle showing errors from GnuDIP
  * upgrades: Overhaul detection of distribution
  * package: Refresh apt cache if sources list is newer
  * package: Don't consider uninstalled packages as available
  * matrixsynapse, upgrades: Install select packages from unstable

  [ Joseph Nuthalapati ]
  * power: logind config to ignore laptop lid close
  * backups: Trim translatable string
  * l10n: Fix formatted strings for errors/exceptions
  * l10n: Fix broken Italian translation
  * l10n: Fix a broken string in Russian translation

  [ ikmaak ]
  * Translated using Weblate (Dutch)

  [ Dietmar ]
  * Translated using Weblate (German)
  * Translated using Weblate (Italian)

  [ Roman Akimov ]
  * Translated using Weblate (Russian)

  [ 109247019824 ]
  * Translated using Weblate (Bulgarian)

  [ Veiko Aasa ]
  * samba: Update client list

  [ Jiří Podhorecký ]
  * Translated using Weblate (Czech)

  [ James Valleroy ]
  * locale: Update translation strings
  * doc: Fetch latest manual

 -- James Valleroy <jvalleroy@mailbox.org>  Mon, 08 Sep 2025 20:27:54 -0400

freedombox (25.10~bpo13+1) trixie-backports; urgency=medium

  * debian: Set the branch for trixie-backports
  * Rebuild for trixie-backports.

 -- James Valleroy <jvalleroy@mailbox.org>  Tue, 02 Sep 2025 17:07:41 -0400

freedombox (25.10) unstable; urgency=medium

  [ kosagi ]
  * Translated using Weblate (Catalan)

  [ Sunil Mohan Adapa ]
  * uninstall: Use reverse order when uninstalling components
  * letsencrypt: Drop old app migration code
  * names: Add information about adding static domains/subdomains
  * dynamicdns: Add info about subdomains with Foundation's service
  * action_utils: Add support for device mappings in podman containers
  * action_utils: Allow checking result for service operations
  * container: Add component for managing containers using podman
  * matrixsynapse: Drop help text for domain selection dropdown
  * forms: Allow showing a None option during domain selection
  * apache: Allow customization to the root of a site
  * apache: Generalize TLS config to use certificates only if available
  * apache: Add component to host an app on a site's root
  * apache, letsencrypt: Create a site specific config for all domains
  * config: Allow better Apache default home page
  * templates: Show Launch web client button for all FreedomBox URLs
  * homeassistant: Add the most popular app for home automation
  * dynamicdns: Fix a type check error
  * notifications: Minor styling fix for operation notifications
  * doc: Update man page with option --version
  * *: Update copyright year
  * pyproject: Add missing pytest marker for "tags"
  * setup: Perform a check for app availability after the page loads
  * package: Refresh apt cache if old and some packages are not found
  * ui: Use system's UI fonts on all platforms instead of Lato
  * module_loader: Don't load modules again
  * app: Don't load apps again
  * actions: Add method to handle privileged JSON request to a server
  * privileged: Introduce a UNIX socket daemon for privileged calls
  * privileged: Add /bin file for privileged daemon
  * privileged: Add systemd units for socket activating the daemon
  * Makefile: Developer setup for privileged daemon
  * actions: Allow logging privileged calls to a server differently
  * actions: Call to a privileged server if it is available
  * tests: Ensure that privileged daemon is not used during tests
  * actions: Raise a proper exception if privileged module is not found
  * views: Remove unused code related to refresh packages button
  * package: Uninstall packages even if they are not in apt cache
  * d/control: Drop dependency on python3-setuptools-git
  * ui: Fix user menu popup overflowing beyond the page
  * sogo: Allow adding IMAP accounts and changing full name
  * dovecot: Allow login using email address with dovecot version 2.4
  * dovecot: Fix location of Inbox in dovecot 2.4
  * email: Increment app version number to trigger dovecot restart

  [ Priit Jõerüüt ]
  * Translated using Weblate (Estonian)

  [ ikmaak ]
  * Translated using Weblate (Dutch)

  [ James Valleroy ]
  * plinth: Add --version flag to print version and exit
  * debian: Print warning if version mismatch
  * locale: Update translation strings
  * doc: Fetch latest manual

  [ தமிழ்நேரம் ]
  * Translated using Weblate (Tamil)

  [ Joseph Nuthalapati ]
  * tiddlywiki: Don't allow index.html as a file name
  * featherwiki: Don't allow index.html as a file name
  * tiddlywiki: Avoid "412: Precondition failed" error
  * featherwiki: Disable caching to avoid 412 errors
  * diagnostics: Add collapsible sections for results
  * dynamicdns: Switch update client to HTTP protocol
  * notifications: Fix setting last_update_time
  * notifications: Add datetime to each notification
  * apache: Make all directory listings more mobile friendly
  * apps: Fix regression in enabling install button
  * actions:privileged: Fix flake8 errors

  [ Benedek Nagy ]
  * email: Add full text search capability

  [ Alexandre Detiste ]
  * debian, pyproject.toml: Remove ancient python3-tomli workaround
    (Closes: #1105937)

 -- James Valleroy <jvalleroy@mailbox.org>  Mon, 18 Aug 2025 20:58:44 -0400

freedombox (25.9.4) unstable; urgency=medium

  [ Sunil Mohan Adapa ]
  * distupgrade: Handle comments in sources.list file
  * distupgrade: Update Trixie's release date as announced

  [ James Valleroy ]
  * doc: Fetch latest manual

 -- James Valleroy <jvalleroy@mailbox.org>  Sat, 02 Aug 2025 08:06:57 -0400

freedombox (25.9.3) unstable; urgency=medium

  [ J AK ]
  * Translated using Weblate (Albanian)

  [ Besnik Bleta ]
  * Translated using Weblate (Albanian)

  [ kosagi ]
  * Translated using Weblate (Catalan)

  [ தமிழ்நேரம் ]
  * Translated using Weblate (Tamil)

  [ Benedek Nagy ]
  * sogo: Fix typo in configuration for sieve server
  * email: Add support for Dovecot 2.4

  [ Sunil Mohan Adapa ]
  * config: Allow overriding target path in dropin config component
  * email: Start servers during re-setup if they are not running

  [ 109247019824 ]
  * Translated using Weblate (Bulgarian)

  [ Priit Jõerüüt ]
  * Translated using Weblate (Estonian)

 -- James Valleroy <jvalleroy@mailbox.org>  Mon, 21 Jul 2025 19:29:32 -0400

freedombox (25.9.2) unstable; urgency=medium

  [ Priit Jõerüüt ]
  * Added translation using Weblate (Estonian)
  * Translated using Weblate (Estonian)

  [ András Szűcs ]
  * Translated using Weblate (Hungarian)

  [ ikmaak ]
  * Translated using Weblate (Dutch)
  * Translated using Weblate (German)

  [ James Valleroy ]
  * debian: Update debconf Portuguese translation (Closes: #1107447)
    - Thanks to Américo Monteiro for the patch.
  * performance: Handle install for trixie
  * debian: Set the branch for trixie
  * doc: Fetch latest manual

 -- James Valleroy <jvalleroy@mailbox.org>  Mon, 23 Jun 2025 21:13:48 -0400

freedombox (25.9.1) unstable; urgency=medium

  [ Sripath Roy Koganti ]
  * Translated using Weblate (Telugu)

  [ kosagi ]
  * Translated using Weblate (Catalan)

  [ Максим Горпиніч ]
  * Translated using Weblate (Ukrainian)

  [ James Valleroy ]
  * doc: Fetch latest manual

 -- James Valleroy <jvalleroy@mailbox.org>  Mon, 02 Jun 2025 20:16:21 -0400

freedombox (25.9) unstable; urgency=medium

  [ klu2300030052 ]
  * Translated using Weblate (Telugu)

  [ klu2300090005 ]
  * Translated using Weblate (Hindi)

  [ John Doe ]
  * Translated using Weblate (French)

  [ Bekkam B S M G Babi ]
  * Translated using Weblate (Telugu)

  [ Thulasi Edhala ]
  * Translated using Weblate (Telugu)
  * Translated using Weblate (Hindi)

  [ swaroop02-cse ]
  * Translated using Weblate (Telugu)

  [ Torra-Merin ]
  * Added translation using Weblate (Catalan)
  * Translated using Weblate (Catalan)

  [ Sunil Mohan Adapa ]
  * minetest: Work with new luanti binary in Trixie
  * minetest: Create the configuration directory if necessary for Trixie

  [ James Valleroy ]
  * doc: Fetch latest manual

 -- James Valleroy <jvalleroy@mailbox.org>  Mon, 05 May 2025 20:29:19 -0400

freedombox (25.8) unstable; urgency=medium

  [ James Valleroy ]
  * upgrades: Cleanup use of return value from _apt_run
  * Translated using Weblate (Telugu)
  * locale: Update translation strings
  * doc: Fetch latest manual

  [ DeepikaReddy ]
  * Translated using Weblate (Telugu)

  [ Parimi Pujitha ]
  * Translated using Weblate (Telugu)

  [ Jahnavi Lakshmi yerramsetty ]
  * Translated using Weblate (Telugu)

  [ Tejaswi1305 ]
  * Translated using Weblate (Telugu)

  [ ANNAPUREDDY RAKSHITHA ]
  * Translated using Weblate (Telugu)

  [ Gundumi Sri Krishna Sudhindra ]
  * Translated using Weblate (Telugu)

  [ SNEHA LATHA REDDY ]
  * Translated using Weblate (Telugu)

  [ Burak Yavuz ]
  * Translated using Weblate (Turkish)

  [ 大王叫我来巡山 ]
  * Translated using Weblate (Chinese (Simplified Han script))

  [ Jiří Podhorecký ]
  * Translated using Weblate (Czech)

  [ Максим Горпиніч ]
  * Translated using Weblate (Ukrainian)

  [ Besnik Bleta ]
  * Translated using Weblate (Albanian)

  [ Sunil Mohan Adapa ]
  * sogo: Adjust apache configuration to work on Trixie
  * distupgrade: Use new configuration file instead of halting upgrade
  * bind: Keep configuration during distribution upgrades
  * zoph: Don't fail while uninstalling
  * zoph: Don't use mod-php instead continue to use php-fpm
  * upgrades: Allow packages to be upgraded from stable-updates

  [ tuliogit ]
  * Translated using Weblate (Portuguese)

  [ Vemula Sai Ruchitha ]
  * Translated using Weblate (Telugu)

  [ Joshethapolireddy ]
  * Translated using Weblate (Telugu)

  [ varun ]
  * Translated using Weblate (Telugu)

  [ 2300031832 ]
  * Translated using Weblate (Telugu)

  [ klu2300032597 ]
  * Translated using Weblate (Telugu)
  * Translated using Weblate (Hindi)

  [ Sripath Roy Koganti ]
  * Translated using Weblate (Telugu)

  [ SHAIK SHAREEF ]
  * Translated using Weblate (Telugu)

  [ Nikhil501 ]
  * Translated using Weblate (Telugu)

  [ Annangi srinivasulu ]
  * Translated using Weblate (Telugu)

  [ Jyothiraditya Vangalapudi ]
  * Translated using Weblate (Telugu)

  [ sarvani susarla ]
  * Translated using Weblate (Telugu)

  [ Arshadashu ]
  * Translated using Weblate (Telugu)

  [ Harshitha Chandra ]
  * Translated using Weblate (Telugu)

  [ Sk juber ]
  * Translated using Weblate (Telugu)

  [ KURRA ROOPKANTH ]
  * Translated using Weblate (Telugu)

  [ jeevana sravya ]
  * Translated using Weblate (Telugu)

  [ sowmya surampalli ]
  * Translated using Weblate (Telugu)

  [ vivek krishna ]
  * Translated using Weblate (Telugu)

  [ chilumula vamshi krishna ]
  * Translated using Weblate (Telugu)

  [ kotibannu541 ]
  * Translated using Weblate (Telugu)

  [ Sanjanaa2703 ]
  * Translated using Weblate (Telugu)

  [ Ettore Atalan ]
  * Translated using Weblate (German)

  [ Harsh ]
  * Translated using Weblate (Hindi)

  [ Valurouthu Jashwanth ]
  * Translated using Weblate (Hindi)

  [ Varun Sharma ]
  * Translated using Weblate (Hindi)

  [ Veiko Aasa ]
  * container: Fix waiting until plinth setup is finished when running tests
  * users: Fix unable to delete user

  [ bsurajpatra ]
  * Translated using Weblate (Hindi)

  [ Alimilla-Abhinandan ]
  * Translated using Weblate (Telugu)

  [ PALCHURI BHAVYA VARSHA ]
  * Translated using Weblate (Telugu)

  [ MohammedMutee ]
  * Translated using Weblate (Telugu)
  * Translated using Weblate (Arabic)

  [ klu2300090005 ]
  * Translated using Weblate (Hindi)

  [ Leo Stephen Maduri ]
  * Translated using Weblate (Hindi)

  [ MohammedSaalif ]
  * Translated using Weblate (Hindi)
  * Translated using Weblate (Arabic)

  [ Gourav Ray ]
  * Translated using Weblate (Telugu)
  * Translated using Weblate (Hindi)

  [ klu2300033421 ]
  * Translated using Weblate (Telugu)

  [ Bekkam B S M G Babi ]
  * Translated using Weblate (Telugu)

  [ klu2300030052 ]
  * Translated using Weblate (Telugu)

  [ Aryan Raj ]
  * Translated using Weblate (Hindi)

  [ harini132 ]
  * Translated using Weblate (Telugu)

  [ 2300090024 ]
  * Translated using Weblate (Telugu)

  [ vyshnaviJammi ]
  * Translated using Weblate (Telugu)

  [ veena123-vee ]
  * Translated using Weblate (Telugu)

  [ saisankar333 ]
  * Translated using Weblate (Telugu)

 -- James Valleroy <jvalleroy@mailbox.org>  Mon, 21 Apr 2025 20:27:59 -0400

freedombox (25.7) unstable; urgency=medium

  [ Sunil Mohan Adapa ]
  * radicale: Explicitly set the auth type to accommodate radicale 3.5
  * tests: django: Fix a warning related to timezone settings
  * tests: Fix a warning with pytest setup
  * power: Disable sleep and hibernate on the system
  * backups: Add ability to cleanup files before restoring a backup
  * calibre: Remove existing data directory before a restore operation
  * kiwix: Remove existing data directory before a restore operation
  * packages: Don't run force upgrade hooks when freedombox performs ops
  * package: Allow app to say it wants to rerun setup after updates
  * setup: Implement mechanism to rerun setup when apt is updated
  * mediawiki: Run database upgrade after package upgrade
  * radicale: Rerun setup when package updated
  * upgrades: Increase distribution upgrade timeout to 3 days
  * app: During startup, run post-init operation in background
  * service: Notify systemd when service starts up
  * service: Increase startup/shutdown timeout to 5 minutes
  * upgrades: Revamp distribution upgrade UI
  * upgrades: Add introduction to the distribution upgrade page
  * upgrades: Use special desc. for snapshots take before dist upgrade
  * upgrades: Don't ignore apt error during distribution upgrade
  * upgrades: Show notification before, during, and after a dist upgrade
  * upgrades: Run distribution upgrade around 06:00 everyday
  * setup: Perform package operations immediately on trigger
  * main: Run package operations immediately after startup
  * upgrades: Trigger special package operations in a simpler way
  * mediawiki: Update configuration to work with version 1.4 (Trixie)

  [ Sripath Roy Koganti ]
  * Translated using Weblate (Telugu)

  [ MURALA SAI GANESH ]
  * Translated using Weblate (Telugu)
  * Translated using Weblate (Bengali)
  * Translated using Weblate (Hindi)

  [ Soumika Devarakonda ]
  * Translated using Weblate (French)
  * Translated using Weblate (Telugu)
  * Translated using Weblate (Hindi)

  [ NALLAPANENI LAKSHMI SOWJANYA ]
  * Translated using Weblate (Telugu)

  [ Manitej Chowdary Gadagottu ]
  * Translated using Weblate (Telugu)

  [ Rohithvema79 ]
  * Translated using Weblate (Telugu)

  [ Pallavireddy06 ]
  * Translated using Weblate (Telugu)

  [ 2300031832 ]
  * Translated using Weblate (Telugu)

  [ Aryan Raj ]
  * Translated using Weblate (Hindi)

  [ psfdvarun ]
  * Translated using Weblate (Telugu)

  [ Avinash-006 ]
  * Translated using Weblate (Telugu)

  [ klu2300032597 ]
  * Translated using Weblate (Telugu)

  [ EDHALA THULASI ]
  * Translated using Weblate (Telugu)

  [ Mohan_007 ]
  * Translated using Weblate (Telugu)

  [ bsurajpatra ]
  * Translated using Weblate (Hindi)

  [ AnkitaBehera ]
  * Translated using Weblate (Hindi)

  [ Valurouthu Jashwanth ]
  * Translated using Weblate (Hindi)

  [ Harshitha2300033363 ]
  * Translated using Weblate (Hindi)

  [ Rishi1208 ]
  * Translated using Weblate (Telugu)

  [ lohith1511 ]
  * Translated using Weblate (Telugu)

  [ ganesh29111865 ]
  * Translated using Weblate (Telugu)

  [ GAMIDI-JYOTHIKA ]
  * Translated using Weblate (Telugu)

  [ 2300090024 ]
  * Translated using Weblate (Telugu)

  [ GAVARA-PRABHAS-RAM ]
  * Translated using Weblate (Telugu)

  [ Nadham sai pallavi ]
  * Translated using Weblate (Telugu)

  [ harini132 ]
  * Translated using Weblate (Telugu)

  [ Bekkam B S M G Babi ]
  * Translated using Weblate (Telugu)

  [ Mallu Venkata SiriPriya ]
  * Translated using Weblate (Telugu)

  [ ANNAPUREDDY RAKSHITHA ]
  * Translated using Weblate (Telugu)

  [ Gurukalyanakki ]
  * Translated using Weblate (Telugu)

  [ DeepikaReddy ]
  * Translated using Weblate (Telugu)

  [ mohanpavanchandu ]
  * Translated using Weblate (Telugu)

  [ MohammedSaalif ]
  * Translated using Weblate (Hindi)

  [ sainitheeshc ]
  * Translated using Weblate (Telugu)

  [ 2300030127 ]
  * Translated using Weblate (Telugu)

  [ Reddy Saneesh Sumesh ]
  * Translated using Weblate (Hindi)

  [ Vemula Sai Ruchitha ]
  * Translated using Weblate (Telugu)

  [ James Valleroy ]
  * Translated using Weblate (Telugu)
  * Translated using Weblate (Hindi)
  * debian: Build depend on python3-systemd
  * mypy: Ignore missing type stubs for systemd.*
  * upgrades: Remove unused import
  * locale: Update translation strings
  * doc: Fetch latest manual

  [ Yurt Page ]
  * Translated using Weblate (Russian)

  [ Veiko Aasa ]
  * upgrades: Prevent installation of the Samba Active Directory service

 -- James Valleroy <jvalleroy@mailbox.org>  Mon, 07 Apr 2025 21:47:44 -0400

freedombox (25.6) unstable; urgency=medium

  [ Sunil Mohan Adapa ]
  * setup: Fix a minor flake8 complaint
  * doc: Fetch latest manual
  * container: Allow taking snapshots of VMs
  * upgrades: Run dpkg/apt fixes before dist upgrade
  * names: Store domains in kvstore instead of /etc/hosts
  * container: Don't remove qcow2 image when terminating VM
  * operation: Drop type annotations on enum members
  * storage: tests: Fix a test failure for psutils >= 7.0

  [ Dietmar ]
  * Translated using Weblate (German)

  [ James Valleroy ]
  * tests: functional: Add enable-all-apps script
  * locale: Update translation strings
  * doc: Fetch latest manual

  [ Benedek Nagy ]
  * SOGo: add dpkg-dev to the package list
  * syncthing: Extend setup process to recover from manual config errors

 -- James Valleroy <jvalleroy@mailbox.org>  Tue, 25 Mar 2025 10:09:07 -0400

freedombox (25.5) unstable; urgency=medium

  [ Sunil Mohan Adapa ]
  * sogo: Fix a typo in tags
  * ui: tags: Show tags on all cards pages if present
  * ui: tags: Minor refactoring in menu filtering and sorting
  * ui: tags: Add tag search/filter for system page
  * ui: tags: Redirect to apps or system page appropriately
  * ui: Minor change with renaming a variable
  * ui: system: When canceling search stay on current page
  * upgrades: Split dist upgrade into a separate module
  * upgrades: Drop special handling for searx
  * upgrades: Refactor code to disable snapshots
  * upgrades: Refactor code for disabling Quassel during dist-upgrade
  * upgrades: Use systemd-run to create transient service
  * upgrades: Refactor code to hold packages
  * upgrades: Split the main dist upgrade code
  * upgrades: Relax list of packages to hold during dist upgrade
  * upgrades: Perform sources file update more reliably
  * upgrades: Refactor code to retrieve the new codename
  * upgrades: Use systemd service status instead of flag file
  * upgrades: Simplify dist upgrades checks using exceptions
  * upgrades: Log apt output to journal during dist upgrade
  * upgrades: Log messages using python logging framework
  * upgrades: Simplify some global names
  * action_utils: Ensure that package are unheld if dist upgrade fails
  * upgrades: Perform easier checks first during dist upgrade
  * upgrades: tests: Add unit tests for dist upgrade methods
  * upgrades: Minor refactor to pre-dist upgrade checks
  * upgrades: Use bind mounts to edit sources file only upon completion
  * setup: Fix issue with pending app update and force upgrade

  [ Максим Горпиніч ]
  * Translated using Weblate (Ukrainian)

  [ James Valleroy ]
  * locale: Update translation strings
  * doc: Fetch latest manual

 -- James Valleroy <jvalleroy@mailbox.org>  Mon, 10 Mar 2025 20:52:29 -0400

freedombox (25.4.1) unstable; urgency=medium

  [ Burak Yavuz ]
  * Translated using Weblate (Turkish)

  [ 109247019824 ]
  * Translated using Weblate (Bulgarian)
  * Translated using Weblate (Bulgarian)
  * Translated using Weblate (Bulgarian)
  * Translated using Weblate (Bulgarian)
  * Translated using Weblate (Bulgarian)

  [ 大王叫我来巡山 ]
  * Translated using Weblate (Chinese (Simplified Han script))

  [ Besnik Bleta ]
  * Translated using Weblate (Albanian)

  [ Dietmar ]
  * Translated using Weblate (German)

  [ Jiří Podhorecký ]
  * Translated using Weblate (Czech)

  [ James Valleroy ]
  * debian: Move e2fsprogs to Recommends
  * doc: Fetch latest manual

 -- James Valleroy <jvalleroy@mailbox.org>  Sun, 02 Mar 2025 13:11:58 -0500

freedombox (25.4) unstable; urgency=medium

  [ Sunil Mohan Adapa ]
  * dynamicdns: Implement adding multiple domains
  * names: Use hostnamectl instead of socket API get the current hostname
  * names: domain type: Minor refactor
  * dynamicdns: Add/remove domains when app is enabled/disabled
  * dynamicdns: List domains that have not had status update yet
  * names: Add more URLs to the domain type component
  * names: Simplify showing current and available domains
  * names: Allow adding multiple static domain names
  * dynamicdns: Show specific operations on domains in Names apps
  * names: Simplify/clarify domain names types for static/dynamic
  * names: Specify priority order among domain types
  * names: Sort domains by priority of their domain types
  * pyproject: Ignore missing types for numpy (needed by pytest)
  * names: Retrieve the most important domain in a more generic way
  * names: Handle addition of duplicate static domains
  * dynamicdns: Handle addition of duplicate domains

  [ James Valleroy ]
  * matrixsynapse: tests: Fix adding domain
  * container: Fix spelling of 'destroy'
  * upgrades: Inhibit shutdown during dist-upgrade
  * upgrades: Drop unattended-upgrade call from dist-upgrade
  * locale: Update translation strings
  * doc: Fetch latest manual

  [ sai ]
  * Translated using Weblate (Telugu)

 -- James Valleroy <jvalleroy@mailbox.org>  Mon, 24 Feb 2025 20:46:34 -0500

freedombox (25.3.1) unstable; urgency=medium

  [ Benedek Nagy ]
  * email: fix fresh installation issue

  [ James Valleroy ]
  * doc: Fetch latest manual

 -- James Valleroy <jvalleroy@mailbox.org>  Sat, 15 Feb 2025 17:40:30 -0500

freedombox (25.3) unstable; urgency=medium

  [ Burak Yavuz ]
  * Translated using Weblate (Turkish)

  [ 大王叫我来巡山 ]
  * Translated using Weblate (Chinese (Simplified Han script))

  [ Jiří Podhorecký ]
  * Translated using Weblate (Czech)

  [ 109247019824 ]
  * Translated using Weblate (Bulgarian)
  * Translated using Weblate (Bulgarian)

  [ Besnik Bleta ]
  * Translated using Weblate (Albanian)
  * Translated using Weblate (Albanian)

  [ Dietmar ]
  * Translated using Weblate (German)

  [ James Valleroy ]
  * debian: Switch from dnsutils to bind9-dnsutils (Closes: #1094944)

  [ ikmaak ]
  * Translated using Weblate (Dutch)

  [ pesder ]
  * Translated using Weblate (Chinese (Traditional Han script))

 -- James Valleroy <jvalleroy@mailbox.org>  Mon, 10 Feb 2025 20:59:35 -0500

freedombox (25.2) unstable; urgency=medium

  [ Dietmar ]
  * Translated using Weblate (German)

  [ Burak Yavuz ]
  * Translated using Weblate (Turkish)

  [ 大王叫我来巡山 ]
  * Translated using Weblate (Chinese (Simplified Han script))

  [ Jiří Podhorecký ]
  * Translated using Weblate (Czech)

  [ 109247019824 ]
  * Translated using Weblate (Bulgarian)
  * Translated using Weblate (Bulgarian)

  [ Besnik Bleta ]
  * Translated using Weblate (Albanian)

  [ Sunil Mohan Adapa ]
  * action_utils: Implement methods to get/set the systemd boot target
  * gnome: Add app to provide a graphical desktop environment
  * gnome: Add changes missing from branch merge
  * ui: Fix missing arrow on dropdown form fields
  * nextcloud: tests: functional: Set override domain testing on VM
  * nextcloud: tests: functional: Fix test for modified structure of UI
  * ui: Drop the temporary fix for missing popper.js 2.0
  * firewall, networks, storage: Drop polkit pkla files
  * d/control: Fix incorrect comment format
  * d/copyright: Fix copyright entry for GNOME app icons
  * ui: Fix tag separator not showing on some machines
  * email: Recommend Thunderbird Mobile instead of K-9 Mail
  * miniflux: Add management of postgresql daemon in a shared manner
  * ttrss: Add management of postgresql daemon in a shared manner
  * wordpress: Order daemon enable/disable correctly
  * db: Add more utilities for managing PostgreSQL databases
  * ttrss: Fix issue with installing after uninstalling
  * nextcloud: Drop some dead code
  * apache: Enable expires module by default

  [ Benedek Nagy ]
  * email: Make rspamd learn spam/ham when the user marks mails as junk or
    not junk
  * sogo: Add a new app for SOGo groupware

  [ pesder ]
  * Translated using Weblate (Chinese (Traditional Han script))

  [ ikmaak ]
  * Translated using Weblate (Dutch)

  [ James Valleroy ]
  * locale: Update translation strings
  * doc: Fetch latest manual

 -- James Valleroy <jvalleroy@mailbox.org>  Mon, 27 Jan 2025 21:07:10 -0500

freedombox (25.1) unstable; urgency=medium

  [ gfbdrgng ]
  * Translated using Weblate (Russian)
  * Translated using Weblate (Russian)
  * Translated using Weblate (Russian)

  [ Sunil Mohan Adapa ]
  * ui: Update section header style to increase size, remove underline
  * ui: Fix missing variables in Bootstrap 5.2/Debian stable
  * web_framework: Disable caching templates files in development mode
  * ui: Drop remnants of already removed background images
  * ui: js: Load all JS files in deferred mode to speed up page load
  * ui: Don't place JS file at the bottom of the page
  * miniflux: Ignore an type check error with pexpect library
  * app: Allow apps to instantiate without Django initialization
  * app: Add tags to menu and frontpage components
  * doc: dev: Remove short description and add tags to all components
  * app: Stop showing short description on installation page
  * apps: Only show app tags all the tags in apps page search box
  * views: Use tags from menu or shortcut instead of the app
  * privacy: Introduce utility to lookup external IP address
  * privacy: Add option in UI to set lookup URL for public IPs
  * privacy: Show notification for privacy settings again
  * dynamicdns: Use the public IP lookup URL from privacy app
  * email: Create DKIM keys for all known domains
  * email: Show DNS entries for all domains instead of just primary
  * backups: Handle error when there is not enough space on disk
  * backups: Add warning that services may become unavailable
  * backups: Properly cleanup after downloading an archive
  * backups: Make all generated archive names consistent
  * email: Fix regression error when installing/operation app

  [ Veiko Aasa ]
  * deluge: tests: functional: Fix deluge client logged in detection

  [ Dietmar ]
  * Translated using Weblate (German)

  [ Benedek Nagy ]
  * email: Show reverse DNS entries to be configured

  [ James Valleroy ]
  * locale: Update translation strings
  * doc: Fetch latest manual

 -- James Valleroy <jvalleroy@mailbox.org>  Mon, 13 Jan 2025 21:13:33 -0500

freedombox (24.26.1) unstable; urgency=medium

  [ Ettore Atalan ]
  * Translated using Weblate (German)

  [ Burak Yavuz ]
  * Translated using Weblate (Turkish)

  [ 大王叫我来巡山 ]
  * Translated using Weblate (Chinese (Simplified Han script))

  [ 109247019824 ]
  * Translated using Weblate (Bulgarian)
  * Translated using Weblate (Bulgarian)
  * Translated using Weblate (Bulgarian)

  [ Besnik Bleta ]
  * Translated using Weblate (Albanian)

  [ Benedek Nagy ]
  * nextcloud: remove experimental warning
  * email: Fix DKIM signing by setting correct ownership on private keys

  [ Jiří Podhorecký ]
  * Translated using Weblate (Czech)

  [ James Valleroy ]
  * mumble: Support config file moved into /etc/mumble
  * mumble: Add diagnostic for setup config changes

  [ Sunil Mohan Adapa ]
  * sharing: Drop jQuery code as the library dependency has been removed
  * users: Drop jQuery code as the library dependency has been removed

  [ Coucouf ]
  * Translated using Weblate (French)

 -- James Valleroy <jvalleroy@mailbox.org>  Sun, 05 Jan 2025 12:17:03 -0500

freedombox (24.26) unstable; urgency=medium

  [ Sunil Mohan Adapa ]
  * tests: functional: Make first wizard run more robust
  * Makefile: Add i2p to list of apps to remove
  * container: Refactor nspawn specific operations into a separate class
  * container: Update FSID inside the image file to keep it bootable
  * container: Minor refactoring to reduce repeated code
  * container: Generalize language in output messages for VMs
  * container: Add support for VMs using libvirt
  * menu: Implement a helper method to lookup menu items using URL name
  * views: Implement retrieving breadcrumbs of a page
  * context_processors: Use breadcrumbs to highlight current section
  * menu: Ensure that all menu items have names for use by breadcrumbs
  * ui: Show breadcrumbs on deeper pages
  * ui: Don't show breadcrumbs in login and first wizard pages
  * views: Show exception details with the utility to show errors
  * ui: Handle and show most page load errors as alerts
  * middleware: Handle method not allowed errors and redirect
  * middleware: Handle page not found errors specially
  * diagnostics: Use generic handler to handle exceptions in diagnostics
  * backups: Fix issue with verifying remote server identity
  * backups: Fix issue with verifying SSH hosts with RSA key
  * backups: Fix issue clicking on schedule buttons with Bootstrap 5
  * system: Add tags to all remaining apps
  * actions: Allow privileged methods to be decorated again
  * backups: Parse borg errors from all operations and not just some
  * backups: Require POST method for mount/unmount operations
  * backups: Format better when showing archive time delete page
  * backups: Use ISO timestamp for auto-naming archives
  * backups: Handle common errors during borg operations
  * backups: tests: functional: Wait for pages to load after click
  * ui: Fix regression with margin above app title
  * networks: Fix error during creation of PPPoE connections

  [ Burak Yavuz ]
  * Translated using Weblate (Turkish)

  [ 109247019824 ]
  * Translated using Weblate (Bulgarian)

  [ Besnik Bleta ]
  * Translated using Weblate (Albanian)

  [ Ettore Atalan ]
  * Translated using Weblate (German)

  [ 大王叫我来巡山 ]
  * Translated using Weblate (Chinese (Simplified Han script))

  [ Joseph Nuthalapati ]
  * Translated using Weblate (Telugu)
  * tags: Add button to clear all tags
  * ui: Replace use of jQuery with plain JavaScript
  * debian: Remove dependency libjs-jquery
  * tags: Replace short description with tags in app pages
  * apps: Replace short description with tags in apps list
  * zoph: Include tags from the manifest
  * frontpage: Replace short description with tags
  * tags: Add tags to system apps
  * tags: Remove short description from system apps

  [ Jiří Podhorecký ]
  * Translated using Weblate (Czech)

  [ தமிழ்நேரம் ]
  * Translated using Weblate (Tamil)

  [ James Valleroy ]
  * Translated using Weblate (Tamil)
  * minetest: Provide default gameid argument
  * torproxy: Don't disable apt-transport-tor in setup
  * backups: Remove unused import contextlib
  * locale: Update translation strings
  * doc: Fetch latest manual

  [ Veiko Aasa ]
  * tor, torproxy: Fix daemon services are running after reboot when app is
    disabled
  * tests: functional: Add utility to click element wait for page update
  * samba: tests: functional: Wait for page update after enable/disable share
  * sharing: tests: functional: Use click function from functional library
  * mediawiki: tests: functional: Use click function from functional library
  * miniflux: tests: functional: Use helper functions from functional library
  * users: tests: functional: Use click function from functional library
  * users: Restart nslcd service after configuration changes during setup
  * tests: functional: Fix typos in diagnostics checks

 -- James Valleroy <jvalleroy@mailbox.org>  Mon, 30 Dec 2024 20:35:49 -0500

freedombox (24.25) unstable; urgency=medium

  [ Burak Yavuz ]
  * Translated using Weblate (Turkish)

  [ 109247019824 ]
  * Translated using Weblate (Bulgarian)
  * Translated using Weblate (Bulgarian)

  [ Besnik Bleta ]
  * Translated using Weblate (Albanian)

  [ Ettore Atalan ]
  * Translated using Weblate (German)

  [ 大王叫我来巡山 ]
  * Translated using Weblate (Chinese (Simplified Han script))

  [ Jiří Podhorecký ]
  * Translated using Weblate (Czech)

  [ Paul Lettich ]
  * Translated using Weblate (German)

  [ John Doe ]
  * Translated using Weblate (French)

  [ Sunil Mohan Adapa ]
  * tags: Fix issue with JS init on a page without tags
  * notifications: Don't error when dismissing missing notifications
  * help: Add a class to the help index page
  * ui: Align app icons in the center for home, apps, and help pages
  * ui: Allow users to provide a CSS file to customize styling
  * Translated using Weblate (Russian)
  * Translated using Weblate (Russian)
  * ui: Switch to using bootstrap 5 (Closes: #1088412, #1088577)
  * networks: Fix minor typo in template related to signal strength
  * ui: Drop use of badge-* utility classes for newer replacements
  * apache: Relax content security policy to allow data: URL
  * networks: Use new accordion component from Bootstrap 5
  * networks: Fix issue with loading create PPPoE form
  * firewalld: Reduce severity for alert about service on internal zone
  * help: Update the privacy notice on status log page
  * diagnostics: Fix trimming an i18n string
  * matrixsynapse: Fix trimming an i18n string
  * ui: Use Bootstrap 5 styling for all alerts
  * power: Refactor display of package manager busy alerts
  * ui: Rename data- attributes to data-bs- for Bootstrap 5
  * ui: app, system: Revert to earlier width for card lists
  * ui: Show disabled form elements as grey for Bootstrap 5
  * ui: Fix overflow of exception text in message
  * ui: users: Fix close button for confirmation dialog for Bootstrap 5
  * ui: app: Fix an incorrect HTML tag nesting
  * ui: Reduce the gap at the top of the pages
  * ui: diagnostics: Fix layout of repair buttons
  * ui: diagnostics: Fix gap between headings
  * ui: forms: Fix margins for form labels for Bootstrap 5
  * ui: backups: Drop unused styling in verify host key page
  * ui: Restore spacing between form elements in Bootstrap 5
  * ui: snapshots: Fix horizontal form styling margins for Bootstrap 5
  * ui: snapshots: Fix horizontal form layout on mobiles for Bootstrap 5
  * ui: Fix toggle button styling for Bootstrap 5
  * ui: Allow underlining for most links due to Bootstrap 5
  * ui: Restyle tags, remove underlining of text
  * ui: Accept default styling of Bootstrap 5 for warning button
  * ui: Update custom button styles for Bootstrap 5
  * ui: samba: Fix layout regressions with Bootstrap 5
  * ui: Fix styling in dismiss button in form errors for Bootstrap 5
  * ui: Update styling for navbar menu items
  * ui: Workaround dropdowns not working with Bootstrap 5
  * ui: Use collapse instead of dropdown for notification in Bootstrap 5
  * ui: Fix issue with notifications icon showing twice in mobile view
  * ui: Fix flash of notifications popdown during page load
  * ui: Style the 'Log out' item properly
  * ui: Don't use nav-link inside card
  * ui: Cleanup use of colors with CSS variables
  * ui: Fix placement of tags menu under tags input with Bootstrap 5
  * diagnostics: tests: functional: Pick errors more specifically
  * tests: functional: Disable smooth scrolling from Bootstrap 5
  * ui: firewall: Fix styling with Bootstrap 5
  * ui: backups: Use Bootstrap color variables instead of static values
  * ui: help: Fix alignment issue with footer links in about page
  * action_utils: Add utility to ensure that service is stopped
  * deluge: Cleanup and simplify setup code
  * letsencrypt: Declare explicit dependency on openssl
  * openvpn: Declare explicit dependency on openssl
  * sso: Switch using cryptography module instead of OpenSSL.crypto
    (Closes: #1088760)
  * ci: Add flake8 to gitlabci container
  * d/control: Drop version specification on dependencies for Bookworm
  * d/control: Drop unnecessary recommendations
  * i2p: Drop app as it has not been available in Debian for a while

  [ Veiko Aasa ]
  * tags: tests: Fix deprecated webdriver attribute
  * tests: functional: Don't try disable app after tests if app was not installed
  * tests: functional: Fix app installation test skipped on slow machines
  * deluge: Fix app installation on Debian testing

  [ James Valleroy ]
  * radicale: Update link to supported clients
  * locale: Update translation strings
  * doc: Fetch latest manual

  [ Carles Pina i Estany ]
  * Added po-debconf Catalan translation

  [ gfbdrgng ]
  * Translated using Weblate (Russian)

 -- James Valleroy <jvalleroy@mailbox.org>  Mon, 16 Dec 2024 21:32:08 -0500

freedombox (24.24) unstable; urgency=medium

  [ Burak Yavuz ]
  * Translated using Weblate (Turkish)

  [ 大王叫我来巡山 ]
  * Translated using Weblate (Chinese (Simplified Han script))

  [ 109247019824 ]
  * Translated using Weblate (Bulgarian)

  [ Besnik Bleta ]
  * Translated using Weblate (Albanian)

  [ Sunil Mohan Adapa ]
  * networks: Fix editing wireless connections with SSID field
  * networks: Fix display of mangled SSIDs when scanning Wi-Fi networks
  * networks: Fix display of strength and channel for Wi-Fi connections
  * networks: Improve styling of badges in the information tables
  * tests: functional: Wait for uninstall page load before uninstalling
  * i18n: Fix translation of FreedomBox name in various places
  * rssbridge: Mention miniflux in app description similar to tt-rss
  * tests: functional: Don't enable/disable app during tests
  * tests: functional: Fix visit() returning prematurely before page load
  * networks: Overhaul Wi-Fi network scan page
  * networks: wifi: In new connection page set form defaults properly
  * ui: Drop logo backgrounds for index, apps, and system pages
  * ui: Drop box shadow around the card in card lists
  * nextcloud: Switch to using FreedomBox container registry
  * nextcloud: Drop diagnostic for checking availability of docker.com

  [ Dietmar ]
  * Translated using Weblate (German)

  [ Jiří Podhorecký ]
  * Translated using Weblate (Czech)

  [ Veiko Aasa ]
  * container: Quote arguments that contain spaces when restoring pytest args

  [ James Valleroy ]
  * locale: Update translation strings
  * doc: Fetch latest manual

 -- James Valleroy <jvalleroy@mailbox.org>  Mon, 18 Nov 2024 20:39:56 -0500

freedombox (24.23) unstable; urgency=medium

  [ Burak Yavuz ]
  * Translated using Weblate (Turkish)

  [ 大王叫我来巡山 ]
  * Translated using Weblate (Chinese (Simplified Han script))

  [ 109247019824 ]
  * Translated using Weblate (Bulgarian)

  [ Besnik Bleta ]
  * Translated using Weblate (Albanian)

  [ Veiko Aasa ]
  * users: Delete or move home folder when user is deleted or renamed
  * functional tests: Add pytest testinfra plugin
  * users: tests: functional: Check LDAP information is correct after renaming user

  [ Ettore Atalan ]
  * Translated using Weblate (German)

  [ Jiří Podhorecký ]
  * Translated using Weblate (Czech)

  [ James Valleroy ]
  * ejabberd: Set mod_mam default to always
  * locale: Update translation strings
  * doc: Fetch latest manual
  * debian: Drop python3-flake8 build dependency

  [ Sunil Mohan Adapa ]
  * Translated using Weblate (Norwegian Bokmål)
  * middleware: tests: Drop some obsolete mock code
  * backups: Better explanation for the format of upload file
  * backups: Sort list of apps in backup, restore, and schedules
  * ui: Increase the width of app and system listings
  * system: Increase the size of items in listing page
  * ui: Don't bold titles in card lists
  * ui: Move app names below app icons
  * ui: Remove the noise background
  * ui: Remove the border around content container
  * help: Make about page available to unauthenticated users
  * help: Add all footer links to about page
  * index: Remove links and about text and link to about page
  * base: Add link to about for unauthenticated users
  * index: css: Move the 'powered by' logo further down

  [ gallegonovato ]
  * Translated using Weblate (Spanish)

  [ Coucouf ]
  * Translated using Weblate (French)

 -- James Valleroy <jvalleroy@mailbox.org>  Mon, 04 Nov 2024 20:37:01 -0500

freedombox (24.22) unstable; urgency=medium

  [ Sunil Mohan Adapa ]
  * apache2: Allow popups to have different sandbox policy
  * firstboot: Improve the setup complete page with more setups
  * firstboot: Hide navigation toggler in mobile layouts
  * firstboot: Make logo image responsive during first setup
  * firstboot: Show spinner instead of message during first setup
  * css: Fix height of navbar in mobile layout during first boot
  * css: Navbar styling fixes in mobile layout
  * upgrades: Remove step upgrade during first setup
  * networks: Remove first boot steps for connectivity/topology
  * upgrades: Show notification to remind user to run updates manually
  * first_boot: Allow the next steps page to be revisited
  * first_boot: Add notification for next steps after first setup
  * wordpress: tests: functional: Fix tests on Trixie
  * calibre: tests: functional: Fix occasional failure in add book test
  * ci: Generalize script to update container, switch to podman
  * ci: Dockerfile: Drop obsolete dependency on pytest-bdd
  * ci: Rename Dockerfiles to Containerfiles
  * ci: Add docker container for functional-tests:stable
  * ci: Add gitlab runner configuration
  * ci: Add a custom driver for gitlab runner for podman
  * .gitlab-ci.yml: Update for new infrastructure
  * ci: Update functional test timeout to 10h
  * *: tags: Adjust tags and style
  * context_processors: Use active menu urls to decide what to highlight
  * help, system: Stop using submenu.sorted_items
  * context_processors: Stop adding unused 'submenu' to context
  * tags: css: Minor styling cleanups
  * tags: js: Minor fixes and refactoring
  * tests: functional: Create utility to set user preferred locale
  * tags: Localization fixes
  * tests: functional: Add package for printing test failures instantly
  * ci: Enable showing test failures immediately as they fail
  * help: tests: Fix tests failing due to tags related changes
  * *: Remove unused imports to fix flake8 errors
  * nextcloud: Fix install failure due to PrivateTmp=yes
  * utils: Improve safe formatter by handling more cases
  * operation: Use safe formatter for translating messages
  * middleware: Show translated error messages when operation completes
  * setup: Translate errors when installing/updating/repairing apps

  [ gallegonovato ]
  * Translated using Weblate (Spanish)

  [ Burak Yavuz ]
  * Translated using Weblate (Turkish)

  [ 大王叫我来巡山 ]
  * Translated using Weblate (Chinese (Simplified Han script))

  [ 109247019824 ]
  * Translated using Weblate (Bulgarian)
  * Translated using Weblate (Bulgarian)
  * Translated using Weblate (Bulgarian)

  [ Besnik Bleta ]
  * Translated using Weblate (Albanian)
  * Translated using Weblate (Albanian)

  [ Veiko Aasa ]
  * syncthing: Fix app setup in Debian testing
  * ssh: Start server after nslcd service

  [ Joseph Nuthalapati ]
  * backups: Use new utility for handling file uploads
  * *: Implements tags for apps

  [ Jiří Podhorecký ]
  * Translated using Weblate (Czech)

  [ Ihor Hordiichuk ]
  * Translated using Weblate (Ukrainian)

  [ James Valleroy ]
  * locale: Update translation strings
  * doc: Fetch latest manual

 -- James Valleroy <jvalleroy@mailbox.org>  Mon, 21 Oct 2024 20:42:43 -0400

freedombox (24.21) unstable; urgency=medium

  [ Besnik Bleta ]
  * Translated using Weblate (Albanian)
  * Translated using Weblate (Albanian)

  [ Veiko Aasa ]
  * samba: Remove option to backup app
  * functional tests: Upgrade dependencies selenium and splinter
  * transmission: tests: Fix functional test failures in Debian testing

  [ Sunil Mohan Adapa ]
  * storage: Skip tests that involve loopback device in a container
  * action_utils: Introduce utility to move uploaded files
  * kiwix: Don't leave invalid .zim in library after a failed attempt
  * actions: Handle exceptions with Path-like objects
  * names: Introduce method to check if resolved is installed
  * privacy: Disable DNS fallback option if resolved is not installed
  * networks: Disable DNS-over-TLS option if resolved is not installed
  * networks: Don't show DNS-over-TLS when resolved is not installed
  * names: Perform resolve diagnostics only if resolved is installed
  * names: Don't show resolver status if package is not installed
  * names: Don't control resolved daemon when package is not installed
  * names: Try to install systemd-resolved during app setup
  * names: Schedule a task to install systemd-resolved when possible
  * names: Don't hard depend on systemd-resolved
  * action_utils: Fix missing parent folder when creating apt hold flag
  * nextcloud: Fix existing installs to upgrade properly
  * nextcloud: During upgrade wait properly for upgrade to complete

  [ Jiří Podhorecký ]
  * Translated using Weblate (Czech)

  [ Joseph Nuthalapati ]
  * django: Improve handling of file uploads
  * kiwix: Use new utility for handling uploads
  * featherwiki: Use new utility for handling uploads
  * tiddlywiki: Avoid writing duplicate temporary files

  [ Benedek Nagy ]
  * locale: Albanian: Fix build issue by correcting typo

  [ James Valleroy ]
  * locale: Update translation strings
  * doc: Fetch latest manual

 -- James Valleroy <jvalleroy@mailbox.org>  Mon, 07 Oct 2024 20:37:52 -0400

freedombox (24.20.1) unstable; urgency=medium

  [ Veiko Aasa ]
  * users: Inactivate users in LDAP user database
  * samba: Fix nmb systemd service is in erroneous state

  [ Sunil Mohan Adapa ]
  * users: Set proper class on default password policy object
  * users: Increment app version for changes w.r.t. inactive users
  * security: Remove PAM configuration for 'access' module

  [ James Valleroy ]
  * Revert "debian: tests: Wait for systemd-resolved to be started"
  * ci: Run autopkgtest but allow failure
  * d/tests: Add breaks-testbed restriction
  * doc: Fetch latest manual

  [ gallegonovato ]
  * Translated using Weblate (Spanish)

  [ Burak Yavuz ]
  * Translated using Weblate (Turkish)

  [ 大王叫我来巡山 ]
  * Translated using Weblate (Chinese (Simplified Han script))

  [ 109247019824 ]
  * Translated using Weblate (Bulgarian)

 -- James Valleroy <jvalleroy@mailbox.org>  Wed, 25 Sep 2024 11:57:46 -0400

freedombox (24.20) unstable; urgency=medium

  [ gallegonovato ]
  * Translated using Weblate (Spanish)
  * Translated using Weblate (Spanish)

  [ Burak Yavuz ]
  * Translated using Weblate (Turkish)

  [ 大王叫我来巡山 ]
  * Translated using Weblate (Chinese (Simplified Han script))

  [ 109247019824 ]
  * Translated using Weblate (Bulgarian)

  [ Besnik Bleta ]
  * Translated using Weblate (Albanian)
  * Translated using Weblate (Albanian)

  [ Jiří Podhorecký ]
  * Translated using Weblate (Czech)

  [ James Valleroy ]
  * upgrades: Treat n/a release as testing
  * debian: tests: Wait for systemd-resolved to be started
  * action_utils: Remove extra empty line
  * locale: Update translation strings
  * doc: Fetch latest manual

  [ Sunil Mohan Adapa ]
  * config, names: Move setting hostname from config to names
  * config, names: Move domain name configuration to names app
  * tests: functional: Don't timeout when web server restarts
  * service: Add privileged utility for 'try-reload-or-restart' action
  * letsencrypt: Allow reloading daemons after cert changes
  * apache: Don't restart daemon when changing certificates
  * users: Don't cache NSS user identity information
  * action_utils: Update outdated docstrings
  * action_utils: Add a method to reset services in 'failed' state
  * miniflux: Workaround a packaging bug with DB connection

  [ Veiko Aasa ]
  * users: Invalidate nscd cache after nslcd service startup

  [ Benedek Nagy ]
  * nextcloud: Fix issue with upgrading to next version

  [ ikmaak ]
  * Translated using Weblate (Dutch)

 -- James Valleroy <jvalleroy@mailbox.org>  Mon, 23 Sep 2024 20:22:01 -0400

freedombox (24.19) unstable; urgency=medium

  [ ikmaak ]
  * Translated using Weblate (Dutch)

  [ Burak Yavuz ]
  * Translated using Weblate (Turkish)

  [ 大王叫我来巡山 ]
  * Translated using Weblate (Chinese (Simplified))

  [ 109247019824 ]
  * Translated using Weblate (Bulgarian)

  [ Besnik Bleta ]
  * Translated using Weblate (Albanian)

  [ gallegonovato ]
  * Translated using Weblate (Spanish)

  [ Ihor Hordiichuk ]
  * Translated using Weblate (Ukrainian)

  [ Ettore Atalan ]
  * Translated using Weblate (German)

  [ Hemanth Kumar Veeranki ]
  * Translated using Weblate (Telugu)

  [ James Valleroy ]
  * storage: Handle grub-pc package not available
  * upgrades: Add repair step for held packages
  * letsencrypt: Handle both standard and custom repairs
  * locale: Update translation strings
  * doc: Fetch latest manual

  [ Sunil Mohan Adapa ]
  * names: Use systemd-resolved for DNS resolution
  * names, network: Re-feed DNS known to network-manager to resolved
  * privacy: Implement a way to disable fallback DNS servers
  * privacy: Show notification again so that users see the new setting
  * makefile: Workaround problems with systemd-resolved package
  * networks: Declare a need for DHCP/DNS ports to be open in firewall
  * bind: Don't start a stopped daemon during changes/upgrades
  * bind: Set default forwarder as systemd-resolved
  * container: Re-run failed provisioning even if container is running
  * networks: Groups fields in create/edit connection form
  * networks: Add support for DNS-over-TLS for individual connections
  * networks: Add more options for IPv6 configuration method
  * networks: Set 'auto' as default IPv6 method in new connection form
  * names: Add option for setting global DNS-over-TLS preference
  * names: Implement a diagnostic check for checking name resolution
  * names: Restart instead of reload for systemd-resolved changes
  * names: Add option for setting global DNSSEC preference
  * networks: Show current global value of DNS-over-TLS and link to it
  * names: Show systemd-resolved status in the names page
  * networks: Fix focusing on network interface field on error
  * bind: Fix port number clash with 'shared' network connections

  [ Joseph Nuthalapati ]
  * mediawiki: Increase PHP maximum execution time to 100 seconds

 -- James Valleroy <jvalleroy@mailbox.org>  Mon, 09 Sep 2024 21:08:17 -0400

freedombox (24.18) unstable; urgency=medium

  [ Burak Yavuz ]
  * Translated using Weblate (Turkish)

  [ 大王叫我来巡山 ]
  * Translated using Weblate (Chinese (Simplified))

  [ 109247019824 ]
  * Translated using Weblate (Bulgarian)

  [ Besnik Bleta ]
  * Translated using Weblate (Albanian)

  [ Petter Reinholdtsen ]
  * featherwiki, tiddlywiki: Remove redundant </p> in template
  * Translated using Weblate (Norwegian Bokmål)

  [ Jiří Podhorecký ]
  * Translated using Weblate (Czech)

  [ Sunil Mohan Adapa ]
  * Translated using Weblate (Czech)
  * Translated using Weblate (Telugu)
  * d/control: Remove haveged as it no longer relevant on latest kernels
    (Closes: #961733)
  * *.md, pyproject.toml: Update default branch from 'master' to 'main'
  * d/control: Don't recommend libnss-gw-name (Closes: #877935, #1069240)
  * doc/dev: Update copyright year
  * doc/dev: Fix Django related errors with auto-documentation
  * doc/dev: Limit table of contents depth to 2 for clarity

  [ gallegonovato ]
  * Translated using Weblate (Spanish)
  * Translated using Weblate (Spanish)

  [ Ihor Hordiichuk ]
  * Translated using Weblate (Ukrainian)

  [ Joseph Nuthalapati ]
  * ttrss: Remove unavailable Android client - org.fox.tttrss

  [ ikmaak ]
  * Translated using Weblate (Dutch)

  [ James Valleroy ]
  * upgrades: Add diagnostic for held packages
  * locale: Update translation strings
  * debian: Set gbp default branch to main
  * doc: Fetch latest manual

  [ Veiko Aasa ]
  * plinth: Fix translating app operations

 -- James Valleroy <jvalleroy@mailbox.org>  Mon, 26 Aug 2024 20:25:43 -0400

freedombox (24.17) unstable; urgency=medium

  [ gallegonovato ]
  * Translated using Weblate (Spanish)

  [ Burak Yavuz ]
  * Translated using Weblate (Turkish)

  [ 大王叫我来巡山 ]
  * Translated using Weblate (Chinese (Simplified))

  [ 109247019824 ]
  * Translated using Weblate (Bulgarian)

  [ Besnik Bleta ]
  * Translated using Weblate (Albanian)

  [ Sunil Mohan Adapa ]
  * gitweb: Don't backup/restore a drop-in configuration file
  * tests: functional: Allow submitting form buttons along with inputs
  * tests: functional: Name the background fixture
  * nextcloud: Redirect to URL nextcloud/ if ending slash is not given
  * nextcloud: Prevent process restart when nextcloud is uninstalled
  * nextcloud: tests: functional: Add base and interface tests
  * rssbridge: tests: Add missing __init__.py
  * base.html: Drop dependency on modernizr.js library
  * apache: Enable dav and dav_fs modules
  * COPYING.md: Update copyright years
  * featherwiki: Fix a type check failure
  * makefile: Don't fail while building and installing multiple versions
  * actions: Define and allow a new alias for str; secret_str
  * bepasty: Mark secret strings in privileged actions
  * ssh: Mark secret strings in privileged actions
  * pagekite: Mark secret strings in privileged actions
  * nextcloud: Mark secret strings in privileged actions
  * mumble: Mark secret strings in privileged actions
  * miniflux: Mark secret strings in privileged actions
  * shadowsocks: Mark secret strings in privileged actions
  * shadowsocksserver: Mark secret strings in privileged actions
  * mediawiki: Mark secret strings in privileged actions
  * ikiwiki: Mark secret strings in privileged actions
  * users: Mark secret strings in privileged actions
  * backups: Mark secret strings in privileged actions
  * actions: Log arguments without secret strings in privileged calls
  * actions: Add error when likely parameters are not marked as secret
  * django: settings: Don't set USE_L10N on newer versions
  * templates: Fix warning about using default.html for form template

  [ Joseph Nuthalapati ]
  * featherwiki: Add new app
  * featherwiki: Proxy download through freedombox.org
  * tiddlywiki: Add new app

  [ Jiří Podhorecký ]
  * Translated using Weblate (Czech)

  [ James Valleroy ]
  * storage: Add diagnostic for grub config issue
  * firewall: Setup inter-zone forwarding
  * locale: Update translation strings
  * doc: Fetch latest manual

 -- James Valleroy <jvalleroy@mailbox.org>  Mon, 12 Aug 2024 22:07:34 -0400

freedombox (24.16) unstable; urgency=medium

  [ 109247019824 ]
  * Translated using Weblate (Bulgarian)

  [ Joseph Nuthalapati ]
  * miniflux: Add new app
  * miniflux: Fix regression in creating admin user
  * miniflux: Fix error handling for reset password
  * readme: Mention the AGPLv3+ license
  * miniflux: Trim error messages when creating user

  [ Sunil Mohan Adapa ]
  * miniflux: Drop postgres-contrib package as it seem redundant
  * miniflux: Add list of client apps from upstream clients list
  * miniflux: Remove a spurious error message after resetting password
  * miniflux: Fix issues with running the CLI in a pseudo-terminal
  * miniflux: tests: functional: Fix failing tests when run out of order
  * miniflux, ttrss: Factor out duplicated postgres utility methods
  * tests: functional: Handle click failure when waiting for page update
  * tests: functional: Handle obscured elements when submitting forms

  [ Ricky From Hong Kong ]
  * Translated using Weblate (Chinese (Traditional))

  [ Ettore Atalan ]
  * Translated using Weblate (German)

  [ bittin1ddc447d824349b2 ]
  * Translated using Weblate (Swedish)

  [ James Valleroy ]
  * locale: Update translation strings
  * doc: Fetch latest manual

 -- James Valleroy <jvalleroy@mailbox.org>  Mon, 29 Jul 2024 22:02:09 -0400

freedombox (24.15) unstable; urgency=medium

  [ gallegonovato ]
  * Translated using Weblate (Spanish)

  [ John Doe ]
  * Translated using Weblate (French)

  [ Burak Yavuz ]
  * Translated using Weblate (Turkish)

  [ Besnik Bleta ]
  * Translated using Weblate (Albanian)

  [ 大王叫我来巡山 ]
  * Translated using Weblate (Chinese (Simplified))

  [ Johannes Keyser ]
  * Translated using Weblate (German)

  [ Ihor Hordiichuk ]
  * Translated using Weblate (Ukrainian)

  [ Dietmar ]
  * Translated using Weblate (German)

  [ Joseph Nuthalapati ]
  * make: Ignore .mypy_cache folders while copying files

  [ Monika ]
  * Translated using Weblate (Polish)

  [ James Valleroy ]
  * doc: Fetch latest manual

 -- James Valleroy <jvalleroy@mailbox.org>  Tue, 16 Jul 2024 20:41:25 -0400

freedombox (24.14) unstable; urgency=medium

  [ John Doe ]
  * Translated using Weblate (French)

  [ James Valleroy ]
  * diagnostics: Add option for automatic repair
  * locale: Update translation strings
  * doc: Fetch latest manual

  [ Sunil Mohan Adapa ]
  * container: Allow podman containers to run inside the container

 -- James Valleroy <jvalleroy@mailbox.org>  Mon, 01 Jul 2024 20:44:53 -0400

freedombox (24.13) unstable; urgency=medium

  [ Tymofii Lytvynenko ]
  * Translated using Weblate (Swedish)
  * Translated using Weblate (Czech)
  * Translated using Weblate (Ukrainian)

  [ ikmaak ]
  * Translated using Weblate (Dutch)

  [ James Valleroy ]
  * doc: Fetch latest manual

 -- James Valleroy <jvalleroy@mailbox.org>  Mon, 17 Jun 2024 20:44:51 -0400

freedombox (24.12) unstable; urgency=medium

  [ Ray Kuo ]
  * Translated using Weblate (Chinese (Traditional))
  * Translated using Weblate (Chinese (Traditional))
  * Translated using Weblate (Chinese (Traditional))
  * Translated using Weblate (Chinese (Traditional))
  * Translated using Weblate (Chinese (Traditional))

  [ Besnik Bleta ]
  * Translated using Weblate (Albanian)

  [ gfbdrgng ]
  * Translated using Weblate (Russian)
  * Translated using Weblate (Russian)

  [ Ettore Atalan ]
  * Translated using Weblate (German)

  [ James Valleroy ]
  * doc: Fetch latest manual

 -- James Valleroy <jvalleroy@mailbox.org>  Mon, 03 Jun 2024 20:35:33 -0400

freedombox (24.11) unstable; urgency=medium

  [ gallegonovato ]
  * Translated using Weblate (Spanish)

  [ Burak Yavuz ]
  * Translated using Weblate (Turkish)

  [ 大王叫我来巡山 ]
  * Translated using Weblate (Chinese (Simplified))

  [ Ray Kuo ]
  * Translated using Weblate (Chinese (Traditional))
  * Translated using Weblate (Chinese (Traditional))
  * Translated using Weblate (Chinese (Traditional))
  * Translated using Weblate (Chinese (Traditional))

  [ bittin1ddc447d824349b2 ]
  * Translated using Weblate (Swedish)

  [ James Valleroy ]
  * doc: Fetch latest manual

 -- James Valleroy <jvalleroy@mailbox.org>  Mon, 20 May 2024 20:34:48 -0400

freedombox (24.10) unstable; urgency=medium

  [ Veiko Aasa ]
  * storage: Add an option to include help text to directory selection form
  * minidlna: Add media directory selection form
  * minidlna: Explicitly include ssdp service to firewall configuration
  * minidlna: Do not proxy minidlna web interface over Apache
  * minidlna: Restart app when upgrading to reconfigure firewall

  [ gallegonovato ]
  * Translated using Weblate (Spanish)

  [ Burak Yavuz ]
  * Translated using Weblate (Turkish)

  [ 大王叫我来巡山 ]
  * Translated using Weblate (Chinese (Simplified))

  [ Jiří Podhorecký ]
  * Translated using Weblate (Czech)

  [ Ray Kuo ]
  * Translated using Weblate (Chinese (Traditional))

  [ James Valleroy ]
  * diagnostics: Add optional component_id to DiagnosticCheck
  * app, component: Add repair method
  * setup: Add method to run app repair
  * diagnostics: Change "Re-run setup" to "Try to repair"
  * letsencrypt: Re-obtain certificates during repair
  * locale: Update translation strings
  * doc: Fetch latest manual

  [ Sunil Mohan Adapa ]
  * letsencrypt: Remove unused imports
  * nextcloud: Use systemd generator for creating container service
  * nextcloud: Create network using systemd generator
  * nextcloud: Drop network namespacing in container, use host network
  * nextcloud: Use php-fpm container instead of apache container
  * nextcloud: Wait on init sync lock
  * nextcloud: Pull the image separately before starting systemd unit
  * nextcloud: Ship instead of create cron timer related units
  * nextcloud: Restart container when dependent services are restarted
  * nextcloud: Allow re-running setup
  * nextcloud: Implement enable/disable container
  * nextcloud: Enable pretty URLs without /index.php in them
  * notification: Handle more formatting errors
  * nextcloud: Allow re-running setup when app is disabled
  * nextcloud: Populated and maintain a list of trusted domains
  * nextcloud: Enable app with experimental warning
  * nextcloud: Warn that community provides the container not team
  * nextcloud: Add fallback for when quadlet is not available

 -- James Valleroy <jvalleroy@mailbox.org>  Mon, 06 May 2024 21:00:03 -0400

freedombox (24.9) unstable; urgency=medium

  [ Burak Yavuz ]
  * Translated using Weblate (Turkish)

  [ Besnik Bleta ]
  * Translated using Weblate (Albanian)

  [ gallegonovato ]
  * Translated using Weblate (Spanish)

  [ 大王叫我来巡山 ]
  * Translated using Weblate (Chinese (Simplified))

  [ Joseph Nuthalapati ]
  * tests: functional: Disable functional tests

  [ Ray Kuo ]
  * Translated using Weblate (Chinese (Traditional))

  [ Sunil Mohan Adapa ]
  * nextcloud: Rename the systemd service names
  * nextcloud: Add network interface to firewall zone after creating it
  * nextcloud: Refactor container creation code
  * nextcloud: Fix configuring trusted proxies setting
  * nextcloud: Drop a repeated creation of systemd service file
  * nextcloud: Connect to mysql using socket instead of TCP
  * nextcloud: Fail on errors when configuring the app
  * nextcloud: Improve check used to test if installation wizard is done
  * nextcloud: Improve setting up LDAP configuration
  * nextcloud: Ensure that database is running when running setup
  * nextcloud: Don't fail uninstall if DB or user do not exist
  * action_utils, nextcloud: Make podman util more generic
  * nextcloud: Improve database permission granting
  * nextcloud: Connect to redis using Unix socket
  * nextcloud: Connect to slapd for LDAP using Unix socket
  * nextcloud: Refactor setting admin password
  * nextcloud: Don't show incorrect phone region when it is not set
  * nextcloud: Minor refactoring
  * nextcloud: Retrieve database password in a more robust way
  * nextcloud: Don't set password on redis server
  * nextcloud: Use a separate DB for redis
  * nextcloud: Use secrets module generate passwords
  * nextcloud: Minor changes to cron timer units
  * nextcloud: When backup fails, unset the maintenance mode
  * nextcloud: Remove fail2ban jail, brute force protection present
  * nextcloud: Expand on the warning about container usage
  * nextcloud: Add warning that the app is experimental
  * nextcloud: Minor update to description regarding users' usage
  * nextcloud: Allow backup/restore when app is disabled
  * config: Handle dropin config files with limited permissions

  [ Yurt Page ]
  * Translated using Weblate (Russian)

  [ James Valleroy ]
  * locale: Update translation strings
  * doc: Fetch latest manual

 -- James Valleroy <jvalleroy@mailbox.org>  Mon, 22 Apr 2024 20:29:07 -0400

freedombox (24.8) unstable; urgency=medium

  [ Burak Yavuz ]
  * Translated using Weblate (Turkish)

  [ 大王叫我来巡山 ]
  * Translated using Weblate (Chinese (Simplified))

  [ Besnik Bleta ]
  * Translated using Weblate (Albanian)

  [ gallegonovato ]
  * Translated using Weblate (Spanish)

  [ John Doe ]
  * Translated using Weblate (French)
  * Translated using Weblate (French)

  [ Allan Nordhøy ]
  * Translated using Weblate (Norwegian Bokmål)

  [ Veiko Aasa ]
  * gitweb: Fix an issue when cloning existing repository

  [ Benedek Nagy ]
  * network: Skip of bridge interfaces in connections list
  * action_utils: Add generic utils for managing podman containers
  * nextcloud: Add new app based on podman container
  * nextcloud: Add backup/restore
  * nextcloud: Add option to configure the default phone region
  * nextcloud: Configure redis caching, create static PHP file

  [ Sunil Mohan Adapa ]
  * nextcloud: Diasble app until more testing and review changes
  * zoph: Re-add a safety check when reading the setup state of the app
  * zoph: Include dbconfig configuration file in backup
  * ttrss: Include dbconfig configuration file in backup
  * ttrss: tests: functional: Uninstall during backup/restore test
  * ttrss: Improve backup and restore of the database
  * ttrss: Ensure that database is removed after uninstall
  * actions: Don't repeat action traceback in stderr
  * doc: Fetch latest manual

  [ ikmaak ]
  * Translated using Weblate (Dutch)

  [ James Valleroy ]
  * upgrades: Re-enable unattended-upgrade during dist-upgrade
  * diagnostics: Don't store list of app objects with results
  * locale: Update translation strings
  * doc: Fetch latest manual

  [ Johannes Keyser ]
  * Translated using Weblate (German)

 -- James Valleroy <jvalleroy@mailbox.org>  Tue, 09 Apr 2024 07:24:57 -0400

freedombox (24.7) unstable; urgency=medium

  [ Sunil Mohan Adapa ]
  * actions: Move most of the privileged action code to main directory
  * tests: Remove unused fixture for testing actions
  * tests: Move test configuration to plinth directory
  * tests: Merge actions related test files
  * tests: Automatically create pytest marks for apps
  * users: Add email address field when creating/updating user accounts
  * users: Add email address field during first boot
  * system: Organize items into sections
  * views: Fix alignment of close button in error messages
  * actions: Minor refactor to action error logging
  * actions: Provide HTML error message with action error
  * views: Implement a utility to easily show error message
  * middleware: Show HTML exception message as extra detail in messages
  * package: Drop special error message handling for package errors
  * backups: Adjust to changes in privileged errors
  * letsencrypt: Simplify error warning when certificate revoke fails
  * letsencrypt: Show better error messages
  * storage: Adjust to changes in privileged errors
  * letsencrypt: Remove unnecessary processing of the error messages
  * storage: Show better error message
  * upgrades: Show better error messages
  * snapshot: Show better error messages
  * package: Don't remove packages of other apps on uninstall
  * matrixsynapse: Prevent setup page from being shown during uninstall

  [ Veiko Aasa ]
  * samba: Fix Samba not accessible from IPv6 localhost ::1 address
  * samba: Disable nmbd NetBIOS service

  [ James Valleroy ]
  * locale: Update translation strings
  * doc: Fetch latest manual

 -- James Valleroy <jvalleroy@mailbox.org>  Mon, 25 Mar 2024 21:12:59 -0400

freedombox (24.6) unstable; urgency=medium

  [ Veiko Aasa ]
  * gitweb: Fix modifying git repositories when gitweb app is disabled
  * users: tests: Do not remove LDAP user when testing views
  * samba: Ignore non-existent users who are in freedombox-share group

  [ ikmaak ]
  * Translated using Weblate (Dutch)

  [ James Valleroy ]
  * diagnostics: Add tests for get_results
  * diagnostics: Handle TypeError when copying results
  * locale: Update translation strings
  * doc: Fetch latest manual

  [ Sunil Mohan Adapa ]
  * users: Fix creating users with initial set of groups
  * users: Minor refactor when creating django groups
  * log: Don't log with in color inside actions scripts
  * actions: Fix log message when action return can't be decoded
  * actions: When action errors out, log a better message
  * *: Add type hints for app init methods
  * *: Add type hints for diagnose method
  * action_utils: Implement method for starting a service temporarily
  * zoph: Don't fail setup if mysql installed but not running
  * wordpress: Don't fail setup if mysql installed but not running
  * app: Add ability to hide configuration form when app is disabled
  * zoph: Hide configuration form when app is disabled
  * app: views: Expose method to get enabled/disabled state and cache it
  * zoph: Don't redirect to setup page when app is disabled
  * zoph: Don't fail with backup/restore if app is disabled
  * zoph: Uninstall fully so that reinstall works
  * daemon: Added method to ensure a daemon is running in component
  * zoph: Ensure that database server is running when setting up app
  * wordpress: Fix backup, restore and uninstall when db is not running
  * wordpress: Drop database user when app is uninstalled
  * tests: functional: Uninstall app after backup and before restore
  * zoph: Restore database password to old value after restore operation
  * wordpress: tests: Uninstall app after backup and before restore
  * tests: functional: Refactor install/setup fixture for apps
  * wordpress: Fix minor issue in restoring database

 -- James Valleroy <jvalleroy@mailbox.org>  Mon, 11 Mar 2024 20:40:48 -0400

freedombox (24.5) unstable; urgency=medium

  [ Sunil Mohan Adapa ]
  * container: Fix issue with missing make command on stable image
  * setup: Minor refactoring of force upgrader class instantiation
  * setup: Ensure that force upgrade won't run when app is not installed
  * setup: Ensure that apt is updated before checking force upgrade
  * firewalld: Implement force upgrading to any 2.x versions
  * backups: tests: Don't use pytest marks on fixtures
  * tor: tests: Fix issue with pytest 8.x versions
  * tor: tests: Convert to pytest style tests from class based tests
  * pyproject.toml: Exclude the build directory from mypy checks
  * gitweb, users: Minor fixes for newer pycodestyle
  * daemon: Add new component for daemons shared across apps
  * wordpress: Add shared daemon component for mariadb/mysql
  * zoph: Add shared daemon component for mariadb/mysql

  [ James Valleroy ]
  * setup: Try force upgrade before running app setup
  * tests: Patch apps_init for enable/disable daemon test
  * doc: Fetch latest manual

  [ Olaf Schaf ]
  * Translated using Weblate (German)

 -- James Valleroy <jvalleroy@mailbox.org>  Mon, 26 Feb 2024 20:58:45 -0500

freedombox (24.4) unstable; urgency=medium

  [ Johannes Keyser ]
  * Translated using Weblate (German)

  [ Burak Yavuz ]
  * Translated using Weblate (Turkish)

  [ 大王叫我来巡山 ]
  * Translated using Weblate (Chinese (Simplified))

  [ bittin1ddc447d824349b2 ]
  * Translated using Weblate (Swedish)

  [ Ihor Hordiichuk ]
  * Translated using Weblate (Ukrainian)

  [ gallegonovato ]
  * Translated using Weblate (Spanish)

  [ Faraaz M.d ]
  * Translated using Weblate (Telugu)
  * Translated using Weblate (Telugu)
  * Translated using Weblate (Telugu)

  [ Kesava Manikanta ]
  * Translated using Weblate (Telugu)
  * Translated using Weblate (Telugu)

  [ SAI MANIKANTA ]
  * Translated using Weblate (Telugu)
  * Translated using Weblate (Telugu)

  [ Soumika Devarakonda ]
  * Translated using Weblate (Telugu)
  * Translated using Weblate (Telugu)

  [ Sarath Chandra ]
  * Translated using Weblate (Telugu)
  * Translated using Weblate (Telugu)

  [ Latheesh kumar ]
  * Translated using Weblate (Telugu)
  * Translated using Weblate (Telugu)

  [ Vijay Gopu ]
  * Translated using Weblate (Telugu)
  * Translated using Weblate (Telugu)
  * Translated using Weblate (Telugu)
  * Translated using Weblate (Telugu)
  * Translated using Weblate (Telugu)

  [ Mahi Reddy ]
  * Translated using Weblate (Telugu)
  * Translated using Weblate (Telugu)
  * Translated using Weblate (Telugu)
  * Translated using Weblate (Telugu)
  * Translated using Weblate (Telugu)

  [ Nistchal sri ]
  * Translated using Weblate (Telugu)
  * Translated using Weblate (Telugu)
  * Translated using Weblate (Telugu)
  * Translated using Weblate (Telugu)
  * Translated using Weblate (Telugu)

  [ Likhil Chowdary ]
  * Translated using Weblate (Telugu)
  * Translated using Weblate (Telugu)

  [ Sri Harsha ]
  * Translated using Weblate (Telugu)
  * Translated using Weblate (Telugu)
  * Translated using Weblate (Telugu)
  * Translated using Weblate (Telugu)

  [ Muntha Veera ]
  * Translated using Weblate (Telugu)
  * Translated using Weblate (Telugu)

  [ Aswith Varma ]
  * Translated using Weblate (Telugu)
  * Translated using Weblate (Telugu)
  * Translated using Weblate (Telugu)
  * Translated using Weblate (Telugu)

  [ visruth vardhan thokala ]
  * Translated using Weblate (Telugu)

  [ Bhavishya nitha ]
  * Translated using Weblate (Telugu)
  * Translated using Weblate (Telugu)
  * Translated using Weblate (Telugu)

  [ ABHI RAM POTNURU ]
  * Translated using Weblate (Telugu)

  [ VINAY K.V.N.S ]
  * Translated using Weblate (Telugu)
  * Translated using Weblate (Telugu)

  [ M Jagadeesh ]
  * Translated using Weblate (Telugu)

  [ Sreehitha Velivela ]
  * Translated using Weblate (Telugu)

  [ James Valleroy ]
  * Translated using Weblate (Telugu)
  * debian: Remove lintian override for init script
  * locale: Update translation strings
  * doc: Fetch latest manual

  [ Dietmar ]
  * Translated using Weblate (German)

  [ Sunil Mohan Adapa ]
  * Translated using Weblate (Telugu)
  * d/copyright: Update copyright year
  * help: tests: Run tests using doc in current dir instead of /usr
  * actions: Drop legacy placeholders for unused actions
  * doc: Install man1 page using Makefile
  * pyproject.toml: Move project meta data from setup.py
  * *: Introduce make file based build, eliminate setup.py
  * doc: dev: Update all references to setup.py
  * Makefile: Move most of the provision process into build system
  * Makefile: Move various tests into build system

  [ Besnik Bleta ]
  * Translated using Weblate (Albanian)
  * Translated using Weblate (Albanian)

 -- James Valleroy <jvalleroy@mailbox.org>  Mon, 12 Feb 2024 21:24:20 -0500

freedombox (24.3) unstable; urgency=medium

  [ James Valleroy ]
  * diagnostics: Add parameters to DiagnosticCheck
  * diagnostics: Add method to translate checks
  * diagnostics: Translate descriptions only in view
  * diagnostics: Store results of full run in database
  * diagnostics: Add option to toggle daily run
  * locale: Update translation strings
  * doc: Fetch latest manual

  [ Sunil Mohan Adapa ]
  * diagnostics: Simplify getting translated description in results
  * diagnostics: Safely access results when showing notification
  * diagnostics: Fix a potential iteration of None value in error cases
  * glib: Change API for repeating an in-thread scheduled task

  [ Benedek Nagy ]
  * zoph: Fix failing PHP configuration requirements

 -- James Valleroy <jvalleroy@mailbox.org>  Mon, 29 Jan 2024 20:48:12 -0500

freedombox (24.2) unstable; urgency=medium

  [ gallegonovato ]
  * Translated using Weblate (Spanish)

  [ Burak Yavuz ]
  * Translated using Weblate (Turkish)

  [ bittin1ddc447d824349b2 ]
  * Translated using Weblate (Swedish)

  [ John Doe ]
  * Translated using Weblate (French)

  [ Eric ]
  * Translated using Weblate (Chinese (Simplified))

  [ Сергій ]
  * Translated using Weblate (Ukrainian)

  [ James Valleroy ]
  * doc: Fetch latest manual

 -- James Valleroy <jvalleroy@mailbox.org>  Mon, 15 Jan 2024 21:30:58 -0500

freedombox (24.1) unstable; urgency=medium

  [ ikmaak ]
  * Translated using Weblate (Dutch)

  [ kopatych ]
  * Added translation using Weblate (Belarusian)

  [ James Valleroy ]
  * tests: operation: Fix mock has_calls assertion (Closes: #1058421)
  * locale: Update translation strings
  * doc: Fetch latest manual

  [ rsquared ]
  * storage: Show notification when rootfs is read-only

 -- James Valleroy <jvalleroy@mailbox.org>  Mon, 01 Jan 2024 21:00:25 -0500

freedombox (23.21) unstable; urgency=medium

  [ gallegonovato ]
  * Translated using Weblate (Spanish)

  [ Burak Yavuz ]
  * Translated using Weblate (Turkish)

  [ bittin1ddc447d824349b2 ]
  * Translated using Weblate (Swedish)

  [ Ihor Hordiichuk ]
  * Translated using Weblate (Ukrainian)

  [ Eric ]
  * Translated using Weblate (Chinese (Simplified))

  [ Jiří Podhorecký ]
  * Translated using Weblate (Czech)
  * Translated using Weblate (Czech)

  [ James Valleroy ]
  * doc: Fetch latest manual

 -- James Valleroy <jvalleroy@mailbox.org>  Mon, 20 Nov 2023 21:08:03 -0500

freedombox (23.20) unstable; urgency=medium

  [ gallegonovato ]
  * Translated using Weblate (Spanish)

  [ Burak Yavuz ]
  * Translated using Weblate (Turkish)
  * Translated using Weblate (Turkish)

  [ Ettore Atalan ]
  * Translated using Weblate (German)

  [ James Valleroy ]
  * app: Update diagnose() docstring
  * diagnostics: Add shortcut to re-run setup for app
  * locale: Update translation strings
  * doc: Fetch latest manual

  [ Sunil Mohan Adapa ]
  * datetime: Fix diagnostic test for checking NTP server sync
  * apache: tests: Update to use DiagnosticCheck class
  * backups: Don't leave services stopped if backup fails
  * operation: Fix issue with re-running setup when it fails first time
  * coturn: Fix incorrectly passing transport argument to STUN URIs
  * matrixsynapse: Update old STUN URIs to remove 'transport' parameter
  * ejabberd: Update old STUN URIs to remove 'transport' parameter
  * email: Increase the size of the message to 100MiB

  [ Ihor Hordiichuk ]
  * Translated using Weblate (Ukrainian)

  [ Besnik Bleta ]
  * Translated using Weblate (Albanian)

  [ Joseph Nuthalapati ]
  * tests: functional: Run tests on two app servers

 -- James Valleroy <jvalleroy@mailbox.org>  Mon, 06 Nov 2023 21:03:50 -0500

freedombox (23.19) unstable; urgency=medium

  [ gallegonovato ]
  * Translated using Weblate (Spanish)

  [ ikmaak ]
  * Translated using Weblate (Dutch)

  [ Burak Yavuz ]
  * Translated using Weblate (Turkish)

  [ Dietmar ]
  * Translated using Weblate (German)

  [ Ihor Hordiichuk ]
  * Translated using Weblate (Ukrainian)

  [ Jiří Podhorecký ]
  * Translated using Weblate (Czech)

  [ Sunil Mohan Adapa ]
  * email: Fix issue with install caused by missing drop-in config file
  * operation: Add unique ID for each operation
  * diagnostics: Refactor check IDs, tests and background checks
  * diagnostics: Refactor background diagnostics task
  * upgrades: Allow matrix-synapse to be installed from bookworm
  * matrix-synapse: Update warning on how to change domain name
  * kiwix: Fix various issues after review
  * Translated using Weblate (Telugu)
  * Translated using Weblate (Telugu)
  * kiwix: Drop unnecessary file in /etc/plinth/modules-enabled
  * glib: Refactor schedule debugging in a central place
  * glib: Add a jitter to the interval by default when scheduling tasks
  * db: Serialize most of the database queries using locks

  [ Benedek Nagy ]
  * backup: Fix bug in adding existing unencrypted backup location

  [ James Valleroy ]
  * diagnostics: Run daily check and notify on failures
  * diagnostics: Add DiagnosticCheck dataclass
  * locale: Update translation strings
  * doc: Fetch latest manual

  [ Sripath Roy Koganti ]
  * Translated using Weblate (Telugu)

  [ bittin1ddc447d824349b2 ]
  * Translated using Weblate (Swedish)

  [ Nikitha1960 ]
  * Translated using Weblate (Telugu)
  * Translated using Weblate (Telugu)
  * Translated using Weblate (Telugu)
  * Translated using Weblate (Telugu)

  [ Sanjanaa2703 ]
  * Translated using Weblate (Telugu)
  * Translated using Weblate (Telugu)
  * Translated using Weblate (Telugu)
  * Translated using Weblate (Telugu)

  [ Joseph Nuthalapati ]
  * kiwix: Add app for Kiwix offline Wikipedia reader
  * Translated using Weblate (Telugu)
  * kiwix: Do not require login to access the app
  * Translated using Weblate (Telugu)

  [ Ajay ]
  * Translated using Weblate (Telugu)
  * Translated using Weblate (Arabic)
  * Translated using Weblate (Arabic)
  * Translated using Weblate (Arabic)

  [ Nellore Mohan ]
  * Translated using Weblate (Telugu)
  * Translated using Weblate (Telugu)

  [ L.sandeep Kumar Reddy ]
  * Translated using Weblate (Telugu)

  [ KOMALA gunji ]
  * Translated using Weblate (Telugu)

  [ Harshitha Chandra ]
  * Translated using Weblate (Telugu)

  [ Vayaluru koushik ]
  * Translated using Weblate (Telugu)
  * Translated using Weblate (Telugu)
  * Translated using Weblate (Telugu)

  [ Siddhartha vadlapalli ]
  * Translated using Weblate (Telugu)
  * Translated using Weblate (Telugu)

  [ M.venkateswarlu ]
  * Translated using Weblate (Telugu)
  * Translated using Weblate (Telugu)
  * Translated using Weblate (Telugu)
  * Translated using Weblate (Telugu)

  [ Kumarkalva manaswini ]
  * Translated using Weblate (Telugu)

  [ Dega chakradhar ]
  * Translated using Weblate (Telugu)

  [ Avisa sudheer ]
  * Translated using Weblate (Telugu)

  [ Santha Sumanth ]
  * Translated using Weblate (Telugu)
  * Translated using Weblate (Telugu)

  [ Sarvepalli sathwika ]
  * Translated using Weblate (Telugu)

  [ V.Sunil ]
  * Translated using Weblate (Telugu)

  [ Nikhil kumar chowdary ]
  * Translated using Weblate (Telugu)

  [ O SIDDHARDHA ]
  * Translated using Weblate (Telugu)

  [ Sk juber ]
  * Translated using Weblate (Telugu)

  [ G Praharsha ]
  * Translated using Weblate (Telugu)

  [ Thop Siva ]
  * Translated using Weblate (Telugu)
  * Translated using Weblate (Telugu)

  [ anudeep kumar ]
  * Translated using Weblate (Telugu)
  * Translated using Weblate (Telugu)

  [ Harshitha Chainur ]
  * Translated using Weblate (Telugu)

  [ Shaik ]
  * Translated using Weblate (Arabic)
  * Translated using Weblate (Hindi)

  [ Anvitha Pachwa ]
  * Translated using Weblate (Telugu)

  [ SHAIK.FAMILABANU ]
  * Translated using Weblate (Telugu)

  [ Lohitha _Durga ]
  * Translated using Weblate (Telugu)

  [ B.Nandhini ]
  * Translated using Weblate (Telugu)

  [ Cheshma Golla ]
  * Translated using Weblate (Telugu)

 -- James Valleroy <jvalleroy@mailbox.org>  Mon, 23 Oct 2023 20:35:46 -0400

freedombox (23.18) unstable; urgency=medium

  [ 109247019824 ]
  * Translated using Weblate (Bulgarian)
  * Translated using Weblate (Bulgarian)

  [ Brian Ó Donnell ]
  * middleware: Add new middleware to handle common errors like DB busy

  [ James Valleroy ]
  * middleware: tests: Add tests for common error middleware
  * locale: Update translations strings
  * doc: Fetch latest manual

  [ rsquared ]
  * ikiwiki: Disable discussion pages by default for new wiki/blog

  [ Sunil Mohan Adapa ]
  * wordpress: Use absolute path in service file
  * upgrades: Fix detecting apt over tor during upgrade
  * gitlab-ci: Perform backports tests on bookworm instead of bullseye
  * *: Fix all typing hint related errors
  * gitlab-ci: Make passing mypy checks mandatory
  * *: Utilize newer 3.10 syntax for type hints
  * *: Add some additional type annotations
  * pyproject: Add configuration for mypy to ignore some libraries

 -- James Valleroy <jvalleroy@mailbox.org>  Mon, 25 Sep 2023 20:47:20 -0400

freedombox (23.17) unstable; urgency=medium

  [ gallegonovato ]
  * Translated using Weblate (Spanish)

  [ Burak Yavuz ]
  * Translated using Weblate (Turkish)

  [ Jiří Podhorecký ]
  * Translated using Weblate (Czech)

  [ Ihor Hordiichuk ]
  * Translated using Weblate (Ukrainian)

  [ ikmaak ]
  * Translated using Weblate (Dutch)

  [ bittin1ddc447d824349b2 ]
  * Translated using Weblate (Swedish)

 -- James Valleroy <jvalleroy@mailbox.org>  Mon, 11 Sep 2023 20:46:43 -0400

freedombox (23.16) unstable; urgency=medium

  [ Petter Reinholdtsen ]
  * Translated using Weblate (Norwegian Bokmål)

  [ Jiří Podhorecký ]
  * Translated using Weblate (Czech)

  [ Joseph Nuthalapati ]
  * l10n: Fix error in Czech translation string

  [ Sunil Mohan Adapa ]
  * django: Remove use of X-XSS-Protection header
  * backups: Remove use of length_is template function
  * users, networks: Use the autofocus HTML attribute sparingly
  * sso: Use POST method for logout
  * sso: Switch to django-axes >= 5.0
  * networks, samba: tests: functional: Fix setting firewall zone
  * openvpn: Fix app not installing Debian testing
  * openvpn: Correctly set expiry of server/client certs to 10 years
  * openvpn: Minor refactoring in setting up easy-rsa
  * openvpn: Use config file instead of env vars for easy-rsa
  * openvpn: Ensure that re-running setup works as expected
  * openpvn: Renew server/client certificates

  [ Michael Breidenbach ]
  * Translated using Weblate (Swedish)

  [ James Valleroy ]
  * locale: Update translation strings
  * doc: Fetch latest manual

 -- James Valleroy <jvalleroy@mailbox.org>  Mon, 28 Aug 2023 20:47:10 -0400

freedombox (23.15) unstable; urgency=medium

  [ ikmaak ]
  * Translated using Weblate (Dutch)

  [ Burak Yavuz ]
  * Translated using Weblate (Turkish)

  [ Ihor Hordiichuk ]
  * Translated using Weblate (Ukrainian)

  [ Ettore Atalan ]
  * Translated using Weblate (German)

  [ gallegonovato ]
  * Translated using Weblate (Spanish)

  [ James Valleroy ]
  * debian: Add Swedish translation for debconf (Closes: #1041735)
  * doc: Fetch latest manual

 -- James Valleroy <jvalleroy@mailbox.org>  Mon, 14 Aug 2023 21:08:16 -0400

freedombox (23.14) unstable; urgency=medium

  [ James Valleroy ]
  * users: Add diagnostics check for nslcd config
  * users: Add diagnostic checks for nsswitch config
  * firewall: Add diagnostic for default zone
  * firewall: Add diagnostic check for backend
  * firewall: Add diagnostic check for passthroughs
  * torproxy: Add separate app for Tor Proxy
  * HACKING: Add instructions for container on Raspberry Pi
  * ci: Add mypy static type check
  * upgrades: Use codename= in apt preferences
  * upgrades: Use n= for unattended-upgrades origin pattern
  * container: Update for bookworm images
  * locale: Update translation strings
  * doc: Fetch latest manual

  [ ikmaak ]
  * Translated using Weblate (Dutch)

  [ Sunil Mohan Adapa ]
  * torproxy: Rename icon from tor to torproxy
  * torproxy: Remove unnecessary load tags in template file
  * torproxy: Add shortcut to home page for logged in users
  * tor: Minor refactor to remove code the check for need to restart
  * tor, torproxy: Update description for info on services provided
  * tor: tests: Make functional test check for running service
  * torproxy: Drop irrelavant 'ExitPolicy' configuration directive
  * kvstore: Optionally, don't throw exception when deleting key
  * tor, torproxy: Export settings from old to new app
  * bepasty: Don't enable app when setup is rerun
  * bind: Don't enable app when setup is rerun
  * deluge: Don't enable app when setup is rerun
  * ejabberd: Don't enable app when setup is rerun
  * gitweb: Don't enable app when setup is rerun
  * ikiwiki: Don't enable app when setup is rerun
  * infinoted: Don't enable app when setup is rerun
  * janus: Don't enable app when setup is rerun
  * jsxc: Don't enable app when setup is rerun
  * mediawiki: Don't enable app when setup is rerun
  * minetest: Don't enable app when setup is rerun
  * openvpn: Don't enable app when setup is rerun
  * performance: Don't enable app when setup is rerun
  * privoxy: Don't enable app when setup is rerun
  * quassel: Don't enable app when setup is rerun
  * radicale: Don't enable app when setup is rerun
  * rssbridge: Don't enable app when setup is rerun
  * shaarli: Don't enable app when setup is rerun
  * sharing: Don't enable app when setup is rerun
  * ttrss: Don't enable app when setup is rerun
  * wireguard: Don't enable app when setup is rerun
  * zoph: Don't enable app when setup is rerun
  * app: Implement advanced option to rerun app setup

  [ fliu ]
  * container: Add support for retrieving GPG keys using wget

 -- James Valleroy <jvalleroy@mailbox.org>  Mon, 31 Jul 2023 20:39:40 -0400

freedombox (23.13) unstable; urgency=medium

  [ gallegonovato ]
  * Translated using Weblate (Spanish)

  [ Burak Yavuz ]
  * Translated using Weblate (Turkish)

  [ Ihor Hordiichuk ]
  * Translated using Weblate (Ukrainian)

  [ Ettore Atalan ]
  * Translated using Weblate (German)

  [ Joseph Nuthalapati ]
  * HACKING: Instructions for macOS on Apple Silicon
  * container: Add support for ARM64 containers

  [ James Valleroy ]
  * doc: Fetch latest manual

 -- James Valleroy <jvalleroy@mailbox.org>  Mon, 17 Jul 2023 22:02:21 -0400

freedombox (23.12) unstable; urgency=medium

  [ gallegonovato ]
  * Translated using Weblate (Spanish)

  [ Burak Yavuz ]
  * Translated using Weblate (Turkish)

  [ Jiří Podhorecký ]
  * Translated using Weblate (Czech)
  * Translated using Weblate (Czech)

  [ Ihor Hordiichuk ]
  * Translated using Weblate (Ukrainian)

  [ Sunil Mohan Adapa ]
  * gitweb: Fix issue with service startup when gitweb is not enabled
  * packages: Purge packages on uninstall
  * searx: Fix typo in method name
  * samba: Remove additional configuration files on uninstall
  * mediawiki: Utilize purging of packages and don't remove explicitly
  * shaarli: Utilize purging of packages and don't remove explicitly
  * deluge: Utilize purging of packages and don't remove explicitly
  * uninstall: Remove experimental warning
  * roundcube: Clarify description for local mail only option
  * mediawiki: Increment version to run update.php automatically

  [ ikmaak ]
  * Translated using Weblate (Dutch)

  [ James Valleroy ]
  * locale: Update translation strings
  * doc: Fetch latest manual

 -- James Valleroy <jvalleroy@mailbox.org>  Mon, 19 Jun 2023 20:44:30 -0400

freedombox (23.11) experimental; urgency=medium

  [ James Valleroy ]
  * shadowsocksserver: Add separate app for Shadowsocks server
  * shadowsocksserver: Use shared manual page with Client
  * debian: Remove drop-in configs from version <23.11
  * locale: Update translation strings
  * doc: Fetch latest manual

  [ Sunil Mohan Adapa ]
  * *: Fix icons not present in the generated .deb
  * config: Add new component for managing drop-in /etc/ config files
  * debian/install: Add new place in /usr to keep drop-in config files
  * gitweb: Use drop-in config component for /etc files
  * deluge: Use drop-in config comonents for /etc files
  * email: Use drop-in config component for /etc files
  * i2p: Use drop-in config component for /etc files
  * ikiwiki: Use drop-in config component for /etc files
  * janus: Use drop-in config component for /etc files
  * letsencrypt: Use drop-in config component for /etc files
  * matrixsynapse: Use drop-in config component for /etc files
  * mediawiki: Use drop-in config component for /etc files
  * minidlna: Use drop-in config component for /etc files
  * networks: Use drop-in config component for /etc files
  * pagekite: Drop the config file for forcing use of Debian certs
  * privacy: Use drop-in config component for /etc files
  * radicale: Use drop-in config component for /etc files
  * roundcube: Use drop-in config component for /etc files
  * rssbridge: Use drop-in config component for /etc files
  * searx: Use drop-in config component for /etc files
  * security: Use drop-in config component for /etc files
  * sharing: Use drop-in config component for /etc files
  * ssh: Use drop-in config component for /etc files
  * sso: Use drop-in config component for /etc files
  * syncthing: Use drop-in config component for /etc files
  * transmission: Use drop-in config component for /etc files
  * ttrss: Use drop-in config component for /etc files
  * upgrades: Use drop-in config component for /etc files
  * users: Use drop-in config component for /etc files
  * wordpress: Use drop-in config component for /etc files
  * apache: Use drop-in config component for /etc files
  * bepasty: Use drop-in config component for /etc files
  * calibre: Use drop-in config component for /etc files
  * cockpit: Use drop-in config component for /etc files
  * ejabberd: Use drop-in config component for /etc files
  * apache: Fix failure during app update

 -- James Valleroy <jvalleroy@mailbox.org>  Mon, 05 Jun 2023 22:07:02 -0400

freedombox (23.10) experimental; urgency=medium

  [ gallegonovato ]
  * Translated using Weblate (Spanish)

  [ ikmaak ]
  * Translated using Weblate (Dutch)
  * Translated using Weblate (Dutch)

  [ Burak Yavuz ]
  * Translated using Weblate (Turkish)

  [ Ihor Hordiichuk ]
  * Translated using Weblate (Ukrainian)

  [ Sunil Mohan Adapa ]
  * *: Move modules-enabled files to /usr/share
  * doc/dev: Set language code explicitly in Sphinx configuration

  [ James Valleroy ]
  * gitweb: Disable gpg signing in tests

  [ Frederico Gomes ]
  * Translated using Weblate (Portuguese)
  * Translated using Weblate (Portuguese)

 -- James Valleroy <jvalleroy@mailbox.org>  Mon, 22 May 2023 21:14:24 -0400

freedombox (23.9) experimental; urgency=medium

  [ nbenedek ]
  * ttrss: Allow apps to use /tt-rss URL instead of separate one

  [ James Valleroy ]
  * debian: Update copyright years
  * debian: Follows policy v4.6.2
  * tor: Only diagnose relay ports if feature enabled
  * tor: Check if Hidden service is version 3
  * tor: Rename Hidden service to Onion service
  * help: Add information on obtaining source code
  * locale: Update translation strings
  * doc: Fetch latest manual

  [ Sunil Mohan Adapa ]
  * mediawiki: Make a utility method public
  * mediawiki: Make retrieving list of supported languages robust
  * mediawiki: Simplify retrieving the default language
  * ttrss: Update list of clients
  * ttrss: Don't show app in enabled list of apps if install fails
  * apache: Reload apache using component if config changes
  * transmission: Allow remote UIs to connect
  * transmission: Add Tremotesf to list of client apps
  * ttrss: Use the apache component to restart apache on config change
  * storage: Handle mount error properly
  * uninstall: Fix issue with uninstall of apps that have no backup
  * service: Remove reference to managed_services in a message
  * zoph: Don't fail at showing app view during uninstall
  * theme: Move icons to app folders
  * minidlna: Resize icon and export to PNG also
  * doc/dev: Update copyright year

  [ Nobuhiro Iwamatsu ]
  * Translated using Weblate (Japanese)

 -- James Valleroy <jvalleroy@mailbox.org>  Mon, 08 May 2023 20:39:20 -0400

freedombox (23.8) experimental; urgency=medium

  [ James Valleroy ]
  * Revert "locale: Update translation strings"
  * HACKING: Force pip to install packages to system environment
  * ci: Force pip install for functional tests
  * datetime: Use unique component ID for related daemon
  * upgrades: Check apt result during dist-upgrade
  * doc: Fetch latest manual

  [ Sunil Mohan Adapa ]
  * tests: Don't error during collection if selenium is not installed
  * tests: functional: Make install script work for Bullseye
  * datetime: Re-implement backup/restore for timezone
  * coturn: Prevent package removal when roundcube is uninstalled
  * tests: functional: Remove handling for custom enable/disable buttons
  * tests: functional: Update detecting page changes
  * gitweb: Simplify handling shortcut for front page
  * searx: Simplify handling shortcut for front page

  [ nbenedek ]
  * calibre: Remove libraries during uninstallation
  * mediawiki: Fix broken view on Bullseye due to language selection
  * bepasty: Completely uninstall app
  * coturn: Completely uninstall app
  * deluge: Completely uninstall app
  * gitweb: Completely uninstall app, remove repositories
  * ikiwiki: Completely uninstall app
  * matrixsynapse: Completely uninstall app
  * roundcube: Completely uninstall app
  * rssbridge: Completely uninstall app
  * searx: Completely uninstall app
  * shaarli: Completely uninstall app
  * shadowsocks: Completely uninstall app
  * sharing: Completely uninstall app
  * syncthing: Completely uninstall app
  * wordpress: Completely uninstall app
  * mediawiki: Completely uninstall app
  * syncthing: Remove unused pathlib import so job code-quality can pass
  * tor: Completely uninstall app
  * ttrss: Completely uninstall app
  * infinoted: Completely uninstall app
  * openvpn: Completely uninstall app
  * samba: Completely uninstall app

  [ 109247019824 ]
  * Translated using Weblate (Bulgarian)
  * Translated using Weblate (Bulgarian)
  * Translated using Weblate (Bulgarian)

  [ Coucouf ]
  * Translated using Weblate (French)

  [ Veiko Aasa ]
  * gitweb: Disable snapshot feature
  * gitweb: Make globally configured features overridable per-repository

  [ Ihor Hordiichuk ]
  * Translated using Weblate (Ukrainian)

 -- James Valleroy <jvalleroy@mailbox.org>  Mon, 24 Apr 2023 21:46:50 -0400

freedombox (23.7) experimental; urgency=medium

  [ 109247019824 ]
  * Translated using Weblate (Bulgarian)
  * Translated using Weblate (Bulgarian)

  [ Veiko Aasa ]
  * container: Force pip to install packages to system environment
  * tests: functional: Fix setting first ethernet connection as internal

  [ Sunil Mohan Adapa ]
  * container: Fix resizing disk image containing multiple partitions
  * container: Increase wait time to accommodate slower architectures
  * matrixsynapse: Add token based registration verification

  [ nbenedek ]
  * mediawiki: Allow setting site language code

  [ James Valleroy ]
  * locale: Update translation strings
  * doc: Fetch latest manual

 -- James Valleroy <jvalleroy@mailbox.org>  Mon, 27 Mar 2023 20:51:28 -0400

freedombox (23.6) unstable; urgency=medium

  [ Sunil Mohan Adapa ]
  * ci: Force pip to install packages to system environment
  * /etc/issue: Update message to reflect that all users can login
  * datetime: Use timedatectl to read current timezone

  [ nbenedek ]
  * samba: make sure shares are not accessible from the internet
  * ttrss: fix failing backup

  [ James Valleroy ]
  * locale: Update translation strings
  * doc: Fetch latest manual

 -- James Valleroy <jvalleroy@mailbox.org>  Mon, 13 Mar 2023 21:52:56 -0400

freedombox (23.5) unstable; urgency=medium

  [ Dietmar ]
  * Translated using Weblate (German)

  [ ikmaak ]
  * Translated using Weblate (German)
  * Translated using Weblate (Dutch)

  [ gallegonovato ]
  * Translated using Weblate (Spanish)

  [ Burak Yavuz ]
  * Translated using Weblate (Turkish)

  [ Ihor Hordiichuk ]
  * Translated using Weblate (Ukrainian)

  [ 109247019824 ]
  * Translated using Weblate (Bulgarian)

  [ James Valleroy ]
  * mediawiki: Fix app view error
  * locale: Update translation strings
  * doc: Fetch latest manual

  [ Jiří Podhorecký ]
  * Translated using Weblate (Czech)

  [ Besnik Bleta ]
  * Translated using Weblate (Albanian)

  [ Veiko Aasa ]
  * samba: tests: Fix enable share view test

  [ Michael Breidenbach ]
  * Translated using Weblate (Swedish)

 -- James Valleroy <jvalleroy@mailbox.org>  Mon, 27 Feb 2023 20:33:22 -0500

freedombox (23.4) unstable; urgency=medium

  [ James Valleroy ]
  * matrixsynapse: Add python3-psycopg2 to packages
  * searx: Add libjs-bootstrap to packages
  * ikiwiki: Re-run setup for each site after restore
  * matrixsynapse: Use yaml.safe_load
  * dynamicdns: Skip uninstall test
  * uninstall: Fix spelling in warning message
  * locale: Update translation strings
  * doc: Fetch latest manual

  [ nbenedek ]
  * email: Redirect to the app page if roundcube isn't installed

  [ Sunil Mohan Adapa ]
  * ejabberd: Fix making call connections when using TURN
  * snapshot: Fix issue with snapshot rollbacks
  * snapshot: Fix mounting /.snapshots subvolume and use automounting
  * config: Drop RuntimeMaxUse=5% for journal logging
  * templates: Show better title for 404 page
  * backups: Allow selecting a single app from URL when creating backup
  * app: Add backup and restore menu items to toolbar menu
  * vagrant: Mount source in /freedombox instead of /vagrant
  * vagrant: Switch to /freedombox before running service with alias
  * vagrant: Drop unnecessary script that deletes sqlite file
  * vagrant: Hide the vagrant-script directory
  * matrixsnapse: Minor refactor in getting/setting public registrations
  * matrixsynapse: Disable verification to fix public registrations
  * ejabberd: Add Monal and Siskin for iOS and remove ChatSecure

  [ Juan ]
  * Translated using Weblate (Spanish)

  [ 109247019824 ]
  * Translated using Weblate (Bulgarian)

 -- James Valleroy <jvalleroy@mailbox.org>  Mon, 13 Feb 2023 21:06:24 -0500

freedombox (23.3) unstable; urgency=medium

  [ 109247019824 ]
  * Translated using Weblate (Bulgarian)

  [ James Valleroy ]
  * tor: Remove workaround for old Augeas bug
  * upgrades: Add augeas lens for Deb822 apt sources
  * tor: Also use Aptsources822 augeas lens
  * firewalld: Allow upgrade to version 2*
  * locale: Update translation strings
  * doc: Fetch latest manual

  [ Sunil Mohan Adapa ]
  * config: Fix showing the value of the default home page
  * tests: functional: Fix submitting forms with notifications present
  * views: Use dedicated view when showing an app with operations
  * gitweb: tests: Skip tests using git when git is not installed
  * email: Revert workaround for error on finishing uninstall

 -- James Valleroy <jvalleroy@mailbox.org>  Mon, 30 Jan 2023 20:36:37 -0500

freedombox (23.2) unstable; urgency=medium

  [ Besnik Bleta ]
  * Translated using Weblate (Albanian)

  [ James Valleroy ]
  * upgrades: Stop quassel during dist upgrade
  * ssh: Add sudo to allowed groups
  * doc: Fetch latest manual

  [ Sunil Mohan Adapa ]
  * ssh: Update existing setups to add sudo group to allowed SSH groups

  [ 109247019824 ]
  * Translated using Weblate (Bulgarian)

 -- James Valleroy <jvalleroy@mailbox.org>  Mon, 16 Jan 2023 20:33:02 -0500

freedombox (23.1) unstable; urgency=medium

  [ gallegonovato ]
  * Translated using Weblate (Spanish)
  * Translated using Weblate (Galician)
  * Translated using Weblate (Spanish)

  [ James Valleroy ]
  * janus: Allow upgrade to 1.1
  * locale: Update translation strings
  * doc: Fetch latest manual

  [ Veiko Aasa ]
  * gitweb: Run git commands as a web user

  [ Sunil Mohan Adapa ]
  * operation: tests: Fix warning when test helpers start with 'Test'
  * package: Don't uninstall packages that are in use by other apps
  * email: Workaround an issue with error on finishing uninstall
  * zoph: Add explicit dependency on default-mysql-server

  [ nbenedek ]
  * tor: Add onion location to apache

 -- James Valleroy <jvalleroy@mailbox.org>  Tue, 03 Jan 2023 11:54:58 -0500

freedombox (22.27) unstable; urgency=medium

  [ ikmaak ]
  * Translated using Weblate (Dutch)

  [ Burak Yavuz ]
  * Translated using Weblate (Turkish)

  [ Eric ]
  * Translated using Weblate (Chinese (Simplified))

  [ Ihor Hordiichuk ]
  * Translated using Weblate (Ukrainian)

  [ 109247019824 ]
  * Translated using Weblate (Bulgarian)

  [ Johannes Keyser ]
  * Translated using Weblate (German)

  [ Jiří Podhorecký ]
  * Translated using Weblate (Czech)

  [ Joseph Nuthalapati ]
  * container: Drop free tag from image URLs
  * tests: functional: Set timeout to 3 hours

  [ Sunil Mohan Adapa ]
  * users: tests: Fix privileged tests
  * minidlna: Fix incorrect marking for firewall local protection
  * snapshot: Fix showing unsupported message on non-btrfs filesystems
  * d/control: Don't recommend libpam-tmpdir
  * package, email: Move conflicting package removal to framework
  * zoph, wordpress: Add conflicts on libpam-tmpdir

  [ James Valleroy ]
  * upgrades: dist-upgrade: Don't change apt security line
  * wordpress: Redirect Webfinger queries
  * locale: Update translation strings
  * doc: Fetch latest manual

 -- James Valleroy <jvalleroy@mailbox.org>  Mon, 19 Dec 2022 20:59:17 -0500

freedombox (22.26) unstable; urgency=medium

  [ Sunil Mohan Adapa ]
  * i2p: Remove donation URL that is no longer available
  * searx: Ensure that socket is only reachable by Apache and root
  * firewall: Create a mechanism for protecting local services
  * firewall: Introduce component for local service protection
  * calibre: Add protection to local service using firewall
  * deluge: Add protection to local service using firewall
  * transmission: Add protection to local service using firewall
  * syncthing: Add protection to local service using firewall
  * minidlna: Add protection to local service using firewall
  * i2p: Add protection to local service using firewall
  * email: Add protection to local service using firewall
  * ssh: Restrict logins to groups root, admin and freedombox-ssh
  * ssh: Add checkbox to remove login group restrictions
  * security: Remove restricted access setting and configuration

  [ James Valleroy ]
  * ejabberd: Enable mod_http_upload
  * locale: Update translation strings
  * doc: Fetch latest manual

 -- James Valleroy <jvalleroy@mailbox.org>  Mon, 05 Dec 2022 21:37:21 -0500

freedombox (22.25.1) unstable; urgency=medium

  * Re-upload to unstable.

 -- Sunil Mohan Adapa <sunil@medhas.org>  Fri, 02 Dec 2022 08:21:34 -0800

freedombox (22.25) unstable; urgency=medium

  [ nbenedek ]
  * email: dovecot: Add fail2ban jail

  [ Sunil Mohan Adapa ]
  * email: Fix creation of aliases for security@ and usenet@

  [ James Valleroy ]
  * doc: Fetch latest manual

 -- Sunil Mohan Adapa <sunil@medhas.org>  Mon, 28 Nov 2022 15:41:46 -0800

freedombox (22.24) unstable; urgency=medium

  [ Johannes Keyser ]
  * Translated using Weblate (German)

  [ Coucouf ]
  * Translated using Weblate (French)

  [ 109247019824 ]
  * Translated using Weblate (Bulgarian)

  [ James Valleroy ]
  * storage: Drop skip_recommends
  * minetest: Handle upgrade from 5.3.0 to 5.6.1
  * upgrades: Update list of holds during dist upgrade
  * locale: Update translation strings
  * doc: Fetch latest manual

  [ Sunil Mohan Adapa ]
  * debian/lintian-overrides: Fix mismatch patterns and new messages
  * upgrades: Add documentation link to upgrades service file

  [ Petter Reinholdtsen ]
  * Translated using Weblate (Norwegian Bokmål)

 -- James Valleroy <jvalleroy@mailbox.org>  Mon, 07 Nov 2022 20:57:48 -0500

freedombox (22.23) unstable; urgency=medium

  [ Michael Breidenbach ]
  * Translated using Weblate (Swedish)

  [ 109247019824 ]
  * Translated using Weblate (Bulgarian)
  * Translated using Weblate (Bulgarian)

  [ James Valleroy ]
  * upgrades: Allow FreedomBox vendor when adding backports
  * upgrades: Skip unattended-upgrade in dist-upgrade
  * locale: Update translation strings
  * doc: Fetch latest manual

  [ Benedek Nagy ]
  * Translated using Weblate (Hungarian)

  [ tunebes ]
  * storage: Handle file systems on non-physical devices

  [ Sunil Mohan Adapa ]
  * Translated using Weblate (Hungarian)
  * upgrades: Fix a minor flake8 pipeline failure
  * letsencrypt: Fix regression with comparing certificate

  [ nbenedek ]
  * rssbridge: add option to allow public access

 -- James Valleroy <jvalleroy@mailbox.org>  Mon, 24 Oct 2022 20:37:54 -0400

freedombox (22.22.1) unstable; urgency=medium

  [ Sunil Mohan Adapa ]
  * privacy: Remove unused import, fix pipeline

  [ James Valleroy ]
  * debian: tests: Fix PYTHONPATH
  * doc: Fetch latest manual

  [ ikmaak ]
  * Translated using Weblate (Dutch)

  [ Burak Yavuz ]
  * Translated using Weblate (Turkish)

  [ Eric ]
  * Translated using Weblate (Chinese (Simplified))

  [ Tymofii Lytvynenko ]
  * Translated using Weblate (Ukrainian)
  * Translated using Weblate (Ukrainian)

  [ 109247019824 ]
  * Translated using Weblate (Bulgarian)

  [ Jiří Podhorecký ]
  * Translated using Weblate (Czech)

 -- James Valleroy <jvalleroy@mailbox.org>  Sun, 16 Oct 2022 10:55:59 -0400

freedombox (22.22) unstable; urgency=medium

  [ Michael Breidenbach ]
  * Translated using Weblate (Swedish)

  [ Tymofii Lytvynenko ]
  * Translated using Weblate (Ukrainian)
  * Translated using Weblate (Ukrainian)
  * Translated using Weblate (Ukrainian)

  [ Jiří Podhorecký ]
  * Translated using Weblate (Czech)

  [ Sunil Mohan Adapa ]
  * templates: Update HTML meta tags for better description and app-name
  * doc: dev: Minor example code refactor
  * actions: Allow nested and top-level actions
  * actions: Use separate IPC for communicating results
  * actions: Implement getting raw output from the process
  * actions: Allow actions to be called by other users
  * config: Drop ability to set hostname on systems without systemd
  * dynamicdns: Check action script with flake8
  * tests: Add fixture to help in testing privileged actions
  * apache: Use privileged decorator for actions
  * bepasty: Use privileged decorator for actions
  * bind: Use privileged decorator for actions
  * calibre: Use privileged decorator for actions
  * config: Minor update to privileged method signature
  * config: Use privileged decorator for actions
  * config: Use privileged decorator for set-hostname action
  * config: Use privileged decorator for set domainname action
  * config: Minor refactor
  * coturn: Use privileged decorator for actions
  * datetime: Use privileged decorator for actions
  * deluge: Use privileged decorator for actions
  * dynamicdns: Use privileged decorator for actions
  * ejabberd: Use privileged decorator for actions
  * email: Use privileged decorator for actions
  * firewall: Use privileged decorator, drop showing running status
  * gitweb: Use privileged decorator for actions
  * help: Use privileged decorator for actions
  * i2p: Use privileged decorator for actions
  * ikiwiki: Use privileged decorator for actions
  * infinoted: Use privileged decorator for actions
  * letsencrypt: Use privileged decorator for actions
  * matrixsynapse: Use privileged decorator for actions
  * mediawiki: Use privileged decorator for actions
  * minetest: Use privileged decorator for actions
  * minidlna: Use privileged decorator for actions
  * minidlna: Use the exposed URL for diagnostic test
  * networks: Use privileged decorator for actions
  * openvpn: Use privileged decorator for actions
  * openvpn: Drop RSA to ECC migration code and two-step setup
  * pagekite: Use privileged decorator for actions
  * power: Use privileged decorator for actions
  * quassel: Use privileged decorator for actions
  * radicale: Use privileged decorator for actions
  * roundcube: Minor update to comment in privileged actions
  * searx: Use privileged decorator for actions
  * searx: Show status of public access irrespective of enabled state
  * security: Use privileged decorator for actions
  * shadowsocks: Use privileged decorator for actions
  * sharing: Use privileged decorator for actions
  * snapshot: Use privileged decorator for actions
  * ssh: Use privileged decorator for actions
  * sso: Use privileged decorator for actions
  * syncthing: Use privileged decorator for actions
  * tor: Use privileged decorator for actions
  * transmission: Minor update to privileged method signature
  * ttrss: Use privileged decorator for actions
  * upgrades: Use privileged decorator for actions
  * wireguard: Us privileged decorator for actions
  * wordpress: Use privileged decorator for actions
  * zoph: Use privileged decorator for actions
  * backups: Use privileged decorator for sshfs actions
  * samba: Use privileged decorator for actions
  * storage: Use privileged decorator for actions
  * users: Use privileged decorator for actions
  * *: Use privileged decorator for service actions
  * backups: Use privileged decorator for backup actions
  * *: Use privileged decorator for package actions
  * actions: Drop unused superuser_run and related methods
  * action_utils: Drop unused progress requests from apt-get
  * bind: Drop enabling DNSSEC (deprecated) as it is always enabled
  * config: Drop legacy migration of Apache homepage settings
  * action_utils: Drop support for non-systemd environments
  * apache: Fix logs still going into /var/log files
  * wordpress: Update fail2ban filter
  * fail2ban: Make fail2ban log to journald
  * privacy: Set vendor as FreedomBox for dpkg and popularity-contest

  [ Petter Reinholdtsen ]
  * Translated using Weblate (Norwegian Bokmål)

  [ Besnik Bleta ]
  * Translated using Weblate (Albanian)
  * Translated using Weblate (Albanian)

  [ nbenedek ]
  * matrix: Add fail2ban jail
  * privacy: Add new system app for popularity-contest

  [ Nikita Epifanov ]
  * Translated using Weblate (Russian)

  [ James Valleroy ]
  * locale: Update translation strings
  * doc: Fetch latest manual

 -- James Valleroy <jvalleroy@mailbox.org>  Mon, 10 Oct 2022 21:38:11 -0400

freedombox (22.21.1) unstable; urgency=medium

  [ Andrij Mizyk ]
  * Translated using Weblate (Ukrainian)
  * Translated using Weblate (Ukrainian)

  [ Sunil Mohan Adapa ]
  * notification: Don't fail when formatting message strings

  [ 109247019824 ]
  * Translated using Weblate (Bulgarian)

 -- James Valleroy <jvalleroy@mailbox.org>  Sat, 01 Oct 2022 10:07:08 -0400

freedombox (22.21) unstable; urgency=medium

  [ ikmaak ]
  * Translated using Weblate (Danish)
  * Translated using Weblate (German)
  * Translated using Weblate (Spanish)
  * Translated using Weblate (French)
  * Translated using Weblate (Italian)
  * Translated using Weblate (Norwegian Bokmål)
  * Translated using Weblate (Dutch)
  * Translated using Weblate (Portuguese)
  * Translated using Weblate (Swedish)
  * Translated using Weblate (Russian)
  * Translated using Weblate (Polish)
  * Translated using Weblate (Persian)
  * Translated using Weblate (Indonesian)
  * Translated using Weblate (Czech)
  * Translated using Weblate (Ukrainian)
  * Translated using Weblate (Hungarian)
  * Translated using Weblate (Lithuanian)
  * Translated using Weblate (Slovenian)
  * Translated using Weblate (Bulgarian)
  * Translated using Weblate (Greek)
  * Translated using Weblate (Serbian)
  * Translated using Weblate (Albanian)
  * Translated using Weblate (Latvian)

  [ Oğuz Ersen ]
  * Translated using Weblate (Turkish)

  [ Andrij Mizyk ]
  * Translated using Weblate (Ukrainian)
  * Translated using Weblate (Ukrainian)
  * Translated using Weblate (Ukrainian)

  [ 109247019824 ]
  * Translated using Weblate (Bulgarian)
  * Translated using Weblate (Bulgarian)

  [ Besnik Bleta ]
  * Translated using Weblate (Albanian)

  [ James Valleroy ]
  * janus: Enable systemd sandboxing
  * janus: Allow AF_UNIX and AF_NETLINK
  * locale: Update translation strings
  * doc: Fetch latest manual
  * setup.py: Move distutils import after setuptools import

  [ nbenedek ]
  * wordpress: disable readme.html, xmlrpc.php, wp-cron.php
  * wordpress: Add fail2ban filter and jail
  * mediawiki: Add powered by freedombox logo

  [ Sunil Mohan Adapa ]
  * wordpress: Reload apache after app update
  * d/install: mediawiki: Install the new powered by file

  [ Michael Breidenbach ]
  * Translated using Weblate (Swedish)

 -- James Valleroy <jvalleroy@mailbox.org>  Mon, 26 Sep 2022 20:47:48 -0400

freedombox (22.20) unstable; urgency=medium

  [ atilluF ]
  * Translated using Weblate (Italian)

  [ Burak Yavuz ]
  * Translated using Weblate (Turkish)

  [ Eric ]
  * Translated using Weblate (Chinese (Simplified))

  [ Jiří Podhorecký ]
  * Translated using Weblate (Czech)

  [ Veiko Aasa ]
  * tests: functional: Assert app is not installed after uninstallation
  * samba: Ignore mounted files when listing mounts
  * samba: Update client apps information

  [ Sunil Mohan Adapa ]
  * ejabberd: tests: functional: Ensure jsxc is installed
  * zoph: tests: functional: Simplify finding the form to submit
  * shaarli: tests: functional: Specify setup form submission button
  * ikiwiki: tests: functional: Find forms more accurately
  * gitweb: Use generic form template for create/edit repository
  * gitweb: tests: functional: Find forms more accurately
  * gitweb: Fix issue with page not refreshing during uninstall
  * calibre: tests: functional: Find forms more specifically
  * bepasty: Use generic form template for add password view
  * bepasty: tests: functional: Minor refactor for form submission
  * first_boot: tests: functional: Find form more specifically
  * sharing: tests: functional: Find forms more accurately
  * sso: tests: functional: Find forms more accurately
  * backups: Use generic form template for create and schedule views
  * backups: tests: functional: Find forms more accurately
  * templates: form: Specify a form class for use with functional tests
  * snapshot: tests: functional: Minor refactoring for form submission
  * wordpress: tests: functional: Find forms more specifically
  * users: tests: functional: Find forms more accurately
  * tests: functional: Force specifying form to submit more accurately
  * tests: functional: Wait for installation to complete fully

  [ James Valleroy ]
  * debian: Add Italian debconf translation (Closes: #1019157)
  * version: Compare Debian package version numbers
  * firewall: Allow upgrade from any version to 1.2.*
  * locale: Update translation strings
  * doc: Fetch latest manual

  [ Coucouf ]
  * Translated using Weblate (French)
  * Translated using Weblate (French)

  [ nbenedek ]
  * matrixsynapse: Allow matrix-synapse >= 1.65 to install successfully
  * d/maintscript: remove tahoe and mldonkey apache conf files

 -- James Valleroy <jvalleroy@mailbox.org>  Mon, 12 Sep 2022 21:07:14 -0400

freedombox (22.19) unstable; urgency=medium

  [ James Valleroy ]
  * debian: Update Spanish translation template (Closes: #1017452)
  * avahi: Don't disable after tests
  * ejabberd: Set hostname for test that relies on it
  * upgrades: Add button to test dist-upgrade in development mode
  * Translated using Weblate (French)
  * janus: Convert action to privileged
  * janus: Handle upgrades to 1.0.*
  * upgrades: Hold janus during dist-upgrade
  * locale: Update translation strings
  * doc: Fetch latest manual

  [ Joseph Nuthalapati ]
  * tests: Make functional.is_available check faster

  [ nautilusx ]
  * Translated using Weblate (German)

  [ Maxime Leroy ]
  * Translated using Weblate (French)

  [ Burak Yavuz ]
  * Translated using Weblate (Turkish)

  [ Eric ]
  * Translated using Weblate (Chinese (Simplified))

  [ Andrij Mizyk ]
  * Translated using Weblate (Ukrainian)

  [ 109247019824 ]
  * Translated using Weblate (Bulgarian)

  [ Fioddor Superconcentrado ]
  * Translated using Weblate (Spanish)

  [ Jiří Podhorecký ]
  * Translated using Weblate (Czech)

  [ nbenedek ]
  * ttrss: add donation url
  * d/control: Break ufw as we use firewalld

  [ Veiko Aasa ]
  * container: Display help message when no args are passed
  * container: Show default values in command help

  [ Hugel ]
  * Translated using Weblate (Chinese (Simplified))

  [ Sunil Mohan Adapa ]
  * operation: Factor out template code into a separate file
  * operation: Show operations on app page in addition to setup page
  * package: Implement low-level methods for uninstalling
  * forms: Implement form for uninstallation
  * setup: Drop check for already running operation
  * app: Add API to uninstall an app
  * package: Implement uninstall in Package component
  * setup: Implement operation to uninstall an app
  * views: Implement a view to uninstall an app
  * app: Add a menu item to trigger uninstallation
  * tests: functional: Add install/uninstall test for all apps
  * backups: Use AppView for the main app page
  * diagnostics: Use AppView for app page
  * names: Use AppView for app page
  * networks: Use AppView for app page
  * power: Use AppView for app page
  * security: Use AppView for app page
  * snapshot: Use AppView for app page
  * letsencrypt: Use AppView for app page
  * tor: Use AppView and Operation for app page
  * jsxc: Allow disabling the app

 -- James Valleroy <jvalleroy@mailbox.org>  Mon, 29 Aug 2022 22:33:54 -0400

freedombox (22.18) unstable; urgency=medium

  [ Maxime Leroy ]
  * Translated using Weblate (French)

  [ ikmaak ]
  * Translated using Weblate (Dutch)

  [ Burak Yavuz ]
  * Translated using Weblate (Turkish)

  [ Jiří Podhorecký ]
  * Translated using Weblate (Czech)
  * Translated using Weblate (Czech)

  [ 109247019824 ]
  * Translated using Weblate (Bulgarian)

  [ nautilusx ]
  * Translated using Weblate (German)

  [ Andrij Mizyk ]
  * Translated using Weblate (Ukrainian)

  [ James Valleroy ]
  * networks: Remove DNSSEC diagnostics
  * locale: Update translation strings
  * doc: Fetch latest manual

  [ Cosmin Humeniuc ]
  * container: Add IdentitiesOnly option to SSH

  [ Veiko Aasa ]
  * container: Ignore flake8 error 'line too long' in bash script text
  * storage: Fix enumerating partitions without mount points

  [ Sunil Mohan Adapa ]
  * coturn: Fix link to ejabberd in description
  * notification: Pass full context when rendering body template
  * package: Run installation operation using app_id instead of module
  * operation: Add module to manage threaded operations
  * *: Make setup method part of App class for all apps
  * *: Add setup method on all apps that don't have it
  * *: Make force upgrading part of app rather than a module
  * app: Drop optimization that skips setup process
  * setup: Fix issue with immediate refresh after installation
  * *: Drop module level app property
  * setup: Drop setup_helper and use the new Operation API
  * setup: Allow starting installation when package manager is busy
  * backups: tests: Mark need for Django database during API tests
  * matrixsynapse: Fix showing the status messages
  * ejabberd: Fix showing the status messages
  * ssh: tests: functional: Keep service enabled after tests
  * sharing: tests: functional: Fix a flaky test by waiting
  * sharing: Add installing and enable/disable like other apps
  * wireguard: Fix module.app usage that is no longer available
  * doc: dev: Document previously undocumented components

 -- James Valleroy <jvalleroy@mailbox.org>  Mon, 15 Aug 2022 20:54:46 -0400

freedombox (22.17) unstable; urgency=medium

  [ ikmaak ]
  * Translated using Weblate (German)
  * Translated using Weblate (Dutch)

  [ Burak Yavuz ]
  * Translated using Weblate (Turkish)

  [ Eric ]
  * Translated using Weblate (Chinese (Simplified))

  [ Maxime Leroy ]
  * Translated using Weblate (French)

  [ nbenedek ]
  * wordpress: Don't install php-ssh2

  [ James Valleroy ]
  * help: Add "How can I help?" section to Contribute page
  * locale: Update translation strings
  * doc: Fetch latest manual

  [ Sunil Mohan Adapa ]
  * help: Update test for contribute view
  * help: tests: Fix about page test by mocking version calls

 -- James Valleroy <jvalleroy@mailbox.org>  Mon, 01 Aug 2022 21:01:41 -0400

freedombox (22.16) unstable; urgency=medium

  [ Eric ]
  * Translated using Weblate (Chinese (Simplified))

  [ Andrij Mizyk ]
  * Translated using Weblate (Ukrainian)

  [ 109247019824 ]
  * Translated using Weblate (Bulgarian)
  * Translated using Weblate (Bulgarian)
  * Translated using Weblate (Bulgarian)
  * Translated using Weblate (Bulgarian)

  [ Maxime Leroy ]
  * Translated using Weblate (French)
  * Translated using Weblate (French)

  [ Nikita Epifanov ]
  * Translated using Weblate (Russian)
  * Translated using Weblate (Russian)

  [ Sunil Mohan Adapa ]
  * cockpit: Depend on apache and setup after it
  * privoxy: Use privileged decorator for actions
  * cockpit: Reconfigure to allow any origin
  * cockpit: Use decorator for privileged actions
  * rssbridge: Whitelist all bridges by default
  * rssbridge: Add functional tests
  * apache: Merge old configuration files into a better location
  * apache: Also configure to serve on /freedombox
  * apache: Redirect all logs to systemd journal
  * config: Add option to set logging mode: none/volatile/persistent
  * config: Set volatile logging by default
  * roundcube: Configure to log to journald
  * roundcube: Use privileged to simplify actions

  [ nbenedek ]
  * privoxy: Restrict to private IPs, prevent access over the internet
  * rssbridge: New app to generate RSS feeds for websites
  * roundcube: Add fail2ban jail

  [ Veiko Aasa ]
  * gitweb: Switch default branch name to main for new repositories

  [ James Valleroy ]
  * janus: Change short description to "Video Room"
  * rssbridge: Fix flake8 errors
  * debian: Update copyright year
  * debian: Follows policy version 4.6.1
  * locale: Update translation strings
  * doc: Fetch latest manual

 -- James Valleroy <jvalleroy@mailbox.org>  Mon, 18 Jul 2022 20:50:09 -0400

freedombox (22.15) unstable; urgency=medium

  [ nbenedek ]
  * mediawiki: Remove Buster specific code not needed in Bullseye
  * mediawiki: Remove wgLogo as it is not needed in Bullseye
  * mediawiki: Add regex validator to the domain field
  * users: create home directories for newly created users

  [ Nikita Epifanov ]
  * Translated using Weblate (Russian)

  [ 109247019824 ]
  * Translated using Weblate (Bulgarian)

  [ Joseph Nuthalapati ]
  * tests: functional: Simplify GitLabCI configuration
  * ci: Use compatible versions of Selenium and Splinter

  [ Artem ]
  * Translated using Weblate (Ukrainian)

  [ Guillermo Lopez Alejos ]
  * backups: Add options to keep sshfs shares responsive
  * backups: Unmount repositories before and after backup

  [ James Valleroy ]
  * upgrades: Re-add workaround for grub
  * upgrades: Hold packages one at a time
  * datetime: Fix typo from pylint fix
  * locale: Update translation strings
  * doc: Fetch latest manual

  [ Sunil Mohan Adapa ]
  * *: pylint: Explicitly specify encoding when open a file
  * *: pylint: Suppress unused argument warnings
  * *: pylint: Don't inherit from 'object'
  * *: pylint: Avoid calling super() with arguments
  * *: pylint: Drop unnecessary 'pass' statements
  * pyproject.toml: Ignore some refactoring messages with pylint
  * static: js: css: Make multiple select fields work with Django 4.0
  * views: Add a comment about change in Django 4.0

  [ Andrij Mizyk ]
  * Translated using Weblate (Ukrainian)

 -- James Valleroy <jvalleroy@mailbox.org>  Mon, 04 Jul 2022 21:30:09 -0400

freedombox (22.14.1) unstable; urgency=medium

  [ ikmaak ]
  * Translated using Weblate (German)
  * Translated using Weblate (Dutch)

  [ Burak Yavuz ]
  * Translated using Weblate (Turkish)

  [ Eric ]
  * Translated using Weblate (Chinese (Simplified))

  [ 109247019824 ]
  * Translated using Weblate (Bulgarian)

  [ Sunil Mohan Adapa ]
  * matrixsynapse: Allow new dependency to be installed from backports
  * mumble: Use privileged decorator for superuser actions
  * actions: Note that privileged actions can't output to stdout
  * mumble: Backup/restore the configuration file
  * mumble: Don't set the root channel name unless it is changed
  * mumble: tests: Add functional tests for setting the passwords

  [ Jiří Podhorecký ]
  * Translated using Weblate (Czech)

  [ James Valleroy ]
  * doc: Fetch latest manual

 -- James Valleroy <jvalleroy@mailbox.org>  Mon, 27 Jun 2022 07:13:07 -0400

freedombox (22.14) unstable; urgency=medium

  [ ikmaak ]
  * Translated using Weblate (German)
  * Translated using Weblate (Dutch)

  [ Burak Yavuz ]
  * Translated using Weblate (Turkish)

  [ Eric ]
  * Translated using Weblate (Chinese (Simplified))

  [ Jiří Podhorecký ]
  * Translated using Weblate (Czech)

  [ 109247019824 ]
  * Translated using Weblate (Bulgarian)
  * Translated using Weblate (Bulgarian)

  [ Nikita Epifanov ]
  * Translated using Weblate (Russian)

  [ Coucouf ]
  * Translated using Weblate (French)

  [ schiriki ]
  * Add char field to set a password that is required to join the server

  [ nbenedek ]
  * janus: improve description about coturn
  * mediawiki: Add option to change the site name

  [ Sunil Mohan Adapa ]
  * translation: Don't use session for storing lang pref in Django 4.0
  * users: Fix deleting user LDAP entry with Django 4.0
  * ejabberd: Make localhost disabled option in domain selection
  * actions: Add a decorator for marking superuser actions
  * doc: dev: Use and recommend new privileged actions
  * transmission: Simplify actions using the privileged decorator
  * ejabberd: Revert changes to always keep localhost (aa5b1cea126d37)

  [ James Valleroy ]
  * tests: Add a dummy parameter for middlewares
  * ejabberd: Automatically use coturn
  * ejabberd: Add multi-select form for domains
  * locale: Update translation strings
  * doc: Fetch latest manual

 -- James Valleroy <jvalleroy@mailbox.org>  Mon, 20 Jun 2022 20:52:22 -0400

freedombox (22.13) unstable; urgency=medium

  [ D āvis ]
  * Added translation using Weblate (Latvian)

  [ ikmaak ]
  * Translated using Weblate (German)
  * Translated using Weblate (Dutch)

  [ Burak Yavuz ]
  * Translated using Weblate (Turkish)

  [ Eric ]
  * Translated using Weblate (Chinese (Simplified))

  [ 109247019824 ]
  * Translated using Weblate (Bulgarian)
  * Translated using Weblate (Bulgarian)

  [ Benedek Nagy ]
  * transmission: Add redirects to avoid 409 conflict

  [ Joseph Nuthalapati ]
  * tests: functional: Integrate into Salsa CI
  * tests: functional: Add jobs for bullseye-backports

  [ Michael Breidenbach ]
  * Translated using Weblate (Swedish)

  [ Jiří Podhorecký ]
  * Translated using Weblate (Czech)

  [ Sunil Mohan Adapa ]
  * wordpress: Allow installing/updating plugins and themes
  * wordpress: tests: Fix writing title for new post in newer versions
  * email: Add description about ISP and domain limitations
  * email: Make app available for all users (even without advanced flag)

  [ Kolja Gorter ]
  * Add function to change root chanel name of mumble server

  [ Nikita Epifanov ]
  * Translated using Weblate (Russian)

  [ James Valleroy ]
  * wordpress: tests: Continue past language selection screen
  * janus: Add new app for lightweight WebRTC server
  * locale: Update translation strings
  * doc: Fetch latest manual

 -- James Valleroy <jvalleroy@mailbox.org>  Mon, 06 Jun 2022 21:59:34 -0400

freedombox (22.12) unstable; urgency=medium

  [ Benedek Nagy ]
  * mediawiki: Add stricter sandbox rules for jobrunner service
  * mediawiki: Serve hidden service over http for .onion domains
  * tt-rss: Fix description about user access
  * ssh, bind: Show 'Learn More...' links

  [ ikmaak ]
  * Translated using Weblate (German)
  * Translated using Weblate (Dutch)

  [ John Doe ]
  * Translated using Weblate (French)

  [ Burak Yavuz ]
  * Translated using Weblate (Turkish)

  [ Eric ]
  * Translated using Weblate (Chinese (Simplified))

  [ 109247019824 ]
  * Translated using Weblate (Bulgarian)

  [ Asle Næss ]
  * Translated using Weblate (Norwegian Bokmål)
  * Translated using Weblate (Norwegian Bokmål)

  [ Petter Reinholdtsen ]
  * Translated using Weblate (Norwegian Bokmål)

  [ Sunil Mohan Adapa ]
  * apache: Allow URL diagnostics to work with redirects
  * mediawiki: Fix URL diagnostics with redirects involved
  * frontpage: Reuse app header template for showing app description
  * frontpage: Allow showing links to manual pages
  * *: Show Learn More... links in frontpage with description
  * firewall: Show service name in port forwarding info table
  * tor: Show port forwarding information in consistent way

  [ Jiří Podhorecký ]
  * Translated using Weblate (Czech)

  [ James Valleroy ]
  * locale: Update translation strings
  * doc: Fetch latest manual

 -- James Valleroy <jvalleroy@mailbox.org>  Mon, 23 May 2022 20:48:11 -0400

freedombox (22.11) unstable; urgency=medium

  [ Veiko Aasa ]
  * samba: Fix functional tests when user is not logged in at start

  [ Nikita Epifanov ]
  * Translated using Weblate (Russian)

  [ Benedek Nagy ]
  * transmission: Improve description
  * mediawiki: Check if admin password is at least 10 characters long

  [ Petter Reinholdtsen ]
  * Translated using Weblate (Norwegian Bokmål)

  [ Joseph Nuthalapati ]
  * tests: functional: Get rid of dependency on xvfb
  * HACKING: Improve documentation on how to run tests

  [ Sunil Mohan Adapa ]
  * container: Show executed commands when setting up/running tests
  * email: Fix userdb lookups with LDAP
  * mediawiki: Handle password rejection from MediaWiki
  * matrixsynapse: Allow new dependencies to be installed from backports

  [ Andrij Mizyk ]
  * Translated using Weblate (Ukrainian)

  [ 109247019824 ]
  * Translated using Weblate (Bulgarian)
  * Translated using Weblate (Bulgarian)

  [ Coucouf ]
  * Translated using Weblate (French)

  [ ikmaak ]
  * Translated using Weblate (Danish)
  * Translated using Weblate (Polish)
  * Translated using Weblate (Ukrainian)
  * Translated using Weblate (Hungarian)

  [ James Valleroy ]
  * locale: Update translation strings
  * doc: Fetch latest manual

 -- James Valleroy <jvalleroy@mailbox.org>  Mon, 09 May 2022 22:36:05 -0400

freedombox (22.10) unstable; urgency=medium

  [ Nikita Epifanov ]
  * Translated using Weblate (Russian)

  [ Burak Yavuz ]
  * Translated using Weblate (Turkish)

  [ Luna Jernberg ]
  * Translated using Weblate (Swedish)

  [ Jiří Podhorecký ]
  * Translated using Weblate (Czech)

  [ 109247019824 ]
  * Translated using Weblate (Bulgarian)

  [ Giannis ]
  * Translated using Weblate (Greek)

  [ Benedek Nagy ]
  * sharing: put file path between quotation marks

  [ Sunil Mohan Adapa ]
  * sharing: Allow double quotes in path strings

  [ ikmaak ]
  * Translated using Weblate (German)
  * Translated using Weblate (Dutch)

  [ James Valleroy ]
  * doc: Fetch latest manual

 -- James Valleroy <jvalleroy@mailbox.org>  Mon, 25 Apr 2022 20:47:52 -0400

freedombox (22.9) unstable; urgency=medium

  [ abidin toumi ]
  * Added translation using Weblate (Arabic)
  * Translated using Weblate (Arabic)

  [ ikmaak ]
  * Translated using Weblate (German)
  * Translated using Weblate (Dutch)

  [ Oğuz Ersen ]
  * Translated using Weblate (Turkish)

  [ Jiří Podhorecký ]
  * Translated using Weblate (Czech)

  [ Benedek Nagy ]
  * Translated using Weblate (Hungarian)
  * plinth: Add forum to footer

  [ 109247019824 ]
  * Translated using Weblate (Bulgarian)

  [ Coucouf ]
  * Translated using Weblate (French)

  [ Paul Lettich ]
  * Translated using Weblate (German)

  [ James Valleroy ]
  * package: Add package expressions
  * package: Use package expressions in Packages component
  * package: Fail diagnostic when not able to resolve
  * minetest: Allow alternate name for 3d armor mod
  * package: Fix comment and type annotations
  * upgrades: Use python3-typing-extensions from bullseye-backports
  * upgrades: Split Explanation line
  * locale: Update translation strings
  * doc: Fetch latest manual

  [ Sunil Mohan Adapa ]
  * package: Update package expression API and fix regressions

  [ Aurélien Couderc ]
  * Fix description of the validation rule for calibre library names so it
    actually matches the pattern

 -- James Valleroy <jvalleroy@mailbox.org>  Mon, 11 Apr 2022 20:29:12 -0400

freedombox (22.8) unstable; urgency=medium

  [ Coucouf ]
  * Translated using Weblate (French)

  [ Павел Протасов ]
  * Translated using Weblate (Russian)

  [ Nikita Epifanov ]
  * Translated using Weblate (Russian)

  [ Benedek Nagy ]
  * ikiwiki: add packages that are necessary for apt-get install
  * calibre: explain correct name format for new library

  [ Ma Yong ]
  * Translated using Weblate (Chinese (Simplified))
  * Translated using Weblate (Chinese (Simplified))

  [ Eric ]
  * Translated using Weblate (Chinese (Simplified))

  [ James Valleroy ]
  * upgrades: Allow backports from src:freedombox
  * locale: Update translation strings
  * doc: Fetch latest manual

  [ Jim Gregory ]
  * network: Fix showing wifi connection

 -- James Valleroy <jvalleroy@mailbox.org>  Mon, 28 Mar 2022 20:30:00 -0400

freedombox (22.7) unstable; urgency=medium

  [ Nathaniel Ramos Alexander ]
  * Translated using Weblate (Spanish)

  [ Benedek Nagy ]
  * Translated using Weblate (Hungarian)

  [ ButterflyOfFire ]
  * Translated using Weblate (French)

  [ James Valleroy ]
  * doc: Fetch latest manual

 -- James Valleroy <jvalleroy@mailbox.org>  Mon, 14 Mar 2022 20:30:20 -0400

freedombox (22.6.1) unstable; urgency=medium

  [ Johannes Keyser ]
  * Translated using Weblate (German)

  [ ikmaak ]
  * Translated using Weblate (Dutch)
  * Translated using Weblate (Dutch)

  [ Burak Yavuz ]
  * Translated using Weblate (Turkish)

  [ Eric ]
  * Translated using Weblate (Chinese (Simplified))

  [ Jiří Podhorecký ]
  * Translated using Weblate (Czech)

  [ 109247019824 ]
  * Translated using Weblate (Bulgarian)

 -- James Valleroy <jvalleroy@mailbox.org>  Sun, 06 Mar 2022 06:25:27 -0500

freedombox (22.6) unstable; urgency=medium

  [ ikmaak ]
  * Translated using Weblate (German)
  * Translated using Weblate (Dutch)

  [ Burak Yavuz ]
  * Translated using Weblate (Turkish)

  [ Nikita Epifanov ]
  * Translated using Weblate (Russian)

  [ Eric ]
  * Translated using Weblate (Chinese (Simplified))

  [ Andrij Mizyk ]
  * Translated using Weblate (Ukrainian)

  [ Michael Breidenbach ]
  * Translated using Weblate (Swedish)

  [ Jiří Podhorecký ]
  * Translated using Weblate (Czech)

  [ Sripath Roy Koganti ]
  * Translated using Weblate (Telugu)

  [ Hemchand Pidikiti ]
  * Translated using Weblate (Telugu)

  [ Revolutioners ]
  * Translated using Weblate (Telugu)

  [ Anusha.chennamsetti ]
  * Translated using Weblate (Telugu)

  [ Rohith ]
  * Translated using Weblate (Telugu)

  [ B Rohit ]
  * Translated using Weblate (Telugu)

  [ Sk Abdulaziz ]
  * Translated using Weblate (Telugu)

  [ Prudhvi varma ]
  * Translated using Weblate (Telugu)

  [ Lavanya Duddukuri ]
  * Translated using Weblate (Telugu)

  [ Revathi Pathiwada ]
  * Translated using Weblate (Telugu)

  [ Rushi Puttigumpala ]
  * Translated using Weblate (Telugu)

  [ Kotagiri Hardik Sai ]
  * Translated using Weblate (Telugu)

  [ Andhavarapu vamsi ]
  * Translated using Weblate (Telugu)

  [ VANTIPALLI HARINI DEVI ]
  * Translated using Weblate (Telugu)

  [ Mupparthi Rema Sharanya ]
  * Translated using Weblate (Telugu)

  [ Nishmitha Undavalli ]
  * Translated using Weblate (Telugu)

  [ l. Mamatha sahithi ]
  * Translated using Weblate (Telugu)

  [ N SIRI HARSHITHA ]
  * Translated using Weblate (Telugu)

  [ Sainadh Pragada ]
  * Translated using Weblate (Telugu)

  [ Kesava Manikanta ]
  * Translated using Weblate (Telugu)

  [ Padilam Sairam ]
  * Translated using Weblate (Telugu)

  [ Benedek Nagy ]
  * minidlna: add iOS VLC client
  * samba: add iOS VLC client
  * Translated using Weblate (Hungarian)

  [ James Valleroy ]
  * Translated using Weblate (Telugu)
  * locale: Update translation strings
  * doc: Fetch latest manual

  [ 109247019824 ]
  * Translated using Weblate (Bulgarian)

  [ Sunil Mohan Adapa ]
  * email_server: List all listening ports of the daemons
  * email_server: Update donation URL to rspamd donation URL
  * email_server: Update short description
  * email_server: Add front page shortcut, update name and description
  * email: Rename app from email_server to email
  * email: Drop X-Robots-Tag on the auto-configuration URL
  * email: Backup/restore aliases and mailboxes
  * email: rspamd: Simplify installing configuration
  * email: Tweak client auto-configuration file
  * email: Drop unused Apache include freedombox-robots.conf
  * email: Simplify modifying headers proxied to rspamd web UI
  * email: Depend on and run redis server
  * email: Open firewall port for managesieve protocol
  * email: Narrowly match just rspamd's spam header
  * email: Add more special-use IMAP folders, set autoexpunge to 60days
  * email: Simplify setting milter configuration and running sievec
  * email: Drop special handling for reserved TLDs
  * email: Drop special handling for outbound filtering
  * email: Remove override for local addresses
  * email: Setup rspamd configuration to include FreedomBox config
  * email: Add basic functional tests
  * email: Add backup/restore component
  * email: Simplify setting up postfix
  * email: Drop unused diagnosis module
  * email: Minor indentation and docstring changes
  * email: Set an icon from Tango project
  * email: dkim: Implement setting up DKIM signing keys
  * email: dns: Show table for desired DNS entries
  * email: Enable as an advanced app
  * email: aliases: Drop ability to enable/disable aliases
  * email: Add shortcut for non-admin users to manage their aliases
  * email: Drop mentions of clamav as it is too memory intensive
  * email: Rename audit module to privileged
  * email: Drop use of mutex for postfix configuration operations
  * email: Simplify and rename postfix configuration module
  * email: Drop unused utility method for logging
  * email: Name module ldap to postfix
  * email: Drop postfix and dovecot LDAP packages
  * email: Drop atomic writing to a file
  * email: Update module docstrings
  * email: Use the term 'setup' rather than 'repair' for consistency
  * email: Don't start disabled daemons when setup is re-run
  * email: Implement adding common aliases for first admin user
  * email: Add various documentation links for future readability
  * email: postfix: Fix priority for authentication directives
  * email: aliases: Minor refactoring to form validation
  * email: clients: Make Thunderbird URLs language independent
  * email: Allow re-running setup
  * email: postfix: use inline map for TLS SNI maps
  * email: rspamd: Log to journald via syslog
  * email: Revert to LDAP auth as pam does not allow non-admin users
  * email: Fix issue with certs not being available
  * dynamicdns: Fix adding null domain into configuration

 -- James Valleroy <jvalleroy@mailbox.org>  Wed, 02 Mar 2022 08:44:45 -0500

freedombox (22.5) unstable; urgency=medium

  [ ikmaak ]
  * Translated using Weblate (German)
  * Translated using Weblate (Dutch)

  [ Burak Yavuz ]
  * Translated using Weblate (Turkish)

  [ Eric ]
  * Translated using Weblate (Chinese (Simplified))

  [ Joseph Nuthalapati ]
  * tests: functional: Add plugin for HTML reports

  [ Besnik Bleta ]
  * Translated using Weblate (Albanian)
  * Translated using Weblate (Albanian)
  * Translated using Weblate (Albanian)

  [ Jaime Marquínez Ferrándiz ]
  * Translated using Weblate (Spanish)

  [ Michael Breidenbach ]
  * Translated using Weblate (Swedish)

  [ Nikita Epifanov ]
  * Translated using Weblate (Russian)

  [ Jiří Podhorecký ]
  * Translated using Weblate (Czech)

  [ Andrij Mizyk ]
  * Translated using Weblate (Ukrainian)

  [ Benedek Nagy ]
  * Translated using Weblate (Hungarian)
  * Translated using Weblate (Hungarian)
  * tt-rss: Restrict access to `feed-reader` group in "/tt-rss-app"

  [ James Valleroy ]
  * dynamicdns: Replace ez-ipupdate
  * locale: Update translation strings
  * doc: Fetch latest manual

  [ Sunil Mohan Adapa ]
  * dynamicdns: Drop about page and merge into description
  * dynamicdns: Drop tabs and use single page
  * dynamicdns: Drop NAT detection as it is no longer used
  * app: Add component to store enabled state of an app in kvstore
  * backups: Implement backup/restore of key/value settings
  * dynamicdns: Rewrite configuration handling and update using URL
  * users: Fix typo in description
  * minetest: Reduce the number of configuration update messages

  [ 109247019824 ]
  * Translated using Weblate (Bulgarian)
  * Translated using Weblate (Bulgarian)

 -- James Valleroy <jvalleroy@mailbox.org>  Mon, 14 Feb 2022 20:41:06 -0500

freedombox (22.4) unstable; urgency=medium

  [ ikmaak ]
  * Translated using Weblate (German)
  * Translated using Weblate (Dutch)

  [ Benedek Nagy ]
  * shaarli: Add android app to description
  * apache: Don't redirect to HTTPS for .onion domains
  * matrixsynapse: Add FluffyChat to client list
  * power: Add a link to power app in the system menu
  * Translated using Weblate (Hungarian)

  [ Sunil Mohan Adapa ]
  * mldonkey: Drop app not available in Debian Bullseye and Bookworm
  * tests: functional: Implement a workaround for issue with screenshots
  * wordpress: tests: functional: Add missing marks on tests
  * tests: functional: Set default screenshots dir as ./screenshots
  * doc: Fail when downloading images from Debian wiki fails
  * cockpit: Explicitly redirect to HTTPS as needed for WebSockets
  * apache: Don't set HSTS for .onion domain
  * wireguard: tests: Add functional tests
  * snapshots: Clarify that snapshots are take during updates too
  * coturn: Use wildcard listening address to fix startup issues
  * sso, users: Redirect to home page after logout
  * users: Clarify help message for authorization password
  * HACKING: Stop using setup.py as a way to run tests
  * email_server: Drop some unused code
  * roundcube: Add setting for local connection only
  * email_server: Drop showing diagnostics/repair and roundcube config

  [ James Valleroy ]
  * .gitignore: Add screenshots/
  * shaarli: Add backup component
  * shaarli: Add functional test
  * shaarli: Test adding a bookmark
  * locale: Update translation strings
  * doc: Fetch latest manual

  [ Coucouf ]
  * Translated using Weblate (French)

  [ 109247019824 ]
  * Translated using Weblate (Bulgarian)

  [ Michael Breidenbach ]
  * Translated using Weblate (Swedish)

  [ Nikita Epifanov ]
  * Translated using Weblate (Russian)

  [ Andrij Mizyk ]
  * Translated using Weblate (Ukrainian)

 -- James Valleroy <jvalleroy@mailbox.org>  Mon, 31 Jan 2022 20:04:57 -0500

freedombox (22.3) unstable; urgency=medium

  [ nautilusx ]
  * Translated using Weblate (German)

  [ ikmaak ]
  * Translated using Weblate (Dutch)

  [ Burak Yavuz ]
  * Translated using Weblate (Turkish)

  [ Eric ]
  * Translated using Weblate (Chinese (Simplified))

  [ Benedek Nagy ]
  * tt-rss: Allow published articles to be publicly available
  * Translated using Weblate (Hungarian)

  [ Jiří Podhorecký ]
  * Translated using Weblate (Czech)

  [ Sunil Mohan Adapa ]
  * container: Avoid a warning that interactive mode is intended
  * sso: Add missing captcha/rate limiting on SSO login
  * sso: Adjust URL to CAPTCHA page needed by Django security fix
  * upgrades: Allow matrix's new dependency to be installed
  * tests: functional: Fix setting domain name with active notifications
  * help: tests: Fix functional test to check for status logs

  [ James Valleroy ]
  * doc: Fetch latest manual

 -- James Valleroy <jvalleroy@mailbox.org>  Mon, 17 Jan 2022 20:17:22 -0500

freedombox (22.2) unstable; urgency=medium

  [ Dietmar ]
  * Translated using Weblate (German)
  * Translated using Weblate (Italian)

  [ ikmaak ]
  * Translated using Weblate (Dutch)

  [ Burak Yavuz ]
  * Translated using Weblate (Turkish)

  [ Eric ]
  * Translated using Weblate (Chinese (Simplified))

  [ Benedek Nagy ]
  * Translated using Weblate (Hungarian)
  * Translated using Weblate (Hungarian)
  * wireguard: Fix spelling
  * transmission: Fix capitalization
  * openvpn: Add link to IOS app
  * mumble: Change description to include iOS client app
  * radicale: Update Thunderbird URLs
  * i2p: Fix grammar in description
  * backups: Correct spelling of encryption protocols
  * networks: Fix reference to an option

  [ Jiří Podhorecký ]
  * Translated using Weblate (Czech)

  [ Johannes Keyser ]
  * Translated using Weblate (German)

  [ Michael Breidenbach ]
  * Translated using Weblate (Swedish)

  [ Sunil Mohan Adapa ]
  * help: Fix failing setup when manual directory is not available
  * debian, setup.py: Add dependency on python3-tomli
  * ikiwiki: Initialize shortcuts during post-init setup

  [ James Valleroy ]
  * locale: Update translation strings

 -- James Valleroy <jvalleroy@mailbox.org>  Tue, 11 Jan 2022 20:09:59 -0500

freedombox (22.1) unstable; urgency=medium

  [ ikmaak ]
  * Translated using Weblate (Dutch)
  * Translated using Weblate (Dutch)

  [ Benedek Nagy ]
  * Translated using Weblate (Hungarian)

  [ pesder ]
  * Translated using Weblate (Chinese (Traditional))

  [ James Valleroy ]
  * Translated using Weblate (Hungarian)
  * Translated using Weblate (Hungarian)
  * backups: Capitalize 'SSH' in template
  * config, upgrades: Specify submit button for tests
  * locale: Update translation strings
  * doc: Fetch latest manual

  [ Sunil Mohan Adapa ]
  * upgrades: Relabel from 'Update' to 'Software Update'
  * datetime: Explicitly list systemd-timesyncd as a dependency
  * storage: Skip tests if not enough disk space is available
  * package: Add diagnostic to check if a package is the latest version

  [ Petter Reinholdtsen ]
  * Translated using Weblate (Norwegian Bokmål)

  [ Michael Breidenbach ]
  * Translated using Weblate (Swedish)

  [ Jiří Podhorecký ]
  * Translated using Weblate (Czech)

  [ Fioddor Superconcentrado ]
  * Translated using Weblate (Spanish)

 -- James Valleroy <jvalleroy@mailbox.org>  Mon, 03 Jan 2022 19:51:35 -0500

freedombox (21.16) unstable; urgency=medium

  [ Burak Yavuz ]
  * Translated using Weblate (Turkish)

  [ Johannes Keyser ]
  * Translated using Weblate (German)

  [ Joseph Nuthalapati ]
  * tests: Fix app name in pytest.skip statement
  * cockpit: Make 'name' optional in Signal handlers
  * ejabberd: Make name option in Signal handlers
  * tests: functional: Skip MLDonkey app
  * monkeysphere: Drop app as it is not being used
  * diaspora: Drop app that was never finished.
  * tahoe-lafs: Drop app as it is not being used

  [ Sunil Mohan Adapa ]
  * roundcube: Allow upgrades using configuration file prompts
  * letsencrypt: Handle cert setup when an app wants all domains
  * email_server: Include postfix package in packages list
  * email_server: Fix issue with handling domain removal
  * email_server: Re-implement TLS configuration
  * email_server: Adjust TLS configuration parameters
  * email_server: Rename dovecot TLS configuration file for consistency
  * datetime: Fix checking when timesyncd will run on a system

  [ Coucouf ]
  * Translated using Weblate (French)

  [ Eric ]
  * Translated using Weblate (Chinese (Simplified))
  * Translated using Weblate (Chinese (Simplified))

  [ Jiří Podhorecký ]
  * Translated using Weblate (Czech)
  * Translated using Weblate (Czech)

  [ pesder ]
  * Translated using Weblate (Chinese (Traditional))
  * Translated using Weblate (Chinese (Traditional))

  [ Michael Breidenbach ]
  * Translated using Weblate (Swedish)

  [ James Valleroy ]
  * upgrades: Refactor dist upgrade process
  * upgrades: Cleanup dist upgrade steps specific to bullseye release
  * upgrades: Add type annotations to action
  * pyproject: Add domain marker
  * locale: Update translation strings
  * doc: Fetch latest manual

 -- James Valleroy <jvalleroy@mailbox.org>  Mon, 20 Dec 2021 20:58:00 -0500

freedombox (21.15) unstable; urgency=medium

  [ trendspotter ]
  * Translated using Weblate (Czech)

  [ James Valleroy ]
  * shaarli: Enable app
  * tests: Add 'domain' mark for apps that add/remove domains
  * locale: Update translation strings
  * doc: Fetch latest manual

  [ Petter Reinholdtsen ]
  * Translated using Weblate (Norwegian Bokmål)

  [ Sunil Mohan Adapa ]
  * dynamicdns: Update URLs to the new dynamic DNS server
  * firewall: Allow configuration upgrade to version 1.0.x
  * *: Drop unused manual_page at module level
  * app: Introduce API to setup an app
  * package: Add parameter to specify skipping package recommendations
  * package: Implement installing packages in the component
  * actions: Get list of packages from Packages components
  * security: Get the list of packages from Packages component
  * *: Drop use of managed_packages and rely on Packages component
  * doc/dev: Update documentation to not refer to managed_packages
  * actions/service: Drop unused list action
  * bind: Drop alias handling unnecessary in >= Bullseye
  * security: Drop use of managed_services in security report
  * daemon: Add new component to hold information about related daemons
  * actions/service: Drop use of managed_services for Daemon component
  * *: Drop use of managed_services, rely on Daemon component
  * doc/dev: Remove mention of managed_services
  * actions/letsencrypt: Drop use of managed_paths and use LE component
  * *: Drop use of unnecessary managed_paths
  * doc/dev: Drop discussion on managed_paths
  * package: Introduce component API for package conflicts
  * *: Drop module level package_conflicts and use component API
  * packages: Move checking for unavailable packages to component
  * app: Introduce API for managing setup state of the app
  * doc/dev: Remove outdated reference to init() at module level
  * *: Use the App's state management API
  * setup: Drop unused API for app's state management
  * *: Drop use of module level is_essential flag
  * *: Drop use of module level version
  * middleware, views: Reduce use of setup_helper
  * web_server: Drop use of loaded_modules and use App.list
  * first_boot: Drop use of loaded_modules and use App.list
  * security: Drop use of loaded_modules and use App.list
  * main: List apps instead of modules
  * setup: Run setup on apps instead of modules
  * setup: List dependencies for apps instead of modules
  * setup: Use apps instead of modules to determine running first setup
  * setup: Work on apps instead of modules for force upgrade
  * module_loader, app: Move app init to app module
  * *: Drop module level depends declaration
  * doc/dev: Drop reference to module level depends declaration
  * forms: Fix regression with TLS domain form in quassel and tt-rss
  * email_server: Simplify domain configuration form
  * email_server: Merge domain configuration with app view
  * letsencrypt: On domain removal, don't revoke certificate, keep it

  [ Johannes Keyser ]
  * Translated using Weblate (German)

 -- James Valleroy <jvalleroy@mailbox.org>  Mon, 06 Dec 2021 18:51:28 -0500

freedombox (21.14.1) unstable; urgency=high

  [ Sunil Mohan Adapa ]
  * config: Add packages component to a re-add zram-tools dependency

 -- James Valleroy <jvalleroy@mailbox.org>  Wed, 24 Nov 2021 10:36:25 -0500

freedombox (21.14) unstable; urgency=high

  [ Burak Yavuz ]
  * Translated using Weblate (Turkish)

  [ Michael Breidenbach ]
  * Translated using Weblate (Swedish)

  [ Sunil Mohan Adapa ]
  * app: Introduce separate method for post initialization operations
  * module_loader: Split app initialization into separate steps
  * avahi: Split app initialization
  * backups: Split app initialization
  * cockpit: Split app initialization
  * diagnostics: Split app initialization
  * dynamicdns: Split app initialization
  * email_server: Don't get domain name during initialization
  * config: Split app configuration
  * letencrypt: Split app initialization
  * names: Split app initialization
  * pagekite: Split app initialization
  * storage: Split app initialization
  * tor: Split app initialziation
  * upgrades: Split app initialziation
  * ejabberd: Split app initialziation
  * gitweb: Split app initialization
  * frontpage: Avoid URL reverse during Shortcut component construction
  * menu: Avoid reversing URL during Menu component construction
  * main: Drop initializing Django when listing dependencies (Closes: #999484)

  [ Andrij Mizyk ]
  * Translated using Weblate (Ukrainian)

  [ Joseph Nuthalapati ]
  * names: Create a generic TLS domain selection form
  * tt-rss: Allow selection of a domain name

  [ James Valleroy ]
  * debian: Fail build if no module dependencies found
  * datetime: Avoid error when systemctl is not available
  * locale: Update translation strings
  * doc: Fetch latest manual

 -- James Valleroy <jvalleroy@mailbox.org>  Mon, 22 Nov 2021 18:45:33 -0500

freedombox (21.13) unstable; urgency=medium

  [ Burak Yavuz ]
  * Translated using Weblate (Turkish)

  [ Andrij Mizyk ]
  * Translated using Weblate (Ukrainian)

  [ Michael Breidenbach ]
  * Translated using Weblate (Swedish)
  * Translated using Weblate (Swedish)

  [ Joseph Nuthalapati ]
  * utils: Fix ruamel.yaml deprecation warnings
  * components: Introduce new component - Packages
  * setup: Use packages from Packages component
  * components: Add docstrings & tutorial for Packages

  [ Sunil Mohan Adapa ]
  * email_server: Refactor the home directory page
  * email_server: Add button for setting up home directory
  * email_server: Turn home view into a simple page rather than a tab
  * email_server: Add button for managing aliases
  * email_server: Remove aliases view from tabs list
  * email_server: Add heading for manage aliases page
  * email_server: Reduce the size of headings for aliases/homedir pages
  * email_server: aliases: Add method for checking of an alias is taken
  * email_server: aliases: Using Django forms instead of custom forms
  * email_server: aliases: Drop validation already done by form
  * email_server: aliases: Move sanitizing to form
  * email_server: aliases: Drop unnecessary sanitizing
  * email_server: aliases: Drop unused sanitizing method
  * email_server: aliases: Drop unused regex
  * email_server: yapf formatting
  * email_server: aliases: Drop hash DB and use sqlite3 directly
  * email_server: aliases: Minor refactoring
  * email_server: aliases: Minor refactoring to DB schema
  * email_server: aliases: Minor refactor to list view
  * email_server: aliases: Fix showing empty alias list message
  * email_server: aliases: Refactor for simpler organization
  * email_server: tls: Drop unimplemented TLS forms/view
  * email_server: rspamd: Turn spam management link to a button
  * email_server: domains: Add button for domain management form
  * email_server: Remove tabs from the interface
  * email_server: homedir: Fix styling to not show everything as header
  * email_server: Minor refactor of license statement in templates
  * email_server: domains: Use Django forms and views
  * email_server: domains: Add validation to form
  * email_server: action: Refactor for simplicity
  * email_server: yapf formatting
  * log, email_server: Don't use syslog instead of journald
  * email_server: action: Add argument type checking for extra safety
  * email_server: Don't use user IDs when performing lookups
  * email_server: Lookup LDAP local recipients via PAM
  * email_server: dovecot: Authenticate using PAM instead of LDAP
  * email_server: dovecot: Don't deliver mail to home directory
  * email_server: Setup /var/mail, drop home setup view
  * email_server: Use rollback journal for aliases sqlite DB
  * security: Properly handle sandbox analysis of timer units

  [ Johannes Keyser ]
  * Translated using Weblate (German)

  [ James Valleroy ]
  * tests: Use background fixture for each test
  * bepasty: Use BaseAppTests for functional tests
  * bind: Use BaseAppTests for functional tests
  * calibre: Use BaseAppTests for functional tests
  * deluge: Use BaseAppTests for functional tests
  * ejabberd: Use BaseAppTests for functional tests
  * gitweb: Use BaseAppTests for functional tests
  * ikiwiki: Use BaseAppTests for functional tests
  * mediawiki: Use BaseAppTests for functional tests
  * mldonkey: Use BaseAppTests for functional tests
  * openvpn: Use BaseAppTests for functional tests
  * pagekite: Use BaseAppTests for functional tests
  * radicale: Use BaseAppTests for functional tests
  * samba: Use BaseAppTests for functional tests
  * shadowsocks, syncthing: Use BaseAppTests for functional tests
  * transmission: Use BaseAppTests for functional tests
  * tahoe: Use BaseAppTests for functional tests
  * tor: Use BaseAppTests for functional tests
  * tests: functional: Add diagnostics delay parameter
  * avahi: Use systemd sandboxing
  * samba: Use systemd sandboxing for smbd/nmbd
  * debian: Add python3-openssl to autopkgtest depends
  * locale: Update translation strings
  * doc: Fetch latest manual

 -- James Valleroy <jvalleroy@mailbox.org>  Mon, 08 Nov 2021 21:34:27 -0500

freedombox (21.12) unstable; urgency=medium

  [ Burak Yavuz ]
  * Translated using Weblate (Turkish)

  [ Andrij Mizyk ]
  * Translated using Weblate (Ukrainian)

  [ nautilusx ]
  * Translated using Weblate (German)
  * Translated using Weblate (German)

  [ Sunil Mohan Adapa ]
  * middleware: Don't show setup view to non-admin users
  * email_server: yapf formatting
  * email_server: Add a name for aliases view
  * email_server: Add heading for manage aliases page
  * email_server: Don't let the My Mail page to blank page
  * email_server: clients: Launch roundcube directly instead of app page
  * email_server: Move roundcube link from My Mail to description
  * storage: tests: Refactor disk tests for readability
  * storage: Pass optional mount point to partition expansion
  * storage: tests: Fix tests for expanding disk partitions
  * storage: tests: Convert class based tests to simple tests

  [ James Valleroy ]
  * tests: Add BaseAppTests class for common functional tests
  * tests: Add run diagnostics test to BaseAppTests
  * infinoted: Use BaseAppTests for functional tests
  * mumble: Use BaseAppTests for functional tests
  * roundcube: Use BaseAppTests for functional tests
  * avahi: Use BaseAppTests for functional tests
  * cockpit: Use BaseAppTests for functional tests
  * coturn: Use BaseAppTests for functional tests
  * i2p: Use BaseAppTests for functional tests
  * matrixsynapse: Use BaseAppTests for functional tests
  * minetest: Use BaseAppTests for functional tests
  * minidlna: Use BaseAppTests for functional tests
  * performance: Add backup support (no data)
  * performance: Use BaseAppTests for functional tests
  * privoxy: Use BaseAppTests for functional tests
  * quassel: Use BaseAppTests for functional tests
  * ssh: Use BaseAppTests for functional tests
  * zoph: Use BaseAppTests for functional tests
  * locale: Update translation strings
  * doc: Fetch latest manual

  [ 109247019824 ]
  * Translated using Weblate (Bulgarian)

  [ Coucouf ]
  * Translated using Weblate (French)

  [ trendspotter ]
  * Translated using Weblate (Czech)

 -- James Valleroy <jvalleroy@mailbox.org>  Mon, 25 Oct 2021 19:19:33 -0400

freedombox (21.11) unstable; urgency=medium

  [ Fioddor Superconcentrado ]
  * test: help: Add help view tests
  * test: Add tests for action utilities
  * tests: Improve handling of tests skipped by default
  * package: Add functions for removing packages
  * setup: Show and remove conflicts before installation
  * email: Manage known installation conflicts

  [ 109247019824 ]
  * Translated using Weblate (Bulgarian)

  [ Andrij Mizyk ]
  * Translated using Weblate (Ukrainian)

  [ James Valleroy ]
  * openvpn: Convert functional tests to non-BDD python format
  * pagekite: Convert functional tests to non-BDD python format
  * privoxy: Convert functional tests to non-BDD python format
  * tests: Add backups mark for openvpn, pagekite, privoxy
  * quassel: Convert functional tests to non-BDD python format
  * radicale: Convert functional tests to non-BDD python format
  * roundcube: Convert functional tests to non-BDD python format
  * searx: Convert functional tests to non-BDD python format
  * security: Convert functional tests to non-BDD python format
  * shadowsocks: Convert functional tests to non-BDD python format
  * sharing: Convert functional tests to non-BDD python format
  * snapshot: Convert functional tests to non-BDD python format
  * ssh: Convert functional tests to non-BDD python format
  * sso: Convert functional tests to non-BDD python format
  * storage: Convert functional tests to non-BDD python format
  * syncthing: Convert functional tests to non-BDD python format
  * tahoe: Convert functional tests to non-BDD python format
  * tor: Convert functional tests to non-BDD python format
  * transmission: Convert functional tests to non-BDD python format
  * ttrss: Convert functional tests to non-BDD python format
  * upgrades: Convert functional tests to non-BDD python format
  * zoph: Convert functional tests to non-BDD python format
  * users: Convert functional tests to non-BDD python format
  * tests: Add some missed marks for functional tests
  * tests: Drop step definitions
  * conftest: Skip functional tests if splinter not importable
  * locale: Update translation strings
  * doc: Fetch latest manual

  [ Sunil Mohan Adapa ]
  * d/control: Allow building with python interpreter of any arch
  * user: Accommodate Django 3.1 change for model choice iteration
  * settings: Choose password hashing complexity suitable for SBCs
  * pyproject.toml: Merge contents of pytest.ini
  * pyproject.toml: Merge contents of .converagerc
  * d/rules: Don't use setup.py to invoke tests, invoke directly instead
  * users: Help set language cookie when user profile is edited
  * sso, translation: Help set language cookie when user logins in
  * translation: Always set language cookie when switching language
  * *: Move all systemd service files from /lib to /usr
  * wordpress: Run service only if when installed and configured
  * calibre: Run service only if when installed
  * d/rules: Don't install and enable other systemd service files
  * storage: tests: functional: Fix tests always getting skipped
  * package: Remove unused import to fix pipeline
  * tests: Drop installation of pytest-bdd
  * performance: Cleanup code meant for cockpit version < 235
  * *: Always pass check= argument to subprocess.run()
  * ttrss: Fix daemon not running sometimes on startup
  * ttrss: Add systemd security hardening to daemon

  [ Joseph Nuthalapati ]
  * ttrss: tests: functional: Make subscription faster

 -- James Valleroy <jvalleroy@mailbox.org>  Mon, 11 Oct 2021 18:55:20 -0400

freedombox (21.10) unstable; urgency=medium

  [ Veiko Aasa ]
  * samba: tests: Convert functional tests to non-BDD python format

  [ James Valleroy ]
  * tests: Show warning when app not available
  * bepasty: Convert functional tests to non-BDD python format
  * bind: Convert functional tests to non-BDD python format
  * config: Convert functional tests to non-BDD python format
  * coturn: Convert functional tests to non-BDD python format
  * datetime: Convert functional tests to non-BDD python format
  * deluge: Convert functional tests to non-BDD python format
  * dynamicdns: Convert functional tests to non-BDD python format
  * ejabberd: Convert functional tests to non-BDD python format
  * help: Convert functional tests to non-BDD python format
  * ikiwiki: Convert functional tests to non-BDD python format
  * mediawiki: Convert functional tests to non-BDD python format
  * mldonkey: Convert functional tests to non-BDD python format
  * monkeysphere: Convert functional tests to non-BDD python format
  * mumble: Convert functional tests to non-BDD python format
  * locale: Update translation strings
  * doc: Fetch latest manual
  * debian: Set Standards-Version to 4.6.0

  [ Sunil Mohan Adapa ]
  * ikiwiki: tests: functional: Use newer splinter API for finding links
  * openvpn: tests: functional: Use newer splinter API for finding links
  * backups: tests: functional: Use newer splinter API for finding links
  * users: tests: functional: Use newer splinter API for finding links
  * mediawiki: tests: functional: Use newer splinter API for finding links
  * dynamicdns: tests: functional: Use newer splinter API for finding links
  * calibre: tests: functional: Use newer splinter API for finding links
  * tests: functional: Use newer splinter API for finding links
  * *: Use Django gettext functions instead of ugettext
  * pyproject: Make isort consistent across execution environments
  * *: Various isort fixes
  * *: Use django.urls.re_path() instead of its alias url()
  * signals: Drop provider args when creating Signal object
  * settings: Set Django auto field type explicitly
  * *: Use allow/denylist instead white/blacklist in comments
  * tests: Introduce fixtures to make it easy to test actions
  * calibre: tests: Use common fixtures for testing actions module
  * sso: tests: Use common fixtures for testing actions module
  * gitweb: tests: Use common fixtures for testing actions module
  * openvpn: tests: Use common fixtures for testing actions module
  * matrixsynapse: tests: Use common fixtures for testing actions module
  * ejabberd: tests: Use common fixtures for testing actions module
  * mediawiki: tests: Use common fixtures for testing actions module
  * views: Update utility for checking URL safety
  * sso: Update usage of OpenSSL crypt signing API

  [ Andrij Mizyk ]
  * Translated using Weblate (Ukrainian)
  * Translated using Weblate (Ukrainian)
  * Translated using Weblate (Ukrainian)
  * Translated using Weblate (Ukrainian)

  [ Dietmar ]
  * Translated using Weblate (German)
  * Translated using Weblate (Italian)

  [ Burak Yavuz ]
  * Translated using Weblate (Turkish)

  [ Michael Breidenbach ]
  * Translated using Weblate (Swedish)

  [ Johannes Keyser ]
  * Translated using Weblate (German)

 -- James Valleroy <jvalleroy@mailbox.org>  Mon, 27 Sep 2021 19:10:05 -0400

freedombox (21.9) unstable; urgency=medium

  [ Fioddor Superconcentrado ]
  * container: Don't fail if there's no fbx network
  * container: freedombox-develop callable from anywhere
  * lintian: Overrides for remove-on-upgrade dpkg conffiles flag

  [ James Valleroy ]
  * debian: Add gbp tag config
  * container: Update stable image for bullseye
  * backups: Add functional test to disable schedule backups
  * avahi: Convert functional tests to non-BDD python format
  * cockpit: Convert functional tests to non-BDD python format
  * i2p: Convert functional tests to non-BDD python format
  * infinoted: Convert functional tests to non-BDD python format
  * minetest: Convert functional tests to non-BDD python format
  * minidlna: Convert functional tests to non-BDD python format
  * performance: Convert functional tests to non-BDD python format
  * matrixsynapse: Convert functional tests to non-BDD python format
  * jsxc: Convert functional tests to non-BDD python format
  * backups: Convert functional tests to non-BDD python format
  * locale: Update translation strings
  * doc: Fetch latest manual

  [ Burak Yavuz ]
  * Translated using Weblate (Turkish)

  [ Michael Breidenbach ]
  * Translated using Weblate (Swedish)

  [ Andrij Mizyk ]
  * Translated using Weblate (Ukrainian)
  * Translated using Weblate (Ukrainian)
  * Translated using Weblate (Ukrainian)
  * Translated using Weblate (Ukrainian)
  * Translated using Weblate (Ukrainian)

  [ Tiago Zaniquelli ]
  * plinth: remove diagnose command

  [ Joseph Nuthalapati ]
  * apache: Drop support for SSLv3, TLSv1 and TLSv1.1
  * mediawiki: Backup and restore uploaded files
  * mediawiki: Bump version number for 1.35 upgrade
  * mediawiki: Enable a subset of default extensions
  * mediawiki: Switch to MediaWiki 2020 logo

  [ ikmaak ]
  * Translated using Weblate (Dutch)
  * Translated using Weblate (Dutch)
  * Translated using Weblate (Dutch)
  * Translated using Weblate (Dutch)
  * Translated using Weblate (Dutch)

  [ Sunil Mohan Adapa ]
  * mediawiki: tests: functional: Fix races after flipping flags
  * d/lintian-overrides: Drop override for a removed tag
  * d/lintian-overrides: Override message for not supporting sysvinit
  * d/lintian-overrides: Add override for manual outside .../doc/
  * d/lintian-overrides: Drop workaround for remove-on-upgrade dpkg flag
  * apache: Drop support for GnuTLS
  * apache: Enable and prioritize HTTP/2 protocol
  * apache: Setup Mozilla recommended configuration
  * container: Fix the update command for new web server
  * tests: Add some missing markers
  * web_framework, tests: Workaround captcha 0.5.6 vs. Django 3.2

  [ fliu ]
  * email: Fix self.critical not callable error
  * email: postconf.get_many_unsafe: batch query
  * email: configure postfix domain names

  [ Seyed mohammad ali Hosseinifard ]
  * Translated using Weblate (Persian)

  [ Veiko Aasa ]
  * gitweb: tests: Fix test failures if initial default branch is not master
  * gitweb: tests: Convert functional tests to non-BDD python format
  * gitweb: tests: functional: Fix test failure if initial default branch is not master

  [ Artem ]
  * Translated using Weblate (Russian)

  [ 109247019824 ]
  * Translated using Weblate (Bulgarian)

  [ 池边树下 ]
  * Translated using Weblate (Chinese (Simplified))

 -- James Valleroy <jvalleroy@mailbox.org>  Sat, 18 Sep 2021 09:47:06 -0400

freedombox (21.8) unstable; urgency=medium

  [ Andrij Mizyk ]
  * Translated using Weblate (Ukrainian)
  * Translated using Weblate (Ukrainian)
  * Translated using Weblate (Ukrainian)

  [ fliu ]
  * diagnostics: Allow underscores (_) in app names
  * doc/dev: Using mocking instead of importing external modules
  * email: Basic app to manage an email server
  * email: Enable LDAP by calling postconf in a thread-safe way
  * email: Implement `email_server ipc set_sasl` and `set_submission`
  * email: Set up local delivery (no spam filtering)
  * email: Code quality fixes
  * email: Fix enabling SMTPS; check return value
  * email: dovecot: Support user lookup by UID number
  * email: Address some code review comments
  * email: Install rspamd; proxy its web interface
  * email: Parse command arguments with a mutually exclusive group
  * email: mutex: create lock file as plinth user
  * email, plinth.log: Write more information to syslog
  * email: postconf: Handle postconf returning an empty key
  * email: audit: improve the speed of post-installation setup
  * email: Open lock file as plinth user
  * email: Support UID number lookup in Dovecot
  * email: diagnostics: Fix sudo permission problem
  * email: views: Implement tab rendering
  * email: Implement alias management
  * email: aliases: Use bootstrap styles
  * email: Add UI for creating the home directory
  * email: Add templates for TLS and domains
  * email: Implement view for setting up domains
  * email: postfix: Install LDAP map support
  * email: Implement spam sorting with sieve
  * email: apache: X-Robots-Tag header, full URL match
  * email: Implement auto-discovery
  * email: LMTP: remove the recipient's UID number from email headers
  * email: Code cleanup
  * email: Implement outbound mail filtering
  * email: Reload postfix in domain view
  * email: Code cleanup, address reviews
  * email: Local delivery: use full email address
  * email: postfix: dovecot: Set strong security parameters
  * email: setup: Find Let's Encrypt certificates
  * email: Documentation, code cleanup
  * email: setup: Configure Roundcube
  * email: Sender spoofing patch 1/2: domain rewriting
  * email: implemented service alert

  [ Sunil Mohan Adapa ]
  * doc/dev: Drop seemingly irrelevant automodule reference
  * container: Use keyserver.ubuntu.com as the default keyserver
  * d/lintian-overrides: Allow all systemd services paths
  * d/control: Drop wireless-tools as recommends
  * tests: functional: Add a convenience method to logout
  * wordpress: New app to manage a WordPress site/blog

  [ Petter Reinholdtsen ]
  * Translated using Weblate (Norwegian Bokmål)

  [ James Valleroy ]
  * security: Remove display of past vulnerabilities
  * locale: Update translation strings
  * doc: Fetch latest manual

 -- James Valleroy <jvalleroy@mailbox.org>  Mon, 30 Aug 2021 20:01:46 -0400

freedombox (21.7) unstable; urgency=low

  [ Allan Nordhøy ]
  * Translated using Weblate (Norwegian Bokmål)
  * Translated using Weblate (Norwegian Bokmål)

  [ Jacque Fresco ]
  * Translated using Weblate (Indonesian)

  [ Reza Almanda ]
  * Translated using Weblate (Indonesian)
  * Translated using Weblate (Indonesian)

  [ Besnik Bleta ]
  * Translated using Weblate (Albanian)

  [ 池边树下 ]
  * Translated using Weblate (Chinese (Simplified))

  [ Tiago Zaniquelli ]
  * tests: functional: storage: skip test List disks

  [ Oymate ]
  * Translated using Weblate (Bengali)

  [ whenwesober ]
  * Translated using Weblate (Indonesian)

  [ James Valleroy ]
  * ci: Disable autopkgtest
  * debian: Ensure fuse gets replaced by fuse3 (Closes: #990758)
    - Thanks to Andreas Beckmann <anbe@debian.org> for the patch.
  * action_utils: Separate function to hold freedombox package
  * action_utils: Use flag to indicate freedombox package has been held
    (Closes: #991292)
  * upgrades: Check for held freedombox package in manual update
  * upgrades: Check for held freedombox package daily
  * action_utils: Don't print when unholding freedombox package
  * vagrant: Update box name
  * ttrss: Allow upgrade to version 21
  * Update translation strings
  * doc: Fetch latest manual
  * Upload to unstable

  [ bruh ]
  * Translated using Weblate (Vietnamese)
  * Translated using Weblate (Vietnamese)

  [ Andrij Mizyk ]
  * Translated using Weblate (Ukrainian)
  * Translated using Weblate (Ukrainian)
  * Translated using Weblate (Ukrainian)
  * Translated using Weblate (Ukrainian)
  * Translated using Weblate (Ukrainian)
  * Translated using Weblate (Ukrainian)
  * Translated using Weblate (Ukrainian)
  * Translated using Weblate (Ukrainian)
  * Translated using Weblate (Ukrainian)
  * Translated using Weblate (Ukrainian)

  [ Johannes Keyser ]
  * Translated using Weblate (German)

 -- James Valleroy <jvalleroy@mailbox.org>  Mon, 16 Aug 2021 19:18:59 -0400

freedombox (21.6) experimental; urgency=medium

  [ ikmaak ]
  * Translated using Weblate (Dutch)
  * Translated using Weblate (German)

  [ Burak Yavuz ]
  * Translated using Weblate (Turkish)

  [ Michael Breidenbach ]
  * Translated using Weblate (Swedish)

  [ whenwesober ]
  * Translated using Weblate (Indonesian)
  * Translated using Weblate (Indonesian)

  [ Benedek Nagy ]
  * Translated using Weblate (Hungarian)

  [ James Valleroy ]
  * Translated using Weblate (Indonesian)
  * Translated using Weblate (Indonesian)
  * Translated using Weblate (Indonesian)
  * Translated using Weblate (Indonesian)
  * Translated using Weblate (Chinese (Simplified))
  * locale: Update translation strings
  * doc: Fetch latest manual

  [ Weblate ]
  * Added translation using Weblate (Sinhala)
  * Added translation using Weblate (Vietnamese)

  [ James Pan ]
  * Translated using Weblate (Chinese (Traditional))

  [ HelaBasa ]
  * Translated using Weblate (Sinhala)

  [ Johannes Keyser ]
  * Translated using Weblate (German)

  [ Coucouf ]
  * Translated using Weblate (French)
  * Translated using Weblate (French)

  [ ssantos ]
  * Translated using Weblate (Portuguese)

  [ 池边树下 ]
  * Translated using Weblate (Chinese (Simplified))

  [ Reza Almanda ]
  * Translated using Weblate (Indonesian)
  * Translated using Weblate (Indonesian)
  * Translated using Weblate (Indonesian)

  [ bruh ]
  * Translated using Weblate (Vietnamese)
  * Translated using Weblate (Vietnamese)
  * Translated using Weblate (Vietnamese)
  * Translated using Weblate (Vietnamese)

  [ Arshadashu ]
  * Translated using Weblate (Telugu)

  [ Joseph Nuthalapati ]
  * Translated using Weblate (Telugu)
  * Translated using Weblate (Telugu)
  * Translated using Weblate (Telugu)
  * Translated using Weblate (Telugu)
  * Translated using Weblate (Telugu)
  * Translated using Weblate (Telugu)

  [ uday17 ]
  * Translated using Weblate (Telugu)
  * Translated using Weblate (Telugu)
  * Translated using Weblate (Telugu)

  [ Sandeepbasva ]
  * Translated using Weblate (Telugu)

  [ Aurélien Couderc ]
  * Change backups submit button to fix translation issues

  [ chilumula vamshi krishna ]
  * Translated using Weblate (Telugu)

  [ Jacque Fresco ]
  * Translated using Weblate (Indonesian)
  * Translated using Weblate (Japanese)

 -- James Valleroy <jvalleroy@mailbox.org>  Mon, 31 May 2021 19:00:45 -0400

freedombox (21.5) experimental; urgency=medium

  [ Dietmar ]
  * Translated using Weblate (German)

  [ Karol Werner ]
  * Translated using Weblate (Polish)

  [ Michalis ]
  * Translated using Weblate (Greek)
  * Translated using Weblate (Greek)
  * Translated using Weblate (Greek)
  * Translated using Weblate (Greek)

  [ Fioddor Superconcentrado ]
  * Generating developer documentation.
  * config: Fix tests related to user home directory
  * Translated using Weblate (Spanish)

  [ ikmaak ]
  * Translated using Weblate (Dutch)

  [ Burak Yavuz ]
  * Translated using Weblate (Turkish)
  * Translated using Weblate (Turkish)
  * Translated using Weblate (Turkish)

  [ Veiko Aasa ]
  * deluge, mldonkey, syncthing, transmission: Depend on nslcd.service
  * deluge: Fix daemon user not in freedombox-share group after installation
  * users: Fix unit test failures when LDAP is empty

  [ Sunil Mohan Adapa ]
  * ssh, apache: Make fail2ban use systemd journald backend by default
  * security: Move fail2ban default configuration to this app
  * security: Ensure that fail2ban is not re-enabled on version increment
  * security: Increment app version to reload fail2ban
  * action_utils: Introduce utility for masking services
  * config: Disable rsyslog and syslog forwarding
  * config: Install and configure zram for swap
  * Update copyright year

  [ James Valleroy ]
  * debian: Add coverage to autopkgtest
  * ci: Merge with Salsa CI pipeline
  * config: Convert entered domain name to lower case
  * dynamicdns: Wait after changing domain name in tests
  * dynamicdns: Convert entered domain name to lower case
  * pagekite: Convert entered kite name to lower case
  * config, dynamicdns, pagekite: Remove incorrect use of str
  * letsencrypt: Always return a diagnostics result
  * diagnostics: Use lock to protect results
  * coturn: Validate TURN URIs if provided in form
  * locale: Update translation strings
  * doc: Fetch latest manual

  [ Max Rockatansky ]
  * security: Clarify vulnerability count and provide link to more info

  [ Joseph Nuthalapati ]
  * docs: Improve Developer Documentation index page
  * container: distribution as environment variable
  * ejabberd: STUN/TURN configuration
  * coturn: Mention ejabberd in app description

  [ Michael Breidenbach ]
  * Translated using Weblate (Swedish)
  * Translated using Weblate (Swedish)

  [ nautilusx ]
  * Translated using Weblate (German)

  [ Reza Almanda ]
  * Translated using Weblate (Indonesian)

  [ Aditya Pratap Singh ]
  * container: Work in the absence of systemd in PATH, for eg. in Arch

  [ Kirill Schmidt ]
  * first_boot: Use session to verify first boot welcome step

  [ fliu ]
  * HACKING.md: added some troubleshooting information
  * container script: Must convert env. var. string to a Path object

  [ Johannes Keyser ]
  * Translated using Weblate (German)

  [ whenwesober ]
  * Translated using Weblate (Indonesian)

  [ 池边树下 ]
  * Translated using Weblate (Chinese (Simplified))

  [ Weblate ]
  * Added translation using Weblate (Albanian)

  [ Besnik Bleta ]
  * debian: Add Albanian (sq) locale
  * Translated using Weblate (Albanian)

  [ Carlos Henrique Lima Melara ]
  * doc: Add filename to code snippets in tutorial
  * docs: Add missing imports in tutorial
  * docs: Set the `version` attribute as required instead of optional

 -- James Valleroy <jvalleroy@mailbox.org>  Mon, 19 Apr 2021 20:23:23 -0400

freedombox (21.4) unstable; urgency=medium

  [ Petter Reinholdtsen ]
  * Translated using Weblate (Norwegian Bokmål)

  [ Allan Nordhøy ]
  * Translated using Weblate (Norwegian Bokmål)

  [ ikmaak ]
  * Translated using Weblate (Dutch)

  [ Burak Yavuz ]
  * Translated using Weblate (Turkish)

  [ James Valleroy ]
  * plinth: Disable start rate limiting for service
  * upgrades: Disable searx during dist-upgrade
  * locale: Update translation strings
  * doc: Fetch latest manual

  [ Dietmar ]
  * Translated using Weblate (German)
  * Translated using Weblate (Italian)
  * Translated using Weblate (German)
  * Translated using Weblate (Italian)

  [ Coucouf ]
  * Translated using Weblate (French)

  [ Michael Breidenbach ]
  * Translated using Weblate (Swedish)

  [ Sunil Mohan Adapa ]
  * ui: Fix buttons jumping on click in snapshots page
  * matrix-synapse, coturn: Fix minor pipeline failures

  [ Benedek Nagy ]
  * Translated using Weblate (Hungarian)

  [ Kornelijus Tvarijanavičius ]
  * Translated using Weblate (Lithuanian)

  [ Joseph Nuthalapati ]
  * coturn: Add new component for usage of coturn by other apps
  * coturn: Minor refactor view to use utility to generate URIs
  * coturn: Remove advanced flag, make app visible to all
  * matrix-synapse: Auto configure STUN/TURN using coturn server
  * matrix-synapse: Update description to talk about TURN configuration

 -- James Valleroy <jvalleroy@mailbox.org>  Sun, 28 Feb 2021 20:57:00 -0500

freedombox (21.3) unstable; urgency=medium

  [ Oğuz Ersen ]
  * Translated using Weblate (Turkish)

  [ ikmaak ]
  * Translated using Weblate (Dutch)

  [ Burak Yavuz ]
  * Translated using Weblate (Turkish)

  [ Michael Breidenbach ]
  * Translated using Weblate (Swedish)

  [ Michalis ]
  * Translated using Weblate (Greek)

  [ James Valleroy ]
  * upgrades: Mark string as no-python-format
  * locale: Update translation strings
  * upgrades: Only check free space bytes before dist upgrade
  * upgrades: Add 10 minute delay before apt update
  * upgrades: Disable apt snapshots during dist upgrade
  * locale: Update translation strings
  * doc: Fetch latest manual

  [ John Lines ]
  * gitignore: Ignore files generated during package build
  * zoph: Add new app to organize photos

  [ Sunil Mohan Adapa ]
  * tests: functional: Introduce step def. to check if app is enabled
  * zoph: Make app unavailable in Buster

  [ Aurélien Couderc ]
  * sharing: Improve shares group access description

  [ Fioddor Superconcentrado ]
  * HACKING: Link download page for Geckodriver.
  * Translated using Weblate (Spanish)

 -- James Valleroy <jvalleroy@mailbox.org>  Thu, 11 Feb 2021 17:59:49 -0500

freedombox (21.2) unstable; urgency=medium

  [ Burak Yavuz ]
  * Translated using Weblate (Turkish)
  * Translated using Weblate (Turkish)

  [ Sunil Mohan Adapa ]
  * radicale: Allow older 2.x release to upgrade to 3.x
  * backups: schedule: tests: Fix failures due to long test run
  * minidlna: Minor refactor of media directory handling
  * minidlna: Implement force upgrading from older version
  * jsxc: Fix issues with jQuery >= 3.5.0

  [ Veiko Aasa ]
  * calibre: Fix freedombox.local inaccessible after enabling app
  * mediawiki: Fix app installation process doesn't display status information
  * plinth: Show running spinner when app installation is in progress

  [ James Valleroy ]
  * upgrades: Return reason when checking for dist upgrade
  * upgrades: Get result of start-dist-upgrade
  * upgrades: Move start-dist-upgrade result string to app
  * upgrades: Add notifications for dist upgrade
  * tests: Update functional tests default config
  * roundcube: Allow upgrade to 1.4.*
  * locale: Update translation strings
  * doc: Fetch latest manual

  [ Dietmar ]
  * Translated using Weblate (German)
  * Translated using Weblate (Italian)

  [ ikmaak ]
  * Translated using Weblate (Spanish)
  * Translated using Weblate (Dutch)
  * Translated using Weblate (Swedish)
  * Translated using Weblate (Russian)
  * Translated using Weblate (Hungarian)

  [ Coucouf ]
  * Translated using Weblate (French)
  * Translated using Weblate (French)

  [ Алексей Докучаев ]
  * Translated using Weblate (Russian)

  [ Stanisław Stefan Krukowski ]
  * Translated using Weblate (Polish)

  [ Oymate ]
  * Translated using Weblate (Bengali)

  [ Fioddor Superconcentrado ]
  * Translated using Weblate (Spanish)

  [ Joseph Nuthalapati ]
  * matrix-synapse: python3-psycopg2 from backports
  * upgrades: Increment version for MatrixSynapse 1.26
  * mediawiki: Set default logo to mediawiki.png

  [ nautilusx ]
  * Translated using Weblate (German)

 -- James Valleroy <jvalleroy@mailbox.org>  Sat, 06 Feb 2021 00:33:34 -0500

freedombox (21.1) unstable; urgency=medium

  [ ikmaak ]
  * Translated using Weblate (German)
  * Translated using Weblate (Spanish)
  * Translated using Weblate (Dutch)
  * Translated using Weblate (Polish)
  * Translated using Weblate (Danish)
  * Translated using Weblate (French)
  * Translated using Weblate (Italian)
  * Translated using Weblate (Norwegian Bokmål)
  * Translated using Weblate (Dutch)
  * Translated using Weblate (Portuguese)
  * Translated using Weblate (Swedish)
  * Translated using Weblate (Russian)
  * Translated using Weblate (Chinese (Simplified))
  * Translated using Weblate (Persian)
  * Translated using Weblate (Gujarati)
  * Translated using Weblate (Hindi)
  * Translated using Weblate (Czech)
  * Translated using Weblate (Ukrainian)
  * Translated using Weblate (Hungarian)
  * Translated using Weblate (Lithuanian)
  * Translated using Weblate (Slovenian)
  * Translated using Weblate (Bulgarian)
  * Translated using Weblate (Greek)
  * Translated using Weblate (Galician)
  * Translated using Weblate (Serbian)

  [ Burak Yavuz ]
  * Translated using Weblate (Turkish)

  [ John Doe ]
  * Translated using Weblate (Turkish)
  * Translated using Weblate (Turkish)

  [ Doma Gergő ]
  * Translated using Weblate (Hungarian)

  [ Ouvek Kostiva ]
  * Translated using Weblate (Chinese (Traditional))

  [ James Valleroy ]
  * tahoe: Disable app
  * setup: Enable essential apps that use firewall
  * upgrades: Requires at least 5 GB free space for dist upgrade
  * locale: Update translation strings
  * doc: Fetch latest manual

  [ Veiko Aasa ]
  * syncthing: Create LDAP group name different from system group
  * syncthing: Hide unnecessary security warning
  * sharing: Update functional test to use syncthing-access group
  * plinth: Fix disable daemon when service alias is provided
  * container script: Various improvements

  [ Sunil Mohan Adapa ]
  * ui: js: Make select all checkbox option available more broadly
  * ui: css: New style for select all checkbox
  * backups: tests: Fix a typo in test case name
  * backups: Allow comments to be added to archives during backup
  * backups: Allow storing root repository details
  * backups: repository: Introduce a prepare method
  * backups: repository: Simplify handling of remote repo properties
  * backups: Introduce backup scheduling
  * backups: Add a schedule to each repository
  * backups: Trigger schedules every hour
  * backups: Add UI to edit schedules
  * backups: Add a notification to suggest users to enable schedules
  * backups: Show notification on error during scheduled backups
  * networks: Remove unused import to fix flake8 failure
  * performance: Fix failure to start due to lru_cache in stable

  [ Allan Nordhøy ]
  * Translated using Weblate (Norwegian Bokmål)

  [ Fred LE MEUR ]
  * performance: Fix web client link to Cockpit

  [ Milan ]
  * Translated using Weblate (Czech)

  [ crlambda ]
  * Translated using Weblate (Chinese (Traditional))

  [ Fioddor Superconcentrado ]
  * networks: Separate the delete button and color it differently
  * network: Minor refactoring in a test
  * network: Minor refactoring, new is_primary() function
  * networks: Change connection type to a radio button
  * networks: Use radio buttons for network modes
  * networks: Prevent unintended changes to primary connection.
  * networks: Hide deactivate/remove buttons for primary connections
  * Translated using Weblate (Spanish)

 -- James Valleroy <jvalleroy@mailbox.org>  Mon, 25 Jan 2021 21:08:22 -0500

freedombox (21.0) unstable; urgency=medium

  [ Dietmar ]
  * Translated using Weblate (German)

  [ ikmaak ]
  * Translated using Weblate (German)
  * Translated using Weblate (Dutch)
  * Translated using Weblate (Spanish)
  * Translated using Weblate (French)

  [ Burak Yavuz ]
  * Translated using Weblate (Turkish)

  [ Doma Gergő ]
  * Translated using Weblate (Hungarian)

  [ Veiko Aasa ]
  * functional tests: Make tests compatible with pytest-bdd v4.0
  * ejabberd: functional tests: Wait until the jsxc buddy list is loaded
  * users: Skip action script tests if LDAP is not set up
  * functional-tests: Fix installation errors in install.sh script
  * dev-container: Add subcommand to run tests
  * gitweb: tests: functional: Fix test failures in localized environment
  * dev-container: 'up' command: Show banner also when container is already
    running
  * dev-container: Add command to print container IP address
  * tests: functional: Improve creating users in tests
  * gitweb: Add functional tests for git-access group
  * plinth: Fix daemon is enabled check when service alias is provided

  [ ullli ]
  * mumble: Updated mumla and removed plumble from clients list

  [ Johannes Keyser ]
  * Translated using Weblate (German)

  [ Sunil Mohan Adapa ]
  * apache2: Allow downloads in openvpn and backups with latest browsers
  * backups: Don't open a new window for downloading backups
  * openvpn: Don't show running status on download profile button
  * app: component: Add app_id and app properties
  * app: Add locked flag
  * backups: Add new component for backup and restore
  * backups: Use the backup component in all apps
  * doc: dev: Update documentation for using backup component
  * app: info: Move client validation to info component
  * doc: dev: Update documentation on calling clients validation
  * doc: dev: Update the tutorial to reflect latest API/code
  * radicale: Fix backup and restore of configuration

  [ Michael Breidenbach ]
  * Translated using Weblate (Swedish)

  [ James Valleroy ]
  * users: Avoid test error if ldapsearch is not available
  * upgrades: Ensure freedombox package is upgraded during dist upgrade
  * upgrades: Add service for dist upgrade
  * upgrades: Install python3-systemd for unattended-upgrades
  * upgrades: Don't allow needrestart to restart freedombox-dist-upgrade
  * upgrades: Check before starting dist upgrade process
  * upgrades: Write dist-upgrade service file in /run
  * upgrades: Restart FreedomBox service at end of dist-upgrade
  * upgrades: Use full path to searx action script
  * upgrades: Hold tt-rss during dist upgrade, if available
  * locale: Update translation strings
  * doc: Fetch latest manual

  [ Stanisław Stefan Krukowski ]
  * Translated using Weblate (Polish)

  [ Joseph Nuthalapati ]
  * transmission: Show port forwarding information
  * transmission: Update description

 -- James Valleroy <jvalleroy@mailbox.org>  Mon, 11 Jan 2021 19:57:44 -0500

freedombox (20.21) unstable; urgency=medium

  [ Johannes Keyser ]
  * Translated using Weblate (German)

  [ Fioddor Superconcentrado ]
  * Translated using Weblate (Spanish)
  * Translated using Weblate (Spanish)

  [ Joseph Nuthalapati ]
  * deluge: Sync apache2 config with Transmission
  * deluge: Functional tests for bit-torrent group

  [ Michael Breidenbach ]
  * Translated using Weblate (Swedish)

  [ Veiko Aasa ]
  * apache: Create snake oil certificate if not exists
  * users: Remove timeout when creating Samba user
  * security: Fix access denied for user daemon from cron

  [ n0nie4HP ]
  * Translated using Weblate (Polish)
  * Translated using Weblate (Polish)

  [ spectral ]
  * calibre: Fix manual page name

  [ James Valleroy ]
  * upgrades: Allow grub-pc upgrade without reinstalling grub
  * upgrades: Update searx search engines during dist upgrade
  * locale: Update translation strings
  * doc: Fetch latest manual
  * debian: Bump standards version to 4.5.1

  [ Nikita Epifanov ]
  * Translated using Weblate (Russian)

  [ ikmaak ]
  * Translated using Weblate (Polish)

  [ Doma Gergő ]
  * Translated using Weblate (Hungarian)

 -- James Valleroy <jvalleroy@mailbox.org>  Mon, 28 Dec 2020 21:08:41 -0500

freedombox (20.20.1) unstable; urgency=medium

  [ Reg Me ]
  * Translated using Weblate (Dutch)

  [ ikmaak ]
  * Translated using Weblate (Dutch)
  * Translated using Weblate (German)
  * Translated using Weblate (Dutch)

  [ Burak Yavuz ]
  * Translated using Weblate (Turkish)

  [ Sunil Mohan Adapa ]
  * pagekite: Drop unused subdomain widget
  * pagekite: cosmetic: Minor yapf changes
  * clients: Fix a duplicated HTML ID
  * ui: Adopt a consistent and new table style
  * ui: Make all tables responsive
  * ui: css: Use rem as the primary unit
  * ui: Drop italic style on app name and sections in card listing
  * jsxc: Drop loading text on the login button
  * firewall: New styling for status stable
  * ui: Consistently use the btn-toolbar class for all toolbars
  * help: Make the button normal size in about page
  * users: Drop cancel button show submit as danger in delete page
  * help, power, index: ui: Drop remaining uses of &raquo;
  * ui: index: Don't show too large a help message
  * HACKING: Add suggestion not over-use Bootstrap utility classes
  * ui: Fix form error styling using bootstrap 3 style
  * jslicense.html: Drop minor styling
  * ui: Introduce common styling for two column list group
  * calibre: Use common styling for libraries list
  * pagekite: Use common styling for custom services
  * ikiwiki: Use common styling for wiki/blog list
  * gitweb: Use common styling for repo list
  * users: Use common styling for users list
  * networks: Use common styling for showing network connection
  * networks: Use common styling for Wi-Fi network list
  * networks: Use table for styling network connection list
  * firewall: Split CSS styling into separate file
  * monkeysphere: Split CSS styling into a separate file
  * samba: Split CSS styling into separate file
  * upgrades: Split CSS styling into a separate file
  * backups: Split CSS styling into a separate file
  * storage: Split CSS styling into a separate file
  * sharing: Split CSS styling into a separate file
  * letsencrypt: Split CSS styling into a separate file
  * help: Split CSS styling into a separate file
  * first_setup: Use template variable to refresh page
  * ui: Use common styling to hide logo during firstboot
  * firstboot: Use bootstrap for logo styling
  * pagekite: Eliminate inline styling
  * help: Show version information as an alert
  * ui: Avoid inline styling for setting progress bar width
  * apache2: Disallow all inline styling in sandbox settings
  * ui: Fix warning button colors

  [ achalaramu ]
  * Migrate bootstrap 4 from bootstrap 3

  [ Veiko Aasa ]
  * gitweb: Make functional tests compatible with pytest-bdd v4.0
  * javascript: Fix disabled submit buttons when navigating back to a page

  [ James Valleroy ]
  * tests: Skip initial update
  * help: Update status log test
  * config: Skip homepage test on buildd (Closes: #977527)
  * doc: Fetch latest manual

 -- James Valleroy <jvalleroy@mailbox.org>  Sat, 19 Dec 2020 19:18:42 -0500

freedombox (20.20) unstable; urgency=medium

  [ ikmaak ]
  * Translated using Weblate (Dutch)
  * Translated using Weblate (Dutch)

  [ Burak Yavuz ]
  * Translated using Weblate (Turkish)

  [ ssantos ]
  * Translated using Weblate (Portuguese)

  [ Johannes Keyser ]
  * Translated using Weblate (German)

  [ Thomas Vincent ]
  * Translated using Weblate (French)

  [ Michael Breidenbach ]
  * Translated using Weblate (Swedish)

  [ Fioddor Superconcentrado ]
  * Translated using Weblate (Spanish)
  * config: Add user websites as choices for homepage config
  * config: rename functions (improve readability)

  [ James Valleroy ]
  * config: Mark test_homepage_field as needs_root
  * mumble: Implement force upgrade for 1.3.*
  * upgrades: Hold mumble-server during dist upgrade
  * locale: Update translation strings
  * doc: Fetch latest manual

  [ Veiko Aasa ]
  * apache: Add app name
  * snapshot: Check that / is a btrfs subvolume before setup
  * diagnostics: Improve exception handling in app diagnostics
  * diagnostics: Show app name and fallback to app id if not exist
  * templates: Make toggle button responsive

 -- James Valleroy <jvalleroy@mailbox.org>  Mon, 14 Dec 2020 19:31:00 -0500

freedombox (20.19) unstable; urgency=medium

  [ ikmaak ]
  * Translated using Weblate (Dutch)
  * Translated using Weblate (Dutch)
  * Translated using Weblate (Dutch)
  * Translated using Weblate (German)
  * Translated using Weblate (Dutch)
  * Translated using Weblate (Dutch)

  [ Fioddor Superconcentrado ]
  * networks: Apply translation to a tooltip.
  * bepasty: Apply translation to autogenerated comments.
  * snapshots: Translate snapshot types (field description)
  * Translated using Weblate (Spanish)

  [ Joseph Nuthalapati ]
  * OpenVPN: Create user group "vpn"
  * openvpn: Add functional tests for user group "vpn"
  * openvpn: Deny access to users not in group "vpn"

  [ James Valleroy ]
  * upgrades: Add first boot step to run initial update
  * upgrades: Add progress page for initial update
  * upgrades: Fix flag name in info message
  * upgrades: Hold freedombox package during dist upgrade
  * upgrades: Use apt_hold contextmanager
  * upgrades: Print steps in dist-upgrade
  * upgrades: Fix sources list for dist upgrade from buster
  * sso: Add test to generate ticket
  * locale: Update translation strings
  * doc: Fetch latest manual
  * debian: Add python3-openssl as build dependency for tests

  [ Veiko Aasa ]
  * Samba: UI: Show toggle buttons and share names

  [ Oymate ]
  * Translated using Weblate (Bengali)

 -- James Valleroy <jvalleroy@mailbox.org>  Mon, 30 Nov 2020 18:37:52 -0500

freedombox (20.18.1) unstable; urgency=medium

  [ Burak Yavuz ]
  * Translated using Weblate (Turkish)
  * Translated using Weblate (Turkish)

  [ Hetgyl ]
  * Translated using Weblate (French)
  * Translated using Weblate (French)
  * Translated using Weblate (French)
  * Translated using Weblate (French)
  * Translated using Weblate (French)
  * Translated using Weblate (French)
  * Translated using Weblate (French)
  * Translated using Weblate (French)
  * Translated using Weblate (French)
  * Translated using Weblate (French)
  * Translated using Weblate (French)
  * Translated using Weblate (French)

  [ Reg Me ]
  * Translated using Weblate (Dutch)
  * Translated using Weblate (Dutch)

  [ Oğuz Ersen ]
  * Translated using Weblate (Turkish)

  [ Thomas Vincent ]
  * Translated using Weblate (French)
  * Translated using Weblate (French)
  * Translated using Weblate (French)
  * Translated using Weblate (French)
  * Translated using Weblate (French)
  * Translated using Weblate (French)
  * Translated using Weblate (French)
  * Translated using Weblate (French)
  * Translated using Weblate (French)
  * Translated using Weblate (French)
  * Translated using Weblate (French)

  [ Petter Reinholdtsen ]
  * Translated using Weblate (Norwegian Bokmål)

  [ Joseph Nuthalapati ]
  * sso: Fix regression in auth-pubtkt configuration

  [ Dietmar ]
  * Translated using Weblate (German)
  * Translated using Weblate (Italian)

  [ Fioddor Superconcentrado ]
  * Translated using Weblate (Spanish)

  [ Diego Roversi ]
  * Translated using Weblate (Italian)

  [ ikmaak ]
  * Translated using Weblate (Dutch)

  [ Michael Breidenbach ]
  * Translated using Weblate (Swedish)

  [ James Valleroy ]
  * Translated using Weblate (French)
  * doc: Fetch latest manual

 -- James Valleroy <jvalleroy@mailbox.org>  Mon, 23 Nov 2020 18:37:38 -0500

freedombox (20.18) unstable; urgency=medium

  [ Hetgyl ]
  * Translated using Weblate (French)

  [ Reg Me ]
  * Translated using Weblate (Dutch)
  * Translated using Weblate (Dutch)
  * Translated using Weblate (Dutch)
  * Translated using Weblate (Dutch)

  [ Joseph Nuthalapati ]
  * coverage: Omit files under tests/ directories
  * ci: Add --cov-config to the coverage command
  * openvpn: Cleanup easyrsa 2 to 3 upgrade code
  * openvpn: Function to detect ECC/RSA configuration
  * openvpn: ECC: Setup and Migration
  * openvpn: Remove explicit setup step
  * openvpn: Improve migrate_to_ecc template
  * openvpn: Remove opinion on which curve to use
  * openvpn: client configuration for RSA and ECC
  * gitlabci: Update Dockerfile and script

  [ Ralf Barkow ]
  * Translated using Weblate (German)

  [ Fioddor Superconcentrado ]
  * Translated using Weblate (Spanish)

  [ Matthias Dellweg ]
  * Enable dynamicdns module to handle IPv6

  [ Dietmar ]
  * Translated using Weblate (Italian)

  [ James Valleroy ]
  * locale: Update translation strings
  * doc: Fetch latest manual

 -- James Valleroy <jvalleroy@mailbox.org>  Mon, 16 Nov 2020 20:49:24 -0500

freedombox (20.17.1) experimental; urgency=medium

  [ Burak Yavuz ]
  * Translated using Weblate (Turkish)
  * Translated using Weblate (Turkish)

  [ Dietmar ]
  * Translated using Weblate (German)
  * Translated using Weblate (Italian)

  [ Joseph Nuthalapati ]
  * ci: Fix flake8 errors
  * pubtkt: Fix Python format language errors

  [ James Valleroy ]
  * debian: Rename source package to freedombox
  * doc: Fetch latest manual

 -- James Valleroy <jvalleroy@mailbox.org>  Sat, 07 Nov 2020 08:02:53 -0500

plinth (20.17) unstable; urgency=medium

  [ Fioddor Superconcentrado ]
  * package: i18n: Mark progress status strings for translation
  * networks: i18n: Mark string for translation on delete page
  * networks: i18n: Mark various strings for translation
  * notifications: i18n: Mark app names and extra data for translation
  * networks: css: Make button wider in network list
  * Translated using Weblate (Spanish)

  [ Sunil Mohan Adapa ]
  * backups: i18n: Mark form success messages for translation
  * doc: wikiparser: Fix issue with running parser outside doc/ dir
  * upgrades: Disable the option when not able to dist upgrade
  * ci: Split testing stages into smaller stages

  [ Coucouf ]
  * Translated using Weblate (French)
  * Translated using Weblate (French)

  [ Burak Yavuz ]
  * Translated using Weblate (Turkish)
  * Translated using Weblate (Turkish)

  [ Nikita Epifanov ]
  * Translated using Weblate (Russian)

  [ Jens Molgaard ]
  * Translated using Weblate (Danish)

  [ Petter Reinholdtsen ]
  * Translated using Weblate (Norwegian Bokmål)

  [ Praveen Illa ]
  * Translated using Weblate (Telugu)

  [ James Valleroy ]
  * Translated using Weblate (Danish)
  * ci: Run wikiparser doctests
  * wikiparser: Exit with return value 1 on test failure
  * upgrades: Add a setting to enable dist upgrade
  * locale: Update translation strings
  * doc: Fetch latest manual

  [ Michael Breidenbach ]
  * Translated using Weblate (German)
  * Translated using Weblate (Swedish)

  [ marklin0913 ]
  * Added translation using Weblate (Chinese (Traditional))

  [ Joseph Nuthalapati ]
  * mediawiki: Ensure password file is not empty
  * mediawiki: Add action to set domain name

  [ Dietmar ]
  * Translated using Weblate (German)
  * Translated using Weblate (Italian)

  [ Radek Pasiok ]
  * Translated using Weblate (Polish)

  [ Onurb ]
  * apache: setup uwsgi by default

 -- James Valleroy <jvalleroy@mailbox.org>  Mon, 02 Nov 2020 19:45:57 -0500

plinth (20.16) unstable; urgency=medium

  [ Oğuz Ersen ]
  * Translated using Weblate (Turkish)

  [ Burak Yavuz ]
  * Translated using Weblate (Turkish)
  * Translated using Weblate (Turkish)

  [ Nikita Epifanov ]
  * Translated using Weblate (Russian)

  [ Allan Nordhøy ]
  * Translated using Weblate (Norwegian Bokmål)
  * Translated using Weblate (Chinese (Simplified))
  * Translated using Weblate (Slovenian)
  * Translated using Weblate (Greek)
  * Translated using Weblate (Norwegian Bokmål)

  [ Veiko Aasa ]
  * diagnostics: Show low system memory notifications
  * notifications: Show severity level on every notification

  [ Coucouf ]
  * Translated using Weblate (French)

  [ James Valleroy ]
  * app: Add donation links in dropdown menu
  * debian: Add Brazilian Portuguese debconf templates translation
    (Closes: #972449)
    - Thanks to Adriano Rafael Gomes for the translation.
  * locale: Update translation strings
  * doc: Fetch latest manual

  [ Fioddor Superconcentrado ]
  * upgrades: Add status section showing version and upgrade status
  * diagnostics: Lazy format all diagnostic test strings properly
  * Translated using Weblate (Spanish)
  * help: Link to updates page when new version is available
  * updates: Eliminate delay and better status for manual upgrade

  [ Michael Breidenbach ]
  * Translated using Weblate (Swedish)

  [ Sunil Mohan Adapa ]
  * calibre: Add link to donation page
  * app: Make the donation button more prominent
  * calibre: Update group description to reflect 'using' app

 -- James Valleroy <jvalleroy@mailbox.org>  Mon, 19 Oct 2020 20:42:32 -0400

plinth (20.15) unstable; urgency=medium

  [ Coucouf ]
  * Translated using Weblate (French)
  * Translated using Weblate (French)
  * Translated using Weblate (French)
  * Translated using Weblate (French)

  [ Joseph Nuthalapati ]
  * bepasty: Change default permissions to 'read'
  * calibre: Add new e-book library app
  * calibre: Minor changes to app description
  * container: Handle edge cases with container update

  [ Fioddor Superconcentrado ]
  * HACKING: Add extra development requirements
  * CONTRIBUTING: Require flake8 compliance
  * Translated using Weblate (Spanish)
  * HACKING.md: Re-organised contents according to onboarding journey
  * Translated using Weblate (Spanish)

  [ Sunil Mohan Adapa ]
  * module_loader, web_framework: Update console log messages
  * dynamicdns: Drop unnecessary code to set app as enabled
  * pagekite: Don't announce unconfigured kite as a valid domain
  * pagekite: Don't update names module if not installed
  * tor: Don't check if enabled when not installed
  * tests: functional: Simplify calling the login helper
  * doc: Before fetching, drop all old to cleanup deleted pages/images
  * coturn: Don't handle certificates if not installed
  * quassel: Don't handle certificates if not installed
  * quassel: Fix minor typo
  * mumble: Store and use a single domain for TLS certificate setup
  * doc: dev: Link to list of potential apps from tutorial
  * coturn: Don't handle certificates if not installed
  * quassel: Don't handle certificates if not installed
  * users: Deal with admin user already existing during first boot
  * users: cosmetic: Yapf refactoring
  * *: Minor flake8 fixes
  * debian/control: Add sshpass as build dependency

  [ Michael Breidenbach ]
  * Translated using Weblate (Swedish)

  [ ssantos ]
  * Translated using Weblate (Portuguese)

  [ Phil Morrell ]
  * mumble: configure letsencrypt component

  [ Burak Yavuz ]
  * Translated using Weblate (Turkish)

  [ Petter Reinholdtsen ]
  * Translated using Weblate (Norwegian Bokmål)

  [ Veiko Aasa ]
  * ssh: action script: Require user credentials when editing ssh keys
  * users: Require admin credentials when creating or editing a user
  * container: Assign virtual network interface to trusted firewall zone

  [ James Valleroy ]
  * upgrades: Extend function to check for normal dist availability
  * upgrades: Detect and upgrade to next stable release
  * upgrades: Set a flag so interrupted dist-upgrade can be continued
  * upgrades: Check free space before dist-upgrade
  * locale: Update translation strings
  * doc: Fetch latest manual

 -- James Valleroy <jvalleroy@mailbox.org>  Mon, 05 Oct 2020 19:25:41 -0400

plinth (20.14.1) unstable; urgency=high

  [ Burak Yavuz ]
  * Translated using Weblate (Turkish)

  [ Nikita Epifanov ]
  * Translated using Weblate (Russian)

  [ JC Staudt ]
  * minidlna: Fix typo DNLA -> DLNA

  [ Sunil Mohan Adapa ]
  * cockpit: Don't show home page icon to non-admin users
  * module_loader: Load/process all essential modules before others

  [ Petter Reinholdtsen ]
  * Translated using Weblate (Norwegian Bokmål)

  [ Dietmar ]
  * Translated using Weblate (German)

  [ Coucouf ]
  * Translated using Weblate (French)

  [ James Valleroy ]
  * doc: Fetch latest manual

 -- James Valleroy <jvalleroy@mailbox.org>  Wed, 23 Sep 2020 07:37:53 -0400

plinth (20.14) unstable; urgency=high

  [ Fioddor Superconcentrado ]
  * Translated using Weblate (Spanish)
  * Translated using Weblate (Spanish)
  * sudo user needed for container
  * Branch-out
  * Specify machine
  * Fix typo
  * post-processor: Solve 1908 fixing the wiki links fix
  * Translated using Weblate (Spanish)
  * Translated using Weblate (Spanish)
  * jsxc, sharing: Add 'Learn more...' link for help pages
  * wireguard: Add 'Learn more...' link for help page
  * doc: wikiparser: Resolve URLs for locally available pages
  * HACKING.md: Instructions for container-related troubleshooting
  * i18n: Mark strings missed for translation
  * snapshots: Clarify description for disabling yearly snapshots

  [ Doma Gergő ]
  * Translated using Weblate (Hungarian)
  * Translated using Weblate (Hungarian)

  [ Sunil Mohan Adapa ]
  * upgrades: Minor isort fix
  * upgrades: Remove unused context variable
  * security: Don't show report button as part of backports notice
  * upgrades: security: Don't with the technical term 'backports' in UI
  * matrixsynapse: Allow upgrade to version 1.17
  * backups: Make app available by default
  * samba: cosmetic: Minor yapf fixes
  * container: unstable: Handle interface naming for systemd < 245
  * storage: Fix expanding partitions on GPT partition tables
  * matrixsynapse: Rename Riot to Element
  * ejabberd, mumble, wireguard: Update Apple app links
  * menu: Update documentation to clarify that icons can be files
  * frontpage: Fix documentation related to renamed parameter
  * bepasty: Make description a private variable
  * bepasty: Expand app description
  * bepasty: Tighten permissions on the uwsgi socket
  * infinoted, syncthing: Fix minor typo in a comment
  * bepasty: Add diagnostics tests on app URL
  * bepasty: Minor fixes
  * bepasty: tests: functional: Add a password before removing all
  * bepasty: Resize SVG to 512x512 for consistency with other icons
  * bepasty: Add "Snippet" in category/short description
  * bepasty: Update UI strings for permissions
  * bepasty: Require at least one permission on a password
  * bepasty: Simplify configuration file handling
  * js: Don't show running status on buttons pulled to right
  * diagnostics: Prevent showing running status on diagnostics menu item
  * help, networks: Clarify i18n different contexts for "Manual"
  * radicale: Stop service during backup and restore
  * radicale: tests: functional: Add test for backup/restore
  * doc: Recompile when parser script changes
  * doc: wikiparser: Handle processing instructions
  * doc: wikiparser: Fix attachment URLs in regular links
  * doc: wikiparser: When processing single pages, ignore header/footer
  * doc: wikiparser: Generate colspec for tables
  * doc: wikiparser: Handle table of contents macro without parenthesis
  * doc: wikiparser: Handle more paragraph breakers
  * doc: wikiparser: Parse content inside a comment
  * doc: wikiparser: Allow empty lines between list items
  * doc: wikiparser: Fix parsing URLs, simplify plain text parsing
  * doc: wikiparser: Resolve relative URLs
  * doc: wikiparser: Preserve spaces during parsing and generation
  * doc: wikiparser: Handle existing # in links, don't append again
  * doc: wikiparser: Assign text to URLs that don't provide them
  * doc: wikiparser: Handle wiki links starting with a /
  * doc: wikiparser: Allow lists to started with just spaces
  * doc: wikiparser: Strip spaces from attachment's text
  * doc: wikiparser: Place anchors inside paragraphs
  * doc: wikiparser: Sort imagedata properties
  * doc: wikiparser: Retain the text for icons
  * doc: wikiparser: Set icon dimensions to old values (temporarily)
  * doc: wikiparser: Handle empty table cells
  * doc: wikiparser: Fix some flake8 warnings
  * doc: wikiparser: Improve links relative to included files
  * doc: wikiparser: Fix issue with parsing inline code blocks
  * doc: wikiparser: Handle markup inside italic/bold markup
  * doc: wikiparser: Format text inside admonitions properly
  * doc: Drop post processor as it is not needed anymore
  * doc: wikiparser: Incorporate post processing fixes
  * doc: Simplify make file by eliminating targets for intermediates
  * doc: wikiparser: Add note about some incorrect links
  * doc: Update the test script for wikiparser
  * manual: Fetch latest images
  * doc: Fetch latest manual
  * firewall: Use service files for showing port forwarding info
  * firewall: Show port forwarding info in tabular format
  * kvstore: Allow module to be imported before Django init
  * networks: Expose API to get/set network meta info
  * firewall: Show port forwarding info contextually
  * doc: wikiparser: Fix a minor flake8 issue
  * doc: wikiparser: Fix issue with some URL containing dup. lang part
  * doc: wikiparser: Make it easier to run with a #! at the top
  * doc: wikiparser: Reduce build verbosity
  * upgrades: Fix issue with checking if backports is current
  * upgrades: Separate concepts for backports enabled vs. requested
  * upgrades, security: Use consistent terminology 'activate'
  * backports: When upgrading from older version, assumed requested
  * package: Add ability to reinstall a package
  * matrixsynapse: Perform a one time conversion to new config format
  * doc: manual: Fetch latest manual, remove non-existent images/pages
  * doc: wikiparser: Use icons from the icons directory
  * doc: wikiparser: Show icons with full size
  * doc: manual: Replace manual icons to drop CC 2.5 license
  * deluge: Use older icon to drop CC 2.0 license

  [ Joseph Nuthalapati ]
  * searx: Add functional test for app availability
  * container: Add unstable distribution
  * functional-tests: Fix instructions for running functional tests
  * functional-tests: Use latest version of splinter
  * framework: Remove module init() functions
  * wireguard: Remove hardcoded Windows client version
  * functional-tests: splinter 0.14.0 is in PyPI
  * apps: Remove Coquelicot
  * matrix-synapse: Upgrade to 1.19
  * container: Use builds with build-deps included

  [ James Valleroy ]
  * ci: Allow fuse to be installed
  * tests: functional: Strip trailing / from FREEDOMBOX_URL
  * ejabberd: Use new ruamel.yaml API and allow duplicate keys
  * locale: Update translation strings
  * doc: Fetch latest manual
  * debian: Add gbp dch config
  * debian: Fix use of wildcard path in copyright
  * debian: Split copyright paragraph to avoid lintian error
  * radicale: Remove code to handle 1.x
  * doc: Fetch latest manual
  * bepasty: New app for file upload and sharing
  * bepasty: Add public access config form
  * bepasty: Fetch manual page
  * locale: Update translation strings
  * doc: Add moinmoin wiki parser
  * wikiparser: Fix spaces, multi-line, languages, icons
  * doc: Use Makefile to fetch raw wiki files
  * doc: Add icons used in manual
  * manual: Add raw wiki files of included pages
  * manual: Remove checked-in xml files
  * wikiparser: Don't render Admonition with style comment
  * test-wikiparser: Remove fixes.xslt step
  * debian: Add unit tests to autopkgtest
  * apache: Disable mod_status (CVE-2020-25073)
  * debian: Don't show first wizard secret on command line
  * debian: Remove unused vars from postinst
  * matrixsynapse: Use conf.d snippets
  * upgrades: Change backports activation message wording
  * upgrades: Display correct backports info for unstable
  * upgrades: Add first boot step to configure backports
  * upgrades: Use kvstore and then file to determine if backports are enabled
  * debian: Temporarily revert source package rename
  * locale: Update translation strings
  * doc: Fetch latest manual

  [ Veiko Aasa ]
  * samba: Hide common system partitions
  * ikiwiki: Validate a path when deleting wiki or blog
  * ssh: Disallow managing keys for the root user
  * debian: Add newline to end of /var/lib/plinth/firstboot-wizard-secret
  * functional-tests: snapshot: Skip if filesystem doesn't support snapshots
  * container: Randomize btrfs partition UUID
  * gitweb: Fix enable auth webserver component on app init
  * gitweb: Add ability to change default branch

  [ Павел Протасов ]
  * Translated using Weblate (Russian)

  [ Michael Breidenbach ]
  * Translated using Weblate (German)
  * Translated using Weblate (Swedish)
  * Translated using Weblate (German)
  * Translated using Weblate (Swedish)
  * Translated using Weblate (German)
  * Translated using Weblate (Swedish)

  [ ikmaak ]
  * Translated using Weblate (Dutch)
  * Translated using Weblate (Dutch)

  [ Burak Yavuz ]
  * Translated using Weblate (Turkish)
  * Translated using Weblate (Turkish)
  * Translated using Weblate (Turkish)
  * Translated using Weblate (Turkish)

  [ Xosé M ]
  * Translated using Weblate (Galician)

  [ Jens Molgaard ]
  * Translated using Weblate (Danish)

  [ Nikita Epifanov ]
  * Translated using Weblate (Russian)
  * Translated using Weblate (Russian)

  [ Dietmar ]
  * Translated using Weblate (German)

  [ Johannes Keyser ]
  * Translated using Weblate (German)

  [ Diego Roversi ]
  * Translated using Weblate (Italian)

  [ Artem ]
  * Translated using Weblate (Russian)

  [ Ralf Barkow ]
  * Translated using Weblate (German)

  [ Reg Me ]
  * Translated using Weblate (Dutch)
  * Translated using Weblate (Dutch)

  [ Q.-A. Nick ]
  * upgrades, security: Update the messages describing backports

 -- James Valleroy <jvalleroy@mailbox.org>  Tue, 15 Sep 2020 17:03:43 -0400

freedombox (20.13) unstable; urgency=medium

  [ Sunil Mohan Adapa ]
  * Rename source package from plinth to freedombox.

  [ Veiko Aasa ]
  * minidlna: Do not expose statistics over public web

  [ Benjamin Ortiz ]
  * backups: Allow remote repository usernames to start with numbers

  [ James Valleroy ]
  * upgrades: Update apt cache before manual update
  * upgrades: Parameterize backports dist name
  * upgrades: Use current release codename when enabling backports
  * upgrades: Use codename to pin freedombox from backports
  * security: Move backports notice to security page
  * upgrades: Add button to activate backports
  * upgrades: Use only sources file to determine if backports enabled
  * upgrades: Check that backports is for current release
  * upgrades: Rewrite apt prefs file when activating backports
  * upgrades: Enable backports for testing only in development mode
  * upgrades: Show dist of backports to be activated
  * upgrades: Split apt preferences into 2 files
  * upgrades: Refactor use of lsb_release
  * locale: Update translation strings
  * doc: Fetch latest manual

  [ Allan Nordhøy ]
  * Translated using Weblate (Norwegian Bokmål)

  [ Tang Zongxun ]
  * Translated using Weblate (Chinese (Simplified))

  [ Doma Gergő ]
  * Translated using Weblate (Hungarian)

 -- Federico Ceratto <federico@debian.org>  Sat, 18 Jul 2020 12:14:08 +0100

plinth (20.12.1) unstable; urgency=high

  [ nautilusx ]
  * Translated using Weblate (German)

  [ Robert Pollak ]
  * Translated using Weblate (German)

  [ J. Lavoie ]
  * Translated using Weblate (French)

  [ Petter Reinholdtsen ]
  * Translated using Weblate (Norwegian Bokmål)

  [ Sunil Mohan Adapa ]
  * cfg, frontpage: Ignore errors while reading config and shortcuts

  [ Milo Ivir ]
  * Translated using Weblate (German)

 -- James Valleroy <jvalleroy@mailbox.org>  Sun, 05 Jul 2020 15:40:30 -0400

plinth (20.12) unstable; urgency=medium

  [ Oğuz Ersen ]
  * Translated using Weblate (Turkish)

  [ Sunil Mohan Adapa ]
  * Translated using Weblate (Telugu)
  * transmission: tests: functional: Fix to wait properly
  * ttrss: tests: functional: Fix to wait properly
  * tor: tests: functional: Fix to wait properly on progress page
  * users: tests: functional: Leave no-language as final setting
  * mldonkey: tests: functional: Wait for frame to load properly
  * snapshot: tests: functional: Delete all snapshots properly
  * ejabberd: tests: functional: Fixes for no implicit waiting
  * syncthing: tests: functional: Fix to wait properly
  * tests: functional: Remove implicit and explicit wait times
  * tests: functional: Allow parallel installation of apps
  * d/control: Add python3-systemd as a dependency
  * apache: Add ssl-cert package as dependency
  * storage: Use DBus directly for listing disks
  * storage: Fix regression with showing error messages
  * storage: Use UDisks information as primary source
  * storage: Don't show empty progress bar for disks not mounted
  * storage: Remove rule to not automount system disks with no paritions
  * storage: Don't auto-mount loopback devices except in develop mode
  * storage: Allow ejecting any device not in fstab or crypttab
  * storage: Ignore eject failures if filesystems unmounted properly
  * backups: Remove an unnecessary print() statement
  * Translated using Weblate (Telugu)
  * container: Remove sqlite3 file early enough
  * storage: Don't log exception of disk space check fails
  * storage: Use mount info instead of disk info for free space warning
  * notifications: Fix issue with redirection on dismiss
  * views: Drop use of private Django utility
  * cfg: Don't fallback to develop config if main is not found
  * cfg: Drop the default configuration file
  * frontpage: Read custom shortcuts from multiple locations
  * frontpage: Drop empty custom shortcut files
  * cfg: Allow loading multiple configuration files
  * cfg: For develop mode, overlay on top of regular configuration
  * context_processor: tests: Use already available config fixture
  * cfg: Eliminate the need for 'root' directory in configuration
  * cfg: Move /plinth.config to plinth/develop.config
  * cfg: Rename configuration file to freedombox.config
  * d/tests/control: Rename Plinth to FreedomBox in a comment
  * cfg: Read configuration from .d files and multiple locations
  * frontpage: Load shortcuts from .d directories too
  * frontpage: Read from .d files too
  * cfg: Remove redundant data in develop.config
  * cfg: Remove comments in test data
  * cfg: In develop mode, use /var/lib for DB and sessions
  * web_framework: Split initialization into two parts
  * web_framework: Don't create Django secret key when listing depends
  * log: Allow setting the default log level before log configuration
  * main: List dependencies without writing to disk
  * d/rules: vagrant: INSTALL.md: Fix installing dependencies
  * *: Drop files paths in data/var
  * doc: Update manual page with configuration file changes
  * network: test: Fix race condition when deleting connections
  * storage: tests: Ignore cases needing loop devices when not available
  * actions: tests: Fix test failures due order of fixtures
  * tests: Use develop configuration for most tests
  * templates: Disable button and show spinner on submit for all forms
  * backups: Remove custom handling of progress on the restore button
  * js: Simplify auto-refresh page logic
  * jsxc: Remove inline javascript
  * apache: Set CSP and other common security headers
  * apache: Relax CSP to allow web workers for JSXC
  * locale: Update translation strings

  [ ferhad.necef ]
  * Translated using Weblate (Russian)

  [ Thomas Vincent ]
  * Translated using Weblate (French)

  [ Joseph Nuthalapati ]
  * Translated using Weblate (Telugu)

  [ wind ]
  * Translated using Weblate (Russian)

  [ James Valleroy ]
  * upgrades: Combine into single page with manual update
  * upgrades: Skip enable-auto in develop mode
  * debian: Add nscd >= 2 as dependency
  * upgrades: Append unattended-upgrades-dpkg.log for more detail
  * storage: Handle multi-line text in functional test
  * apt: Run `apt-get -f install` before other commands
  * apt: Run `dpkg --configure -a` before other actions
  * upgrades: Skip enabling backports on testing and unstable
  * networks: Remove firewall zone warning
  * networks: Correct wording of internet connection form

  [ Veiko Aasa ]
  * functional-tests: Handle connection error when web server restarts
  * functional-tests: Skip tests if app is not available in distribution
  * functional-tests: Fix page not fully loaded errors when taking backups
  * functional-tests: Remove unnecessary wait when navigating to module

  [ Michael Breidenbach ]
  * Translated using Weblate (German)
  * Translated using Weblate (Swedish)

  [ Fioddor Superconcentrado ]
  * Translated using Weblate (Spanish)

  [ Pavel Borecki ]
  * Translated using Weblate (Czech)

  [ Éfrit ]
  * Translated using Weblate (French)

  [ Jens Molgaard ]
  * Translated using Weblate (Danish)

 -- Sunil Mohan Adapa <sunil@medhas.org>  Mon, 29 Jun 2020 16:39:33 -0700

plinth (20.11) unstable; urgency=medium

  [ Thomas Vincent ]
  * Translated using Weblate (French)

  [ Petter Reinholdtsen ]
  * Translated using Weblate (Norwegian Bokmål)

  [ Michael Breidenbach ]
  * Translated using Weblate (German)
  * Translated using Weblate (Swedish)

  [ Sunil Mohan Adapa ]
  * *: Remove use of Turbolinks library
  * web_framework: Reduce verbosity of DB migration process
  * container: Add script to manage systemd-nspawn containers for dev.
  * container: Fix upgrading of freedombox
  * matrixsynapse: Handle upgrade to versions 1.15.x

  [ James Valleroy ]
  * upgrades: Don't enable backports on Debian derivatives
  * upgrades: Use a custom service for manual update
  * locale: Update translation strings
  * doc: Fetch latest manual
  * debian: Update renamed lintian tag

  [ Ralf Barkow ]
  * Translated using Weblate (German)

  [ aiman an ]
  * Added translation using Weblate (Arabic (Saudi Arabia))
  * Translated using Weblate (Arabic (Saudi Arabia))

  [ WaldiS ]
  * Translated using Weblate (Polish)

  [ Luis A. Arizmendi ]
  * Translated using Weblate (Spanish)

 -- James Valleroy <jvalleroy@mailbox.org>  Mon, 15 Jun 2020 19:55:45 -0400

plinth (20.10) unstable; urgency=high

  [ Joseph Nuthalapati ]
  * backups: Add optional field - Name
  * functional-tests: Use Name attribute in backups
  * functional-tests: Move @backups to Scenario level
  * functional-tests: Leave tor+http test disabled
  * tests: functional: Document running tests in parallel
  * tests: functional: Add pytest-xdist to install.sh

  [ Sunil Mohan Adapa ]
  * openvpn: Use app toggle button and common app view
  * tests: functional: Merge into main source hierarchy
  * storage: Fix failing path validation unit tests
  * tests: functional: cosmetic: flake8 fixes
  * tests: functional: Re-organize step definitions and helper methods
  * coturn: Fix functional test for backup/restore
  * ttrss: Fix functional tests
  * snapshot: Fix functional test to account for non-removable snapshots
  * test: functional: Fix for Apache restart after domain change
  * tor: Fix problems with running a relay
  * mldonkey: Add app to freedombox-share group
  * samba: Add clients information
  * cockpit: Promote for advanced storage/firewalld/networking ops
  * firewall: Mention that internal services are available over VPN
  * firewall: Don't show tun interface in internal zone warning
  * minidlna: Add link to manual page
  * minidlna: Fix i18n for name of the app
  * pagekite: Fix expired certificates causing connection failures

  [ Luis A. Arizmendi ]
  * Translated using Weblate (Spanish)

  [ Etienne ]
  * Translated using Weblate (French)

  [ Artem ]
  * Translated using Weblate (Russian)

  [ fred1m ]
  * ikiwiki: Enable 'attachment' plugin by default

  [ James Valleroy ]
  * utils: Handle removal of axes.get_version()
  * debian: Mark doc packages as Multi-Arch: foreign
  * firewall: Minor spelling fix
  * radicale: Fix link in description to clients
  * users: Avoid error when user's groups cannot be parsed
  * templates: Fix setup state check
  * locale: Update translation strings
  * doc: Fetch latest manual

  [ Allan Nordhøy ]
  * Translated using Weblate (Norwegian Bokmål)
  * Translated using Weblate (Czech)
  * Translated using Weblate (Hungarian)
  * Translated using Weblate (Greek)

 -- James Valleroy <jvalleroy@mailbox.org>  Mon, 01 Jun 2020 20:06:53 -0400

plinth (20.9) unstable; urgency=medium

  [ Petter Reinholdtsen ]
  * Translated using Weblate (Norwegian Bokmål)

  [ James Valleroy ]
  * snapshot: Set as essential module
  * functional_tests: snapshot: Skip delete all when there are no snapshots
  * quassel: Use systemd sandboxing features
  * minidlna: Move sysctl config to /etc/sysctl.d/50-freedombox.conf
  * upgrades: Add needrestart to restart services as needed
  * upgrades: Enable Automatic-Reboot option of unattended-upgrades
  * locale: Update translation strings
  * doc: Fetch latest manual

  [ Michael Breidenbach ]
  * Translated using Weblate (German)
  * Translated using Weblate (Swedish)

  [ Fioddor Superconcentrado ]
  * Folder remained unrenamed. Should have changed along with git links.

  [ Sunil Mohan Adapa ]
  * snapshot: Fix issues with restore and delete
  * performance: Add basic functional tests
  * daemon: Allow using an alias when enabling a daemon
  * bind: Add daemon alias for bind9 -> named
  * daemon: bind: cosmetic: yapf, isort formatting
  * firewall: Reload firewalld so it works with newly installed services
  * glib: Allow scheduling non-repeating tasks in separate threads
  * notification: Expand and clarify restriction on id property
  * storage: Auto-mount disks, notify of failing disks
  * package: Fix error log when checking if package manager is busy
  * power: cosmetic: Fix flake8 warnings
  * first_setup: Fix regression with logo not showing
  * minidlna: cosmetic: isort fixes
  * mediawiki: Stop jobrunner during backup/restore
  * minidlna: Stop daemon during backup/restore
  * mumble: Stop server during backup/restore
  * quassel: Fix stopping server during backup/restore
  * tor: Fix stopping server during backup/restore
  * upgrades: Always schedule a reboot at 02:00 local time
  * upgrades: Add information about service restart and system reboot
  * performance: Launch the Cockpit graphs directly if possible

  [ Joseph Nuthalapati ]
  * samba: Change description to Network File Storage
  * functional-tests: Skip network setup wizard
  * functional-tests: Move Disable tests to the end

  [ fred1m ]
  * performance: Add app for system monitoring

  [ Luis A. Arizmendi ]
  * Translated using Weblate (Spanish)

  [ Artem ]
  * Translated using Weblate (Russian)

 -- James Valleroy <jvalleroy@mailbox.org>  Mon, 18 May 2020 19:42:49 -0400

plinth (20.8) unstable; urgency=medium

  [ Luis A. Arizmendi ]
  * Translated using Weblate (Spanish)
  * Translated using Weblate (Spanish)

  [ Joseph Nuthalapati ]
  * Translated using Weblate (Telugu)
  * Translated using Weblate (Telugu)
  * HACKING: More detailed instructions for VirtualBox
  * HACKING: Correction to macOS package manager name

  [ Nektarios Katakis ]
  * syncthing: add to freedombox-share group

  [ Veiko Aasa ]
  * users: Try-restart service after service is added to the sharing group
  * datetime: Handle timesyncd service runs conditionally
  * minidlna: Add functional tests that enable and disable application
  * minidlna: Make app installable inside unprivileged container

  [ Sunil Mohan Adapa ]
  * web_server: Suppress warnings that static directories don't exist
  * debian: Remove timer to setup repositories properly
  * static: Use SVG logo during first wizard welcome step
  * static: Reduce the size of the background noise image
  * mediawiki: Reuse existing images in functional tests
  * setup.py: Don't install/ship .po files
  * static: Don't ship visual design file and unused images
  * storage: Fix tests by wrestling with auto-mounting of disks
  * HACKING: Minor indentation fix
  * *: Update links to repository and project page
  * ci: Update link to container in Docker registry
  * coturn: New app to manage Coturn TURN/STUN server
  * datetime: Refactor handling systemd-timesyncd not running in VMs
  * datetime: Don't expect synced time in diagnostics inside VMs
  * mediawiki: Partial fix for installing on testing
  * datetime: Disable diagnostics when no tests are available

  [ James Valleroy ]
  * d/copyright: Fix path to visual_design
  * data: Print hostname and IP addresses before console login
  * snapshot: Fix message when not available
  * snapshot: Fix title
  * locale: Update translation strings
  * debian: Use debhelper compat level 13
  * doc: Fetch latest manual

  [ Artem ]
  * Translated using Weblate (Russian)

  [ nautilusx ]
  * Translated using Weblate (German)

  [ Fioddor Superconcentrado ]
  * Directions to install VirtualBox when it's not part of the Debian-based
    distro, like Buster.

  [ Anonymous ]
  * Translated using Weblate (Spanish)

  [ Nathan ]
  * Translated using Weblate (French)

  [ Michael Breidenbach ]
  * Translated using Weblate (Swedish)

  [ fred1m ]
  * mumble: Add Mumla to the list of clients

 -- James Valleroy <jvalleroy@mailbox.org>  Mon, 04 May 2020 20:33:35 -0400

plinth (20.7) unstable; urgency=medium

  [ Coucouf ]
  * Translated using Weblate (French)

  [ vihor ]
  * Translated using Weblate (Serbian)

  [ Localisation Lab ]
  * Translated using Weblate (French)

  [ Joseph Nuthalapati ]
  * Translated using Weblate (Telugu)

  [ Veiko Aasa ]
  * gitweb: Improve error handling when creating repository

  [ James Valleroy ]
  * upgrades: Allow installation of python3-twisted from backports
  * matrixsynapse: Handle upgrade to 1.12.*
  * locale: Update translation strings
  * doc: Fetch latest manual

  [ Fioddor Superconcentrado ]
  * HACKING: Clarify where commands should be run

 -- James Valleroy <jvalleroy@mailbox.org>  Mon, 20 Apr 2020 18:38:52 -0400

plinth (20.6.1) unstable; urgency=medium

  [ James Valleroy ]
  * users: Fix regression where form help_text line was dropped
  * debian: Add firmware-ath9k-htc to Recommends
  * doc: Fetch latest manual

  [ Allan Nordhøy ]
  * gitweb: Use proper ellipsis char when showing clone progress
  * Translated using Weblate (Norwegian Bokmål)
  * Translated using Weblate (German)

  [ Coucouf ]
  * Translated using Weblate (French)
  * Translated using Weblate (French)

  [ Manuela Silva ]
  * Translated using Weblate (Portuguese)

  [ nautilusx ]
  * Translated using Weblate (German)

  [ Jeannette L ]
  * Translated using Weblate (German)
  * Translated using Weblate (French)
  * Translated using Weblate (Italian)

  [ wind ]
  * Translated using Weblate (Russian)

  [ vihor ]
  * Translated using Weblate (Serbian)

 -- James Valleroy <jvalleroy@mailbox.org>  Sat, 11 Apr 2020 09:56:43 -0400

plinth (20.6) unstable; urgency=medium

  [ wind ]
  * Translated using Weblate (Russian)

  [ Thomas Vincent ]
  * Translated using Weblate (French)
  * Translated using Weblate (French)

  [ Alice Kile ]
  * app: Separate app enable/disable form from config form

  [ Sunil Mohan Adapa ]
  * pagekite: Fix functional tests
  * monkeysphere: Making styling more specific to avoid interference
  * networks: Make styling more specific to avoid interference
  * syncthing: Update description to mention 'syncthing' group

  [ Michael Breidenbach ]
  * Translated using Weblate (German)

  [ Coucouf ]
  * Translated using Weblate (French)
  * Translated using Weblate (French)
  * Translated using Weblate (French)
  * Translated using Weblate (French)
  * Translated using Weblate (French)
  * Translated using Weblate (French)
  * Translated using Weblate (French)
  * Translated using Weblate (French)
  * Translated using Weblate (French)

  [ Pavel Borecki ]
  * Translated using Weblate (Czech)

  [ James Valleroy ]
  * radicale: Support upgrade to any 2.x version
  * packages: Mark freedombox package as held during package installs
  * packages: Keep existing hold if already set
  * locale: Update translation strings
  * doc: Fetch latest manual
  * debian: Cleanup overrides for jsxc symlinks

  [ Allan Nordhøy ]
  * Translated using Weblate (German)
  * Translated using Weblate (French)
  * Translated using Weblate (Italian)
  * Translated using Weblate (Hindi)

  [ Joseph Nuthalapati ]
  * users: Add component for managing users and groups
  * yapf: Update conf to add blank line before nested class/def
  * cosmetic: Minor yapf and other fixes
  * app: Fix grammar in developer documentation string
  * ikiwiki: Disable edits. Add moderation of comments
  * Translated using Weblate (Telugu)
  * vagrant: Skip upgrading freedombox dependencies
  * firewalld: Force upgrade anything in [0.7, 0.9)
  * infinoted: Fix permissions of sync directory

  [ vihor ]
  * Added translation using Weblate (Serbian)
  * Translated using Weblate (Serbian)

  [ Luis A. Arizmendi ]
  * Translated using Weblate (Spanish)

 -- James Valleroy <jvalleroy@mailbox.org>  Mon, 06 Apr 2020 20:40:17 -0400

plinth (20.5.1) unstable; urgency=medium

  [ Petter Reinholdtsen ]
  * Translated using Weblate (Norwegian Bokmål)

  [ Allan Nordhøy ]
  * networks: Update label wording in topology form: Choose → Specify
  * Translated using Weblate (Norwegian Bokmål)

  [ Sunil Mohan Adapa ]
  * web_server: Introduce component to handle special static file dirs
  * jsxc: Fix issue with serving static files
  * help: Move custom static file handling into app from central place
  * debian: Update doc-base to include PDF
  * debian: Prepare for multiple binary packages
  * debian: Separate binary packages for each language manual
  * debian: Remove outdated TODO file

  [ Michael Breidenbach ]
  * Translated using Weblate (German)

  [ James Valleroy ]
  * debian: Correct doc package names in Recommends

 -- James Valleroy <jvalleroy@mailbox.org>  Thu, 26 Mar 2020 09:13:13 -0400

plinth (20.5) unstable; urgency=medium

  [ Joseph Nuthalapati ]
  * ci: Use pre-built container image to speed up CI
  * ci: Add maintenance script for updating images
  * ci: Optimize refreshing Docker image for GitLabCI

  [ James Valleroy ]
  * ci: Switch docker image to testing
  * Translated using Weblate (Swedish)
  * locale: Update translation strings
  * doc: Fetch latest manual

  [ Sunil Mohan Adapa ]
  * app: Fix name of the block in templates, used for overriding
  * views: Allow AppViews to set self.intial
  * pagekite: Simplify code for form adding custom service
  * pagekite: Remove unused templates
  * pagekite: Drop ineffective base template
  * pagekite: Minor cleanup
  * pagekite: Merge all the configuration retrieval actions
  * pagekite: Merge set-kite and set-frontend actions
  * pagekite: Use Daemon component to simplify handling daemon actions
  * pagekite: Don't signal new domain on init if app is disabled
  * pagekite: Simplify code notifying domain name changes
  * pagekite: Don't attempt to notify about domain if app is disabled
  * pagekite: Remove app enabled checking from getting configuration
  * pagekite: Fix functional tests by submitting the right form
  * pagekite: Fix styling issues for custom services section
  * pagekite: On enable/disable, add/remove domain from names module
  * pagekite: Fix an error message in custom services form
  * pagekite: Ensure transitioning for from old code
  * matrixsynapse: Handle release of matrix-synapse 1.11
  * setup: Fix regression to force-upgrade caused by Info changes
  * pagekite: Don't allow non-unique custom services
  * toolbar: Factor out the clients buttons into a separate template
  * index: Reintroduce clients button in front page
  * upgrades: Don't ship apt backport preferences file
  * setup.py: Remove files shipped in the past
  * upgrades: Use internal scheduler instead of systemd timer
  * shadowsocks: Change default configuration
  * action_utils: Add utility to call systemd daemon-reload
  * shadowsocks: Fix incorrect setting of state directory
  * shadowsocks: When editing configuration, don't re-enable
  * mediawiki: Don't allow anonymous edits

  [ Fioddor Superconcentrado ]
  * Translated using Weblate (Spanish)
  * Translated using Weblate (Spanish)
  * Translated using Weblate (Spanish)
  * Translated using Weblate (Spanish)
  * Translated using Weblate (Spanish)

  [ Luis A. Arizmendi ]
  * Translated using Weblate (Spanish)
  * Translated using Weblate (Spanish)
  * Translated using Weblate (Spanish)
  * Translated using Weblate (Spanish)

  [ Fred ]
  * Translated using Weblate (French)

  [ Veiko Aasa ]
  * names: Fix Local Network Domain is not shown

  [ Thomas Vincent ]
  * Translated using Weblate (French)

  [ Nektarios Katakis ]
  * shadowshocks: Fix setting configuration on Buster

  [ Michael Breidenbach ]
  * Translated using Weblate (Swedish)

 -- James Valleroy <jvalleroy@mailbox.org>  Mon, 23 Mar 2020 19:42:28 -0400

plinth (20.4) unstable; urgency=medium

  [ Thomas Vincent ]
  * Translated using Weblate (French)
  * Translated using Weblate (French)

  [ Sunil Mohan Adapa ]
  * networks: Fixes for networks wizards
  * avahi: Use generic app view
  * privoxy: Use generic app view
  * infinoted: Move views to a separate views module
  * help: Rename views modules as 'views'
  * networks: Rename views modules as 'views'
  * diagnostics: Rename views modules, move utilities to main module
  * backups: cosmetic: Rename .inc file to .html
  * css: Merge responsive.css into main style file
  * css: cosmetic: Rename plinth.css to main.css
  * views: Don't send app to template context
  * app: Fix showing app name in port forwarding information
  * networks: Rename polkit JS authority rules file
  * firewalld: Add polkit JS authority rules files
  * networks: Show router wizard before Internet connection type wizard
  * networks: Don't show router wizard if not behind a router
  * networks: If topology wizard is skipped, skip router wizard too
  * apache: Handle transition to php 7.4

  [ Joseph Nuthalapati ]
  * Translated using Weblate (Telugu)
  * shadowsocks: Move user settings to state directory

  [ Veiko Aasa ]
  * storage: Directory selection form improvements
  * transmission: Allow one to submit download directory if it is creatable
  * plinth: Increase sqlite busy timeout from default 5s to 30s
  * upgrades: Clean apt cache every week
  * apps: Do not show status block if service is running
  * i2p: New style app page layout
  * quassel: Fix unable to disable application without choosing a domain name

  [ Luis A. Arizmendi ]
  * Translated using Weblate (Spanish)

  [ Nektarios Katakis ]
  * networks: Add form for network topology
  * networks: Add page for network topology form
  * networks: First boot view for network topology wizard
  * networks: First boot step for network topology wizard
  * networks: Save networks topology type to DB
  * networks: Update main networks page Internet connectivity section

  [ Michael Breidenbach ]
  * Translated using Weblate (Swedish)

  [ James Valleroy ]
  * ci: Switch to testing image
  * locale: Update translation strings
  * doc: Fetch latest manual

 -- James Valleroy <jvalleroy@mailbox.org>  Mon, 09 Mar 2020 20:01:44 -0400

plinth (20.3) unstable; urgency=medium

  [ Sunil Mohan Adapa ]
  * web_framework: Separate out Django settings into module
  * doc/dev: Allow all modules to be imported by Sphinx
  * notification: Add developer documentation
  * doc/dev: Update copyright year
  * app: Update style for toggle button
  * app: Drop border shadow for app icon in mobile view
  * app: cosmetic: Minor refactoring of header styling
  * app: Simplify some header styling
  * app: cosmetic: Rename a CSS style class in app header
  * app: cosmetic: Rename header.html to app-header.html
  * app: Show short description as secondary title
  * networks: Fix i18n for wizard forms
  * networks: Minor changes to router/internet configuration forms
  * web_framework: Generate and retain a secret key
  * web_framework: Cleanup expired sessions every week

  [ Nektarios Katakis ]
  * networks: Add form for internet connection type
  * networks: Add network view and url for internet connection help page
  * networks: Link internet connection help page with networks page.
  * networks: All first step wizard form for internet connection type
  * networks: Add first boot step for internet connection type
  * networks: Save to kvstore internet connectivity type
  * networks: Refactor connections list template
  * networks: Show internet connectivity string in main page

  [ Michael Breidenbach ]
  * Translated using Weblate (German)
  * Translated using Weblate (Swedish)

  [ Dietmar ]
  * Translated using Weblate (Italian)

  [ Jaime Marquínez Ferrándiz ]
  * Translated using Weblate (Spanish)

  [ Luis A. Arizmendi ]
  * Translated using Weblate (Spanish)

  [ Joseph Nuthalapati ]
  * shadowsocks: Fix shadowsocks not able to start

  [ James Valleroy ]
  * locale: Update translation strings
  * doc: Fetch latest manual

 -- James Valleroy <jvalleroy@mailbox.org>  Mon, 24 Feb 2020 20:16:12 -0500

plinth (20.2.1) unstable; urgency=high

  [ Veiko Aasa ]
  * apps: remove css filters and glow from app icons
  * config: Depends also on apache module

  [ Dietmar ]
  * Translated using Weblate (German)
  * Translated using Weblate (Italian)
  * Translated using Weblate (Italian)

  [ Petter Reinholdtsen ]
  * Translated using Weblate (Norwegian Bokmål)

  [ Sunil Mohan Adapa ]
  * cards: Remove the transition delay on hover effect
  * system: Implement new style for cards
  * jsxc: Bypass issue with stronghold to get the app working again
  * jsxc: Fix functional test case failure
  * functional_tests: cosmetic: Minor yapf change
  * app: Introduce Info component to store basic app information
  * app: Add info property as shortcut to access basic information
  * app: Refactor all apps to use the Info component
  * app: Document the app_id property for App class
  * doc/dev: Include information on how to edit dev documentation
  * views: Document the AppView class properties
  * monkeysphere: Fix regression with reading Apache configuration
  * Translated using Weblate (Italian)
  * firewall: Use firewalld DBus API for most operations
  * *.py: Use SPDX license identifier
  * *.html: Use SPDX license identifier
  * actions/*: Use SPDX license identifier
  * functional_tests: Use SPDX license identifier
  * *.css: Use SPDX license identifier
  * *: Update misc build related files to use SPDX license identifier
  * doc/dev: Update tutorial to use SPDX license indentifier
  * *: Update remaining misc files to use SPDX license identifier
  * *.js: Use SPDX license identifier
  * help: Fix attribute on download manual button
  * css: Add missing license identifier on some CSS files
  * firewalld: Ignore errors with DBus API when firewalld is not running
  * deluge: Don't use code execution for editing configuration
  * deluge: More reliable initial configuration setup

  [ Joseph Nuthalapati ]
  * l10n: Fix gettext not detecting no-python-format
  * samba: Add link to manual page
  * searx: Update search engines for 0.16.0

  [ Allan Nordhøy ]
  * openvpn: Fix spelling for Tunnelblick
  * Translated using Weblate (Norwegian Bokmål)

  [ Nektarios Katakis ]
  * bind: parse zones files
  * bind: test for parsing zones file with specific format
  * bind: views show served domains in main view
  * bind: create zones directory on setup action

  [ James Valleroy ]
  * bind: Bump version and handle upgrade

  [ Ralf Barkow ]
  * Translated using Weblate (German)

  [ nautilusx ]
  * Translated using Weblate (German)

  [ Doma Gergő ]
  * Translated using Weblate (Hungarian)

  [ Lev Lamberov ]
  * debian: Update Russian translation for debconf (Closes: #951440)

  [ Radek Pasiok ]
  * Translated using Weblate (Polish)

  [ Alice Kile ]
  * gitignore: Add .vscode & segregate editor settings

  [ Thomas Vincent ]
  * Translated using Weblate (French)

 -- James Valleroy <jvalleroy@mailbox.org>  Fri, 21 Feb 2020 22:38:12 -0500

plinth (20.2) unstable; urgency=medium

  [ Veiko Aasa ]
  * networks: Support virtual Ethernet (veth) devices
  * diagnostics: Show firewall service status
  * users: Fix functional test delete user
  * storage: Show disks if FreedomBox is running in an unprivileged container
  * service: Stop service not before but after disabling it
  * users: More precise username validation
  * sso, users: Turn off autocapitalization on the username field
  * users: Add unit tests for views
  * help: Fix anchor hidden under navbar

  [ Joseph Nuthalapati ]
  * tests: Use the latest version of geckodriver
  * vagrant: Add alias for run --develop
  * l10n: Add blocktrans trimmed tag on a block
  * l10n: Add missing trimmed to blocktrans blocks
  * vagrant: Allocate cpus equal to the no. of cores
  * Translated using Weblate (Telugu)
  * searx: Fix installation issue for 0.16.0

  [ Sunil Mohan Adapa ]
  * firewall: Show Run Diagnostics button in app
  * help: Eliminate redundant HTML attribute in template
  * glib: Create a new module to deal with all things glib
  * glib: Introduce method to schedule an operation at regular intervals
  * web_framework: Set the timezone to UTC
  * log: Ability to log SQL queries (disabled by default)
  * tests: Allow adding test templates
  * models: Add model for storing notifications
  * notification: New API for showing better notifications
  * notification: Add tests for notification API
  * views: A view to dismiss notifications
  * notification: Show a drop down from main navbar for notifications
  * storage: Show low disk space warning using notifications API
  * upgrades: Show notification when FreedomBox is updated
  * storage: In develop mode check for low disk space more frequently

  [ Thomas Vincent ]
  * Translated using Weblate (French)

  [ Allan Nordhøy ]
  * Translated using Weblate (Norwegian Bokmål)

  [ Ralf Barkow ]
  * Translated using Weblate (German)

  [ Luis A. Arizmendi ]
  * Translated using Weblate (Spanish)

  [ James Valleroy ]
  * users: Make help text translatable
  * security: Add Sandbox Coverage to report page
  * bind: Add CapabilityBoundingSet and ReadWritePaths to service file
  * matrixsynapse: Enable systemd sandboxing
  * security: Drop PrivateUsers=yes from all service files
  * locale: Update translation strings
  * doc: Fetch latest manual

  [ Michael Breidenbach ]
  * Translated using Weblate (German)
  * Translated using Weblate (Swedish)

 -- James Valleroy <jvalleroy@mailbox.org>  Mon, 10 Feb 2020 19:22:55 -0500

plinth (20.1) unstable; urgency=medium

  [ ikmaak ]
  * Translated using Weblate (Dutch)
  * Translated using Weblate (Dutch)

  [ Allan Nordhøy ]
  * samba: Fix spelling
  * Translated using Weblate (Norwegian Bokmål)
  * Translated using Weblate (German)
  * Translated using Weblate (Spanish)
  * Translated using Weblate (Norwegian Bokmål)
  * Translated using Weblate (Swedish)

  [ Veiko Aasa ]
  * samba: Add unit and functional tests
  * deluge: Allow one to set a download directory
  * deluge: Fix installation failure on slow machine
  * storage: Make external disk mounts accessible by other users
  * gitweb: Add link to the manual page
  * gitweb: Fix functional tests if git user and email is not configured

  [ Sunil Mohan Adapa ]
  * style: Fix incorrect margins for containers in mobile view
  * style: Fix responsiveness for app header
  * network: Fix activating connections that don't have real devices
  * network: Allow setting the auto-connect property on a connection
  * network: Add method to re-activate connections after an update
  * wireguard: Show large buttons in show client/server pages
  * wireguard: Cosmetic fixes by yapf and isort
  * wireguard: Don't error out when wg0 server is not setup
  * wireguard: Add ability to set private key in client addition
  * wireguard: Accept all IPs on server in a client setup
  * wireguard: Update descriptions in form labels
  * wireguard: Only use network manager for connections to servers
  * wireguard: Handle client connections through network manager
  * wireguard: Update descriptions for client vs. server clarity
  * wireguard: Generate private key if needed when editing server
  * wireguard: Add validations in forms
  * wireguard: Ensure tests work without latest network manager
  * wireguard: Implement enabling/disabling app using a stored flag
  * wireguard: Enable/disable connections along with the app
  * wireguard: When a connection is edited, reactivate to apply changes
  * wireguard: Show public key even when connection is not active

  [ Thomas Vincent ]
  * Translated using Weblate (French)

  [ Nektarios Katakis ]
  * Translated using Weblate (Greek)
  * Translated using Weblate (Greek)
  * Translated using Weblate (Greek)
  * networks: form for configuring router
  * networks: create view & url for new form
  * networks: add link to main page for router config form
  * networks: add first boot step for router config helper
  * networks: modify as first boot wizard step
  * networks: save router config to kvstore

  [ James Valleroy ]
  * Translated using Weblate (French)
  * wireguard: Add skeleton for new app
  * wireguard: Implement adding client
  * wireguard: Show list of added clients
  * wireguard: Allow deleting a client
  * wireguard: Add client info view
  * wireguard: Form to add server
  * wireguard: List peers in client section
  * wireguard: Add server information view
  * wireguard: Generate key pair
  * wireguard: Show this box's public key
  * wireguard: Create network manager connection
  * wireguard: Encode public keys for use in URLs
  * wireguard: Refactor actions file
  * wireguard: Add views for editing and deleting clients and servers
  * wireguard: Make setup idempotent
  * wireguard: Write pre-shared key to tempfile
  * wireguard: Use network API to handle connections
  * wireguard: Add icon
  * wireguard: Replace nmcli use with libnm
  * restore: Remove app
  * repro: Remove app
  * networks: Update text for router setup
  * bind: Enable systemd sandbox options for bind9 service
  * functional_tests: Update geckodriver version to v0.26.0
  * locale: Update translation strings
  * doc: Fetch latest manual
  * debian: Rename TODO.Debian to TODO
  * debian: Add Expat license to copyright
  * debian: Update standards version to 4.5.0

  [ Dietmar ]
  * Translated using Weblate (German)

  [ nautilusx ]
  * Translated using Weblate (German)
  * Translated using Weblate (German)

  [ Joseph Nuthalapati ]
  * functional-tests: Login only once per session
  * functional-tests: Africa/Addis_Abada is gone?
  * functional-tests: Add tag @service-discovery
  * functional-tests: Make nav_to_module efficient
  * functional-tests: Avoid unnecessary trips to Home
  * functional-tests: Avoid warnings about markers
  * functional-tests: Minor refactoring
  * functional-tests: Mark backups and security with @system

 -- James Valleroy <jvalleroy@mailbox.org>  Mon, 27 Jan 2020 19:23:04 -0500

plinth (20.0) unstable; urgency=medium

  [ Veiko Aasa ]
  * users: Fix test fixture that disables console login restrictions
  * gitweb: Add tests for views
  * samba: Improve actions script startup time
  * deluge: Manage starting/stoping deluged
  * deluge: Fix set default daemon

  [ Nektarios Katakis ]
  * openvpn: Enable support for communication among all clients
  * Translated using Weblate (Greek)
  * Translated using Weblate (Greek)
  * Translated using Weblate (Greek)
  * Translated using Weblate (Greek)

  [ Sunil Mohan Adapa ]
  * gitweb: Fix flake8 error that is causing pipeline failures
  * storage: Ignore errors resizing partition during initial setup
  * storage: Make partition resizing work with parted 3.3
  * debian: Add powermgmt-base to recommends list
  * openvpn: Enable IPv6 for server and client outside the tunnel
  * networks: Refactor creating a network manager client
  * networks: Remove unused method
  * networks: Fix crashing when accessing network manager D-Bus API

  [ Michael Breidenbach ]
  * Translated using Weblate (German)
  * Translated using Weblate (Swedish)
  * Translated using Weblate (German)
  * Translated using Weblate (German)

  [ Doma Gergő ]
  * Translated using Weblate (Hungarian)

  [ Joseph Nuthalapati ]
  * mediawiki: Use a mobile-friendly skin by default
  * mediawiki: Allow admin to set default skin
  * mediawiki: Fix functional tests depending on skin

  [ James Valleroy ]
  * Translated using Weblate (Greek)
  * Translated using Weblate (Greek)
  * openvpn: Add diagnostic for ipv6 port
  * matrixsynapse: Allow upgrade to 1.8.*
  * security: Add explanation of sandboxing
  * locale: Update translation strings
  * doc: Fetch latest manual

  [ Allan Nordhøy ]
  * Translated using Weblate (Norwegian Bokmål)

  [ Thomas Vincent ]
  * Translated using Weblate (French)

  [ Ralf Barkow ]
  * Translated using Weblate (German)

 -- James Valleroy <jvalleroy@mailbox.org>  Mon, 13 Jan 2020 19:11:44 -0500

plinth (19.24) unstable; urgency=medium

  [ Thomas Vincent ]
  * Translated using Weblate (French)
  * Translated using Weblate (French)

  [ Veiko Aasa ]
  * app: Fix javascript doesn't run on first visit
  * samba: private shares
  * storage: Tests for the directory validation action
  * users: Add tests for the Samba user database

  [ James Valleroy ]
  * samba: Fix spelling in description
  * debian: Update French debconf translation (Closes: #947386)
    - Thanks to Jean-Pierre Giraud for the patch.
  * firewall: Support upgrading firewalld to 0.8
  * mldonkey: Add ProtectKernelLogs
  * deluge: Use systemd sandboxing features
  * infinoted: Use systemd sandboxing features
  * storage: Add systemd sandboxing features to udiskie service
  * upgrades: Add systemd sandboxing features to repository setup service
  * security: List whether each app is sandboxed
  * locale: Update translation strings
  * debian: Update Dutch debconf translation (Closes: #947136)
    - Thanks to Frans Spiesschaert for the patch.
  * doc: Fetch latest manual

  [ Michael Breidenbach ]
  * Translated using Weblate (German)
  * Translated using Weblate (Swedish)

  [ Nektarios Katakis ]
  * Translated using Weblate (Greek)

  [ Doma Gergő ]
  * Translated using Weblate (Hungarian)

  [ Allan Nordhøy ]
  * Translated using Weblate (Norwegian Bokmål)

  [ Kunal Mehta ]
  * mediawiki: Pass --quick when running update.php

  [ Sunil Mohan Adapa ]
  * help: Refactor to move app into __init__.py for consistency
  * app: Introduce API to return a list of all apps
  * app: Introduce API to run diagnostics on an app
  * apache: Implement diagnostic test for web server component
  * daemon: Implement diagnostic test for daemon component
  * daemon: Implement diagnostic test to check if a daemon is running
  * firewall: Implement new diagnostic tests to check port status
  * diagnostics: Use new component based API for all diagnostic tests
  * cosmetic: Yapf and isort fixes
  * daemon: Move diagnosing port listening into daemon module
  * daemon: Move diagnosing using netcat to daemon module
  * apache: Move diagnostics for checking URLs into apache module
  * app: Implement API to check if app/component has diagnostics
  * views: Don't require sending diagnostics module name separately
  * minidlna: Fix showing clients information
  * mediawiki: Fix problem with session cache failing logins

  [ Ralf Barkow ]
  * Translated using Weblate (German)

  [ erlendnagel ]
  * Translated using Weblate (Dutch)

 -- James Valleroy <jvalleroy@mailbox.org>  Mon, 30 Dec 2019 21:17:58 -0500

plinth (19.23) unstable; urgency=medium

  [ Thomas Vincent ]
  * Translated using Weblate (French)
  * Translated using Weblate (French)

  [ Fred ]
  * Translated using Weblate (French)

  [ Alice Kile ]
  * show app icons in apps page
  * use single variable for referencing icon filename
  * fix formatting issues
  * fix formatting and template-related issues
  * properly implement header in app and setup pages
  * implement responsive layout for app page
  * fix toggle button html layout and responsive design css
  * config: fix minor syntax error
  * fix: implement requested changes

  [ James Valleroy ]
  * themes: css whitespace minor fixes
  * samba: Add icon to app page
  * minidlna: Add managed service and Daemon component
  * minidlna: Use single action to set media dir and restart
  * minidlna: Show icon on app page
  * minidlna: Fix webserver config name
  * minidlna: Only show shortcut to users in group
  * mumble: Keep icon_filename in moved view
  * cockpit: Filter out localhost URLs from displayed access list
  * users: Use service action to restart share group service
  * locale: Update translation strings
  * doc: Fetch latest manual

  [ Veiko Aasa ]
  * samba: recursively set open share directory permissions
  * users: Fix functional tests changing the language feature
  * app: Fix app checkbox status change functional tests
  * storage: Directory selection form and validator
  * transmission: New directory selection form

  [ Nektarios Katakis ]
  * feature: minidlna app
  * fix: minidlna.conf file permissions after editing
  * update minidlna svg
  * run sysctl after installation
  * mumble: Add option to set SuperUser password
  * cockpit: extend apps description with access info
  * cockpit: add list of valid urls to access the app.

  [ /rgb ]
  * Translated using Weblate (German)
  * Translated using Weblate (German)

  [ Luis A. Arizmendi ]
  * Translated using Weblate (Spanish)

  [ adaragao ]
  * Translated using Weblate (Portuguese)

  [ Michael Breidenbach ]
  * Translated using Weblate (Swedish)

 -- James Valleroy <jvalleroy@mailbox.org>  Mon, 16 Dec 2019 18:38:46 -0500

plinth (19.22) unstable; urgency=medium

  [ Matt Conroy ]
  * pagekite: Get rid of tabs in the configuration page
  * openvpn: manual link points to incorrect page

  [ Joseph Nuthalapati ]
  * pagekite: Fix functional tests
  * pagekite: Show existing services only if there are any
  * pagekite: Make Custom Services look like it's under Configuration
  * pagekite: Use the new app toggle button
  * openvpn: Add client apps

  [ Thomas Vincent ]
  * Translated using Weblate (French)

  [ Fred ]
  * Translated using Weblate (French)
  * Translated using Weblate (French)

  [ Alice Kile ]
  * backups: fix title not appearing
  * diagnostics: don't run on disabled modules
  * apps: Remove link to webapps in app descriptions
  * Fix error with app toggle input
  * templates: Add toolbar for apps in app.html
  * toolbar: Move diagnostics button into dropdown menu

  [ nautilusx ]
  * Translated using Weblate (German)

  [ Michael Breidenbach ]
  * Translated using Weblate (German)
  * Translated using Weblate (Swedish)

  [ Veiko Aasa ]
  * ssh: fix Avahi SFTP service file
  * diagnostics: fix IPv6 failures
  * matrix-synapse: Update requirement from buster-backports
  * samba: Users can enable a guest share
  * samba: user can select devices for sharing
  * samba: fixes and improvements
  * samba: fixes and improvements
  * app: fix javascript constant redeclaration error
  * samba: Fix javascript constant redeclaration error

  [ James Valleroy ]
  * debian: Update German debconf translation (Closes: #945387)
    - Thanks to Helge Kreutzmann for the patch.
  * samba: Add acl to managed_packages
  * samba: Fix restore command
  * samba: Move urls under apps/
  * functional_tests: Add basic samba tests
  * samba: Use register_group instead of create_group
  * samba: Only show shortcut to users in freedombox-share group
  * samba: Keep create_group in setup
  * diagnostics: Use a distinct class for Run Diagnostics button on this page
  * locale: Update translation strings
  * doc: Fetch latest manual

  [ Sunil Mohan Adapa ]
  * diagnostics: Use app.html instead of simple_app.html
  * firewall: Use app.html instead of simple_app.html
  * letsencrypt: Use app.html instead of simple_app.html
  * monkeysphere: Use app.html instead of simple_app.html
  * names: Use app.html instead of simple_app.html
  * power: Use app.html instead of simple_app.html
  * openvpn: Use app.html instead of simple_app.html
  * tor: Use app.html instead of simple_app.html
  * ikiwiki: Move the create button to manage section
  * gitweb: Move create button into manage section
  * networks: Move actions button into connection section
  * templates: Remove the now unused simple_app.html
  * users: Move create button into users section
  * minetest: Minor cosmetic fix
  * templates: Make internal zone and port forwarding info override-able
  * toolbar: Make diagnostics button looks like other drop down items
  * toolbar: Align extra actions drop down button to the right
  * toolbar: Rewamp toolbar code for simplicity and to fix issues

 -- James Valleroy <jvalleroy@mailbox.org>  Mon, 02 Dec 2019 18:00:45 -0500

plinth (19.21) unstable; urgency=medium

  [ Veiko Aasa ]
  * gitweb: Allow to import from a remote repository
  * gitweb: Do not recursively scan for Git repositories
  * turbolinks: Disable turbolinks on links that don't point to /plinth/...

  [ nautilusx ]
  * Translated using Weblate (German)

  [ Doma Gergő ]
  * Translated using Weblate (Hungarian)

  [ Allan Nordhøy ]
  * Translated using Weblate (Swedish)
  * Translated using Weblate (Norwegian Bokmål)

  [ Birger Schacht ]
  * backups: Show proper error when SSH server is not reachable
  * ssh: Add the error of ssh-keyscan to the verification view
  * tor: Rename "Hidden Service" to "Onion Service"

  [ Joseph Nuthalapati ]
  * ejabberd: Handle case where domain name is not set
  * tahoe: Mark Tahoe-LAFS as an advanced app
  * README: Fix hyperlinks to badges and images
  * doc: dev: Add instructions to setup developer documentation
  * doc: dev: Mention where to find the user manual
  * doc: dev: Reduce toc depth to 2 levels to reduce noise
  * doc: dev: Fix headings
  * doc: dev: Add favicon to developer documentation site
  * app: Avoid showing empty configuration block
  * app: Fix broken functional tests
  * firstboot: reading firstboot-wizard-secret file
  * searx: Set safe_search to Moderate by default
  * clients: Improve code readability

  [ Sunil Mohan Adapa ]
  * backups: i18n for a string on verify ssh host page
  * backups: Simplify SSH fingerprint verification command
  * HACKING: Update with instructions for multiple OSes
  * CONTRIBUTING: Add more instructions on commits and MR changes
  * doc: Fix unavailability of manual images
  * tor: Fix port diagnostics by correcting port data type
  * tor: Expect obfs service to be also available on IPv6
  * tor: Listen on IPv6 for OrPort

  [ Thomas Vincent ]
  * Translated using Weblate (French)

  [ Michael Breidenbach ]
  * Translated using Weblate (Swedish)

  [ James Valleroy ]
  * HACKING: Fix provision with tests command
  * d/po: Run debconf-updatepo
  * locale: Update translation strings

  [ Radek Pasiok ]
  * Translated using Weblate (Polish)
  * Translated using Weblate (Polish)

  [ Alice Kile ]
  * clients: implement launch button feature
  * app: Implement toggle button in app page
  * app: Use single form for app toggle and configuration
  * app: Make the toggle-button responsive

 -- James Valleroy <jvalleroy@mailbox.org>  Mon, 18 Nov 2019 19:35:38 -0500

plinth (19.20) unstable; urgency=medium

  [ Veiko Aasa ]
  * gitweb: Set correct access rights after enabling application
  * gitweb: Add tests for actions script
  * gitweb: Add functional tests
  * gitweb: avoid global environment variables in Apache configuration
  * gitweb: fix links that end with /HEAD
  * gitweb: Validate repository name also in actions script
  * gitweb: do not change working directory inside actions script
  * sharing: Fix wrong links on Apache2 directory index page

  [ Fioddor Superconcentrado ]
  * Translated using Weblate (German)
  * Translated using Weblate (Spanish)
  * d/po/es: New translation file
  * d/po: Fix header comments

  [ Michael Breidenbach ]
  * Translated using Weblate (German)
  * Translated using Weblate (Swedish)
  * Translated using Weblate (Swedish)

  [ Sunil Mohan Adapa ]
  * debian: Remove plinth transitional package
  * cfg: Fix test case failure due to incorrect path assumption
  * gitlab-ci: Fix path for HTML coverage report generation
  * gitweb: Set proper access after restoration of a backup
  * setup: Don't include actions/__pycache__ during installation
  * ssh: Fix flake8 failure by removing unused import
  * config: Use AppView and cleanup custom code
  * storage: Use AppView and cleanup custom code
  * doc: Install using makefile instead of setup.py
  * doc: Fetch and add Spanish manual
  * help: Fix showing manual pages in fallback cases
  * app: Fix a pytest warning in tests
  * setup.py: Set development status classifier to production/stable
  * setup.py: Add more topics to classifiers
  * doc: Add developer documentation using Sphinx
  * actions: Fix issue with docstring causing issues with Sphnix
  * Translated using Weblate (Swedish)

  [ Pavel Borecki ]
  * Translated using Weblate (Czech)

  [ Thomas Vincent ]
  * Translated using Weblate (French)
  * backups: Fix a typo in backups upload form
  * Translated using Weblate (French)

  [ homycal ]
  * Translated using Weblate (French)

  [ Mattias Münster ]
  * Translated using Weblate (Swedish)

  [ Allan Nordhøy ]
  * Translated using Weblate (Norwegian Bokmål)
  * Translated using Weblate (French)
  * Translated using Weblate (French)

  [ Nektarios Katakis ]
  * ssh: Option for disabling password authentication

  [ Joseph Nuthalapati ]
  * infinoted: Add missing manual page link
  * doc: Add directory for development documentation
  * doc: Skip empty lines when piping to wget
  * doc: Fix Unicode issues with the manual
  * doc: Remove language code from title
  * doc: Move build scripts into separate directory
  * doc: Minor cosmetic changes
  * doc: Move English manual to manual/en directory
  * help: Respect language preference when showing user manual
  * snapshot: Sort snapshot list from newest to oldest

  [ Doma Gergő ]
  * Translated using Weblate (Hungarian)

  [ Fred ]
  * Translated using Weblate (French)
  * Translated using Weblate (French)

  [ James Valleroy ]
  * config: Implement get_initial and form_valid
  * functional_tests: Update config form ids
  * coquelicot: Change quotes to ASCII
  * locale: Update translation strings
  * doc: Fetch latest manual

 -- James Valleroy <jvalleroy@mailbox.org>  Mon, 04 Nov 2019 19:15:27 -0500

plinth (19.19) unstable; urgency=medium

  [ Veiko Aasa ]
  * ikiwiki: Allow full Unicode text in wiki/blog title names
  * actions: Check with flake8
  * gitweb: New app for simple git hosting
  * users: reload Apache2 to flush LDAP cache after user operations
  * gitweb: update repository list where necessary
  * gitweb: fix Windows Git client download link in manifest
  * gitweb: add help text for description and owner fields in the form
  * gitweb: enable rename detection

  [ Pavel Borecki ]
  * Translated using Weblate (Czech)

  [ Thomas Vincent ]
  * Translated using Weblate (French)

  [ Birger Schacht ]
  * ssh: Show server fingerprints in SSH page

  [ James Valleroy ]
  * Translated using Weblate (French)
  * gitweb: Fix flake8 error
  * locale: Update translations strings
  * doc: Fetch latest manual

  [ Nevena Mircheva ]
  * Translated using Weblate (Bulgarian)

  [ Sunil Mohan Adapa ]
  * matrixsynapse: Remove unused letsencrypt action
  * ejabberd: Removed unused letsencrypt action
  * gitweb: Minor fixes after review
  * gitweb: Minor visual changes to templates
  * gitweb: Fix issue with elevated access to private repositories
  * frontpage: Show shortcuts that public even if need a group
  * searx, app, translation, language-selection: Fix license header
  * ikiwiki: Remove extra create button when no wiki/blog is present
  * cosmetic: yapf formatting

  [ ikmaak ]
  * Translated using Weblate (Dutch)

  [ Michael Breidenbach ]
  * Translated using Weblate (German)

  [ Allan Nordhøy ]
  * Translated using Weblate (Norwegian Bokmål)

  [ Matthias Dellweg ]
  * quassel: Add let's encrypt component for certficiates

 -- James Valleroy <jvalleroy@mailbox.org>  Mon, 21 Oct 2019 18:49:35 -0400

plinth (19.18) unstable; urgency=medium

  [ Matthias Dellweg ]
  * diagnose: Move negating diagnose result inside try block

  [ Fioddor Superconcentrado ]
  * Translated using Weblate (Spanish)

  [ Luis A. Arizmendi ]
  * Translated using Weblate (Spanish)

  [ Allan Nordhøy ]
  * Translated using Weblate (Norwegian Bokmål)

  [ Dietmar ]
  * Translated using Weblate (German)

  [ Sunil Mohan Adapa ]
  * pagekite: Remove first wizard step for danube edition
  * pagekite: cosmetic: yapf and isort changes
  * debian: Remove python3-requests from depends list
  * users: Make UI close to rest of the apps
  * upgrades: Remove unnecessary subsubmenu
  * ikiwiki: Remove subsubmenu in favor of toolbar
  * networks: Remove subsubmenu in favor of toolbar buttons
  * backups: Remove unnecessary use of subsubmenu template
  * templates: Remove unused invocation of subsubmenu
  * templates: Simplify unnecessary override
  * templates: Provide subsubmenu functionality in app.html
  * dynamicdns: Use app.html instead of app-subsubmenu.html
  * i2p: Use app.html instead of app-subsubmenu.html
  * pagekite: Use app.html instead of app-subsubmenu.html
  * snapshot: Use app.html instead of app-subsubmenu.html
  * templates: Remove unused app-subsubmenu.html
  * deluge: Support deluge 2 by starting it properly
  * minetest: Remove mod-torches no longer available in testing/unstable

  [ James Valleroy ]
  * security: Add past vulnerabilities count
  * security: Move security report to new page
  * locale: Update translation strings
  * doc: Fetch latest manual
  * d/control: Add Rules-Requires-Root: no
  * d/control: Update Standards-Version to 4.4.1

 -- James Valleroy <jvalleroy@mailbox.org>  Mon, 07 Oct 2019 19:06:16 -0400

plinth (19.17) unstable; urgency=medium

  [ Pavel Borecki ]
  * Translated using Weblate (Czech)
  * Translated using Weblate (Czech)

  [ Anxin YI ]
  * Translated using Weblate (Chinese (Simplified))

  [ Joseph Nuthalapati ]
  * firstboot: network connections not used, cleanup
  * firstboot: Add new help menu to firstboot navbar

  [ Sunil Mohan Adapa ]
  * letsencrypt: Update and fix tests involving domain changes
  * tor: Fix test case for getting status
  * firstboot: Hide left menu during first boot as intended

  [ James Valleroy ]
  * locale: Update translation strings
  * doc: Fetch latest manual

 -- James Valleroy <jvalleroy@mailbox.org>  Mon, 23 Sep 2019 18:14:40 -0400

plinth (19.16) unstable; urgency=medium

  [ Joseph Nuthalapati ]
  * help: Add button to submit feedback
  * help: Add button for Support
  * help: Add button for Contribute
  * manual: Move PDF download link to HTML manual page
  * help: Convert help icon in the navbar to dropdown

  [ Sunil Mohan Adapa ]
  * help: Add more text to contribute page for donations
  * action_utils: Introduce utility for setting debconf answers
  * action_utils: Workaround problem with setting debconf answers
  * views: Fix failure in redirecting from language selection page
  * help: Make download as PDF a regular button
  * backups: Add missing slashes at the end of URLs
  * backups: Remove cancel button from add disk location page
  * backups: Fix removing local repository
  * backups: Simplify checking repository capabilities using flags
  * backups: Simplify listing repositories in index page
  * backups: Rename network_storage module to store
  * backups: Introduce method for checking if a repository is usable
  * backups: Minor cosmetic fixes
  * backups: Expose repository path as property
  * backups: Rename remove_repository method to remove
  * backups: Minor change to disk repository name
  * backups: Rename repo_path to borg_path for clarity
  * backups: Make mountpoint property private
  * backups: Use higher level method in views instead of store methods
  * backups: Implement hostname property on SSH repository
  * backups: Clarify two separate uses of name create_repository
  * backups: Separate repository loading from instantiation
  * backups: Minor cosmetic changes
  * backups: Minor simplification in running of action script
  * backups: Improve handling borg errors
  * backups: Minor simplification when adding remote repository
  * backups: Handle errors when adding disk repository
  * backups: Show repository error in archives table
  * backups: Show lock icon for encrypted repositories
  * backups: Show error when password is provided for unencrypted repo
  * backups: Don't show used disk choices when adding disk repo
  * backups: Show error when there are no disks available to add repo
  * backups: Move add repository buttons to the top
  * ejabberd: Fix listen port configuration for ejabberd 19.x
  * cockpit: Prevent restart on freedombox startup
  * ejabberd: Prevent restart on freedombox startup
  * ejabberd: Perform host/domain name operations only when installed
  * module_loader: Cosmetic changes by yapf
  * web_server: Remove log message about serving static directory
  * setup: Better log message when no apps need upgrades
  * module_loader: Remove log message when app is imported
  * actions: Improve log message about action execution

  [ Doma Gergő ]
  * Translated using Weblate (Hungarian)

  [ Swann Martinet ]
  * Translated using Weblate (German)
  * Translated using Weblate (Italian)
  * Translated using Weblate (French)

  [ Allan Nordhøy ]
  * Translated using Weblate (Norwegian Bokmål)

  [ Danny Haidar ]
  * help: Minor updates to the statements on contribute page

  [ Joseph Nuthalpati ]
  * backups: Allow adding backup repositories on multiple disks
  * backups: Refactor class hierarchy in repository.py
  * backups: Save new backup location to plinth database

  [ James Valleroy ]
  * locale: Update translation strings

 -- James Valleroy <jvalleroy@mailbox.org>  Mon, 09 Sep 2019 18:20:03 -0400

plinth (19.15) unstable; urgency=medium

  [ Doma Gergő ]
  * Translated using Weblate (Hungarian)

  [ nautilusx ]
  * Translated using Weblate (German)

  [ Allan Nordhøy ]
  * Translated using Weblate (Norwegian Bokmål)

  [ Joseph Nuthalpati ]
  * functional_tests: Fix site.is_available not handling default paths
  * functional_tests: Fix step definition "When I log out"
  * matrix-synapse: Allow installation of version 1.2 from backports

  [ James Valleroy ]
  * security: Hide vulnerability table by default
  * vagrant: Stop any ongoing unattended-upgrade
  * functional_tests: Use longer password when creating user
  * locale: Update translation strings
  * doc: Fetch latest manual
  * debian: Add lintian-override for package-installs-apt-preferences

  [ Sunil Mohan Adapa ]
  * names: Perform better layout of domain names table on small screens
  * cockpit: Apply domain name changes immediately
  * ejabberd: Prevent processing empty domain name
  * config: Send hostname change signal only after fully processing it
  * letsencrypt: Don't try to obtain certificates for .local domains
  * avahi: Expose .local domain as a proper domain
  * cockpit: Make essential and install by default
  * tt-rss: Force upgrade to 18.12-1.1 and beyond
  * doc: Fetch latest manual
  * README: Add more screenshots, update existing paths
  * matrixsynapse: Fix apache syntax errors introduce by 4b8b2e171c86d75
  * users: yapf cosmetic changes
  * users: Don't delete 'admin' group when running unit tests
  * users: Minor cosmetic refactoring
  * users: Don't fail badly when admin group does not exist
  * users: Minor fix to return value when getting last admin user
  * users: Cosmetic yapf and isort fixes
  * updates: Allow matrix-synapse 1.3 to be installed for buster users
  * javascript: Don't resubmit when refreshing the page
  * vagrant: Fix dpkg command for recovering from broken state
  * functional_tests: Fix create snapshot test failure
  * storage: Fix regression with restoring backups with storage

  [ bn4t ]
  * matrix-synapse: Use recommended reverse proxy configuration

 -- James Valleroy <jvalleroy@mailbox.org>  Mon, 26 Aug 2019 18:55:49 -0400

plinth (19.14) unstable; urgency=medium

  [ James Valleroy ]
  * functional_tests: Fix delete backup path
  * tests: Test add custom shortcuts to frontpage
  * locale: Update translation strings
  * doc: Fetch latest manual
  * debian: Update standards version to 4.4.0
  * debian: Switch to debhelper-compat

  [ Pavel Borecki ]
  * Translated using Weblate (Czech)

  [ Doma Gergő ]
  * Translated using Weblate (Hungarian)

  [ pierre ]
  * Translated using Weblate (French)

  [ ZeroAurora ]
  * Translated using Weblate (Chinese (Simplified))

  [ Sunil Mohan Adapa ]
  * storage: Handle all device paths during eject
  * storage: Fix incorrect i18n when throwing and error
  * storage: yapf changes
  * setup: Clarify success log message when force upgrading
  * Yapf changes
  * firewall: Force upgrade to firewalld 0.7.x
  * frontpage: Fix regression with loading custom shortcuts
  * frontpage: Log a message when loading custom shortcuts
  * upgrades: Set apt configuration to allow release info change
  * tests: Fix flake8 warning about unused imports
  * Minor yapf fixes
  * names: Minor styling fixes
  * names: Don't enumerate services for domains supporting all
  * names: Introduce new API to manage domains
  * names: Declare domain types in various apps
  * names: Make all apps use new api to retrieve domain names
  * names: Use new API in all apps
  * letsencrypt: Revoke certificate only if it exists
  * letsencrypt: Fix problem with automatically obtaining certificates
  * cockpit: Don't error out when removing an unknown domain
  * ejabberd: Ensure that hosts are not duplicated in configuration
  * ejabberd: Use domain added signal for listening to domain changes
  * cockpit: Don't handle the domain changed signal
  * letsencrypt: Remove unused listen to domain change signal
  * config: Remove unused domain change signal
  * api: Fix regression with listing only enabled apps in mobile app

  [ Joseph Nuthalpati ]
  * upgrades: Use reusable collapsible-button style for logs

  [ Mesut Akcan ]
  * Translated using Weblate (Turkish)

  [ Radek Pasiok ]
  * Translated using Weblate (Polish)

  [ Anxin YI ]
  * Translated using Weblate (Chinese (Simplified))

  [ Allan Nordhøy ]
  * Translated using Weblate (Norwegian Bokmål)

 -- James Valleroy <jvalleroy@mailbox.org>  Mon, 12 Aug 2019 19:31:35 -0400

plinth (19.13) unstable; urgency=low

  [ Nikolas Nyby ]
  * Fix a handful of typos in docs and comments
  * Introduce flake8 checking
  * Fix typos in module init docs
  * Add flake8 to gitlib-ci

  [ Petter Reinholdtsen ]
  * Translated using Weblate (Norwegian Bokmål)

  [ Sunil Mohan Adapa ]
  * Minor changes to flake8 related updates
  * diaspora: Fix tests by reverting changes during flake8 clenaup
  * backups: Fix issue with showing index page
  * backups: Fix HTML template indentation, remove inline styling

  [ James Valleroy ]
  * help: Show security notice when backports are in use
  * security: Show vulnerability counts
  * locale: Update translation strings
  * doc: Fetch latest manual
  * Begin uploading to unstable again.
  * security: Fixup refactoring

  [ Joseph Nuthalapati ]
  * backups: Make UI more consistent with other apps
  * backups: Make backup location tables collapsible
  * flake8: Remove unused import

  [ nautilusx ]
  * Translated using Weblate (German)

  [ Anxin YI ]
  * Translated using Weblate (Chinese (Simplified))

 -- James Valleroy <jvalleroy@mailbox.org>  Mon, 29 Jul 2019 19:13:58 -0400

plinth (19.12) experimental; urgency=medium

  [ Miguel A. Bouzada ]
  * Added translation using Weblate (Galician)
  * Translated using Weblate (Galician)

  [ Sunil Mohan Adapa ]
  * dbus: Allow plinth user to own FreedomBox DBus service
  * service: Implement action for systemd try-restart
  * cockpit: Don't handle domains if app is not installed
  * dynamicdns: Send domain added signal properly during init
  * letsencrypt: Force commands to be non-interactive
  * letsencrypt: Remove renewal hooks implementation
  * letsencrypt: Remove old style hooks from all configuration files
  * letsencrypt: Remove deprecated logger.warn
  * letsencrypt: Remove special treatment for domain added from 'config'
  * letsencrypt: Implement DBus service for renewal notifications
  * letsencrypt: Add lineage information in status
  * letsencyrpt: Implement action to copy certificates
  * letsencrypt: Implement action to compare copied certificates
  * letsencrypt: Introduce component for handling certificates
  * letsencrypt: Add permanent hook to receive renewal notifications
  * letsencrypt: Trigger renewal certificate events in component
  * letsencrypt: Trigger events for obtain, revoke and delete
  * letsencrypt: Implement re-obtain separately
  * letsencrypt: Handling certificate renewals when daemon is offline
  * apache: Add let's encrypt certificate component
  * matrixsynapse: Add let's encrypt component for certficiates
  * ejabberd: Add let's encrypt component for managing certificates
  * ejabberd: Backup and restore TLS certificates
  * sso: Use new features of axes, log axes messages
  * Minor yapf and isort changes

  [ Pavel Borecki ]
  * Translated using Weblate (Czech)

  [ Petter Reinholdtsen ]
  * Translated using Weblate (Norwegian Bokmål)

  [ Allan Nordhøy ]
  * Translated using Weblate (Norwegian Bokmål)

  [ Doma Gergő ]
  * Translated using Weblate (Hungarian)

  [ Luis A. Arizmendi ]
  * Translated using Weblate (Spanish)

  [ Joseph Nuthalapati ]
  * backups: Add option to select/deselect all apps for backup or restore
  * backups: Change "select all" to a pure JavaScript implementation
  * Translated using Weblate (Telugu)
  * Translated using Weblate (Chinese (Simplified))
  * sharing: Allow directories to be publicly shared
  * sharing: Add functional test for public shares
  * sharing: Add JavaScript to hide user groups for public shares
  * sharing: Simplify --is-public option
  * sharing: Indicate public shares in listing of shares

  [ Johannes Keyser ]
  * Translated using Weblate (German)

  [ Mesut Akcan ]
  * Translated using Weblate (Turkish)

  [ Elizabeth Sherrock ]
  * Translated using Weblate (Chinese (Simplified))

  [ Anxin YI ]
  * Translated using Weblate (Chinese (Simplified))

  [ Igor ]
  * Translated using Weblate (Russian)

  [ ZeroAurora ]
  * Translated using Weblate (Chinese (Simplified))

  [ James Valleroy ]
  * Translated using Weblate (Chinese (Simplified))
  * locale: Update translation strings
  * doc: Fetch latest manual

 -- James Valleroy <jvalleroy@mailbox.org>  Mon, 22 Jul 2019 19:23:02 -0400

plinth (19.11) experimental; urgency=medium

  [ THANOS SIOURDAKIS ]
  * Added translation using Weblate (Greek)

  [ ZeroAurora ]
  * Translated using Weblate (Chinese (Simplified))

  [ Doma Gergő Mihály ]
  * matrixsynapse: Fix missing translation mark

  [ Doma Gergő ]
  * Translated using Weblate (Hungarian)

  [ Luis A. Arizmendi ]
  * Translated using Weblate (Spanish)

  [ Joseph Nuthalapati ]
  * backups: Improve UX of adding ssh remote
  * backups: Avoid creating duplicate SSH remotes
  * backups: YAPF formatting
  * backups: Text change on index page
  * backups: Make paramiko a dependency of freedombox package
  * debian: Add python3-paramiko to build dependencies
  * backups: Fix issue with repository not being initialized
  * backups: Minor refactoring in forms.py
  * backups: Add test for adding ssh remotes
  * backups: Avoid using `sudo` in tests
  * backups: Skipping tests temporarily
  * backups: tests: Fix issue with usage of fixture 'needs_root'
  * Add SSH hostkey verification
  * backups: ssh remotes: Refactoring
  * backups: Fix functional tests broken due to URL changes
  * Verify SSH hostkey before mounting
  * ui: Create reusable CSS class for collapsible-button
  * backups: Remove unnecessary context manager for paramiko SFTPClient
  * backups: Read file path of known_hosts directly from plinth.config
  * backups: Add regex validation for ssh_repository field

  [ Sunil Mohan Adapa ]
  * backups: Minor fixes to host verification view template
  * backup: Allow SSH directory paths with : in them
  * backups: Cleanup auto-mounting SSH repositories
  * backups: Minor styling changes
  * backups: Handle SSH keys for old stored repositories
  * backups: Require passphrase for encryption in add repository form
  * backups: Fix and refactor adding a new remote repository
  * backups: Remove known_hosts file from config file
  * backups: Fix issue with verifying SSH host keys
  * backups: Don't send passphrase on the command line
  * backups: Git ignore the .ssh folder in data folder
  * setup.py: Don't install directories matching ignore patterns
  * backups: Minor cleanup
  * backups: Un-mount SSH repositories before deleting them

  [ Igor ]
  * Translated using Weblate (Russian)

  [ Andrey Vostrikov ]
  * Translated using Weblate (Russian)

  [ James Valleroy ]
  * locale: Update translation strings
  * doc: Fetch latest manual

 -- James Valleroy <jvalleroy@mailbox.org>  Mon, 08 Jul 2019 18:13:37 -0400

plinth (19.10) experimental; urgency=medium

  [ Sunil Mohan Adapa ]
  * Introduce firewall component for opening/closing ports
  * Introduce webserver component for managing Apache configuration
  * Introduce uwsgi component to manage uWSGI configuration
  * app: Rename get() method to get_component()
  * app: Add unique ID to each app class
  * Introduce daemon component to handle systemd units
  * radicale: Workaround issue with creating log directory
  * app: Set app as enabled only when the daemon is enabled
  * syncthing: Open firewall ports for listening and discovery

  [ James Valleroy ]
  * functional_tests: Add shortcut- prefix to test home page config
  * locale: Update translations strings
  * doc: Fetch latest manual

  [ Mesut Akcan ]
  * Translated using Weblate (Turkish)

  [ ssantos ]
  * Translated using Weblate (German)

  [ Pavel Borecki ]
  * Translated using Weblate (Czech)

  [ Allan Nordhøy ]
  * Translated using Weblate (Norwegian Bokmål)

  [ adaragao ]
  * Translated using Weblate (Portuguese)

  [ Petter Reinholdtsen ]
  * Translated using Weblate (Norwegian Bokmål)

 -- James Valleroy <jvalleroy@mailbox.org>  Mon, 24 Jun 2019 20:06:17 -0400

plinth (19.9) experimental; urgency=medium

  [ Danny Haidar ]
  * Added translation using Weblate (Bulgarian)

  [ Sunil Mohan Adapa ]
  * menu: Remove unused template submenu.html
  * menu: Removed unused templates, methods and properties
  * Introduce component architecture and menu component
  * Turn frontpage shortcut into an app component

  [ James Valleroy ]
  * config: Update migration to use app id
  * searx: Update to use shortcut component
  * config: Add option to show advanced apps
  * monkeysphere: Hide by default
  * locale: Update translation strings
  * doc: Fetch latest manual

  [ Joseph Nuthalapati ]
  * searx: Add option to allow public access to the application
  * searx: Preserve public_access setting
  * searx: Improve functional tests

  [ Mesut Akcan ]
  * Translated using Weblate (Turkish)

  [ Allan Nordhøy ]
  * Translated using Weblate (Norwegian Bokmål)

 -- James Valleroy <jvalleroy@mailbox.org>  Mon, 10 Jun 2019 19:18:52 -0400

plinth (19.8) experimental; urgency=medium

  [ Pavel Borecki ]
  * Translated using Weblate (Czech)

  [ Allan Nordhøy ]
  * Translated using Weblate (Norwegian Bokmål)

  [ Sunil Mohan Adapa ]
  * i2p: Update SVG logo with standard units, size and margins
  * HACKING: Add guidelines for creating new icons
  * icons: Add new SVG icons for all apps
  * icons: Add license information for SVG icons
  * templates: Use SVG icons for apps page and shortcuts
  * icons: Ensure SVG presence for all non-app icons
  * icons: Update copyright information remaining icons
  * doc: Update the correct license for documentation
  * apache: Serve SVG files compressed using gzip

  [ Doma Gergő ]
  * Translated using Weblate (Hungarian)

  [ ssantos ]
  * Translated using Weblate (German)

  [ Mesut Akcan ]
  * Translated using Weblate (Turkish)

  [ ventolinmono ]
  * Translated using Weblate (Spanish)

  [ Petter Reinholdtsen ]
  * Translated using Weblate (Norwegian Bokmål)

  [ James Valleroy ]
  * locate: Update translation strings
  * doc: Fetch latest manual
  * debian: Remove duplicate priority field
  * doc: Remove unused duplicate image

 -- James Valleroy <jvalleroy@mailbox.org>  Mon, 27 May 2019 18:11:25 -0400

plinth (19.7) experimental; urgency=medium

  [ LoveIsGrief ]
  * i2p: Use augeas for editing the router.config
  * i2p: Include default favorites after installation

  [ Sunil Mohan Adapa ]
  * i2p: Update license headers for consistent formatting
  * i2p: Minor flake8 and yapf fixes
  * i2p: Convert router configuration tests to pytest style
  * transmission: Fix issue with promoting menu item
  * tor: Fix issue with promoting/demoting menu item
  * apps: Fix showing apps background twice
  * apps: Style disable app icons according to design
  * apps: Style the title for disabled icons section
  * sharing: Always keep menu item in promoted state
  * apps: Promote/demote menu items for disabled apps too
  * tests: Add commonly used fixtures globally
  * tests: Remove unused test discovery code
  * custom_shortcuts: Fix issue with writing tests as different user
  * backups: Convert tests to pytest style
  * bind: Convert tests to pytest style
  * config: Convert tests to pytest style
  * diaspora: Convert tests to pytest style
  * letsencrypt: Convert tests to pytest style
  * names: Convert tests to pytest style
  * pagekite: Convert tests to pytest style
  * storage: Convert tests to pytest style
  * tor: Convert tests to pytest style
  * users: Convert tests to pytest style
  * actions: Convert tests to pytest style
  * cfg: Convert tests to pytest style
  * clients: Convert tests to pytest style
  * context_processors: Convert tests to pytest style
  * kvstore: Convert tests to pytest style
  * menu: Convert tests to pytest style
  * middleware: Convert tests to pytest style
  * network: Convert tests to pytest style
  * templatetags: Convert tests to pytest style
  * utils: Convert tests to pytest style
  * i2p: Rename test fixtures to avoid a minor warning
  * ejabberd: Include Bosh port 5280 in port forwarding information
  * repro: Show port forwarding information
  * Common template for showing port forwarding information
  * i2p: Show port forwarding information
  * bind: Show port forwarding information
  * ssh: Show port forwarding information

  [ Doma Gergő ]
  * Translated using Weblate (Hungarian)

  [ Allan Nordhøy ]
  * Translated using Weblate (Norwegian Bokmål)

  [ Radek Pasiok ]
  * Translated using Weblate (Polish)

  [ Erik Ušaj ]
  * Added translation using Weblate (Slovenian)
  * Translated using Weblate (Slovenian)

  [ Karel Trachet ]
  * Translated using Weblate (Dutch)

  [ ssantos ]
  * Translated using Weblate (German)
  * Translated using Weblate (Portuguese)

  [ James Valleroy ]
  * apps: Separate enabled and disabled apps
  * apps: Add port forwarding info
  * service: Show port forwarding info when available
  * openvpn: Show port forwarding info
  * minetest: Fix flake8 error
  * matrixsynapse: Show port forwarding info
  * tahoe: Show port forwarding info
  * locate: Update translation strings
  * doc: Fetch latest manual

  [ Joseph Nuthalapati ]
  * Translated using Weblate (Telugu)

 -- James Valleroy <jvalleroy@mailbox.org>  Mon, 13 May 2019 19:47:52 -0400

plinth (19.6) experimental; urgency=medium

  [ Pavel Borecki ]
  * Translated using Weblate (Czech)

  [ CurlingTongs ]
  * Translated using Weblate (German)

  [ nautilusx ]
  * Translated using Weblate (German)

  [ Allan Nordhøy ]
  * Translated using Weblate (Norwegian Bokmål)

  [ Mesut Akcan ]
  * Translated using Weblate (Turkish)

  [ narendrakumar.b ]
  * letsencrypt: Provide link to configure domain if not configured

  [ James Valleroy ]
  * firewall: Get service ports details
  * firewall: Show ports details
  * locale: Update translation strings
  * doc: Fetch latest manual

  [ LoveIsGrief ]
  * i2p: Add helper to modify the tunnel config
  * i2p: Open HTTP(S) and IRC ports on all interfaces on install
  * i2p: Add HTTP(S) and IRC ports to firewall
  * i2p: Enable application

  [ Sunil Mohan Adapa ]
  * i2p: flake8 and yapf fixes
  * i2p: Convert unit tests to pytest style
  * i2p: Update firewalld service descriptions
  * i2p: Disable the daemon before editing configuration
  * i2p: Don't enable proxies on external zone

 -- James Valleroy <jvalleroy@mailbox.org>  Mon, 29 Apr 2019 19:18:01 -0400

plinth (19.5) experimental; urgency=medium

  [ LoveIsGrief ]
  * i2p: Add new application
  * i2p: Disable compression on /i2p/
  * i2p: apache: Catch more I2P locations
  * i2p: django: Add shortcuts to /i2p/... URLs
  * i2p: django: Additional information about /i2p location
  * i2p: todo: Add TODOs for I2P
  * i2p: todo: add more TODOs for I2P
  * i2p: idea: Browse eepsites directly from freedombox
  * i2p: todo: Add torrent tracker to list of favorites
  * i2p: django: Add description for the configuration shortcuts
  * i2p: django: Add i2p homepage to description
  * i2p: setup: Enrich I2P favorites
  * i2p: todo: Tick off a TODO and reword one
  * i2p: todo: Remove IDEA for browsing to .i2p sites in iframe
  * i2p: torrents: Link to the list of trackers
  * i2p: Add functional tests
  * functional_tests: Allow provisioning VM for functional tests
  * functional tests: Fix wheel errors when provisioning VM

  [ Sunil Mohan Adapa ]
  * i2p: Move data files into the app's data folder
  * i2p: Use project logo instead of mascot
  * i2p: Remove TODO in favor of issue tracker
  * apache: Add proxy_html module needed by i2p app
  * i2p: Backup/restore the correct state folder
  * i2p: Minor styling changes
  * i2p: Add diagnostic test for web interface port
  * i2p: Add main web interface to list of clients
  * i2p: Review and cleanup action script
  * i2p: Review and update views
  * i2p: Disable app until further fixes are done

  [ James Valleroy ]
  * functional_tests: Install python3-pytest-django
  * locale: Update translation strings
  * doc: Fetch manual

  [ wind ]
  * Translated using Weblate (Russian)

  [ Joseph Nuthalapati ]
  * storage: Use udisks to list disks and df for disk space utilization

  [ Igor ]
  * Translated using Weblate (Russian)

  [ CurlingTongs ]
  * Translated using Weblate (German)

 -- James Valleroy <jvalleroy@mailbox.org>  Mon, 15 Apr 2019 18:47:17 -0400

plinth (19.4) experimental; urgency=medium

  [ Allan Nordhøy ]
  * Translated using Weblate (Norwegian Bokmål)

  [ Pavel Borecki ]
  * Translated using Weblate (Czech)

  [ nautilusx ]
  * Translated using Weblate (German)

  [ Doma Gergő ]
  * Translated using Weblate (Hungarian)

  [ advocatux ]
  * Translated using Weblate (Spanish)

  [ Joseph Nuthalapati ]
  * clients: Open web app in a new browser tab
  * matrix-synapse: Change client diagnostics url
  * minetest: Fix duplicate domain names being displayed in UI
  * storage: Do not show an eject button on /boot partitions
  * letsencrypt: Call letsencrypt manage_hooks with correct arguments
  * vagrant: Run plinth as user plinth in development environment

  [ Johannes Keyser ]
  * Translated using Weblate (German)

  [ James Valleroy ]
  * dynamicdns: Install module by default
  * locale: Update strings
  * doc: Fetch latest manual

  [ Sunil Mohan Adapa ]
  * storage: Don't check type of the disk for / and /boot
  * storage: Don't log error when checking if partition is expandable

  [ wind ]
  * Translated using Weblate (Russian)

 -- James Valleroy <jvalleroy@mailbox.org>  Mon, 01 Apr 2019 20:31:54 -0400

plinth (19.3) experimental; urgency=medium

  [ Pavel Borecki ]
  * Translated using Weblate (Czech)

  [ Doma Gergő ]
  * Translated using Weblate (Hungarian)

  [ Petter Reinholdtsen ]
  * Translated using Weblate (Norwegian Bokmål)

  [ advocatux ]
  * Translated using Weblate (Spanish)

  [ James Valleroy ]
  * vagrant: Rearrange steps of provision script
  * locale: Update translation strings

  [ Joseph Nuthalapati ]
  * dynamicdns: Break up dynamicdns.py into forms.py and views.py
  * dynamicdns: Move subsubmenu below description
  * firewall: Change "Current Status:" from p to h3
  * names: Add description
  * subsubmenu: Make description a customizable block
  * pagekite: Bring subsubmenu below description. Remove About section.
  * upgrades: Move subsubmenu below description
  * Include clients.html in service-subsubmenu.html
  * ikiwiki: Move subsubmenu below description

  [ Sunil Mohan Adapa ]
  * pagekite: Rename base template file
  * pagekite: Change the template section title
  * dynamicdns: Simplify template inheritance
  * ikiwiki: Consistent styling for delete warning page
  * templates: Minor styling change
  * functional_tests: Reorder tests to disable apps after tests
  * tests: Mark functional tests with functional mark
  * tests: Read functional tests conf file without assuming CWD
  * tests: Fix backups API test cases to work under all conditions
  * README: Provide simple instruction for installing FreedomBox
  * INSTALL.md: Simplify installation instructions
  * HACKING.md: Update instructions on installing dependencies
  * functional_tests: Update todo list by removing implemented tests
  * mediawiki: Fix tests to allow running from any directory
  * tests: Use pytest for running all tests
  * ci: Allow gitlab to parse test coverage results
  * main: Show service version in logs
  * setup: Automatically gather information about files to install
  * setup: Allow apps to have their own data directories
  * setup: Don't include data/ files as package data
  * module_loader: Specially load modules in development mode
  * setup: Move app enabling files to respective apps
  * setup: Move app data files into respective apps
  * setup: Remove unused /var/run directory

  [ Dietmar ]
  * Translated using Weblate (German)
  * Translated using Weblate (French)
  * Translated using Weblate (Italian)

  [ jonathan göhler ]
  * Translated using Weblate (German)

  [ Vincent Ladeuil ]
  * Translated using Weblate (French)

  [ David Maulat ]
  * Translated using Weblate (French)

  [ Allan Nordhøy ]
  * Translated using Weblate (Norwegian Bokmål)

  [ Mesut Akcan ]
  * Translated using Weblate (Turkish)

 -- James Valleroy <jvalleroy@mailbox.org>  Mon, 18 Mar 2019 20:30:44 -0400

plinth (19.2) unstable; urgency=medium

  [ Joseph Nuthalapati ]
  * docs: Fix deprecation warnings in post-processor
  * tor: Fix deprecation warning W605 for '\' character in regex
  * utils: Simplify YAMLFile by removing the post_exit argument
  * config: Consolidate get_domainname() implementation into config
  * config: Move default-app configuration to a dedicated file
  * config: Fix Ikiwiki entries not showing up as default apps
  * config: Migrate default app configuration to new conf file
  * config: Rename Default App to Webserver Home Page
  * config: Add option to use Apache's default home page as home page
  * config: Remove Apache home page configuration from freedombox.conf
  * config: Fix error when setting JSXC as the home page
  * users: Add nscd as a dependency
  * Disable Coquelicot for Buster release
  * matrix-synapse: Fix LDAP login issue
  * config: Revert changes in freedombox.conf to avoid conffile prompt
  * config: Reset home page setting in freedombox.conf during migration
  * openvpn: Migration from easy-rsa 2 to 3 for existing installations
  * openvpn: Increment version number for easy-rsa 3 migration
  * snapshot: Fix failing functional test

  [ Pavel Borecki ]
  * Translated using Weblate (Czech)

  [ danielwine ]
  * Translated using Weblate (Hungarian)

  [ Doma Gergő ]
  * Translated using Weblate (Hungarian)

  [ Allan Nordhøy ]
  * Translated using Weblate (Norwegian Bokmål)

  [ advocatux ]
  * Translated using Weblate (Spanish)

  [ Sunil Mohan Adapa ]
  * tor: Styling changes due to yapf
  * tor: Use fixed 9001 port for relaying
  * utils: Handle exceptions in context management for YAMLFile
  * utils: Fix some flake8 warnings
  * tahoe: Styling changes
  * backups: Fix failing test case
  * web_server: Move shutdown handling to main
  * dbus: Add new module for D-Bus services
  * setup: Abstraction for getting managing packages of a module
  * setup: Filter packages to force upgrade
  * package: Implement identifying packages that need conffile prompts
  * package: Helper method to filter packages that need conffile prompt
  * setup: Trigger force upgrade for app that implement it
  * bind: Handle conffile prompt during upgrade
  * setup: Rush force upgrade in development mode
  * ttrss: Make functional test definitions specific to ttrss
  * cockpit: Pre-enable necessary apache modules
  * radicale, searx: Pre-enable necessary apache modules
  * letsencrypt: Pre-enable necessary apache modules
  * ikiwiki: Pre-enable necessary apache modules
  * sso: Pre-enable necessary apache modules
  * apache: Use cgid module instead of cgi
  * apache: Increment app version number
  * setup: Make additional info available for force upgrading
  * debian/copyright: Minor fixes
  * debian/copyright: Add full text for AGPL-3+
  * debian/copyright: Add license text for public-domain
  * debian/copyright: Add license text for GPL-2 and GPL-3
  * debian/copyright: Add license text for CC-BY-SA-3.0
  * debian/copyright: Update copyright for logos
  * static: Remove unused files
  * LICENSES: Remove files that are same license as rest of the source
  * config: Don't pass configuration file argument to action
  * openvpn: Fix issues with upgrade easy-rsa 2 to 3 migration
  * openvpn: Make frontpage shortcut appear after an upgrade
  * openvpn: Work around firewalld bug 919517
  * setup: Pass better data structure for force upgrade operation
  * utils: Introduce abstraction over distutils comparison of versions
  * firewalld: Implement upgrading from 0.4.x to 0.6.x
  * ttrss: Make setup process reusable
  * ttrss: Implement upgrade from 17.4 to 18.12

  [ Johannes Keyser ]
  * Translated using Weblate (German)

  [ Anjali Datla ]
  * Translated using Weblate (Telugu)

  [ Darkblaze ]
  * Translated using Weblate (Telugu)

  [ Petter Reinholdtsen ]
  * Translated using Weblate (Norwegian Bokmål)

  [ Jag ]
  * vagrant: Use virtualbox linked clones / CoW to reduce startup times

  [ James Valleroy ]
  * Add 2019 to copyright years
  * Fix some paths in LICENSES
  * debian: Add copyright years for debian/*
  * radicale: Add description of web interface
  * ttrss: Add backup support
  * debian: Add copyright info for lato fonts
  * debian: Add copyright info for individual logo files
  * LICENSES: Add reference to debian/copyright
  * debian: Add copyright info for theme images
  * debian/copyright: Move all license texts to end
  * debian/copyright: Remove unnecessary fields for native package
  * debian/copyright: Move some app icons from LICENSES
  * debian/copyright: Fix typo in year
  * debian/copyright: Move more app icons from LICENSES
  * debian/copyright: Include some URLs dropped from LICENSES
  * debian/copyright: Move some more app icons from LICENSES
  * debian/copyright: Fix filename for tahoe-lafs logo
  * security: Migrate access config to new file
  * users: When ssh used in tests, add users to admin group
  * locale: Update translations strings

 -- James Valleroy <jvalleroy@mailbox.org>  Sat, 02 Mar 2019 14:45:55 -0500

plinth (19.1) unstable; urgency=medium

  [ James Valleroy ]
  * radicale: Log errors during upgrade
  * radicale: Bump version to 2
  * radicale: Remove obsolete diagnostics
  * radicale: Fix server URLs in client info
  * locale: Update translation strings
  * doc: Fetch latest manual

  [ Pavel Borecki ]
  * Translated using Weblate (Czech)

  [ Allan Nordhøy ]
  * Translated using Weblate (Norwegian Bokmål)

  [ Petter Reinholdtsen ]
  * Translated using Weblate (Norwegian Bokmål)

  [ advocatux ]
  * Translated using Weblate (Spanish)

  [ Sunil Mohan Adapa ]
  * setup: Add option to handle configuration prompts during install
  * radicale: Simplify upgrading to newer packages
  * matrixsynapse: Remove hard-coded URL
  * matrixsynapse: Fix issues with showing certificate warning
  * letsencrypt: Fix issue with disabling matrixsynapse checkbox
  * matrixsynapse: Don't check for current domain in renew hook
  * matrixsynapse: Fix potential exposure of private key
  * matrixsynapse: Setup certificate after domain selection
  * matrixsynapse: Better checking for valid certificate

  [ Joseph Nuthalapati ]
  * matrixsynapse: Use Let's Encrypt certificates

 -- James Valleroy <jvalleroy@mailbox.org>  Thu, 14 Feb 2019 06:01:19 -0500

plinth (19.0) unstable; urgency=high

  [ J. Carlos Romero ]
  * mldonkey: Add some more clients to the module page
  * mldonkey: Add to the description the three available front-ends

  [ Sunil Mohan Adapa ]
  * monkeysphere: Fix handling of multiple domains and keys
  * monkeysphere: Fix regression with reading new apache domain config
  * apache: Cleanup domain configuration
  * apache: Add support for mod_ssl in addition to mod_gnutls
  * apache: Switch to mod_ssl from mod_gnutls
  * mldonkey: Add systemd service file with security options
  * mldonkey: Enable app
  * action_utils: Fix checking for URL availability
  * upgrades: Fix priority for buster-backports version
  * upgrades: Fix premature adding of buster-backports sources

  [ Pavel Borecki ]
  * Translated using Weblate (Czech)

  [ Johannes Keyser ]
  * Translated using Weblate (German)

  [ advocatux ]
  * Translated using Weblate (Spanish)

  [ James Valleroy ]
  * locale: Update strings for translation
  * Switched to a new version number scheme: YY.N
    - YY is the year of release.
    - N is the release number within that year.

 -- James Valleroy <jvalleroy@mailbox.org>  Sat, 09 Feb 2019 20:38:00 -0500

plinth (0.49.1) unstable; urgency=medium

  [ Sunil Mohan Adapa ]
  * ui: Fix regression with configure button in home page
  * backups: Rename 'Abort' buttons to 'Cancel'
  * backups: Use icon for add repository button
  * backups: Move subsubmenu below description
  * backups: Add title and description to other pages
  * backups: Add link to manual page
  * backups: Fix styling for upload size warning
  * backups: Increase timeout for SSH operations to 30 seconds
  * backups: Minor styling fixes

  [ Pavel Borecki ]
  * Translated using Weblate (Czech)

  [ Petter Reinholdtsen ]
  * Translated using Weblate (Norwegian Bokmål)

  [ advocatux ]
  * Translated using Weblate (Spanish)

  [ Joseph Nuthalapati ]
  * letsencrypt: UI: Fix checkbox disabling

  [ James Valleroy ]
  * datetime: Switch from chrony to systemd-timesyncd
  * locale: Update translation strings
  * doc: Fetch latest manual

 -- James Valleroy <jvalleroy@mailbox.org>  Thu, 07 Feb 2019 21:23:32 -0500

plinth (0.49.0) unstable; urgency=medium

  [ Prachi Srivastava ]
  * networks: remove unused html
  * security: Moves inline javascript to files
  * security: Moves input field focus javascript to django forms
  * help: Use freedombox package instead of plinth for version
  * repro: Disable app due to issues with Debian package

  [ Sunil Mohan Adapa ]
  * ui: Fix regression with card icon style in front page
  * js: Full librejs compatibility
  * js: Remove javascript license link from footer
  * backups: Remove incorrectly set buffer size during download
  * backups: Minor styling fixes
  * backups: Remove dead code
  * backups: Minor styling fixes
  * backups: Minor refactoring
  * backups: Fix incomplete download archives
  * backups: Improve performance of backup download
  * tor: Make a utility method public
  * action_utils: Expose URL checking utility for generic use
  * upgrades: Improve handling of backports
  * datetime: Fix diagnostic test to not ignore first two servers

  [ Pavel Borecki ]
  * Translated using Weblate (Czech)

  [ J. Carlos Romero ]
  * mldonkey: show 'Learn more...' link in package page when installed

  [ James Valleroy ]
  * radicale: Handle migration from 1.x to 2.x
  * shadowsocks: Use resolvable domains in functional tests
  * radicale: Handle data migration for upgrade to 2.x
  * datetime: Switch from ntp to chrony
  * vagrant: Put hold on freedombox package during provision
  * repro: Also disable functional tests
  * monkeysphere: Re-enable functional tests
  * locale: Update translation strings

  [ Allan Nordhøy ]
  * Translated using Weblate (Norwegian Bokmål)

  [ Joseph Nuthalapati ]
  * backports: Add buster-backports to apt sources list
  * debian: Add smoke test with autopkgtests (Closes: #878699)

  [ danielwine ]
  * Translated using Weblate (Hungarian)

  [ Petter Reinholdtsen ]
  * Translated using Weblate (Norwegian Bokmål)

 -- James Valleroy <jvalleroy@mailbox.org>  Tue, 05 Feb 2019 22:55:53 -0500

plinth (0.48.0) unstable; urgency=medium

  [ Doma Gergő ]
  * Translated using Weblate (Hungarian)

  [ Pavel Borecki ]
  * Translated using Weblate (Czech)

  [ Allan Nordhøy ]
  * Translated using Weblate (Norwegian Bokmål)

  [ Sunil Mohan Adapa ]
  * ui: Fix top margin for content containers
  * ui: Rename page specific CSS classes
  * ui: Underline the logo along with 'Home' text when active
  * ui: Style frontpage application info like regular content
  * ui: Fix setting width of card-list at various page sizes
  * ui: Show help nav item text when navbar is collapsed
  * ui: Hide restart/shutdown items when navbar is collapsed
  * ui: Compact pages on extra small screen sizes
  * ui: Re-add background for home, apps and system pages in small sizes
  * fail2ban: Split and update configuration files
  * fail2ban: Pickup new configurations without reboot
  * mldonkey: Update description and minor updates
  * mldonkey: Disable app due to bug during restart
  * backups: Upgrade apps before restoring them
  * backups: Fix showing not-installed apps in create backup page
  * syncthing: Add backup/restore support
  * Serve default favicon for apps that don't provide one
  * radicale: Fix issue with configuration changes not applying
  * openvpn: Add backup/restore support
  * storage: Fix false error message visiting home page
  * storage, backups: Minor styling and yapf fixes
  * service: Fix warning to use collections.abc
  * help: Minor refactoring in get-logs action
  * mldonkey: Add functional test for uploading
  * axes: Minor fixes to configuration for IP blocking
  * infinoted: Wait for up to 5 minutes to kill daemon

  [ Petter Reinholdtsen ]
  * Translated using Weblate (Norwegian Bokmål)

  [ Joseph Nuthalapati ]
  * ci: Export freedombox.deb as build artifact instead of plinth.deb
  * matrix-synapse: Fix startup error caused by bind_address setting
  * matrix-synapse: Use '::' as the IPv6 bind address
  * backups: Automatically install required apps before restore
  * backups: Add a loader to the restore button to indicate progress

  [ Johannes Keyser ]
  * Translated using Weblate (German)

  [ James Valleroy ]
  * django: Remove deprecated AXES_BEHIND_REVERSE_PROXY
  * radicale: Only set hosts for radicale 1.x
  * radicale: Don't change auth type for radicale 2.x
  * radicale: Use rights file by default for radicale 2.x
  * radicale: Add functional tests for setting access rights
  * help: Use journalctl to show status log
  * help: Add action script to read logs from journal
  * help: Add functional test to check status logs page
  * locale: Update translation strings
  * doc: Fetch latest manual from wiki

  [ Prachi Srivastava ]
  * fail2ban: Enable bans for apache auth failures

  [ J. Carlos Romero ]
  * mldonkey: Add new module for the eDonkey network
  * mldonkey: Add backup/restore support

 -- James Valleroy <jvalleroy@mailbox.org>  Mon, 28 Jan 2019 19:22:19 -0500

plinth (0.47.0) unstable; urgency=medium

  [ Joseph Nuthalapati ]
  * ci: Don't install fuse and fuse3 packages in the CI environment
  * snapshot: Fix snapshots filling up the disk
  * snapshot: ui: Remove NUMBER_MIN_AGE setting and add FREE_LIMIT
  * snapshot: Enable TIMELINE_CLEANUP and NUMBER_CLEANUP by default
  * snapshot: Improve description
  * snapshot: Merge the functionality of the migrate command into setup
  * snapshot: Fix failing tests
  * snapshots: Handle installation on non-btrfs filesystems
  * snapshot: Handle "Config in use" error

  [ James Valleroy ]
  * radicale: Add tests for well-known URLs
  * radicale: Don't modify default file for radicale >= 2.1.10
  * radicale: Add support for radicale 2.x
  * setup: Fix spelling error
  * radicale: Switch to uwsgi for radicale 2.x
  * radicale: Create collections folder before starting uwsgi
  * Update translation strings
  * Fetch latest manual
  * debian: Update debhelper compat version to 12

  [ Sunil Mohan Adapa ]
  * radicale: Redirect to well-known URLs according to version
  * syncthing: Use exact matches when enforcing trailing '/'
  * snapshot: Minor styling fixes
  * snapshot: Update descriptions and UI options
  * snapshot: Refactor configuration migration
  * main: Separate out Django setup into a separate module
  * main: Separate out CherryPy code into a separate module
  * Show Gujarati in the list of UI languages
  * cockpit: Add link to manual page
  * cockpit: Update description
  * firewalld: Flush iptables rules before restarting firewall
  * backups: Don't fail tests when borg is not installed
  * backups: yapf fixes
  * django: Use Argon2 password hash
  * setup: Handle showing setup page after app completes installation
  * setup: Minor flake8 fixes
  * setup: Reduce refresh time when application is already installed
  * setup: Don't perform is-package-manager-busy checks when not needed
  * action_utils: Implement utilities for managing uwsgi configurations
  * searx: Use action utils for uwsgi configuration management
  * radicale: Don't keep radicale service running
  * icons: Fixes for switching to fork-awesome
  * Fix i18n for menu strings

  [ Prachi Srivastava ]
  * Replace glyphicons with forkawesome icons

 -- James Valleroy <jvalleroy@mailbox.org>  Mon, 14 Jan 2019 22:08:54 -0500

plinth (0.46.1) unstable; urgency=medium

  [ prolinux ukraine ]
  * Translated using Weblate (Ukrainian)

  [ Joseph Nuthalapati ]
  * clients: Rename DAVdroid to DAVx5

  [ Allan Nordhøy ]
  * Translated using Weblate (Norwegian Bokmål)

  [ Sunil Mohan Adapa ]
  * debian: Replace and break older versions of plinth

  [ James Valleroy ]
  * debian: Fix spelling errors in lintian override comment

 -- James Valleroy <jvalleroy@mailbox.org>  Fri, 04 Jan 2019 23:17:45 -0500

plinth (0.46.0) unstable; urgency=medium

  [ Pavel Borecki ]
  * Translated using Weblate (Czech)

  [ Johannes Keyser ]
  * Translated using Weblate (German)

  [ advocatux ]
  * Translated using Weblate (Spanish)

  [ prolinux ukraine ]
  * Translated using Weblate (Ukrainian)

  [ Sunil Mohan Adapa ]
  * logging: Don't log static file requests
  * logging: Make cherrypy log to the main log
  * logging: Don't log to a log file
  * logging: Log to systemd journal directly
  * logging: Separate logging init logic into a module
  * logging: Implement colors for console messages
  * searx: Update outdated Apache configuration
  * sso: Update outdated Apache configuration
  * letsencrypt: Use macros for configuring sites
  * letsencrypt: Remove outdated Apache configuration
  * logging: Remove references to old log files
  * debian: Alter control file indentation
  * storage: Add parted as dependency module
  * debian: Add dependencies from freedombox-setup
  * sudoers: Allow all admin users to become superusers
  * Move update-motd script from freedombox-setup
  * debian: Break current version of freedombox-setup
  * Move preseed file from freedombox-setup
  * debian: Use description from freedombox.org
  * debian: Ignore debian/debhelper-build-stamp
  * debian: Fix lintian warning about vcs ignore file
  * debian: Don't change ownership recursively in postinst
  * debian: Update short description
  * debian: Rename plinth package to freedombox

  [ James Valleroy ]
  * vagrant: Cleanup for obsolete log files
  * debian: Move Recommends to binary package
  * locale: Run update_translations
  * doc: Fetch latest manual from wiki
  * debian: Standards-Version is now 4.3.0

  [ Petter Reinholdtsen ]
  * Translated using Weblate (Norwegian Bokmål)

 -- James Valleroy <jvalleroy@mailbox.org>  Mon, 31 Dec 2018 16:46:25 -0500

plinth (0.45.0) unstable; urgency=medium

  [ Doma Gergő ]
  * Translated using Weblate (Hungarian)

  [ Pavel Borecki ]
  * Translated using Weblate (Czech)

  [ advocatux ]
  * Translated using Weblate (Spanish)

  [ Joseph Nuthalapati ]
  * udiskie: Finish merging udiskie into storage
  * apache: Switch to php-fpm from mod_php

  [ Allan Nordhøy ]
  * Translated using Weblate (Chinese (Simplified))
  * Translated using Weblate (Italian)
  * Translated using Weblate (Norwegian Bokmål)

  [ Herdir ]
  * Translated using Weblate (French)

  [ Michael Pimmer ]
  * Backups: first UI sceleton for remote / encrypted backups
  * Backups: allow testing the connection of ssh locations
  * Backups, remote repositories: implement init, info and some test
  * Backups, remote repositories: uniform parameter handling
  * Backups, remote repositories: start using sshfs
  * Backups, remote repositories: integrate to backups index page
  * Backups, remote repositories: re-use template for root location
  * Backups, remote repositories: use object-oriented repositories
  * Backups, remote backups: fix unittests
  * Backups, remote repositories: create/delete/restore of remote repos
  * Backups, remote repositories: change network_storage to dict
  * Backups, remote repository: adapt functional tests
  * Backups: remove unittests to backups test directory
  * Backups: remove archive name when creating an archive
  * Backups: support for encrypted repositories
  * Backups: Cleanup and improved error handling
  * Backups: functional tests update; restoring backup bugfix
  * Backups: allow creating archive in unmounted repository
  * Backups: allow using keyfile as credentials for sshfs mounts
  * Backups: notify that credentials of remote backups are stored
  * Backups: unittests for accessing repository with borg directly
  * Backups: bump module version

  [ James Valleroy ]
  * backups: Make validator errors translatable
  * functional_tests: Move backup test into backups feature

  [ ssantos ]
  * Translated using Weblate (German)

 -- James Valleroy <jvalleroy@mailbox.org>  Mon, 17 Dec 2018 19:05:51 -0500

plinth (0.44.0) unstable; urgency=medium

  [ Pavel Borecki ]
  * Translated using Weblate (Czech)

  [ Robert Martinez ]
  * Add gray noise background
  * Add white Card
  * add footer padding

  [ Allan Nordhøy ]
  * Translated using Weblate (Norwegian Bokmål)

  [ James Valleroy ]
  * ejabberd: bosh port moved to 5443
  * apache: Run setup again to reload
  * ejabberd: Change BOSH port from 5280 to 5443
  * Revert "ci: Use python3.6 when installing dependencies"
  * ci: Install jquery packages for coverage
  * functional_tests: Confirm when deleting all snapshots
  * Translated using Weblate (Spanish)
  * Update translation strings

  [ Joseph Nuthalapati ]
  * vagrant: clear logs and plinth database on destroying box
  * minetest: Change list of mods to what's available in Debian
  * Add instructions on how to use "WIP" in merge requests
  * clients: Fix distortion of the client apps buttons
  * snapshots: Fix default snapshot listing
  * firewalld: Use nftables instead of iptables
  * snapshots: Place the subsubmenu below the description

  [ ssantos ]
  * Translated using Weblate (German)
  * Translated using Weblate (Portuguese)

  [ Prachi Srivastava ]
  * Changes delete all to delete selected in snapshot
  * Adds toggle to select all for deletion
  * Changes functional test to select All and delete snapshots
  * Ignores warnings in pytest while running functional test

  [ advocatux ]
  * Translated using Weblate (Spanish)

  [ Petter Reinholdtsen ]
  * Translated using Weblate (Norwegian Bokmål)

 -- James Valleroy <jvalleroy@mailbox.org>  Mon, 03 Dec 2018 19:47:04 -0500

plinth (0.43.0) unstable; urgency=medium

  [ Michael Pimmer ]
  * Backups: export and download archives in one step
  * Backups: uploading and import with temporarily stored file
  * Backups: Restore directly from archive
  * Backups: Don't fail when borg doesn't find files to extract
  * Backups: clean up exporting archives functionality
  * Backups: relative paths for borg extract in action script
  * Backups: fix test
  * Backups: clean up forms, names and templates
  * Functional tests: minor documentation changes
  * Backups: Stream archive downloads/exports
  * Backups: do not hardcode uploaded backup file path
  * Backups: minor cleanups
  * Backups: show free disk space on upload+restore page
  * Backups: functional test to download and restore an archive
  * Backups: minor adaption of upload file size warning
  * Backups: minor fixes of functional tests
  * Functional tests: check that browser waits for redirects to finish
  * Functional tests: fix waiting for redirects
  * Functional tests: assert that module installation succeeded
  * Cherrypy: Do not limit maximum upload size
  * Backups: Make Manifest a dict instead of a list

  [ James Valleroy ]
  * functional_tests: Remove backup export steps
  * functional_tests: Remove remaining backup export steps
  * functional_tests: Add sso tags
  * upgrades: Internationalize string and apply minor formatting

  [ Anthony Stalker ]
  * Translated using Weblate (Czech)

  [ Joseph Nuthalapati ]
  * vagrant: Destroy Plinth development database when box is destroyed
  * sso: Make auth-pubtkt tickets valid for 12 hours
  * openvpn: Migration from easy-rsa 2 to 3
  * openvpn: is-setup checks for non-empty dh.pem file
  * openvpn: Always write the latest server configuration on setup

  [ ssantos ]
  * Translated using Weblate (Portuguese)

  [ Robert Martinez ]
  * Update module terminology improvements
  * Incorporate feedback from MR

 -- James Valleroy <jvalleroy@mailbox.org>  Mon, 19 Nov 2018 17:25:31 -0500

plinth (0.42.0) unstable; urgency=medium

  [ Robert Martinez ]
  * Fix wrong color in mobile menu

  [ James Valleroy ]
  * snapshot: Handle snapper list output change
  * functional_tests: Fix steps with domain parameter

  [ Joseph Nuthalapati ]
  * Translated using Weblate (Telugu)
  * tor: Add functional tests for relays and hidden services
  * tor: Enable backup/restore
  * upgrades: Add functional tests
  * upgrades: Enable backup/restore
  * monkeysphere: Handle importing new OpenSSH format keys
  * monkeysphere: yapf reformatting
  * tests: Change the domain to be an FQDN
  * monkeysphere: Add functional tests for import/publish keys
  * monkeysphere: Enable backup/restore
  * monkeysphere: Skip functional tests until bugs are resolved
  * letsencrypt: Enable backup/restore
  * tahoe: Minor changes to facilitate functional tests
  * tahoe: Add functional tests
  * tahoe: Enable backup/restore
  * tahoe: yapf run
  * udiskie: unmount drive as superuser

  [ buoyantair ]
  * Translated using Weblate (Telugu)

  [ Michael Pimmer ]
  * Actions: use local plinth in development mode
  * Actions: path in development mode: do not preserve PYTHONPATH

  [ ButterflyOfFire ]
  * Translated using Weblate (Indonesian)
  * Translated using Weblate (Italian)

 -- James Valleroy <jvalleroy@mailbox.org>  Mon, 05 Nov 2018 18:41:15 -0800

plinth (0.41.0) unstable; urgency=medium

  [ Allan Nordhøy ]
  * Translated using Weblate (Norwegian Bokmål)

  [ ButterflyOfFire ]
  * Translated using Weblate (French)

  [ James Valleroy ]
  * debian: Add Russian translation of debconf template (Closes: #910848)
    - Thanks to Lev Lamberov for the patch.
  * deluge: Handle prompt to change default password
  * functional_tests: When creating backup, scroll window to top
  * backups: Handle permission error during chown

  [ Joseph Nuthalapati ]
  * vagrant: Increase memory to 2GiB
  * vagrant: Increase number of CPUs to 2
  * datetime: Add functional test for setting time zone
  * datetime: Enable backup/restore
  * tests: More accurately compute waited time
  * deluge: Add functional test for uploading a torrent
  * deluge: Enable backup/restore
  * avahi: Enable backup/restore (no data)
  * backups: Enable backup/restore (no data currently)
  * bind: Add functional tests
  * bind: Enable backup/restore
  * security: Add functional tests for restricted logins
  * security: Enable backup/restore
  * snapshot: Fix issue with setting configuration
  * snapshot: Add functional tests for setting configuration
  * backups: Implement app hooks
  * snapshot: Enable backup/restore
  * deluge: Add missing backups tag in functional tests
  * ssh: Enable backup/restore
  * firewall: Enable backup/restore (no data)
  * diagnostics: Enable backup/restore (no data)
  * names: Enable backup/restore (no data)
  * power: Enable backup/restore (no data)
  * storage: Enable backup/restore (no data)
  * backups: Make plinth the owner of the backup archives
  * backups: Fix issue with showing exports from disks without labels
  * storage: Minor styling with urlencode call in template
  * backups: Don't rely on disk labels during export/restore

  [ Michael Pimmer ]
  * Backups: bugfix for downloading extracted archive files

  [ rafael ]
  * Translated using Weblate (Spanish)

 -- James Valleroy <jvalleroy@mailbox.org>  Mon, 22 Oct 2018 19:48:50 -0400

plinth (0.40.0) unstable; urgency=medium

  [ Allan Nordhøy ]
  * Translated using Weblate (Norwegian Bokmål)

  [ James Valleroy ]
  * ci: Prevent installing fuse
  * upgrades: Don't change origins pattern list
  * upgrades: Keep config file when disabling
  * debian: Add Portuguese translation for debconf messages (Closes: #909745)
    - Thanks to "Traduz" - Portuguese Translation Team for the patch.
  * home: Also display card title above icon
  * functional_tests: Make coquelicot password entry more robust
  * functional_tests: Check ejabberd contact list more robustly

  [ Augusto Borin ]
  * Translated using Weblate (Portuguese)

  [ advocatux ]
  * Translated using Weblate (Spanish)

  [ Pavel Borecki ]
  * Translated using Weblate (Czech)

  [ BO41 ]
  * Translated using Weblate (German)

  [ David Maulat ]
  * Translated using Weblate (French)

  [ Robert Martinez ]
  * Translated using Weblate (German)
  * Add tint effect on card icons under "Apps"
  * Change maximum cards per row
  * Change card text style and position

  [ Joseph Nuthalapati ]
  * Don't disable installation when apt lists are empty
  * backups: Relax schema for backup manifest data
  * backups: Remove empty keys in backup manifest data
  * backups: Rename the backups API module
  * mediawiki: Backup/restore settings also
  * backups: Rename test_backup to test_api
  * backups: List apps that don't require backup too
  * backups: Minor styling fixes
  * cockpit: Add clients and backup manifests
  * mumble: Implement backup/restore
  * privoxy: Enable backup/restore (no data)
  * backups: Allow restoring backups with no files
  * roundcube: Enable backup/restore (no data)
  * searx: Enable backup/restore (no data)
  * jsxc: Enable backup/restore (no data)
  * coquelicot: Enable backup/restore
  * coquelicot: Implement functional tests with uploading file
  * tests: Reduce time for polling in functional tests
  * transmission: Implement upload torrent functional test
  * transmission: Enable backup/restore
  * coquelicot: Fix upload file functional test
  * mediawiki: Run update script for 1.31 upgrade
  * quassel: Enable backup/restore
  * shadowsocks: Enable backup/restore
  * backups: Implement disabling web configuration during backup
  * sharing: Enable backup/restore
  * pagekite: Add functional tests
  * pagekite: Enable backup/restore
  * tests: Add missing backups tag on functional tests
  * vagrant: Get rid of apt warning during provisioning
  * customization: Serve static files from customization directory
  * customization: Create customization path in /var/www
  * customization: Serve custom shortcuts through the REST API
  * customization: Show custom shortcuts on frontpage

  [ Michael Pimmer ]
  * Backup module: Implement downloading archives
  * Backup module: Implemented uploading files
  * Backup module: added some unittests; minor doc updates

  [ Federico Ceratto ]
  * Translated using Weblate (Italian)

  [ Johannes Keyser ]
  * Translated using Weblate (German)

 -- James Valleroy <jvalleroy@mailbox.org>  Tue, 09 Oct 2018 06:01:50 -0400

plinth (0.39.0) unstable; urgency=medium

  [ Joseph Nuthalapati ]
  * Fix typo in the description meta tag
  * backups: Support multiple backups in one day
  * backups: Check if paths exist before passing them to borgbackup
  * backups: Reword the no-apps-installed message
  * backups: Make getting all apps method public
  * backups: Minor styling fixes
  * backups: Minor refactoring in finding exported archive
  * backups: Simplify getting included apps during restoring
  * udiskie: Merge into storage module

  [ Doma Gergő ]
  * Translated using Weblate (Hungarian)

  [ Petter Reinholdtsen ]
  * Translated using Weblate (Norwegian Bokmål)

  [ Allan Nordhøy ]
  * Translated using Weblate (Norwegian Bokmål)

  [ danielwine ]
  * Translated using Weblate (Hungarian)

  [ James Valleroy ]
  * backups: Validate backup manifests
  * backups: Move manifest validation into backups app
  * backups: Fix iteration over loaded modules
  * users: Reset groups before testing register_group
  * backups: List supported and installed apps when creating
  * backups: Implement process manifests for Packet
  * backups: Provide a default backup name
  * backups: Select all apps by default
  * backups: Use paths from selected apps
  * backups: Fix and test service shutdown and restore
  * backups: Patch actions for shutdown services test
  * backups: Disable create archive when no supported apps are installed
  * backups: Dump manifests file and include it in backup
  * backups: Name borg repo folder more clearly
  * backups: Include app versions in manifest file
  * backups: Use valid filename for export
  * backups: Don't display time as separate column
  * backups: Confirm that archive exists before restoring
  * backups: Add apps selection to restore form
  * backups: Use valid filename for manifest
  * backups: When restoring, only list apps included in backup
  * backups: Use backups API for restore
  * backups: Add more basic tests for backups API
  * functional_tests: Test dynamicdns backup and restore
  * ikiwiki: Add sites folder to backup data
  * functional_tests: Test ikiwiki backup and restore
  * functional_tests: Test mediawiki backup and restore
  * functional_tests: Test repro config backup and restore
  * backups: Rename 'Create archive' to 'New backup'
  * functional_tests: More robust checks using eventually
  * backups: Show disabled 'New backup' button when no apps installed
  * backups: Enable module
  * backups: Create folder if needed during setup
  * functional_tests: Only select app under test for new backup
  * functional_tests: Test ejabberd backup and restore
  * functional_tests: Ensure that backups app is installed before test
  * debian: Don't make backup of /etc/security/access.conf (Closes: #909484)
  * Bump Standards-Version to 4.2.1
  * Cleanup udiskie module

 -- James Valleroy <jvalleroy@mailbox.org>  Mon, 24 Sep 2018 19:23:04 -0400

plinth (0.38.0) unstable; urgency=medium

  [ Allan Nordhøy ]
  * Translated using Weblate (Norwegian Bokmål)

  [ Pavel Borecki ]
  * Translated using Weblate (Czech)

  [ Igor ]
  * Translated using Weblate (Russian)

  [ Johannes Keyser ]
  * Translated using Weblate (German)

  [ BO41 ]
  * Translated using Weblate (German)

  [ Doma Gergő ]
  * Translated using Weblate (Hungarian)

  [ Vignan Lavu ]
  * mediawiki: Enable SVG support for MediaWiki

  [ advocatux ]
  * Translated using Weblate (Spanish)

  [ Joseph Nuthalapati ]
  * Install ncurses-term during vagrant file provision
  * docs: Fix MediaWiki manual page download failing
  * manual: Remove footer for manual pages using Python XML module
  * upgrades: Clean up old kernel packages during automatic upgrades
  * turbolinks: Make the progress bar white and thicker

  [ James Valleroy ]
  * debian: Add German translation of debconf messages (Closes: #907787)
    - Thanks to Helge Kreutzmann for the patch.
  * tests: Make coverage package optional

 -- James Valleroy <jvalleroy@mailbox.org>  Mon, 10 Sep 2018 18:12:06 -0400

plinth (0.37.0) unstable; urgency=medium

  [ Pavel Borecki ]
  * Translated using Weblate (Czech)

  [ Allan Nordhøy ]
  * Translated using Weblate (Norwegian Bokmål)

  [ Petter Reinholdtsen ]
  * Translated using Weblate (Norwegian Bokmål)

  [ Igor ]
  * Translated using Weblate (Russian)

  [ advocatux ]
  * Translated using Weblate (Spanish)

  [ Doma Gergő ]
  * Translated using Weblate (Hungarian)

  [ James Valleroy ]
  * backups: Simplify export of backup archive files
  * backups: Add list of exported archives
  * backups: Restore from exported archive
  * vagrant: Clarify post-up message
  * debian: Add Dutch translation of debconf messages (Closes: #906945)
    - Thanks to Frans Spiesschaert for the patch.
  * Bump Standards-Version to 4.2.0

  [ Joseph Nuthalapati ]
  * vagrant: Vagrantfile changes for ease of development
  * install: Use Post/Response/Get pattern for reloads

 -- James Valleroy <jvalleroy@mailbox.org>  Mon, 27 Aug 2018 19:15:08 -0400

plinth (0.36.0) unstable; urgency=medium

  [ Gayathri Das ]
  * Translated using Weblate (Hindi)

  [ James Valleroy ]
  * Fix validation error in Hindi translation
  * Fix validation error in Spanish translation
  * Add backups info to apps
  * ejabberd: Cleanup config file upgrade
  * Add license info for Lato fonts
  * ci: Run test coverage and get report
  * Commit patch for French debconf translation (Closes: #905933)
    - Thanks to jean-pierre giraud for the patch.

  [ Luis A. Arizmendi ]
  * Translated using Weblate (Spanish)

  [ Igor ]
  * Translated using Weblate (Russian)

  [ Hemanth Kumar Veeranki ]
  * Translated using Weblate (Telugu)
  * Remove deprecated settings from already existing config files
  * Add functional test to enable/disable Message Archive Management

  [ Joseph Nuthalapati ]
  * Fix validation error in Spanish translation
  * Translated using Weblate (Hindi)
  * Trim the translation strings in Letsencrypt template where missing
  * backups: Add core API for full/apps backup
  * mediawiki: Fix issue with re-installation
  * mediawiki: Enable Instant Commons
  * mediawiki: Fix images throwing 403s
  * turbolinks: Reload page using JavaScript
  * functional tests: Fix failing test change default app

  [ Johannes Keyser ]
  * Translated using Weblate (German)

  [ Doma Gergő ]
  * Translated using Weblate (Hungarian)

  [ Robert Martinez ]
  * Add woff2 fonts

  [ Prachi Srivastava ]
  * Translated using Weblate (Hindi)

  [ manikanta varma datla ]
  * Disable launch button for web client when not installed

  [ Pavel Borecki ]
  * Translated using Weblate (Czech)

 -- James Valleroy <jvalleroy@mailbox.org>  Mon, 13 Aug 2018 18:24:33 -0400

plinth (0.35.0) unstable; urgency=medium

  [ Igor ]
  * Translated using Weblate (Russian)

  [ Luis A. Arizmendi ]
  * Translated using Weblate (Spanish)

  [ ikmaak ]
  * Translated using Weblate (Dutch)

  [ Bart Notelaers ]
  * Translated using Weblate (Dutch)

  [ Doma Gergő ]
  * Translated using Weblate (Hungarian)

  [ Gayathri Das ]
  * Translated using Weblate (Hindi)

  [ Sciumedanglisc ]
  * Translated using Weblate (Italian)

  [ Praveen Illa ]
  * Translated using Weblate (Telugu)

  [ Jayasuganthi ]
  * mediawiki: Enable short URLs

  [ Joseph Nuthalapati ]
  * mediawiki: Override Debian settings in FreedomBoxSettings.php
  * functional_tests: Fix first test failing on a pristine VM
  * debian: Remove Bdale Garbee from the list of uploaders
  * Add turbolinks
  * turbolinks: Replace style elements in head with blocks in body
  * functional_tests: Use body instead of html for state change check
  * turbolinks: Disable caching on application visits
  * configuration: Option to set a default app for FreedomBox
  * configuration: Use augeas to edit Apache files
  * configuration: Fix parsing error in retrieving default app

  [ వీవెన్ ]
  * Translated using Weblate (Telugu)

  [ Johannes Keyser ]
  * Translated using Weblate (German)
  * text stripped from icons for mediawiki, radicale, tahoe-lafs

  [ Hemanth Kumar Veeranki ]
  * Clarify description for radicale shared calendar/addressbook
  * Remove deprecated `iqdisc` in ejabberd config

  [ Robert Martinez ]
  * Adding link to HACKING.md
  * Fix ejabberd logo #1336

  [ Sunil Mohan Adapa ]
  * udiskie: Move udisks2 methods to separate module
  * storage: Fix parsing issues when mount point has spaces
  * udiskie: Remove the unused ejectable property
  * utils: Remove unused method
  * udiskie: Add eject functionality for a drive
  * udiskie: Also list read-only filesystems
  * udiskie: Remove internal networks warning
  * udiskie: Show special message when no storage device available

  [ James Valleroy ]
  * udiskie: Import glib and udisks only inside methods

  [ Allan Nordhøy ]
  * Translated using Weblate (Norwegian Bokmål)

 -- James Valleroy <jvalleroy@mailbox.org>  Mon, 30 Jul 2018 19:04:51 -0400

plinth (0.34.0) unstable; urgency=medium

  [ Joseph Nuthalapati ]
  * firstboot: Prompt for secret during firstboot welcome
  * firstboot: Add debconf translations for wizard secret dialog
  * l10n: Fix build error due to partially translated string in Hindi
  * ci: Install python3-coverage before running tests
  * backups: Temporarily hide app till implementation is complete

  [ James Valleroy ]
  * postinst: Fix indents and untabify
  * lintian: Add override for no-debconf-config
  * Translated using Weblate (Italian)
  * ci: Use python3.6 when installing dependencies
  * functional_tests: Rename features, organize by app
  * backups: New app to manage borgbackup archives
  * backups: Allow valid filenames as archive names
  * backups: Set LANG=C.UTF-8 when extracting archive
  * backups: Move repository location under /var/lib

  [ ikmaak ]
  * Translated using Weblate (Dutch)

  [ Gayathri Das ]
  * Translated using Weblate (Hindi)

  [ Sciumedanglisc ]
  * Translated using Weblate (Italian)

  [ Bart Notelaers ]
  * Translated using Weblate (Dutch)

  [ Doma Gergő ]
  * Translated using Weblate (Hungarian)

 -- James Valleroy <jvalleroy@mailbox.org>  Mon, 16 Jul 2018 19:16:08 -0400

plinth (0.33.1) unstable; urgency=medium

  [ Doma Gergő ]
  * Translated using Weblate (Hungarian)

  [ Pavel Borecki ]
  * Translated using Weblate (Czech)

  [ advocatux ]
  * Translated using Weblate (Spanish)

  [ Igor ]
  * Translated using Weblate (Russian)

  [ Joseph Nuthalapati ]
  * Change get-group-users to a simpler implementation
  * users: Replace disabled with readonly for admin group checkbox
    (Closes: #902892)

  [ Gayathri Das ]
  * Translated using Weblate (Hindi)

 -- James Valleroy <jvalleroy@mailbox.org>  Wed, 04 Jul 2018 10:32:23 -0400

plinth (0.33.0) unstable; urgency=medium

  [ Doma Gergő ]
  * Translated using Weblate (Hungarian)

  [ Allan Nordhøy ]
  * Translated using Weblate (Norsk bokmål)

  [ advocatux ]
  * Translated using Weblate (Spanish)

  [ Igor ]
  * Translated using Weblate (Русский)

  [ Pavel Borecki ]
  * Translated using Weblate (Čeština)

  [ Gayathri Das ]
  * Translated using Weblate (Hindi)

  [ Joseph Nuthalapati ]
  * Fix mistake in Hindi translation template
  * firewall: Display information that a service is internal only
  * users: Don't show Create User form to non-admin users
  * Translated using Weblate (Hindi)
  * users: Redirect to users list on successful user creation
  * packages: Button to refresh package lists

  [ Hemanth Kumar Veeranki ]
  * Add a way to refine shortcuts
  * Restrict removal of last admin user
  * Use logos instead of icons in the apps page

  [ danielwine ]
  * Translated using Weblate (Hungarian)

  [ Bart Notelaers ]
  * Translated using Weblate (Dutch)

  [ James Valleroy ]
  * users: Update Change Password menu for non-admin users
  * package: Add option to skip recommends
  * udiskie: New module for automatic mounting of removable media

  [ Sciumedanglisc ]
  * Translated using Weblate (Italian)

  [ Sunil Mohan Adapa ]
  * udiskie: Use glib library for dbus interaction

 -- James Valleroy <jvalleroy@mailbox.org>  Mon, 02 Jul 2018 20:15:50 -0400

plinth (0.32.0) unstable; urgency=medium

  [ Allan Nordhøy ]
  * Translated using Weblate (Norsk bokmål)

  [ Pavel Borecki ]
  * Translated using Weblate (Čeština)

  [ advocatux ]
  * Translated using Weblate (Spanish)

  [ Igor ]
  * Translated using Weblate (Русский)

  [ Gayathri Das ]
  * Translated using Weblate (Hindi)

  [ Hemanth Kumar Veeranki ]
  * Hide mediawiki frontpage shortcut when private mode is enabled
  * Translated using Weblate (Telugu)
  * Enable image uploads in mediawiki at startup

  [ Sciumedanglisc ]
  * Translated using Weblate (Italian)

  [ ikmaak ]
  * Translated using Weblate (Dutch)

  [ Michael Pimmer ]
  * Use djangos url reverse mechanism instead of hardcoding urls
  * Add ./run --develop option to use relative config/file paths
  * Add documentation for the './run --develop' option
  * Adapt test and documentation to changes of '--develop' option
  * Adapt .md files to four spaces for correct lists
  * Merge ./run --debug into --develop option
  * Remove unused imports and variables

  [ Sunil Mohan Adapa ]
  * yapf and isort fixes
  * Fix client info table size and flickering
  * Resize all main content
  * Remove unnecessary submenu override in 403.html
  * help: Show cards in the index page
  * snapshot: Remove unnecessary column sizing
  * users: Remove unnecessary column sizing
  * networks: Center align connection information
  * networks: Remove unnecessary column sizing
  * pagekite: Convert a two column page to one column
  * pagekite: Remove unnecessary column sizing
  * letsencrpt: Remove unnecessary column sizing
  * monkeysphere: Remove unnecessary column sizing
  * names: Remove unnecessary column sizing
  * sso: Adjust size of login form
  * storage: Remove unnecessary column sizing
  * tor: Increase the size of the status tables
  * help: Center the FreedomBox logo on about page
  * help: Remove the duplicate index URL and menu item
  * firewall: Resize the info table to full width
  * Increase language selection form to full width
  * first_setup: Remove unnecessary content sizing
  * first_boot: Remove unnecessary content sizing
  * diagnostics: Remove unnecessary content sizing
  * frontpage: Fix card sizing

  [ Johannes Keyser ]
  * Translated using Weblate (German)

  [ Joseph Nuthalapati ]
  * Translated using Weblate (Telugu)
  * mediawiki: Make private mode and public registrations mutually exclusive
  * mediawiki: Image uploads: improve logic and add functional tests
  * first-setup: Automatically expand root partition

  [ kotibannu541 ]
  * Translated using Weblate (Telugu)

  [ Nikhil Sankesa ]
  * Translated using Weblate (Telugu)

  [ Nikhil501 ]
  * Translated using Weblate (Telugu)

  [ Sandeepbasva ]
  * Translated using Weblate (Telugu)

  [ James Valleroy ]
  * mediawiki: Untabify template

  [ Doma Gergő ]
  * Translated using Weblate (Hungarian)

  [ Manish Tripathy ]
  * Apply new card based design

 -- James Valleroy <jvalleroy@mailbox.org>  Mon, 18 Jun 2018 20:36:30 -0400

plinth (0.31.0) unstable; urgency=medium

  [ Pavel Borecki ]
  * Translated using Weblate (Czech)

  [ advocatux ]
  * Translated using Weblate (Spanish)

  [ Igor ]
  * Translated using Weblate (Russian)

  [ Johannes Keyser ]
  * Translated using Weblate (German)

  [ Sciumedanglisc ]
  * Translated using Weblate (Italian)

  [ Gayathri Das ]
  * Translated using Weblate (Hindi)

  [ Robert Pollak ]
  * Translated using Weblate (German)

  [ Hemanth Kumar Veeranki ]
  * Translated using Weblate (Telugu)
  * Added an option to enable/disable private mode in mediawiki

  [ Petter Reinholdtsen ]
  * Translated using Weblate (Norwegian Bokmål)

  [ Allan Nordhøy ]
  * Translated using Weblate (Norwegian Bokmål)

  [ Sunil Mohan Adapa ]
  * searx: Don't depend on libapache2-mod-proxy-uwsgi

  [ Joseph Nuthalapati ]
  * users: Fix user permissions not being saved
  * users: internationalize a string
  * mediawiki: Run update script for 1.30 upgrade
  * shortcuts: Fix urls for ikiwiki shortcuts

  [ James Valleroy ]
  * mediawiki: Handle missing config lines for private mode

 -- James Valleroy <jvalleroy@mailbox.org>  Mon, 04 Jun 2018 18:16:00 -0400

plinth (0.30.0) unstable; urgency=medium

  [ Igor ]
  * Translated using Weblate (Russian)

  [ Sciumedanglisc ]
  * Translated using Weblate (Italian)

  [ Allan Nordhøy ]
  * Translated using Weblate (Norwegian Bokmål)

  [ danielwine ]
  * Translated using Weblate (Hungarian)

  [ Gayathri Das ]
  * Translated using Weblate (Hindi)

  [ Joseph Nuthalapati ]
  * setup: Remove unavailable as a state in setup_helper

 -- James Valleroy <jvalleroy@mailbox.org>  Mon, 21 May 2018 17:15:47 -0400

plinth (0.29.1) unstable; urgency=high

  [ Pavel Borecki ]
  * Translated using Weblate (Czech)

  [ advocatux ]
  * Translated using Weblate (Spanish)

  [ Sunil Mohan Adapa ]
  * security: Fix issue with Plinth locked out from sudo

 -- James Valleroy <jvalleroy@mailbox.org>  Tue, 08 May 2018 05:20:45 -0400

plinth (0.29.0) unstable; urgency=high

  [ Pavel Borecki ]
  * Translated using Weblate (Czech)

  [ advocatux ]
  * Translated using Weblate (Spanish)

  [ Johannes Keyser ]
  * Translated using Weblate (German)

  [ Allan Nordhøy ]
  * Translated using Weblate (Norwegian Bokmål)

  [ Hemanth Kumar Veeranki ]
  * Add an option to enable/disable public registrations in mediawiki

  [ Joseph Nuthalapati ]
  * mediawiki: enable/disable public registrations - refactoring & tests
  * security: Allow console login access to user plinth
  * tt-rss: Skip the check for SELF_URL_PATH

  [ Sciumedanglisc ]
  * Translated using Weblate (Italian)

  [ Sunil Mohan Adapa ]
  * searx: Fix issue with uwsgi crashing

 -- James Valleroy <jvalleroy@mailbox.org>  Mon, 07 May 2018 18:45:02 -0400

plinth (0.28.0) unstable; urgency=medium

  [ Sunil Mohan Adapa ]
  * Add locale for Lithuanian (lt)

  [ Sciumedanglisc ]
  * Translated using Weblate (Italian)

  [ Pavel Borecki ]
  * Translated using Weblate (Czech)

  [ Igor ]
  * Translated using Weblate (Russian)

  [ advocatux ]
  * Translated using Weblate (Spanish)

  [ Johannes Keyser ]
  * Translated using Weblate (German)
  * setup: disable install button for currently unavailable apps

  [ Allan Nordhøy ]
  * Translated using Weblate (Norwegian Bokmål)

  [ Joseph Nuthalapati ]
  * Translated using Weblate (Telugu)

  [ ikmaak ]
  * Translated using Weblate (Dutch)

  [ James Valleroy ]
  * Bump Standards-Version to 4.1.4

 -- James Valleroy <jvalleroy@mailbox.org>  Mon, 23 Apr 2018 21:03:39 -0400

plinth (0.27.0) unstable; urgency=medium

  [ Sciumedanglisc ]
  * Translated using Weblate (Italian)

  [ Pavel Borecki ]
  * Translated using Weblate (Czech)

  [ Igor ]
  * Translated using Weblate (Russian)

  [ advocatux ]
  * Translated using Weblate (Spanish)

  [ ikmaak ]
  * Translated using Weblate (Dutch)
  * Translated using Weblate (German)

  [ Allan Nordhøy ]
  * Translated using Weblate (Norwegian Bokmål)

  [ James Valleroy ]
  * snapshot: Disable python formatting for description
  * debian: Move Lintian source-level overrides to preferred location
  * debian: Bump debhelper compat version to 11
  * debian: Use https for copyright format url
  * debian: Bump standards version to 4.1.3
  * debian: Remove unused lintian override
  * middleware: Skip 'installed' message for essential apps
  * snapshot: Don't increment version
  * snapshot: Clarify form label and help text
  * snapshot: Format code with yapf

  [ Johannes Keyser ]
  * Translated using Weblate (German)

  [ Максим Якимчук ]
  * Translated using Weblate (Ukrainian)

  [ Jonny Birkelund ]
  * Translated using Weblate (Norwegian Bokmål)

  [ Joseph Nuthalapati ]
  * users: Fix admin group appearing twice in permissions
  * apps: Fix app names and short descriptions not being translated
  * snapshots: Move manual page link to the index page
  * snapshots: Fix tests broken by UI changes
  * language: Fix tests broken by recent feature
  * tests: Improve waiting for installation and configuration
  * Fix tests for firstboot, users and groups
  * tests: snapshots: Remove find_by_value usages
  * test: sharing: Fix tests that check text in English
  * tor: Make tests independent of language
  * tests: Recover from server restart during installation
  * tests: Fix tests depending on language being English
  * tests: Fix delete_user fixture
  * UI: Fix progress bar not appearing
  * snapshots: Fix for permissions issue when updating configuration

  [ Shubham Agarwal ]
  * snapper: enable/diable apt snapshots

 -- James Valleroy <jvalleroy@mailbox.org>  Mon, 09 Apr 2018 19:34:05 -0400

plinth (0.26.0) unstable; urgency=high

  [ 关羽 ]
  * Translated using Weblate (Chinese (Simplified))

  [ Igor ]
  * Translated using Weblate (Russian)

  [ Pavel Borecki ]
  * Translated using Weblate (Czech)

  [ Dietmar ]
  * Translated using Weblate (German)

  [ anonymous ]
  * Translated using Weblate (German)

  [ Allan Nordhøy ]
  * Translated using Weblate (Norwegian Bokmål)

  [ Joseph Nuthalapati ]
  * snapshots: Update description
  * searx: Rewrite url from /searx to /searx/
  * manual: Link to manual from each service
  * manual: Fix manual page links for tor and power templates

  [ Petter Reinholdtsen ]
  * Translated using Weblate (Norwegian Bokmål)

  [ Robert Martinez ]
  * Translated using Weblate (German)

  [ Sunil Mohan Adapa ]
  * Workaround security issues in django-axes
  * ssh, avahi, apache: Fix default value for setup arguments
  * ssh: Add comment about regenerating SSH keys
  * apache: Only regenerate snake oil cert when needed
  * apache: Explicitly enable the latest version of PHP module
  * apache: Increase module version number to fix php7.2

  [ danielwine ]
  * Translated using Weblate (Hungarian)

  [ Luis A. Arizmendi ]
  * Translated using Weblate (Spanish)

  [ Sciumedanglisc ]
  * Translated using Weblate (Italian)

  [ Johannes Keyser ]
  * Translated using Weblate (German)

  [ James Valleroy ]
  * Update doc-base for current html manual file

 -- James Valleroy <jvalleroy@mailbox.org>  Mon, 26 Mar 2018 20:18:57 -0400

plinth (0.25.0) unstable; urgency=medium

  [ Pavel Borecki ]
  * Translated using Weblate (Czech)

  [ danielwine ]
  * Translated using Weblate (Hungarian)

  [ Allan Nordhøy ]
  * Translated using Weblate (Norwegian Bokmål)

  [ Luis A. Arizmendi ]
  * Translated using Weblate (Spanish)

  [ Joseph Nuthalapati ]
  * coquelicot: Rename Plinth to FreedomBox in license headers
  * functional-tests: Merge plinth-tester into plinth
  * searx: Add basic functional tests
  * snapshots: Refactoring and indentation changes
  * Translated using Weblate (Telugu)
  * ttrss: update client apps
  * sharing: Update description
  * sharing: CSS styling fixes and text changes

  [ James Valleroy ]
  * infinoted: Always check ownership of cert files in setup

  [ Алексей Докучаев ]
  * Translated using Weblate (Russian)

  [ Igor ]
  * Translated using Weblate (Russian)

  [ Sunil Mohan Adapa ]
  * doc: Fix generation of HTML fragment
  * users: Generalize styling for multi-select widget
  * sharing: Finish implementation
  * sharing: Add functional tests
  * Support Django 2.0

  [ Shubham Agarwal ]
  * snapshots: Add submenu section in UI

  [ Prachi ]
  * sharing: Add app to share disk folders using various protocols

 -- James Valleroy <jvalleroy@mailbox.org>  Mon, 12 Mar 2018 18:40:31 -0400

plinth (0.24.0) unstable; urgency=medium

  [ Joseph Nuthalapati ]
  * Add file-sharing application Coquelicot to FreedomBox
  * Translated using Weblate (Telugu)
  * mediawiki: Allow shortcut to be publicly visible on front page
  * clients: Add and correct Client Apps
  * api: fix icon_url
  * searx: New app for Searx metasearch engine

  [ Pavel Borecki ]
  * Translated using Weblate (Czech)

  [ Allan Nordhøy ]
  * Translated using Weblate (Chinese (Simplified))
  * Translated using Weblate (Norwegian Bokmål)

  [ Sunil Mohan Adapa ]
  * Rename Plinth to FreedomBox in various places
  * debian: Update copyright to FreedomBox Authors
  * setup.py: Update website to freedombox.org
  * Add locale for Hungarian (hu)
  * locale: Update the language selection form
  * config: Remove language selection from config page
  * Don't use async for method parameters
  * searx: Increase the secret key length to 64 bytes

  [ danielwine ]
  * Translated using Weblate (Hungarian)

  [ Sai Kiran Naragam ]
  * locale: Anonymous users can set preferred language
  * locale: Adds preferred language for logged in user

  [ Luis A. Arizmendi ]
  * Translated using Weblate (Spanish)

  [ Johannes Keyser ]
  * Translated using Weblate (German)
  * matrixsynapse: Fix mail attribute for ldap login

 -- James Valleroy <jvalleroy@mailbox.org>  Mon, 26 Feb 2018 18:22:23 +0100

plinth (0.23.0) unstable; urgency=medium

  [ Sunil Mohan Adapa ]
  * Fetch latest manual from wiki
  * Translated using Weblate (Telugu)
  * snapshot: Enable Delete All only with non-default snapshots

  [ Joseph Nuthalapati ]
  * jsxc: consistent url format
  * Translated using Weblate (Telugu)
  * sso: Increase timeout to 60 minutes
  * YAPF formatting for actions/auth_pubtkt
  * transmission: Add .png logo
  * snapshot: Delete All should skip currently active snapshot
  * config: Move the method get_hostname to __init__.py
  * snapshots: Refactoring and text changes
  * snapshots: Increment version to 2

  [ drashti kaushik ]
  * Translated using Weblate (Gujarati)

  [ uday17 ]
  * Translated using Weblate (Telugu)

  [ Sandeepbasva ]
  * Translated using Weblate (Telugu)

  [ kotibannu541 ]
  * Translated using Weblate (Telugu)

  [ Arshadashu ]
  * Translated using Weblate (Telugu)

  [ Nikhil Sankesa ]
  * Translated using Weblate (Telugu)

  [ sandeepgurram ]
  * Translated using Weblate (Telugu)

  [ prudhvi ]
  * Translated using Weblate (Telugu)

  [ chilumula vamshi krishna ]
  * Translated using Weblate (Telugu)

  [ pranava pari ]
  * Translated using Weblate (Telugu)

  [ Nikhil501 ]
  * Translated using Weblate (Telugu)

  [ Michal Čihař ]
  * Translated using Weblate (Telugu)

  [ Johannes Keyser ]
  * Translated using Weblate (German)

  [ anil kukmar soma ]
  * Translated using Weblate (Telugu)

  [ Pavel Borecki ]
  * Translated using Weblate (Czech)

  [ Vikas Singh ]
  * Font: Change Helvetica to Lato
  * theme: Update CSS to use Lato font

  [ Aakanksha Saini ]
  * Snapper: Modify configurations to reduce disk usage

  [ James Valleroy ]
  * Add fonts-lato as dependency
  * Update translation strings
  * Add lintian override for symlink to Lato font file

 -- James Valleroy <jvalleroy@mailbox.org>  Mon, 12 Feb 2018 19:17:31 -0500

plinth (0.22.0) unstable; urgency=medium

  [ Drashti Kaushik ]
  * Translated using Weblate (Gujarati)
  * Translated using Weblate (Hindi)

  [ Igor ]
  * Translated using Weblate (Russian)

  [ Ikmaak ]
  * Translated using Weblate (Dutch)

  [ Joseph Nuthalapati ]
  * Translated using Weblate (Telugu)
  * ci: Replace CircleCI configuration with GitLab CI configuration
  * firstboot: Fix caching issue in collecting first_boot steps
  * HACKING: Commands to run a single test method, class or module
  * first_setup: UX improvements for the first setup page
  * matrix-synapse: Fix YAML format issues.

  [ Pavel Borecki ]
  * Translated using Weblate (Czech)

  [ Sunil Mohan Adapa ]
  * Add locale for Ukrainian (uk)
  * ci: Update badge to use Gitlab CI instead of Circle CI
  * Update Github URLs with Salsa URLs
  * tor: Ensure that is-enabled status is show properly

  [ Vikas Singh ]
  * actions: Allow not printing error when an action fails

 -- Sunil Mohan Adapa <sunil@medhas.org>  Tue, 30 Jan 2018 14:41:25 +0530

plinth (0.21.0) unstable; urgency=medium

  [ Aakanksha Saini ]
  * navigation bar: change label 'Configuration' to 'System'
  * storage: Removed beta warning for expanding partition
  * groups: Consistent listing of groups
  * syncthing: Restrict administration to users in group syncthing

  [ Allan Nordhøy ]
  * Spelling: configuration, log in, wiki

  [ Johannes Keyser ]
  * doc: update HACKING, CONTRIBUTING and INSTALL information
  * help: Show menu on smaller screens also

  [ Joseph Nuthalapati ]
  * Complete some of the pending changing in renaming some files to .md

  [ Shubham Agarwal ]
  * diagnostics: Enable button when enabled but not running

  [ Sunil Mohan Adapa ]
  * openvpn: Upgrade to the new Debian way
  * Add explicit dependency on e2fsprogs (Closes: #887223).

 -- James Valleroy <jvalleroy@mailbox.org>  Mon, 15 Jan 2018 15:07:03 -0500

plinth (0.20.0) unstable; urgency=high

  [ James Valleroy ]
  * bind: Rework getting and changing config
  * bind: Don't use forwarders by default

  [ Johannes Keyser ]
  * ejabberd: Remove redundant button Client Apps
  * ejabberd: Minor description cleanups

  [ Joseph Nuthalpati ]
  * mediawiki: Add wiki application

  [ Sunil Mohan Adapa ]
  * users: Make sure first run actually works
  * bind: Add information about current utility
  * storage: Make tests run on special filesystems

 -- James Valleroy <jvalleroy@mailbox.org>  Mon, 01 Jan 2018 15:04:02 -0500

plinth (0.19.0) unstable; urgency=medium

  [ James Valleroy ]
  * users: Use own copy of ldapscripts config
  * users: Handle upgrade for ldapscripts config
  * vagrant: Avoid debconf prompts while provisioning
  * Bump standards version, no changes needed

  [ John McCann ]
  * ejabberd: Use dynamic reload after enabling/disabling MAM

  [ Joseph Nuthalapati ]
  * Add framework for user groups per application
  * groups: User permissions for access to apps based on LDAP groups
  * Fixes for user groups
  * Fix failing root tests
  * Suppress unnecessary logging in cfg tests
  * users: tests: restore previous value of restricted access
  * snapshots: Button to delete all snapshots
  * snapshots: Minor refactoring
  * manual: Make manual available as a PDF download
  * manual: Download can serve either pdf or pdf.gz file

  [ Sunil Mohan Adapa ]
  * Update yapf configuration for simplicity
  * Update HACKING file about coding standard tools
  * clients: Minor styling fixes
  * clients: Update icons to be 32x32 consistently
  * api: Update for clarity (API breaking change)
  * clients: Cleanup framework
  * clients: Update all manifest due to use updated framework
  * users: Add a note about using separate first setup action
  * help: Don't uncompress the PDF manual

  [ Hanisha P ]
  * minetest: Show domain information for users to connect to minetest
  * Option to enable/disble automatic timeline snapshots

 -- James Valleroy <jvalleroy@mailbox.org>  Mon, 18 Dec 2017 17:16:58 -0500

plinth (0.18.1) unstable; urgency=high

  * Re-upload with higher urgency (to unblock django-axes 3.0.3).

 -- James Valleroy <jvalleroy@mailbox.org>  Mon, 04 Dec 2017 23:10:37 -0500

plinth (0.18.0) unstable; urgency=low

  [ James Valleroy ]
  * Add shadowsocks client with socks5 proxy.

  [ Joseph Nuthalapati ]
  * config: Avoid sending domain_added signal for empty domain.
  * Override monkey-patched LoginView from django-axes 3.0.3.
  * Make Plinth depend on django-axes 3.0.3 or later.
  * sso: Fixes for regressions after adding captcha and axes.
  * sso: Fix conflict between urls of sso and captcha.
  * transmission: Fix sso not being enabled.
  * Add client information for Matrix Synapse and Syncthing.
  * Add icons for desktop applications and Apple App store.

  [ Prachi Srivastava ]
  * avahi: Add service for freedombox discovery.
  * Add fields to the api response.
  * Add client information for modules.

  [ Sunil Mohan Adapa ]
  * shadowsocks: Add more ciphers.
  * service: Add missing restart action.
  * avahi: Update FreedomBox service file.

  [ Hritesh Gurnani ]
  * Reduce OS icons size for clients.

 -- James Valleroy <jvalleroy@mailbox.org>  Mon, 04 Dec 2017 20:14:41 -0500

plinth (0.17.0) unstable; urgency=medium

  [ Joseph Nuthalapati ]
  * transmission: Enable Single Sign On.
  * cockpit: Add short description to frontpage shortcut.

  [ Allan Nordhøy ]
  * fail2ban: Spelling "Fail2ban" and sentence structure.

  [ Ravi Bolla ]
  * config: Refactor config.py into views and form.

  [ James Valleroy ]
  * Removed old changelog.

 -- James Valleroy <jvalleroy@mailbox.org>  Mon, 20 Nov 2017 18:43:17 -0500

plinth (0.16.0) unstable; urgency=medium

  [ Federico Ceratto ]
  * Switched to native package.

 -- James Valleroy <jvalleroy@mailbox.org>  Mon, 06 Nov 2017 20:51:58 -0500

plinth (0.15.3+ds-1) unstable; urgency=high

  [ James Valleroy ]
  * Switch from gir1.2-networkmanager-1.0 to gir1.2-nm-1.0 (Closes: #862758).
    Thanks to Michael Biebl.
  * Bump standards version to 4.1.1.
  * New upstream version 0.15.3 (Closes: #877371).
  * Add patch to skip letsencrypt tests that require root privileges.
  * Cleanup disks module (renamed to storage).
  * Add patch with workaround for login issues.
  * Add myself to uploaders.

  [ Sunil Mohan Adapa ]
  * Break older version of freedombox-setup (<< 0.11~)
  * Bump Django version to 1.11

  [ Joseph Nuthalapati ]
  * Add new dependencies - axes and captcha

 -- James Valleroy <jvalleroy@mailbox.org>  Sat, 21 Oct 2017 14:14:00 -0400

plinth (0.15.2+ds-1) unstable; urgency=medium

  [ James Valleroy ]
  * Cleanup config for removed modules (Closes: #876627).
  * New upstream version 0.15.2 (Closes: #876640).
  * Add python3-configobj depend.

 -- Federico Ceratto <federico@debian.org>  Mon, 25 Sep 2017 15:03:35 +0100

plinth (0.15.1+ds-1) unstable; urgency=medium

  [ James Valleroy ]
  * Sort dependency list for essential modules (Closes: #872541).
  * Bump standards version to 4.0.1.

  [ Federico Ceratto ]
  * New upstream version 0.15.1

 -- Federico Ceratto <federico@debian.org>  Sat, 23 Sep 2017 11:35:41 +0100

plinth (0.14.0+ds-1) unstable; urgency=medium

  [ James Valleroy ]
  * New upstream version 0.14.0.
  * Refresh patches.

 -- Sunil Mohan Adapa <sunil@medhas.org>  Thu, 20 Apr 2017 19:48:03 +0530

plinth (0.13.1+ds-1) unstable; urgency=medium

  [ James Valleroy ]
  * Disable shaarli module, package removed from Debian.
  * New upstream version 0.13.1.
  * Update paths for jsxc symlinks.
  * Remove configuration for obsolete xmpp module.

 -- Federico Ceratto <federico@debian.org>  Sun, 22 Jan 2017 21:48:59 +0000

plinth (0.12.0+ds-1) unstable; urgency=medium

  [ James Valleroy ]
  * Exclude new symlink in upstream source.
  * New upstream version 0.12.0.
  * Remove patches that have been merged upstream.
  * Rearrange copyright file with more general license at the top.
  * Move plinth into web section.
  * Update symlinks for jsxc 3.0.0.

 -- Federico Ceratto <federico@debian.org>  Sat, 10 Dec 2016 18:42:29 +0100

plinth (0.11.0+ds-1) unstable; urgency=medium

  [ James Valleroy ]
  * New upstream version 0.11.0.
  * Replace python3-yaml dependency with python3-ruamel.yaml.
  * Add python3-apt dependency.
  * Add patch to fix permissions and use new setup command (Closes: #837206).
  * Add patch to include xmpp module static files in build.
  * Add links for jsxc static files. Workaround for #838183.
  * Remove symlinks from source package.

  [ Sunil Mohan Adapa ]
  * Automatically add essential packages to depends (Closes: #837332).

 -- Federico Ceratto <federico@debian.org>  Mon, 26 Sep 2016 14:52:36 +0100

plinth (0.10.0-1) unstable; urgency=medium

  [ James Valleroy ]
  * New upstream version 0.10.0.
  * Bump minimum required python3-django to 1.10.

 -- Federico Ceratto <federico@debian.org>  Sun, 21 Aug 2016 13:07:54 +0100

plinth (0.9.4-2) unstable; urgency=medium

  [ James Valleroy ]
  * Add breaks/replaces on freedombox-setup << 0.9.2~ (Closes: #829743).

 -- Federico Ceratto <federico@debian.org>  Sat, 16 Jul 2016 14:55:37 +0100

plinth (0.9.4-1) unstable; urgency=medium

  [ James Valleroy ]
  * New upstream version 0.9.4.
  * Remove init script override. Init script was removed from upstream.
  * Drop packagekit dependency. No longer required by upstream.
  * Drop gir1.2-packagekitglib-1.0 depend and build-depend.

 -- Federico Ceratto <federico@debian.org>  Fri, 24 Jun 2016 22:02:54 +0100

plinth (0.9.2-1) unstable; urgency=medium

  [ James Valleroy ]
  * New upstream version 0.9.2.

  [ Petter Reinholdtsen ]
  * Added d/gbp.conf to enforce the user of pristine-tar.
  * Adjusted d/copyright to make sure license names are unique.  Thanks lintian.
  * Updated Standards-Version from 3.9.6 to 3.9.8.

 -- Petter Reinholdtsen <pere@debian.org>  Wed, 25 May 2016 07:16:08 +0000

plinth (0.9.1-1) unstable; urgency=low

  [ James Valleroy ]
  * New upstream version 0.9.1.
  * Add python3-requests as dependency and build-dep.

 -- Federico Ceratto <federico@debian.org>  Sat, 02 Apr 2016 16:53:42 +0100

plinth (0.8.2-1) unstable; urgency=low

  [ James Valleroy ]
  * New upstream version 0.8.2.

 -- Federico Ceratto <federico@debian.org>  Fri, 26 Feb 2016 19:51:37 +0000

plinth (0.8.1-1) unstable; urgency=low

  [ James Valleroy ]
  * Skip filter-pristine-tar step for new upstream.
  * New upstream version 0.8.1.
  * Add docbook-utils as build dependency.
  * Add packagekit as dependency.

 -- Federico Ceratto <federico@debian.org>  Tue, 16 Feb 2016 18:38:53 +0000

plinth (0.7.2-1) unstable; urgency=low

  [ James Valleroy ]
  * New upstream version 0.7.2.
  * Remove patch to enable javascript-common, fixed upstream.

 -- Federico Ceratto <federico@debian.org>  Fri, 25 Dec 2015 13:47:03 +0000

plinth (0.7.1-1) unstable; urgency=low

  [ James Valleroy ]
  * New upstream version 0.7.1.
  * Remove patch to fix config test, fixed upstream.
  * Refresh patch.
  * Add gettext as build dependency.
  * Disable restore module, node-restore package not available in Debian yet.

  [ Sunil Mohan Adapa ]
  * Remove Django HTMLParser workaround as it is no longer need.
  * Add javascript-common as dependency as we are enabling it during setup.

  * Update package description (Closes: #804753)

 -- Federico Ceratto <federico@debian.org>  Sat, 12 Dec 2015 15:12:48 +0000

plinth (0.6-1) unstable; urgency=low

  [ Nick Daly ]
  * Uploaded new version.

  [ James Valleroy ]
  * New upstream version 0.6.
  * Drop obsolete documentation patch.
  * Add dblatex and xmlto as build dependencies, for manual. Drop pandoc.
  * Add network-manager, ppp, pppoe, and python3-psutil as dependencies.
  * Remove old TODO from docs.
  * Add patch to workaround django 1.7 issue with python 3.5.
  * Add patch to fix failing plinth config test.
  * Add gir1.2-networkmanager-1.0 and python3-psutil also as build-depends.
  * Cleanup installation documenation.

 -- Nick Daly <Nick.M.Daly@gmail.com>  Fri, 16 Oct 2015 22:57:10 -0500

plinth (0.5-1) unstable; urgency=low

  [ Nick Daly ]
  * Package new upstream version 0.5.

  [ James Valleroy ]
  * Add augeas-tools, gir1.2-glib-2.0, gir1.2-networkmanager-1.0, ldapscripts,
    python3-augeas, and python3-django-stronghold as dependencies.
  * Disable "packages" module when upgrading.
  * Remove patches for python-networkmanager (obsolete) and ikiwiki
    (upstreamed).
  * Add patch to skip privileged actions test while building.
  * Add some build-depends needed for tests.

  [ James Valleroy ]
  * New upstream version 0.4.5.
  * Remove patch that has been upstreamed.
  * Add new patch to remove python-networkmanager dependency, because
    python3-networkmanager package is not available in Debian yet. The networks
    module is disabled for now.
  * Enable systemd service file.
  * Add new patch to enable javascript-common apache conf in plinth setup.
  * Add new patch to require ikiwiki module to install some of ikiwiki's
    recommends that are needed for compiling wikis.

  [ Sunil Mohan Adapa ]
  * Add python3-yaml as dependency.
  * Add lintian override for extra apache configuration.
  * Update Debian copyright file.

 -- Nick Daly <Nick.M.Daly@gmail.com>  Sun, 02 Aug 2015 17:14:50 -0500

plinth (0.4.4-1) unstable; urgency=low

  [ Sunil Mohan Adapa ]
  * New upstream version 0.4.4.  Closes: #769328, #755619, #765916,
    #768666, #737456, #741919.
  * Update dependencies as per upstream changes.
  * Require Django 1.7 reflecting upstream changes.
  * Remove patches that have been upstreamed.
  * Update standards version to 3.9.6.
  * Properly remove obsolete module configuration.
  * Remove upstream install documentation.

 -- Bdale Garbee <bdale@gag.com>  Tue, 13 Jan 2015 22:25:07 +1300

plinth (0.4.1-1) unstable; urgency=low

  [ Sunil Mohan Adapa ]
  * New upstream version 0.4.1.
  * Remove install override which is no longer required. Upstream
    does not contain images with executable permissions anymore.
  * Remove patch for changing paths which is no longer necessary.
  * Change upstream URLs to point to github.com/freedombox.
  * Update license information. Remove information about files no
    longer present in upstream.
  * Remove link to configuration file no longer necessary due to
    upstream changes.
  * Remove debian/clean no longer necessary.
  * Build package as Python 3 package. Upstream migrated to Python 3.
  * Fix issue with cleaning the package after build.

 -- Petter Reinholdtsen <pere@debian.org>  Sun, 02 Nov 2014 17:20:26 +0000

plinth (0.3.2.0.git.20140829-1) unstable; urgency=high

  * Updated to new git version from Nick Daly based on commit
    250b0100aab236fcf9dfa65eccf656fe037f9422.
    - Fixes broken web pages (Closes: #754117).
  * Updated patch program-paths.diff to include actions_dir setting,
    and drop now obsolete patch actions-path.diff.

 -- Petter Reinholdtsen <pere@debian.org>  Sat, 30 Aug 2014 08:26:06 +0200

plinth (0.3.2.0.git.20140621-1) unstable; urgency=medium

  * Updated to new git version from Nick Daly based on commit
    af08066cafefb5d10304b7d8b22ed1f18c4df6d0.
    - Drop now obsolete patch drop-firewalld-services.diff.

 -- Petter Reinholdtsen <pere@debian.org>  Sat, 21 Jun 2014 20:39:30 +0200

plinth (0.3.2.0.git.20140614-3) unstable; urgency=medium

  * Add libjs-twitter-bootstrap as binary dependency in addition to
    being a build dependency.

 -- Petter Reinholdtsen <pere@debian.org>  Sun, 15 Jun 2014 23:38:57 +0200

plinth (0.3.2.0.git.20140614-2) unstable; urgency=low

  * Update dependencies, drop python-cheetah and python-simplejson,
    which are no longer used, and add python-bootstrapform needed to
    show the first page.

 -- Petter Reinholdtsen <pere@debian.org>  Sat, 14 Jun 2014 08:51:34 +0200

plinth (0.3.2.0.git.20140614-1) unstable; urgency=low

  * Updated to new git version from Nick Daly based on commit
    a01ef055beab017fcd77ca9da7cab6fe01eeffbe.
  * Add build-depend on libjs-twitter-bootstrap, now needed to
    build documentation.
  * Add new patch drop-firewalld-services.diff to remove firewalld
    service definitions now available in firewalld version 0.3.10-1
    (Closes: #750927).

 -- Petter Reinholdtsen <pere@debian.org>  Sat, 14 Jun 2014 00:30:42 +0200

plinth (0.3.2.0.git.20140504-2) unstable; urgency=low

  * Drop python-contract dependency.  It is not used any more.
  * Add python-django as binary dependency on request from Nick Daly.

 -- Petter Reinholdtsen <pere@debian.org>  Mon, 05 May 2014 13:27:27 +0200

plinth (0.3.2.0.git.20140504-1) unstable; urgency=low

  * Updated to new git version from Nick Daly based on commit
    d7a323512073cea9e4ee5a1cd91870a9f04959a6.
    - Move firewall setup from freedombox-setup to plinth.
  * Add Sunil and Nick as uploaders.

 -- Petter Reinholdtsen <pere@debian.org>  Sun, 04 May 2014 09:53:25 +0200

plinth (0.3.1.git.20140327-1) unstable; urgency=low

  * New upstream version 0.3.1.git.20140327.

 -- Petter Reinholdtsen <pere@debian.org>  Thu, 27 Mar 2014 10:29:36 +0100

plinth (0.3.1.git.20140304-1) unstable; urgency=low

  * Add sudo as a run time dependency, to make sure the privileged
    commands work.
  * Update Standards-Version from 3.9.4 to 3.9.5.  No changes needed.
  * Create plinth user with /var/lib/plinth as home directory, to keep
    lintian happy.

 -- Petter Reinholdtsen <pere@debian.org>  Sat, 08 Mar 2014 22:25:32 +0100

plinth (0.3.0.0.git.20131229-1) unstable; urgency=low

  * Updated to new git version from Nick Daly based on commit
    cb9ca1b86c7b7440e87b6d5b65ab6ccf51f760cf .
    - Remove patch correct-issue-tracker.diff now included upstream.
    - Updated patches actions-path.diff and program-paths.diff to match
      changes done upstream.
  * Updated copyright file with more details using the new upstream
    LICENSES file.

 -- Petter Reinholdtsen <pere@debian.org>  Sun, 29 Dec 2013 16:06:53 +0100

plinth (0.3.0.0.git.20131117-1) unstable; urgency=low

  * Updated to new git version from Nick Daly based on commit
    7f3b1a62c81f760da465497030b68d77139406d7.
    - Add new dependencies libjs-jquery and libjs-modernizr to plinth.
      Patch from James Valleroy.
    - Add new dependencies on python-passlib (>= 1.6.1) and python-bcrypt.
  * Remove now obsolete disable-override-config patch
  * Updated program-paths.diff patch to match new upstream source.
  * Add new patch actions-path.diff to use correct path to actions scripts.
  * Add new patch correct-issue-tracker.diff to use correct URL to current
    upstream github repository.

 -- Petter Reinholdtsen <pere@debian.org>  Sun, 17 Nov 2013 13:07:21 +0100

plinth (0.3.0.0.git.20131101-2) unstable; urgency=low

  * Rewrite config to get plinth starting out of the box.  New patches
    program-paths and disable-override-config.

 -- Petter Reinholdtsen <pere@debian.org>  Sat, 02 Nov 2013 07:54:37 +0100

plinth (0.3.0.0.git.20131101-1) unstable; urgency=low

  * Updated to new git version from Nick Daly based on commit
    b9b4e0a2ec21edc1b1f73cffc905463a96c18f25.
  * Drop patch install-actions-lib made obsolete by latest upstream
    changes.
  * Depend on pandoc-data | pandoc (<= 1.11.1-3) to make sure
    documentation can be built with the latest pandoc package in
    unstable.

 -- Petter Reinholdtsen <pere@debian.org>  Fri, 01 Nov 2013 13:14:41 +0100

plinth (0.3.0.0.git.20131028-1) unstable; urgency=low

  * Updated to new git version from Nick Daly based on commit
    0296a1a99cb1ad0a21729ea37fd53e171ee60614.
    - Drops local copies of javascript libraries also available from
      Debian packages.
  * Add new dependency python-contract needed by new upstream version.
  * Reduce the versioned python-withsqlite dependency from
    0.0.0~git.20130929-1 to 0.0.0~git.20130929, to also accept the
    0.0.0~git.20130929-1~pere.0 version currently available from the
    non-debian repo.
  * New patch install-actions-lib to fix install target (Upstream
    issue #41).

 -- Petter Reinholdtsen <pere@debian.org>  Wed, 30 Oct 2013 22:25:25 +0100

plinth (0.3.0.0.git.20131010-1) unstable; urgency=low

  * Updated to new git version from Nick Daly based on
    commit 5ec749af8e5cb2480556e6926e239972ac890b4c
  * Dropped patch debpathes now merged upstream.
  * Changed depend on python-withsqlite to (>= 0.0.0~git.20130929-1),
    making sure a version with support for more than one table in
    one sqlite file is available.

 -- Petter Reinholdtsen <pere@debian.org>  Thu, 10 Oct 2013 22:51:34 +0200

plinth (0.0.0~git.20130928-1) unstable; urgency=low

  * Updated to new git version from Nick Daly.
  * Drop patches keep-vendor-dir.diff, handle-unknown-users.diff,
    sudo-not-exmachina.diff and app-owncloud.diff now merged upstream.
  * Drop workaround for keep-vendor-dir.diff from rules file.

 -- Petter Reinholdtsen <pere@debian.org>  Sat, 28 Sep 2013 22:55:36 +0200

plinth (0.0.0~git.20130925-2) unstable; urgency=low

  * Depend on python-withsqlite (>= 0.0.0~git.20130915-2) to make sure a
    version with support for the check_same_thread constructor option is
    available.
  * New patch handle-unknown-users.diff to make sure unknown users
    are handled exactly like incorrect passwords when login fail.
  * New patch app-owncloud.diff to add owncloud support to Plinth.
  * Adjusted rules to make sure actions/* scripts are executable.

 -- Petter Reinholdtsen <pere@debian.org>  Fri, 27 Sep 2013 09:06:38 +0200

plinth (0.0.0~git.20130925-1) unstable; urgency=low

  [ Tzafrir Cohen ]
  * Initial release. (Closes: #722093)

  [ Petter Reinholdtsen ]
  * New patch keep-vendor-dir.diff to avoid removing directories that
    should survive the clean Makefile target.
  * Add workaround in rules addressing the problem caused by
    keep-vendor-dir.diff being applied after 'make clean' is executed.
  * New patch sudo-not-exmachina.diff to drop the exmachina dependency,
    and adjust binary dependencies and the debpathes patch to cope with
    this.  Drop dependency on augeas-tools, no longer used with this
    patch.
  * Set priority to optional, as the package do not conflict with anything.

 -- Petter Reinholdtsen <pere@debian.org>  Thu, 26 Sep 2013 09:14:54 +0200<|MERGE_RESOLUTION|>--- conflicted
+++ resolved
@@ -1,10 +1,3 @@
-<<<<<<< HEAD
-freedombox (25.15~bpo13+1) trixie-backports; urgency=medium
-
-  * Rebuild for trixie-backports.
-
- -- James Valleroy <jvalleroy@mailbox.org>  Fri, 14 Nov 2025 17:22:54 -0500
-=======
 freedombox (25.16) unstable; urgency=medium
 
   [ Burak Yavuz ]
@@ -44,7 +37,12 @@
   * doc: Fetch latest manual
 
  -- James Valleroy <jvalleroy@mailbox.org>  Mon, 24 Nov 2025 20:30:35 -0500
->>>>>>> d6332416
+
+freedombox (25.15~bpo13+1) trixie-backports; urgency=medium
+
+  * Rebuild for trixie-backports.
+
+ -- James Valleroy <jvalleroy@mailbox.org>  Fri, 14 Nov 2025 17:22:54 -0500
 
 freedombox (25.15) unstable; urgency=medium
 
