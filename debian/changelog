--- conflicted
+++ resolved
@@ -1,10 +1,3 @@
-<<<<<<< HEAD
-freedombox (21.15~bpo11+1) bullseye-backports; urgency=medium
-
-  * Rebuild for bullseye-backports.
-
- -- James Valleroy <jvalleroy@mailbox.org>  Fri, 10 Dec 2021 06:19:20 -0500
-=======
 freedombox (21.16) unstable; urgency=medium
 
   [ Burak Yavuz ]
@@ -59,7 +52,12 @@
   * doc: Fetch latest manual
 
  -- James Valleroy <jvalleroy@mailbox.org>  Mon, 20 Dec 2021 20:58:00 -0500
->>>>>>> 00b5d1bf
+
+freedombox (21.15~bpo11+1) bullseye-backports; urgency=medium
+
+  * Rebuild for bullseye-backports.
+
+ -- James Valleroy <jvalleroy@mailbox.org>  Fri, 10 Dec 2021 06:19:20 -0500
 
 freedombox (21.15) unstable; urgency=medium
 
