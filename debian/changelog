<<<<<<< HEAD
freedombox (25.7~bpo12+1) bookworm-backports; urgency=medium

  * Rebuild for bookworm-backports.

 -- James Valleroy <jvalleroy@mailbox.org>  Thu, 10 Apr 2025 07:59:09 -0400
=======
freedombox (25.8) unstable; urgency=medium

  [ James Valleroy ]
  * upgrades: Cleanup use of return value from _apt_run
  * Translated using Weblate (Telugu)
  * locale: Update translation strings
  * doc: Fetch latest manual

  [ DeepikaReddy ]
  * Translated using Weblate (Telugu)

  [ Parimi Pujitha ]
  * Translated using Weblate (Telugu)

  [ Jahnavi Lakshmi yerramsetty ]
  * Translated using Weblate (Telugu)

  [ Tejaswi1305 ]
  * Translated using Weblate (Telugu)

  [ ANNAPUREDDY RAKSHITHA ]
  * Translated using Weblate (Telugu)

  [ Gundumi Sri Krishna Sudhindra ]
  * Translated using Weblate (Telugu)

  [ SNEHA LATHA REDDY ]
  * Translated using Weblate (Telugu)

  [ Burak Yavuz ]
  * Translated using Weblate (Turkish)

  [ 大王叫我来巡山 ]
  * Translated using Weblate (Chinese (Simplified Han script))

  [ Jiří Podhorecký ]
  * Translated using Weblate (Czech)

  [ Максим Горпиніч ]
  * Translated using Weblate (Ukrainian)

  [ Besnik Bleta ]
  * Translated using Weblate (Albanian)

  [ Sunil Mohan Adapa ]
  * sogo: Adjust apache configuration to work on Trixie
  * distupgrade: Use new configuration file instead of halting upgrade
  * bind: Keep configuration during distribution upgrades
  * zoph: Don't fail while uninstalling
  * zoph: Don't use mod-php instead continue to use php-fpm
  * upgrades: Allow packages to be upgraded from stable-updates

  [ tuliogit ]
  * Translated using Weblate (Portuguese)

  [ Vemula Sai Ruchitha ]
  * Translated using Weblate (Telugu)

  [ Joshethapolireddy ]
  * Translated using Weblate (Telugu)

  [ varun ]
  * Translated using Weblate (Telugu)

  [ 2300031832 ]
  * Translated using Weblate (Telugu)

  [ klu2300032597 ]
  * Translated using Weblate (Telugu)
  * Translated using Weblate (Hindi)

  [ Sripath Roy Koganti ]
  * Translated using Weblate (Telugu)

  [ SHAIK SHAREEF ]
  * Translated using Weblate (Telugu)

  [ Nikhil501 ]
  * Translated using Weblate (Telugu)

  [ Annangi srinivasulu ]
  * Translated using Weblate (Telugu)

  [ Jyothiraditya Vangalapudi ]
  * Translated using Weblate (Telugu)

  [ sarvani susarla ]
  * Translated using Weblate (Telugu)

  [ Arshadashu ]
  * Translated using Weblate (Telugu)

  [ Harshitha Chandra ]
  * Translated using Weblate (Telugu)

  [ Sk juber ]
  * Translated using Weblate (Telugu)

  [ KURRA ROOPKANTH ]
  * Translated using Weblate (Telugu)

  [ jeevana sravya ]
  * Translated using Weblate (Telugu)

  [ sowmya surampalli ]
  * Translated using Weblate (Telugu)

  [ vivek krishna ]
  * Translated using Weblate (Telugu)

  [ chilumula vamshi krishna ]
  * Translated using Weblate (Telugu)

  [ kotibannu541 ]
  * Translated using Weblate (Telugu)

  [ Sanjanaa2703 ]
  * Translated using Weblate (Telugu)

  [ Ettore Atalan ]
  * Translated using Weblate (German)

  [ Harsh ]
  * Translated using Weblate (Hindi)

  [ Valurouthu Jashwanth ]
  * Translated using Weblate (Hindi)

  [ Varun Sharma ]
  * Translated using Weblate (Hindi)

  [ Veiko Aasa ]
  * container: Fix waiting until plinth setup is finished when running tests
  * users: Fix unable to delete user

  [ bsurajpatra ]
  * Translated using Weblate (Hindi)

  [ Alimilla-Abhinandan ]
  * Translated using Weblate (Telugu)

  [ PALCHURI BHAVYA VARSHA ]
  * Translated using Weblate (Telugu)

  [ MohammedMutee ]
  * Translated using Weblate (Telugu)
  * Translated using Weblate (Arabic)

  [ klu2300090005 ]
  * Translated using Weblate (Hindi)

  [ Leo Stephen Maduri ]
  * Translated using Weblate (Hindi)

  [ MohammedSaalif ]
  * Translated using Weblate (Hindi)
  * Translated using Weblate (Arabic)

  [ Gourav Ray ]
  * Translated using Weblate (Telugu)
  * Translated using Weblate (Hindi)

  [ klu2300033421 ]
  * Translated using Weblate (Telugu)

  [ Bekkam B S M G Babi ]
  * Translated using Weblate (Telugu)

  [ klu2300030052 ]
  * Translated using Weblate (Telugu)

  [ Aryan Raj ]
  * Translated using Weblate (Hindi)

  [ harini132 ]
  * Translated using Weblate (Telugu)

  [ 2300090024 ]
  * Translated using Weblate (Telugu)

  [ vyshnaviJammi ]
  * Translated using Weblate (Telugu)

  [ veena123-vee ]
  * Translated using Weblate (Telugu)

  [ saisankar333 ]
  * Translated using Weblate (Telugu)

 -- James Valleroy <jvalleroy@mailbox.org>  Mon, 21 Apr 2025 20:27:59 -0400
>>>>>>> b9ea1516

freedombox (25.7) unstable; urgency=medium

  [ Sunil Mohan Adapa ]
  * radicale: Explicitly set the auth type to accommodate radicale 3.5
  * tests: django: Fix a warning related to timezone settings
  * tests: Fix a warning with pytest setup
  * power: Disable sleep and hibernate on the system
  * backups: Add ability to cleanup files before restoring a backup
  * calibre: Remove existing data directory before a restore operation
  * kiwix: Remove existing data directory before a restore operation
  * packages: Don't run force upgrade hooks when freedombox performs ops
  * package: Allow app to say it wants to rerun setup after updates
  * setup: Implement mechanism to rerun setup when apt is updated
  * mediawiki: Run database upgrade after package upgrade
  * radicale: Rerun setup when package updated
  * upgrades: Increase distribution upgrade timeout to 3 days
  * app: During startup, run post-init operation in background
  * service: Notify systemd when service starts up
  * service: Increase startup/shutdown timeout to 5 minutes
  * upgrades: Revamp distribution upgrade UI
  * upgrades: Add introduction to the distribution upgrade page
  * upgrades: Use special desc. for snapshots take before dist upgrade
  * upgrades: Don't ignore apt error during distribution upgrade
  * upgrades: Show notification before, during, and after a dist upgrade
  * upgrades: Run distribution upgrade around 06:00 everyday
  * setup: Perform package operations immediately on trigger
  * main: Run package operations immediately after startup
  * upgrades: Trigger special package operations in a simpler way
  * mediawiki: Update configuration to work with version 1.4 (Trixie)

  [ Sripath Roy Koganti ]
  * Translated using Weblate (Telugu)

  [ MURALA SAI GANESH ]
  * Translated using Weblate (Telugu)
  * Translated using Weblate (Bengali)
  * Translated using Weblate (Hindi)

  [ Soumika Devarakonda ]
  * Translated using Weblate (French)
  * Translated using Weblate (Telugu)
  * Translated using Weblate (Hindi)

  [ NALLAPANENI LAKSHMI SOWJANYA ]
  * Translated using Weblate (Telugu)

  [ Manitej Chowdary Gadagottu ]
  * Translated using Weblate (Telugu)

  [ Rohithvema79 ]
  * Translated using Weblate (Telugu)

  [ Pallavireddy06 ]
  * Translated using Weblate (Telugu)

  [ 2300031832 ]
  * Translated using Weblate (Telugu)

  [ Aryan Raj ]
  * Translated using Weblate (Hindi)

  [ psfdvarun ]
  * Translated using Weblate (Telugu)

  [ Avinash-006 ]
  * Translated using Weblate (Telugu)

  [ klu2300032597 ]
  * Translated using Weblate (Telugu)

  [ EDHALA THULASI ]
  * Translated using Weblate (Telugu)

  [ Mohan_007 ]
  * Translated using Weblate (Telugu)

  [ bsurajpatra ]
  * Translated using Weblate (Hindi)

  [ AnkitaBehera ]
  * Translated using Weblate (Hindi)

  [ Valurouthu Jashwanth ]
  * Translated using Weblate (Hindi)

  [ Harshitha2300033363 ]
  * Translated using Weblate (Hindi)

  [ Rishi1208 ]
  * Translated using Weblate (Telugu)

  [ lohith1511 ]
  * Translated using Weblate (Telugu)

  [ ganesh29111865 ]
  * Translated using Weblate (Telugu)

  [ GAMIDI-JYOTHIKA ]
  * Translated using Weblate (Telugu)

  [ 2300090024 ]
  * Translated using Weblate (Telugu)

  [ GAVARA-PRABHAS-RAM ]
  * Translated using Weblate (Telugu)

  [ Nadham sai pallavi ]
  * Translated using Weblate (Telugu)

  [ harini132 ]
  * Translated using Weblate (Telugu)

  [ Bekkam B S M G Babi ]
  * Translated using Weblate (Telugu)

  [ Mallu Venkata SiriPriya ]
  * Translated using Weblate (Telugu)

  [ ANNAPUREDDY RAKSHITHA ]
  * Translated using Weblate (Telugu)

  [ Gurukalyanakki ]
  * Translated using Weblate (Telugu)

  [ DeepikaReddy ]
  * Translated using Weblate (Telugu)

  [ mohanpavanchandu ]
  * Translated using Weblate (Telugu)

  [ MohammedSaalif ]
  * Translated using Weblate (Hindi)

  [ sainitheeshc ]
  * Translated using Weblate (Telugu)

  [ 2300030127 ]
  * Translated using Weblate (Telugu)

  [ Reddy Saneesh Sumesh ]
  * Translated using Weblate (Hindi)

  [ Vemula Sai Ruchitha ]
  * Translated using Weblate (Telugu)

  [ James Valleroy ]
  * Translated using Weblate (Telugu)
  * Translated using Weblate (Hindi)
  * debian: Build depend on python3-systemd
  * mypy: Ignore missing type stubs for systemd.*
  * upgrades: Remove unused import
  * locale: Update translation strings
  * doc: Fetch latest manual

  [ Yurt Page ]
  * Translated using Weblate (Russian)

  [ Veiko Aasa ]
  * upgrades: Prevent installation of the Samba Active Directory service

 -- James Valleroy <jvalleroy@mailbox.org>  Mon, 07 Apr 2025 21:47:44 -0400

freedombox (25.6~bpo12+1) bookworm-backports; urgency=medium

  * Rebuild for bookworm-backports.

 -- James Valleroy <jvalleroy@mailbox.org>  Fri, 28 Mar 2025 08:14:01 -0400

freedombox (25.6) unstable; urgency=medium

  [ Sunil Mohan Adapa ]
  * setup: Fix a minor flake8 complaint
  * doc: Fetch latest manual
  * container: Allow taking snapshots of VMs
  * upgrades: Run dpkg/apt fixes before dist upgrade
  * names: Store domains in kvstore instead of /etc/hosts
  * container: Don't remove qcow2 image when terminating VM
  * operation: Drop type annotations on enum members
  * storage: tests: Fix a test failure for psutils >= 7.0

  [ Dietmar ]
  * Translated using Weblate (German)

  [ James Valleroy ]
  * tests: functional: Add enable-all-apps script
  * locale: Update translation strings
  * doc: Fetch latest manual

  [ Benedek Nagy ]
  * SOGo: add dpkg-dev to the package list
  * syncthing: Extend setup process to recover from manual config errors

 -- James Valleroy <jvalleroy@mailbox.org>  Tue, 25 Mar 2025 10:09:07 -0400

freedombox (25.5~bpo12+1) bookworm-backports; urgency=medium

  * Rebuild for bookworm-backports.

 -- James Valleroy <jvalleroy@mailbox.org>  Fri, 14 Mar 2025 07:27:14 -0400

freedombox (25.5) unstable; urgency=medium

  [ Sunil Mohan Adapa ]
  * sogo: Fix a typo in tags
  * ui: tags: Show tags on all cards pages if present
  * ui: tags: Minor refactoring in menu filtering and sorting
  * ui: tags: Add tag search/filter for system page
  * ui: tags: Redirect to apps or system page appropriately
  * ui: Minor change with renaming a variable
  * ui: system: When canceling search stay on current page
  * upgrades: Split dist upgrade into a separate module
  * upgrades: Drop special handling for searx
  * upgrades: Refactor code to disable snapshots
  * upgrades: Refactor code for disabling Quassel during dist-upgrade
  * upgrades: Use systemd-run to create transient service
  * upgrades: Refactor code to hold packages
  * upgrades: Split the main dist upgrade code
  * upgrades: Relax list of packages to hold during dist upgrade
  * upgrades: Perform sources file update more reliably
  * upgrades: Refactor code to retrieve the new codename
  * upgrades: Use systemd service status instead of flag file
  * upgrades: Simplify dist upgrades checks using exceptions
  * upgrades: Log apt output to journal during dist upgrade
  * upgrades: Log messages using python logging framework
  * upgrades: Simplify some global names
  * action_utils: Ensure that package are unheld if dist upgrade fails
  * upgrades: Perform easier checks first during dist upgrade
  * upgrades: tests: Add unit tests for dist upgrade methods
  * upgrades: Minor refactor to pre-dist upgrade checks
  * upgrades: Use bind mounts to edit sources file only upon completion
  * setup: Fix issue with pending app update and force upgrade

  [ Максим Горпиніч ]
  * Translated using Weblate (Ukrainian)

  [ James Valleroy ]
  * locale: Update translation strings
  * doc: Fetch latest manual

 -- James Valleroy <jvalleroy@mailbox.org>  Mon, 10 Mar 2025 20:52:29 -0400

freedombox (25.4.1~bpo12+1) bookworm-backports; urgency=medium

  * Rebuild for bookworm-backports.

 -- James Valleroy <jvalleroy@mailbox.org>  Fri, 07 Mar 2025 16:45:15 -0500

freedombox (25.4.1) unstable; urgency=medium

  [ Burak Yavuz ]
  * Translated using Weblate (Turkish)

  [ 109247019824 ]
  * Translated using Weblate (Bulgarian)
  * Translated using Weblate (Bulgarian)
  * Translated using Weblate (Bulgarian)
  * Translated using Weblate (Bulgarian)
  * Translated using Weblate (Bulgarian)

  [ 大王叫我来巡山 ]
  * Translated using Weblate (Chinese (Simplified Han script))

  [ Besnik Bleta ]
  * Translated using Weblate (Albanian)

  [ Dietmar ]
  * Translated using Weblate (German)

  [ Jiří Podhorecký ]
  * Translated using Weblate (Czech)

  [ James Valleroy ]
  * debian: Move e2fsprogs to Recommends
  * doc: Fetch latest manual

 -- James Valleroy <jvalleroy@mailbox.org>  Sun, 02 Mar 2025 13:11:58 -0500

freedombox (25.4) unstable; urgency=medium

  [ Sunil Mohan Adapa ]
  * dynamicdns: Implement adding multiple domains
  * names: Use hostnamectl instead of socket API get the current hostname
  * names: domain type: Minor refactor
  * dynamicdns: Add/remove domains when app is enabled/disabled
  * dynamicdns: List domains that have not had status update yet
  * names: Add more URLs to the domain type component
  * names: Simplify showing current and available domains
  * names: Allow adding multiple static domain names
  * dynamicdns: Show specific operations on domains in Names apps
  * names: Simplify/clarify domain names types for static/dynamic
  * names: Specify priority order among domain types
  * names: Sort domains by priority of their domain types
  * pyproject: Ignore missing types for numpy (needed by pytest)
  * names: Retrieve the most important domain in a more generic way
  * names: Handle addition of duplicate static domains
  * dynamicdns: Handle addition of duplicate domains

  [ James Valleroy ]
  * matrixsynapse: tests: Fix adding domain
  * container: Fix spelling of 'destroy'
  * upgrades: Inhibit shutdown during dist-upgrade
  * upgrades: Drop unattended-upgrade call from dist-upgrade
  * locale: Update translation strings
  * doc: Fetch latest manual

  [ sai ]
  * Translated using Weblate (Telugu)

 -- James Valleroy <jvalleroy@mailbox.org>  Mon, 24 Feb 2025 20:46:34 -0500

freedombox (25.3.1~bpo12+1) bookworm-backports; urgency=medium

  * Rebuild for bookworm-backports.

 -- James Valleroy <jvalleroy@mailbox.org>  Tue, 18 Feb 2025 08:32:14 -0500

freedombox (25.3.1) unstable; urgency=medium

  [ Benedek Nagy ]
  * email: fix fresh installation issue

  [ James Valleroy ]
  * doc: Fetch latest manual

 -- James Valleroy <jvalleroy@mailbox.org>  Sat, 15 Feb 2025 17:40:30 -0500

freedombox (25.3) unstable; urgency=medium

  [ Burak Yavuz ]
  * Translated using Weblate (Turkish)

  [ 大王叫我来巡山 ]
  * Translated using Weblate (Chinese (Simplified Han script))

  [ Jiří Podhorecký ]
  * Translated using Weblate (Czech)

  [ 109247019824 ]
  * Translated using Weblate (Bulgarian)
  * Translated using Weblate (Bulgarian)

  [ Besnik Bleta ]
  * Translated using Weblate (Albanian)
  * Translated using Weblate (Albanian)

  [ Dietmar ]
  * Translated using Weblate (German)

  [ James Valleroy ]
  * debian: Switch from dnsutils to bind9-dnsutils (Closes: #1094944)

  [ ikmaak ]
  * Translated using Weblate (Dutch)

  [ pesder ]
  * Translated using Weblate (Chinese (Traditional Han script))

 -- James Valleroy <jvalleroy@mailbox.org>  Mon, 10 Feb 2025 20:59:35 -0500

freedombox (25.2) unstable; urgency=medium

  [ Dietmar ]
  * Translated using Weblate (German)

  [ Burak Yavuz ]
  * Translated using Weblate (Turkish)

  [ 大王叫我来巡山 ]
  * Translated using Weblate (Chinese (Simplified Han script))

  [ Jiří Podhorecký ]
  * Translated using Weblate (Czech)

  [ 109247019824 ]
  * Translated using Weblate (Bulgarian)
  * Translated using Weblate (Bulgarian)

  [ Besnik Bleta ]
  * Translated using Weblate (Albanian)

  [ Sunil Mohan Adapa ]
  * action_utils: Implement methods to get/set the systemd boot target
  * gnome: Add app to provide a graphical desktop environment
  * gnome: Add changes missing from branch merge
  * ui: Fix missing arrow on dropdown form fields
  * nextcloud: tests: functional: Set override domain testing on VM
  * nextcloud: tests: functional: Fix test for modified structure of UI
  * ui: Drop the temporary fix for missing popper.js 2.0
  * firewall, networks, storage: Drop polkit pkla files
  * d/control: Fix incorrect comment format
  * d/copyright: Fix copyright entry for GNOME app icons
  * ui: Fix tag separator not showing on some machines
  * email: Recommend Thunderbird Mobile instead of K-9 Mail
  * miniflux: Add management of postgresql daemon in a shared manner
  * ttrss: Add management of postgresql daemon in a shared manner
  * wordpress: Order daemon enable/disable correctly
  * db: Add more utilities for managing PostgreSQL databases
  * ttrss: Fix issue with installing after uninstalling
  * nextcloud: Drop some dead code
  * apache: Enable expires module by default

  [ Benedek Nagy ]
  * email: Make rspamd learn spam/ham when the user marks mails as junk or
    not junk
  * sogo: Add a new app for SOGo groupware

  [ pesder ]
  * Translated using Weblate (Chinese (Traditional Han script))

  [ ikmaak ]
  * Translated using Weblate (Dutch)

  [ James Valleroy ]
  * locale: Update translation strings
  * doc: Fetch latest manual

 -- James Valleroy <jvalleroy@mailbox.org>  Mon, 27 Jan 2025 21:07:10 -0500

freedombox (25.1~bpo12+1) bookworm-backports; urgency=medium

  * Rebuild for bookworm-backports.

 -- James Valleroy <jvalleroy@mailbox.org>  Thu, 16 Jan 2025 07:38:51 -0500

freedombox (25.1) unstable; urgency=medium

  [ gfbdrgng ]
  * Translated using Weblate (Russian)
  * Translated using Weblate (Russian)
  * Translated using Weblate (Russian)

  [ Sunil Mohan Adapa ]
  * ui: Update section header style to increase size, remove underline
  * ui: Fix missing variables in Bootstrap 5.2/Debian stable
  * web_framework: Disable caching templates files in development mode
  * ui: Drop remnants of already removed background images
  * ui: js: Load all JS files in deferred mode to speed up page load
  * ui: Don't place JS file at the bottom of the page
  * miniflux: Ignore an type check error with pexpect library
  * app: Allow apps to instantiate without Django initialization
  * app: Add tags to menu and frontpage components
  * doc: dev: Remove short description and add tags to all components
  * app: Stop showing short description on installation page
  * apps: Only show app tags all the tags in apps page search box
  * views: Use tags from menu or shortcut instead of the app
  * privacy: Introduce utility to lookup external IP address
  * privacy: Add option in UI to set lookup URL for public IPs
  * privacy: Show notification for privacy settings again
  * dynamicdns: Use the public IP lookup URL from privacy app
  * email: Create DKIM keys for all known domains
  * email: Show DNS entries for all domains instead of just primary
  * backups: Handle error when there is not enough space on disk
  * backups: Add warning that services may become unavailable
  * backups: Properly cleanup after downloading an archive
  * backups: Make all generated archive names consistent
  * email: Fix regression error when installing/operation app

  [ Veiko Aasa ]
  * deluge: tests: functional: Fix deluge client logged in detection

  [ Dietmar ]
  * Translated using Weblate (German)

  [ Benedek Nagy ]
  * email: Show reverse DNS entries to be configured

  [ James Valleroy ]
  * locale: Update translation strings
  * doc: Fetch latest manual

 -- James Valleroy <jvalleroy@mailbox.org>  Mon, 13 Jan 2025 21:13:33 -0500

freedombox (24.26.1~bpo12+1) bookworm-backports; urgency=medium

  * Rebuild for bookworm-backports.

 -- James Valleroy <jvalleroy@mailbox.org>  Fri, 10 Jan 2025 17:42:14 -0500

freedombox (24.26.1) unstable; urgency=medium

  [ Ettore Atalan ]
  * Translated using Weblate (German)

  [ Burak Yavuz ]
  * Translated using Weblate (Turkish)

  [ 大王叫我来巡山 ]
  * Translated using Weblate (Chinese (Simplified Han script))

  [ 109247019824 ]
  * Translated using Weblate (Bulgarian)
  * Translated using Weblate (Bulgarian)
  * Translated using Weblate (Bulgarian)

  [ Besnik Bleta ]
  * Translated using Weblate (Albanian)

  [ Benedek Nagy ]
  * nextcloud: remove experimental warning
  * email: Fix DKIM signing by setting correct ownership on private keys

  [ Jiří Podhorecký ]
  * Translated using Weblate (Czech)

  [ James Valleroy ]
  * mumble: Support config file moved into /etc/mumble
  * mumble: Add diagnostic for setup config changes

  [ Sunil Mohan Adapa ]
  * sharing: Drop jQuery code as the library dependency has been removed
  * users: Drop jQuery code as the library dependency has been removed

  [ Coucouf ]
  * Translated using Weblate (French)

 -- James Valleroy <jvalleroy@mailbox.org>  Sun, 05 Jan 2025 12:17:03 -0500

freedombox (24.26) unstable; urgency=medium

  [ Sunil Mohan Adapa ]
  * tests: functional: Make first wizard run more robust
  * Makefile: Add i2p to list of apps to remove
  * container: Refactor nspawn specific operations into a separate class
  * container: Update FSID inside the image file to keep it bootable
  * container: Minor refactoring to reduce repeated code
  * container: Generalize language in output messages for VMs
  * container: Add support for VMs using libvirt
  * menu: Implement a helper method to lookup menu items using URL name
  * views: Implement retrieving breadcrumbs of a page
  * context_processors: Use breadcrumbs to highlight current section
  * menu: Ensure that all menu items have names for use by breadcrumbs
  * ui: Show breadcrumbs on deeper pages
  * ui: Don't show breadcrumbs in login and first wizard pages
  * views: Show exception details with the utility to show errors
  * ui: Handle and show most page load errors as alerts
  * middleware: Handle method not allowed errors and redirect
  * middleware: Handle page not found errors specially
  * diagnostics: Use generic handler to handle exceptions in diagnostics
  * backups: Fix issue with verifying remote server identity
  * backups: Fix issue with verifying SSH hosts with RSA key
  * backups: Fix issue clicking on schedule buttons with Bootstrap 5
  * system: Add tags to all remaining apps
  * actions: Allow privileged methods to be decorated again
  * backups: Parse borg errors from all operations and not just some
  * backups: Require POST method for mount/unmount operations
  * backups: Format better when showing archive time delete page
  * backups: Use ISO timestamp for auto-naming archives
  * backups: Handle common errors during borg operations
  * backups: tests: functional: Wait for pages to load after click
  * ui: Fix regression with margin above app title
  * networks: Fix error during creation of PPPoE connections

  [ Burak Yavuz ]
  * Translated using Weblate (Turkish)

  [ 109247019824 ]
  * Translated using Weblate (Bulgarian)

  [ Besnik Bleta ]
  * Translated using Weblate (Albanian)

  [ Ettore Atalan ]
  * Translated using Weblate (German)

  [ 大王叫我来巡山 ]
  * Translated using Weblate (Chinese (Simplified Han script))

  [ Joseph Nuthalapati ]
  * Translated using Weblate (Telugu)
  * tags: Add button to clear all tags
  * ui: Replace use of jQuery with plain JavaScript
  * debian: Remove dependency libjs-jquery
  * tags: Replace short description with tags in app pages
  * apps: Replace short description with tags in apps list
  * zoph: Include tags from the manifest
  * frontpage: Replace short description with tags
  * tags: Add tags to system apps
  * tags: Remove short description from system apps

  [ Jiří Podhorecký ]
  * Translated using Weblate (Czech)

  [ தமிழ்நேரம் ]
  * Translated using Weblate (Tamil)

  [ James Valleroy ]
  * Translated using Weblate (Tamil)
  * minetest: Provide default gameid argument
  * torproxy: Don't disable apt-transport-tor in setup
  * backups: Remove unused import contextlib
  * locale: Update translation strings
  * doc: Fetch latest manual

  [ Veiko Aasa ]
  * tor, torproxy: Fix daemon services are running after reboot when app is
    disabled
  * tests: functional: Add utility to click element wait for page update
  * samba: tests: functional: Wait for page update after enable/disable share
  * sharing: tests: functional: Use click function from functional library
  * mediawiki: tests: functional: Use click function from functional library
  * miniflux: tests: functional: Use helper functions from functional library
  * users: tests: functional: Use click function from functional library
  * users: Restart nslcd service after configuration changes during setup
  * tests: functional: Fix typos in diagnostics checks

 -- James Valleroy <jvalleroy@mailbox.org>  Mon, 30 Dec 2024 20:35:49 -0500

freedombox (24.25~bpo12+1) bookworm-backports; urgency=medium

  * Rebuild for bookworm-backports.

 -- James Valleroy <jvalleroy@mailbox.org>  Thu, 19 Dec 2024 07:33:18 -0500

freedombox (24.25) unstable; urgency=medium

  [ Burak Yavuz ]
  * Translated using Weblate (Turkish)

  [ 109247019824 ]
  * Translated using Weblate (Bulgarian)
  * Translated using Weblate (Bulgarian)

  [ Besnik Bleta ]
  * Translated using Weblate (Albanian)

  [ Ettore Atalan ]
  * Translated using Weblate (German)

  [ 大王叫我来巡山 ]
  * Translated using Weblate (Chinese (Simplified Han script))

  [ Jiří Podhorecký ]
  * Translated using Weblate (Czech)

  [ Paul Lettich ]
  * Translated using Weblate (German)

  [ John Doe ]
  * Translated using Weblate (French)

  [ Sunil Mohan Adapa ]
  * tags: Fix issue with JS init on a page without tags
  * notifications: Don't error when dismissing missing notifications
  * help: Add a class to the help index page
  * ui: Align app icons in the center for home, apps, and help pages
  * ui: Allow users to provide a CSS file to customize styling
  * Translated using Weblate (Russian)
  * Translated using Weblate (Russian)
  * ui: Switch to using bootstrap 5 (Closes: #1088412, #1088577)
  * networks: Fix minor typo in template related to signal strength
  * ui: Drop use of badge-* utility classes for newer replacements
  * apache: Relax content security policy to allow data: URL
  * networks: Use new accordion component from Bootstrap 5
  * networks: Fix issue with loading create PPPoE form
  * firewalld: Reduce severity for alert about service on internal zone
  * help: Update the privacy notice on status log page
  * diagnostics: Fix trimming an i18n string
  * matrixsynapse: Fix trimming an i18n string
  * ui: Use Bootstrap 5 styling for all alerts
  * power: Refactor display of package manager busy alerts
  * ui: Rename data- attributes to data-bs- for Bootstrap 5
  * ui: app, system: Revert to earlier width for card lists
  * ui: Show disabled form elements as grey for Bootstrap 5
  * ui: Fix overflow of exception text in message
  * ui: users: Fix close button for confirmation dialog for Bootstrap 5
  * ui: app: Fix an incorrect HTML tag nesting
  * ui: Reduce the gap at the top of the pages
  * ui: diagnostics: Fix layout of repair buttons
  * ui: diagnostics: Fix gap between headings
  * ui: forms: Fix margins for form labels for Bootstrap 5
  * ui: backups: Drop unused styling in verify host key page
  * ui: Restore spacing between form elements in Bootstrap 5
  * ui: snapshots: Fix horizontal form styling margins for Bootstrap 5
  * ui: snapshots: Fix horizontal form layout on mobiles for Bootstrap 5
  * ui: Fix toggle button styling for Bootstrap 5
  * ui: Allow underlining for most links due to Bootstrap 5
  * ui: Restyle tags, remove underlining of text
  * ui: Accept default styling of Bootstrap 5 for warning button
  * ui: Update custom button styles for Bootstrap 5
  * ui: samba: Fix layout regressions with Bootstrap 5
  * ui: Fix styling in dismiss button in form errors for Bootstrap 5
  * ui: Update styling for navbar menu items
  * ui: Workaround dropdowns not working with Bootstrap 5
  * ui: Use collapse instead of dropdown for notification in Bootstrap 5
  * ui: Fix issue with notifications icon showing twice in mobile view
  * ui: Fix flash of notifications popdown during page load
  * ui: Style the 'Log out' item properly
  * ui: Don't use nav-link inside card
  * ui: Cleanup use of colors with CSS variables
  * ui: Fix placement of tags menu under tags input with Bootstrap 5
  * diagnostics: tests: functional: Pick errors more specifically
  * tests: functional: Disable smooth scrolling from Bootstrap 5
  * ui: firewall: Fix styling with Bootstrap 5
  * ui: backups: Use Bootstrap color variables instead of static values
  * ui: help: Fix alignment issue with footer links in about page
  * action_utils: Add utility to ensure that service is stopped
  * deluge: Cleanup and simplify setup code
  * letsencrypt: Declare explicit dependency on openssl
  * openvpn: Declare explicit dependency on openssl
  * sso: Switch using cryptography module instead of OpenSSL.crypto
    (Closes: #1088760)
  * ci: Add flake8 to gitlabci container
  * d/control: Drop version specification on dependencies for Bookworm
  * d/control: Drop unnecessary recommendations
  * i2p: Drop app as it has not been available in Debian for a while

  [ Veiko Aasa ]
  * tags: tests: Fix deprecated webdriver attribute
  * tests: functional: Don't try disable app after tests if app was not installed
  * tests: functional: Fix app installation test skipped on slow machines
  * deluge: Fix app installation on Debian testing

  [ James Valleroy ]
  * radicale: Update link to supported clients
  * locale: Update translation strings
  * doc: Fetch latest manual

  [ Carles Pina i Estany ]
  * Added po-debconf Catalan translation

  [ gfbdrgng ]
  * Translated using Weblate (Russian)

 -- James Valleroy <jvalleroy@mailbox.org>  Mon, 16 Dec 2024 21:32:08 -0500

freedombox (24.24~bpo12+1) bookworm-backports; urgency=medium

  * Rebuild for bookworm-backports.

 -- James Valleroy <jvalleroy@mailbox.org>  Thu, 21 Nov 2024 20:12:18 -0500

freedombox (24.24) unstable; urgency=medium

  [ Burak Yavuz ]
  * Translated using Weblate (Turkish)

  [ 大王叫我来巡山 ]
  * Translated using Weblate (Chinese (Simplified Han script))

  [ 109247019824 ]
  * Translated using Weblate (Bulgarian)

  [ Besnik Bleta ]
  * Translated using Weblate (Albanian)

  [ Sunil Mohan Adapa ]
  * networks: Fix editing wireless connections with SSID field
  * networks: Fix display of mangled SSIDs when scanning Wi-Fi networks
  * networks: Fix display of strength and channel for Wi-Fi connections
  * networks: Improve styling of badges in the information tables
  * tests: functional: Wait for uninstall page load before uninstalling
  * i18n: Fix translation of FreedomBox name in various places
  * rssbridge: Mention miniflux in app description similar to tt-rss
  * tests: functional: Don't enable/disable app during tests
  * tests: functional: Fix visit() returning prematurely before page load
  * networks: Overhaul Wi-Fi network scan page
  * networks: wifi: In new connection page set form defaults properly
  * ui: Drop logo backgrounds for index, apps, and system pages
  * ui: Drop box shadow around the card in card lists
  * nextcloud: Switch to using FreedomBox container registry
  * nextcloud: Drop diagnostic for checking availability of docker.com

  [ Dietmar ]
  * Translated using Weblate (German)

  [ Jiří Podhorecký ]
  * Translated using Weblate (Czech)

  [ Veiko Aasa ]
  * container: Quote arguments that contain spaces when restoring pytest args

  [ James Valleroy ]
  * locale: Update translation strings
  * doc: Fetch latest manual

 -- James Valleroy <jvalleroy@mailbox.org>  Mon, 18 Nov 2024 20:39:56 -0500

freedombox (24.23~bpo12+1) bookworm-backports; urgency=medium

  * Rebuild for bookworm-backports.

 -- James Valleroy <jvalleroy@mailbox.org>  Fri, 08 Nov 2024 07:42:04 -0500

freedombox (24.23) unstable; urgency=medium

  [ Burak Yavuz ]
  * Translated using Weblate (Turkish)

  [ 大王叫我来巡山 ]
  * Translated using Weblate (Chinese (Simplified Han script))

  [ 109247019824 ]
  * Translated using Weblate (Bulgarian)

  [ Besnik Bleta ]
  * Translated using Weblate (Albanian)

  [ Veiko Aasa ]
  * users: Delete or move home folder when user is deleted or renamed
  * functional tests: Add pytest testinfra plugin
  * users: tests: functional: Check LDAP information is correct after renaming user

  [ Ettore Atalan ]
  * Translated using Weblate (German)

  [ Jiří Podhorecký ]
  * Translated using Weblate (Czech)

  [ James Valleroy ]
  * ejabberd: Set mod_mam default to always
  * locale: Update translation strings
  * doc: Fetch latest manual
  * debian: Drop python3-flake8 build dependency

  [ Sunil Mohan Adapa ]
  * Translated using Weblate (Norwegian Bokmål)
  * middleware: tests: Drop some obsolete mock code
  * backups: Better explanation for the format of upload file
  * backups: Sort list of apps in backup, restore, and schedules
  * ui: Increase the width of app and system listings
  * system: Increase the size of items in listing page
  * ui: Don't bold titles in card lists
  * ui: Move app names below app icons
  * ui: Remove the noise background
  * ui: Remove the border around content container
  * help: Make about page available to unauthenticated users
  * help: Add all footer links to about page
  * index: Remove links and about text and link to about page
  * base: Add link to about for unauthenticated users
  * index: css: Move the 'powered by' logo further down

  [ gallegonovato ]
  * Translated using Weblate (Spanish)

  [ Coucouf ]
  * Translated using Weblate (French)

 -- James Valleroy <jvalleroy@mailbox.org>  Mon, 04 Nov 2024 20:37:01 -0500

freedombox (24.22~bpo12+1) bookworm-backports; urgency=medium

  * Rebuild for bookworm-backports.

 -- James Valleroy <jvalleroy@mailbox.org>  Fri, 25 Oct 2024 08:56:22 -0400

freedombox (24.22) unstable; urgency=medium

  [ Sunil Mohan Adapa ]
  * apache2: Allow popups to have different sandbox policy
  * firstboot: Improve the setup complete page with more setups
  * firstboot: Hide navigation toggler in mobile layouts
  * firstboot: Make logo image responsive during first setup
  * firstboot: Show spinner instead of message during first setup
  * css: Fix height of navbar in mobile layout during first boot
  * css: Navbar styling fixes in mobile layout
  * upgrades: Remove step upgrade during first setup
  * networks: Remove first boot steps for connectivity/topology
  * upgrades: Show notification to remind user to run updates manually
  * first_boot: Allow the next steps page to be revisited
  * first_boot: Add notification for next steps after first setup
  * wordpress: tests: functional: Fix tests on Trixie
  * calibre: tests: functional: Fix occasional failure in add book test
  * ci: Generalize script to update container, switch to podman
  * ci: Dockerfile: Drop obsolete dependency on pytest-bdd
  * ci: Rename Dockerfiles to Containerfiles
  * ci: Add docker container for functional-tests:stable
  * ci: Add gitlab runner configuration
  * ci: Add a custom driver for gitlab runner for podman
  * .gitlab-ci.yml: Update for new infrastructure
  * ci: Update functional test timeout to 10h
  * *: tags: Adjust tags and style
  * context_processors: Use active menu urls to decide what to highlight
  * help, system: Stop using submenu.sorted_items
  * context_processors: Stop adding unused 'submenu' to context
  * tags: css: Minor styling cleanups
  * tags: js: Minor fixes and refactoring
  * tests: functional: Create utility to set user preferred locale
  * tags: Localization fixes
  * tests: functional: Add package for printing test failures instantly
  * ci: Enable showing test failures immediately as they fail
  * help: tests: Fix tests failing due to tags related changes
  * *: Remove unused imports to fix flake8 errors
  * nextcloud: Fix install failure due to PrivateTmp=yes
  * utils: Improve safe formatter by handling more cases
  * operation: Use safe formatter for translating messages
  * middleware: Show translated error messages when operation completes
  * setup: Translate errors when installing/updating/repairing apps

  [ gallegonovato ]
  * Translated using Weblate (Spanish)

  [ Burak Yavuz ]
  * Translated using Weblate (Turkish)

  [ 大王叫我来巡山 ]
  * Translated using Weblate (Chinese (Simplified Han script))

  [ 109247019824 ]
  * Translated using Weblate (Bulgarian)
  * Translated using Weblate (Bulgarian)
  * Translated using Weblate (Bulgarian)

  [ Besnik Bleta ]
  * Translated using Weblate (Albanian)
  * Translated using Weblate (Albanian)

  [ Veiko Aasa ]
  * syncthing: Fix app setup in Debian testing
  * ssh: Start server after nslcd service

  [ Joseph Nuthalapati ]
  * backups: Use new utility for handling file uploads
  * *: Implements tags for apps

  [ Jiří Podhorecký ]
  * Translated using Weblate (Czech)

  [ Ihor Hordiichuk ]
  * Translated using Weblate (Ukrainian)

  [ James Valleroy ]
  * locale: Update translation strings
  * doc: Fetch latest manual

 -- James Valleroy <jvalleroy@mailbox.org>  Mon, 21 Oct 2024 20:42:43 -0400

freedombox (24.21~bpo12+1) bookworm-backports; urgency=medium

  * Rebuild for bookworm-backports.

 -- James Valleroy <jvalleroy@mailbox.org>  Fri, 11 Oct 2024 06:55:38 -0400

freedombox (24.21) unstable; urgency=medium

  [ Besnik Bleta ]
  * Translated using Weblate (Albanian)
  * Translated using Weblate (Albanian)

  [ Veiko Aasa ]
  * samba: Remove option to backup app
  * functional tests: Upgrade dependencies selenium and splinter
  * transmission: tests: Fix functional test failures in Debian testing

  [ Sunil Mohan Adapa ]
  * storage: Skip tests that involve loopback device in a container
  * action_utils: Introduce utility to move uploaded files
  * kiwix: Don't leave invalid .zim in library after a failed attempt
  * actions: Handle exceptions with Path-like objects
  * names: Introduce method to check if resolved is installed
  * privacy: Disable DNS fallback option if resolved is not installed
  * networks: Disable DNS-over-TLS option if resolved is not installed
  * networks: Don't show DNS-over-TLS when resolved is not installed
  * names: Perform resolve diagnostics only if resolved is installed
  * names: Don't show resolver status if package is not installed
  * names: Don't control resolved daemon when package is not installed
  * names: Try to install systemd-resolved during app setup
  * names: Schedule a task to install systemd-resolved when possible
  * names: Don't hard depend on systemd-resolved
  * action_utils: Fix missing parent folder when creating apt hold flag
  * nextcloud: Fix existing installs to upgrade properly
  * nextcloud: During upgrade wait properly for upgrade to complete

  [ Jiří Podhorecký ]
  * Translated using Weblate (Czech)

  [ Joseph Nuthalapati ]
  * django: Improve handling of file uploads
  * kiwix: Use new utility for handling uploads
  * featherwiki: Use new utility for handling uploads
  * tiddlywiki: Avoid writing duplicate temporary files

  [ Benedek Nagy ]
  * locale: Albanian: Fix build issue by correcting typo

  [ James Valleroy ]
  * locale: Update translation strings
  * doc: Fetch latest manual

 -- James Valleroy <jvalleroy@mailbox.org>  Mon, 07 Oct 2024 20:37:52 -0400

freedombox (24.20.1~bpo12+1) bookworm-backports; urgency=medium

  * Rebuild for bookworm-backports.

 -- James Valleroy <jvalleroy@mailbox.org>  Sat, 28 Sep 2024 07:25:10 -0400

freedombox (24.20.1) unstable; urgency=medium

  [ Veiko Aasa ]
  * users: Inactivate users in LDAP user database
  * samba: Fix nmb systemd service is in erroneous state

  [ Sunil Mohan Adapa ]
  * users: Set proper class on default password policy object
  * users: Increment app version for changes w.r.t. inactive users
  * security: Remove PAM configuration for 'access' module

  [ James Valleroy ]
  * Revert "debian: tests: Wait for systemd-resolved to be started"
  * ci: Run autopkgtest but allow failure
  * d/tests: Add breaks-testbed restriction
  * doc: Fetch latest manual

  [ gallegonovato ]
  * Translated using Weblate (Spanish)

  [ Burak Yavuz ]
  * Translated using Weblate (Turkish)

  [ 大王叫我来巡山 ]
  * Translated using Weblate (Chinese (Simplified Han script))

  [ 109247019824 ]
  * Translated using Weblate (Bulgarian)

 -- James Valleroy <jvalleroy@mailbox.org>  Wed, 25 Sep 2024 11:57:46 -0400

freedombox (24.20) unstable; urgency=medium

  [ gallegonovato ]
  * Translated using Weblate (Spanish)
  * Translated using Weblate (Spanish)

  [ Burak Yavuz ]
  * Translated using Weblate (Turkish)

  [ 大王叫我来巡山 ]
  * Translated using Weblate (Chinese (Simplified Han script))

  [ 109247019824 ]
  * Translated using Weblate (Bulgarian)

  [ Besnik Bleta ]
  * Translated using Weblate (Albanian)
  * Translated using Weblate (Albanian)

  [ Jiří Podhorecký ]
  * Translated using Weblate (Czech)

  [ James Valleroy ]
  * upgrades: Treat n/a release as testing
  * debian: tests: Wait for systemd-resolved to be started
  * action_utils: Remove extra empty line
  * locale: Update translation strings
  * doc: Fetch latest manual

  [ Sunil Mohan Adapa ]
  * config, names: Move setting hostname from config to names
  * config, names: Move domain name configuration to names app
  * tests: functional: Don't timeout when web server restarts
  * service: Add privileged utility for 'try-reload-or-restart' action
  * letsencrypt: Allow reloading daemons after cert changes
  * apache: Don't restart daemon when changing certificates
  * users: Don't cache NSS user identity information
  * action_utils: Update outdated docstrings
  * action_utils: Add a method to reset services in 'failed' state
  * miniflux: Workaround a packaging bug with DB connection

  [ Veiko Aasa ]
  * users: Invalidate nscd cache after nslcd service startup

  [ Benedek Nagy ]
  * nextcloud: Fix issue with upgrading to next version

  [ ikmaak ]
  * Translated using Weblate (Dutch)

 -- James Valleroy <jvalleroy@mailbox.org>  Mon, 23 Sep 2024 20:22:01 -0400

freedombox (24.19) unstable; urgency=medium

  [ ikmaak ]
  * Translated using Weblate (Dutch)

  [ Burak Yavuz ]
  * Translated using Weblate (Turkish)

  [ 大王叫我来巡山 ]
  * Translated using Weblate (Chinese (Simplified))

  [ 109247019824 ]
  * Translated using Weblate (Bulgarian)

  [ Besnik Bleta ]
  * Translated using Weblate (Albanian)

  [ gallegonovato ]
  * Translated using Weblate (Spanish)

  [ Ihor Hordiichuk ]
  * Translated using Weblate (Ukrainian)

  [ Ettore Atalan ]
  * Translated using Weblate (German)

  [ Hemanth Kumar Veeranki ]
  * Translated using Weblate (Telugu)

  [ James Valleroy ]
  * storage: Handle grub-pc package not available
  * upgrades: Add repair step for held packages
  * letsencrypt: Handle both standard and custom repairs
  * locale: Update translation strings
  * doc: Fetch latest manual

  [ Sunil Mohan Adapa ]
  * names: Use systemd-resolved for DNS resolution
  * names, network: Re-feed DNS known to network-manager to resolved
  * privacy: Implement a way to disable fallback DNS servers
  * privacy: Show notification again so that users see the new setting
  * makefile: Workaround problems with systemd-resolved package
  * networks: Declare a need for DHCP/DNS ports to be open in firewall
  * bind: Don't start a stopped daemon during changes/upgrades
  * bind: Set default forwarder as systemd-resolved
  * container: Re-run failed provisioning even if container is running
  * networks: Groups fields in create/edit connection form
  * networks: Add support for DNS-over-TLS for individual connections
  * networks: Add more options for IPv6 configuration method
  * networks: Set 'auto' as default IPv6 method in new connection form
  * names: Add option for setting global DNS-over-TLS preference
  * names: Implement a diagnostic check for checking name resolution
  * names: Restart instead of reload for systemd-resolved changes
  * names: Add option for setting global DNSSEC preference
  * networks: Show current global value of DNS-over-TLS and link to it
  * names: Show systemd-resolved status in the names page
  * networks: Fix focusing on network interface field on error
  * bind: Fix port number clash with 'shared' network connections

  [ Joseph Nuthalapati ]
  * mediawiki: Increase PHP maximum execution time to 100 seconds

 -- James Valleroy <jvalleroy@mailbox.org>  Mon, 09 Sep 2024 21:08:17 -0400

freedombox (24.18~bpo12+1) bookworm-backports; urgency=medium

  * Rebuild for bookworm-backports.

 -- James Valleroy <jvalleroy@mailbox.org>  Sat, 31 Aug 2024 15:08:10 -0400

freedombox (24.18) unstable; urgency=medium

  [ Burak Yavuz ]
  * Translated using Weblate (Turkish)

  [ 大王叫我来巡山 ]
  * Translated using Weblate (Chinese (Simplified))

  [ 109247019824 ]
  * Translated using Weblate (Bulgarian)

  [ Besnik Bleta ]
  * Translated using Weblate (Albanian)

  [ Petter Reinholdtsen ]
  * featherwiki, tiddlywiki: Remove redundant </p> in template
  * Translated using Weblate (Norwegian Bokmål)

  [ Jiří Podhorecký ]
  * Translated using Weblate (Czech)

  [ Sunil Mohan Adapa ]
  * Translated using Weblate (Czech)
  * Translated using Weblate (Telugu)
  * d/control: Remove haveged as it no longer relevant on latest kernels
    (Closes: #961733)
  * *.md, pyproject.toml: Update default branch from 'master' to 'main'
  * d/control: Don't recommend libnss-gw-name (Closes: #877935, #1069240)
  * doc/dev: Update copyright year
  * doc/dev: Fix Django related errors with auto-documentation
  * doc/dev: Limit table of contents depth to 2 for clarity

  [ gallegonovato ]
  * Translated using Weblate (Spanish)
  * Translated using Weblate (Spanish)

  [ Ihor Hordiichuk ]
  * Translated using Weblate (Ukrainian)

  [ Joseph Nuthalapati ]
  * ttrss: Remove unavailable Android client - org.fox.tttrss

  [ ikmaak ]
  * Translated using Weblate (Dutch)

  [ James Valleroy ]
  * upgrades: Add diagnostic for held packages
  * locale: Update translation strings
  * debian: Set gbp default branch to main
  * doc: Fetch latest manual

  [ Veiko Aasa ]
  * plinth: Fix translating app operations

 -- James Valleroy <jvalleroy@mailbox.org>  Mon, 26 Aug 2024 20:25:43 -0400

freedombox (24.17~bpo12+1) bookworm-backports; urgency=medium

  * Rebuild for bookworm-backports.

 -- James Valleroy <jvalleroy@mailbox.org>  Thu, 15 Aug 2024 07:09:38 -0400

freedombox (24.17) unstable; urgency=medium

  [ gallegonovato ]
  * Translated using Weblate (Spanish)

  [ Burak Yavuz ]
  * Translated using Weblate (Turkish)

  [ 大王叫我来巡山 ]
  * Translated using Weblate (Chinese (Simplified))

  [ 109247019824 ]
  * Translated using Weblate (Bulgarian)

  [ Besnik Bleta ]
  * Translated using Weblate (Albanian)

  [ Sunil Mohan Adapa ]
  * gitweb: Don't backup/restore a drop-in configuration file
  * tests: functional: Allow submitting form buttons along with inputs
  * tests: functional: Name the background fixture
  * nextcloud: Redirect to URL nextcloud/ if ending slash is not given
  * nextcloud: Prevent process restart when nextcloud is uninstalled
  * nextcloud: tests: functional: Add base and interface tests
  * rssbridge: tests: Add missing __init__.py
  * base.html: Drop dependency on modernizr.js library
  * apache: Enable dav and dav_fs modules
  * COPYING.md: Update copyright years
  * featherwiki: Fix a type check failure
  * makefile: Don't fail while building and installing multiple versions
  * actions: Define and allow a new alias for str; secret_str
  * bepasty: Mark secret strings in privileged actions
  * ssh: Mark secret strings in privileged actions
  * pagekite: Mark secret strings in privileged actions
  * nextcloud: Mark secret strings in privileged actions
  * mumble: Mark secret strings in privileged actions
  * miniflux: Mark secret strings in privileged actions
  * shadowsocks: Mark secret strings in privileged actions
  * shadowsocksserver: Mark secret strings in privileged actions
  * mediawiki: Mark secret strings in privileged actions
  * ikiwiki: Mark secret strings in privileged actions
  * users: Mark secret strings in privileged actions
  * backups: Mark secret strings in privileged actions
  * actions: Log arguments without secret strings in privileged calls
  * actions: Add error when likely parameters are not marked as secret
  * django: settings: Don't set USE_L10N on newer versions
  * templates: Fix warning about using default.html for form template

  [ Joseph Nuthalapati ]
  * featherwiki: Add new app
  * featherwiki: Proxy download through freedombox.org
  * tiddlywiki: Add new app

  [ Jiří Podhorecký ]
  * Translated using Weblate (Czech)

  [ James Valleroy ]
  * storage: Add diagnostic for grub config issue
  * firewall: Setup inter-zone forwarding
  * locale: Update translation strings
  * doc: Fetch latest manual

 -- James Valleroy <jvalleroy@mailbox.org>  Mon, 12 Aug 2024 22:07:34 -0400

freedombox (24.16~bpo12+1) bookworm-backports; urgency=medium

  * Rebuild for bookworm-backports.

 -- James Valleroy <jvalleroy@mailbox.org>  Thu, 01 Aug 2024 08:03:55 -0400

freedombox (24.16) unstable; urgency=medium

  [ 109247019824 ]
  * Translated using Weblate (Bulgarian)

  [ Joseph Nuthalapati ]
  * miniflux: Add new app
  * miniflux: Fix regression in creating admin user
  * miniflux: Fix error handling for reset password
  * readme: Mention the AGPLv3+ license
  * miniflux: Trim error messages when creating user

  [ Sunil Mohan Adapa ]
  * miniflux: Drop postgres-contrib package as it seem redundant
  * miniflux: Add list of client apps from upstream clients list
  * miniflux: Remove a spurious error message after resetting password
  * miniflux: Fix issues with running the CLI in a pseudo-terminal
  * miniflux: tests: functional: Fix failing tests when run out of order
  * miniflux, ttrss: Factor out duplicated postgres utility methods
  * tests: functional: Handle click failure when waiting for page update
  * tests: functional: Handle obscured elements when submitting forms

  [ Ricky From Hong Kong ]
  * Translated using Weblate (Chinese (Traditional))

  [ Ettore Atalan ]
  * Translated using Weblate (German)

  [ bittin1ddc447d824349b2 ]
  * Translated using Weblate (Swedish)

  [ James Valleroy ]
  * locale: Update translation strings
  * doc: Fetch latest manual

 -- James Valleroy <jvalleroy@mailbox.org>  Mon, 29 Jul 2024 22:02:09 -0400

freedombox (24.15~bpo12+1) bookworm-backports; urgency=medium

  * Rebuild for bookworm-backports.

 -- James Valleroy <jvalleroy@mailbox.org>  Sat, 20 Jul 2024 11:14:58 -0400

freedombox (24.15) unstable; urgency=medium

  [ gallegonovato ]
  * Translated using Weblate (Spanish)

  [ John Doe ]
  * Translated using Weblate (French)

  [ Burak Yavuz ]
  * Translated using Weblate (Turkish)

  [ Besnik Bleta ]
  * Translated using Weblate (Albanian)

  [ 大王叫我来巡山 ]
  * Translated using Weblate (Chinese (Simplified))

  [ Johannes Keyser ]
  * Translated using Weblate (German)

  [ Ihor Hordiichuk ]
  * Translated using Weblate (Ukrainian)

  [ Dietmar ]
  * Translated using Weblate (German)

  [ Joseph Nuthalapati ]
  * make: Ignore .mypy_cache folders while copying files

  [ Monika ]
  * Translated using Weblate (Polish)

  [ James Valleroy ]
  * doc: Fetch latest manual

 -- James Valleroy <jvalleroy@mailbox.org>  Tue, 16 Jul 2024 20:41:25 -0400

freedombox (24.14~bpo12+1) bookworm-backports; urgency=medium

  * Rebuild for bookworm-backports.

 -- James Valleroy <jvalleroy@mailbox.org>  Fri, 05 Jul 2024 10:33:31 -0400

freedombox (24.14) unstable; urgency=medium

  [ John Doe ]
  * Translated using Weblate (French)

  [ James Valleroy ]
  * diagnostics: Add option for automatic repair
  * locale: Update translation strings
  * doc: Fetch latest manual

  [ Sunil Mohan Adapa ]
  * container: Allow podman containers to run inside the container

 -- James Valleroy <jvalleroy@mailbox.org>  Mon, 01 Jul 2024 20:44:53 -0400

freedombox (24.13~bpo12+1) bookworm-backports; urgency=medium

  * Rebuild for bookworm-backports.

 -- James Valleroy <jvalleroy@mailbox.org>  Tue, 25 Jun 2024 14:37:23 -0400

freedombox (24.13) unstable; urgency=medium

  [ Tymofii Lytvynenko ]
  * Translated using Weblate (Swedish)
  * Translated using Weblate (Czech)
  * Translated using Weblate (Ukrainian)

  [ ikmaak ]
  * Translated using Weblate (Dutch)

  [ James Valleroy ]
  * doc: Fetch latest manual

 -- James Valleroy <jvalleroy@mailbox.org>  Mon, 17 Jun 2024 20:44:51 -0400

freedombox (24.12~bpo12+1) bookworm-backports; urgency=medium

  * Rebuild for bookworm-backports.

 -- James Valleroy <jvalleroy@mailbox.org>  Mon, 10 Jun 2024 08:52:54 -0400

freedombox (24.12) unstable; urgency=medium

  [ Ray Kuo ]
  * Translated using Weblate (Chinese (Traditional))
  * Translated using Weblate (Chinese (Traditional))
  * Translated using Weblate (Chinese (Traditional))
  * Translated using Weblate (Chinese (Traditional))
  * Translated using Weblate (Chinese (Traditional))

  [ Besnik Bleta ]
  * Translated using Weblate (Albanian)

  [ gfbdrgng ]
  * Translated using Weblate (Russian)
  * Translated using Weblate (Russian)

  [ Ettore Atalan ]
  * Translated using Weblate (German)

  [ James Valleroy ]
  * doc: Fetch latest manual

 -- James Valleroy <jvalleroy@mailbox.org>  Mon, 03 Jun 2024 20:35:33 -0400

freedombox (24.11~bpo12+1) bookworm-backports; urgency=medium

  * Rebuild for bookworm-backports.

 -- James Valleroy <jvalleroy@mailbox.org>  Fri, 24 May 2024 19:51:55 -0400

freedombox (24.11) unstable; urgency=medium

  [ gallegonovato ]
  * Translated using Weblate (Spanish)

  [ Burak Yavuz ]
  * Translated using Weblate (Turkish)

  [ 大王叫我来巡山 ]
  * Translated using Weblate (Chinese (Simplified))

  [ Ray Kuo ]
  * Translated using Weblate (Chinese (Traditional))
  * Translated using Weblate (Chinese (Traditional))
  * Translated using Weblate (Chinese (Traditional))
  * Translated using Weblate (Chinese (Traditional))

  [ bittin1ddc447d824349b2 ]
  * Translated using Weblate (Swedish)

  [ James Valleroy ]
  * doc: Fetch latest manual

 -- James Valleroy <jvalleroy@mailbox.org>  Mon, 20 May 2024 20:34:48 -0400

freedombox (24.10~bpo12+1) bookworm-backports; urgency=medium

  * Rebuild for bookworm-backports.

 -- James Valleroy <jvalleroy@mailbox.org>  Sat, 11 May 2024 16:53:07 -0400

freedombox (24.10) unstable; urgency=medium

  [ Veiko Aasa ]
  * storage: Add an option to include help text to directory selection form
  * minidlna: Add media directory selection form
  * minidlna: Explicitly include ssdp service to firewall configuration
  * minidlna: Do not proxy minidlna web interface over Apache
  * minidlna: Restart app when upgrading to reconfigure firewall

  [ gallegonovato ]
  * Translated using Weblate (Spanish)

  [ Burak Yavuz ]
  * Translated using Weblate (Turkish)

  [ 大王叫我来巡山 ]
  * Translated using Weblate (Chinese (Simplified))

  [ Jiří Podhorecký ]
  * Translated using Weblate (Czech)

  [ Ray Kuo ]
  * Translated using Weblate (Chinese (Traditional))

  [ James Valleroy ]
  * diagnostics: Add optional component_id to DiagnosticCheck
  * app, component: Add repair method
  * setup: Add method to run app repair
  * diagnostics: Change "Re-run setup" to "Try to repair"
  * letsencrypt: Re-obtain certificates during repair
  * locale: Update translation strings
  * doc: Fetch latest manual

  [ Sunil Mohan Adapa ]
  * letsencrypt: Remove unused imports
  * nextcloud: Use systemd generator for creating container service
  * nextcloud: Create network using systemd generator
  * nextcloud: Drop network namespacing in container, use host network
  * nextcloud: Use php-fpm container instead of apache container
  * nextcloud: Wait on init sync lock
  * nextcloud: Pull the image separately before starting systemd unit
  * nextcloud: Ship instead of create cron timer related units
  * nextcloud: Restart container when dependent services are restarted
  * nextcloud: Allow re-running setup
  * nextcloud: Implement enable/disable container
  * nextcloud: Enable pretty URLs without /index.php in them
  * notification: Handle more formatting errors
  * nextcloud: Allow re-running setup when app is disabled
  * nextcloud: Populated and maintain a list of trusted domains
  * nextcloud: Enable app with experimental warning
  * nextcloud: Warn that community provides the container not team
  * nextcloud: Add fallback for when quadlet is not available

 -- James Valleroy <jvalleroy@mailbox.org>  Mon, 06 May 2024 21:00:03 -0400

freedombox (24.9~bpo12+1) bookworm-backports; urgency=medium

  * Rebuild for bookworm-backports.

 -- James Valleroy <jvalleroy@mailbox.org>  Fri, 26 Apr 2024 08:05:22 -0400

freedombox (24.9) unstable; urgency=medium

  [ Burak Yavuz ]
  * Translated using Weblate (Turkish)

  [ Besnik Bleta ]
  * Translated using Weblate (Albanian)

  [ gallegonovato ]
  * Translated using Weblate (Spanish)

  [ 大王叫我来巡山 ]
  * Translated using Weblate (Chinese (Simplified))

  [ Joseph Nuthalapati ]
  * tests: functional: Disable functional tests

  [ Ray Kuo ]
  * Translated using Weblate (Chinese (Traditional))

  [ Sunil Mohan Adapa ]
  * nextcloud: Rename the systemd service names
  * nextcloud: Add network interface to firewall zone after creating it
  * nextcloud: Refactor container creation code
  * nextcloud: Fix configuring trusted proxies setting
  * nextcloud: Drop a repeated creation of systemd service file
  * nextcloud: Connect to mysql using socket instead of TCP
  * nextcloud: Fail on errors when configuring the app
  * nextcloud: Improve check used to test if installation wizard is done
  * nextcloud: Improve setting up LDAP configuration
  * nextcloud: Ensure that database is running when running setup
  * nextcloud: Don't fail uninstall if DB or user do not exist
  * action_utils, nextcloud: Make podman util more generic
  * nextcloud: Improve database permission granting
  * nextcloud: Connect to redis using Unix socket
  * nextcloud: Connect to slapd for LDAP using Unix socket
  * nextcloud: Refactor setting admin password
  * nextcloud: Don't show incorrect phone region when it is not set
  * nextcloud: Minor refactoring
  * nextcloud: Retrieve database password in a more robust way
  * nextcloud: Don't set password on redis server
  * nextcloud: Use a separate DB for redis
  * nextcloud: Use secrets module generate passwords
  * nextcloud: Minor changes to cron timer units
  * nextcloud: When backup fails, unset the maintenance mode
  * nextcloud: Remove fail2ban jail, brute force protection present
  * nextcloud: Expand on the warning about container usage
  * nextcloud: Add warning that the app is experimental
  * nextcloud: Minor update to description regarding users' usage
  * nextcloud: Allow backup/restore when app is disabled
  * config: Handle dropin config files with limited permissions

  [ Yurt Page ]
  * Translated using Weblate (Russian)

  [ James Valleroy ]
  * locale: Update translation strings
  * doc: Fetch latest manual

 -- James Valleroy <jvalleroy@mailbox.org>  Mon, 22 Apr 2024 20:29:07 -0400

freedombox (24.8~bpo12+1) bookworm-backports; urgency=medium

  * Rebuild for bookworm-backports.

 -- James Valleroy <jvalleroy@mailbox.org>  Thu, 11 Apr 2024 18:38:41 -0400

freedombox (24.8) unstable; urgency=medium

  [ Burak Yavuz ]
  * Translated using Weblate (Turkish)

  [ 大王叫我来巡山 ]
  * Translated using Weblate (Chinese (Simplified))

  [ Besnik Bleta ]
  * Translated using Weblate (Albanian)

  [ gallegonovato ]
  * Translated using Weblate (Spanish)

  [ John Doe ]
  * Translated using Weblate (French)
  * Translated using Weblate (French)

  [ Allan Nordhøy ]
  * Translated using Weblate (Norwegian Bokmål)

  [ Veiko Aasa ]
  * gitweb: Fix an issue when cloning existing repository

  [ Benedek Nagy ]
  * network: Skip of bridge interfaces in connections list
  * action_utils: Add generic utils for managing podman containers
  * nextcloud: Add new app based on podman container
  * nextcloud: Add backup/restore
  * nextcloud: Add option to configure the default phone region
  * nextcloud: Configure redis caching, create static PHP file

  [ Sunil Mohan Adapa ]
  * nextcloud: Diasble app until more testing and review changes
  * zoph: Re-add a safety check when reading the setup state of the app
  * zoph: Include dbconfig configuration file in backup
  * ttrss: Include dbconfig configuration file in backup
  * ttrss: tests: functional: Uninstall during backup/restore test
  * ttrss: Improve backup and restore of the database
  * ttrss: Ensure that database is removed after uninstall
  * actions: Don't repeat action traceback in stderr
  * doc: Fetch latest manual

  [ ikmaak ]
  * Translated using Weblate (Dutch)

  [ James Valleroy ]
  * upgrades: Re-enable unattended-upgrade during dist-upgrade
  * diagnostics: Don't store list of app objects with results
  * locale: Update translation strings
  * doc: Fetch latest manual

  [ Johannes Keyser ]
  * Translated using Weblate (German)

 -- James Valleroy <jvalleroy@mailbox.org>  Tue, 09 Apr 2024 07:24:57 -0400

freedombox (24.7~bpo12+1) bookworm-backports; urgency=medium

  * Rebuild for bookworm-backports.

 -- James Valleroy <jvalleroy@mailbox.org>  Fri, 29 Mar 2024 18:18:54 -0400

freedombox (24.7) unstable; urgency=medium

  [ Sunil Mohan Adapa ]
  * actions: Move most of the privileged action code to main directory
  * tests: Remove unused fixture for testing actions
  * tests: Move test configuration to plinth directory
  * tests: Merge actions related test files
  * tests: Automatically create pytest marks for apps
  * users: Add email address field when creating/updating user accounts
  * users: Add email address field during first boot
  * system: Organize items into sections
  * views: Fix alignment of close button in error messages
  * actions: Minor refactor to action error logging
  * actions: Provide HTML error message with action error
  * views: Implement a utility to easily show error message
  * middleware: Show HTML exception message as extra detail in messages
  * package: Drop special error message handling for package errors
  * backups: Adjust to changes in privileged errors
  * letsencrypt: Simplify error warning when certificate revoke fails
  * letsencrypt: Show better error messages
  * storage: Adjust to changes in privileged errors
  * letsencrypt: Remove unnecessary processing of the error messages
  * storage: Show better error message
  * upgrades: Show better error messages
  * snapshot: Show better error messages
  * package: Don't remove packages of other apps on uninstall
  * matrixsynapse: Prevent setup page from being shown during uninstall

  [ Veiko Aasa ]
  * samba: Fix Samba not accessible from IPv6 localhost ::1 address
  * samba: Disable nmbd NetBIOS service

  [ James Valleroy ]
  * locale: Update translation strings
  * doc: Fetch latest manual

 -- James Valleroy <jvalleroy@mailbox.org>  Mon, 25 Mar 2024 21:12:59 -0400

freedombox (24.6) unstable; urgency=medium

  [ Veiko Aasa ]
  * gitweb: Fix modifying git repositories when gitweb app is disabled
  * users: tests: Do not remove LDAP user when testing views
  * samba: Ignore non-existent users who are in freedombox-share group

  [ ikmaak ]
  * Translated using Weblate (Dutch)

  [ James Valleroy ]
  * diagnostics: Add tests for get_results
  * diagnostics: Handle TypeError when copying results
  * locale: Update translation strings
  * doc: Fetch latest manual

  [ Sunil Mohan Adapa ]
  * users: Fix creating users with initial set of groups
  * users: Minor refactor when creating django groups
  * log: Don't log with in color inside actions scripts
  * actions: Fix log message when action return can't be decoded
  * actions: When action errors out, log a better message
  * *: Add type hints for app init methods
  * *: Add type hints for diagnose method
  * action_utils: Implement method for starting a service temporarily
  * zoph: Don't fail setup if mysql installed but not running
  * wordpress: Don't fail setup if mysql installed but not running
  * app: Add ability to hide configuration form when app is disabled
  * zoph: Hide configuration form when app is disabled
  * app: views: Expose method to get enabled/disabled state and cache it
  * zoph: Don't redirect to setup page when app is disabled
  * zoph: Don't fail with backup/restore if app is disabled
  * zoph: Uninstall fully so that reinstall works
  * daemon: Added method to ensure a daemon is running in component
  * zoph: Ensure that database server is running when setting up app
  * wordpress: Fix backup, restore and uninstall when db is not running
  * wordpress: Drop database user when app is uninstalled
  * tests: functional: Uninstall app after backup and before restore
  * zoph: Restore database password to old value after restore operation
  * wordpress: tests: Uninstall app after backup and before restore
  * tests: functional: Refactor install/setup fixture for apps
  * wordpress: Fix minor issue in restoring database

 -- James Valleroy <jvalleroy@mailbox.org>  Mon, 11 Mar 2024 20:40:48 -0400

freedombox (24.5~bpo12+1) bookworm-backports; urgency=medium

  * Rebuild for bookworm-backports.

 -- James Valleroy <jvalleroy@mailbox.org>  Sat, 02 Mar 2024 11:58:50 -0500

freedombox (24.5) unstable; urgency=medium

  [ Sunil Mohan Adapa ]
  * container: Fix issue with missing make command on stable image
  * setup: Minor refactoring of force upgrader class instantiation
  * setup: Ensure that force upgrade won't run when app is not installed
  * setup: Ensure that apt is updated before checking force upgrade
  * firewalld: Implement force upgrading to any 2.x versions
  * backups: tests: Don't use pytest marks on fixtures
  * tor: tests: Fix issue with pytest 8.x versions
  * tor: tests: Convert to pytest style tests from class based tests
  * pyproject.toml: Exclude the build directory from mypy checks
  * gitweb, users: Minor fixes for newer pycodestyle
  * daemon: Add new component for daemons shared across apps
  * wordpress: Add shared daemon component for mariadb/mysql
  * zoph: Add shared daemon component for mariadb/mysql

  [ James Valleroy ]
  * setup: Try force upgrade before running app setup
  * tests: Patch apps_init for enable/disable daemon test
  * doc: Fetch latest manual

  [ Olaf Schaf ]
  * Translated using Weblate (German)

 -- James Valleroy <jvalleroy@mailbox.org>  Mon, 26 Feb 2024 20:58:45 -0500

freedombox (24.4~bpo12+1) bookworm-backports; urgency=medium

  * Rebuild for bookworm-backports.

 -- James Valleroy <jvalleroy@mailbox.org>  Sun, 18 Feb 2024 11:00:29 -0500

freedombox (24.4) unstable; urgency=medium

  [ Johannes Keyser ]
  * Translated using Weblate (German)

  [ Burak Yavuz ]
  * Translated using Weblate (Turkish)

  [ 大王叫我来巡山 ]
  * Translated using Weblate (Chinese (Simplified))

  [ bittin1ddc447d824349b2 ]
  * Translated using Weblate (Swedish)

  [ Ihor Hordiichuk ]
  * Translated using Weblate (Ukrainian)

  [ gallegonovato ]
  * Translated using Weblate (Spanish)

  [ Faraaz M.d ]
  * Translated using Weblate (Telugu)
  * Translated using Weblate (Telugu)
  * Translated using Weblate (Telugu)

  [ Kesava Manikanta ]
  * Translated using Weblate (Telugu)
  * Translated using Weblate (Telugu)

  [ SAI MANIKANTA ]
  * Translated using Weblate (Telugu)
  * Translated using Weblate (Telugu)

  [ Soumika Devarakonda ]
  * Translated using Weblate (Telugu)
  * Translated using Weblate (Telugu)

  [ Sarath Chandra ]
  * Translated using Weblate (Telugu)
  * Translated using Weblate (Telugu)

  [ Latheesh kumar ]
  * Translated using Weblate (Telugu)
  * Translated using Weblate (Telugu)

  [ Vijay Gopu ]
  * Translated using Weblate (Telugu)
  * Translated using Weblate (Telugu)
  * Translated using Weblate (Telugu)
  * Translated using Weblate (Telugu)
  * Translated using Weblate (Telugu)

  [ Mahi Reddy ]
  * Translated using Weblate (Telugu)
  * Translated using Weblate (Telugu)
  * Translated using Weblate (Telugu)
  * Translated using Weblate (Telugu)
  * Translated using Weblate (Telugu)

  [ Nistchal sri ]
  * Translated using Weblate (Telugu)
  * Translated using Weblate (Telugu)
  * Translated using Weblate (Telugu)
  * Translated using Weblate (Telugu)
  * Translated using Weblate (Telugu)

  [ Likhil Chowdary ]
  * Translated using Weblate (Telugu)
  * Translated using Weblate (Telugu)

  [ Sri Harsha ]
  * Translated using Weblate (Telugu)
  * Translated using Weblate (Telugu)
  * Translated using Weblate (Telugu)
  * Translated using Weblate (Telugu)

  [ Muntha Veera ]
  * Translated using Weblate (Telugu)
  * Translated using Weblate (Telugu)

  [ Aswith Varma ]
  * Translated using Weblate (Telugu)
  * Translated using Weblate (Telugu)
  * Translated using Weblate (Telugu)
  * Translated using Weblate (Telugu)

  [ visruth vardhan thokala ]
  * Translated using Weblate (Telugu)

  [ Bhavishya nitha ]
  * Translated using Weblate (Telugu)
  * Translated using Weblate (Telugu)
  * Translated using Weblate (Telugu)

  [ ABHI RAM POTNURU ]
  * Translated using Weblate (Telugu)

  [ VINAY K.V.N.S ]
  * Translated using Weblate (Telugu)
  * Translated using Weblate (Telugu)

  [ M Jagadeesh ]
  * Translated using Weblate (Telugu)

  [ Sreehitha Velivela ]
  * Translated using Weblate (Telugu)

  [ James Valleroy ]
  * Translated using Weblate (Telugu)
  * debian: Remove lintian override for init script
  * locale: Update translation strings
  * doc: Fetch latest manual

  [ Dietmar ]
  * Translated using Weblate (German)

  [ Sunil Mohan Adapa ]
  * Translated using Weblate (Telugu)
  * d/copyright: Update copyright year
  * help: tests: Run tests using doc in current dir instead of /usr
  * actions: Drop legacy placeholders for unused actions
  * doc: Install man1 page using Makefile
  * pyproject.toml: Move project meta data from setup.py
  * *: Introduce make file based build, eliminate setup.py
  * doc: dev: Update all references to setup.py
  * Makefile: Move most of the provision process into build system
  * Makefile: Move various tests into build system

  [ Besnik Bleta ]
  * Translated using Weblate (Albanian)
  * Translated using Weblate (Albanian)

 -- James Valleroy <jvalleroy@mailbox.org>  Mon, 12 Feb 2024 21:24:20 -0500

freedombox (24.3~bpo12+1) bookworm-backports; urgency=medium

  * Rebuild for bookworm-backports.

 -- James Valleroy <jvalleroy@mailbox.org>  Sun, 04 Feb 2024 08:11:08 -0500

freedombox (24.3) unstable; urgency=medium

  [ James Valleroy ]
  * diagnostics: Add parameters to DiagnosticCheck
  * diagnostics: Add method to translate checks
  * diagnostics: Translate descriptions only in view
  * diagnostics: Store results of full run in database
  * diagnostics: Add option to toggle daily run
  * locale: Update translation strings
  * doc: Fetch latest manual

  [ Sunil Mohan Adapa ]
  * diagnostics: Simplify getting translated description in results
  * diagnostics: Safely access results when showing notification
  * diagnostics: Fix a potential iteration of None value in error cases
  * glib: Change API for repeating an in-thread scheduled task

  [ Benedek Nagy ]
  * zoph: Fix failing PHP configuration requirements

 -- James Valleroy <jvalleroy@mailbox.org>  Mon, 29 Jan 2024 20:48:12 -0500

freedombox (24.2~bpo12+1) bookworm-backports; urgency=medium

  * Rebuild for bookworm-backports.

 -- James Valleroy <jvalleroy@mailbox.org>  Thu, 18 Jan 2024 06:46:59 -0500

freedombox (24.2) unstable; urgency=medium

  [ gallegonovato ]
  * Translated using Weblate (Spanish)

  [ Burak Yavuz ]
  * Translated using Weblate (Turkish)

  [ bittin1ddc447d824349b2 ]
  * Translated using Weblate (Swedish)

  [ John Doe ]
  * Translated using Weblate (French)

  [ Eric ]
  * Translated using Weblate (Chinese (Simplified))

  [ Сергій ]
  * Translated using Weblate (Ukrainian)

  [ James Valleroy ]
  * doc: Fetch latest manual

 -- James Valleroy <jvalleroy@mailbox.org>  Mon, 15 Jan 2024 21:30:58 -0500

freedombox (24.1~bpo12+1) bookworm-backports; urgency=medium

  * Rebuild for bookworm-backports.

 -- James Valleroy <jvalleroy@mailbox.org>  Fri, 05 Jan 2024 07:39:10 -0500

freedombox (24.1) unstable; urgency=medium

  [ ikmaak ]
  * Translated using Weblate (Dutch)

  [ kopatych ]
  * Added translation using Weblate (Belarusian)

  [ James Valleroy ]
  * tests: operation: Fix mock has_calls assertion (Closes: #1058421)
  * locale: Update translation strings
  * doc: Fetch latest manual

  [ rsquared ]
  * storage: Show notification when rootfs is read-only

 -- James Valleroy <jvalleroy@mailbox.org>  Mon, 01 Jan 2024 21:00:25 -0500

freedombox (23.21~bpo12+1) bookworm-backports; urgency=medium

  * Rebuild for bookworm-backports.

 -- James Valleroy <jvalleroy@mailbox.org>  Sat, 02 Dec 2023 10:09:28 -0500

freedombox (23.21) unstable; urgency=medium

  [ gallegonovato ]
  * Translated using Weblate (Spanish)

  [ Burak Yavuz ]
  * Translated using Weblate (Turkish)

  [ bittin1ddc447d824349b2 ]
  * Translated using Weblate (Swedish)

  [ Ihor Hordiichuk ]
  * Translated using Weblate (Ukrainian)

  [ Eric ]
  * Translated using Weblate (Chinese (Simplified))

  [ Jiří Podhorecký ]
  * Translated using Weblate (Czech)
  * Translated using Weblate (Czech)

  [ James Valleroy ]
  * doc: Fetch latest manual

 -- James Valleroy <jvalleroy@mailbox.org>  Mon, 20 Nov 2023 21:08:03 -0500

freedombox (23.20~bpo12+1) bookworm-backports; urgency=medium

  * Rebuild for bookworm-backports.

 -- James Valleroy <jvalleroy@mailbox.org>  Fri, 10 Nov 2023 06:19:09 -0500

freedombox (23.20) unstable; urgency=medium

  [ gallegonovato ]
  * Translated using Weblate (Spanish)

  [ Burak Yavuz ]
  * Translated using Weblate (Turkish)
  * Translated using Weblate (Turkish)

  [ Ettore Atalan ]
  * Translated using Weblate (German)

  [ James Valleroy ]
  * app: Update diagnose() docstring
  * diagnostics: Add shortcut to re-run setup for app
  * locale: Update translation strings
  * doc: Fetch latest manual

  [ Sunil Mohan Adapa ]
  * datetime: Fix diagnostic test for checking NTP server sync
  * apache: tests: Update to use DiagnosticCheck class
  * backups: Don't leave services stopped if backup fails
  * operation: Fix issue with re-running setup when it fails first time
  * coturn: Fix incorrectly passing transport argument to STUN URIs
  * matrixsynapse: Update old STUN URIs to remove 'transport' parameter
  * ejabberd: Update old STUN URIs to remove 'transport' parameter
  * email: Increase the size of the message to 100MiB

  [ Ihor Hordiichuk ]
  * Translated using Weblate (Ukrainian)

  [ Besnik Bleta ]
  * Translated using Weblate (Albanian)

  [ Joseph Nuthalapati ]
  * tests: functional: Run tests on two app servers

 -- James Valleroy <jvalleroy@mailbox.org>  Mon, 06 Nov 2023 21:03:50 -0500

freedombox (23.19~bpo12+1) bookworm-backports; urgency=medium

  * Rebuild for bookworm-backports.

 -- James Valleroy <jvalleroy@mailbox.org>  Thu, 26 Oct 2023 20:01:12 -0400

freedombox (23.19) unstable; urgency=medium

  [ gallegonovato ]
  * Translated using Weblate (Spanish)

  [ ikmaak ]
  * Translated using Weblate (Dutch)

  [ Burak Yavuz ]
  * Translated using Weblate (Turkish)

  [ Dietmar ]
  * Translated using Weblate (German)

  [ Ihor Hordiichuk ]
  * Translated using Weblate (Ukrainian)

  [ Jiří Podhorecký ]
  * Translated using Weblate (Czech)

  [ Sunil Mohan Adapa ]
  * email: Fix issue with install caused by missing drop-in config file
  * operation: Add unique ID for each operation
  * diagnostics: Refactor check IDs, tests and background checks
  * diagnostics: Refactor background diagnostics task
  * upgrades: Allow matrix-synapse to be installed from bookworm
  * matrix-synapse: Update warning on how to change domain name
  * kiwix: Fix various issues after review
  * Translated using Weblate (Telugu)
  * Translated using Weblate (Telugu)
  * kiwix: Drop unnecessary file in /etc/plinth/modules-enabled
  * glib: Refactor schedule debugging in a central place
  * glib: Add a jitter to the interval by default when scheduling tasks
  * db: Serialize most of the database queries using locks

  [ Benedek Nagy ]
  * backup: Fix bug in adding existing unencrypted backup location

  [ James Valleroy ]
  * diagnostics: Run daily check and notify on failures
  * diagnostics: Add DiagnosticCheck dataclass
  * locale: Update translation strings
  * doc: Fetch latest manual

  [ Sripath Roy Koganti ]
  * Translated using Weblate (Telugu)

  [ bittin1ddc447d824349b2 ]
  * Translated using Weblate (Swedish)

  [ Nikitha1960 ]
  * Translated using Weblate (Telugu)
  * Translated using Weblate (Telugu)
  * Translated using Weblate (Telugu)
  * Translated using Weblate (Telugu)

  [ Sanjanaa2703 ]
  * Translated using Weblate (Telugu)
  * Translated using Weblate (Telugu)
  * Translated using Weblate (Telugu)
  * Translated using Weblate (Telugu)

  [ Joseph Nuthalapati ]
  * kiwix: Add app for Kiwix offline Wikipedia reader
  * Translated using Weblate (Telugu)
  * kiwix: Do not require login to access the app
  * Translated using Weblate (Telugu)

  [ Ajay ]
  * Translated using Weblate (Telugu)
  * Translated using Weblate (Arabic)
  * Translated using Weblate (Arabic)
  * Translated using Weblate (Arabic)

  [ Nellore Mohan ]
  * Translated using Weblate (Telugu)
  * Translated using Weblate (Telugu)

  [ L.sandeep Kumar Reddy ]
  * Translated using Weblate (Telugu)

  [ KOMALA gunji ]
  * Translated using Weblate (Telugu)

  [ Harshitha Chandra ]
  * Translated using Weblate (Telugu)

  [ Vayaluru koushik ]
  * Translated using Weblate (Telugu)
  * Translated using Weblate (Telugu)
  * Translated using Weblate (Telugu)

  [ Siddhartha vadlapalli ]
  * Translated using Weblate (Telugu)
  * Translated using Weblate (Telugu)

  [ M.venkateswarlu ]
  * Translated using Weblate (Telugu)
  * Translated using Weblate (Telugu)
  * Translated using Weblate (Telugu)
  * Translated using Weblate (Telugu)

  [ Kumarkalva manaswini ]
  * Translated using Weblate (Telugu)

  [ Dega chakradhar ]
  * Translated using Weblate (Telugu)

  [ Avisa sudheer ]
  * Translated using Weblate (Telugu)

  [ Santha Sumanth ]
  * Translated using Weblate (Telugu)
  * Translated using Weblate (Telugu)

  [ Sarvepalli sathwika ]
  * Translated using Weblate (Telugu)

  [ V.Sunil ]
  * Translated using Weblate (Telugu)

  [ Nikhil kumar chowdary ]
  * Translated using Weblate (Telugu)

  [ O SIDDHARDHA ]
  * Translated using Weblate (Telugu)

  [ Sk juber ]
  * Translated using Weblate (Telugu)

  [ G Praharsha ]
  * Translated using Weblate (Telugu)

  [ Thop Siva ]
  * Translated using Weblate (Telugu)
  * Translated using Weblate (Telugu)

  [ anudeep kumar ]
  * Translated using Weblate (Telugu)
  * Translated using Weblate (Telugu)

  [ Harshitha Chainur ]
  * Translated using Weblate (Telugu)

  [ Shaik ]
  * Translated using Weblate (Arabic)
  * Translated using Weblate (Hindi)

  [ Anvitha Pachwa ]
  * Translated using Weblate (Telugu)

  [ SHAIK.FAMILABANU ]
  * Translated using Weblate (Telugu)

  [ Lohitha _Durga ]
  * Translated using Weblate (Telugu)

  [ B.Nandhini ]
  * Translated using Weblate (Telugu)

  [ Cheshma Golla ]
  * Translated using Weblate (Telugu)

 -- James Valleroy <jvalleroy@mailbox.org>  Mon, 23 Oct 2023 20:35:46 -0400

freedombox (23.18~bpo12+1) bookworm-backports; urgency=medium

  * Rebuild for bookworm-backports.

 -- James Valleroy <jvalleroy@mailbox.org>  Thu, 28 Sep 2023 19:21:50 -0400

freedombox (23.18) unstable; urgency=medium

  [ 109247019824 ]
  * Translated using Weblate (Bulgarian)
  * Translated using Weblate (Bulgarian)

  [ Brian Ó Donnell ]
  * middleware: Add new middleware to handle common errors like DB busy

  [ James Valleroy ]
  * middleware: tests: Add tests for common error middleware
  * locale: Update translations strings
  * doc: Fetch latest manual

  [ rsquared ]
  * ikiwiki: Disable discussion pages by default for new wiki/blog

  [ Sunil Mohan Adapa ]
  * wordpress: Use absolute path in service file
  * upgrades: Fix detecting apt over tor during upgrade
  * gitlab-ci: Perform backports tests on bookworm instead of bullseye
  * *: Fix all typing hint related errors
  * gitlab-ci: Make passing mypy checks mandatory
  * *: Utilize newer 3.10 syntax for type hints
  * *: Add some additional type annotations
  * pyproject: Add configuration for mypy to ignore some libraries

 -- James Valleroy <jvalleroy@mailbox.org>  Mon, 25 Sep 2023 20:47:20 -0400

freedombox (23.17~bpo12+1) bookworm-backports; urgency=medium

  * Rebuild for bookworm-backports.

 -- James Valleroy <jvalleroy@mailbox.org>  Fri, 15 Sep 2023 07:06:56 -0400

freedombox (23.17) unstable; urgency=medium

  [ gallegonovato ]
  * Translated using Weblate (Spanish)

  [ Burak Yavuz ]
  * Translated using Weblate (Turkish)

  [ Jiří Podhorecký ]
  * Translated using Weblate (Czech)

  [ Ihor Hordiichuk ]
  * Translated using Weblate (Ukrainian)

  [ ikmaak ]
  * Translated using Weblate (Dutch)

  [ bittin1ddc447d824349b2 ]
  * Translated using Weblate (Swedish)

 -- James Valleroy <jvalleroy@mailbox.org>  Mon, 11 Sep 2023 20:46:43 -0400

freedombox (23.16~bpo12+1) bookworm-backports; urgency=medium

  * Rebuild for bookworm-backports.

 -- James Valleroy <jvalleroy@mailbox.org>  Thu, 31 Aug 2023 06:50:08 -0400

freedombox (23.16) unstable; urgency=medium

  [ Petter Reinholdtsen ]
  * Translated using Weblate (Norwegian Bokmål)

  [ Jiří Podhorecký ]
  * Translated using Weblate (Czech)

  [ Joseph Nuthalapati ]
  * l10n: Fix error in Czech translation string

  [ Sunil Mohan Adapa ]
  * django: Remove use of X-XSS-Protection header
  * backups: Remove use of length_is template function
  * users, networks: Use the autofocus HTML attribute sparingly
  * sso: Use POST method for logout
  * sso: Switch to django-axes >= 5.0
  * networks, samba: tests: functional: Fix setting firewall zone
  * openvpn: Fix app not installing Debian testing
  * openvpn: Correctly set expiry of server/client certs to 10 years
  * openvpn: Minor refactoring in setting up easy-rsa
  * openvpn: Use config file instead of env vars for easy-rsa
  * openvpn: Ensure that re-running setup works as expected
  * openpvn: Renew server/client certificates

  [ Michael Breidenbach ]
  * Translated using Weblate (Swedish)

  [ James Valleroy ]
  * locale: Update translation strings
  * doc: Fetch latest manual

 -- James Valleroy <jvalleroy@mailbox.org>  Mon, 28 Aug 2023 20:47:10 -0400

freedombox (23.15~bpo12+1) bookworm-backports; urgency=medium

  * Rebuild for bookworm-backports.

 -- James Valleroy <jvalleroy@mailbox.org>  Fri, 18 Aug 2023 06:38:26 -0400

freedombox (23.15) unstable; urgency=medium

  [ ikmaak ]
  * Translated using Weblate (Dutch)

  [ Burak Yavuz ]
  * Translated using Weblate (Turkish)

  [ Ihor Hordiichuk ]
  * Translated using Weblate (Ukrainian)

  [ Ettore Atalan ]
  * Translated using Weblate (German)

  [ gallegonovato ]
  * Translated using Weblate (Spanish)

  [ James Valleroy ]
  * debian: Add Swedish translation for debconf (Closes: #1041735)
  * doc: Fetch latest manual

 -- James Valleroy <jvalleroy@mailbox.org>  Mon, 14 Aug 2023 21:08:16 -0400

freedombox (23.14~bpo12+1) bookworm-backports; urgency=medium

  * Rebuild for bookworm-backports.

 -- James Valleroy <jvalleroy@mailbox.org>  Thu, 03 Aug 2023 06:11:41 -0400

freedombox (23.14) unstable; urgency=medium

  [ James Valleroy ]
  * users: Add diagnostics check for nslcd config
  * users: Add diagnostic checks for nsswitch config
  * firewall: Add diagnostic for default zone
  * firewall: Add diagnostic check for backend
  * firewall: Add diagnostic check for passthroughs
  * torproxy: Add separate app for Tor Proxy
  * HACKING: Add instructions for container on Raspberry Pi
  * ci: Add mypy static type check
  * upgrades: Use codename= in apt preferences
  * upgrades: Use n= for unattended-upgrades origin pattern
  * container: Update for bookworm images
  * locale: Update translation strings
  * doc: Fetch latest manual

  [ ikmaak ]
  * Translated using Weblate (Dutch)

  [ Sunil Mohan Adapa ]
  * torproxy: Rename icon from tor to torproxy
  * torproxy: Remove unnecessary load tags in template file
  * torproxy: Add shortcut to home page for logged in users
  * tor: Minor refactor to remove code the check for need to restart
  * tor, torproxy: Update description for info on services provided
  * tor: tests: Make functional test check for running service
  * torproxy: Drop irrelavant 'ExitPolicy' configuration directive
  * kvstore: Optionally, don't throw exception when deleting key
  * tor, torproxy: Export settings from old to new app
  * bepasty: Don't enable app when setup is rerun
  * bind: Don't enable app when setup is rerun
  * deluge: Don't enable app when setup is rerun
  * ejabberd: Don't enable app when setup is rerun
  * gitweb: Don't enable app when setup is rerun
  * ikiwiki: Don't enable app when setup is rerun
  * infinoted: Don't enable app when setup is rerun
  * janus: Don't enable app when setup is rerun
  * jsxc: Don't enable app when setup is rerun
  * mediawiki: Don't enable app when setup is rerun
  * minetest: Don't enable app when setup is rerun
  * openvpn: Don't enable app when setup is rerun
  * performance: Don't enable app when setup is rerun
  * privoxy: Don't enable app when setup is rerun
  * quassel: Don't enable app when setup is rerun
  * radicale: Don't enable app when setup is rerun
  * rssbridge: Don't enable app when setup is rerun
  * shaarli: Don't enable app when setup is rerun
  * sharing: Don't enable app when setup is rerun
  * ttrss: Don't enable app when setup is rerun
  * wireguard: Don't enable app when setup is rerun
  * zoph: Don't enable app when setup is rerun
  * app: Implement advanced option to rerun app setup

  [ fliu ]
  * container: Add support for retrieving GPG keys using wget

 -- James Valleroy <jvalleroy@mailbox.org>  Mon, 31 Jul 2023 20:39:40 -0400

freedombox (23.13~bpo12+1) bookworm-backports; urgency=medium

  * Rebuild for bookworm-backports.

 -- James Valleroy <jvalleroy@mailbox.org>  Fri, 21 Jul 2023 09:56:10 -0400

freedombox (23.13) unstable; urgency=medium

  [ gallegonovato ]
  * Translated using Weblate (Spanish)

  [ Burak Yavuz ]
  * Translated using Weblate (Turkish)

  [ Ihor Hordiichuk ]
  * Translated using Weblate (Ukrainian)

  [ Ettore Atalan ]
  * Translated using Weblate (German)

  [ Joseph Nuthalapati ]
  * HACKING: Instructions for macOS on Apple Silicon
  * container: Add support for ARM64 containers

  [ James Valleroy ]
  * doc: Fetch latest manual

 -- James Valleroy <jvalleroy@mailbox.org>  Mon, 17 Jul 2023 22:02:21 -0400

freedombox (23.12~bpo12+1) bookworm-backports; urgency=medium

  * Rebuild for bookworm-backports.

 -- James Valleroy <jvalleroy@mailbox.org>  Tue, 11 Jul 2023 07:28:43 -0400

freedombox (23.12) unstable; urgency=medium

  [ gallegonovato ]
  * Translated using Weblate (Spanish)

  [ Burak Yavuz ]
  * Translated using Weblate (Turkish)

  [ Jiří Podhorecký ]
  * Translated using Weblate (Czech)
  * Translated using Weblate (Czech)

  [ Ihor Hordiichuk ]
  * Translated using Weblate (Ukrainian)

  [ Sunil Mohan Adapa ]
  * gitweb: Fix issue with service startup when gitweb is not enabled
  * packages: Purge packages on uninstall
  * searx: Fix typo in method name
  * samba: Remove additional configuration files on uninstall
  * mediawiki: Utilize purging of packages and don't remove explicitly
  * shaarli: Utilize purging of packages and don't remove explicitly
  * deluge: Utilize purging of packages and don't remove explicitly
  * uninstall: Remove experimental warning
  * roundcube: Clarify description for local mail only option
  * mediawiki: Increment version to run update.php automatically

  [ ikmaak ]
  * Translated using Weblate (Dutch)

  [ James Valleroy ]
  * locale: Update translation strings
  * doc: Fetch latest manual

 -- James Valleroy <jvalleroy@mailbox.org>  Mon, 19 Jun 2023 20:44:30 -0400

freedombox (23.11) experimental; urgency=medium

  [ James Valleroy ]
  * shadowsocksserver: Add separate app for Shadowsocks server
  * shadowsocksserver: Use shared manual page with Client
  * debian: Remove drop-in configs from version <23.11
  * locale: Update translation strings
  * doc: Fetch latest manual

  [ Sunil Mohan Adapa ]
  * *: Fix icons not present in the generated .deb
  * config: Add new component for managing drop-in /etc/ config files
  * debian/install: Add new place in /usr to keep drop-in config files
  * gitweb: Use drop-in config component for /etc files
  * deluge: Use drop-in config comonents for /etc files
  * email: Use drop-in config component for /etc files
  * i2p: Use drop-in config component for /etc files
  * ikiwiki: Use drop-in config component for /etc files
  * janus: Use drop-in config component for /etc files
  * letsencrypt: Use drop-in config component for /etc files
  * matrixsynapse: Use drop-in config component for /etc files
  * mediawiki: Use drop-in config component for /etc files
  * minidlna: Use drop-in config component for /etc files
  * networks: Use drop-in config component for /etc files
  * pagekite: Drop the config file for forcing use of Debian certs
  * privacy: Use drop-in config component for /etc files
  * radicale: Use drop-in config component for /etc files
  * roundcube: Use drop-in config component for /etc files
  * rssbridge: Use drop-in config component for /etc files
  * searx: Use drop-in config component for /etc files
  * security: Use drop-in config component for /etc files
  * sharing: Use drop-in config component for /etc files
  * ssh: Use drop-in config component for /etc files
  * sso: Use drop-in config component for /etc files
  * syncthing: Use drop-in config component for /etc files
  * transmission: Use drop-in config component for /etc files
  * ttrss: Use drop-in config component for /etc files
  * upgrades: Use drop-in config component for /etc files
  * users: Use drop-in config component for /etc files
  * wordpress: Use drop-in config component for /etc files
  * apache: Use drop-in config component for /etc files
  * bepasty: Use drop-in config component for /etc files
  * calibre: Use drop-in config component for /etc files
  * cockpit: Use drop-in config component for /etc files
  * ejabberd: Use drop-in config component for /etc files
  * apache: Fix failure during app update

 -- James Valleroy <jvalleroy@mailbox.org>  Mon, 05 Jun 2023 22:07:02 -0400

freedombox (23.10) experimental; urgency=medium

  [ gallegonovato ]
  * Translated using Weblate (Spanish)

  [ ikmaak ]
  * Translated using Weblate (Dutch)
  * Translated using Weblate (Dutch)

  [ Burak Yavuz ]
  * Translated using Weblate (Turkish)

  [ Ihor Hordiichuk ]
  * Translated using Weblate (Ukrainian)

  [ Sunil Mohan Adapa ]
  * *: Move modules-enabled files to /usr/share
  * doc/dev: Set language code explicitly in Sphinx configuration

  [ James Valleroy ]
  * gitweb: Disable gpg signing in tests

  [ Frederico Gomes ]
  * Translated using Weblate (Portuguese)
  * Translated using Weblate (Portuguese)

 -- James Valleroy <jvalleroy@mailbox.org>  Mon, 22 May 2023 21:14:24 -0400

freedombox (23.9) experimental; urgency=medium

  [ nbenedek ]
  * ttrss: Allow apps to use /tt-rss URL instead of separate one

  [ James Valleroy ]
  * debian: Update copyright years
  * debian: Follows policy v4.6.2
  * tor: Only diagnose relay ports if feature enabled
  * tor: Check if Hidden service is version 3
  * tor: Rename Hidden service to Onion service
  * help: Add information on obtaining source code
  * locale: Update translation strings
  * doc: Fetch latest manual

  [ Sunil Mohan Adapa ]
  * mediawiki: Make a utility method public
  * mediawiki: Make retrieving list of supported languages robust
  * mediawiki: Simplify retrieving the default language
  * ttrss: Update list of clients
  * ttrss: Don't show app in enabled list of apps if install fails
  * apache: Reload apache using component if config changes
  * transmission: Allow remote UIs to connect
  * transmission: Add Tremotesf to list of client apps
  * ttrss: Use the apache component to restart apache on config change
  * storage: Handle mount error properly
  * uninstall: Fix issue with uninstall of apps that have no backup
  * service: Remove reference to managed_services in a message
  * zoph: Don't fail at showing app view during uninstall
  * theme: Move icons to app folders
  * minidlna: Resize icon and export to PNG also
  * doc/dev: Update copyright year

  [ Nobuhiro Iwamatsu ]
  * Translated using Weblate (Japanese)

 -- James Valleroy <jvalleroy@mailbox.org>  Mon, 08 May 2023 20:39:20 -0400

freedombox (23.8) experimental; urgency=medium

  [ James Valleroy ]
  * Revert "locale: Update translation strings"
  * HACKING: Force pip to install packages to system environment
  * ci: Force pip install for functional tests
  * datetime: Use unique component ID for related daemon
  * upgrades: Check apt result during dist-upgrade
  * doc: Fetch latest manual

  [ Sunil Mohan Adapa ]
  * tests: Don't error during collection if selenium is not installed
  * tests: functional: Make install script work for Bullseye
  * datetime: Re-implement backup/restore for timezone
  * coturn: Prevent package removal when roundcube is uninstalled
  * tests: functional: Remove handling for custom enable/disable buttons
  * tests: functional: Update detecting page changes
  * gitweb: Simplify handling shortcut for front page
  * searx: Simplify handling shortcut for front page

  [ nbenedek ]
  * calibre: Remove libraries during uninstallation
  * mediawiki: Fix broken view on Bullseye due to language selection
  * bepasty: Completely uninstall app
  * coturn: Completely uninstall app
  * deluge: Completely uninstall app
  * gitweb: Completely uninstall app, remove repositories
  * ikiwiki: Completely uninstall app
  * matrixsynapse: Completely uninstall app
  * roundcube: Completely uninstall app
  * rssbridge: Completely uninstall app
  * searx: Completely uninstall app
  * shaarli: Completely uninstall app
  * shadowsocks: Completely uninstall app
  * sharing: Completely uninstall app
  * syncthing: Completely uninstall app
  * wordpress: Completely uninstall app
  * mediawiki: Completely uninstall app
  * syncthing: Remove unused pathlib import so job code-quality can pass
  * tor: Completely uninstall app
  * ttrss: Completely uninstall app
  * infinoted: Completely uninstall app
  * openvpn: Completely uninstall app
  * samba: Completely uninstall app

  [ 109247019824 ]
  * Translated using Weblate (Bulgarian)
  * Translated using Weblate (Bulgarian)
  * Translated using Weblate (Bulgarian)

  [ Coucouf ]
  * Translated using Weblate (French)

  [ Veiko Aasa ]
  * gitweb: Disable snapshot feature
  * gitweb: Make globally configured features overridable per-repository

  [ Ihor Hordiichuk ]
  * Translated using Weblate (Ukrainian)

 -- James Valleroy <jvalleroy@mailbox.org>  Mon, 24 Apr 2023 21:46:50 -0400

freedombox (23.7) experimental; urgency=medium

  [ 109247019824 ]
  * Translated using Weblate (Bulgarian)
  * Translated using Weblate (Bulgarian)

  [ Veiko Aasa ]
  * container: Force pip to install packages to system environment
  * tests: functional: Fix setting first ethernet connection as internal

  [ Sunil Mohan Adapa ]
  * container: Fix resizing disk image containing multiple partitions
  * container: Increase wait time to accommodate slower architectures
  * matrixsynapse: Add token based registration verification

  [ nbenedek ]
  * mediawiki: Allow setting site language code

  [ James Valleroy ]
  * locale: Update translation strings
  * doc: Fetch latest manual

 -- James Valleroy <jvalleroy@mailbox.org>  Mon, 27 Mar 2023 20:51:28 -0400

freedombox (23.6) unstable; urgency=medium

  [ Sunil Mohan Adapa ]
  * ci: Force pip to install packages to system environment
  * /etc/issue: Update message to reflect that all users can login
  * datetime: Use timedatectl to read current timezone

  [ nbenedek ]
  * samba: make sure shares are not accessible from the internet
  * ttrss: fix failing backup

  [ James Valleroy ]
  * locale: Update translation strings
  * doc: Fetch latest manual

 -- James Valleroy <jvalleroy@mailbox.org>  Mon, 13 Mar 2023 21:52:56 -0400

freedombox (23.5) unstable; urgency=medium

  [ Dietmar ]
  * Translated using Weblate (German)

  [ ikmaak ]
  * Translated using Weblate (German)
  * Translated using Weblate (Dutch)

  [ gallegonovato ]
  * Translated using Weblate (Spanish)

  [ Burak Yavuz ]
  * Translated using Weblate (Turkish)

  [ Ihor Hordiichuk ]
  * Translated using Weblate (Ukrainian)

  [ 109247019824 ]
  * Translated using Weblate (Bulgarian)

  [ James Valleroy ]
  * mediawiki: Fix app view error
  * locale: Update translation strings
  * doc: Fetch latest manual

  [ Jiří Podhorecký ]
  * Translated using Weblate (Czech)

  [ Besnik Bleta ]
  * Translated using Weblate (Albanian)

  [ Veiko Aasa ]
  * samba: tests: Fix enable share view test

  [ Michael Breidenbach ]
  * Translated using Weblate (Swedish)

 -- James Valleroy <jvalleroy@mailbox.org>  Mon, 27 Feb 2023 20:33:22 -0500

freedombox (23.4) unstable; urgency=medium

  [ James Valleroy ]
  * matrixsynapse: Add python3-psycopg2 to packages
  * searx: Add libjs-bootstrap to packages
  * ikiwiki: Re-run setup for each site after restore
  * matrixsynapse: Use yaml.safe_load
  * dynamicdns: Skip uninstall test
  * uninstall: Fix spelling in warning message
  * locale: Update translation strings
  * doc: Fetch latest manual

  [ nbenedek ]
  * email: Redirect to the app page if roundcube isn't installed

  [ Sunil Mohan Adapa ]
  * ejabberd: Fix making call connections when using TURN
  * snapshot: Fix issue with snapshot rollbacks
  * snapshot: Fix mounting /.snapshots subvolume and use automounting
  * config: Drop RuntimeMaxUse=5% for journal logging
  * templates: Show better title for 404 page
  * backups: Allow selecting a single app from URL when creating backup
  * app: Add backup and restore menu items to toolbar menu
  * vagrant: Mount source in /freedombox instead of /vagrant
  * vagrant: Switch to /freedombox before running service with alias
  * vagrant: Drop unnecessary script that deletes sqlite file
  * vagrant: Hide the vagrant-script directory
  * matrixsnapse: Minor refactor in getting/setting public registrations
  * matrixsynapse: Disable verification to fix public registrations
  * ejabberd: Add Monal and Siskin for iOS and remove ChatSecure

  [ Juan ]
  * Translated using Weblate (Spanish)

  [ 109247019824 ]
  * Translated using Weblate (Bulgarian)

 -- James Valleroy <jvalleroy@mailbox.org>  Mon, 13 Feb 2023 21:06:24 -0500

freedombox (23.3) unstable; urgency=medium

  [ 109247019824 ]
  * Translated using Weblate (Bulgarian)

  [ James Valleroy ]
  * tor: Remove workaround for old Augeas bug
  * upgrades: Add augeas lens for Deb822 apt sources
  * tor: Also use Aptsources822 augeas lens
  * firewalld: Allow upgrade to version 2*
  * locale: Update translation strings
  * doc: Fetch latest manual

  [ Sunil Mohan Adapa ]
  * config: Fix showing the value of the default home page
  * tests: functional: Fix submitting forms with notifications present
  * views: Use dedicated view when showing an app with operations
  * gitweb: tests: Skip tests using git when git is not installed
  * email: Revert workaround for error on finishing uninstall

 -- James Valleroy <jvalleroy@mailbox.org>  Mon, 30 Jan 2023 20:36:37 -0500

freedombox (23.2) unstable; urgency=medium

  [ Besnik Bleta ]
  * Translated using Weblate (Albanian)

  [ James Valleroy ]
  * upgrades: Stop quassel during dist upgrade
  * ssh: Add sudo to allowed groups
  * doc: Fetch latest manual

  [ Sunil Mohan Adapa ]
  * ssh: Update existing setups to add sudo group to allowed SSH groups

  [ 109247019824 ]
  * Translated using Weblate (Bulgarian)

 -- James Valleroy <jvalleroy@mailbox.org>  Mon, 16 Jan 2023 20:33:02 -0500

freedombox (23.1) unstable; urgency=medium

  [ gallegonovato ]
  * Translated using Weblate (Spanish)
  * Translated using Weblate (Galician)
  * Translated using Weblate (Spanish)

  [ James Valleroy ]
  * janus: Allow upgrade to 1.1
  * locale: Update translation strings
  * doc: Fetch latest manual

  [ Veiko Aasa ]
  * gitweb: Run git commands as a web user

  [ Sunil Mohan Adapa ]
  * operation: tests: Fix warning when test helpers start with 'Test'
  * package: Don't uninstall packages that are in use by other apps
  * email: Workaround an issue with error on finishing uninstall
  * zoph: Add explicit dependency on default-mysql-server

  [ nbenedek ]
  * tor: Add onion location to apache

 -- James Valleroy <jvalleroy@mailbox.org>  Tue, 03 Jan 2023 11:54:58 -0500

freedombox (22.27) unstable; urgency=medium

  [ ikmaak ]
  * Translated using Weblate (Dutch)

  [ Burak Yavuz ]
  * Translated using Weblate (Turkish)

  [ Eric ]
  * Translated using Weblate (Chinese (Simplified))

  [ Ihor Hordiichuk ]
  * Translated using Weblate (Ukrainian)

  [ 109247019824 ]
  * Translated using Weblate (Bulgarian)

  [ Johannes Keyser ]
  * Translated using Weblate (German)

  [ Jiří Podhorecký ]
  * Translated using Weblate (Czech)

  [ Joseph Nuthalapati ]
  * container: Drop free tag from image URLs
  * tests: functional: Set timeout to 3 hours

  [ Sunil Mohan Adapa ]
  * users: tests: Fix privileged tests
  * minidlna: Fix incorrect marking for firewall local protection
  * snapshot: Fix showing unsupported message on non-btrfs filesystems
  * d/control: Don't recommend libpam-tmpdir
  * package, email: Move conflicting package removal to framework
  * zoph, wordpress: Add conflicts on libpam-tmpdir

  [ James Valleroy ]
  * upgrades: dist-upgrade: Don't change apt security line
  * wordpress: Redirect Webfinger queries
  * locale: Update translation strings
  * doc: Fetch latest manual

 -- James Valleroy <jvalleroy@mailbox.org>  Mon, 19 Dec 2022 20:59:17 -0500

freedombox (22.26) unstable; urgency=medium

  [ Sunil Mohan Adapa ]
  * i2p: Remove donation URL that is no longer available
  * searx: Ensure that socket is only reachable by Apache and root
  * firewall: Create a mechanism for protecting local services
  * firewall: Introduce component for local service protection
  * calibre: Add protection to local service using firewall
  * deluge: Add protection to local service using firewall
  * transmission: Add protection to local service using firewall
  * syncthing: Add protection to local service using firewall
  * minidlna: Add protection to local service using firewall
  * i2p: Add protection to local service using firewall
  * email: Add protection to local service using firewall
  * ssh: Restrict logins to groups root, admin and freedombox-ssh
  * ssh: Add checkbox to remove login group restrictions
  * security: Remove restricted access setting and configuration

  [ James Valleroy ]
  * ejabberd: Enable mod_http_upload
  * locale: Update translation strings
  * doc: Fetch latest manual

 -- James Valleroy <jvalleroy@mailbox.org>  Mon, 05 Dec 2022 21:37:21 -0500

freedombox (22.25.1) unstable; urgency=medium

  * Re-upload to unstable.

 -- Sunil Mohan Adapa <sunil@medhas.org>  Fri, 02 Dec 2022 08:21:34 -0800

freedombox (22.25) unstable; urgency=medium

  [ nbenedek ]
  * email: dovecot: Add fail2ban jail

  [ Sunil Mohan Adapa ]
  * email: Fix creation of aliases for security@ and usenet@

  [ James Valleroy ]
  * doc: Fetch latest manual

 -- Sunil Mohan Adapa <sunil@medhas.org>  Mon, 28 Nov 2022 15:41:46 -0800

freedombox (22.24) unstable; urgency=medium

  [ Johannes Keyser ]
  * Translated using Weblate (German)

  [ Coucouf ]
  * Translated using Weblate (French)

  [ 109247019824 ]
  * Translated using Weblate (Bulgarian)

  [ James Valleroy ]
  * storage: Drop skip_recommends
  * minetest: Handle upgrade from 5.3.0 to 5.6.1
  * upgrades: Update list of holds during dist upgrade
  * locale: Update translation strings
  * doc: Fetch latest manual

  [ Sunil Mohan Adapa ]
  * debian/lintian-overrides: Fix mismatch patterns and new messages
  * upgrades: Add documentation link to upgrades service file

  [ Petter Reinholdtsen ]
  * Translated using Weblate (Norwegian Bokmål)

 -- James Valleroy <jvalleroy@mailbox.org>  Mon, 07 Nov 2022 20:57:48 -0500

freedombox (22.23) unstable; urgency=medium

  [ Michael Breidenbach ]
  * Translated using Weblate (Swedish)

  [ 109247019824 ]
  * Translated using Weblate (Bulgarian)
  * Translated using Weblate (Bulgarian)

  [ James Valleroy ]
  * upgrades: Allow FreedomBox vendor when adding backports
  * upgrades: Skip unattended-upgrade in dist-upgrade
  * locale: Update translation strings
  * doc: Fetch latest manual

  [ Benedek Nagy ]
  * Translated using Weblate (Hungarian)

  [ tunebes ]
  * storage: Handle file systems on non-physical devices

  [ Sunil Mohan Adapa ]
  * Translated using Weblate (Hungarian)
  * upgrades: Fix a minor flake8 pipeline failure
  * letsencrypt: Fix regression with comparing certificate

  [ nbenedek ]
  * rssbridge: add option to allow public access

 -- James Valleroy <jvalleroy@mailbox.org>  Mon, 24 Oct 2022 20:37:54 -0400

freedombox (22.22.1) unstable; urgency=medium

  [ Sunil Mohan Adapa ]
  * privacy: Remove unused import, fix pipeline

  [ James Valleroy ]
  * debian: tests: Fix PYTHONPATH
  * doc: Fetch latest manual

  [ ikmaak ]
  * Translated using Weblate (Dutch)

  [ Burak Yavuz ]
  * Translated using Weblate (Turkish)

  [ Eric ]
  * Translated using Weblate (Chinese (Simplified))

  [ Tymofii Lytvynenko ]
  * Translated using Weblate (Ukrainian)
  * Translated using Weblate (Ukrainian)

  [ 109247019824 ]
  * Translated using Weblate (Bulgarian)

  [ Jiří Podhorecký ]
  * Translated using Weblate (Czech)

 -- James Valleroy <jvalleroy@mailbox.org>  Sun, 16 Oct 2022 10:55:59 -0400

freedombox (22.22) unstable; urgency=medium

  [ Michael Breidenbach ]
  * Translated using Weblate (Swedish)

  [ Tymofii Lytvynenko ]
  * Translated using Weblate (Ukrainian)
  * Translated using Weblate (Ukrainian)
  * Translated using Weblate (Ukrainian)

  [ Jiří Podhorecký ]
  * Translated using Weblate (Czech)

  [ Sunil Mohan Adapa ]
  * templates: Update HTML meta tags for better description and app-name
  * doc: dev: Minor example code refactor
  * actions: Allow nested and top-level actions
  * actions: Use separate IPC for communicating results
  * actions: Implement getting raw output from the process
  * actions: Allow actions to be called by other users
  * config: Drop ability to set hostname on systems without systemd
  * dynamicdns: Check action script with flake8
  * tests: Add fixture to help in testing privileged actions
  * apache: Use privileged decorator for actions
  * bepasty: Use privileged decorator for actions
  * bind: Use privileged decorator for actions
  * calibre: Use privileged decorator for actions
  * config: Minor update to privileged method signature
  * config: Use privileged decorator for actions
  * config: Use privileged decorator for set-hostname action
  * config: Use privileged decorator for set domainname action
  * config: Minor refactor
  * coturn: Use privileged decorator for actions
  * datetime: Use privileged decorator for actions
  * deluge: Use privileged decorator for actions
  * dynamicdns: Use privileged decorator for actions
  * ejabberd: Use privileged decorator for actions
  * email: Use privileged decorator for actions
  * firewall: Use privileged decorator, drop showing running status
  * gitweb: Use privileged decorator for actions
  * help: Use privileged decorator for actions
  * i2p: Use privileged decorator for actions
  * ikiwiki: Use privileged decorator for actions
  * infinoted: Use privileged decorator for actions
  * letsencrypt: Use privileged decorator for actions
  * matrixsynapse: Use privileged decorator for actions
  * mediawiki: Use privileged decorator for actions
  * minetest: Use privileged decorator for actions
  * minidlna: Use privileged decorator for actions
  * minidlna: Use the exposed URL for diagnostic test
  * networks: Use privileged decorator for actions
  * openvpn: Use privileged decorator for actions
  * openvpn: Drop RSA to ECC migration code and two-step setup
  * pagekite: Use privileged decorator for actions
  * power: Use privileged decorator for actions
  * quassel: Use privileged decorator for actions
  * radicale: Use privileged decorator for actions
  * roundcube: Minor update to comment in privileged actions
  * searx: Use privileged decorator for actions
  * searx: Show status of public access irrespective of enabled state
  * security: Use privileged decorator for actions
  * shadowsocks: Use privileged decorator for actions
  * sharing: Use privileged decorator for actions
  * snapshot: Use privileged decorator for actions
  * ssh: Use privileged decorator for actions
  * sso: Use privileged decorator for actions
  * syncthing: Use privileged decorator for actions
  * tor: Use privileged decorator for actions
  * transmission: Minor update to privileged method signature
  * ttrss: Use privileged decorator for actions
  * upgrades: Use privileged decorator for actions
  * wireguard: Us privileged decorator for actions
  * wordpress: Use privileged decorator for actions
  * zoph: Use privileged decorator for actions
  * backups: Use privileged decorator for sshfs actions
  * samba: Use privileged decorator for actions
  * storage: Use privileged decorator for actions
  * users: Use privileged decorator for actions
  * *: Use privileged decorator for service actions
  * backups: Use privileged decorator for backup actions
  * *: Use privileged decorator for package actions
  * actions: Drop unused superuser_run and related methods
  * action_utils: Drop unused progress requests from apt-get
  * bind: Drop enabling DNSSEC (deprecated) as it is always enabled
  * config: Drop legacy migration of Apache homepage settings
  * action_utils: Drop support for non-systemd environments
  * apache: Fix logs still going into /var/log files
  * wordpress: Update fail2ban filter
  * fail2ban: Make fail2ban log to journald
  * privacy: Set vendor as FreedomBox for dpkg and popularity-contest

  [ Petter Reinholdtsen ]
  * Translated using Weblate (Norwegian Bokmål)

  [ Besnik Bleta ]
  * Translated using Weblate (Albanian)
  * Translated using Weblate (Albanian)

  [ nbenedek ]
  * matrix: Add fail2ban jail
  * privacy: Add new system app for popularity-contest

  [ Nikita Epifanov ]
  * Translated using Weblate (Russian)

  [ James Valleroy ]
  * locale: Update translation strings
  * doc: Fetch latest manual

 -- James Valleroy <jvalleroy@mailbox.org>  Mon, 10 Oct 2022 21:38:11 -0400

freedombox (22.21.1) unstable; urgency=medium

  [ Andrij Mizyk ]
  * Translated using Weblate (Ukrainian)
  * Translated using Weblate (Ukrainian)

  [ Sunil Mohan Adapa ]
  * notification: Don't fail when formatting message strings

  [ 109247019824 ]
  * Translated using Weblate (Bulgarian)

 -- James Valleroy <jvalleroy@mailbox.org>  Sat, 01 Oct 2022 10:07:08 -0400

freedombox (22.21) unstable; urgency=medium

  [ ikmaak ]
  * Translated using Weblate (Danish)
  * Translated using Weblate (German)
  * Translated using Weblate (Spanish)
  * Translated using Weblate (French)
  * Translated using Weblate (Italian)
  * Translated using Weblate (Norwegian Bokmål)
  * Translated using Weblate (Dutch)
  * Translated using Weblate (Portuguese)
  * Translated using Weblate (Swedish)
  * Translated using Weblate (Russian)
  * Translated using Weblate (Polish)
  * Translated using Weblate (Persian)
  * Translated using Weblate (Indonesian)
  * Translated using Weblate (Czech)
  * Translated using Weblate (Ukrainian)
  * Translated using Weblate (Hungarian)
  * Translated using Weblate (Lithuanian)
  * Translated using Weblate (Slovenian)
  * Translated using Weblate (Bulgarian)
  * Translated using Weblate (Greek)
  * Translated using Weblate (Serbian)
  * Translated using Weblate (Albanian)
  * Translated using Weblate (Latvian)

  [ Oğuz Ersen ]
  * Translated using Weblate (Turkish)

  [ Andrij Mizyk ]
  * Translated using Weblate (Ukrainian)
  * Translated using Weblate (Ukrainian)
  * Translated using Weblate (Ukrainian)

  [ 109247019824 ]
  * Translated using Weblate (Bulgarian)
  * Translated using Weblate (Bulgarian)

  [ Besnik Bleta ]
  * Translated using Weblate (Albanian)

  [ James Valleroy ]
  * janus: Enable systemd sandboxing
  * janus: Allow AF_UNIX and AF_NETLINK
  * locale: Update translation strings
  * doc: Fetch latest manual
  * setup.py: Move distutils import after setuptools import

  [ nbenedek ]
  * wordpress: disable readme.html, xmlrpc.php, wp-cron.php
  * wordpress: Add fail2ban filter and jail
  * mediawiki: Add powered by freedombox logo

  [ Sunil Mohan Adapa ]
  * wordpress: Reload apache after app update
  * d/install: mediawiki: Install the new powered by file

  [ Michael Breidenbach ]
  * Translated using Weblate (Swedish)

 -- James Valleroy <jvalleroy@mailbox.org>  Mon, 26 Sep 2022 20:47:48 -0400

freedombox (22.20) unstable; urgency=medium

  [ atilluF ]
  * Translated using Weblate (Italian)

  [ Burak Yavuz ]
  * Translated using Weblate (Turkish)

  [ Eric ]
  * Translated using Weblate (Chinese (Simplified))

  [ Jiří Podhorecký ]
  * Translated using Weblate (Czech)

  [ Veiko Aasa ]
  * tests: functional: Assert app is not installed after uninstallation
  * samba: Ignore mounted files when listing mounts
  * samba: Update client apps information

  [ Sunil Mohan Adapa ]
  * ejabberd: tests: functional: Ensure jsxc is installed
  * zoph: tests: functional: Simplify finding the form to submit
  * shaarli: tests: functional: Specify setup form submission button
  * ikiwiki: tests: functional: Find forms more accurately
  * gitweb: Use generic form template for create/edit repository
  * gitweb: tests: functional: Find forms more accurately
  * gitweb: Fix issue with page not refreshing during uninstall
  * calibre: tests: functional: Find forms more specifically
  * bepasty: Use generic form template for add password view
  * bepasty: tests: functional: Minor refactor for form submission
  * first_boot: tests: functional: Find form more specifically
  * sharing: tests: functional: Find forms more accurately
  * sso: tests: functional: Find forms more accurately
  * backups: Use generic form template for create and schedule views
  * backups: tests: functional: Find forms more accurately
  * templates: form: Specify a form class for use with functional tests
  * snapshot: tests: functional: Minor refactoring for form submission
  * wordpress: tests: functional: Find forms more specifically
  * users: tests: functional: Find forms more accurately
  * tests: functional: Force specifying form to submit more accurately
  * tests: functional: Wait for installation to complete fully

  [ James Valleroy ]
  * debian: Add Italian debconf translation (Closes: #1019157)
  * version: Compare Debian package version numbers
  * firewall: Allow upgrade from any version to 1.2.*
  * locale: Update translation strings
  * doc: Fetch latest manual

  [ Coucouf ]
  * Translated using Weblate (French)
  * Translated using Weblate (French)

  [ nbenedek ]
  * matrixsynapse: Allow matrix-synapse >= 1.65 to install successfully
  * d/maintscript: remove tahoe and mldonkey apache conf files

 -- James Valleroy <jvalleroy@mailbox.org>  Mon, 12 Sep 2022 21:07:14 -0400

freedombox (22.19) unstable; urgency=medium

  [ James Valleroy ]
  * debian: Update Spanish translation template (Closes: #1017452)
  * avahi: Don't disable after tests
  * ejabberd: Set hostname for test that relies on it
  * upgrades: Add button to test dist-upgrade in development mode
  * Translated using Weblate (French)
  * janus: Convert action to privileged
  * janus: Handle upgrades to 1.0.*
  * upgrades: Hold janus during dist-upgrade
  * locale: Update translation strings
  * doc: Fetch latest manual

  [ Joseph Nuthalapati ]
  * tests: Make functional.is_available check faster

  [ nautilusx ]
  * Translated using Weblate (German)

  [ Maxime Leroy ]
  * Translated using Weblate (French)

  [ Burak Yavuz ]
  * Translated using Weblate (Turkish)

  [ Eric ]
  * Translated using Weblate (Chinese (Simplified))

  [ Andrij Mizyk ]
  * Translated using Weblate (Ukrainian)

  [ 109247019824 ]
  * Translated using Weblate (Bulgarian)

  [ Fioddor Superconcentrado ]
  * Translated using Weblate (Spanish)

  [ Jiří Podhorecký ]
  * Translated using Weblate (Czech)

  [ nbenedek ]
  * ttrss: add donation url
  * d/control: Break ufw as we use firewalld

  [ Veiko Aasa ]
  * container: Display help message when no args are passed
  * container: Show default values in command help

  [ Hugel ]
  * Translated using Weblate (Chinese (Simplified))

  [ Sunil Mohan Adapa ]
  * operation: Factor out template code into a separate file
  * operation: Show operations on app page in addition to setup page
  * package: Implement low-level methods for uninstalling
  * forms: Implement form for uninstallation
  * setup: Drop check for already running operation
  * app: Add API to uninstall an app
  * package: Implement uninstall in Package component
  * setup: Implement operation to uninstall an app
  * views: Implement a view to uninstall an app
  * app: Add a menu item to trigger uninstallation
  * tests: functional: Add install/uninstall test for all apps
  * backups: Use AppView for the main app page
  * diagnostics: Use AppView for app page
  * names: Use AppView for app page
  * networks: Use AppView for app page
  * power: Use AppView for app page
  * security: Use AppView for app page
  * snapshot: Use AppView for app page
  * letsencrypt: Use AppView for app page
  * tor: Use AppView and Operation for app page
  * jsxc: Allow disabling the app

 -- James Valleroy <jvalleroy@mailbox.org>  Mon, 29 Aug 2022 22:33:54 -0400

freedombox (22.18) unstable; urgency=medium

  [ Maxime Leroy ]
  * Translated using Weblate (French)

  [ ikmaak ]
  * Translated using Weblate (Dutch)

  [ Burak Yavuz ]
  * Translated using Weblate (Turkish)

  [ Jiří Podhorecký ]
  * Translated using Weblate (Czech)
  * Translated using Weblate (Czech)

  [ 109247019824 ]
  * Translated using Weblate (Bulgarian)

  [ nautilusx ]
  * Translated using Weblate (German)

  [ Andrij Mizyk ]
  * Translated using Weblate (Ukrainian)

  [ James Valleroy ]
  * networks: Remove DNSSEC diagnostics
  * locale: Update translation strings
  * doc: Fetch latest manual

  [ Cosmin Humeniuc ]
  * container: Add IdentitiesOnly option to SSH

  [ Veiko Aasa ]
  * container: Ignore flake8 error 'line too long' in bash script text
  * storage: Fix enumerating partitions without mount points

  [ Sunil Mohan Adapa ]
  * coturn: Fix link to ejabberd in description
  * notification: Pass full context when rendering body template
  * package: Run installation operation using app_id instead of module
  * operation: Add module to manage threaded operations
  * *: Make setup method part of App class for all apps
  * *: Add setup method on all apps that don't have it
  * *: Make force upgrading part of app rather than a module
  * app: Drop optimization that skips setup process
  * setup: Fix issue with immediate refresh after installation
  * *: Drop module level app property
  * setup: Drop setup_helper and use the new Operation API
  * setup: Allow starting installation when package manager is busy
  * backups: tests: Mark need for Django database during API tests
  * matrixsynapse: Fix showing the status messages
  * ejabberd: Fix showing the status messages
  * ssh: tests: functional: Keep service enabled after tests
  * sharing: tests: functional: Fix a flaky test by waiting
  * sharing: Add installing and enable/disable like other apps
  * wireguard: Fix module.app usage that is no longer available
  * doc: dev: Document previously undocumented components

 -- James Valleroy <jvalleroy@mailbox.org>  Mon, 15 Aug 2022 20:54:46 -0400

freedombox (22.17) unstable; urgency=medium

  [ ikmaak ]
  * Translated using Weblate (German)
  * Translated using Weblate (Dutch)

  [ Burak Yavuz ]
  * Translated using Weblate (Turkish)

  [ Eric ]
  * Translated using Weblate (Chinese (Simplified))

  [ Maxime Leroy ]
  * Translated using Weblate (French)

  [ nbenedek ]
  * wordpress: Don't install php-ssh2

  [ James Valleroy ]
  * help: Add "How can I help?" section to Contribute page
  * locale: Update translation strings
  * doc: Fetch latest manual

  [ Sunil Mohan Adapa ]
  * help: Update test for contribute view
  * help: tests: Fix about page test by mocking version calls

 -- James Valleroy <jvalleroy@mailbox.org>  Mon, 01 Aug 2022 21:01:41 -0400

freedombox (22.16) unstable; urgency=medium

  [ Eric ]
  * Translated using Weblate (Chinese (Simplified))

  [ Andrij Mizyk ]
  * Translated using Weblate (Ukrainian)

  [ 109247019824 ]
  * Translated using Weblate (Bulgarian)
  * Translated using Weblate (Bulgarian)
  * Translated using Weblate (Bulgarian)
  * Translated using Weblate (Bulgarian)

  [ Maxime Leroy ]
  * Translated using Weblate (French)
  * Translated using Weblate (French)

  [ Nikita Epifanov ]
  * Translated using Weblate (Russian)
  * Translated using Weblate (Russian)

  [ Sunil Mohan Adapa ]
  * cockpit: Depend on apache and setup after it
  * privoxy: Use privileged decorator for actions
  * cockpit: Reconfigure to allow any origin
  * cockpit: Use decorator for privileged actions
  * rssbridge: Whitelist all bridges by default
  * rssbridge: Add functional tests
  * apache: Merge old configuration files into a better location
  * apache: Also configure to serve on /freedombox
  * apache: Redirect all logs to systemd journal
  * config: Add option to set logging mode: none/volatile/persistent
  * config: Set volatile logging by default
  * roundcube: Configure to log to journald
  * roundcube: Use privileged to simplify actions

  [ nbenedek ]
  * privoxy: Restrict to private IPs, prevent access over the internet
  * rssbridge: New app to generate RSS feeds for websites
  * roundcube: Add fail2ban jail

  [ Veiko Aasa ]
  * gitweb: Switch default branch name to main for new repositories

  [ James Valleroy ]
  * janus: Change short description to "Video Room"
  * rssbridge: Fix flake8 errors
  * debian: Update copyright year
  * debian: Follows policy version 4.6.1
  * locale: Update translation strings
  * doc: Fetch latest manual

 -- James Valleroy <jvalleroy@mailbox.org>  Mon, 18 Jul 2022 20:50:09 -0400

freedombox (22.15) unstable; urgency=medium

  [ nbenedek ]
  * mediawiki: Remove Buster specific code not needed in Bullseye
  * mediawiki: Remove wgLogo as it is not needed in Bullseye
  * mediawiki: Add regex validator to the domain field
  * users: create home directories for newly created users

  [ Nikita Epifanov ]
  * Translated using Weblate (Russian)

  [ 109247019824 ]
  * Translated using Weblate (Bulgarian)

  [ Joseph Nuthalapati ]
  * tests: functional: Simplify GitLabCI configuration
  * ci: Use compatible versions of Selenium and Splinter

  [ Artem ]
  * Translated using Weblate (Ukrainian)

  [ Guillermo Lopez Alejos ]
  * backups: Add options to keep sshfs shares responsive
  * backups: Unmount repositories before and after backup

  [ James Valleroy ]
  * upgrades: Re-add workaround for grub
  * upgrades: Hold packages one at a time
  * datetime: Fix typo from pylint fix
  * locale: Update translation strings
  * doc: Fetch latest manual

  [ Sunil Mohan Adapa ]
  * *: pylint: Explicitly specify encoding when open a file
  * *: pylint: Suppress unused argument warnings
  * *: pylint: Don't inherit from 'object'
  * *: pylint: Avoid calling super() with arguments
  * *: pylint: Drop unnecessary 'pass' statements
  * pyproject.toml: Ignore some refactoring messages with pylint
  * static: js: css: Make multiple select fields work with Django 4.0
  * views: Add a comment about change in Django 4.0

  [ Andrij Mizyk ]
  * Translated using Weblate (Ukrainian)

 -- James Valleroy <jvalleroy@mailbox.org>  Mon, 04 Jul 2022 21:30:09 -0400

freedombox (22.14.1) unstable; urgency=medium

  [ ikmaak ]
  * Translated using Weblate (German)
  * Translated using Weblate (Dutch)

  [ Burak Yavuz ]
  * Translated using Weblate (Turkish)

  [ Eric ]
  * Translated using Weblate (Chinese (Simplified))

  [ 109247019824 ]
  * Translated using Weblate (Bulgarian)

  [ Sunil Mohan Adapa ]
  * matrixsynapse: Allow new dependency to be installed from backports
  * mumble: Use privileged decorator for superuser actions
  * actions: Note that privileged actions can't output to stdout
  * mumble: Backup/restore the configuration file
  * mumble: Don't set the root channel name unless it is changed
  * mumble: tests: Add functional tests for setting the passwords

  [ Jiří Podhorecký ]
  * Translated using Weblate (Czech)

  [ James Valleroy ]
  * doc: Fetch latest manual

 -- James Valleroy <jvalleroy@mailbox.org>  Mon, 27 Jun 2022 07:13:07 -0400

freedombox (22.14) unstable; urgency=medium

  [ ikmaak ]
  * Translated using Weblate (German)
  * Translated using Weblate (Dutch)

  [ Burak Yavuz ]
  * Translated using Weblate (Turkish)

  [ Eric ]
  * Translated using Weblate (Chinese (Simplified))

  [ Jiří Podhorecký ]
  * Translated using Weblate (Czech)

  [ 109247019824 ]
  * Translated using Weblate (Bulgarian)
  * Translated using Weblate (Bulgarian)

  [ Nikita Epifanov ]
  * Translated using Weblate (Russian)

  [ Coucouf ]
  * Translated using Weblate (French)

  [ schiriki ]
  * Add char field to set a password that is required to join the server

  [ nbenedek ]
  * janus: improve description about coturn
  * mediawiki: Add option to change the site name

  [ Sunil Mohan Adapa ]
  * translation: Don't use session for storing lang pref in Django 4.0
  * users: Fix deleting user LDAP entry with Django 4.0
  * ejabberd: Make localhost disabled option in domain selection
  * actions: Add a decorator for marking superuser actions
  * doc: dev: Use and recommend new privileged actions
  * transmission: Simplify actions using the privileged decorator
  * ejabberd: Revert changes to always keep localhost (aa5b1cea126d37)

  [ James Valleroy ]
  * tests: Add a dummy parameter for middlewares
  * ejabberd: Automatically use coturn
  * ejabberd: Add multi-select form for domains
  * locale: Update translation strings
  * doc: Fetch latest manual

 -- James Valleroy <jvalleroy@mailbox.org>  Mon, 20 Jun 2022 20:52:22 -0400

freedombox (22.13) unstable; urgency=medium

  [ D āvis ]
  * Added translation using Weblate (Latvian)

  [ ikmaak ]
  * Translated using Weblate (German)
  * Translated using Weblate (Dutch)

  [ Burak Yavuz ]
  * Translated using Weblate (Turkish)

  [ Eric ]
  * Translated using Weblate (Chinese (Simplified))

  [ 109247019824 ]
  * Translated using Weblate (Bulgarian)
  * Translated using Weblate (Bulgarian)

  [ Benedek Nagy ]
  * transmission: Add redirects to avoid 409 conflict

  [ Joseph Nuthalapati ]
  * tests: functional: Integrate into Salsa CI
  * tests: functional: Add jobs for bullseye-backports

  [ Michael Breidenbach ]
  * Translated using Weblate (Swedish)

  [ Jiří Podhorecký ]
  * Translated using Weblate (Czech)

  [ Sunil Mohan Adapa ]
  * wordpress: Allow installing/updating plugins and themes
  * wordpress: tests: Fix writing title for new post in newer versions
  * email: Add description about ISP and domain limitations
  * email: Make app available for all users (even without advanced flag)

  [ Kolja Gorter ]
  * Add function to change root chanel name of mumble server

  [ Nikita Epifanov ]
  * Translated using Weblate (Russian)

  [ James Valleroy ]
  * wordpress: tests: Continue past language selection screen
  * janus: Add new app for lightweight WebRTC server
  * locale: Update translation strings
  * doc: Fetch latest manual

 -- James Valleroy <jvalleroy@mailbox.org>  Mon, 06 Jun 2022 21:59:34 -0400

freedombox (22.12) unstable; urgency=medium

  [ Benedek Nagy ]
  * mediawiki: Add stricter sandbox rules for jobrunner service
  * mediawiki: Serve hidden service over http for .onion domains
  * tt-rss: Fix description about user access
  * ssh, bind: Show 'Learn More...' links

  [ ikmaak ]
  * Translated using Weblate (German)
  * Translated using Weblate (Dutch)

  [ John Doe ]
  * Translated using Weblate (French)

  [ Burak Yavuz ]
  * Translated using Weblate (Turkish)

  [ Eric ]
  * Translated using Weblate (Chinese (Simplified))

  [ 109247019824 ]
  * Translated using Weblate (Bulgarian)

  [ Asle Næss ]
  * Translated using Weblate (Norwegian Bokmål)
  * Translated using Weblate (Norwegian Bokmål)

  [ Petter Reinholdtsen ]
  * Translated using Weblate (Norwegian Bokmål)

  [ Sunil Mohan Adapa ]
  * apache: Allow URL diagnostics to work with redirects
  * mediawiki: Fix URL diagnostics with redirects involved
  * frontpage: Reuse app header template for showing app description
  * frontpage: Allow showing links to manual pages
  * *: Show Learn More... links in frontpage with description
  * firewall: Show service name in port forwarding info table
  * tor: Show port forwarding information in consistent way

  [ Jiří Podhorecký ]
  * Translated using Weblate (Czech)

  [ James Valleroy ]
  * locale: Update translation strings
  * doc: Fetch latest manual

 -- James Valleroy <jvalleroy@mailbox.org>  Mon, 23 May 2022 20:48:11 -0400

freedombox (22.11) unstable; urgency=medium

  [ Veiko Aasa ]
  * samba: Fix functional tests when user is not logged in at start

  [ Nikita Epifanov ]
  * Translated using Weblate (Russian)

  [ Benedek Nagy ]
  * transmission: Improve description
  * mediawiki: Check if admin password is at least 10 characters long

  [ Petter Reinholdtsen ]
  * Translated using Weblate (Norwegian Bokmål)

  [ Joseph Nuthalapati ]
  * tests: functional: Get rid of dependency on xvfb
  * HACKING: Improve documentation on how to run tests

  [ Sunil Mohan Adapa ]
  * container: Show executed commands when setting up/running tests
  * email: Fix userdb lookups with LDAP
  * mediawiki: Handle password rejection from MediaWiki
  * matrixsynapse: Allow new dependencies to be installed from backports

  [ Andrij Mizyk ]
  * Translated using Weblate (Ukrainian)

  [ 109247019824 ]
  * Translated using Weblate (Bulgarian)
  * Translated using Weblate (Bulgarian)

  [ Coucouf ]
  * Translated using Weblate (French)

  [ ikmaak ]
  * Translated using Weblate (Danish)
  * Translated using Weblate (Polish)
  * Translated using Weblate (Ukrainian)
  * Translated using Weblate (Hungarian)

  [ James Valleroy ]
  * locale: Update translation strings
  * doc: Fetch latest manual

 -- James Valleroy <jvalleroy@mailbox.org>  Mon, 09 May 2022 22:36:05 -0400

freedombox (22.10) unstable; urgency=medium

  [ Nikita Epifanov ]
  * Translated using Weblate (Russian)

  [ Burak Yavuz ]
  * Translated using Weblate (Turkish)

  [ Luna Jernberg ]
  * Translated using Weblate (Swedish)

  [ Jiří Podhorecký ]
  * Translated using Weblate (Czech)

  [ 109247019824 ]
  * Translated using Weblate (Bulgarian)

  [ Giannis ]
  * Translated using Weblate (Greek)

  [ Benedek Nagy ]
  * sharing: put file path between quotation marks

  [ Sunil Mohan Adapa ]
  * sharing: Allow double quotes in path strings

  [ ikmaak ]
  * Translated using Weblate (German)
  * Translated using Weblate (Dutch)

  [ James Valleroy ]
  * doc: Fetch latest manual

 -- James Valleroy <jvalleroy@mailbox.org>  Mon, 25 Apr 2022 20:47:52 -0400

freedombox (22.9) unstable; urgency=medium

  [ abidin toumi ]
  * Added translation using Weblate (Arabic)
  * Translated using Weblate (Arabic)

  [ ikmaak ]
  * Translated using Weblate (German)
  * Translated using Weblate (Dutch)

  [ Oğuz Ersen ]
  * Translated using Weblate (Turkish)

  [ Jiří Podhorecký ]
  * Translated using Weblate (Czech)

  [ Benedek Nagy ]
  * Translated using Weblate (Hungarian)
  * plinth: Add forum to footer

  [ 109247019824 ]
  * Translated using Weblate (Bulgarian)

  [ Coucouf ]
  * Translated using Weblate (French)

  [ Paul Lettich ]
  * Translated using Weblate (German)

  [ James Valleroy ]
  * package: Add package expressions
  * package: Use package expressions in Packages component
  * package: Fail diagnostic when not able to resolve
  * minetest: Allow alternate name for 3d armor mod
  * package: Fix comment and type annotations
  * upgrades: Use python3-typing-extensions from bullseye-backports
  * upgrades: Split Explanation line
  * locale: Update translation strings
  * doc: Fetch latest manual

  [ Sunil Mohan Adapa ]
  * package: Update package expression API and fix regressions

  [ Aurélien Couderc ]
  * Fix description of the validation rule for calibre library names so it
    actually matches the pattern

 -- James Valleroy <jvalleroy@mailbox.org>  Mon, 11 Apr 2022 20:29:12 -0400

freedombox (22.8) unstable; urgency=medium

  [ Coucouf ]
  * Translated using Weblate (French)

  [ Павел Протасов ]
  * Translated using Weblate (Russian)

  [ Nikita Epifanov ]
  * Translated using Weblate (Russian)

  [ Benedek Nagy ]
  * ikiwiki: add packages that are necessary for apt-get install
  * calibre: explain correct name format for new library

  [ Ma Yong ]
  * Translated using Weblate (Chinese (Simplified))
  * Translated using Weblate (Chinese (Simplified))

  [ Eric ]
  * Translated using Weblate (Chinese (Simplified))

  [ James Valleroy ]
  * upgrades: Allow backports from src:freedombox
  * locale: Update translation strings
  * doc: Fetch latest manual

  [ Jim Gregory ]
  * network: Fix showing wifi connection

 -- James Valleroy <jvalleroy@mailbox.org>  Mon, 28 Mar 2022 20:30:00 -0400

freedombox (22.7) unstable; urgency=medium

  [ Nathaniel Ramos Alexander ]
  * Translated using Weblate (Spanish)

  [ Benedek Nagy ]
  * Translated using Weblate (Hungarian)

  [ ButterflyOfFire ]
  * Translated using Weblate (French)

  [ James Valleroy ]
  * doc: Fetch latest manual

 -- James Valleroy <jvalleroy@mailbox.org>  Mon, 14 Mar 2022 20:30:20 -0400

freedombox (22.6.1) unstable; urgency=medium

  [ Johannes Keyser ]
  * Translated using Weblate (German)

  [ ikmaak ]
  * Translated using Weblate (Dutch)
  * Translated using Weblate (Dutch)

  [ Burak Yavuz ]
  * Translated using Weblate (Turkish)

  [ Eric ]
  * Translated using Weblate (Chinese (Simplified))

  [ Jiří Podhorecký ]
  * Translated using Weblate (Czech)

  [ 109247019824 ]
  * Translated using Weblate (Bulgarian)

 -- James Valleroy <jvalleroy@mailbox.org>  Sun, 06 Mar 2022 06:25:27 -0500

freedombox (22.6) unstable; urgency=medium

  [ ikmaak ]
  * Translated using Weblate (German)
  * Translated using Weblate (Dutch)

  [ Burak Yavuz ]
  * Translated using Weblate (Turkish)

  [ Nikita Epifanov ]
  * Translated using Weblate (Russian)

  [ Eric ]
  * Translated using Weblate (Chinese (Simplified))

  [ Andrij Mizyk ]
  * Translated using Weblate (Ukrainian)

  [ Michael Breidenbach ]
  * Translated using Weblate (Swedish)

  [ Jiří Podhorecký ]
  * Translated using Weblate (Czech)

  [ Sripath Roy Koganti ]
  * Translated using Weblate (Telugu)

  [ Hemchand Pidikiti ]
  * Translated using Weblate (Telugu)

  [ Revolutioners ]
  * Translated using Weblate (Telugu)

  [ Anusha.chennamsetti ]
  * Translated using Weblate (Telugu)

  [ Rohith ]
  * Translated using Weblate (Telugu)

  [ B Rohit ]
  * Translated using Weblate (Telugu)

  [ Sk Abdulaziz ]
  * Translated using Weblate (Telugu)

  [ Prudhvi varma ]
  * Translated using Weblate (Telugu)

  [ Lavanya Duddukuri ]
  * Translated using Weblate (Telugu)

  [ Revathi Pathiwada ]
  * Translated using Weblate (Telugu)

  [ Rushi Puttigumpala ]
  * Translated using Weblate (Telugu)

  [ Kotagiri Hardik Sai ]
  * Translated using Weblate (Telugu)

  [ Andhavarapu vamsi ]
  * Translated using Weblate (Telugu)

  [ VANTIPALLI HARINI DEVI ]
  * Translated using Weblate (Telugu)

  [ Mupparthi Rema Sharanya ]
  * Translated using Weblate (Telugu)

  [ Nishmitha Undavalli ]
  * Translated using Weblate (Telugu)

  [ l. Mamatha sahithi ]
  * Translated using Weblate (Telugu)

  [ N SIRI HARSHITHA ]
  * Translated using Weblate (Telugu)

  [ Sainadh Pragada ]
  * Translated using Weblate (Telugu)

  [ Kesava Manikanta ]
  * Translated using Weblate (Telugu)

  [ Padilam Sairam ]
  * Translated using Weblate (Telugu)

  [ Benedek Nagy ]
  * minidlna: add iOS VLC client
  * samba: add iOS VLC client
  * Translated using Weblate (Hungarian)

  [ James Valleroy ]
  * Translated using Weblate (Telugu)
  * locale: Update translation strings
  * doc: Fetch latest manual

  [ 109247019824 ]
  * Translated using Weblate (Bulgarian)

  [ Sunil Mohan Adapa ]
  * email_server: List all listening ports of the daemons
  * email_server: Update donation URL to rspamd donation URL
  * email_server: Update short description
  * email_server: Add front page shortcut, update name and description
  * email: Rename app from email_server to email
  * email: Drop X-Robots-Tag on the auto-configuration URL
  * email: Backup/restore aliases and mailboxes
  * email: rspamd: Simplify installing configuration
  * email: Tweak client auto-configuration file
  * email: Drop unused Apache include freedombox-robots.conf
  * email: Simplify modifying headers proxied to rspamd web UI
  * email: Depend on and run redis server
  * email: Open firewall port for managesieve protocol
  * email: Narrowly match just rspamd's spam header
  * email: Add more special-use IMAP folders, set autoexpunge to 60days
  * email: Simplify setting milter configuration and running sievec
  * email: Drop special handling for reserved TLDs
  * email: Drop special handling for outbound filtering
  * email: Remove override for local addresses
  * email: Setup rspamd configuration to include FreedomBox config
  * email: Add basic functional tests
  * email: Add backup/restore component
  * email: Simplify setting up postfix
  * email: Drop unused diagnosis module
  * email: Minor indentation and docstring changes
  * email: Set an icon from Tango project
  * email: dkim: Implement setting up DKIM signing keys
  * email: dns: Show table for desired DNS entries
  * email: Enable as an advanced app
  * email: aliases: Drop ability to enable/disable aliases
  * email: Add shortcut for non-admin users to manage their aliases
  * email: Drop mentions of clamav as it is too memory intensive
  * email: Rename audit module to privileged
  * email: Drop use of mutex for postfix configuration operations
  * email: Simplify and rename postfix configuration module
  * email: Drop unused utility method for logging
  * email: Name module ldap to postfix
  * email: Drop postfix and dovecot LDAP packages
  * email: Drop atomic writing to a file
  * email: Update module docstrings
  * email: Use the term 'setup' rather than 'repair' for consistency
  * email: Don't start disabled daemons when setup is re-run
  * email: Implement adding common aliases for first admin user
  * email: Add various documentation links for future readability
  * email: postfix: Fix priority for authentication directives
  * email: aliases: Minor refactoring to form validation
  * email: clients: Make Thunderbird URLs language independent
  * email: Allow re-running setup
  * email: postfix: use inline map for TLS SNI maps
  * email: rspamd: Log to journald via syslog
  * email: Revert to LDAP auth as pam does not allow non-admin users
  * email: Fix issue with certs not being available
  * dynamicdns: Fix adding null domain into configuration

 -- James Valleroy <jvalleroy@mailbox.org>  Wed, 02 Mar 2022 08:44:45 -0500

freedombox (22.5) unstable; urgency=medium

  [ ikmaak ]
  * Translated using Weblate (German)
  * Translated using Weblate (Dutch)

  [ Burak Yavuz ]
  * Translated using Weblate (Turkish)

  [ Eric ]
  * Translated using Weblate (Chinese (Simplified))

  [ Joseph Nuthalapati ]
  * tests: functional: Add plugin for HTML reports

  [ Besnik Bleta ]
  * Translated using Weblate (Albanian)
  * Translated using Weblate (Albanian)
  * Translated using Weblate (Albanian)

  [ Jaime Marquínez Ferrándiz ]
  * Translated using Weblate (Spanish)

  [ Michael Breidenbach ]
  * Translated using Weblate (Swedish)

  [ Nikita Epifanov ]
  * Translated using Weblate (Russian)

  [ Jiří Podhorecký ]
  * Translated using Weblate (Czech)

  [ Andrij Mizyk ]
  * Translated using Weblate (Ukrainian)

  [ Benedek Nagy ]
  * Translated using Weblate (Hungarian)
  * Translated using Weblate (Hungarian)
  * tt-rss: Restrict access to `feed-reader` group in "/tt-rss-app"

  [ James Valleroy ]
  * dynamicdns: Replace ez-ipupdate
  * locale: Update translation strings
  * doc: Fetch latest manual

  [ Sunil Mohan Adapa ]
  * dynamicdns: Drop about page and merge into description
  * dynamicdns: Drop tabs and use single page
  * dynamicdns: Drop NAT detection as it is no longer used
  * app: Add component to store enabled state of an app in kvstore
  * backups: Implement backup/restore of key/value settings
  * dynamicdns: Rewrite configuration handling and update using URL
  * users: Fix typo in description
  * minetest: Reduce the number of configuration update messages

  [ 109247019824 ]
  * Translated using Weblate (Bulgarian)
  * Translated using Weblate (Bulgarian)

 -- James Valleroy <jvalleroy@mailbox.org>  Mon, 14 Feb 2022 20:41:06 -0500

freedombox (22.4) unstable; urgency=medium

  [ ikmaak ]
  * Translated using Weblate (German)
  * Translated using Weblate (Dutch)

  [ Benedek Nagy ]
  * shaarli: Add android app to description
  * apache: Don't redirect to HTTPS for .onion domains
  * matrixsynapse: Add FluffyChat to client list
  * power: Add a link to power app in the system menu
  * Translated using Weblate (Hungarian)

  [ Sunil Mohan Adapa ]
  * mldonkey: Drop app not available in Debian Bullseye and Bookworm
  * tests: functional: Implement a workaround for issue with screenshots
  * wordpress: tests: functional: Add missing marks on tests
  * tests: functional: Set default screenshots dir as ./screenshots
  * doc: Fail when downloading images from Debian wiki fails
  * cockpit: Explicitly redirect to HTTPS as needed for WebSockets
  * apache: Don't set HSTS for .onion domain
  * wireguard: tests: Add functional tests
  * snapshots: Clarify that snapshots are take during updates too
  * coturn: Use wildcard listening address to fix startup issues
  * sso, users: Redirect to home page after logout
  * users: Clarify help message for authorization password
  * HACKING: Stop using setup.py as a way to run tests
  * email_server: Drop some unused code
  * roundcube: Add setting for local connection only
  * email_server: Drop showing diagnostics/repair and roundcube config

  [ James Valleroy ]
  * .gitignore: Add screenshots/
  * shaarli: Add backup component
  * shaarli: Add functional test
  * shaarli: Test adding a bookmark
  * locale: Update translation strings
  * doc: Fetch latest manual

  [ Coucouf ]
  * Translated using Weblate (French)

  [ 109247019824 ]
  * Translated using Weblate (Bulgarian)

  [ Michael Breidenbach ]
  * Translated using Weblate (Swedish)

  [ Nikita Epifanov ]
  * Translated using Weblate (Russian)

  [ Andrij Mizyk ]
  * Translated using Weblate (Ukrainian)

 -- James Valleroy <jvalleroy@mailbox.org>  Mon, 31 Jan 2022 20:04:57 -0500

freedombox (22.3) unstable; urgency=medium

  [ nautilusx ]
  * Translated using Weblate (German)

  [ ikmaak ]
  * Translated using Weblate (Dutch)

  [ Burak Yavuz ]
  * Translated using Weblate (Turkish)

  [ Eric ]
  * Translated using Weblate (Chinese (Simplified))

  [ Benedek Nagy ]
  * tt-rss: Allow published articles to be publicly available
  * Translated using Weblate (Hungarian)

  [ Jiří Podhorecký ]
  * Translated using Weblate (Czech)

  [ Sunil Mohan Adapa ]
  * container: Avoid a warning that interactive mode is intended
  * sso: Add missing captcha/rate limiting on SSO login
  * sso: Adjust URL to CAPTCHA page needed by Django security fix
  * upgrades: Allow matrix's new dependency to be installed
  * tests: functional: Fix setting domain name with active notifications
  * help: tests: Fix functional test to check for status logs

  [ James Valleroy ]
  * doc: Fetch latest manual

 -- James Valleroy <jvalleroy@mailbox.org>  Mon, 17 Jan 2022 20:17:22 -0500

freedombox (22.2) unstable; urgency=medium

  [ Dietmar ]
  * Translated using Weblate (German)
  * Translated using Weblate (Italian)

  [ ikmaak ]
  * Translated using Weblate (Dutch)

  [ Burak Yavuz ]
  * Translated using Weblate (Turkish)

  [ Eric ]
  * Translated using Weblate (Chinese (Simplified))

  [ Benedek Nagy ]
  * Translated using Weblate (Hungarian)
  * Translated using Weblate (Hungarian)
  * wireguard: Fix spelling
  * transmission: Fix capitalization
  * openvpn: Add link to IOS app
  * mumble: Change description to include iOS client app
  * radicale: Update Thunderbird URLs
  * i2p: Fix grammar in description
  * backups: Correct spelling of encryption protocols
  * networks: Fix reference to an option

  [ Jiří Podhorecký ]
  * Translated using Weblate (Czech)

  [ Johannes Keyser ]
  * Translated using Weblate (German)

  [ Michael Breidenbach ]
  * Translated using Weblate (Swedish)

  [ Sunil Mohan Adapa ]
  * help: Fix failing setup when manual directory is not available
  * debian, setup.py: Add dependency on python3-tomli
  * ikiwiki: Initialize shortcuts during post-init setup

  [ James Valleroy ]
  * locale: Update translation strings

 -- James Valleroy <jvalleroy@mailbox.org>  Tue, 11 Jan 2022 20:09:59 -0500

freedombox (22.1) unstable; urgency=medium

  [ ikmaak ]
  * Translated using Weblate (Dutch)
  * Translated using Weblate (Dutch)

  [ Benedek Nagy ]
  * Translated using Weblate (Hungarian)

  [ pesder ]
  * Translated using Weblate (Chinese (Traditional))

  [ James Valleroy ]
  * Translated using Weblate (Hungarian)
  * Translated using Weblate (Hungarian)
  * backups: Capitalize 'SSH' in template
  * config, upgrades: Specify submit button for tests
  * locale: Update translation strings
  * doc: Fetch latest manual

  [ Sunil Mohan Adapa ]
  * upgrades: Relabel from 'Update' to 'Software Update'
  * datetime: Explicitly list systemd-timesyncd as a dependency
  * storage: Skip tests if not enough disk space is available
  * package: Add diagnostic to check if a package is the latest version

  [ Petter Reinholdtsen ]
  * Translated using Weblate (Norwegian Bokmål)

  [ Michael Breidenbach ]
  * Translated using Weblate (Swedish)

  [ Jiří Podhorecký ]
  * Translated using Weblate (Czech)

  [ Fioddor Superconcentrado ]
  * Translated using Weblate (Spanish)

 -- James Valleroy <jvalleroy@mailbox.org>  Mon, 03 Jan 2022 19:51:35 -0500

freedombox (21.16) unstable; urgency=medium

  [ Burak Yavuz ]
  * Translated using Weblate (Turkish)

  [ Johannes Keyser ]
  * Translated using Weblate (German)

  [ Joseph Nuthalapati ]
  * tests: Fix app name in pytest.skip statement
  * cockpit: Make 'name' optional in Signal handlers
  * ejabberd: Make name option in Signal handlers
  * tests: functional: Skip MLDonkey app
  * monkeysphere: Drop app as it is not being used
  * diaspora: Drop app that was never finished.
  * tahoe-lafs: Drop app as it is not being used

  [ Sunil Mohan Adapa ]
  * roundcube: Allow upgrades using configuration file prompts
  * letsencrypt: Handle cert setup when an app wants all domains
  * email_server: Include postfix package in packages list
  * email_server: Fix issue with handling domain removal
  * email_server: Re-implement TLS configuration
  * email_server: Adjust TLS configuration parameters
  * email_server: Rename dovecot TLS configuration file for consistency
  * datetime: Fix checking when timesyncd will run on a system

  [ Coucouf ]
  * Translated using Weblate (French)

  [ Eric ]
  * Translated using Weblate (Chinese (Simplified))
  * Translated using Weblate (Chinese (Simplified))

  [ Jiří Podhorecký ]
  * Translated using Weblate (Czech)
  * Translated using Weblate (Czech)

  [ pesder ]
  * Translated using Weblate (Chinese (Traditional))
  * Translated using Weblate (Chinese (Traditional))

  [ Michael Breidenbach ]
  * Translated using Weblate (Swedish)

  [ James Valleroy ]
  * upgrades: Refactor dist upgrade process
  * upgrades: Cleanup dist upgrade steps specific to bullseye release
  * upgrades: Add type annotations to action
  * pyproject: Add domain marker
  * locale: Update translation strings
  * doc: Fetch latest manual

 -- James Valleroy <jvalleroy@mailbox.org>  Mon, 20 Dec 2021 20:58:00 -0500

freedombox (21.15) unstable; urgency=medium

  [ trendspotter ]
  * Translated using Weblate (Czech)

  [ James Valleroy ]
  * shaarli: Enable app
  * tests: Add 'domain' mark for apps that add/remove domains
  * locale: Update translation strings
  * doc: Fetch latest manual

  [ Petter Reinholdtsen ]
  * Translated using Weblate (Norwegian Bokmål)

  [ Sunil Mohan Adapa ]
  * dynamicdns: Update URLs to the new dynamic DNS server
  * firewall: Allow configuration upgrade to version 1.0.x
  * *: Drop unused manual_page at module level
  * app: Introduce API to setup an app
  * package: Add parameter to specify skipping package recommendations
  * package: Implement installing packages in the component
  * actions: Get list of packages from Packages components
  * security: Get the list of packages from Packages component
  * *: Drop use of managed_packages and rely on Packages component
  * doc/dev: Update documentation to not refer to managed_packages
  * actions/service: Drop unused list action
  * bind: Drop alias handling unnecessary in >= Bullseye
  * security: Drop use of managed_services in security report
  * daemon: Add new component to hold information about related daemons
  * actions/service: Drop use of managed_services for Daemon component
  * *: Drop use of managed_services, rely on Daemon component
  * doc/dev: Remove mention of managed_services
  * actions/letsencrypt: Drop use of managed_paths and use LE component
  * *: Drop use of unnecessary managed_paths
  * doc/dev: Drop discussion on managed_paths
  * package: Introduce component API for package conflicts
  * *: Drop module level package_conflicts and use component API
  * packages: Move checking for unavailable packages to component
  * app: Introduce API for managing setup state of the app
  * doc/dev: Remove outdated reference to init() at module level
  * *: Use the App's state management API
  * setup: Drop unused API for app's state management
  * *: Drop use of module level is_essential flag
  * *: Drop use of module level version
  * middleware, views: Reduce use of setup_helper
  * web_server: Drop use of loaded_modules and use App.list
  * first_boot: Drop use of loaded_modules and use App.list
  * security: Drop use of loaded_modules and use App.list
  * main: List apps instead of modules
  * setup: Run setup on apps instead of modules
  * setup: List dependencies for apps instead of modules
  * setup: Use apps instead of modules to determine running first setup
  * setup: Work on apps instead of modules for force upgrade
  * module_loader, app: Move app init to app module
  * *: Drop module level depends declaration
  * doc/dev: Drop reference to module level depends declaration
  * forms: Fix regression with TLS domain form in quassel and tt-rss
  * email_server: Simplify domain configuration form
  * email_server: Merge domain configuration with app view
  * letsencrypt: On domain removal, don't revoke certificate, keep it

  [ Johannes Keyser ]
  * Translated using Weblate (German)

 -- James Valleroy <jvalleroy@mailbox.org>  Mon, 06 Dec 2021 18:51:28 -0500

freedombox (21.14.1) unstable; urgency=high

  [ Sunil Mohan Adapa ]
  * config: Add packages component to a re-add zram-tools dependency

 -- James Valleroy <jvalleroy@mailbox.org>  Wed, 24 Nov 2021 10:36:25 -0500

freedombox (21.14) unstable; urgency=high

  [ Burak Yavuz ]
  * Translated using Weblate (Turkish)

  [ Michael Breidenbach ]
  * Translated using Weblate (Swedish)

  [ Sunil Mohan Adapa ]
  * app: Introduce separate method for post initialization operations
  * module_loader: Split app initialization into separate steps
  * avahi: Split app initialization
  * backups: Split app initialization
  * cockpit: Split app initialization
  * diagnostics: Split app initialization
  * dynamicdns: Split app initialization
  * email_server: Don't get domain name during initialization
  * config: Split app configuration
  * letencrypt: Split app initialization
  * names: Split app initialization
  * pagekite: Split app initialization
  * storage: Split app initialization
  * tor: Split app initialziation
  * upgrades: Split app initialziation
  * ejabberd: Split app initialziation
  * gitweb: Split app initialization
  * frontpage: Avoid URL reverse during Shortcut component construction
  * menu: Avoid reversing URL during Menu component construction
  * main: Drop initializing Django when listing dependencies (Closes: #999484)

  [ Andrij Mizyk ]
  * Translated using Weblate (Ukrainian)

  [ Joseph Nuthalapati ]
  * names: Create a generic TLS domain selection form
  * tt-rss: Allow selection of a domain name

  [ James Valleroy ]
  * debian: Fail build if no module dependencies found
  * datetime: Avoid error when systemctl is not available
  * locale: Update translation strings
  * doc: Fetch latest manual

 -- James Valleroy <jvalleroy@mailbox.org>  Mon, 22 Nov 2021 18:45:33 -0500

freedombox (21.13) unstable; urgency=medium

  [ Burak Yavuz ]
  * Translated using Weblate (Turkish)

  [ Andrij Mizyk ]
  * Translated using Weblate (Ukrainian)

  [ Michael Breidenbach ]
  * Translated using Weblate (Swedish)
  * Translated using Weblate (Swedish)

  [ Joseph Nuthalapati ]
  * utils: Fix ruamel.yaml deprecation warnings
  * components: Introduce new component - Packages
  * setup: Use packages from Packages component
  * components: Add docstrings & tutorial for Packages

  [ Sunil Mohan Adapa ]
  * email_server: Refactor the home directory page
  * email_server: Add button for setting up home directory
  * email_server: Turn home view into a simple page rather than a tab
  * email_server: Add button for managing aliases
  * email_server: Remove aliases view from tabs list
  * email_server: Add heading for manage aliases page
  * email_server: Reduce the size of headings for aliases/homedir pages
  * email_server: aliases: Add method for checking of an alias is taken
  * email_server: aliases: Using Django forms instead of custom forms
  * email_server: aliases: Drop validation already done by form
  * email_server: aliases: Move sanitizing to form
  * email_server: aliases: Drop unnecessary sanitizing
  * email_server: aliases: Drop unused sanitizing method
  * email_server: aliases: Drop unused regex
  * email_server: yapf formatting
  * email_server: aliases: Drop hash DB and use sqlite3 directly
  * email_server: aliases: Minor refactoring
  * email_server: aliases: Minor refactoring to DB schema
  * email_server: aliases: Minor refactor to list view
  * email_server: aliases: Fix showing empty alias list message
  * email_server: aliases: Refactor for simpler organization
  * email_server: tls: Drop unimplemented TLS forms/view
  * email_server: rspamd: Turn spam management link to a button
  * email_server: domains: Add button for domain management form
  * email_server: Remove tabs from the interface
  * email_server: homedir: Fix styling to not show everything as header
  * email_server: Minor refactor of license statement in templates
  * email_server: domains: Use Django forms and views
  * email_server: domains: Add validation to form
  * email_server: action: Refactor for simplicity
  * email_server: yapf formatting
  * log, email_server: Don't use syslog instead of journald
  * email_server: action: Add argument type checking for extra safety
  * email_server: Don't use user IDs when performing lookups
  * email_server: Lookup LDAP local recipients via PAM
  * email_server: dovecot: Authenticate using PAM instead of LDAP
  * email_server: dovecot: Don't deliver mail to home directory
  * email_server: Setup /var/mail, drop home setup view
  * email_server: Use rollback journal for aliases sqlite DB
  * security: Properly handle sandbox analysis of timer units

  [ Johannes Keyser ]
  * Translated using Weblate (German)

  [ James Valleroy ]
  * tests: Use background fixture for each test
  * bepasty: Use BaseAppTests for functional tests
  * bind: Use BaseAppTests for functional tests
  * calibre: Use BaseAppTests for functional tests
  * deluge: Use BaseAppTests for functional tests
  * ejabberd: Use BaseAppTests for functional tests
  * gitweb: Use BaseAppTests for functional tests
  * ikiwiki: Use BaseAppTests for functional tests
  * mediawiki: Use BaseAppTests for functional tests
  * mldonkey: Use BaseAppTests for functional tests
  * openvpn: Use BaseAppTests for functional tests
  * pagekite: Use BaseAppTests for functional tests
  * radicale: Use BaseAppTests for functional tests
  * samba: Use BaseAppTests for functional tests
  * shadowsocks, syncthing: Use BaseAppTests for functional tests
  * transmission: Use BaseAppTests for functional tests
  * tahoe: Use BaseAppTests for functional tests
  * tor: Use BaseAppTests for functional tests
  * tests: functional: Add diagnostics delay parameter
  * avahi: Use systemd sandboxing
  * samba: Use systemd sandboxing for smbd/nmbd
  * debian: Add python3-openssl to autopkgtest depends
  * locale: Update translation strings
  * doc: Fetch latest manual

 -- James Valleroy <jvalleroy@mailbox.org>  Mon, 08 Nov 2021 21:34:27 -0500

freedombox (21.12) unstable; urgency=medium

  [ Burak Yavuz ]
  * Translated using Weblate (Turkish)

  [ Andrij Mizyk ]
  * Translated using Weblate (Ukrainian)

  [ nautilusx ]
  * Translated using Weblate (German)
  * Translated using Weblate (German)

  [ Sunil Mohan Adapa ]
  * middleware: Don't show setup view to non-admin users
  * email_server: yapf formatting
  * email_server: Add a name for aliases view
  * email_server: Add heading for manage aliases page
  * email_server: Don't let the My Mail page to blank page
  * email_server: clients: Launch roundcube directly instead of app page
  * email_server: Move roundcube link from My Mail to description
  * storage: tests: Refactor disk tests for readability
  * storage: Pass optional mount point to partition expansion
  * storage: tests: Fix tests for expanding disk partitions
  * storage: tests: Convert class based tests to simple tests

  [ James Valleroy ]
  * tests: Add BaseAppTests class for common functional tests
  * tests: Add run diagnostics test to BaseAppTests
  * infinoted: Use BaseAppTests for functional tests
  * mumble: Use BaseAppTests for functional tests
  * roundcube: Use BaseAppTests for functional tests
  * avahi: Use BaseAppTests for functional tests
  * cockpit: Use BaseAppTests for functional tests
  * coturn: Use BaseAppTests for functional tests
  * i2p: Use BaseAppTests for functional tests
  * matrixsynapse: Use BaseAppTests for functional tests
  * minetest: Use BaseAppTests for functional tests
  * minidlna: Use BaseAppTests for functional tests
  * performance: Add backup support (no data)
  * performance: Use BaseAppTests for functional tests
  * privoxy: Use BaseAppTests for functional tests
  * quassel: Use BaseAppTests for functional tests
  * ssh: Use BaseAppTests for functional tests
  * zoph: Use BaseAppTests for functional tests
  * locale: Update translation strings
  * doc: Fetch latest manual

  [ 109247019824 ]
  * Translated using Weblate (Bulgarian)

  [ Coucouf ]
  * Translated using Weblate (French)

  [ trendspotter ]
  * Translated using Weblate (Czech)

 -- James Valleroy <jvalleroy@mailbox.org>  Mon, 25 Oct 2021 19:19:33 -0400

freedombox (21.11) unstable; urgency=medium

  [ Fioddor Superconcentrado ]
  * test: help: Add help view tests
  * test: Add tests for action utilities
  * tests: Improve handling of tests skipped by default
  * package: Add functions for removing packages
  * setup: Show and remove conflicts before installation
  * email: Manage known installation conflicts

  [ 109247019824 ]
  * Translated using Weblate (Bulgarian)

  [ Andrij Mizyk ]
  * Translated using Weblate (Ukrainian)

  [ James Valleroy ]
  * openvpn: Convert functional tests to non-BDD python format
  * pagekite: Convert functional tests to non-BDD python format
  * privoxy: Convert functional tests to non-BDD python format
  * tests: Add backups mark for openvpn, pagekite, privoxy
  * quassel: Convert functional tests to non-BDD python format
  * radicale: Convert functional tests to non-BDD python format
  * roundcube: Convert functional tests to non-BDD python format
  * searx: Convert functional tests to non-BDD python format
  * security: Convert functional tests to non-BDD python format
  * shadowsocks: Convert functional tests to non-BDD python format
  * sharing: Convert functional tests to non-BDD python format
  * snapshot: Convert functional tests to non-BDD python format
  * ssh: Convert functional tests to non-BDD python format
  * sso: Convert functional tests to non-BDD python format
  * storage: Convert functional tests to non-BDD python format
  * syncthing: Convert functional tests to non-BDD python format
  * tahoe: Convert functional tests to non-BDD python format
  * tor: Convert functional tests to non-BDD python format
  * transmission: Convert functional tests to non-BDD python format
  * ttrss: Convert functional tests to non-BDD python format
  * upgrades: Convert functional tests to non-BDD python format
  * zoph: Convert functional tests to non-BDD python format
  * users: Convert functional tests to non-BDD python format
  * tests: Add some missed marks for functional tests
  * tests: Drop step definitions
  * conftest: Skip functional tests if splinter not importable
  * locale: Update translation strings
  * doc: Fetch latest manual

  [ Sunil Mohan Adapa ]
  * d/control: Allow building with python interpreter of any arch
  * user: Accommodate Django 3.1 change for model choice iteration
  * settings: Choose password hashing complexity suitable for SBCs
  * pyproject.toml: Merge contents of pytest.ini
  * pyproject.toml: Merge contents of .converagerc
  * d/rules: Don't use setup.py to invoke tests, invoke directly instead
  * users: Help set language cookie when user profile is edited
  * sso, translation: Help set language cookie when user logins in
  * translation: Always set language cookie when switching language
  * *: Move all systemd service files from /lib to /usr
  * wordpress: Run service only if when installed and configured
  * calibre: Run service only if when installed
  * d/rules: Don't install and enable other systemd service files
  * storage: tests: functional: Fix tests always getting skipped
  * package: Remove unused import to fix pipeline
  * tests: Drop installation of pytest-bdd
  * performance: Cleanup code meant for cockpit version < 235
  * *: Always pass check= argument to subprocess.run()
  * ttrss: Fix daemon not running sometimes on startup
  * ttrss: Add systemd security hardening to daemon

  [ Joseph Nuthalapati ]
  * ttrss: tests: functional: Make subscription faster

 -- James Valleroy <jvalleroy@mailbox.org>  Mon, 11 Oct 2021 18:55:20 -0400

freedombox (21.10) unstable; urgency=medium

  [ Veiko Aasa ]
  * samba: tests: Convert functional tests to non-BDD python format

  [ James Valleroy ]
  * tests: Show warning when app not available
  * bepasty: Convert functional tests to non-BDD python format
  * bind: Convert functional tests to non-BDD python format
  * config: Convert functional tests to non-BDD python format
  * coturn: Convert functional tests to non-BDD python format
  * datetime: Convert functional tests to non-BDD python format
  * deluge: Convert functional tests to non-BDD python format
  * dynamicdns: Convert functional tests to non-BDD python format
  * ejabberd: Convert functional tests to non-BDD python format
  * help: Convert functional tests to non-BDD python format
  * ikiwiki: Convert functional tests to non-BDD python format
  * mediawiki: Convert functional tests to non-BDD python format
  * mldonkey: Convert functional tests to non-BDD python format
  * monkeysphere: Convert functional tests to non-BDD python format
  * mumble: Convert functional tests to non-BDD python format
  * locale: Update translation strings
  * doc: Fetch latest manual
  * debian: Set Standards-Version to 4.6.0

  [ Sunil Mohan Adapa ]
  * ikiwiki: tests: functional: Use newer splinter API for finding links
  * openvpn: tests: functional: Use newer splinter API for finding links
  * backups: tests: functional: Use newer splinter API for finding links
  * users: tests: functional: Use newer splinter API for finding links
  * mediawiki: tests: functional: Use newer splinter API for finding links
  * dynamicdns: tests: functional: Use newer splinter API for finding links
  * calibre: tests: functional: Use newer splinter API for finding links
  * tests: functional: Use newer splinter API for finding links
  * *: Use Django gettext functions instead of ugettext
  * pyproject: Make isort consistent across execution environments
  * *: Various isort fixes
  * *: Use django.urls.re_path() instead of its alias url()
  * signals: Drop provider args when creating Signal object
  * settings: Set Django auto field type explicitly
  * *: Use allow/denylist instead white/blacklist in comments
  * tests: Introduce fixtures to make it easy to test actions
  * calibre: tests: Use common fixtures for testing actions module
  * sso: tests: Use common fixtures for testing actions module
  * gitweb: tests: Use common fixtures for testing actions module
  * openvpn: tests: Use common fixtures for testing actions module
  * matrixsynapse: tests: Use common fixtures for testing actions module
  * ejabberd: tests: Use common fixtures for testing actions module
  * mediawiki: tests: Use common fixtures for testing actions module
  * views: Update utility for checking URL safety
  * sso: Update usage of OpenSSL crypt signing API

  [ Andrij Mizyk ]
  * Translated using Weblate (Ukrainian)
  * Translated using Weblate (Ukrainian)
  * Translated using Weblate (Ukrainian)
  * Translated using Weblate (Ukrainian)

  [ Dietmar ]
  * Translated using Weblate (German)
  * Translated using Weblate (Italian)

  [ Burak Yavuz ]
  * Translated using Weblate (Turkish)

  [ Michael Breidenbach ]
  * Translated using Weblate (Swedish)

  [ Johannes Keyser ]
  * Translated using Weblate (German)

 -- James Valleroy <jvalleroy@mailbox.org>  Mon, 27 Sep 2021 19:10:05 -0400

freedombox (21.9) unstable; urgency=medium

  [ Fioddor Superconcentrado ]
  * container: Don't fail if there's no fbx network
  * container: freedombox-develop callable from anywhere
  * lintian: Overrides for remove-on-upgrade dpkg conffiles flag

  [ James Valleroy ]
  * debian: Add gbp tag config
  * container: Update stable image for bullseye
  * backups: Add functional test to disable schedule backups
  * avahi: Convert functional tests to non-BDD python format
  * cockpit: Convert functional tests to non-BDD python format
  * i2p: Convert functional tests to non-BDD python format
  * infinoted: Convert functional tests to non-BDD python format
  * minetest: Convert functional tests to non-BDD python format
  * minidlna: Convert functional tests to non-BDD python format
  * performance: Convert functional tests to non-BDD python format
  * matrixsynapse: Convert functional tests to non-BDD python format
  * jsxc: Convert functional tests to non-BDD python format
  * backups: Convert functional tests to non-BDD python format
  * locale: Update translation strings
  * doc: Fetch latest manual

  [ Burak Yavuz ]
  * Translated using Weblate (Turkish)

  [ Michael Breidenbach ]
  * Translated using Weblate (Swedish)

  [ Andrij Mizyk ]
  * Translated using Weblate (Ukrainian)
  * Translated using Weblate (Ukrainian)
  * Translated using Weblate (Ukrainian)
  * Translated using Weblate (Ukrainian)
  * Translated using Weblate (Ukrainian)

  [ Tiago Zaniquelli ]
  * plinth: remove diagnose command

  [ Joseph Nuthalapati ]
  * apache: Drop support for SSLv3, TLSv1 and TLSv1.1
  * mediawiki: Backup and restore uploaded files
  * mediawiki: Bump version number for 1.35 upgrade
  * mediawiki: Enable a subset of default extensions
  * mediawiki: Switch to MediaWiki 2020 logo

  [ ikmaak ]
  * Translated using Weblate (Dutch)
  * Translated using Weblate (Dutch)
  * Translated using Weblate (Dutch)
  * Translated using Weblate (Dutch)
  * Translated using Weblate (Dutch)

  [ Sunil Mohan Adapa ]
  * mediawiki: tests: functional: Fix races after flipping flags
  * d/lintian-overrides: Drop override for a removed tag
  * d/lintian-overrides: Override message for not supporting sysvinit
  * d/lintian-overrides: Add override for manual outside .../doc/
  * d/lintian-overrides: Drop workaround for remove-on-upgrade dpkg flag
  * apache: Drop support for GnuTLS
  * apache: Enable and prioritize HTTP/2 protocol
  * apache: Setup Mozilla recommended configuration
  * container: Fix the update command for new web server
  * tests: Add some missing markers
  * web_framework, tests: Workaround captcha 0.5.6 vs. Django 3.2

  [ fliu ]
  * email: Fix self.critical not callable error
  * email: postconf.get_many_unsafe: batch query
  * email: configure postfix domain names

  [ Seyed mohammad ali Hosseinifard ]
  * Translated using Weblate (Persian)

  [ Veiko Aasa ]
  * gitweb: tests: Fix test failures if initial default branch is not master
  * gitweb: tests: Convert functional tests to non-BDD python format
  * gitweb: tests: functional: Fix test failure if initial default branch is not master

  [ Artem ]
  * Translated using Weblate (Russian)

  [ 109247019824 ]
  * Translated using Weblate (Bulgarian)

  [ 池边树下 ]
  * Translated using Weblate (Chinese (Simplified))

 -- James Valleroy <jvalleroy@mailbox.org>  Sat, 18 Sep 2021 09:47:06 -0400

freedombox (21.8) unstable; urgency=medium

  [ Andrij Mizyk ]
  * Translated using Weblate (Ukrainian)
  * Translated using Weblate (Ukrainian)
  * Translated using Weblate (Ukrainian)

  [ fliu ]
  * diagnostics: Allow underscores (_) in app names
  * doc/dev: Using mocking instead of importing external modules
  * email: Basic app to manage an email server
  * email: Enable LDAP by calling postconf in a thread-safe way
  * email: Implement `email_server ipc set_sasl` and `set_submission`
  * email: Set up local delivery (no spam filtering)
  * email: Code quality fixes
  * email: Fix enabling SMTPS; check return value
  * email: dovecot: Support user lookup by UID number
  * email: Address some code review comments
  * email: Install rspamd; proxy its web interface
  * email: Parse command arguments with a mutually exclusive group
  * email: mutex: create lock file as plinth user
  * email, plinth.log: Write more information to syslog
  * email: postconf: Handle postconf returning an empty key
  * email: audit: improve the speed of post-installation setup
  * email: Open lock file as plinth user
  * email: Support UID number lookup in Dovecot
  * email: diagnostics: Fix sudo permission problem
  * email: views: Implement tab rendering
  * email: Implement alias management
  * email: aliases: Use bootstrap styles
  * email: Add UI for creating the home directory
  * email: Add templates for TLS and domains
  * email: Implement view for setting up domains
  * email: postfix: Install LDAP map support
  * email: Implement spam sorting with sieve
  * email: apache: X-Robots-Tag header, full URL match
  * email: Implement auto-discovery
  * email: LMTP: remove the recipient's UID number from email headers
  * email: Code cleanup
  * email: Implement outbound mail filtering
  * email: Reload postfix in domain view
  * email: Code cleanup, address reviews
  * email: Local delivery: use full email address
  * email: postfix: dovecot: Set strong security parameters
  * email: setup: Find Let's Encrypt certificates
  * email: Documentation, code cleanup
  * email: setup: Configure Roundcube
  * email: Sender spoofing patch 1/2: domain rewriting
  * email: implemented service alert

  [ Sunil Mohan Adapa ]
  * doc/dev: Drop seemingly irrelevant automodule reference
  * container: Use keyserver.ubuntu.com as the default keyserver
  * d/lintian-overrides: Allow all systemd services paths
  * d/control: Drop wireless-tools as recommends
  * tests: functional: Add a convenience method to logout
  * wordpress: New app to manage a WordPress site/blog

  [ Petter Reinholdtsen ]
  * Translated using Weblate (Norwegian Bokmål)

  [ James Valleroy ]
  * security: Remove display of past vulnerabilities
  * locale: Update translation strings
  * doc: Fetch latest manual

 -- James Valleroy <jvalleroy@mailbox.org>  Mon, 30 Aug 2021 20:01:46 -0400

freedombox (21.7) unstable; urgency=low

  [ Allan Nordhøy ]
  * Translated using Weblate (Norwegian Bokmål)
  * Translated using Weblate (Norwegian Bokmål)

  [ Jacque Fresco ]
  * Translated using Weblate (Indonesian)

  [ Reza Almanda ]
  * Translated using Weblate (Indonesian)
  * Translated using Weblate (Indonesian)

  [ Besnik Bleta ]
  * Translated using Weblate (Albanian)

  [ 池边树下 ]
  * Translated using Weblate (Chinese (Simplified))

  [ Tiago Zaniquelli ]
  * tests: functional: storage: skip test List disks

  [ Oymate ]
  * Translated using Weblate (Bengali)

  [ whenwesober ]
  * Translated using Weblate (Indonesian)

  [ James Valleroy ]
  * ci: Disable autopkgtest
  * debian: Ensure fuse gets replaced by fuse3 (Closes: #990758)
    - Thanks to Andreas Beckmann <anbe@debian.org> for the patch.
  * action_utils: Separate function to hold freedombox package
  * action_utils: Use flag to indicate freedombox package has been held
    (Closes: #991292)
  * upgrades: Check for held freedombox package in manual update
  * upgrades: Check for held freedombox package daily
  * action_utils: Don't print when unholding freedombox package
  * vagrant: Update box name
  * ttrss: Allow upgrade to version 21
  * Update translation strings
  * doc: Fetch latest manual
  * Upload to unstable

  [ bruh ]
  * Translated using Weblate (Vietnamese)
  * Translated using Weblate (Vietnamese)

  [ Andrij Mizyk ]
  * Translated using Weblate (Ukrainian)
  * Translated using Weblate (Ukrainian)
  * Translated using Weblate (Ukrainian)
  * Translated using Weblate (Ukrainian)
  * Translated using Weblate (Ukrainian)
  * Translated using Weblate (Ukrainian)
  * Translated using Weblate (Ukrainian)
  * Translated using Weblate (Ukrainian)
  * Translated using Weblate (Ukrainian)
  * Translated using Weblate (Ukrainian)

  [ Johannes Keyser ]
  * Translated using Weblate (German)

 -- James Valleroy <jvalleroy@mailbox.org>  Mon, 16 Aug 2021 19:18:59 -0400

freedombox (21.6) experimental; urgency=medium

  [ ikmaak ]
  * Translated using Weblate (Dutch)
  * Translated using Weblate (German)

  [ Burak Yavuz ]
  * Translated using Weblate (Turkish)

  [ Michael Breidenbach ]
  * Translated using Weblate (Swedish)

  [ whenwesober ]
  * Translated using Weblate (Indonesian)
  * Translated using Weblate (Indonesian)

  [ Benedek Nagy ]
  * Translated using Weblate (Hungarian)

  [ James Valleroy ]
  * Translated using Weblate (Indonesian)
  * Translated using Weblate (Indonesian)
  * Translated using Weblate (Indonesian)
  * Translated using Weblate (Indonesian)
  * Translated using Weblate (Chinese (Simplified))
  * locale: Update translation strings
  * doc: Fetch latest manual

  [ Weblate ]
  * Added translation using Weblate (Sinhala)
  * Added translation using Weblate (Vietnamese)

  [ James Pan ]
  * Translated using Weblate (Chinese (Traditional))

  [ HelaBasa ]
  * Translated using Weblate (Sinhala)

  [ Johannes Keyser ]
  * Translated using Weblate (German)

  [ Coucouf ]
  * Translated using Weblate (French)
  * Translated using Weblate (French)

  [ ssantos ]
  * Translated using Weblate (Portuguese)

  [ 池边树下 ]
  * Translated using Weblate (Chinese (Simplified))

  [ Reza Almanda ]
  * Translated using Weblate (Indonesian)
  * Translated using Weblate (Indonesian)
  * Translated using Weblate (Indonesian)

  [ bruh ]
  * Translated using Weblate (Vietnamese)
  * Translated using Weblate (Vietnamese)
  * Translated using Weblate (Vietnamese)
  * Translated using Weblate (Vietnamese)

  [ Arshadashu ]
  * Translated using Weblate (Telugu)

  [ Joseph Nuthalapati ]
  * Translated using Weblate (Telugu)
  * Translated using Weblate (Telugu)
  * Translated using Weblate (Telugu)
  * Translated using Weblate (Telugu)
  * Translated using Weblate (Telugu)
  * Translated using Weblate (Telugu)

  [ uday17 ]
  * Translated using Weblate (Telugu)
  * Translated using Weblate (Telugu)
  * Translated using Weblate (Telugu)

  [ Sandeepbasva ]
  * Translated using Weblate (Telugu)

  [ Aurélien Couderc ]
  * Change backups submit button to fix translation issues

  [ chilumula vamshi krishna ]
  * Translated using Weblate (Telugu)

  [ Jacque Fresco ]
  * Translated using Weblate (Indonesian)
  * Translated using Weblate (Japanese)

 -- James Valleroy <jvalleroy@mailbox.org>  Mon, 31 May 2021 19:00:45 -0400

freedombox (21.5) experimental; urgency=medium

  [ Dietmar ]
  * Translated using Weblate (German)

  [ Karol Werner ]
  * Translated using Weblate (Polish)

  [ Michalis ]
  * Translated using Weblate (Greek)
  * Translated using Weblate (Greek)
  * Translated using Weblate (Greek)
  * Translated using Weblate (Greek)

  [ Fioddor Superconcentrado ]
  * Generating developer documentation.
  * config: Fix tests related to user home directory
  * Translated using Weblate (Spanish)

  [ ikmaak ]
  * Translated using Weblate (Dutch)

  [ Burak Yavuz ]
  * Translated using Weblate (Turkish)
  * Translated using Weblate (Turkish)
  * Translated using Weblate (Turkish)

  [ Veiko Aasa ]
  * deluge, mldonkey, syncthing, transmission: Depend on nslcd.service
  * deluge: Fix daemon user not in freedombox-share group after installation
  * users: Fix unit test failures when LDAP is empty

  [ Sunil Mohan Adapa ]
  * ssh, apache: Make fail2ban use systemd journald backend by default
  * security: Move fail2ban default configuration to this app
  * security: Ensure that fail2ban is not re-enabled on version increment
  * security: Increment app version to reload fail2ban
  * action_utils: Introduce utility for masking services
  * config: Disable rsyslog and syslog forwarding
  * config: Install and configure zram for swap
  * Update copyright year

  [ James Valleroy ]
  * debian: Add coverage to autopkgtest
  * ci: Merge with Salsa CI pipeline
  * config: Convert entered domain name to lower case
  * dynamicdns: Wait after changing domain name in tests
  * dynamicdns: Convert entered domain name to lower case
  * pagekite: Convert entered kite name to lower case
  * config, dynamicdns, pagekite: Remove incorrect use of str
  * letsencrypt: Always return a diagnostics result
  * diagnostics: Use lock to protect results
  * coturn: Validate TURN URIs if provided in form
  * locale: Update translation strings
  * doc: Fetch latest manual

  [ Max Rockatansky ]
  * security: Clarify vulnerability count and provide link to more info

  [ Joseph Nuthalapati ]
  * docs: Improve Developer Documentation index page
  * container: distribution as environment variable
  * ejabberd: STUN/TURN configuration
  * coturn: Mention ejabberd in app description

  [ Michael Breidenbach ]
  * Translated using Weblate (Swedish)
  * Translated using Weblate (Swedish)

  [ nautilusx ]
  * Translated using Weblate (German)

  [ Reza Almanda ]
  * Translated using Weblate (Indonesian)

  [ Aditya Pratap Singh ]
  * container: Work in the absence of systemd in PATH, for eg. in Arch

  [ Kirill Schmidt ]
  * first_boot: Use session to verify first boot welcome step

  [ fliu ]
  * HACKING.md: added some troubleshooting information
  * container script: Must convert env. var. string to a Path object

  [ Johannes Keyser ]
  * Translated using Weblate (German)

  [ whenwesober ]
  * Translated using Weblate (Indonesian)

  [ 池边树下 ]
  * Translated using Weblate (Chinese (Simplified))

  [ Weblate ]
  * Added translation using Weblate (Albanian)

  [ Besnik Bleta ]
  * debian: Add Albanian (sq) locale
  * Translated using Weblate (Albanian)

  [ Carlos Henrique Lima Melara ]
  * doc: Add filename to code snippets in tutorial
  * docs: Add missing imports in tutorial
  * docs: Set the `version` attribute as required instead of optional

 -- James Valleroy <jvalleroy@mailbox.org>  Mon, 19 Apr 2021 20:23:23 -0400

freedombox (21.4) unstable; urgency=medium

  [ Petter Reinholdtsen ]
  * Translated using Weblate (Norwegian Bokmål)

  [ Allan Nordhøy ]
  * Translated using Weblate (Norwegian Bokmål)

  [ ikmaak ]
  * Translated using Weblate (Dutch)

  [ Burak Yavuz ]
  * Translated using Weblate (Turkish)

  [ James Valleroy ]
  * plinth: Disable start rate limiting for service
  * upgrades: Disable searx during dist-upgrade
  * locale: Update translation strings
  * doc: Fetch latest manual

  [ Dietmar ]
  * Translated using Weblate (German)
  * Translated using Weblate (Italian)
  * Translated using Weblate (German)
  * Translated using Weblate (Italian)

  [ Coucouf ]
  * Translated using Weblate (French)

  [ Michael Breidenbach ]
  * Translated using Weblate (Swedish)

  [ Sunil Mohan Adapa ]
  * ui: Fix buttons jumping on click in snapshots page
  * matrix-synapse, coturn: Fix minor pipeline failures

  [ Benedek Nagy ]
  * Translated using Weblate (Hungarian)

  [ Kornelijus Tvarijanavičius ]
  * Translated using Weblate (Lithuanian)

  [ Joseph Nuthalapati ]
  * coturn: Add new component for usage of coturn by other apps
  * coturn: Minor refactor view to use utility to generate URIs
  * coturn: Remove advanced flag, make app visible to all
  * matrix-synapse: Auto configure STUN/TURN using coturn server
  * matrix-synapse: Update description to talk about TURN configuration

 -- James Valleroy <jvalleroy@mailbox.org>  Sun, 28 Feb 2021 20:57:00 -0500

freedombox (21.3) unstable; urgency=medium

  [ Oğuz Ersen ]
  * Translated using Weblate (Turkish)

  [ ikmaak ]
  * Translated using Weblate (Dutch)

  [ Burak Yavuz ]
  * Translated using Weblate (Turkish)

  [ Michael Breidenbach ]
  * Translated using Weblate (Swedish)

  [ Michalis ]
  * Translated using Weblate (Greek)

  [ James Valleroy ]
  * upgrades: Mark string as no-python-format
  * locale: Update translation strings
  * upgrades: Only check free space bytes before dist upgrade
  * upgrades: Add 10 minute delay before apt update
  * upgrades: Disable apt snapshots during dist upgrade
  * locale: Update translation strings
  * doc: Fetch latest manual

  [ John Lines ]
  * gitignore: Ignore files generated during package build
  * zoph: Add new app to organize photos

  [ Sunil Mohan Adapa ]
  * tests: functional: Introduce step def. to check if app is enabled
  * zoph: Make app unavailable in Buster

  [ Aurélien Couderc ]
  * sharing: Improve shares group access description

  [ Fioddor Superconcentrado ]
  * HACKING: Link download page for Geckodriver.
  * Translated using Weblate (Spanish)

 -- James Valleroy <jvalleroy@mailbox.org>  Thu, 11 Feb 2021 17:59:49 -0500

freedombox (21.2) unstable; urgency=medium

  [ Burak Yavuz ]
  * Translated using Weblate (Turkish)
  * Translated using Weblate (Turkish)

  [ Sunil Mohan Adapa ]
  * radicale: Allow older 2.x release to upgrade to 3.x
  * backups: schedule: tests: Fix failures due to long test run
  * minidlna: Minor refactor of media directory handling
  * minidlna: Implement force upgrading from older version
  * jsxc: Fix issues with jQuery >= 3.5.0

  [ Veiko Aasa ]
  * calibre: Fix freedombox.local inaccessible after enabling app
  * mediawiki: Fix app installation process doesn't display status information
  * plinth: Show running spinner when app installation is in progress

  [ James Valleroy ]
  * upgrades: Return reason when checking for dist upgrade
  * upgrades: Get result of start-dist-upgrade
  * upgrades: Move start-dist-upgrade result string to app
  * upgrades: Add notifications for dist upgrade
  * tests: Update functional tests default config
  * roundcube: Allow upgrade to 1.4.*
  * locale: Update translation strings
  * doc: Fetch latest manual

  [ Dietmar ]
  * Translated using Weblate (German)
  * Translated using Weblate (Italian)

  [ ikmaak ]
  * Translated using Weblate (Spanish)
  * Translated using Weblate (Dutch)
  * Translated using Weblate (Swedish)
  * Translated using Weblate (Russian)
  * Translated using Weblate (Hungarian)

  [ Coucouf ]
  * Translated using Weblate (French)
  * Translated using Weblate (French)

  [ Алексей Докучаев ]
  * Translated using Weblate (Russian)

  [ Stanisław Stefan Krukowski ]
  * Translated using Weblate (Polish)

  [ Oymate ]
  * Translated using Weblate (Bengali)

  [ Fioddor Superconcentrado ]
  * Translated using Weblate (Spanish)

  [ Joseph Nuthalapati ]
  * matrix-synapse: python3-psycopg2 from backports
  * upgrades: Increment version for MatrixSynapse 1.26
  * mediawiki: Set default logo to mediawiki.png

  [ nautilusx ]
  * Translated using Weblate (German)

 -- James Valleroy <jvalleroy@mailbox.org>  Sat, 06 Feb 2021 00:33:34 -0500

freedombox (21.1) unstable; urgency=medium

  [ ikmaak ]
  * Translated using Weblate (German)
  * Translated using Weblate (Spanish)
  * Translated using Weblate (Dutch)
  * Translated using Weblate (Polish)
  * Translated using Weblate (Danish)
  * Translated using Weblate (French)
  * Translated using Weblate (Italian)
  * Translated using Weblate (Norwegian Bokmål)
  * Translated using Weblate (Dutch)
  * Translated using Weblate (Portuguese)
  * Translated using Weblate (Swedish)
  * Translated using Weblate (Russian)
  * Translated using Weblate (Chinese (Simplified))
  * Translated using Weblate (Persian)
  * Translated using Weblate (Gujarati)
  * Translated using Weblate (Hindi)
  * Translated using Weblate (Czech)
  * Translated using Weblate (Ukrainian)
  * Translated using Weblate (Hungarian)
  * Translated using Weblate (Lithuanian)
  * Translated using Weblate (Slovenian)
  * Translated using Weblate (Bulgarian)
  * Translated using Weblate (Greek)
  * Translated using Weblate (Galician)
  * Translated using Weblate (Serbian)

  [ Burak Yavuz ]
  * Translated using Weblate (Turkish)

  [ John Doe ]
  * Translated using Weblate (Turkish)
  * Translated using Weblate (Turkish)

  [ Doma Gergő ]
  * Translated using Weblate (Hungarian)

  [ Ouvek Kostiva ]
  * Translated using Weblate (Chinese (Traditional))

  [ James Valleroy ]
  * tahoe: Disable app
  * setup: Enable essential apps that use firewall
  * upgrades: Requires at least 5 GB free space for dist upgrade
  * locale: Update translation strings
  * doc: Fetch latest manual

  [ Veiko Aasa ]
  * syncthing: Create LDAP group name different from system group
  * syncthing: Hide unnecessary security warning
  * sharing: Update functional test to use syncthing-access group
  * plinth: Fix disable daemon when service alias is provided
  * container script: Various improvements

  [ Sunil Mohan Adapa ]
  * ui: js: Make select all checkbox option available more broadly
  * ui: css: New style for select all checkbox
  * backups: tests: Fix a typo in test case name
  * backups: Allow comments to be added to archives during backup
  * backups: Allow storing root repository details
  * backups: repository: Introduce a prepare method
  * backups: repository: Simplify handling of remote repo properties
  * backups: Introduce backup scheduling
  * backups: Add a schedule to each repository
  * backups: Trigger schedules every hour
  * backups: Add UI to edit schedules
  * backups: Add a notification to suggest users to enable schedules
  * backups: Show notification on error during scheduled backups
  * networks: Remove unused import to fix flake8 failure
  * performance: Fix failure to start due to lru_cache in stable

  [ Allan Nordhøy ]
  * Translated using Weblate (Norwegian Bokmål)

  [ Fred LE MEUR ]
  * performance: Fix web client link to Cockpit

  [ Milan ]
  * Translated using Weblate (Czech)

  [ crlambda ]
  * Translated using Weblate (Chinese (Traditional))

  [ Fioddor Superconcentrado ]
  * networks: Separate the delete button and color it differently
  * network: Minor refactoring in a test
  * network: Minor refactoring, new is_primary() function
  * networks: Change connection type to a radio button
  * networks: Use radio buttons for network modes
  * networks: Prevent unintended changes to primary connection.
  * networks: Hide deactivate/remove buttons for primary connections
  * Translated using Weblate (Spanish)

 -- James Valleroy <jvalleroy@mailbox.org>  Mon, 25 Jan 2021 21:08:22 -0500

freedombox (21.0) unstable; urgency=medium

  [ Dietmar ]
  * Translated using Weblate (German)

  [ ikmaak ]
  * Translated using Weblate (German)
  * Translated using Weblate (Dutch)
  * Translated using Weblate (Spanish)
  * Translated using Weblate (French)

  [ Burak Yavuz ]
  * Translated using Weblate (Turkish)

  [ Doma Gergő ]
  * Translated using Weblate (Hungarian)

  [ Veiko Aasa ]
  * functional tests: Make tests compatible with pytest-bdd v4.0
  * ejabberd: functional tests: Wait until the jsxc buddy list is loaded
  * users: Skip action script tests if LDAP is not set up
  * functional-tests: Fix installation errors in install.sh script
  * dev-container: Add subcommand to run tests
  * gitweb: tests: functional: Fix test failures in localized environment
  * dev-container: 'up' command: Show banner also when container is already
    running
  * dev-container: Add command to print container IP address
  * tests: functional: Improve creating users in tests
  * gitweb: Add functional tests for git-access group
  * plinth: Fix daemon is enabled check when service alias is provided

  [ ullli ]
  * mumble: Updated mumla and removed plumble from clients list

  [ Johannes Keyser ]
  * Translated using Weblate (German)

  [ Sunil Mohan Adapa ]
  * apache2: Allow downloads in openvpn and backups with latest browsers
  * backups: Don't open a new window for downloading backups
  * openvpn: Don't show running status on download profile button
  * app: component: Add app_id and app properties
  * app: Add locked flag
  * backups: Add new component for backup and restore
  * backups: Use the backup component in all apps
  * doc: dev: Update documentation for using backup component
  * app: info: Move client validation to info component
  * doc: dev: Update documentation on calling clients validation
  * doc: dev: Update the tutorial to reflect latest API/code
  * radicale: Fix backup and restore of configuration

  [ Michael Breidenbach ]
  * Translated using Weblate (Swedish)

  [ James Valleroy ]
  * users: Avoid test error if ldapsearch is not available
  * upgrades: Ensure freedombox package is upgraded during dist upgrade
  * upgrades: Add service for dist upgrade
  * upgrades: Install python3-systemd for unattended-upgrades
  * upgrades: Don't allow needrestart to restart freedombox-dist-upgrade
  * upgrades: Check before starting dist upgrade process
  * upgrades: Write dist-upgrade service file in /run
  * upgrades: Restart FreedomBox service at end of dist-upgrade
  * upgrades: Use full path to searx action script
  * upgrades: Hold tt-rss during dist upgrade, if available
  * locale: Update translation strings
  * doc: Fetch latest manual

  [ Stanisław Stefan Krukowski ]
  * Translated using Weblate (Polish)

  [ Joseph Nuthalapati ]
  * transmission: Show port forwarding information
  * transmission: Update description

 -- James Valleroy <jvalleroy@mailbox.org>  Mon, 11 Jan 2021 19:57:44 -0500

freedombox (20.21) unstable; urgency=medium

  [ Johannes Keyser ]
  * Translated using Weblate (German)

  [ Fioddor Superconcentrado ]
  * Translated using Weblate (Spanish)
  * Translated using Weblate (Spanish)

  [ Joseph Nuthalapati ]
  * deluge: Sync apache2 config with Transmission
  * deluge: Functional tests for bit-torrent group

  [ Michael Breidenbach ]
  * Translated using Weblate (Swedish)

  [ Veiko Aasa ]
  * apache: Create snake oil certificate if not exists
  * users: Remove timeout when creating Samba user
  * security: Fix access denied for user daemon from cron

  [ n0nie4HP ]
  * Translated using Weblate (Polish)
  * Translated using Weblate (Polish)

  [ spectral ]
  * calibre: Fix manual page name

  [ James Valleroy ]
  * upgrades: Allow grub-pc upgrade without reinstalling grub
  * upgrades: Update searx search engines during dist upgrade
  * locale: Update translation strings
  * doc: Fetch latest manual
  * debian: Bump standards version to 4.5.1

  [ Nikita Epifanov ]
  * Translated using Weblate (Russian)

  [ ikmaak ]
  * Translated using Weblate (Polish)

  [ Doma Gergő ]
  * Translated using Weblate (Hungarian)

 -- James Valleroy <jvalleroy@mailbox.org>  Mon, 28 Dec 2020 21:08:41 -0500

freedombox (20.20.1) unstable; urgency=medium

  [ Reg Me ]
  * Translated using Weblate (Dutch)

  [ ikmaak ]
  * Translated using Weblate (Dutch)
  * Translated using Weblate (German)
  * Translated using Weblate (Dutch)

  [ Burak Yavuz ]
  * Translated using Weblate (Turkish)

  [ Sunil Mohan Adapa ]
  * pagekite: Drop unused subdomain widget
  * pagekite: cosmetic: Minor yapf changes
  * clients: Fix a duplicated HTML ID
  * ui: Adopt a consistent and new table style
  * ui: Make all tables responsive
  * ui: css: Use rem as the primary unit
  * ui: Drop italic style on app name and sections in card listing
  * jsxc: Drop loading text on the login button
  * firewall: New styling for status stable
  * ui: Consistently use the btn-toolbar class for all toolbars
  * help: Make the button normal size in about page
  * users: Drop cancel button show submit as danger in delete page
  * help, power, index: ui: Drop remaining uses of &raquo;
  * ui: index: Don't show too large a help message
  * HACKING: Add suggestion not over-use Bootstrap utility classes
  * ui: Fix form error styling using bootstrap 3 style
  * jslicense.html: Drop minor styling
  * ui: Introduce common styling for two column list group
  * calibre: Use common styling for libraries list
  * pagekite: Use common styling for custom services
  * ikiwiki: Use common styling for wiki/blog list
  * gitweb: Use common styling for repo list
  * users: Use common styling for users list
  * networks: Use common styling for showing network connection
  * networks: Use common styling for Wi-Fi network list
  * networks: Use table for styling network connection list
  * firewall: Split CSS styling into separate file
  * monkeysphere: Split CSS styling into a separate file
  * samba: Split CSS styling into separate file
  * upgrades: Split CSS styling into a separate file
  * backups: Split CSS styling into a separate file
  * storage: Split CSS styling into a separate file
  * sharing: Split CSS styling into a separate file
  * letsencrypt: Split CSS styling into a separate file
  * help: Split CSS styling into a separate file
  * first_setup: Use template variable to refresh page
  * ui: Use common styling to hide logo during firstboot
  * firstboot: Use bootstrap for logo styling
  * pagekite: Eliminate inline styling
  * help: Show version information as an alert
  * ui: Avoid inline styling for setting progress bar width
  * apache2: Disallow all inline styling in sandbox settings
  * ui: Fix warning button colors

  [ achalaramu ]
  * Migrate bootstrap 4 from bootstrap 3

  [ Veiko Aasa ]
  * gitweb: Make functional tests compatible with pytest-bdd v4.0
  * javascript: Fix disabled submit buttons when navigating back to a page

  [ James Valleroy ]
  * tests: Skip initial update
  * help: Update status log test
  * config: Skip homepage test on buildd (Closes: #977527)
  * doc: Fetch latest manual

 -- James Valleroy <jvalleroy@mailbox.org>  Sat, 19 Dec 2020 19:18:42 -0500

freedombox (20.20) unstable; urgency=medium

  [ ikmaak ]
  * Translated using Weblate (Dutch)
  * Translated using Weblate (Dutch)

  [ Burak Yavuz ]
  * Translated using Weblate (Turkish)

  [ ssantos ]
  * Translated using Weblate (Portuguese)

  [ Johannes Keyser ]
  * Translated using Weblate (German)

  [ Thomas Vincent ]
  * Translated using Weblate (French)

  [ Michael Breidenbach ]
  * Translated using Weblate (Swedish)

  [ Fioddor Superconcentrado ]
  * Translated using Weblate (Spanish)
  * config: Add user websites as choices for homepage config
  * config: rename functions (improve readability)

  [ James Valleroy ]
  * config: Mark test_homepage_field as needs_root
  * mumble: Implement force upgrade for 1.3.*
  * upgrades: Hold mumble-server during dist upgrade
  * locale: Update translation strings
  * doc: Fetch latest manual

  [ Veiko Aasa ]
  * apache: Add app name
  * snapshot: Check that / is a btrfs subvolume before setup
  * diagnostics: Improve exception handling in app diagnostics
  * diagnostics: Show app name and fallback to app id if not exist
  * templates: Make toggle button responsive

 -- James Valleroy <jvalleroy@mailbox.org>  Mon, 14 Dec 2020 19:31:00 -0500

freedombox (20.19) unstable; urgency=medium

  [ ikmaak ]
  * Translated using Weblate (Dutch)
  * Translated using Weblate (Dutch)
  * Translated using Weblate (Dutch)
  * Translated using Weblate (German)
  * Translated using Weblate (Dutch)
  * Translated using Weblate (Dutch)

  [ Fioddor Superconcentrado ]
  * networks: Apply translation to a tooltip.
  * bepasty: Apply translation to autogenerated comments.
  * snapshots: Translate snapshot types (field description)
  * Translated using Weblate (Spanish)

  [ Joseph Nuthalapati ]
  * OpenVPN: Create user group "vpn"
  * openvpn: Add functional tests for user group "vpn"
  * openvpn: Deny access to users not in group "vpn"

  [ James Valleroy ]
  * upgrades: Add first boot step to run initial update
  * upgrades: Add progress page for initial update
  * upgrades: Fix flag name in info message
  * upgrades: Hold freedombox package during dist upgrade
  * upgrades: Use apt_hold contextmanager
  * upgrades: Print steps in dist-upgrade
  * upgrades: Fix sources list for dist upgrade from buster
  * sso: Add test to generate ticket
  * locale: Update translation strings
  * doc: Fetch latest manual
  * debian: Add python3-openssl as build dependency for tests

  [ Veiko Aasa ]
  * Samba: UI: Show toggle buttons and share names

  [ Oymate ]
  * Translated using Weblate (Bengali)

 -- James Valleroy <jvalleroy@mailbox.org>  Mon, 30 Nov 2020 18:37:52 -0500

freedombox (20.18.1) unstable; urgency=medium

  [ Burak Yavuz ]
  * Translated using Weblate (Turkish)
  * Translated using Weblate (Turkish)

  [ Hetgyl ]
  * Translated using Weblate (French)
  * Translated using Weblate (French)
  * Translated using Weblate (French)
  * Translated using Weblate (French)
  * Translated using Weblate (French)
  * Translated using Weblate (French)
  * Translated using Weblate (French)
  * Translated using Weblate (French)
  * Translated using Weblate (French)
  * Translated using Weblate (French)
  * Translated using Weblate (French)
  * Translated using Weblate (French)

  [ Reg Me ]
  * Translated using Weblate (Dutch)
  * Translated using Weblate (Dutch)

  [ Oğuz Ersen ]
  * Translated using Weblate (Turkish)

  [ Thomas Vincent ]
  * Translated using Weblate (French)
  * Translated using Weblate (French)
  * Translated using Weblate (French)
  * Translated using Weblate (French)
  * Translated using Weblate (French)
  * Translated using Weblate (French)
  * Translated using Weblate (French)
  * Translated using Weblate (French)
  * Translated using Weblate (French)
  * Translated using Weblate (French)
  * Translated using Weblate (French)

  [ Petter Reinholdtsen ]
  * Translated using Weblate (Norwegian Bokmål)

  [ Joseph Nuthalapati ]
  * sso: Fix regression in auth-pubtkt configuration

  [ Dietmar ]
  * Translated using Weblate (German)
  * Translated using Weblate (Italian)

  [ Fioddor Superconcentrado ]
  * Translated using Weblate (Spanish)

  [ Diego Roversi ]
  * Translated using Weblate (Italian)

  [ ikmaak ]
  * Translated using Weblate (Dutch)

  [ Michael Breidenbach ]
  * Translated using Weblate (Swedish)

  [ James Valleroy ]
  * Translated using Weblate (French)
  * doc: Fetch latest manual

 -- James Valleroy <jvalleroy@mailbox.org>  Mon, 23 Nov 2020 18:37:38 -0500

freedombox (20.18) unstable; urgency=medium

  [ Hetgyl ]
  * Translated using Weblate (French)

  [ Reg Me ]
  * Translated using Weblate (Dutch)
  * Translated using Weblate (Dutch)
  * Translated using Weblate (Dutch)
  * Translated using Weblate (Dutch)

  [ Joseph Nuthalapati ]
  * coverage: Omit files under tests/ directories
  * ci: Add --cov-config to the coverage command
  * openvpn: Cleanup easyrsa 2 to 3 upgrade code
  * openvpn: Function to detect ECC/RSA configuration
  * openvpn: ECC: Setup and Migration
  * openvpn: Remove explicit setup step
  * openvpn: Improve migrate_to_ecc template
  * openvpn: Remove opinion on which curve to use
  * openvpn: client configuration for RSA and ECC
  * gitlabci: Update Dockerfile and script

  [ Ralf Barkow ]
  * Translated using Weblate (German)

  [ Fioddor Superconcentrado ]
  * Translated using Weblate (Spanish)

  [ Matthias Dellweg ]
  * Enable dynamicdns module to handle IPv6

  [ Dietmar ]
  * Translated using Weblate (Italian)

  [ James Valleroy ]
  * locale: Update translation strings
  * doc: Fetch latest manual

 -- James Valleroy <jvalleroy@mailbox.org>  Mon, 16 Nov 2020 20:49:24 -0500

freedombox (20.17.1) experimental; urgency=medium

  [ Burak Yavuz ]
  * Translated using Weblate (Turkish)
  * Translated using Weblate (Turkish)

  [ Dietmar ]
  * Translated using Weblate (German)
  * Translated using Weblate (Italian)

  [ Joseph Nuthalapati ]
  * ci: Fix flake8 errors
  * pubtkt: Fix Python format language errors

  [ James Valleroy ]
  * debian: Rename source package to freedombox
  * doc: Fetch latest manual

 -- James Valleroy <jvalleroy@mailbox.org>  Sat, 07 Nov 2020 08:02:53 -0500

plinth (20.17) unstable; urgency=medium

  [ Fioddor Superconcentrado ]
  * package: i18n: Mark progress status strings for translation
  * networks: i18n: Mark string for translation on delete page
  * networks: i18n: Mark various strings for translation
  * notifications: i18n: Mark app names and extra data for translation
  * networks: css: Make button wider in network list
  * Translated using Weblate (Spanish)

  [ Sunil Mohan Adapa ]
  * backups: i18n: Mark form success messages for translation
  * doc: wikiparser: Fix issue with running parser outside doc/ dir
  * upgrades: Disable the option when not able to dist upgrade
  * ci: Split testing stages into smaller stages

  [ Coucouf ]
  * Translated using Weblate (French)
  * Translated using Weblate (French)

  [ Burak Yavuz ]
  * Translated using Weblate (Turkish)
  * Translated using Weblate (Turkish)

  [ Nikita Epifanov ]
  * Translated using Weblate (Russian)

  [ Jens Molgaard ]
  * Translated using Weblate (Danish)

  [ Petter Reinholdtsen ]
  * Translated using Weblate (Norwegian Bokmål)

  [ Praveen Illa ]
  * Translated using Weblate (Telugu)

  [ James Valleroy ]
  * Translated using Weblate (Danish)
  * ci: Run wikiparser doctests
  * wikiparser: Exit with return value 1 on test failure
  * upgrades: Add a setting to enable dist upgrade
  * locale: Update translation strings
  * doc: Fetch latest manual

  [ Michael Breidenbach ]
  * Translated using Weblate (German)
  * Translated using Weblate (Swedish)

  [ marklin0913 ]
  * Added translation using Weblate (Chinese (Traditional))

  [ Joseph Nuthalapati ]
  * mediawiki: Ensure password file is not empty
  * mediawiki: Add action to set domain name

  [ Dietmar ]
  * Translated using Weblate (German)
  * Translated using Weblate (Italian)

  [ Radek Pasiok ]
  * Translated using Weblate (Polish)

  [ Onurb ]
  * apache: setup uwsgi by default

 -- James Valleroy <jvalleroy@mailbox.org>  Mon, 02 Nov 2020 19:45:57 -0500

plinth (20.16) unstable; urgency=medium

  [ Oğuz Ersen ]
  * Translated using Weblate (Turkish)

  [ Burak Yavuz ]
  * Translated using Weblate (Turkish)
  * Translated using Weblate (Turkish)

  [ Nikita Epifanov ]
  * Translated using Weblate (Russian)

  [ Allan Nordhøy ]
  * Translated using Weblate (Norwegian Bokmål)
  * Translated using Weblate (Chinese (Simplified))
  * Translated using Weblate (Slovenian)
  * Translated using Weblate (Greek)
  * Translated using Weblate (Norwegian Bokmål)

  [ Veiko Aasa ]
  * diagnostics: Show low system memory notifications
  * notifications: Show severity level on every notification

  [ Coucouf ]
  * Translated using Weblate (French)

  [ James Valleroy ]
  * app: Add donation links in dropdown menu
  * debian: Add Brazilian Portuguese debconf templates translation
    (Closes: #972449)
    - Thanks to Adriano Rafael Gomes for the translation.
  * locale: Update translation strings
  * doc: Fetch latest manual

  [ Fioddor Superconcentrado ]
  * upgrades: Add status section showing version and upgrade status
  * diagnostics: Lazy format all diagnostic test strings properly
  * Translated using Weblate (Spanish)
  * help: Link to updates page when new version is available
  * updates: Eliminate delay and better status for manual upgrade

  [ Michael Breidenbach ]
  * Translated using Weblate (Swedish)

  [ Sunil Mohan Adapa ]
  * calibre: Add link to donation page
  * app: Make the donation button more prominent
  * calibre: Update group description to reflect 'using' app

 -- James Valleroy <jvalleroy@mailbox.org>  Mon, 19 Oct 2020 20:42:32 -0400

plinth (20.15) unstable; urgency=medium

  [ Coucouf ]
  * Translated using Weblate (French)
  * Translated using Weblate (French)
  * Translated using Weblate (French)
  * Translated using Weblate (French)

  [ Joseph Nuthalapati ]
  * bepasty: Change default permissions to 'read'
  * calibre: Add new e-book library app
  * calibre: Minor changes to app description
  * container: Handle edge cases with container update

  [ Fioddor Superconcentrado ]
  * HACKING: Add extra development requirements
  * CONTRIBUTING: Require flake8 compliance
  * Translated using Weblate (Spanish)
  * HACKING.md: Re-organised contents according to onboarding journey
  * Translated using Weblate (Spanish)

  [ Sunil Mohan Adapa ]
  * module_loader, web_framework: Update console log messages
  * dynamicdns: Drop unnecessary code to set app as enabled
  * pagekite: Don't announce unconfigured kite as a valid domain
  * pagekite: Don't update names module if not installed
  * tor: Don't check if enabled when not installed
  * tests: functional: Simplify calling the login helper
  * doc: Before fetching, drop all old to cleanup deleted pages/images
  * coturn: Don't handle certificates if not installed
  * quassel: Don't handle certificates if not installed
  * quassel: Fix minor typo
  * mumble: Store and use a single domain for TLS certificate setup
  * doc: dev: Link to list of potential apps from tutorial
  * coturn: Don't handle certificates if not installed
  * quassel: Don't handle certificates if not installed
  * users: Deal with admin user already existing during first boot
  * users: cosmetic: Yapf refactoring
  * *: Minor flake8 fixes
  * debian/control: Add sshpass as build dependency

  [ Michael Breidenbach ]
  * Translated using Weblate (Swedish)

  [ ssantos ]
  * Translated using Weblate (Portuguese)

  [ Phil Morrell ]
  * mumble: configure letsencrypt component

  [ Burak Yavuz ]
  * Translated using Weblate (Turkish)

  [ Petter Reinholdtsen ]
  * Translated using Weblate (Norwegian Bokmål)

  [ Veiko Aasa ]
  * ssh: action script: Require user credentials when editing ssh keys
  * users: Require admin credentials when creating or editing a user
  * container: Assign virtual network interface to trusted firewall zone

  [ James Valleroy ]
  * upgrades: Extend function to check for normal dist availability
  * upgrades: Detect and upgrade to next stable release
  * upgrades: Set a flag so interrupted dist-upgrade can be continued
  * upgrades: Check free space before dist-upgrade
  * locale: Update translation strings
  * doc: Fetch latest manual

 -- James Valleroy <jvalleroy@mailbox.org>  Mon, 05 Oct 2020 19:25:41 -0400

plinth (20.14.1) unstable; urgency=high

  [ Burak Yavuz ]
  * Translated using Weblate (Turkish)

  [ Nikita Epifanov ]
  * Translated using Weblate (Russian)

  [ JC Staudt ]
  * minidlna: Fix typo DNLA -> DLNA

  [ Sunil Mohan Adapa ]
  * cockpit: Don't show home page icon to non-admin users
  * module_loader: Load/process all essential modules before others

  [ Petter Reinholdtsen ]
  * Translated using Weblate (Norwegian Bokmål)

  [ Dietmar ]
  * Translated using Weblate (German)

  [ Coucouf ]
  * Translated using Weblate (French)

  [ James Valleroy ]
  * doc: Fetch latest manual

 -- James Valleroy <jvalleroy@mailbox.org>  Wed, 23 Sep 2020 07:37:53 -0400

plinth (20.14) unstable; urgency=high

  [ Fioddor Superconcentrado ]
  * Translated using Weblate (Spanish)
  * Translated using Weblate (Spanish)
  * sudo user needed for container
  * Branch-out
  * Specify machine
  * Fix typo
  * post-processor: Solve 1908 fixing the wiki links fix
  * Translated using Weblate (Spanish)
  * Translated using Weblate (Spanish)
  * jsxc, sharing: Add 'Learn more...' link for help pages
  * wireguard: Add 'Learn more...' link for help page
  * doc: wikiparser: Resolve URLs for locally available pages
  * HACKING.md: Instructions for container-related troubleshooting
  * i18n: Mark strings missed for translation
  * snapshots: Clarify description for disabling yearly snapshots

  [ Doma Gergő ]
  * Translated using Weblate (Hungarian)
  * Translated using Weblate (Hungarian)

  [ Sunil Mohan Adapa ]
  * upgrades: Minor isort fix
  * upgrades: Remove unused context variable
  * security: Don't show report button as part of backports notice
  * upgrades: security: Don't with the technical term 'backports' in UI
  * matrixsynapse: Allow upgrade to version 1.17
  * backups: Make app available by default
  * samba: cosmetic: Minor yapf fixes
  * container: unstable: Handle interface naming for systemd < 245
  * storage: Fix expanding partitions on GPT partition tables
  * matrixsynapse: Rename Riot to Element
  * ejabberd, mumble, wireguard: Update Apple app links
  * menu: Update documentation to clarify that icons can be files
  * frontpage: Fix documentation related to renamed parameter
  * bepasty: Make description a private variable
  * bepasty: Expand app description
  * bepasty: Tighten permissions on the uwsgi socket
  * infinoted, syncthing: Fix minor typo in a comment
  * bepasty: Add diagnostics tests on app URL
  * bepasty: Minor fixes
  * bepasty: tests: functional: Add a password before removing all
  * bepasty: Resize SVG to 512x512 for consistency with other icons
  * bepasty: Add "Snippet" in category/short description
  * bepasty: Update UI strings for permissions
  * bepasty: Require at least one permission on a password
  * bepasty: Simplify configuration file handling
  * js: Don't show running status on buttons pulled to right
  * diagnostics: Prevent showing running status on diagnostics menu item
  * help, networks: Clarify i18n different contexts for "Manual"
  * radicale: Stop service during backup and restore
  * radicale: tests: functional: Add test for backup/restore
  * doc: Recompile when parser script changes
  * doc: wikiparser: Handle processing instructions
  * doc: wikiparser: Fix attachment URLs in regular links
  * doc: wikiparser: When processing single pages, ignore header/footer
  * doc: wikiparser: Generate colspec for tables
  * doc: wikiparser: Handle table of contents macro without parenthesis
  * doc: wikiparser: Handle more paragraph breakers
  * doc: wikiparser: Parse content inside a comment
  * doc: wikiparser: Allow empty lines between list items
  * doc: wikiparser: Fix parsing URLs, simplify plain text parsing
  * doc: wikiparser: Resolve relative URLs
  * doc: wikiparser: Preserve spaces during parsing and generation
  * doc: wikiparser: Handle existing # in links, don't append again
  * doc: wikiparser: Assign text to URLs that don't provide them
  * doc: wikiparser: Handle wiki links starting with a /
  * doc: wikiparser: Allow lists to started with just spaces
  * doc: wikiparser: Strip spaces from attachment's text
  * doc: wikiparser: Place anchors inside paragraphs
  * doc: wikiparser: Sort imagedata properties
  * doc: wikiparser: Retain the text for icons
  * doc: wikiparser: Set icon dimensions to old values (temporarily)
  * doc: wikiparser: Handle empty table cells
  * doc: wikiparser: Fix some flake8 warnings
  * doc: wikiparser: Improve links relative to included files
  * doc: wikiparser: Fix issue with parsing inline code blocks
  * doc: wikiparser: Handle markup inside italic/bold markup
  * doc: wikiparser: Format text inside admonitions properly
  * doc: Drop post processor as it is not needed anymore
  * doc: wikiparser: Incorporate post processing fixes
  * doc: Simplify make file by eliminating targets for intermediates
  * doc: wikiparser: Add note about some incorrect links
  * doc: Update the test script for wikiparser
  * manual: Fetch latest images
  * doc: Fetch latest manual
  * firewall: Use service files for showing port forwarding info
  * firewall: Show port forwarding info in tabular format
  * kvstore: Allow module to be imported before Django init
  * networks: Expose API to get/set network meta info
  * firewall: Show port forwarding info contextually
  * doc: wikiparser: Fix a minor flake8 issue
  * doc: wikiparser: Fix issue with some URL containing dup. lang part
  * doc: wikiparser: Make it easier to run with a #! at the top
  * doc: wikiparser: Reduce build verbosity
  * upgrades: Fix issue with checking if backports is current
  * upgrades: Separate concepts for backports enabled vs. requested
  * upgrades, security: Use consistent terminology 'activate'
  * backports: When upgrading from older version, assumed requested
  * package: Add ability to reinstall a package
  * matrixsynapse: Perform a one time conversion to new config format
  * doc: manual: Fetch latest manual, remove non-existent images/pages
  * doc: wikiparser: Use icons from the icons directory
  * doc: wikiparser: Show icons with full size
  * doc: manual: Replace manual icons to drop CC 2.5 license
  * deluge: Use older icon to drop CC 2.0 license

  [ Joseph Nuthalapati ]
  * searx: Add functional test for app availability
  * container: Add unstable distribution
  * functional-tests: Fix instructions for running functional tests
  * functional-tests: Use latest version of splinter
  * framework: Remove module init() functions
  * wireguard: Remove hardcoded Windows client version
  * functional-tests: splinter 0.14.0 is in PyPI
  * apps: Remove Coquelicot
  * matrix-synapse: Upgrade to 1.19
  * container: Use builds with build-deps included

  [ James Valleroy ]
  * ci: Allow fuse to be installed
  * tests: functional: Strip trailing / from FREEDOMBOX_URL
  * ejabberd: Use new ruamel.yaml API and allow duplicate keys
  * locale: Update translation strings
  * doc: Fetch latest manual
  * debian: Add gbp dch config
  * debian: Fix use of wildcard path in copyright
  * debian: Split copyright paragraph to avoid lintian error
  * radicale: Remove code to handle 1.x
  * doc: Fetch latest manual
  * bepasty: New app for file upload and sharing
  * bepasty: Add public access config form
  * bepasty: Fetch manual page
  * locale: Update translation strings
  * doc: Add moinmoin wiki parser
  * wikiparser: Fix spaces, multi-line, languages, icons
  * doc: Use Makefile to fetch raw wiki files
  * doc: Add icons used in manual
  * manual: Add raw wiki files of included pages
  * manual: Remove checked-in xml files
  * wikiparser: Don't render Admonition with style comment
  * test-wikiparser: Remove fixes.xslt step
  * debian: Add unit tests to autopkgtest
  * apache: Disable mod_status (CVE-2020-25073)
  * debian: Don't show first wizard secret on command line
  * debian: Remove unused vars from postinst
  * matrixsynapse: Use conf.d snippets
  * upgrades: Change backports activation message wording
  * upgrades: Display correct backports info for unstable
  * upgrades: Add first boot step to configure backports
  * upgrades: Use kvstore and then file to determine if backports are enabled
  * debian: Temporarily revert source package rename
  * locale: Update translation strings
  * doc: Fetch latest manual

  [ Veiko Aasa ]
  * samba: Hide common system partitions
  * ikiwiki: Validate a path when deleting wiki or blog
  * ssh: Disallow managing keys for the root user
  * debian: Add newline to end of /var/lib/plinth/firstboot-wizard-secret
  * functional-tests: snapshot: Skip if filesystem doesn't support snapshots
  * container: Randomize btrfs partition UUID
  * gitweb: Fix enable auth webserver component on app init
  * gitweb: Add ability to change default branch

  [ Павел Протасов ]
  * Translated using Weblate (Russian)

  [ Michael Breidenbach ]
  * Translated using Weblate (German)
  * Translated using Weblate (Swedish)
  * Translated using Weblate (German)
  * Translated using Weblate (Swedish)
  * Translated using Weblate (German)
  * Translated using Weblate (Swedish)

  [ ikmaak ]
  * Translated using Weblate (Dutch)
  * Translated using Weblate (Dutch)

  [ Burak Yavuz ]
  * Translated using Weblate (Turkish)
  * Translated using Weblate (Turkish)
  * Translated using Weblate (Turkish)
  * Translated using Weblate (Turkish)

  [ Xosé M ]
  * Translated using Weblate (Galician)

  [ Jens Molgaard ]
  * Translated using Weblate (Danish)

  [ Nikita Epifanov ]
  * Translated using Weblate (Russian)
  * Translated using Weblate (Russian)

  [ Dietmar ]
  * Translated using Weblate (German)

  [ Johannes Keyser ]
  * Translated using Weblate (German)

  [ Diego Roversi ]
  * Translated using Weblate (Italian)

  [ Artem ]
  * Translated using Weblate (Russian)

  [ Ralf Barkow ]
  * Translated using Weblate (German)

  [ Reg Me ]
  * Translated using Weblate (Dutch)
  * Translated using Weblate (Dutch)

  [ Q.-A. Nick ]
  * upgrades, security: Update the messages describing backports

 -- James Valleroy <jvalleroy@mailbox.org>  Tue, 15 Sep 2020 17:03:43 -0400

freedombox (20.13) unstable; urgency=medium

  [ Sunil Mohan Adapa ]
  * Rename source package from plinth to freedombox.

  [ Veiko Aasa ]
  * minidlna: Do not expose statistics over public web

  [ Benjamin Ortiz ]
  * backups: Allow remote repository usernames to start with numbers

  [ James Valleroy ]
  * upgrades: Update apt cache before manual update
  * upgrades: Parameterize backports dist name
  * upgrades: Use current release codename when enabling backports
  * upgrades: Use codename to pin freedombox from backports
  * security: Move backports notice to security page
  * upgrades: Add button to activate backports
  * upgrades: Use only sources file to determine if backports enabled
  * upgrades: Check that backports is for current release
  * upgrades: Rewrite apt prefs file when activating backports
  * upgrades: Enable backports for testing only in development mode
  * upgrades: Show dist of backports to be activated
  * upgrades: Split apt preferences into 2 files
  * upgrades: Refactor use of lsb_release
  * locale: Update translation strings
  * doc: Fetch latest manual

  [ Allan Nordhøy ]
  * Translated using Weblate (Norwegian Bokmål)

  [ Tang Zongxun ]
  * Translated using Weblate (Chinese (Simplified))

  [ Doma Gergő ]
  * Translated using Weblate (Hungarian)

 -- Federico Ceratto <federico@debian.org>  Sat, 18 Jul 2020 12:14:08 +0100

plinth (20.12.1) unstable; urgency=high

  [ nautilusx ]
  * Translated using Weblate (German)

  [ Robert Pollak ]
  * Translated using Weblate (German)

  [ J. Lavoie ]
  * Translated using Weblate (French)

  [ Petter Reinholdtsen ]
  * Translated using Weblate (Norwegian Bokmål)

  [ Sunil Mohan Adapa ]
  * cfg, frontpage: Ignore errors while reading config and shortcuts

  [ Milo Ivir ]
  * Translated using Weblate (German)

 -- James Valleroy <jvalleroy@mailbox.org>  Sun, 05 Jul 2020 15:40:30 -0400

plinth (20.12) unstable; urgency=medium

  [ Oğuz Ersen ]
  * Translated using Weblate (Turkish)

  [ Sunil Mohan Adapa ]
  * Translated using Weblate (Telugu)
  * transmission: tests: functional: Fix to wait properly
  * ttrss: tests: functional: Fix to wait properly
  * tor: tests: functional: Fix to wait properly on progress page
  * users: tests: functional: Leave no-language as final setting
  * mldonkey: tests: functional: Wait for frame to load properly
  * snapshot: tests: functional: Delete all snapshots properly
  * ejabberd: tests: functional: Fixes for no implicit waiting
  * syncthing: tests: functional: Fix to wait properly
  * tests: functional: Remove implicit and explicit wait times
  * tests: functional: Allow parallel installation of apps
  * d/control: Add python3-systemd as a dependency
  * apache: Add ssl-cert package as dependency
  * storage: Use DBus directly for listing disks
  * storage: Fix regression with showing error messages
  * storage: Use UDisks information as primary source
  * storage: Don't show empty progress bar for disks not mounted
  * storage: Remove rule to not automount system disks with no paritions
  * storage: Don't auto-mount loopback devices except in develop mode
  * storage: Allow ejecting any device not in fstab or crypttab
  * storage: Ignore eject failures if filesystems unmounted properly
  * backups: Remove an unnecessary print() statement
  * Translated using Weblate (Telugu)
  * container: Remove sqlite3 file early enough
  * storage: Don't log exception of disk space check fails
  * storage: Use mount info instead of disk info for free space warning
  * notifications: Fix issue with redirection on dismiss
  * views: Drop use of private Django utility
  * cfg: Don't fallback to develop config if main is not found
  * cfg: Drop the default configuration file
  * frontpage: Read custom shortcuts from multiple locations
  * frontpage: Drop empty custom shortcut files
  * cfg: Allow loading multiple configuration files
  * cfg: For develop mode, overlay on top of regular configuration
  * context_processor: tests: Use already available config fixture
  * cfg: Eliminate the need for 'root' directory in configuration
  * cfg: Move /plinth.config to plinth/develop.config
  * cfg: Rename configuration file to freedombox.config
  * d/tests/control: Rename Plinth to FreedomBox in a comment
  * cfg: Read configuration from .d files and multiple locations
  * frontpage: Load shortcuts from .d directories too
  * frontpage: Read from .d files too
  * cfg: Remove redundant data in develop.config
  * cfg: Remove comments in test data
  * cfg: In develop mode, use /var/lib for DB and sessions
  * web_framework: Split initialization into two parts
  * web_framework: Don't create Django secret key when listing depends
  * log: Allow setting the default log level before log configuration
  * main: List dependencies without writing to disk
  * d/rules: vagrant: INSTALL.md: Fix installing dependencies
  * *: Drop files paths in data/var
  * doc: Update manual page with configuration file changes
  * network: test: Fix race condition when deleting connections
  * storage: tests: Ignore cases needing loop devices when not available
  * actions: tests: Fix test failures due order of fixtures
  * tests: Use develop configuration for most tests
  * templates: Disable button and show spinner on submit for all forms
  * backups: Remove custom handling of progress on the restore button
  * js: Simplify auto-refresh page logic
  * jsxc: Remove inline javascript
  * apache: Set CSP and other common security headers
  * apache: Relax CSP to allow web workers for JSXC
  * locale: Update translation strings

  [ ferhad.necef ]
  * Translated using Weblate (Russian)

  [ Thomas Vincent ]
  * Translated using Weblate (French)

  [ Joseph Nuthalapati ]
  * Translated using Weblate (Telugu)

  [ wind ]
  * Translated using Weblate (Russian)

  [ James Valleroy ]
  * upgrades: Combine into single page with manual update
  * upgrades: Skip enable-auto in develop mode
  * debian: Add nscd >= 2 as dependency
  * upgrades: Append unattended-upgrades-dpkg.log for more detail
  * storage: Handle multi-line text in functional test
  * apt: Run `apt-get -f install` before other commands
  * apt: Run `dpkg --configure -a` before other actions
  * upgrades: Skip enabling backports on testing and unstable
  * networks: Remove firewall zone warning
  * networks: Correct wording of internet connection form

  [ Veiko Aasa ]
  * functional-tests: Handle connection error when web server restarts
  * functional-tests: Skip tests if app is not available in distribution
  * functional-tests: Fix page not fully loaded errors when taking backups
  * functional-tests: Remove unnecessary wait when navigating to module

  [ Michael Breidenbach ]
  * Translated using Weblate (German)
  * Translated using Weblate (Swedish)

  [ Fioddor Superconcentrado ]
  * Translated using Weblate (Spanish)

  [ Pavel Borecki ]
  * Translated using Weblate (Czech)

  [ Éfrit ]
  * Translated using Weblate (French)

  [ Jens Molgaard ]
  * Translated using Weblate (Danish)

 -- Sunil Mohan Adapa <sunil@medhas.org>  Mon, 29 Jun 2020 16:39:33 -0700

plinth (20.11) unstable; urgency=medium

  [ Thomas Vincent ]
  * Translated using Weblate (French)

  [ Petter Reinholdtsen ]
  * Translated using Weblate (Norwegian Bokmål)

  [ Michael Breidenbach ]
  * Translated using Weblate (German)
  * Translated using Weblate (Swedish)

  [ Sunil Mohan Adapa ]
  * *: Remove use of Turbolinks library
  * web_framework: Reduce verbosity of DB migration process
  * container: Add script to manage systemd-nspawn containers for dev.
  * container: Fix upgrading of freedombox
  * matrixsynapse: Handle upgrade to versions 1.15.x

  [ James Valleroy ]
  * upgrades: Don't enable backports on Debian derivatives
  * upgrades: Use a custom service for manual update
  * locale: Update translation strings
  * doc: Fetch latest manual
  * debian: Update renamed lintian tag

  [ Ralf Barkow ]
  * Translated using Weblate (German)

  [ aiman an ]
  * Added translation using Weblate (Arabic (Saudi Arabia))
  * Translated using Weblate (Arabic (Saudi Arabia))

  [ WaldiS ]
  * Translated using Weblate (Polish)

  [ Luis A. Arizmendi ]
  * Translated using Weblate (Spanish)

 -- James Valleroy <jvalleroy@mailbox.org>  Mon, 15 Jun 2020 19:55:45 -0400

plinth (20.10) unstable; urgency=high

  [ Joseph Nuthalapati ]
  * backups: Add optional field - Name
  * functional-tests: Use Name attribute in backups
  * functional-tests: Move @backups to Scenario level
  * functional-tests: Leave tor+http test disabled
  * tests: functional: Document running tests in parallel
  * tests: functional: Add pytest-xdist to install.sh

  [ Sunil Mohan Adapa ]
  * openvpn: Use app toggle button and common app view
  * tests: functional: Merge into main source hierarchy
  * storage: Fix failing path validation unit tests
  * tests: functional: cosmetic: flake8 fixes
  * tests: functional: Re-organize step definitions and helper methods
  * coturn: Fix functional test for backup/restore
  * ttrss: Fix functional tests
  * snapshot: Fix functional test to account for non-removable snapshots
  * test: functional: Fix for Apache restart after domain change
  * tor: Fix problems with running a relay
  * mldonkey: Add app to freedombox-share group
  * samba: Add clients information
  * cockpit: Promote for advanced storage/firewalld/networking ops
  * firewall: Mention that internal services are available over VPN
  * firewall: Don't show tun interface in internal zone warning
  * minidlna: Add link to manual page
  * minidlna: Fix i18n for name of the app
  * pagekite: Fix expired certificates causing connection failures

  [ Luis A. Arizmendi ]
  * Translated using Weblate (Spanish)

  [ Etienne ]
  * Translated using Weblate (French)

  [ Artem ]
  * Translated using Weblate (Russian)

  [ fred1m ]
  * ikiwiki: Enable 'attachment' plugin by default

  [ James Valleroy ]
  * utils: Handle removal of axes.get_version()
  * debian: Mark doc packages as Multi-Arch: foreign
  * firewall: Minor spelling fix
  * radicale: Fix link in description to clients
  * users: Avoid error when user's groups cannot be parsed
  * templates: Fix setup state check
  * locale: Update translation strings
  * doc: Fetch latest manual

  [ Allan Nordhøy ]
  * Translated using Weblate (Norwegian Bokmål)
  * Translated using Weblate (Czech)
  * Translated using Weblate (Hungarian)
  * Translated using Weblate (Greek)

 -- James Valleroy <jvalleroy@mailbox.org>  Mon, 01 Jun 2020 20:06:53 -0400

plinth (20.9) unstable; urgency=medium

  [ Petter Reinholdtsen ]
  * Translated using Weblate (Norwegian Bokmål)

  [ James Valleroy ]
  * snapshot: Set as essential module
  * functional_tests: snapshot: Skip delete all when there are no snapshots
  * quassel: Use systemd sandboxing features
  * minidlna: Move sysctl config to /etc/sysctl.d/50-freedombox.conf
  * upgrades: Add needrestart to restart services as needed
  * upgrades: Enable Automatic-Reboot option of unattended-upgrades
  * locale: Update translation strings
  * doc: Fetch latest manual

  [ Michael Breidenbach ]
  * Translated using Weblate (German)
  * Translated using Weblate (Swedish)

  [ Fioddor Superconcentrado ]
  * Folder remained unrenamed. Should have changed along with git links.

  [ Sunil Mohan Adapa ]
  * snapshot: Fix issues with restore and delete
  * performance: Add basic functional tests
  * daemon: Allow using an alias when enabling a daemon
  * bind: Add daemon alias for bind9 -> named
  * daemon: bind: cosmetic: yapf, isort formatting
  * firewall: Reload firewalld so it works with newly installed services
  * glib: Allow scheduling non-repeating tasks in separate threads
  * notification: Expand and clarify restriction on id property
  * storage: Auto-mount disks, notify of failing disks
  * package: Fix error log when checking if package manager is busy
  * power: cosmetic: Fix flake8 warnings
  * first_setup: Fix regression with logo not showing
  * minidlna: cosmetic: isort fixes
  * mediawiki: Stop jobrunner during backup/restore
  * minidlna: Stop daemon during backup/restore
  * mumble: Stop server during backup/restore
  * quassel: Fix stopping server during backup/restore
  * tor: Fix stopping server during backup/restore
  * upgrades: Always schedule a reboot at 02:00 local time
  * upgrades: Add information about service restart and system reboot
  * performance: Launch the Cockpit graphs directly if possible

  [ Joseph Nuthalapati ]
  * samba: Change description to Network File Storage
  * functional-tests: Skip network setup wizard
  * functional-tests: Move Disable tests to the end

  [ fred1m ]
  * performance: Add app for system monitoring

  [ Luis A. Arizmendi ]
  * Translated using Weblate (Spanish)

  [ Artem ]
  * Translated using Weblate (Russian)

 -- James Valleroy <jvalleroy@mailbox.org>  Mon, 18 May 2020 19:42:49 -0400

plinth (20.8) unstable; urgency=medium

  [ Luis A. Arizmendi ]
  * Translated using Weblate (Spanish)
  * Translated using Weblate (Spanish)

  [ Joseph Nuthalapati ]
  * Translated using Weblate (Telugu)
  * Translated using Weblate (Telugu)
  * HACKING: More detailed instructions for VirtualBox
  * HACKING: Correction to macOS package manager name

  [ Nektarios Katakis ]
  * syncthing: add to freedombox-share group

  [ Veiko Aasa ]
  * users: Try-restart service after service is added to the sharing group
  * datetime: Handle timesyncd service runs conditionally
  * minidlna: Add functional tests that enable and disable application
  * minidlna: Make app installable inside unprivileged container

  [ Sunil Mohan Adapa ]
  * web_server: Suppress warnings that static directories don't exist
  * debian: Remove timer to setup repositories properly
  * static: Use SVG logo during first wizard welcome step
  * static: Reduce the size of the background noise image
  * mediawiki: Reuse existing images in functional tests
  * setup.py: Don't install/ship .po files
  * static: Don't ship visual design file and unused images
  * storage: Fix tests by wrestling with auto-mounting of disks
  * HACKING: Minor indentation fix
  * *: Update links to repository and project page
  * ci: Update link to container in Docker registry
  * coturn: New app to manage Coturn TURN/STUN server
  * datetime: Refactor handling systemd-timesyncd not running in VMs
  * datetime: Don't expect synced time in diagnostics inside VMs
  * mediawiki: Partial fix for installing on testing
  * datetime: Disable diagnostics when no tests are available

  [ James Valleroy ]
  * d/copyright: Fix path to visual_design
  * data: Print hostname and IP addresses before console login
  * snapshot: Fix message when not available
  * snapshot: Fix title
  * locale: Update translation strings
  * debian: Use debhelper compat level 13
  * doc: Fetch latest manual

  [ Artem ]
  * Translated using Weblate (Russian)

  [ nautilusx ]
  * Translated using Weblate (German)

  [ Fioddor Superconcentrado ]
  * Directions to install VirtualBox when it's not part of the Debian-based
    distro, like Buster.

  [ Anonymous ]
  * Translated using Weblate (Spanish)

  [ Nathan ]
  * Translated using Weblate (French)

  [ Michael Breidenbach ]
  * Translated using Weblate (Swedish)

  [ fred1m ]
  * mumble: Add Mumla to the list of clients

 -- James Valleroy <jvalleroy@mailbox.org>  Mon, 04 May 2020 20:33:35 -0400

plinth (20.7) unstable; urgency=medium

  [ Coucouf ]
  * Translated using Weblate (French)

  [ vihor ]
  * Translated using Weblate (Serbian)

  [ Localisation Lab ]
  * Translated using Weblate (French)

  [ Joseph Nuthalapati ]
  * Translated using Weblate (Telugu)

  [ Veiko Aasa ]
  * gitweb: Improve error handling when creating repository

  [ James Valleroy ]
  * upgrades: Allow installation of python3-twisted from backports
  * matrixsynapse: Handle upgrade to 1.12.*
  * locale: Update translation strings
  * doc: Fetch latest manual

  [ Fioddor Superconcentrado ]
  * HACKING: Clarify where commands should be run

 -- James Valleroy <jvalleroy@mailbox.org>  Mon, 20 Apr 2020 18:38:52 -0400

plinth (20.6.1) unstable; urgency=medium

  [ James Valleroy ]
  * users: Fix regression where form help_text line was dropped
  * debian: Add firmware-ath9k-htc to Recommends
  * doc: Fetch latest manual

  [ Allan Nordhøy ]
  * gitweb: Use proper ellipsis char when showing clone progress
  * Translated using Weblate (Norwegian Bokmål)
  * Translated using Weblate (German)

  [ Coucouf ]
  * Translated using Weblate (French)
  * Translated using Weblate (French)

  [ Manuela Silva ]
  * Translated using Weblate (Portuguese)

  [ nautilusx ]
  * Translated using Weblate (German)

  [ Jeannette L ]
  * Translated using Weblate (German)
  * Translated using Weblate (French)
  * Translated using Weblate (Italian)

  [ wind ]
  * Translated using Weblate (Russian)

  [ vihor ]
  * Translated using Weblate (Serbian)

 -- James Valleroy <jvalleroy@mailbox.org>  Sat, 11 Apr 2020 09:56:43 -0400

plinth (20.6) unstable; urgency=medium

  [ wind ]
  * Translated using Weblate (Russian)

  [ Thomas Vincent ]
  * Translated using Weblate (French)
  * Translated using Weblate (French)

  [ Alice Kile ]
  * app: Separate app enable/disable form from config form

  [ Sunil Mohan Adapa ]
  * pagekite: Fix functional tests
  * monkeysphere: Making styling more specific to avoid interference
  * networks: Make styling more specific to avoid interference
  * syncthing: Update description to mention 'syncthing' group

  [ Michael Breidenbach ]
  * Translated using Weblate (German)

  [ Coucouf ]
  * Translated using Weblate (French)
  * Translated using Weblate (French)
  * Translated using Weblate (French)
  * Translated using Weblate (French)
  * Translated using Weblate (French)
  * Translated using Weblate (French)
  * Translated using Weblate (French)
  * Translated using Weblate (French)
  * Translated using Weblate (French)

  [ Pavel Borecki ]
  * Translated using Weblate (Czech)

  [ James Valleroy ]
  * radicale: Support upgrade to any 2.x version
  * packages: Mark freedombox package as held during package installs
  * packages: Keep existing hold if already set
  * locale: Update translation strings
  * doc: Fetch latest manual
  * debian: Cleanup overrides for jsxc symlinks

  [ Allan Nordhøy ]
  * Translated using Weblate (German)
  * Translated using Weblate (French)
  * Translated using Weblate (Italian)
  * Translated using Weblate (Hindi)

  [ Joseph Nuthalapati ]
  * users: Add component for managing users and groups
  * yapf: Update conf to add blank line before nested class/def
  * cosmetic: Minor yapf and other fixes
  * app: Fix grammar in developer documentation string
  * ikiwiki: Disable edits. Add moderation of comments
  * Translated using Weblate (Telugu)
  * vagrant: Skip upgrading freedombox dependencies
  * firewalld: Force upgrade anything in [0.7, 0.9)
  * infinoted: Fix permissions of sync directory

  [ vihor ]
  * Added translation using Weblate (Serbian)
  * Translated using Weblate (Serbian)

  [ Luis A. Arizmendi ]
  * Translated using Weblate (Spanish)

 -- James Valleroy <jvalleroy@mailbox.org>  Mon, 06 Apr 2020 20:40:17 -0400

plinth (20.5.1) unstable; urgency=medium

  [ Petter Reinholdtsen ]
  * Translated using Weblate (Norwegian Bokmål)

  [ Allan Nordhøy ]
  * networks: Update label wording in topology form: Choose → Specify
  * Translated using Weblate (Norwegian Bokmål)

  [ Sunil Mohan Adapa ]
  * web_server: Introduce component to handle special static file dirs
  * jsxc: Fix issue with serving static files
  * help: Move custom static file handling into app from central place
  * debian: Update doc-base to include PDF
  * debian: Prepare for multiple binary packages
  * debian: Separate binary packages for each language manual
  * debian: Remove outdated TODO file

  [ Michael Breidenbach ]
  * Translated using Weblate (German)

  [ James Valleroy ]
  * debian: Correct doc package names in Recommends

 -- James Valleroy <jvalleroy@mailbox.org>  Thu, 26 Mar 2020 09:13:13 -0400

plinth (20.5) unstable; urgency=medium

  [ Joseph Nuthalapati ]
  * ci: Use pre-built container image to speed up CI
  * ci: Add maintenance script for updating images
  * ci: Optimize refreshing Docker image for GitLabCI

  [ James Valleroy ]
  * ci: Switch docker image to testing
  * Translated using Weblate (Swedish)
  * locale: Update translation strings
  * doc: Fetch latest manual

  [ Sunil Mohan Adapa ]
  * app: Fix name of the block in templates, used for overriding
  * views: Allow AppViews to set self.intial
  * pagekite: Simplify code for form adding custom service
  * pagekite: Remove unused templates
  * pagekite: Drop ineffective base template
  * pagekite: Minor cleanup
  * pagekite: Merge all the configuration retrieval actions
  * pagekite: Merge set-kite and set-frontend actions
  * pagekite: Use Daemon component to simplify handling daemon actions
  * pagekite: Don't signal new domain on init if app is disabled
  * pagekite: Simplify code notifying domain name changes
  * pagekite: Don't attempt to notify about domain if app is disabled
  * pagekite: Remove app enabled checking from getting configuration
  * pagekite: Fix functional tests by submitting the right form
  * pagekite: Fix styling issues for custom services section
  * pagekite: On enable/disable, add/remove domain from names module
  * pagekite: Fix an error message in custom services form
  * pagekite: Ensure transitioning for from old code
  * matrixsynapse: Handle release of matrix-synapse 1.11
  * setup: Fix regression to force-upgrade caused by Info changes
  * pagekite: Don't allow non-unique custom services
  * toolbar: Factor out the clients buttons into a separate template
  * index: Reintroduce clients button in front page
  * upgrades: Don't ship apt backport preferences file
  * setup.py: Remove files shipped in the past
  * upgrades: Use internal scheduler instead of systemd timer
  * shadowsocks: Change default configuration
  * action_utils: Add utility to call systemd daemon-reload
  * shadowsocks: Fix incorrect setting of state directory
  * shadowsocks: When editing configuration, don't re-enable
  * mediawiki: Don't allow anonymous edits

  [ Fioddor Superconcentrado ]
  * Translated using Weblate (Spanish)
  * Translated using Weblate (Spanish)
  * Translated using Weblate (Spanish)
  * Translated using Weblate (Spanish)
  * Translated using Weblate (Spanish)

  [ Luis A. Arizmendi ]
  * Translated using Weblate (Spanish)
  * Translated using Weblate (Spanish)
  * Translated using Weblate (Spanish)
  * Translated using Weblate (Spanish)

  [ Fred ]
  * Translated using Weblate (French)

  [ Veiko Aasa ]
  * names: Fix Local Network Domain is not shown

  [ Thomas Vincent ]
  * Translated using Weblate (French)

  [ Nektarios Katakis ]
  * shadowshocks: Fix setting configuration on Buster

  [ Michael Breidenbach ]
  * Translated using Weblate (Swedish)

 -- James Valleroy <jvalleroy@mailbox.org>  Mon, 23 Mar 2020 19:42:28 -0400

plinth (20.4) unstable; urgency=medium

  [ Thomas Vincent ]
  * Translated using Weblate (French)
  * Translated using Weblate (French)

  [ Sunil Mohan Adapa ]
  * networks: Fixes for networks wizards
  * avahi: Use generic app view
  * privoxy: Use generic app view
  * infinoted: Move views to a separate views module
  * help: Rename views modules as 'views'
  * networks: Rename views modules as 'views'
  * diagnostics: Rename views modules, move utilities to main module
  * backups: cosmetic: Rename .inc file to .html
  * css: Merge responsive.css into main style file
  * css: cosmetic: Rename plinth.css to main.css
  * views: Don't send app to template context
  * app: Fix showing app name in port forwarding information
  * networks: Rename polkit JS authority rules file
  * firewalld: Add polkit JS authority rules files
  * networks: Show router wizard before Internet connection type wizard
  * networks: Don't show router wizard if not behind a router
  * networks: If topology wizard is skipped, skip router wizard too
  * apache: Handle transition to php 7.4

  [ Joseph Nuthalapati ]
  * Translated using Weblate (Telugu)
  * shadowsocks: Move user settings to state directory

  [ Veiko Aasa ]
  * storage: Directory selection form improvements
  * transmission: Allow one to submit download directory if it is creatable
  * plinth: Increase sqlite busy timeout from default 5s to 30s
  * upgrades: Clean apt cache every week
  * apps: Do not show status block if service is running
  * i2p: New style app page layout
  * quassel: Fix unable to disable application without choosing a domain name

  [ Luis A. Arizmendi ]
  * Translated using Weblate (Spanish)

  [ Nektarios Katakis ]
  * networks: Add form for network topology
  * networks: Add page for network topology form
  * networks: First boot view for network topology wizard
  * networks: First boot step for network topology wizard
  * networks: Save networks topology type to DB
  * networks: Update main networks page Internet connectivity section

  [ Michael Breidenbach ]
  * Translated using Weblate (Swedish)

  [ James Valleroy ]
  * ci: Switch to testing image
  * locale: Update translation strings
  * doc: Fetch latest manual

 -- James Valleroy <jvalleroy@mailbox.org>  Mon, 09 Mar 2020 20:01:44 -0400

plinth (20.3) unstable; urgency=medium

  [ Sunil Mohan Adapa ]
  * web_framework: Separate out Django settings into module
  * doc/dev: Allow all modules to be imported by Sphinx
  * notification: Add developer documentation
  * doc/dev: Update copyright year
  * app: Update style for toggle button
  * app: Drop border shadow for app icon in mobile view
  * app: cosmetic: Minor refactoring of header styling
  * app: Simplify some header styling
  * app: cosmetic: Rename a CSS style class in app header
  * app: cosmetic: Rename header.html to app-header.html
  * app: Show short description as secondary title
  * networks: Fix i18n for wizard forms
  * networks: Minor changes to router/internet configuration forms
  * web_framework: Generate and retain a secret key
  * web_framework: Cleanup expired sessions every week

  [ Nektarios Katakis ]
  * networks: Add form for internet connection type
  * networks: Add network view and url for internet connection help page
  * networks: Link internet connection help page with networks page.
  * networks: All first step wizard form for internet connection type
  * networks: Add first boot step for internet connection type
  * networks: Save to kvstore internet connectivity type
  * networks: Refactor connections list template
  * networks: Show internet connectivity string in main page

  [ Michael Breidenbach ]
  * Translated using Weblate (German)
  * Translated using Weblate (Swedish)

  [ Dietmar ]
  * Translated using Weblate (Italian)

  [ Jaime Marquínez Ferrándiz ]
  * Translated using Weblate (Spanish)

  [ Luis A. Arizmendi ]
  * Translated using Weblate (Spanish)

  [ Joseph Nuthalapati ]
  * shadowsocks: Fix shadowsocks not able to start

  [ James Valleroy ]
  * locale: Update translation strings
  * doc: Fetch latest manual

 -- James Valleroy <jvalleroy@mailbox.org>  Mon, 24 Feb 2020 20:16:12 -0500

plinth (20.2.1) unstable; urgency=high

  [ Veiko Aasa ]
  * apps: remove css filters and glow from app icons
  * config: Depends also on apache module

  [ Dietmar ]
  * Translated using Weblate (German)
  * Translated using Weblate (Italian)
  * Translated using Weblate (Italian)

  [ Petter Reinholdtsen ]
  * Translated using Weblate (Norwegian Bokmål)

  [ Sunil Mohan Adapa ]
  * cards: Remove the transition delay on hover effect
  * system: Implement new style for cards
  * jsxc: Bypass issue with stronghold to get the app working again
  * jsxc: Fix functional test case failure
  * functional_tests: cosmetic: Minor yapf change
  * app: Introduce Info component to store basic app information
  * app: Add info property as shortcut to access basic information
  * app: Refactor all apps to use the Info component
  * app: Document the app_id property for App class
  * doc/dev: Include information on how to edit dev documentation
  * views: Document the AppView class properties
  * monkeysphere: Fix regression with reading Apache configuration
  * Translated using Weblate (Italian)
  * firewall: Use firewalld DBus API for most operations
  * *.py: Use SPDX license identifier
  * *.html: Use SPDX license identifier
  * actions/*: Use SPDX license identifier
  * functional_tests: Use SPDX license identifier
  * *.css: Use SPDX license identifier
  * *: Update misc build related files to use SPDX license identifier
  * doc/dev: Update tutorial to use SPDX license indentifier
  * *: Update remaining misc files to use SPDX license identifier
  * *.js: Use SPDX license identifier
  * help: Fix attribute on download manual button
  * css: Add missing license identifier on some CSS files
  * firewalld: Ignore errors with DBus API when firewalld is not running
  * deluge: Don't use code execution for editing configuration
  * deluge: More reliable initial configuration setup

  [ Joseph Nuthalapati ]
  * l10n: Fix gettext not detecting no-python-format
  * samba: Add link to manual page
  * searx: Update search engines for 0.16.0

  [ Allan Nordhøy ]
  * openvpn: Fix spelling for Tunnelblick
  * Translated using Weblate (Norwegian Bokmål)

  [ Nektarios Katakis ]
  * bind: parse zones files
  * bind: test for parsing zones file with specific format
  * bind: views show served domains in main view
  * bind: create zones directory on setup action

  [ James Valleroy ]
  * bind: Bump version and handle upgrade

  [ Ralf Barkow ]
  * Translated using Weblate (German)

  [ nautilusx ]
  * Translated using Weblate (German)

  [ Doma Gergő ]
  * Translated using Weblate (Hungarian)

  [ Lev Lamberov ]
  * debian: Update Russian translation for debconf (Closes: #951440)

  [ Radek Pasiok ]
  * Translated using Weblate (Polish)

  [ Alice Kile ]
  * gitignore: Add .vscode & segregate editor settings

  [ Thomas Vincent ]
  * Translated using Weblate (French)

 -- James Valleroy <jvalleroy@mailbox.org>  Fri, 21 Feb 2020 22:38:12 -0500

plinth (20.2) unstable; urgency=medium

  [ Veiko Aasa ]
  * networks: Support virtual Ethernet (veth) devices
  * diagnostics: Show firewall service status
  * users: Fix functional test delete user
  * storage: Show disks if FreedomBox is running in an unprivileged container
  * service: Stop service not before but after disabling it
  * users: More precise username validation
  * sso, users: Turn off autocapitalization on the username field
  * users: Add unit tests for views
  * help: Fix anchor hidden under navbar

  [ Joseph Nuthalapati ]
  * tests: Use the latest version of geckodriver
  * vagrant: Add alias for run --develop
  * l10n: Add blocktrans trimmed tag on a block
  * l10n: Add missing trimmed to blocktrans blocks
  * vagrant: Allocate cpus equal to the no. of cores
  * Translated using Weblate (Telugu)
  * searx: Fix installation issue for 0.16.0

  [ Sunil Mohan Adapa ]
  * firewall: Show Run Diagnostics button in app
  * help: Eliminate redundant HTML attribute in template
  * glib: Create a new module to deal with all things glib
  * glib: Introduce method to schedule an operation at regular intervals
  * web_framework: Set the timezone to UTC
  * log: Ability to log SQL queries (disabled by default)
  * tests: Allow adding test templates
  * models: Add model for storing notifications
  * notification: New API for showing better notifications
  * notification: Add tests for notification API
  * views: A view to dismiss notifications
  * notification: Show a drop down from main navbar for notifications
  * storage: Show low disk space warning using notifications API
  * upgrades: Show notification when FreedomBox is updated
  * storage: In develop mode check for low disk space more frequently

  [ Thomas Vincent ]
  * Translated using Weblate (French)

  [ Allan Nordhøy ]
  * Translated using Weblate (Norwegian Bokmål)

  [ Ralf Barkow ]
  * Translated using Weblate (German)

  [ Luis A. Arizmendi ]
  * Translated using Weblate (Spanish)

  [ James Valleroy ]
  * users: Make help text translatable
  * security: Add Sandbox Coverage to report page
  * bind: Add CapabilityBoundingSet and ReadWritePaths to service file
  * matrixsynapse: Enable systemd sandboxing
  * security: Drop PrivateUsers=yes from all service files
  * locale: Update translation strings
  * doc: Fetch latest manual

  [ Michael Breidenbach ]
  * Translated using Weblate (German)
  * Translated using Weblate (Swedish)

 -- James Valleroy <jvalleroy@mailbox.org>  Mon, 10 Feb 2020 19:22:55 -0500

plinth (20.1) unstable; urgency=medium

  [ ikmaak ]
  * Translated using Weblate (Dutch)
  * Translated using Weblate (Dutch)

  [ Allan Nordhøy ]
  * samba: Fix spelling
  * Translated using Weblate (Norwegian Bokmål)
  * Translated using Weblate (German)
  * Translated using Weblate (Spanish)
  * Translated using Weblate (Norwegian Bokmål)
  * Translated using Weblate (Swedish)

  [ Veiko Aasa ]
  * samba: Add unit and functional tests
  * deluge: Allow one to set a download directory
  * deluge: Fix installation failure on slow machine
  * storage: Make external disk mounts accessible by other users
  * gitweb: Add link to the manual page
  * gitweb: Fix functional tests if git user and email is not configured

  [ Sunil Mohan Adapa ]
  * style: Fix incorrect margins for containers in mobile view
  * style: Fix responsiveness for app header
  * network: Fix activating connections that don't have real devices
  * network: Allow setting the auto-connect property on a connection
  * network: Add method to re-activate connections after an update
  * wireguard: Show large buttons in show client/server pages
  * wireguard: Cosmetic fixes by yapf and isort
  * wireguard: Don't error out when wg0 server is not setup
  * wireguard: Add ability to set private key in client addition
  * wireguard: Accept all IPs on server in a client setup
  * wireguard: Update descriptions in form labels
  * wireguard: Only use network manager for connections to servers
  * wireguard: Handle client connections through network manager
  * wireguard: Update descriptions for client vs. server clarity
  * wireguard: Generate private key if needed when editing server
  * wireguard: Add validations in forms
  * wireguard: Ensure tests work without latest network manager
  * wireguard: Implement enabling/disabling app using a stored flag
  * wireguard: Enable/disable connections along with the app
  * wireguard: When a connection is edited, reactivate to apply changes
  * wireguard: Show public key even when connection is not active

  [ Thomas Vincent ]
  * Translated using Weblate (French)

  [ Nektarios Katakis ]
  * Translated using Weblate (Greek)
  * Translated using Weblate (Greek)
  * Translated using Weblate (Greek)
  * networks: form for configuring router
  * networks: create view & url for new form
  * networks: add link to main page for router config form
  * networks: add first boot step for router config helper
  * networks: modify as first boot wizard step
  * networks: save router config to kvstore

  [ James Valleroy ]
  * Translated using Weblate (French)
  * wireguard: Add skeleton for new app
  * wireguard: Implement adding client
  * wireguard: Show list of added clients
  * wireguard: Allow deleting a client
  * wireguard: Add client info view
  * wireguard: Form to add server
  * wireguard: List peers in client section
  * wireguard: Add server information view
  * wireguard: Generate key pair
  * wireguard: Show this box's public key
  * wireguard: Create network manager connection
  * wireguard: Encode public keys for use in URLs
  * wireguard: Refactor actions file
  * wireguard: Add views for editing and deleting clients and servers
  * wireguard: Make setup idempotent
  * wireguard: Write pre-shared key to tempfile
  * wireguard: Use network API to handle connections
  * wireguard: Add icon
  * wireguard: Replace nmcli use with libnm
  * restore: Remove app
  * repro: Remove app
  * networks: Update text for router setup
  * bind: Enable systemd sandbox options for bind9 service
  * functional_tests: Update geckodriver version to v0.26.0
  * locale: Update translation strings
  * doc: Fetch latest manual
  * debian: Rename TODO.Debian to TODO
  * debian: Add Expat license to copyright
  * debian: Update standards version to 4.5.0

  [ Dietmar ]
  * Translated using Weblate (German)

  [ nautilusx ]
  * Translated using Weblate (German)
  * Translated using Weblate (German)

  [ Joseph Nuthalapati ]
  * functional-tests: Login only once per session
  * functional-tests: Africa/Addis_Abada is gone?
  * functional-tests: Add tag @service-discovery
  * functional-tests: Make nav_to_module efficient
  * functional-tests: Avoid unnecessary trips to Home
  * functional-tests: Avoid warnings about markers
  * functional-tests: Minor refactoring
  * functional-tests: Mark backups and security with @system

 -- James Valleroy <jvalleroy@mailbox.org>  Mon, 27 Jan 2020 19:23:04 -0500

plinth (20.0) unstable; urgency=medium

  [ Veiko Aasa ]
  * users: Fix test fixture that disables console login restrictions
  * gitweb: Add tests for views
  * samba: Improve actions script startup time
  * deluge: Manage starting/stoping deluged
  * deluge: Fix set default daemon

  [ Nektarios Katakis ]
  * openvpn: Enable support for communication among all clients
  * Translated using Weblate (Greek)
  * Translated using Weblate (Greek)
  * Translated using Weblate (Greek)
  * Translated using Weblate (Greek)

  [ Sunil Mohan Adapa ]
  * gitweb: Fix flake8 error that is causing pipeline failures
  * storage: Ignore errors resizing partition during initial setup
  * storage: Make partition resizing work with parted 3.3
  * debian: Add powermgmt-base to recommends list
  * openvpn: Enable IPv6 for server and client outside the tunnel
  * networks: Refactor creating a network manager client
  * networks: Remove unused method
  * networks: Fix crashing when accessing network manager D-Bus API

  [ Michael Breidenbach ]
  * Translated using Weblate (German)
  * Translated using Weblate (Swedish)
  * Translated using Weblate (German)
  * Translated using Weblate (German)

  [ Doma Gergő ]
  * Translated using Weblate (Hungarian)

  [ Joseph Nuthalapati ]
  * mediawiki: Use a mobile-friendly skin by default
  * mediawiki: Allow admin to set default skin
  * mediawiki: Fix functional tests depending on skin

  [ James Valleroy ]
  * Translated using Weblate (Greek)
  * Translated using Weblate (Greek)
  * openvpn: Add diagnostic for ipv6 port
  * matrixsynapse: Allow upgrade to 1.8.*
  * security: Add explanation of sandboxing
  * locale: Update translation strings
  * doc: Fetch latest manual

  [ Allan Nordhøy ]
  * Translated using Weblate (Norwegian Bokmål)

  [ Thomas Vincent ]
  * Translated using Weblate (French)

  [ Ralf Barkow ]
  * Translated using Weblate (German)

 -- James Valleroy <jvalleroy@mailbox.org>  Mon, 13 Jan 2020 19:11:44 -0500

plinth (19.24) unstable; urgency=medium

  [ Thomas Vincent ]
  * Translated using Weblate (French)
  * Translated using Weblate (French)

  [ Veiko Aasa ]
  * app: Fix javascript doesn't run on first visit
  * samba: private shares
  * storage: Tests for the directory validation action
  * users: Add tests for the Samba user database

  [ James Valleroy ]
  * samba: Fix spelling in description
  * debian: Update French debconf translation (Closes: #947386)
    - Thanks to Jean-Pierre Giraud for the patch.
  * firewall: Support upgrading firewalld to 0.8
  * mldonkey: Add ProtectKernelLogs
  * deluge: Use systemd sandboxing features
  * infinoted: Use systemd sandboxing features
  * storage: Add systemd sandboxing features to udiskie service
  * upgrades: Add systemd sandboxing features to repository setup service
  * security: List whether each app is sandboxed
  * locale: Update translation strings
  * debian: Update Dutch debconf translation (Closes: #947136)
    - Thanks to Frans Spiesschaert for the patch.
  * doc: Fetch latest manual

  [ Michael Breidenbach ]
  * Translated using Weblate (German)
  * Translated using Weblate (Swedish)

  [ Nektarios Katakis ]
  * Translated using Weblate (Greek)

  [ Doma Gergő ]
  * Translated using Weblate (Hungarian)

  [ Allan Nordhøy ]
  * Translated using Weblate (Norwegian Bokmål)

  [ Kunal Mehta ]
  * mediawiki: Pass --quick when running update.php

  [ Sunil Mohan Adapa ]
  * help: Refactor to move app into __init__.py for consistency
  * app: Introduce API to return a list of all apps
  * app: Introduce API to run diagnostics on an app
  * apache: Implement diagnostic test for web server component
  * daemon: Implement diagnostic test for daemon component
  * daemon: Implement diagnostic test to check if a daemon is running
  * firewall: Implement new diagnostic tests to check port status
  * diagnostics: Use new component based API for all diagnostic tests
  * cosmetic: Yapf and isort fixes
  * daemon: Move diagnosing port listening into daemon module
  * daemon: Move diagnosing using netcat to daemon module
  * apache: Move diagnostics for checking URLs into apache module
  * app: Implement API to check if app/component has diagnostics
  * views: Don't require sending diagnostics module name separately
  * minidlna: Fix showing clients information
  * mediawiki: Fix problem with session cache failing logins

  [ Ralf Barkow ]
  * Translated using Weblate (German)

  [ erlendnagel ]
  * Translated using Weblate (Dutch)

 -- James Valleroy <jvalleroy@mailbox.org>  Mon, 30 Dec 2019 21:17:58 -0500

plinth (19.23) unstable; urgency=medium

  [ Thomas Vincent ]
  * Translated using Weblate (French)
  * Translated using Weblate (French)

  [ Fred ]
  * Translated using Weblate (French)

  [ Alice Kile ]
  * show app icons in apps page
  * use single variable for referencing icon filename
  * fix formatting issues
  * fix formatting and template-related issues
  * properly implement header in app and setup pages
  * implement responsive layout for app page
  * fix toggle button html layout and responsive design css
  * config: fix minor syntax error
  * fix: implement requested changes

  [ James Valleroy ]
  * themes: css whitespace minor fixes
  * samba: Add icon to app page
  * minidlna: Add managed service and Daemon component
  * minidlna: Use single action to set media dir and restart
  * minidlna: Show icon on app page
  * minidlna: Fix webserver config name
  * minidlna: Only show shortcut to users in group
  * mumble: Keep icon_filename in moved view
  * cockpit: Filter out localhost URLs from displayed access list
  * users: Use service action to restart share group service
  * locale: Update translation strings
  * doc: Fetch latest manual

  [ Veiko Aasa ]
  * samba: recursively set open share directory permissions
  * users: Fix functional tests changing the language feature
  * app: Fix app checkbox status change functional tests
  * storage: Directory selection form and validator
  * transmission: New directory selection form

  [ Nektarios Katakis ]
  * feature: minidlna app
  * fix: minidlna.conf file permissions after editing
  * update minidlna svg
  * run sysctl after installation
  * mumble: Add option to set SuperUser password
  * cockpit: extend apps description with access info
  * cockpit: add list of valid urls to access the app.

  [ /rgb ]
  * Translated using Weblate (German)
  * Translated using Weblate (German)

  [ Luis A. Arizmendi ]
  * Translated using Weblate (Spanish)

  [ adaragao ]
  * Translated using Weblate (Portuguese)

  [ Michael Breidenbach ]
  * Translated using Weblate (Swedish)

 -- James Valleroy <jvalleroy@mailbox.org>  Mon, 16 Dec 2019 18:38:46 -0500

plinth (19.22) unstable; urgency=medium

  [ Matt Conroy ]
  * pagekite: Get rid of tabs in the configuration page
  * openvpn: manual link points to incorrect page

  [ Joseph Nuthalapati ]
  * pagekite: Fix functional tests
  * pagekite: Show existing services only if there are any
  * pagekite: Make Custom Services look like it's under Configuration
  * pagekite: Use the new app toggle button
  * openvpn: Add client apps

  [ Thomas Vincent ]
  * Translated using Weblate (French)

  [ Fred ]
  * Translated using Weblate (French)
  * Translated using Weblate (French)

  [ Alice Kile ]
  * backups: fix title not appearing
  * diagnostics: don't run on disabled modules
  * apps: Remove link to webapps in app descriptions
  * Fix error with app toggle input
  * templates: Add toolbar for apps in app.html
  * toolbar: Move diagnostics button into dropdown menu

  [ nautilusx ]
  * Translated using Weblate (German)

  [ Michael Breidenbach ]
  * Translated using Weblate (German)
  * Translated using Weblate (Swedish)

  [ Veiko Aasa ]
  * ssh: fix Avahi SFTP service file
  * diagnostics: fix IPv6 failures
  * matrix-synapse: Update requirement from buster-backports
  * samba: Users can enable a guest share
  * samba: user can select devices for sharing
  * samba: fixes and improvements
  * samba: fixes and improvements
  * app: fix javascript constant redeclaration error
  * samba: Fix javascript constant redeclaration error

  [ James Valleroy ]
  * debian: Update German debconf translation (Closes: #945387)
    - Thanks to Helge Kreutzmann for the patch.
  * samba: Add acl to managed_packages
  * samba: Fix restore command
  * samba: Move urls under apps/
  * functional_tests: Add basic samba tests
  * samba: Use register_group instead of create_group
  * samba: Only show shortcut to users in freedombox-share group
  * samba: Keep create_group in setup
  * diagnostics: Use a distinct class for Run Diagnostics button on this page
  * locale: Update translation strings
  * doc: Fetch latest manual

  [ Sunil Mohan Adapa ]
  * diagnostics: Use app.html instead of simple_app.html
  * firewall: Use app.html instead of simple_app.html
  * letsencrypt: Use app.html instead of simple_app.html
  * monkeysphere: Use app.html instead of simple_app.html
  * names: Use app.html instead of simple_app.html
  * power: Use app.html instead of simple_app.html
  * openvpn: Use app.html instead of simple_app.html
  * tor: Use app.html instead of simple_app.html
  * ikiwiki: Move the create button to manage section
  * gitweb: Move create button into manage section
  * networks: Move actions button into connection section
  * templates: Remove the now unused simple_app.html
  * users: Move create button into users section
  * minetest: Minor cosmetic fix
  * templates: Make internal zone and port forwarding info override-able
  * toolbar: Make diagnostics button looks like other drop down items
  * toolbar: Align extra actions drop down button to the right
  * toolbar: Rewamp toolbar code for simplicity and to fix issues

 -- James Valleroy <jvalleroy@mailbox.org>  Mon, 02 Dec 2019 18:00:45 -0500

plinth (19.21) unstable; urgency=medium

  [ Veiko Aasa ]
  * gitweb: Allow to import from a remote repository
  * gitweb: Do not recursively scan for Git repositories
  * turbolinks: Disable turbolinks on links that don't point to /plinth/...

  [ nautilusx ]
  * Translated using Weblate (German)

  [ Doma Gergő ]
  * Translated using Weblate (Hungarian)

  [ Allan Nordhøy ]
  * Translated using Weblate (Swedish)
  * Translated using Weblate (Norwegian Bokmål)

  [ Birger Schacht ]
  * backups: Show proper error when SSH server is not reachable
  * ssh: Add the error of ssh-keyscan to the verification view
  * tor: Rename "Hidden Service" to "Onion Service"

  [ Joseph Nuthalapati ]
  * ejabberd: Handle case where domain name is not set
  * tahoe: Mark Tahoe-LAFS as an advanced app
  * README: Fix hyperlinks to badges and images
  * doc: dev: Add instructions to setup developer documentation
  * doc: dev: Mention where to find the user manual
  * doc: dev: Reduce toc depth to 2 levels to reduce noise
  * doc: dev: Fix headings
  * doc: dev: Add favicon to developer documentation site
  * app: Avoid showing empty configuration block
  * app: Fix broken functional tests
  * firstboot: reading firstboot-wizard-secret file
  * searx: Set safe_search to Moderate by default
  * clients: Improve code readability

  [ Sunil Mohan Adapa ]
  * backups: i18n for a string on verify ssh host page
  * backups: Simplify SSH fingerprint verification command
  * HACKING: Update with instructions for multiple OSes
  * CONTRIBUTING: Add more instructions on commits and MR changes
  * doc: Fix unavailability of manual images
  * tor: Fix port diagnostics by correcting port data type
  * tor: Expect obfs service to be also available on IPv6
  * tor: Listen on IPv6 for OrPort

  [ Thomas Vincent ]
  * Translated using Weblate (French)

  [ Michael Breidenbach ]
  * Translated using Weblate (Swedish)

  [ James Valleroy ]
  * HACKING: Fix provision with tests command
  * d/po: Run debconf-updatepo
  * locale: Update translation strings

  [ Radek Pasiok ]
  * Translated using Weblate (Polish)
  * Translated using Weblate (Polish)

  [ Alice Kile ]
  * clients: implement launch button feature
  * app: Implement toggle button in app page
  * app: Use single form for app toggle and configuration
  * app: Make the toggle-button responsive

 -- James Valleroy <jvalleroy@mailbox.org>  Mon, 18 Nov 2019 19:35:38 -0500

plinth (19.20) unstable; urgency=medium

  [ Veiko Aasa ]
  * gitweb: Set correct access rights after enabling application
  * gitweb: Add tests for actions script
  * gitweb: Add functional tests
  * gitweb: avoid global environment variables in Apache configuration
  * gitweb: fix links that end with /HEAD
  * gitweb: Validate repository name also in actions script
  * gitweb: do not change working directory inside actions script
  * sharing: Fix wrong links on Apache2 directory index page

  [ Fioddor Superconcentrado ]
  * Translated using Weblate (German)
  * Translated using Weblate (Spanish)
  * d/po/es: New translation file
  * d/po: Fix header comments

  [ Michael Breidenbach ]
  * Translated using Weblate (German)
  * Translated using Weblate (Swedish)
  * Translated using Weblate (Swedish)

  [ Sunil Mohan Adapa ]
  * debian: Remove plinth transitional package
  * cfg: Fix test case failure due to incorrect path assumption
  * gitlab-ci: Fix path for HTML coverage report generation
  * gitweb: Set proper access after restoration of a backup
  * setup: Don't include actions/__pycache__ during installation
  * ssh: Fix flake8 failure by removing unused import
  * config: Use AppView and cleanup custom code
  * storage: Use AppView and cleanup custom code
  * doc: Install using makefile instead of setup.py
  * doc: Fetch and add Spanish manual
  * help: Fix showing manual pages in fallback cases
  * app: Fix a pytest warning in tests
  * setup.py: Set development status classifier to production/stable
  * setup.py: Add more topics to classifiers
  * doc: Add developer documentation using Sphinx
  * actions: Fix issue with docstring causing issues with Sphnix
  * Translated using Weblate (Swedish)

  [ Pavel Borecki ]
  * Translated using Weblate (Czech)

  [ Thomas Vincent ]
  * Translated using Weblate (French)
  * backups: Fix a typo in backups upload form
  * Translated using Weblate (French)

  [ homycal ]
  * Translated using Weblate (French)

  [ Mattias Münster ]
  * Translated using Weblate (Swedish)

  [ Allan Nordhøy ]
  * Translated using Weblate (Norwegian Bokmål)
  * Translated using Weblate (French)
  * Translated using Weblate (French)

  [ Nektarios Katakis ]
  * ssh: Option for disabling password authentication

  [ Joseph Nuthalapati ]
  * infinoted: Add missing manual page link
  * doc: Add directory for development documentation
  * doc: Skip empty lines when piping to wget
  * doc: Fix Unicode issues with the manual
  * doc: Remove language code from title
  * doc: Move build scripts into separate directory
  * doc: Minor cosmetic changes
  * doc: Move English manual to manual/en directory
  * help: Respect language preference when showing user manual
  * snapshot: Sort snapshot list from newest to oldest

  [ Doma Gergő ]
  * Translated using Weblate (Hungarian)

  [ Fred ]
  * Translated using Weblate (French)
  * Translated using Weblate (French)

  [ James Valleroy ]
  * config: Implement get_initial and form_valid
  * functional_tests: Update config form ids
  * coquelicot: Change quotes to ASCII
  * locale: Update translation strings
  * doc: Fetch latest manual

 -- James Valleroy <jvalleroy@mailbox.org>  Mon, 04 Nov 2019 19:15:27 -0500

plinth (19.19) unstable; urgency=medium

  [ Veiko Aasa ]
  * ikiwiki: Allow full Unicode text in wiki/blog title names
  * actions: Check with flake8
  * gitweb: New app for simple git hosting
  * users: reload Apache2 to flush LDAP cache after user operations
  * gitweb: update repository list where necessary
  * gitweb: fix Windows Git client download link in manifest
  * gitweb: add help text for description and owner fields in the form
  * gitweb: enable rename detection

  [ Pavel Borecki ]
  * Translated using Weblate (Czech)

  [ Thomas Vincent ]
  * Translated using Weblate (French)

  [ Birger Schacht ]
  * ssh: Show server fingerprints in SSH page

  [ James Valleroy ]
  * Translated using Weblate (French)
  * gitweb: Fix flake8 error
  * locale: Update translations strings
  * doc: Fetch latest manual

  [ Nevena Mircheva ]
  * Translated using Weblate (Bulgarian)

  [ Sunil Mohan Adapa ]
  * matrixsynapse: Remove unused letsencrypt action
  * ejabberd: Removed unused letsencrypt action
  * gitweb: Minor fixes after review
  * gitweb: Minor visual changes to templates
  * gitweb: Fix issue with elevated access to private repositories
  * frontpage: Show shortcuts that public even if need a group
  * searx, app, translation, language-selection: Fix license header
  * ikiwiki: Remove extra create button when no wiki/blog is present
  * cosmetic: yapf formatting

  [ ikmaak ]
  * Translated using Weblate (Dutch)

  [ Michael Breidenbach ]
  * Translated using Weblate (German)

  [ Allan Nordhøy ]
  * Translated using Weblate (Norwegian Bokmål)

  [ Matthias Dellweg ]
  * quassel: Add let's encrypt component for certficiates

 -- James Valleroy <jvalleroy@mailbox.org>  Mon, 21 Oct 2019 18:49:35 -0400

plinth (19.18) unstable; urgency=medium

  [ Matthias Dellweg ]
  * diagnose: Move negating diagnose result inside try block

  [ Fioddor Superconcentrado ]
  * Translated using Weblate (Spanish)

  [ Luis A. Arizmendi ]
  * Translated using Weblate (Spanish)

  [ Allan Nordhøy ]
  * Translated using Weblate (Norwegian Bokmål)

  [ Dietmar ]
  * Translated using Weblate (German)

  [ Sunil Mohan Adapa ]
  * pagekite: Remove first wizard step for danube edition
  * pagekite: cosmetic: yapf and isort changes
  * debian: Remove python3-requests from depends list
  * users: Make UI close to rest of the apps
  * upgrades: Remove unnecessary subsubmenu
  * ikiwiki: Remove subsubmenu in favor of toolbar
  * networks: Remove subsubmenu in favor of toolbar buttons
  * backups: Remove unnecessary use of subsubmenu template
  * templates: Remove unused invocation of subsubmenu
  * templates: Simplify unnecessary override
  * templates: Provide subsubmenu functionality in app.html
  * dynamicdns: Use app.html instead of app-subsubmenu.html
  * i2p: Use app.html instead of app-subsubmenu.html
  * pagekite: Use app.html instead of app-subsubmenu.html
  * snapshot: Use app.html instead of app-subsubmenu.html
  * templates: Remove unused app-subsubmenu.html
  * deluge: Support deluge 2 by starting it properly
  * minetest: Remove mod-torches no longer available in testing/unstable

  [ James Valleroy ]
  * security: Add past vulnerabilities count
  * security: Move security report to new page
  * locale: Update translation strings
  * doc: Fetch latest manual
  * d/control: Add Rules-Requires-Root: no
  * d/control: Update Standards-Version to 4.4.1

 -- James Valleroy <jvalleroy@mailbox.org>  Mon, 07 Oct 2019 19:06:16 -0400

plinth (19.17) unstable; urgency=medium

  [ Pavel Borecki ]
  * Translated using Weblate (Czech)
  * Translated using Weblate (Czech)

  [ Anxin YI ]
  * Translated using Weblate (Chinese (Simplified))

  [ Joseph Nuthalapati ]
  * firstboot: network connections not used, cleanup
  * firstboot: Add new help menu to firstboot navbar

  [ Sunil Mohan Adapa ]
  * letsencrypt: Update and fix tests involving domain changes
  * tor: Fix test case for getting status
  * firstboot: Hide left menu during first boot as intended

  [ James Valleroy ]
  * locale: Update translation strings
  * doc: Fetch latest manual

 -- James Valleroy <jvalleroy@mailbox.org>  Mon, 23 Sep 2019 18:14:40 -0400

plinth (19.16) unstable; urgency=medium

  [ Joseph Nuthalapati ]
  * help: Add button to submit feedback
  * help: Add button for Support
  * help: Add button for Contribute
  * manual: Move PDF download link to HTML manual page
  * help: Convert help icon in the navbar to dropdown

  [ Sunil Mohan Adapa ]
  * help: Add more text to contribute page for donations
  * action_utils: Introduce utility for setting debconf answers
  * action_utils: Workaround problem with setting debconf answers
  * views: Fix failure in redirecting from language selection page
  * help: Make download as PDF a regular button
  * backups: Add missing slashes at the end of URLs
  * backups: Remove cancel button from add disk location page
  * backups: Fix removing local repository
  * backups: Simplify checking repository capabilities using flags
  * backups: Simplify listing repositories in index page
  * backups: Rename network_storage module to store
  * backups: Introduce method for checking if a repository is usable
  * backups: Minor cosmetic fixes
  * backups: Expose repository path as property
  * backups: Rename remove_repository method to remove
  * backups: Minor change to disk repository name
  * backups: Rename repo_path to borg_path for clarity
  * backups: Make mountpoint property private
  * backups: Use higher level method in views instead of store methods
  * backups: Implement hostname property on SSH repository
  * backups: Clarify two separate uses of name create_repository
  * backups: Separate repository loading from instantiation
  * backups: Minor cosmetic changes
  * backups: Minor simplification in running of action script
  * backups: Improve handling borg errors
  * backups: Minor simplification when adding remote repository
  * backups: Handle errors when adding disk repository
  * backups: Show repository error in archives table
  * backups: Show lock icon for encrypted repositories
  * backups: Show error when password is provided for unencrypted repo
  * backups: Don't show used disk choices when adding disk repo
  * backups: Show error when there are no disks available to add repo
  * backups: Move add repository buttons to the top
  * ejabberd: Fix listen port configuration for ejabberd 19.x
  * cockpit: Prevent restart on freedombox startup
  * ejabberd: Prevent restart on freedombox startup
  * ejabberd: Perform host/domain name operations only when installed
  * module_loader: Cosmetic changes by yapf
  * web_server: Remove log message about serving static directory
  * setup: Better log message when no apps need upgrades
  * module_loader: Remove log message when app is imported
  * actions: Improve log message about action execution

  [ Doma Gergő ]
  * Translated using Weblate (Hungarian)

  [ Swann Martinet ]
  * Translated using Weblate (German)
  * Translated using Weblate (Italian)
  * Translated using Weblate (French)

  [ Allan Nordhøy ]
  * Translated using Weblate (Norwegian Bokmål)

  [ Danny Haidar ]
  * help: Minor updates to the statements on contribute page

  [ Joseph Nuthalpati ]
  * backups: Allow adding backup repositories on multiple disks
  * backups: Refactor class hierarchy in repository.py
  * backups: Save new backup location to plinth database

  [ James Valleroy ]
  * locale: Update translation strings

 -- James Valleroy <jvalleroy@mailbox.org>  Mon, 09 Sep 2019 18:20:03 -0400

plinth (19.15) unstable; urgency=medium

  [ Doma Gergő ]
  * Translated using Weblate (Hungarian)

  [ nautilusx ]
  * Translated using Weblate (German)

  [ Allan Nordhøy ]
  * Translated using Weblate (Norwegian Bokmål)

  [ Joseph Nuthalpati ]
  * functional_tests: Fix site.is_available not handling default paths
  * functional_tests: Fix step definition "When I log out"
  * matrix-synapse: Allow installation of version 1.2 from backports

  [ James Valleroy ]
  * security: Hide vulnerability table by default
  * vagrant: Stop any ongoing unattended-upgrade
  * functional_tests: Use longer password when creating user
  * locale: Update translation strings
  * doc: Fetch latest manual
  * debian: Add lintian-override for package-installs-apt-preferences

  [ Sunil Mohan Adapa ]
  * names: Perform better layout of domain names table on small screens
  * cockpit: Apply domain name changes immediately
  * ejabberd: Prevent processing empty domain name
  * config: Send hostname change signal only after fully processing it
  * letsencrypt: Don't try to obtain certificates for .local domains
  * avahi: Expose .local domain as a proper domain
  * cockpit: Make essential and install by default
  * tt-rss: Force upgrade to 18.12-1.1 and beyond
  * doc: Fetch latest manual
  * README: Add more screenshots, update existing paths
  * matrixsynapse: Fix apache syntax errors introduce by 4b8b2e171c86d75
  * users: yapf cosmetic changes
  * users: Don't delete 'admin' group when running unit tests
  * users: Minor cosmetic refactoring
  * users: Don't fail badly when admin group does not exist
  * users: Minor fix to return value when getting last admin user
  * users: Cosmetic yapf and isort fixes
  * updates: Allow matrix-synapse 1.3 to be installed for buster users
  * javascript: Don't resubmit when refreshing the page
  * vagrant: Fix dpkg command for recovering from broken state
  * functional_tests: Fix create snapshot test failure
  * storage: Fix regression with restoring backups with storage

  [ bn4t ]
  * matrix-synapse: Use recommended reverse proxy configuration

 -- James Valleroy <jvalleroy@mailbox.org>  Mon, 26 Aug 2019 18:55:49 -0400

plinth (19.14) unstable; urgency=medium

  [ James Valleroy ]
  * functional_tests: Fix delete backup path
  * tests: Test add custom shortcuts to frontpage
  * locale: Update translation strings
  * doc: Fetch latest manual
  * debian: Update standards version to 4.4.0
  * debian: Switch to debhelper-compat

  [ Pavel Borecki ]
  * Translated using Weblate (Czech)

  [ Doma Gergő ]
  * Translated using Weblate (Hungarian)

  [ pierre ]
  * Translated using Weblate (French)

  [ ZeroAurora ]
  * Translated using Weblate (Chinese (Simplified))

  [ Sunil Mohan Adapa ]
  * storage: Handle all device paths during eject
  * storage: Fix incorrect i18n when throwing and error
  * storage: yapf changes
  * setup: Clarify success log message when force upgrading
  * Yapf changes
  * firewall: Force upgrade to firewalld 0.7.x
  * frontpage: Fix regression with loading custom shortcuts
  * frontpage: Log a message when loading custom shortcuts
  * upgrades: Set apt configuration to allow release info change
  * tests: Fix flake8 warning about unused imports
  * Minor yapf fixes
  * names: Minor styling fixes
  * names: Don't enumerate services for domains supporting all
  * names: Introduce new API to manage domains
  * names: Declare domain types in various apps
  * names: Make all apps use new api to retrieve domain names
  * names: Use new API in all apps
  * letsencrypt: Revoke certificate only if it exists
  * letsencrypt: Fix problem with automatically obtaining certificates
  * cockpit: Don't error out when removing an unknown domain
  * ejabberd: Ensure that hosts are not duplicated in configuration
  * ejabberd: Use domain added signal for listening to domain changes
  * cockpit: Don't handle the domain changed signal
  * letsencrypt: Remove unused listen to domain change signal
  * config: Remove unused domain change signal
  * api: Fix regression with listing only enabled apps in mobile app

  [ Joseph Nuthalpati ]
  * upgrades: Use reusable collapsible-button style for logs

  [ Mesut Akcan ]
  * Translated using Weblate (Turkish)

  [ Radek Pasiok ]
  * Translated using Weblate (Polish)

  [ Anxin YI ]
  * Translated using Weblate (Chinese (Simplified))

  [ Allan Nordhøy ]
  * Translated using Weblate (Norwegian Bokmål)

 -- James Valleroy <jvalleroy@mailbox.org>  Mon, 12 Aug 2019 19:31:35 -0400

plinth (19.13) unstable; urgency=low

  [ Nikolas Nyby ]
  * Fix a handful of typos in docs and comments
  * Introduce flake8 checking
  * Fix typos in module init docs
  * Add flake8 to gitlib-ci

  [ Petter Reinholdtsen ]
  * Translated using Weblate (Norwegian Bokmål)

  [ Sunil Mohan Adapa ]
  * Minor changes to flake8 related updates
  * diaspora: Fix tests by reverting changes during flake8 clenaup
  * backups: Fix issue with showing index page
  * backups: Fix HTML template indentation, remove inline styling

  [ James Valleroy ]
  * help: Show security notice when backports are in use
  * security: Show vulnerability counts
  * locale: Update translation strings
  * doc: Fetch latest manual
  * Begin uploading to unstable again.
  * security: Fixup refactoring

  [ Joseph Nuthalapati ]
  * backups: Make UI more consistent with other apps
  * backups: Make backup location tables collapsible
  * flake8: Remove unused import

  [ nautilusx ]
  * Translated using Weblate (German)

  [ Anxin YI ]
  * Translated using Weblate (Chinese (Simplified))

 -- James Valleroy <jvalleroy@mailbox.org>  Mon, 29 Jul 2019 19:13:58 -0400

plinth (19.12) experimental; urgency=medium

  [ Miguel A. Bouzada ]
  * Added translation using Weblate (Galician)
  * Translated using Weblate (Galician)

  [ Sunil Mohan Adapa ]
  * dbus: Allow plinth user to own FreedomBox DBus service
  * service: Implement action for systemd try-restart
  * cockpit: Don't handle domains if app is not installed
  * dynamicdns: Send domain added signal properly during init
  * letsencrypt: Force commands to be non-interactive
  * letsencrypt: Remove renewal hooks implementation
  * letsencrypt: Remove old style hooks from all configuration files
  * letsencrypt: Remove deprecated logger.warn
  * letsencrypt: Remove special treatment for domain added from 'config'
  * letsencrypt: Implement DBus service for renewal notifications
  * letsencrypt: Add lineage information in status
  * letsencyrpt: Implement action to copy certificates
  * letsencrypt: Implement action to compare copied certificates
  * letsencrypt: Introduce component for handling certificates
  * letsencrypt: Add permanent hook to receive renewal notifications
  * letsencrypt: Trigger renewal certificate events in component
  * letsencrypt: Trigger events for obtain, revoke and delete
  * letsencrypt: Implement re-obtain separately
  * letsencrypt: Handling certificate renewals when daemon is offline
  * apache: Add let's encrypt certificate component
  * matrixsynapse: Add let's encrypt component for certficiates
  * ejabberd: Add let's encrypt component for managing certificates
  * ejabberd: Backup and restore TLS certificates
  * sso: Use new features of axes, log axes messages
  * Minor yapf and isort changes

  [ Pavel Borecki ]
  * Translated using Weblate (Czech)

  [ Petter Reinholdtsen ]
  * Translated using Weblate (Norwegian Bokmål)

  [ Allan Nordhøy ]
  * Translated using Weblate (Norwegian Bokmål)

  [ Doma Gergő ]
  * Translated using Weblate (Hungarian)

  [ Luis A. Arizmendi ]
  * Translated using Weblate (Spanish)

  [ Joseph Nuthalapati ]
  * backups: Add option to select/deselect all apps for backup or restore
  * backups: Change "select all" to a pure JavaScript implementation
  * Translated using Weblate (Telugu)
  * Translated using Weblate (Chinese (Simplified))
  * sharing: Allow directories to be publicly shared
  * sharing: Add functional test for public shares
  * sharing: Add JavaScript to hide user groups for public shares
  * sharing: Simplify --is-public option
  * sharing: Indicate public shares in listing of shares

  [ Johannes Keyser ]
  * Translated using Weblate (German)

  [ Mesut Akcan ]
  * Translated using Weblate (Turkish)

  [ Elizabeth Sherrock ]
  * Translated using Weblate (Chinese (Simplified))

  [ Anxin YI ]
  * Translated using Weblate (Chinese (Simplified))

  [ Igor ]
  * Translated using Weblate (Russian)

  [ ZeroAurora ]
  * Translated using Weblate (Chinese (Simplified))

  [ James Valleroy ]
  * Translated using Weblate (Chinese (Simplified))
  * locale: Update translation strings
  * doc: Fetch latest manual

 -- James Valleroy <jvalleroy@mailbox.org>  Mon, 22 Jul 2019 19:23:02 -0400

plinth (19.11) experimental; urgency=medium

  [ THANOS SIOURDAKIS ]
  * Added translation using Weblate (Greek)

  [ ZeroAurora ]
  * Translated using Weblate (Chinese (Simplified))

  [ Doma Gergő Mihály ]
  * matrixsynapse: Fix missing translation mark

  [ Doma Gergő ]
  * Translated using Weblate (Hungarian)

  [ Luis A. Arizmendi ]
  * Translated using Weblate (Spanish)

  [ Joseph Nuthalapati ]
  * backups: Improve UX of adding ssh remote
  * backups: Avoid creating duplicate SSH remotes
  * backups: YAPF formatting
  * backups: Text change on index page
  * backups: Make paramiko a dependency of freedombox package
  * debian: Add python3-paramiko to build dependencies
  * backups: Fix issue with repository not being initialized
  * backups: Minor refactoring in forms.py
  * backups: Add test for adding ssh remotes
  * backups: Avoid using `sudo` in tests
  * backups: Skipping tests temporarily
  * backups: tests: Fix issue with usage of fixture 'needs_root'
  * Add SSH hostkey verification
  * backups: ssh remotes: Refactoring
  * backups: Fix functional tests broken due to URL changes
  * Verify SSH hostkey before mounting
  * ui: Create reusable CSS class for collapsible-button
  * backups: Remove unnecessary context manager for paramiko SFTPClient
  * backups: Read file path of known_hosts directly from plinth.config
  * backups: Add regex validation for ssh_repository field

  [ Sunil Mohan Adapa ]
  * backups: Minor fixes to host verification view template
  * backup: Allow SSH directory paths with : in them
  * backups: Cleanup auto-mounting SSH repositories
  * backups: Minor styling changes
  * backups: Handle SSH keys for old stored repositories
  * backups: Require passphrase for encryption in add repository form
  * backups: Fix and refactor adding a new remote repository
  * backups: Remove known_hosts file from config file
  * backups: Fix issue with verifying SSH host keys
  * backups: Don't send passphrase on the command line
  * backups: Git ignore the .ssh folder in data folder
  * setup.py: Don't install directories matching ignore patterns
  * backups: Minor cleanup
  * backups: Un-mount SSH repositories before deleting them

  [ Igor ]
  * Translated using Weblate (Russian)

  [ Andrey Vostrikov ]
  * Translated using Weblate (Russian)

  [ James Valleroy ]
  * locale: Update translation strings
  * doc: Fetch latest manual

 -- James Valleroy <jvalleroy@mailbox.org>  Mon, 08 Jul 2019 18:13:37 -0400

plinth (19.10) experimental; urgency=medium

  [ Sunil Mohan Adapa ]
  * Introduce firewall component for opening/closing ports
  * Introduce webserver component for managing Apache configuration
  * Introduce uwsgi component to manage uWSGI configuration
  * app: Rename get() method to get_component()
  * app: Add unique ID to each app class
  * Introduce daemon component to handle systemd units
  * radicale: Workaround issue with creating log directory
  * app: Set app as enabled only when the daemon is enabled
  * syncthing: Open firewall ports for listening and discovery

  [ James Valleroy ]
  * functional_tests: Add shortcut- prefix to test home page config
  * locale: Update translations strings
  * doc: Fetch latest manual

  [ Mesut Akcan ]
  * Translated using Weblate (Turkish)

  [ ssantos ]
  * Translated using Weblate (German)

  [ Pavel Borecki ]
  * Translated using Weblate (Czech)

  [ Allan Nordhøy ]
  * Translated using Weblate (Norwegian Bokmål)

  [ adaragao ]
  * Translated using Weblate (Portuguese)

  [ Petter Reinholdtsen ]
  * Translated using Weblate (Norwegian Bokmål)

 -- James Valleroy <jvalleroy@mailbox.org>  Mon, 24 Jun 2019 20:06:17 -0400

plinth (19.9) experimental; urgency=medium

  [ Danny Haidar ]
  * Added translation using Weblate (Bulgarian)

  [ Sunil Mohan Adapa ]
  * menu: Remove unused template submenu.html
  * menu: Removed unused templates, methods and properties
  * Introduce component architecture and menu component
  * Turn frontpage shortcut into an app component

  [ James Valleroy ]
  * config: Update migration to use app id
  * searx: Update to use shortcut component
  * config: Add option to show advanced apps
  * monkeysphere: Hide by default
  * locale: Update translation strings
  * doc: Fetch latest manual

  [ Joseph Nuthalapati ]
  * searx: Add option to allow public access to the application
  * searx: Preserve public_access setting
  * searx: Improve functional tests

  [ Mesut Akcan ]
  * Translated using Weblate (Turkish)

  [ Allan Nordhøy ]
  * Translated using Weblate (Norwegian Bokmål)

 -- James Valleroy <jvalleroy@mailbox.org>  Mon, 10 Jun 2019 19:18:52 -0400

plinth (19.8) experimental; urgency=medium

  [ Pavel Borecki ]
  * Translated using Weblate (Czech)

  [ Allan Nordhøy ]
  * Translated using Weblate (Norwegian Bokmål)

  [ Sunil Mohan Adapa ]
  * i2p: Update SVG logo with standard units, size and margins
  * HACKING: Add guidelines for creating new icons
  * icons: Add new SVG icons for all apps
  * icons: Add license information for SVG icons
  * templates: Use SVG icons for apps page and shortcuts
  * icons: Ensure SVG presence for all non-app icons
  * icons: Update copyright information remaining icons
  * doc: Update the correct license for documentation
  * apache: Serve SVG files compressed using gzip

  [ Doma Gergő ]
  * Translated using Weblate (Hungarian)

  [ ssantos ]
  * Translated using Weblate (German)

  [ Mesut Akcan ]
  * Translated using Weblate (Turkish)

  [ ventolinmono ]
  * Translated using Weblate (Spanish)

  [ Petter Reinholdtsen ]
  * Translated using Weblate (Norwegian Bokmål)

  [ James Valleroy ]
  * locate: Update translation strings
  * doc: Fetch latest manual
  * debian: Remove duplicate priority field
  * doc: Remove unused duplicate image

 -- James Valleroy <jvalleroy@mailbox.org>  Mon, 27 May 2019 18:11:25 -0400

plinth (19.7) experimental; urgency=medium

  [ LoveIsGrief ]
  * i2p: Use augeas for editing the router.config
  * i2p: Include default favorites after installation

  [ Sunil Mohan Adapa ]
  * i2p: Update license headers for consistent formatting
  * i2p: Minor flake8 and yapf fixes
  * i2p: Convert router configuration tests to pytest style
  * transmission: Fix issue with promoting menu item
  * tor: Fix issue with promoting/demoting menu item
  * apps: Fix showing apps background twice
  * apps: Style disable app icons according to design
  * apps: Style the title for disabled icons section
  * sharing: Always keep menu item in promoted state
  * apps: Promote/demote menu items for disabled apps too
  * tests: Add commonly used fixtures globally
  * tests: Remove unused test discovery code
  * custom_shortcuts: Fix issue with writing tests as different user
  * backups: Convert tests to pytest style
  * bind: Convert tests to pytest style
  * config: Convert tests to pytest style
  * diaspora: Convert tests to pytest style
  * letsencrypt: Convert tests to pytest style
  * names: Convert tests to pytest style
  * pagekite: Convert tests to pytest style
  * storage: Convert tests to pytest style
  * tor: Convert tests to pytest style
  * users: Convert tests to pytest style
  * actions: Convert tests to pytest style
  * cfg: Convert tests to pytest style
  * clients: Convert tests to pytest style
  * context_processors: Convert tests to pytest style
  * kvstore: Convert tests to pytest style
  * menu: Convert tests to pytest style
  * middleware: Convert tests to pytest style
  * network: Convert tests to pytest style
  * templatetags: Convert tests to pytest style
  * utils: Convert tests to pytest style
  * i2p: Rename test fixtures to avoid a minor warning
  * ejabberd: Include Bosh port 5280 in port forwarding information
  * repro: Show port forwarding information
  * Common template for showing port forwarding information
  * i2p: Show port forwarding information
  * bind: Show port forwarding information
  * ssh: Show port forwarding information

  [ Doma Gergő ]
  * Translated using Weblate (Hungarian)

  [ Allan Nordhøy ]
  * Translated using Weblate (Norwegian Bokmål)

  [ Radek Pasiok ]
  * Translated using Weblate (Polish)

  [ Erik Ušaj ]
  * Added translation using Weblate (Slovenian)
  * Translated using Weblate (Slovenian)

  [ Karel Trachet ]
  * Translated using Weblate (Dutch)

  [ ssantos ]
  * Translated using Weblate (German)
  * Translated using Weblate (Portuguese)

  [ James Valleroy ]
  * apps: Separate enabled and disabled apps
  * apps: Add port forwarding info
  * service: Show port forwarding info when available
  * openvpn: Show port forwarding info
  * minetest: Fix flake8 error
  * matrixsynapse: Show port forwarding info
  * tahoe: Show port forwarding info
  * locate: Update translation strings
  * doc: Fetch latest manual

  [ Joseph Nuthalapati ]
  * Translated using Weblate (Telugu)

 -- James Valleroy <jvalleroy@mailbox.org>  Mon, 13 May 2019 19:47:52 -0400

plinth (19.6) experimental; urgency=medium

  [ Pavel Borecki ]
  * Translated using Weblate (Czech)

  [ CurlingTongs ]
  * Translated using Weblate (German)

  [ nautilusx ]
  * Translated using Weblate (German)

  [ Allan Nordhøy ]
  * Translated using Weblate (Norwegian Bokmål)

  [ Mesut Akcan ]
  * Translated using Weblate (Turkish)

  [ narendrakumar.b ]
  * letsencrypt: Provide link to configure domain if not configured

  [ James Valleroy ]
  * firewall: Get service ports details
  * firewall: Show ports details
  * locale: Update translation strings
  * doc: Fetch latest manual

  [ LoveIsGrief ]
  * i2p: Add helper to modify the tunnel config
  * i2p: Open HTTP(S) and IRC ports on all interfaces on install
  * i2p: Add HTTP(S) and IRC ports to firewall
  * i2p: Enable application

  [ Sunil Mohan Adapa ]
  * i2p: flake8 and yapf fixes
  * i2p: Convert unit tests to pytest style
  * i2p: Update firewalld service descriptions
  * i2p: Disable the daemon before editing configuration
  * i2p: Don't enable proxies on external zone

 -- James Valleroy <jvalleroy@mailbox.org>  Mon, 29 Apr 2019 19:18:01 -0400

plinth (19.5) experimental; urgency=medium

  [ LoveIsGrief ]
  * i2p: Add new application
  * i2p: Disable compression on /i2p/
  * i2p: apache: Catch more I2P locations
  * i2p: django: Add shortcuts to /i2p/... URLs
  * i2p: django: Additional information about /i2p location
  * i2p: todo: Add TODOs for I2P
  * i2p: todo: add more TODOs for I2P
  * i2p: idea: Browse eepsites directly from freedombox
  * i2p: todo: Add torrent tracker to list of favorites
  * i2p: django: Add description for the configuration shortcuts
  * i2p: django: Add i2p homepage to description
  * i2p: setup: Enrich I2P favorites
  * i2p: todo: Tick off a TODO and reword one
  * i2p: todo: Remove IDEA for browsing to .i2p sites in iframe
  * i2p: torrents: Link to the list of trackers
  * i2p: Add functional tests
  * functional_tests: Allow provisioning VM for functional tests
  * functional tests: Fix wheel errors when provisioning VM

  [ Sunil Mohan Adapa ]
  * i2p: Move data files into the app's data folder
  * i2p: Use project logo instead of mascot
  * i2p: Remove TODO in favor of issue tracker
  * apache: Add proxy_html module needed by i2p app
  * i2p: Backup/restore the correct state folder
  * i2p: Minor styling changes
  * i2p: Add diagnostic test for web interface port
  * i2p: Add main web interface to list of clients
  * i2p: Review and cleanup action script
  * i2p: Review and update views
  * i2p: Disable app until further fixes are done

  [ James Valleroy ]
  * functional_tests: Install python3-pytest-django
  * locale: Update translation strings
  * doc: Fetch manual

  [ wind ]
  * Translated using Weblate (Russian)

  [ Joseph Nuthalapati ]
  * storage: Use udisks to list disks and df for disk space utilization

  [ Igor ]
  * Translated using Weblate (Russian)

  [ CurlingTongs ]
  * Translated using Weblate (German)

 -- James Valleroy <jvalleroy@mailbox.org>  Mon, 15 Apr 2019 18:47:17 -0400

plinth (19.4) experimental; urgency=medium

  [ Allan Nordhøy ]
  * Translated using Weblate (Norwegian Bokmål)

  [ Pavel Borecki ]
  * Translated using Weblate (Czech)

  [ nautilusx ]
  * Translated using Weblate (German)

  [ Doma Gergő ]
  * Translated using Weblate (Hungarian)

  [ advocatux ]
  * Translated using Weblate (Spanish)

  [ Joseph Nuthalapati ]
  * clients: Open web app in a new browser tab
  * matrix-synapse: Change client diagnostics url
  * minetest: Fix duplicate domain names being displayed in UI
  * storage: Do not show an eject button on /boot partitions
  * letsencrypt: Call letsencrypt manage_hooks with correct arguments
  * vagrant: Run plinth as user plinth in development environment

  [ Johannes Keyser ]
  * Translated using Weblate (German)

  [ James Valleroy ]
  * dynamicdns: Install module by default
  * locale: Update strings
  * doc: Fetch latest manual

  [ Sunil Mohan Adapa ]
  * storage: Don't check type of the disk for / and /boot
  * storage: Don't log error when checking if partition is expandable

  [ wind ]
  * Translated using Weblate (Russian)

 -- James Valleroy <jvalleroy@mailbox.org>  Mon, 01 Apr 2019 20:31:54 -0400

plinth (19.3) experimental; urgency=medium

  [ Pavel Borecki ]
  * Translated using Weblate (Czech)

  [ Doma Gergő ]
  * Translated using Weblate (Hungarian)

  [ Petter Reinholdtsen ]
  * Translated using Weblate (Norwegian Bokmål)

  [ advocatux ]
  * Translated using Weblate (Spanish)

  [ James Valleroy ]
  * vagrant: Rearrange steps of provision script
  * locale: Update translation strings

  [ Joseph Nuthalapati ]
  * dynamicdns: Break up dynamicdns.py into forms.py and views.py
  * dynamicdns: Move subsubmenu below description
  * firewall: Change "Current Status:" from p to h3
  * names: Add description
  * subsubmenu: Make description a customizable block
  * pagekite: Bring subsubmenu below description. Remove About section.
  * upgrades: Move subsubmenu below description
  * Include clients.html in service-subsubmenu.html
  * ikiwiki: Move subsubmenu below description

  [ Sunil Mohan Adapa ]
  * pagekite: Rename base template file
  * pagekite: Change the template section title
  * dynamicdns: Simplify template inheritance
  * ikiwiki: Consistent styling for delete warning page
  * templates: Minor styling change
  * functional_tests: Reorder tests to disable apps after tests
  * tests: Mark functional tests with functional mark
  * tests: Read functional tests conf file without assuming CWD
  * tests: Fix backups API test cases to work under all conditions
  * README: Provide simple instruction for installing FreedomBox
  * INSTALL.md: Simplify installation instructions
  * HACKING.md: Update instructions on installing dependencies
  * functional_tests: Update todo list by removing implemented tests
  * mediawiki: Fix tests to allow running from any directory
  * tests: Use pytest for running all tests
  * ci: Allow gitlab to parse test coverage results
  * main: Show service version in logs
  * setup: Automatically gather information about files to install
  * setup: Allow apps to have their own data directories
  * setup: Don't include data/ files as package data
  * module_loader: Specially load modules in development mode
  * setup: Move app enabling files to respective apps
  * setup: Move app data files into respective apps
  * setup: Remove unused /var/run directory

  [ Dietmar ]
  * Translated using Weblate (German)
  * Translated using Weblate (French)
  * Translated using Weblate (Italian)

  [ jonathan göhler ]
  * Translated using Weblate (German)

  [ Vincent Ladeuil ]
  * Translated using Weblate (French)

  [ David Maulat ]
  * Translated using Weblate (French)

  [ Allan Nordhøy ]
  * Translated using Weblate (Norwegian Bokmål)

  [ Mesut Akcan ]
  * Translated using Weblate (Turkish)

 -- James Valleroy <jvalleroy@mailbox.org>  Mon, 18 Mar 2019 20:30:44 -0400

plinth (19.2) unstable; urgency=medium

  [ Joseph Nuthalapati ]
  * docs: Fix deprecation warnings in post-processor
  * tor: Fix deprecation warning W605 for '\' character in regex
  * utils: Simplify YAMLFile by removing the post_exit argument
  * config: Consolidate get_domainname() implementation into config
  * config: Move default-app configuration to a dedicated file
  * config: Fix Ikiwiki entries not showing up as default apps
  * config: Migrate default app configuration to new conf file
  * config: Rename Default App to Webserver Home Page
  * config: Add option to use Apache's default home page as home page
  * config: Remove Apache home page configuration from freedombox.conf
  * config: Fix error when setting JSXC as the home page
  * users: Add nscd as a dependency
  * Disable Coquelicot for Buster release
  * matrix-synapse: Fix LDAP login issue
  * config: Revert changes in freedombox.conf to avoid conffile prompt
  * config: Reset home page setting in freedombox.conf during migration
  * openvpn: Migration from easy-rsa 2 to 3 for existing installations
  * openvpn: Increment version number for easy-rsa 3 migration
  * snapshot: Fix failing functional test

  [ Pavel Borecki ]
  * Translated using Weblate (Czech)

  [ danielwine ]
  * Translated using Weblate (Hungarian)

  [ Doma Gergő ]
  * Translated using Weblate (Hungarian)

  [ Allan Nordhøy ]
  * Translated using Weblate (Norwegian Bokmål)

  [ advocatux ]
  * Translated using Weblate (Spanish)

  [ Sunil Mohan Adapa ]
  * tor: Styling changes due to yapf
  * tor: Use fixed 9001 port for relaying
  * utils: Handle exceptions in context management for YAMLFile
  * utils: Fix some flake8 warnings
  * tahoe: Styling changes
  * backups: Fix failing test case
  * web_server: Move shutdown handling to main
  * dbus: Add new module for D-Bus services
  * setup: Abstraction for getting managing packages of a module
  * setup: Filter packages to force upgrade
  * package: Implement identifying packages that need conffile prompts
  * package: Helper method to filter packages that need conffile prompt
  * setup: Trigger force upgrade for app that implement it
  * bind: Handle conffile prompt during upgrade
  * setup: Rush force upgrade in development mode
  * ttrss: Make functional test definitions specific to ttrss
  * cockpit: Pre-enable necessary apache modules
  * radicale, searx: Pre-enable necessary apache modules
  * letsencrypt: Pre-enable necessary apache modules
  * ikiwiki: Pre-enable necessary apache modules
  * sso: Pre-enable necessary apache modules
  * apache: Use cgid module instead of cgi
  * apache: Increment app version number
  * setup: Make additional info available for force upgrading
  * debian/copyright: Minor fixes
  * debian/copyright: Add full text for AGPL-3+
  * debian/copyright: Add license text for public-domain
  * debian/copyright: Add license text for GPL-2 and GPL-3
  * debian/copyright: Add license text for CC-BY-SA-3.0
  * debian/copyright: Update copyright for logos
  * static: Remove unused files
  * LICENSES: Remove files that are same license as rest of the source
  * config: Don't pass configuration file argument to action
  * openvpn: Fix issues with upgrade easy-rsa 2 to 3 migration
  * openvpn: Make frontpage shortcut appear after an upgrade
  * openvpn: Work around firewalld bug 919517
  * setup: Pass better data structure for force upgrade operation
  * utils: Introduce abstraction over distutils comparison of versions
  * firewalld: Implement upgrading from 0.4.x to 0.6.x
  * ttrss: Make setup process reusable
  * ttrss: Implement upgrade from 17.4 to 18.12

  [ Johannes Keyser ]
  * Translated using Weblate (German)

  [ Anjali Datla ]
  * Translated using Weblate (Telugu)

  [ Darkblaze ]
  * Translated using Weblate (Telugu)

  [ Petter Reinholdtsen ]
  * Translated using Weblate (Norwegian Bokmål)

  [ Jag ]
  * vagrant: Use virtualbox linked clones / CoW to reduce startup times

  [ James Valleroy ]
  * Add 2019 to copyright years
  * Fix some paths in LICENSES
  * debian: Add copyright years for debian/*
  * radicale: Add description of web interface
  * ttrss: Add backup support
  * debian: Add copyright info for lato fonts
  * debian: Add copyright info for individual logo files
  * LICENSES: Add reference to debian/copyright
  * debian: Add copyright info for theme images
  * debian/copyright: Move all license texts to end
  * debian/copyright: Remove unnecessary fields for native package
  * debian/copyright: Move some app icons from LICENSES
  * debian/copyright: Fix typo in year
  * debian/copyright: Move more app icons from LICENSES
  * debian/copyright: Include some URLs dropped from LICENSES
  * debian/copyright: Move some more app icons from LICENSES
  * debian/copyright: Fix filename for tahoe-lafs logo
  * security: Migrate access config to new file
  * users: When ssh used in tests, add users to admin group
  * locale: Update translations strings

 -- James Valleroy <jvalleroy@mailbox.org>  Sat, 02 Mar 2019 14:45:55 -0500

plinth (19.1) unstable; urgency=medium

  [ James Valleroy ]
  * radicale: Log errors during upgrade
  * radicale: Bump version to 2
  * radicale: Remove obsolete diagnostics
  * radicale: Fix server URLs in client info
  * locale: Update translation strings
  * doc: Fetch latest manual

  [ Pavel Borecki ]
  * Translated using Weblate (Czech)

  [ Allan Nordhøy ]
  * Translated using Weblate (Norwegian Bokmål)

  [ Petter Reinholdtsen ]
  * Translated using Weblate (Norwegian Bokmål)

  [ advocatux ]
  * Translated using Weblate (Spanish)

  [ Sunil Mohan Adapa ]
  * setup: Add option to handle configuration prompts during install
  * radicale: Simplify upgrading to newer packages
  * matrixsynapse: Remove hard-coded URL
  * matrixsynapse: Fix issues with showing certificate warning
  * letsencrypt: Fix issue with disabling matrixsynapse checkbox
  * matrixsynapse: Don't check for current domain in renew hook
  * matrixsynapse: Fix potential exposure of private key
  * matrixsynapse: Setup certificate after domain selection
  * matrixsynapse: Better checking for valid certificate

  [ Joseph Nuthalapati ]
  * matrixsynapse: Use Let's Encrypt certificates

 -- James Valleroy <jvalleroy@mailbox.org>  Thu, 14 Feb 2019 06:01:19 -0500

plinth (19.0) unstable; urgency=high

  [ J. Carlos Romero ]
  * mldonkey: Add some more clients to the module page
  * mldonkey: Add to the description the three available front-ends

  [ Sunil Mohan Adapa ]
  * monkeysphere: Fix handling of multiple domains and keys
  * monkeysphere: Fix regression with reading new apache domain config
  * apache: Cleanup domain configuration
  * apache: Add support for mod_ssl in addition to mod_gnutls
  * apache: Switch to mod_ssl from mod_gnutls
  * mldonkey: Add systemd service file with security options
  * mldonkey: Enable app
  * action_utils: Fix checking for URL availability
  * upgrades: Fix priority for buster-backports version
  * upgrades: Fix premature adding of buster-backports sources

  [ Pavel Borecki ]
  * Translated using Weblate (Czech)

  [ Johannes Keyser ]
  * Translated using Weblate (German)

  [ advocatux ]
  * Translated using Weblate (Spanish)

  [ James Valleroy ]
  * locale: Update strings for translation
  * Switched to a new version number scheme: YY.N
    - YY is the year of release.
    - N is the release number within that year.

 -- James Valleroy <jvalleroy@mailbox.org>  Sat, 09 Feb 2019 20:38:00 -0500

plinth (0.49.1) unstable; urgency=medium

  [ Sunil Mohan Adapa ]
  * ui: Fix regression with configure button in home page
  * backups: Rename 'Abort' buttons to 'Cancel'
  * backups: Use icon for add repository button
  * backups: Move subsubmenu below description
  * backups: Add title and description to other pages
  * backups: Add link to manual page
  * backups: Fix styling for upload size warning
  * backups: Increase timeout for SSH operations to 30 seconds
  * backups: Minor styling fixes

  [ Pavel Borecki ]
  * Translated using Weblate (Czech)

  [ Petter Reinholdtsen ]
  * Translated using Weblate (Norwegian Bokmål)

  [ advocatux ]
  * Translated using Weblate (Spanish)

  [ Joseph Nuthalapati ]
  * letsencrypt: UI: Fix checkbox disabling

  [ James Valleroy ]
  * datetime: Switch from chrony to systemd-timesyncd
  * locale: Update translation strings
  * doc: Fetch latest manual

 -- James Valleroy <jvalleroy@mailbox.org>  Thu, 07 Feb 2019 21:23:32 -0500

plinth (0.49.0) unstable; urgency=medium

  [ Prachi Srivastava ]
  * networks: remove unused html
  * security: Moves inline javascript to files
  * security: Moves input field focus javascript to django forms
  * help: Use freedombox package instead of plinth for version
  * repro: Disable app due to issues with Debian package

  [ Sunil Mohan Adapa ]
  * ui: Fix regression with card icon style in front page
  * js: Full librejs compatibility
  * js: Remove javascript license link from footer
  * backups: Remove incorrectly set buffer size during download
  * backups: Minor styling fixes
  * backups: Remove dead code
  * backups: Minor styling fixes
  * backups: Minor refactoring
  * backups: Fix incomplete download archives
  * backups: Improve performance of backup download
  * tor: Make a utility method public
  * action_utils: Expose URL checking utility for generic use
  * upgrades: Improve handling of backports
  * datetime: Fix diagnostic test to not ignore first two servers

  [ Pavel Borecki ]
  * Translated using Weblate (Czech)

  [ J. Carlos Romero ]
  * mldonkey: show 'Learn more...' link in package page when installed

  [ James Valleroy ]
  * radicale: Handle migration from 1.x to 2.x
  * shadowsocks: Use resolvable domains in functional tests
  * radicale: Handle data migration for upgrade to 2.x
  * datetime: Switch from ntp to chrony
  * vagrant: Put hold on freedombox package during provision
  * repro: Also disable functional tests
  * monkeysphere: Re-enable functional tests
  * locale: Update translation strings

  [ Allan Nordhøy ]
  * Translated using Weblate (Norwegian Bokmål)

  [ Joseph Nuthalapati ]
  * backports: Add buster-backports to apt sources list
  * debian: Add smoke test with autopkgtests (Closes: #878699)

  [ danielwine ]
  * Translated using Weblate (Hungarian)

  [ Petter Reinholdtsen ]
  * Translated using Weblate (Norwegian Bokmål)

 -- James Valleroy <jvalleroy@mailbox.org>  Tue, 05 Feb 2019 22:55:53 -0500

plinth (0.48.0) unstable; urgency=medium

  [ Doma Gergő ]
  * Translated using Weblate (Hungarian)

  [ Pavel Borecki ]
  * Translated using Weblate (Czech)

  [ Allan Nordhøy ]
  * Translated using Weblate (Norwegian Bokmål)

  [ Sunil Mohan Adapa ]
  * ui: Fix top margin for content containers
  * ui: Rename page specific CSS classes
  * ui: Underline the logo along with 'Home' text when active
  * ui: Style frontpage application info like regular content
  * ui: Fix setting width of card-list at various page sizes
  * ui: Show help nav item text when navbar is collapsed
  * ui: Hide restart/shutdown items when navbar is collapsed
  * ui: Compact pages on extra small screen sizes
  * ui: Re-add background for home, apps and system pages in small sizes
  * fail2ban: Split and update configuration files
  * fail2ban: Pickup new configurations without reboot
  * mldonkey: Update description and minor updates
  * mldonkey: Disable app due to bug during restart
  * backups: Upgrade apps before restoring them
  * backups: Fix showing not-installed apps in create backup page
  * syncthing: Add backup/restore support
  * Serve default favicon for apps that don't provide one
  * radicale: Fix issue with configuration changes not applying
  * openvpn: Add backup/restore support
  * storage: Fix false error message visiting home page
  * storage, backups: Minor styling and yapf fixes
  * service: Fix warning to use collections.abc
  * help: Minor refactoring in get-logs action
  * mldonkey: Add functional test for uploading
  * axes: Minor fixes to configuration for IP blocking
  * infinoted: Wait for up to 5 minutes to kill daemon

  [ Petter Reinholdtsen ]
  * Translated using Weblate (Norwegian Bokmål)

  [ Joseph Nuthalapati ]
  * ci: Export freedombox.deb as build artifact instead of plinth.deb
  * matrix-synapse: Fix startup error caused by bind_address setting
  * matrix-synapse: Use '::' as the IPv6 bind address
  * backups: Automatically install required apps before restore
  * backups: Add a loader to the restore button to indicate progress

  [ Johannes Keyser ]
  * Translated using Weblate (German)

  [ James Valleroy ]
  * django: Remove deprecated AXES_BEHIND_REVERSE_PROXY
  * radicale: Only set hosts for radicale 1.x
  * radicale: Don't change auth type for radicale 2.x
  * radicale: Use rights file by default for radicale 2.x
  * radicale: Add functional tests for setting access rights
  * help: Use journalctl to show status log
  * help: Add action script to read logs from journal
  * help: Add functional test to check status logs page
  * locale: Update translation strings
  * doc: Fetch latest manual from wiki

  [ Prachi Srivastava ]
  * fail2ban: Enable bans for apache auth failures

  [ J. Carlos Romero ]
  * mldonkey: Add new module for the eDonkey network
  * mldonkey: Add backup/restore support

 -- James Valleroy <jvalleroy@mailbox.org>  Mon, 28 Jan 2019 19:22:19 -0500

plinth (0.47.0) unstable; urgency=medium

  [ Joseph Nuthalapati ]
  * ci: Don't install fuse and fuse3 packages in the CI environment
  * snapshot: Fix snapshots filling up the disk
  * snapshot: ui: Remove NUMBER_MIN_AGE setting and add FREE_LIMIT
  * snapshot: Enable TIMELINE_CLEANUP and NUMBER_CLEANUP by default
  * snapshot: Improve description
  * snapshot: Merge the functionality of the migrate command into setup
  * snapshot: Fix failing tests
  * snapshots: Handle installation on non-btrfs filesystems
  * snapshot: Handle "Config in use" error

  [ James Valleroy ]
  * radicale: Add tests for well-known URLs
  * radicale: Don't modify default file for radicale >= 2.1.10
  * radicale: Add support for radicale 2.x
  * setup: Fix spelling error
  * radicale: Switch to uwsgi for radicale 2.x
  * radicale: Create collections folder before starting uwsgi
  * Update translation strings
  * Fetch latest manual
  * debian: Update debhelper compat version to 12

  [ Sunil Mohan Adapa ]
  * radicale: Redirect to well-known URLs according to version
  * syncthing: Use exact matches when enforcing trailing '/'
  * snapshot: Minor styling fixes
  * snapshot: Update descriptions and UI options
  * snapshot: Refactor configuration migration
  * main: Separate out Django setup into a separate module
  * main: Separate out CherryPy code into a separate module
  * Show Gujarati in the list of UI languages
  * cockpit: Add link to manual page
  * cockpit: Update description
  * firewalld: Flush iptables rules before restarting firewall
  * backups: Don't fail tests when borg is not installed
  * backups: yapf fixes
  * django: Use Argon2 password hash
  * setup: Handle showing setup page after app completes installation
  * setup: Minor flake8 fixes
  * setup: Reduce refresh time when application is already installed
  * setup: Don't perform is-package-manager-busy checks when not needed
  * action_utils: Implement utilities for managing uwsgi configurations
  * searx: Use action utils for uwsgi configuration management
  * radicale: Don't keep radicale service running
  * icons: Fixes for switching to fork-awesome
  * Fix i18n for menu strings

  [ Prachi Srivastava ]
  * Replace glyphicons with forkawesome icons

 -- James Valleroy <jvalleroy@mailbox.org>  Mon, 14 Jan 2019 22:08:54 -0500

plinth (0.46.1) unstable; urgency=medium

  [ prolinux ukraine ]
  * Translated using Weblate (Ukrainian)

  [ Joseph Nuthalapati ]
  * clients: Rename DAVdroid to DAVx5

  [ Allan Nordhøy ]
  * Translated using Weblate (Norwegian Bokmål)

  [ Sunil Mohan Adapa ]
  * debian: Replace and break older versions of plinth

  [ James Valleroy ]
  * debian: Fix spelling errors in lintian override comment

 -- James Valleroy <jvalleroy@mailbox.org>  Fri, 04 Jan 2019 23:17:45 -0500

plinth (0.46.0) unstable; urgency=medium

  [ Pavel Borecki ]
  * Translated using Weblate (Czech)

  [ Johannes Keyser ]
  * Translated using Weblate (German)

  [ advocatux ]
  * Translated using Weblate (Spanish)

  [ prolinux ukraine ]
  * Translated using Weblate (Ukrainian)

  [ Sunil Mohan Adapa ]
  * logging: Don't log static file requests
  * logging: Make cherrypy log to the main log
  * logging: Don't log to a log file
  * logging: Log to systemd journal directly
  * logging: Separate logging init logic into a module
  * logging: Implement colors for console messages
  * searx: Update outdated Apache configuration
  * sso: Update outdated Apache configuration
  * letsencrypt: Use macros for configuring sites
  * letsencrypt: Remove outdated Apache configuration
  * logging: Remove references to old log files
  * debian: Alter control file indentation
  * storage: Add parted as dependency module
  * debian: Add dependencies from freedombox-setup
  * sudoers: Allow all admin users to become superusers
  * Move update-motd script from freedombox-setup
  * debian: Break current version of freedombox-setup
  * Move preseed file from freedombox-setup
  * debian: Use description from freedombox.org
  * debian: Ignore debian/debhelper-build-stamp
  * debian: Fix lintian warning about vcs ignore file
  * debian: Don't change ownership recursively in postinst
  * debian: Update short description
  * debian: Rename plinth package to freedombox

  [ James Valleroy ]
  * vagrant: Cleanup for obsolete log files
  * debian: Move Recommends to binary package
  * locale: Run update_translations
  * doc: Fetch latest manual from wiki
  * debian: Standards-Version is now 4.3.0

  [ Petter Reinholdtsen ]
  * Translated using Weblate (Norwegian Bokmål)

 -- James Valleroy <jvalleroy@mailbox.org>  Mon, 31 Dec 2018 16:46:25 -0500

plinth (0.45.0) unstable; urgency=medium

  [ Doma Gergő ]
  * Translated using Weblate (Hungarian)

  [ Pavel Borecki ]
  * Translated using Weblate (Czech)

  [ advocatux ]
  * Translated using Weblate (Spanish)

  [ Joseph Nuthalapati ]
  * udiskie: Finish merging udiskie into storage
  * apache: Switch to php-fpm from mod_php

  [ Allan Nordhøy ]
  * Translated using Weblate (Chinese (Simplified))
  * Translated using Weblate (Italian)
  * Translated using Weblate (Norwegian Bokmål)

  [ Herdir ]
  * Translated using Weblate (French)

  [ Michael Pimmer ]
  * Backups: first UI sceleton for remote / encrypted backups
  * Backups: allow testing the connection of ssh locations
  * Backups, remote repositories: implement init, info and some test
  * Backups, remote repositories: uniform parameter handling
  * Backups, remote repositories: start using sshfs
  * Backups, remote repositories: integrate to backups index page
  * Backups, remote repositories: re-use template for root location
  * Backups, remote repositories: use object-oriented repositories
  * Backups, remote backups: fix unittests
  * Backups, remote repositories: create/delete/restore of remote repos
  * Backups, remote repositories: change network_storage to dict
  * Backups, remote repository: adapt functional tests
  * Backups: remove unittests to backups test directory
  * Backups: remove archive name when creating an archive
  * Backups: support for encrypted repositories
  * Backups: Cleanup and improved error handling
  * Backups: functional tests update; restoring backup bugfix
  * Backups: allow creating archive in unmounted repository
  * Backups: allow using keyfile as credentials for sshfs mounts
  * Backups: notify that credentials of remote backups are stored
  * Backups: unittests for accessing repository with borg directly
  * Backups: bump module version

  [ James Valleroy ]
  * backups: Make validator errors translatable
  * functional_tests: Move backup test into backups feature

  [ ssantos ]
  * Translated using Weblate (German)

 -- James Valleroy <jvalleroy@mailbox.org>  Mon, 17 Dec 2018 19:05:51 -0500

plinth (0.44.0) unstable; urgency=medium

  [ Pavel Borecki ]
  * Translated using Weblate (Czech)

  [ Robert Martinez ]
  * Add gray noise background
  * Add white Card
  * add footer padding

  [ Allan Nordhøy ]
  * Translated using Weblate (Norwegian Bokmål)

  [ James Valleroy ]
  * ejabberd: bosh port moved to 5443
  * apache: Run setup again to reload
  * ejabberd: Change BOSH port from 5280 to 5443
  * Revert "ci: Use python3.6 when installing dependencies"
  * ci: Install jquery packages for coverage
  * functional_tests: Confirm when deleting all snapshots
  * Translated using Weblate (Spanish)
  * Update translation strings

  [ Joseph Nuthalapati ]
  * vagrant: clear logs and plinth database on destroying box
  * minetest: Change list of mods to what's available in Debian
  * Add instructions on how to use "WIP" in merge requests
  * clients: Fix distortion of the client apps buttons
  * snapshots: Fix default snapshot listing
  * firewalld: Use nftables instead of iptables
  * snapshots: Place the subsubmenu below the description

  [ ssantos ]
  * Translated using Weblate (German)
  * Translated using Weblate (Portuguese)

  [ Prachi Srivastava ]
  * Changes delete all to delete selected in snapshot
  * Adds toggle to select all for deletion
  * Changes functional test to select All and delete snapshots
  * Ignores warnings in pytest while running functional test

  [ advocatux ]
  * Translated using Weblate (Spanish)

  [ Petter Reinholdtsen ]
  * Translated using Weblate (Norwegian Bokmål)

 -- James Valleroy <jvalleroy@mailbox.org>  Mon, 03 Dec 2018 19:47:04 -0500

plinth (0.43.0) unstable; urgency=medium

  [ Michael Pimmer ]
  * Backups: export and download archives in one step
  * Backups: uploading and import with temporarily stored file
  * Backups: Restore directly from archive
  * Backups: Don't fail when borg doesn't find files to extract
  * Backups: clean up exporting archives functionality
  * Backups: relative paths for borg extract in action script
  * Backups: fix test
  * Backups: clean up forms, names and templates
  * Functional tests: minor documentation changes
  * Backups: Stream archive downloads/exports
  * Backups: do not hardcode uploaded backup file path
  * Backups: minor cleanups
  * Backups: show free disk space on upload+restore page
  * Backups: functional test to download and restore an archive
  * Backups: minor adaption of upload file size warning
  * Backups: minor fixes of functional tests
  * Functional tests: check that browser waits for redirects to finish
  * Functional tests: fix waiting for redirects
  * Functional tests: assert that module installation succeeded
  * Cherrypy: Do not limit maximum upload size
  * Backups: Make Manifest a dict instead of a list

  [ James Valleroy ]
  * functional_tests: Remove backup export steps
  * functional_tests: Remove remaining backup export steps
  * functional_tests: Add sso tags
  * upgrades: Internationalize string and apply minor formatting

  [ Anthony Stalker ]
  * Translated using Weblate (Czech)

  [ Joseph Nuthalapati ]
  * vagrant: Destroy Plinth development database when box is destroyed
  * sso: Make auth-pubtkt tickets valid for 12 hours
  * openvpn: Migration from easy-rsa 2 to 3
  * openvpn: is-setup checks for non-empty dh.pem file
  * openvpn: Always write the latest server configuration on setup

  [ ssantos ]
  * Translated using Weblate (Portuguese)

  [ Robert Martinez ]
  * Update module terminology improvements
  * Incorporate feedback from MR

 -- James Valleroy <jvalleroy@mailbox.org>  Mon, 19 Nov 2018 17:25:31 -0500

plinth (0.42.0) unstable; urgency=medium

  [ Robert Martinez ]
  * Fix wrong color in mobile menu

  [ James Valleroy ]
  * snapshot: Handle snapper list output change
  * functional_tests: Fix steps with domain parameter

  [ Joseph Nuthalapati ]
  * Translated using Weblate (Telugu)
  * tor: Add functional tests for relays and hidden services
  * tor: Enable backup/restore
  * upgrades: Add functional tests
  * upgrades: Enable backup/restore
  * monkeysphere: Handle importing new OpenSSH format keys
  * monkeysphere: yapf reformatting
  * tests: Change the domain to be an FQDN
  * monkeysphere: Add functional tests for import/publish keys
  * monkeysphere: Enable backup/restore
  * monkeysphere: Skip functional tests until bugs are resolved
  * letsencrypt: Enable backup/restore
  * tahoe: Minor changes to facilitate functional tests
  * tahoe: Add functional tests
  * tahoe: Enable backup/restore
  * tahoe: yapf run
  * udiskie: unmount drive as superuser

  [ buoyantair ]
  * Translated using Weblate (Telugu)

  [ Michael Pimmer ]
  * Actions: use local plinth in development mode
  * Actions: path in development mode: do not preserve PYTHONPATH

  [ ButterflyOfFire ]
  * Translated using Weblate (Indonesian)
  * Translated using Weblate (Italian)

 -- James Valleroy <jvalleroy@mailbox.org>  Mon, 05 Nov 2018 18:41:15 -0800

plinth (0.41.0) unstable; urgency=medium

  [ Allan Nordhøy ]
  * Translated using Weblate (Norwegian Bokmål)

  [ ButterflyOfFire ]
  * Translated using Weblate (French)

  [ James Valleroy ]
  * debian: Add Russian translation of debconf template (Closes: #910848)
    - Thanks to Lev Lamberov for the patch.
  * deluge: Handle prompt to change default password
  * functional_tests: When creating backup, scroll window to top
  * backups: Handle permission error during chown

  [ Joseph Nuthalapati ]
  * vagrant: Increase memory to 2GiB
  * vagrant: Increase number of CPUs to 2
  * datetime: Add functional test for setting time zone
  * datetime: Enable backup/restore
  * tests: More accurately compute waited time
  * deluge: Add functional test for uploading a torrent
  * deluge: Enable backup/restore
  * avahi: Enable backup/restore (no data)
  * backups: Enable backup/restore (no data currently)
  * bind: Add functional tests
  * bind: Enable backup/restore
  * security: Add functional tests for restricted logins
  * security: Enable backup/restore
  * snapshot: Fix issue with setting configuration
  * snapshot: Add functional tests for setting configuration
  * backups: Implement app hooks
  * snapshot: Enable backup/restore
  * deluge: Add missing backups tag in functional tests
  * ssh: Enable backup/restore
  * firewall: Enable backup/restore (no data)
  * diagnostics: Enable backup/restore (no data)
  * names: Enable backup/restore (no data)
  * power: Enable backup/restore (no data)
  * storage: Enable backup/restore (no data)
  * backups: Make plinth the owner of the backup archives
  * backups: Fix issue with showing exports from disks without labels
  * storage: Minor styling with urlencode call in template
  * backups: Don't rely on disk labels during export/restore

  [ Michael Pimmer ]
  * Backups: bugfix for downloading extracted archive files

  [ rafael ]
  * Translated using Weblate (Spanish)

 -- James Valleroy <jvalleroy@mailbox.org>  Mon, 22 Oct 2018 19:48:50 -0400

plinth (0.40.0) unstable; urgency=medium

  [ Allan Nordhøy ]
  * Translated using Weblate (Norwegian Bokmål)

  [ James Valleroy ]
  * ci: Prevent installing fuse
  * upgrades: Don't change origins pattern list
  * upgrades: Keep config file when disabling
  * debian: Add Portuguese translation for debconf messages (Closes: #909745)
    - Thanks to "Traduz" - Portuguese Translation Team for the patch.
  * home: Also display card title above icon
  * functional_tests: Make coquelicot password entry more robust
  * functional_tests: Check ejabberd contact list more robustly

  [ Augusto Borin ]
  * Translated using Weblate (Portuguese)

  [ advocatux ]
  * Translated using Weblate (Spanish)

  [ Pavel Borecki ]
  * Translated using Weblate (Czech)

  [ BO41 ]
  * Translated using Weblate (German)

  [ David Maulat ]
  * Translated using Weblate (French)

  [ Robert Martinez ]
  * Translated using Weblate (German)
  * Add tint effect on card icons under "Apps"
  * Change maximum cards per row
  * Change card text style and position

  [ Joseph Nuthalapati ]
  * Don't disable installation when apt lists are empty
  * backups: Relax schema for backup manifest data
  * backups: Remove empty keys in backup manifest data
  * backups: Rename the backups API module
  * mediawiki: Backup/restore settings also
  * backups: Rename test_backup to test_api
  * backups: List apps that don't require backup too
  * backups: Minor styling fixes
  * cockpit: Add clients and backup manifests
  * mumble: Implement backup/restore
  * privoxy: Enable backup/restore (no data)
  * backups: Allow restoring backups with no files
  * roundcube: Enable backup/restore (no data)
  * searx: Enable backup/restore (no data)
  * jsxc: Enable backup/restore (no data)
  * coquelicot: Enable backup/restore
  * coquelicot: Implement functional tests with uploading file
  * tests: Reduce time for polling in functional tests
  * transmission: Implement upload torrent functional test
  * transmission: Enable backup/restore
  * coquelicot: Fix upload file functional test
  * mediawiki: Run update script for 1.31 upgrade
  * quassel: Enable backup/restore
  * shadowsocks: Enable backup/restore
  * backups: Implement disabling web configuration during backup
  * sharing: Enable backup/restore
  * pagekite: Add functional tests
  * pagekite: Enable backup/restore
  * tests: Add missing backups tag on functional tests
  * vagrant: Get rid of apt warning during provisioning
  * customization: Serve static files from customization directory
  * customization: Create customization path in /var/www
  * customization: Serve custom shortcuts through the REST API
  * customization: Show custom shortcuts on frontpage

  [ Michael Pimmer ]
  * Backup module: Implement downloading archives
  * Backup module: Implemented uploading files
  * Backup module: added some unittests; minor doc updates

  [ Federico Ceratto ]
  * Translated using Weblate (Italian)

  [ Johannes Keyser ]
  * Translated using Weblate (German)

 -- James Valleroy <jvalleroy@mailbox.org>  Tue, 09 Oct 2018 06:01:50 -0400

plinth (0.39.0) unstable; urgency=medium

  [ Joseph Nuthalapati ]
  * Fix typo in the description meta tag
  * backups: Support multiple backups in one day
  * backups: Check if paths exist before passing them to borgbackup
  * backups: Reword the no-apps-installed message
  * backups: Make getting all apps method public
  * backups: Minor styling fixes
  * backups: Minor refactoring in finding exported archive
  * backups: Simplify getting included apps during restoring
  * udiskie: Merge into storage module

  [ Doma Gergő ]
  * Translated using Weblate (Hungarian)

  [ Petter Reinholdtsen ]
  * Translated using Weblate (Norwegian Bokmål)

  [ Allan Nordhøy ]
  * Translated using Weblate (Norwegian Bokmål)

  [ danielwine ]
  * Translated using Weblate (Hungarian)

  [ James Valleroy ]
  * backups: Validate backup manifests
  * backups: Move manifest validation into backups app
  * backups: Fix iteration over loaded modules
  * users: Reset groups before testing register_group
  * backups: List supported and installed apps when creating
  * backups: Implement process manifests for Packet
  * backups: Provide a default backup name
  * backups: Select all apps by default
  * backups: Use paths from selected apps
  * backups: Fix and test service shutdown and restore
  * backups: Patch actions for shutdown services test
  * backups: Disable create archive when no supported apps are installed
  * backups: Dump manifests file and include it in backup
  * backups: Name borg repo folder more clearly
  * backups: Include app versions in manifest file
  * backups: Use valid filename for export
  * backups: Don't display time as separate column
  * backups: Confirm that archive exists before restoring
  * backups: Add apps selection to restore form
  * backups: Use valid filename for manifest
  * backups: When restoring, only list apps included in backup
  * backups: Use backups API for restore
  * backups: Add more basic tests for backups API
  * functional_tests: Test dynamicdns backup and restore
  * ikiwiki: Add sites folder to backup data
  * functional_tests: Test ikiwiki backup and restore
  * functional_tests: Test mediawiki backup and restore
  * functional_tests: Test repro config backup and restore
  * backups: Rename 'Create archive' to 'New backup'
  * functional_tests: More robust checks using eventually
  * backups: Show disabled 'New backup' button when no apps installed
  * backups: Enable module
  * backups: Create folder if needed during setup
  * functional_tests: Only select app under test for new backup
  * functional_tests: Test ejabberd backup and restore
  * functional_tests: Ensure that backups app is installed before test
  * debian: Don't make backup of /etc/security/access.conf (Closes: #909484)
  * Bump Standards-Version to 4.2.1
  * Cleanup udiskie module

 -- James Valleroy <jvalleroy@mailbox.org>  Mon, 24 Sep 2018 19:23:04 -0400

plinth (0.38.0) unstable; urgency=medium

  [ Allan Nordhøy ]
  * Translated using Weblate (Norwegian Bokmål)

  [ Pavel Borecki ]
  * Translated using Weblate (Czech)

  [ Igor ]
  * Translated using Weblate (Russian)

  [ Johannes Keyser ]
  * Translated using Weblate (German)

  [ BO41 ]
  * Translated using Weblate (German)

  [ Doma Gergő ]
  * Translated using Weblate (Hungarian)

  [ Vignan Lavu ]
  * mediawiki: Enable SVG support for MediaWiki

  [ advocatux ]
  * Translated using Weblate (Spanish)

  [ Joseph Nuthalapati ]
  * Install ncurses-term during vagrant file provision
  * docs: Fix MediaWiki manual page download failing
  * manual: Remove footer for manual pages using Python XML module
  * upgrades: Clean up old kernel packages during automatic upgrades
  * turbolinks: Make the progress bar white and thicker

  [ James Valleroy ]
  * debian: Add German translation of debconf messages (Closes: #907787)
    - Thanks to Helge Kreutzmann for the patch.
  * tests: Make coverage package optional

 -- James Valleroy <jvalleroy@mailbox.org>  Mon, 10 Sep 2018 18:12:06 -0400

plinth (0.37.0) unstable; urgency=medium

  [ Pavel Borecki ]
  * Translated using Weblate (Czech)

  [ Allan Nordhøy ]
  * Translated using Weblate (Norwegian Bokmål)

  [ Petter Reinholdtsen ]
  * Translated using Weblate (Norwegian Bokmål)

  [ Igor ]
  * Translated using Weblate (Russian)

  [ advocatux ]
  * Translated using Weblate (Spanish)

  [ Doma Gergő ]
  * Translated using Weblate (Hungarian)

  [ James Valleroy ]
  * backups: Simplify export of backup archive files
  * backups: Add list of exported archives
  * backups: Restore from exported archive
  * vagrant: Clarify post-up message
  * debian: Add Dutch translation of debconf messages (Closes: #906945)
    - Thanks to Frans Spiesschaert for the patch.
  * Bump Standards-Version to 4.2.0

  [ Joseph Nuthalapati ]
  * vagrant: Vagrantfile changes for ease of development
  * install: Use Post/Response/Get pattern for reloads

 -- James Valleroy <jvalleroy@mailbox.org>  Mon, 27 Aug 2018 19:15:08 -0400

plinth (0.36.0) unstable; urgency=medium

  [ Gayathri Das ]
  * Translated using Weblate (Hindi)

  [ James Valleroy ]
  * Fix validation error in Hindi translation
  * Fix validation error in Spanish translation
  * Add backups info to apps
  * ejabberd: Cleanup config file upgrade
  * Add license info for Lato fonts
  * ci: Run test coverage and get report
  * Commit patch for French debconf translation (Closes: #905933)
    - Thanks to jean-pierre giraud for the patch.

  [ Luis A. Arizmendi ]
  * Translated using Weblate (Spanish)

  [ Igor ]
  * Translated using Weblate (Russian)

  [ Hemanth Kumar Veeranki ]
  * Translated using Weblate (Telugu)
  * Remove deprecated settings from already existing config files
  * Add functional test to enable/disable Message Archive Management

  [ Joseph Nuthalapati ]
  * Fix validation error in Spanish translation
  * Translated using Weblate (Hindi)
  * Trim the translation strings in Letsencrypt template where missing
  * backups: Add core API for full/apps backup
  * mediawiki: Fix issue with re-installation
  * mediawiki: Enable Instant Commons
  * mediawiki: Fix images throwing 403s
  * turbolinks: Reload page using JavaScript
  * functional tests: Fix failing test change default app

  [ Johannes Keyser ]
  * Translated using Weblate (German)

  [ Doma Gergő ]
  * Translated using Weblate (Hungarian)

  [ Robert Martinez ]
  * Add woff2 fonts

  [ Prachi Srivastava ]
  * Translated using Weblate (Hindi)

  [ manikanta varma datla ]
  * Disable launch button for web client when not installed

  [ Pavel Borecki ]
  * Translated using Weblate (Czech)

 -- James Valleroy <jvalleroy@mailbox.org>  Mon, 13 Aug 2018 18:24:33 -0400

plinth (0.35.0) unstable; urgency=medium

  [ Igor ]
  * Translated using Weblate (Russian)

  [ Luis A. Arizmendi ]
  * Translated using Weblate (Spanish)

  [ ikmaak ]
  * Translated using Weblate (Dutch)

  [ Bart Notelaers ]
  * Translated using Weblate (Dutch)

  [ Doma Gergő ]
  * Translated using Weblate (Hungarian)

  [ Gayathri Das ]
  * Translated using Weblate (Hindi)

  [ Sciumedanglisc ]
  * Translated using Weblate (Italian)

  [ Praveen Illa ]
  * Translated using Weblate (Telugu)

  [ Jayasuganthi ]
  * mediawiki: Enable short URLs

  [ Joseph Nuthalapati ]
  * mediawiki: Override Debian settings in FreedomBoxSettings.php
  * functional_tests: Fix first test failing on a pristine VM
  * debian: Remove Bdale Garbee from the list of uploaders
  * Add turbolinks
  * turbolinks: Replace style elements in head with blocks in body
  * functional_tests: Use body instead of html for state change check
  * turbolinks: Disable caching on application visits
  * configuration: Option to set a default app for FreedomBox
  * configuration: Use augeas to edit Apache files
  * configuration: Fix parsing error in retrieving default app

  [ వీవెన్ ]
  * Translated using Weblate (Telugu)

  [ Johannes Keyser ]
  * Translated using Weblate (German)
  * text stripped from icons for mediawiki, radicale, tahoe-lafs

  [ Hemanth Kumar Veeranki ]
  * Clarify description for radicale shared calendar/addressbook
  * Remove deprecated `iqdisc` in ejabberd config

  [ Robert Martinez ]
  * Adding link to HACKING.md
  * Fix ejabberd logo #1336

  [ Sunil Mohan Adapa ]
  * udiskie: Move udisks2 methods to separate module
  * storage: Fix parsing issues when mount point has spaces
  * udiskie: Remove the unused ejectable property
  * utils: Remove unused method
  * udiskie: Add eject functionality for a drive
  * udiskie: Also list read-only filesystems
  * udiskie: Remove internal networks warning
  * udiskie: Show special message when no storage device available

  [ James Valleroy ]
  * udiskie: Import glib and udisks only inside methods

  [ Allan Nordhøy ]
  * Translated using Weblate (Norwegian Bokmål)

 -- James Valleroy <jvalleroy@mailbox.org>  Mon, 30 Jul 2018 19:04:51 -0400

plinth (0.34.0) unstable; urgency=medium

  [ Joseph Nuthalapati ]
  * firstboot: Prompt for secret during firstboot welcome
  * firstboot: Add debconf translations for wizard secret dialog
  * l10n: Fix build error due to partially translated string in Hindi
  * ci: Install python3-coverage before running tests
  * backups: Temporarily hide app till implementation is complete

  [ James Valleroy ]
  * postinst: Fix indents and untabify
  * lintian: Add override for no-debconf-config
  * Translated using Weblate (Italian)
  * ci: Use python3.6 when installing dependencies
  * functional_tests: Rename features, organize by app
  * backups: New app to manage borgbackup archives
  * backups: Allow valid filenames as archive names
  * backups: Set LANG=C.UTF-8 when extracting archive
  * backups: Move repository location under /var/lib

  [ ikmaak ]
  * Translated using Weblate (Dutch)

  [ Gayathri Das ]
  * Translated using Weblate (Hindi)

  [ Sciumedanglisc ]
  * Translated using Weblate (Italian)

  [ Bart Notelaers ]
  * Translated using Weblate (Dutch)

  [ Doma Gergő ]
  * Translated using Weblate (Hungarian)

 -- James Valleroy <jvalleroy@mailbox.org>  Mon, 16 Jul 2018 19:16:08 -0400

plinth (0.33.1) unstable; urgency=medium

  [ Doma Gergő ]
  * Translated using Weblate (Hungarian)

  [ Pavel Borecki ]
  * Translated using Weblate (Czech)

  [ advocatux ]
  * Translated using Weblate (Spanish)

  [ Igor ]
  * Translated using Weblate (Russian)

  [ Joseph Nuthalapati ]
  * Change get-group-users to a simpler implementation
  * users: Replace disabled with readonly for admin group checkbox
    (Closes: #902892)

  [ Gayathri Das ]
  * Translated using Weblate (Hindi)

 -- James Valleroy <jvalleroy@mailbox.org>  Wed, 04 Jul 2018 10:32:23 -0400

plinth (0.33.0) unstable; urgency=medium

  [ Doma Gergő ]
  * Translated using Weblate (Hungarian)

  [ Allan Nordhøy ]
  * Translated using Weblate (Norsk bokmål)

  [ advocatux ]
  * Translated using Weblate (Spanish)

  [ Igor ]
  * Translated using Weblate (Русский)

  [ Pavel Borecki ]
  * Translated using Weblate (Čeština)

  [ Gayathri Das ]
  * Translated using Weblate (Hindi)

  [ Joseph Nuthalapati ]
  * Fix mistake in Hindi translation template
  * firewall: Display information that a service is internal only
  * users: Don't show Create User form to non-admin users
  * Translated using Weblate (Hindi)
  * users: Redirect to users list on successful user creation
  * packages: Button to refresh package lists

  [ Hemanth Kumar Veeranki ]
  * Add a way to refine shortcuts
  * Restrict removal of last admin user
  * Use logos instead of icons in the apps page

  [ danielwine ]
  * Translated using Weblate (Hungarian)

  [ Bart Notelaers ]
  * Translated using Weblate (Dutch)

  [ James Valleroy ]
  * users: Update Change Password menu for non-admin users
  * package: Add option to skip recommends
  * udiskie: New module for automatic mounting of removable media

  [ Sciumedanglisc ]
  * Translated using Weblate (Italian)

  [ Sunil Mohan Adapa ]
  * udiskie: Use glib library for dbus interaction

 -- James Valleroy <jvalleroy@mailbox.org>  Mon, 02 Jul 2018 20:15:50 -0400

plinth (0.32.0) unstable; urgency=medium

  [ Allan Nordhøy ]
  * Translated using Weblate (Norsk bokmål)

  [ Pavel Borecki ]
  * Translated using Weblate (Čeština)

  [ advocatux ]
  * Translated using Weblate (Spanish)

  [ Igor ]
  * Translated using Weblate (Русский)

  [ Gayathri Das ]
  * Translated using Weblate (Hindi)

  [ Hemanth Kumar Veeranki ]
  * Hide mediawiki frontpage shortcut when private mode is enabled
  * Translated using Weblate (Telugu)
  * Enable image uploads in mediawiki at startup

  [ Sciumedanglisc ]
  * Translated using Weblate (Italian)

  [ ikmaak ]
  * Translated using Weblate (Dutch)

  [ Michael Pimmer ]
  * Use djangos url reverse mechanism instead of hardcoding urls
  * Add ./run --develop option to use relative config/file paths
  * Add documentation for the './run --develop' option
  * Adapt test and documentation to changes of '--develop' option
  * Adapt .md files to four spaces for correct lists
  * Merge ./run --debug into --develop option
  * Remove unused imports and variables

  [ Sunil Mohan Adapa ]
  * yapf and isort fixes
  * Fix client info table size and flickering
  * Resize all main content
  * Remove unnecessary submenu override in 403.html
  * help: Show cards in the index page
  * snapshot: Remove unnecessary column sizing
  * users: Remove unnecessary column sizing
  * networks: Center align connection information
  * networks: Remove unnecessary column sizing
  * pagekite: Convert a two column page to one column
  * pagekite: Remove unnecessary column sizing
  * letsencrpt: Remove unnecessary column sizing
  * monkeysphere: Remove unnecessary column sizing
  * names: Remove unnecessary column sizing
  * sso: Adjust size of login form
  * storage: Remove unnecessary column sizing
  * tor: Increase the size of the status tables
  * help: Center the FreedomBox logo on about page
  * help: Remove the duplicate index URL and menu item
  * firewall: Resize the info table to full width
  * Increase language selection form to full width
  * first_setup: Remove unnecessary content sizing
  * first_boot: Remove unnecessary content sizing
  * diagnostics: Remove unnecessary content sizing
  * frontpage: Fix card sizing

  [ Johannes Keyser ]
  * Translated using Weblate (German)

  [ Joseph Nuthalapati ]
  * Translated using Weblate (Telugu)
  * mediawiki: Make private mode and public registrations mutually exclusive
  * mediawiki: Image uploads: improve logic and add functional tests
  * first-setup: Automatically expand root partition

  [ kotibannu541 ]
  * Translated using Weblate (Telugu)

  [ Nikhil Sankesa ]
  * Translated using Weblate (Telugu)

  [ Nikhil501 ]
  * Translated using Weblate (Telugu)

  [ Sandeepbasva ]
  * Translated using Weblate (Telugu)

  [ James Valleroy ]
  * mediawiki: Untabify template

  [ Doma Gergő ]
  * Translated using Weblate (Hungarian)

  [ Manish Tripathy ]
  * Apply new card based design

 -- James Valleroy <jvalleroy@mailbox.org>  Mon, 18 Jun 2018 20:36:30 -0400

plinth (0.31.0) unstable; urgency=medium

  [ Pavel Borecki ]
  * Translated using Weblate (Czech)

  [ advocatux ]
  * Translated using Weblate (Spanish)

  [ Igor ]
  * Translated using Weblate (Russian)

  [ Johannes Keyser ]
  * Translated using Weblate (German)

  [ Sciumedanglisc ]
  * Translated using Weblate (Italian)

  [ Gayathri Das ]
  * Translated using Weblate (Hindi)

  [ Robert Pollak ]
  * Translated using Weblate (German)

  [ Hemanth Kumar Veeranki ]
  * Translated using Weblate (Telugu)
  * Added an option to enable/disable private mode in mediawiki

  [ Petter Reinholdtsen ]
  * Translated using Weblate (Norwegian Bokmål)

  [ Allan Nordhøy ]
  * Translated using Weblate (Norwegian Bokmål)

  [ Sunil Mohan Adapa ]
  * searx: Don't depend on libapache2-mod-proxy-uwsgi

  [ Joseph Nuthalapati ]
  * users: Fix user permissions not being saved
  * users: internationalize a string
  * mediawiki: Run update script for 1.30 upgrade
  * shortcuts: Fix urls for ikiwiki shortcuts

  [ James Valleroy ]
  * mediawiki: Handle missing config lines for private mode

 -- James Valleroy <jvalleroy@mailbox.org>  Mon, 04 Jun 2018 18:16:00 -0400

plinth (0.30.0) unstable; urgency=medium

  [ Igor ]
  * Translated using Weblate (Russian)

  [ Sciumedanglisc ]
  * Translated using Weblate (Italian)

  [ Allan Nordhøy ]
  * Translated using Weblate (Norwegian Bokmål)

  [ danielwine ]
  * Translated using Weblate (Hungarian)

  [ Gayathri Das ]
  * Translated using Weblate (Hindi)

  [ Joseph Nuthalapati ]
  * setup: Remove unavailable as a state in setup_helper

 -- James Valleroy <jvalleroy@mailbox.org>  Mon, 21 May 2018 17:15:47 -0400

plinth (0.29.1) unstable; urgency=high

  [ Pavel Borecki ]
  * Translated using Weblate (Czech)

  [ advocatux ]
  * Translated using Weblate (Spanish)

  [ Sunil Mohan Adapa ]
  * security: Fix issue with Plinth locked out from sudo

 -- James Valleroy <jvalleroy@mailbox.org>  Tue, 08 May 2018 05:20:45 -0400

plinth (0.29.0) unstable; urgency=high

  [ Pavel Borecki ]
  * Translated using Weblate (Czech)

  [ advocatux ]
  * Translated using Weblate (Spanish)

  [ Johannes Keyser ]
  * Translated using Weblate (German)

  [ Allan Nordhøy ]
  * Translated using Weblate (Norwegian Bokmål)

  [ Hemanth Kumar Veeranki ]
  * Add an option to enable/disable public registrations in mediawiki

  [ Joseph Nuthalapati ]
  * mediawiki: enable/disable public registrations - refactoring & tests
  * security: Allow console login access to user plinth
  * tt-rss: Skip the check for SELF_URL_PATH

  [ Sciumedanglisc ]
  * Translated using Weblate (Italian)

  [ Sunil Mohan Adapa ]
  * searx: Fix issue with uwsgi crashing

 -- James Valleroy <jvalleroy@mailbox.org>  Mon, 07 May 2018 18:45:02 -0400

plinth (0.28.0) unstable; urgency=medium

  [ Sunil Mohan Adapa ]
  * Add locale for Lithuanian (lt)

  [ Sciumedanglisc ]
  * Translated using Weblate (Italian)

  [ Pavel Borecki ]
  * Translated using Weblate (Czech)

  [ Igor ]
  * Translated using Weblate (Russian)

  [ advocatux ]
  * Translated using Weblate (Spanish)

  [ Johannes Keyser ]
  * Translated using Weblate (German)
  * setup: disable install button for currently unavailable apps

  [ Allan Nordhøy ]
  * Translated using Weblate (Norwegian Bokmål)

  [ Joseph Nuthalapati ]
  * Translated using Weblate (Telugu)

  [ ikmaak ]
  * Translated using Weblate (Dutch)

  [ James Valleroy ]
  * Bump Standards-Version to 4.1.4

 -- James Valleroy <jvalleroy@mailbox.org>  Mon, 23 Apr 2018 21:03:39 -0400

plinth (0.27.0) unstable; urgency=medium

  [ Sciumedanglisc ]
  * Translated using Weblate (Italian)

  [ Pavel Borecki ]
  * Translated using Weblate (Czech)

  [ Igor ]
  * Translated using Weblate (Russian)

  [ advocatux ]
  * Translated using Weblate (Spanish)

  [ ikmaak ]
  * Translated using Weblate (Dutch)
  * Translated using Weblate (German)

  [ Allan Nordhøy ]
  * Translated using Weblate (Norwegian Bokmål)

  [ James Valleroy ]
  * snapshot: Disable python formatting for description
  * debian: Move Lintian source-level overrides to preferred location
  * debian: Bump debhelper compat version to 11
  * debian: Use https for copyright format url
  * debian: Bump standards version to 4.1.3
  * debian: Remove unused lintian override
  * middleware: Skip 'installed' message for essential apps
  * snapshot: Don't increment version
  * snapshot: Clarify form label and help text
  * snapshot: Format code with yapf

  [ Johannes Keyser ]
  * Translated using Weblate (German)

  [ Максим Якимчук ]
  * Translated using Weblate (Ukrainian)

  [ Jonny Birkelund ]
  * Translated using Weblate (Norwegian Bokmål)

  [ Joseph Nuthalapati ]
  * users: Fix admin group appearing twice in permissions
  * apps: Fix app names and short descriptions not being translated
  * snapshots: Move manual page link to the index page
  * snapshots: Fix tests broken by UI changes
  * language: Fix tests broken by recent feature
  * tests: Improve waiting for installation and configuration
  * Fix tests for firstboot, users and groups
  * tests: snapshots: Remove find_by_value usages
  * test: sharing: Fix tests that check text in English
  * tor: Make tests independent of language
  * tests: Recover from server restart during installation
  * tests: Fix tests depending on language being English
  * tests: Fix delete_user fixture
  * UI: Fix progress bar not appearing
  * snapshots: Fix for permissions issue when updating configuration

  [ Shubham Agarwal ]
  * snapper: enable/diable apt snapshots

 -- James Valleroy <jvalleroy@mailbox.org>  Mon, 09 Apr 2018 19:34:05 -0400

plinth (0.26.0) unstable; urgency=high

  [ 关羽 ]
  * Translated using Weblate (Chinese (Simplified))

  [ Igor ]
  * Translated using Weblate (Russian)

  [ Pavel Borecki ]
  * Translated using Weblate (Czech)

  [ Dietmar ]
  * Translated using Weblate (German)

  [ anonymous ]
  * Translated using Weblate (German)

  [ Allan Nordhøy ]
  * Translated using Weblate (Norwegian Bokmål)

  [ Joseph Nuthalapati ]
  * snapshots: Update description
  * searx: Rewrite url from /searx to /searx/
  * manual: Link to manual from each service
  * manual: Fix manual page links for tor and power templates

  [ Petter Reinholdtsen ]
  * Translated using Weblate (Norwegian Bokmål)

  [ Robert Martinez ]
  * Translated using Weblate (German)

  [ Sunil Mohan Adapa ]
  * Workaround security issues in django-axes
  * ssh, avahi, apache: Fix default value for setup arguments
  * ssh: Add comment about regenerating SSH keys
  * apache: Only regenerate snake oil cert when needed
  * apache: Explicitly enable the latest version of PHP module
  * apache: Increase module version number to fix php7.2

  [ danielwine ]
  * Translated using Weblate (Hungarian)

  [ Luis A. Arizmendi ]
  * Translated using Weblate (Spanish)

  [ Sciumedanglisc ]
  * Translated using Weblate (Italian)

  [ Johannes Keyser ]
  * Translated using Weblate (German)

  [ James Valleroy ]
  * Update doc-base for current html manual file

 -- James Valleroy <jvalleroy@mailbox.org>  Mon, 26 Mar 2018 20:18:57 -0400

plinth (0.25.0) unstable; urgency=medium

  [ Pavel Borecki ]
  * Translated using Weblate (Czech)

  [ danielwine ]
  * Translated using Weblate (Hungarian)

  [ Allan Nordhøy ]
  * Translated using Weblate (Norwegian Bokmål)

  [ Luis A. Arizmendi ]
  * Translated using Weblate (Spanish)

  [ Joseph Nuthalapati ]
  * coquelicot: Rename Plinth to FreedomBox in license headers
  * functional-tests: Merge plinth-tester into plinth
  * searx: Add basic functional tests
  * snapshots: Refactoring and indentation changes
  * Translated using Weblate (Telugu)
  * ttrss: update client apps
  * sharing: Update description
  * sharing: CSS styling fixes and text changes

  [ James Valleroy ]
  * infinoted: Always check ownership of cert files in setup

  [ Алексей Докучаев ]
  * Translated using Weblate (Russian)

  [ Igor ]
  * Translated using Weblate (Russian)

  [ Sunil Mohan Adapa ]
  * doc: Fix generation of HTML fragment
  * users: Generalize styling for multi-select widget
  * sharing: Finish implementation
  * sharing: Add functional tests
  * Support Django 2.0

  [ Shubham Agarwal ]
  * snapshots: Add submenu section in UI

  [ Prachi ]
  * sharing: Add app to share disk folders using various protocols

 -- James Valleroy <jvalleroy@mailbox.org>  Mon, 12 Mar 2018 18:40:31 -0400

plinth (0.24.0) unstable; urgency=medium

  [ Joseph Nuthalapati ]
  * Add file-sharing application Coquelicot to FreedomBox
  * Translated using Weblate (Telugu)
  * mediawiki: Allow shortcut to be publicly visible on front page
  * clients: Add and correct Client Apps
  * api: fix icon_url
  * searx: New app for Searx metasearch engine

  [ Pavel Borecki ]
  * Translated using Weblate (Czech)

  [ Allan Nordhøy ]
  * Translated using Weblate (Chinese (Simplified))
  * Translated using Weblate (Norwegian Bokmål)

  [ Sunil Mohan Adapa ]
  * Rename Plinth to FreedomBox in various places
  * debian: Update copyright to FreedomBox Authors
  * setup.py: Update website to freedombox.org
  * Add locale for Hungarian (hu)
  * locale: Update the language selection form
  * config: Remove language selection from config page
  * Don't use async for method parameters
  * searx: Increase the secret key length to 64 bytes

  [ danielwine ]
  * Translated using Weblate (Hungarian)

  [ Sai Kiran Naragam ]
  * locale: Anonymous users can set preferred language
  * locale: Adds preferred language for logged in user

  [ Luis A. Arizmendi ]
  * Translated using Weblate (Spanish)

  [ Johannes Keyser ]
  * Translated using Weblate (German)
  * matrixsynapse: Fix mail attribute for ldap login

 -- James Valleroy <jvalleroy@mailbox.org>  Mon, 26 Feb 2018 18:22:23 +0100

plinth (0.23.0) unstable; urgency=medium

  [ Sunil Mohan Adapa ]
  * Fetch latest manual from wiki
  * Translated using Weblate (Telugu)
  * snapshot: Enable Delete All only with non-default snapshots

  [ Joseph Nuthalapati ]
  * jsxc: consistent url format
  * Translated using Weblate (Telugu)
  * sso: Increase timeout to 60 minutes
  * YAPF formatting for actions/auth_pubtkt
  * transmission: Add .png logo
  * snapshot: Delete All should skip currently active snapshot
  * config: Move the method get_hostname to __init__.py
  * snapshots: Refactoring and text changes
  * snapshots: Increment version to 2

  [ drashti kaushik ]
  * Translated using Weblate (Gujarati)

  [ uday17 ]
  * Translated using Weblate (Telugu)

  [ Sandeepbasva ]
  * Translated using Weblate (Telugu)

  [ kotibannu541 ]
  * Translated using Weblate (Telugu)

  [ Arshadashu ]
  * Translated using Weblate (Telugu)

  [ Nikhil Sankesa ]
  * Translated using Weblate (Telugu)

  [ sandeepgurram ]
  * Translated using Weblate (Telugu)

  [ prudhvi ]
  * Translated using Weblate (Telugu)

  [ chilumula vamshi krishna ]
  * Translated using Weblate (Telugu)

  [ pranava pari ]
  * Translated using Weblate (Telugu)

  [ Nikhil501 ]
  * Translated using Weblate (Telugu)

  [ Michal Čihař ]
  * Translated using Weblate (Telugu)

  [ Johannes Keyser ]
  * Translated using Weblate (German)

  [ anil kukmar soma ]
  * Translated using Weblate (Telugu)

  [ Pavel Borecki ]
  * Translated using Weblate (Czech)

  [ Vikas Singh ]
  * Font: Change Helvetica to Lato
  * theme: Update CSS to use Lato font

  [ Aakanksha Saini ]
  * Snapper: Modify configurations to reduce disk usage

  [ James Valleroy ]
  * Add fonts-lato as dependency
  * Update translation strings
  * Add lintian override for symlink to Lato font file

 -- James Valleroy <jvalleroy@mailbox.org>  Mon, 12 Feb 2018 19:17:31 -0500

plinth (0.22.0) unstable; urgency=medium

  [ Drashti Kaushik ]
  * Translated using Weblate (Gujarati)
  * Translated using Weblate (Hindi)

  [ Igor ]
  * Translated using Weblate (Russian)

  [ Ikmaak ]
  * Translated using Weblate (Dutch)

  [ Joseph Nuthalapati ]
  * Translated using Weblate (Telugu)
  * ci: Replace CircleCI configuration with GitLab CI configuration
  * firstboot: Fix caching issue in collecting first_boot steps
  * HACKING: Commands to run a single test method, class or module
  * first_setup: UX improvements for the first setup page
  * matrix-synapse: Fix YAML format issues.

  [ Pavel Borecki ]
  * Translated using Weblate (Czech)

  [ Sunil Mohan Adapa ]
  * Add locale for Ukrainian (uk)
  * ci: Update badge to use Gitlab CI instead of Circle CI
  * Update Github URLs with Salsa URLs
  * tor: Ensure that is-enabled status is show properly

  [ Vikas Singh ]
  * actions: Allow not printing error when an action fails

 -- Sunil Mohan Adapa <sunil@medhas.org>  Tue, 30 Jan 2018 14:41:25 +0530

plinth (0.21.0) unstable; urgency=medium

  [ Aakanksha Saini ]
  * navigation bar: change label 'Configuration' to 'System'
  * storage: Removed beta warning for expanding partition
  * groups: Consistent listing of groups
  * syncthing: Restrict administration to users in group syncthing

  [ Allan Nordhøy ]
  * Spelling: configuration, log in, wiki

  [ Johannes Keyser ]
  * doc: update HACKING, CONTRIBUTING and INSTALL information
  * help: Show menu on smaller screens also

  [ Joseph Nuthalapati ]
  * Complete some of the pending changing in renaming some files to .md

  [ Shubham Agarwal ]
  * diagnostics: Enable button when enabled but not running

  [ Sunil Mohan Adapa ]
  * openvpn: Upgrade to the new Debian way
  * Add explicit dependency on e2fsprogs (Closes: #887223).

 -- James Valleroy <jvalleroy@mailbox.org>  Mon, 15 Jan 2018 15:07:03 -0500

plinth (0.20.0) unstable; urgency=high

  [ James Valleroy ]
  * bind: Rework getting and changing config
  * bind: Don't use forwarders by default

  [ Johannes Keyser ]
  * ejabberd: Remove redundant button Client Apps
  * ejabberd: Minor description cleanups

  [ Joseph Nuthalpati ]
  * mediawiki: Add wiki application

  [ Sunil Mohan Adapa ]
  * users: Make sure first run actually works
  * bind: Add information about current utility
  * storage: Make tests run on special filesystems

 -- James Valleroy <jvalleroy@mailbox.org>  Mon, 01 Jan 2018 15:04:02 -0500

plinth (0.19.0) unstable; urgency=medium

  [ James Valleroy ]
  * users: Use own copy of ldapscripts config
  * users: Handle upgrade for ldapscripts config
  * vagrant: Avoid debconf prompts while provisioning
  * Bump standards version, no changes needed

  [ John McCann ]
  * ejabberd: Use dynamic reload after enabling/disabling MAM

  [ Joseph Nuthalapati ]
  * Add framework for user groups per application
  * groups: User permissions for access to apps based on LDAP groups
  * Fixes for user groups
  * Fix failing root tests
  * Suppress unnecessary logging in cfg tests
  * users: tests: restore previous value of restricted access
  * snapshots: Button to delete all snapshots
  * snapshots: Minor refactoring
  * manual: Make manual available as a PDF download
  * manual: Download can serve either pdf or pdf.gz file

  [ Sunil Mohan Adapa ]
  * Update yapf configuration for simplicity
  * Update HACKING file about coding standard tools
  * clients: Minor styling fixes
  * clients: Update icons to be 32x32 consistently
  * api: Update for clarity (API breaking change)
  * clients: Cleanup framework
  * clients: Update all manifest due to use updated framework
  * users: Add a note about using separate first setup action
  * help: Don't uncompress the PDF manual

  [ Hanisha P ]
  * minetest: Show domain information for users to connect to minetest
  * Option to enable/disble automatic timeline snapshots

 -- James Valleroy <jvalleroy@mailbox.org>  Mon, 18 Dec 2017 17:16:58 -0500

plinth (0.18.1) unstable; urgency=high

  * Re-upload with higher urgency (to unblock django-axes 3.0.3).

 -- James Valleroy <jvalleroy@mailbox.org>  Mon, 04 Dec 2017 23:10:37 -0500

plinth (0.18.0) unstable; urgency=low

  [ James Valleroy ]
  * Add shadowsocks client with socks5 proxy.

  [ Joseph Nuthalapati ]
  * config: Avoid sending domain_added signal for empty domain.
  * Override monkey-patched LoginView from django-axes 3.0.3.
  * Make Plinth depend on django-axes 3.0.3 or later.
  * sso: Fixes for regressions after adding captcha and axes.
  * sso: Fix conflict between urls of sso and captcha.
  * transmission: Fix sso not being enabled.
  * Add client information for Matrix Synapse and Syncthing.
  * Add icons for desktop applications and Apple App store.

  [ Prachi Srivastava ]
  * avahi: Add service for freedombox discovery.
  * Add fields to the api response.
  * Add client information for modules.

  [ Sunil Mohan Adapa ]
  * shadowsocks: Add more ciphers.
  * service: Add missing restart action.
  * avahi: Update FreedomBox service file.

  [ Hritesh Gurnani ]
  * Reduce OS icons size for clients.

 -- James Valleroy <jvalleroy@mailbox.org>  Mon, 04 Dec 2017 20:14:41 -0500

plinth (0.17.0) unstable; urgency=medium

  [ Joseph Nuthalapati ]
  * transmission: Enable Single Sign On.
  * cockpit: Add short description to frontpage shortcut.

  [ Allan Nordhøy ]
  * fail2ban: Spelling "Fail2ban" and sentence structure.

  [ Ravi Bolla ]
  * config: Refactor config.py into views and form.

  [ James Valleroy ]
  * Removed old changelog.

 -- James Valleroy <jvalleroy@mailbox.org>  Mon, 20 Nov 2017 18:43:17 -0500

plinth (0.16.0) unstable; urgency=medium

  [ Federico Ceratto ]
  * Switched to native package.

 -- James Valleroy <jvalleroy@mailbox.org>  Mon, 06 Nov 2017 20:51:58 -0500

plinth (0.15.3+ds-1) unstable; urgency=high

  [ James Valleroy ]
  * Switch from gir1.2-networkmanager-1.0 to gir1.2-nm-1.0 (Closes: #862758).
    Thanks to Michael Biebl.
  * Bump standards version to 4.1.1.
  * New upstream version 0.15.3 (Closes: #877371).
  * Add patch to skip letsencrypt tests that require root privileges.
  * Cleanup disks module (renamed to storage).
  * Add patch with workaround for login issues.
  * Add myself to uploaders.

  [ Sunil Mohan Adapa ]
  * Break older version of freedombox-setup (<< 0.11~)
  * Bump Django version to 1.11

  [ Joseph Nuthalapati ]
  * Add new dependencies - axes and captcha

 -- James Valleroy <jvalleroy@mailbox.org>  Sat, 21 Oct 2017 14:14:00 -0400

plinth (0.15.2+ds-1) unstable; urgency=medium

  [ James Valleroy ]
  * Cleanup config for removed modules (Closes: #876627).
  * New upstream version 0.15.2 (Closes: #876640).
  * Add python3-configobj depend.

 -- Federico Ceratto <federico@debian.org>  Mon, 25 Sep 2017 15:03:35 +0100

plinth (0.15.1+ds-1) unstable; urgency=medium

  [ James Valleroy ]
  * Sort dependency list for essential modules (Closes: #872541).
  * Bump standards version to 4.0.1.

  [ Federico Ceratto ]
  * New upstream version 0.15.1

 -- Federico Ceratto <federico@debian.org>  Sat, 23 Sep 2017 11:35:41 +0100

plinth (0.14.0+ds-1) unstable; urgency=medium

  [ James Valleroy ]
  * New upstream version 0.14.0.
  * Refresh patches.

 -- Sunil Mohan Adapa <sunil@medhas.org>  Thu, 20 Apr 2017 19:48:03 +0530

plinth (0.13.1+ds-1) unstable; urgency=medium

  [ James Valleroy ]
  * Disable shaarli module, package removed from Debian.
  * New upstream version 0.13.1.
  * Update paths for jsxc symlinks.
  * Remove configuration for obsolete xmpp module.

 -- Federico Ceratto <federico@debian.org>  Sun, 22 Jan 2017 21:48:59 +0000

plinth (0.12.0+ds-1) unstable; urgency=medium

  [ James Valleroy ]
  * Exclude new symlink in upstream source.
  * New upstream version 0.12.0.
  * Remove patches that have been merged upstream.
  * Rearrange copyright file with more general license at the top.
  * Move plinth into web section.
  * Update symlinks for jsxc 3.0.0.

 -- Federico Ceratto <federico@debian.org>  Sat, 10 Dec 2016 18:42:29 +0100

plinth (0.11.0+ds-1) unstable; urgency=medium

  [ James Valleroy ]
  * New upstream version 0.11.0.
  * Replace python3-yaml dependency with python3-ruamel.yaml.
  * Add python3-apt dependency.
  * Add patch to fix permissions and use new setup command (Closes: #837206).
  * Add patch to include xmpp module static files in build.
  * Add links for jsxc static files. Workaround for #838183.
  * Remove symlinks from source package.

  [ Sunil Mohan Adapa ]
  * Automatically add essential packages to depends (Closes: #837332).

 -- Federico Ceratto <federico@debian.org>  Mon, 26 Sep 2016 14:52:36 +0100

plinth (0.10.0-1) unstable; urgency=medium

  [ James Valleroy ]
  * New upstream version 0.10.0.
  * Bump minimum required python3-django to 1.10.

 -- Federico Ceratto <federico@debian.org>  Sun, 21 Aug 2016 13:07:54 +0100

plinth (0.9.4-2) unstable; urgency=medium

  [ James Valleroy ]
  * Add breaks/replaces on freedombox-setup << 0.9.2~ (Closes: #829743).

 -- Federico Ceratto <federico@debian.org>  Sat, 16 Jul 2016 14:55:37 +0100

plinth (0.9.4-1) unstable; urgency=medium

  [ James Valleroy ]
  * New upstream version 0.9.4.
  * Remove init script override. Init script was removed from upstream.
  * Drop packagekit dependency. No longer required by upstream.
  * Drop gir1.2-packagekitglib-1.0 depend and build-depend.

 -- Federico Ceratto <federico@debian.org>  Fri, 24 Jun 2016 22:02:54 +0100

plinth (0.9.2-1) unstable; urgency=medium

  [ James Valleroy ]
  * New upstream version 0.9.2.

  [ Petter Reinholdtsen ]
  * Added d/gbp.conf to enforce the user of pristine-tar.
  * Adjusted d/copyright to make sure license names are unique.  Thanks lintian.
  * Updated Standards-Version from 3.9.6 to 3.9.8.

 -- Petter Reinholdtsen <pere@debian.org>  Wed, 25 May 2016 07:16:08 +0000

plinth (0.9.1-1) unstable; urgency=low

  [ James Valleroy ]
  * New upstream version 0.9.1.
  * Add python3-requests as dependency and build-dep.

 -- Federico Ceratto <federico@debian.org>  Sat, 02 Apr 2016 16:53:42 +0100

plinth (0.8.2-1) unstable; urgency=low

  [ James Valleroy ]
  * New upstream version 0.8.2.

 -- Federico Ceratto <federico@debian.org>  Fri, 26 Feb 2016 19:51:37 +0000

plinth (0.8.1-1) unstable; urgency=low

  [ James Valleroy ]
  * Skip filter-pristine-tar step for new upstream.
  * New upstream version 0.8.1.
  * Add docbook-utils as build dependency.
  * Add packagekit as dependency.

 -- Federico Ceratto <federico@debian.org>  Tue, 16 Feb 2016 18:38:53 +0000

plinth (0.7.2-1) unstable; urgency=low

  [ James Valleroy ]
  * New upstream version 0.7.2.
  * Remove patch to enable javascript-common, fixed upstream.

 -- Federico Ceratto <federico@debian.org>  Fri, 25 Dec 2015 13:47:03 +0000

plinth (0.7.1-1) unstable; urgency=low

  [ James Valleroy ]
  * New upstream version 0.7.1.
  * Remove patch to fix config test, fixed upstream.
  * Refresh patch.
  * Add gettext as build dependency.
  * Disable restore module, node-restore package not available in Debian yet.

  [ Sunil Mohan Adapa ]
  * Remove Django HTMLParser workaround as it is no longer need.
  * Add javascript-common as dependency as we are enabling it during setup.

  * Update package description (Closes: #804753)

 -- Federico Ceratto <federico@debian.org>  Sat, 12 Dec 2015 15:12:48 +0000

plinth (0.6-1) unstable; urgency=low

  [ Nick Daly ]
  * Uploaded new version.

  [ James Valleroy ]
  * New upstream version 0.6.
  * Drop obsolete documentation patch.
  * Add dblatex and xmlto as build dependencies, for manual. Drop pandoc.
  * Add network-manager, ppp, pppoe, and python3-psutil as dependencies.
  * Remove old TODO from docs.
  * Add patch to workaround django 1.7 issue with python 3.5.
  * Add patch to fix failing plinth config test.
  * Add gir1.2-networkmanager-1.0 and python3-psutil also as build-depends.
  * Cleanup installation documenation.

 -- Nick Daly <Nick.M.Daly@gmail.com>  Fri, 16 Oct 2015 22:57:10 -0500

plinth (0.5-1) unstable; urgency=low

  [ Nick Daly ]
  * Package new upstream version 0.5.

  [ James Valleroy ]
  * Add augeas-tools, gir1.2-glib-2.0, gir1.2-networkmanager-1.0, ldapscripts,
    python3-augeas, and python3-django-stronghold as dependencies.
  * Disable "packages" module when upgrading.
  * Remove patches for python-networkmanager (obsolete) and ikiwiki
    (upstreamed).
  * Add patch to skip privileged actions test while building.
  * Add some build-depends needed for tests.

  [ James Valleroy ]
  * New upstream version 0.4.5.
  * Remove patch that has been upstreamed.
  * Add new patch to remove python-networkmanager dependency, because
    python3-networkmanager package is not available in Debian yet. The networks
    module is disabled for now.
  * Enable systemd service file.
  * Add new patch to enable javascript-common apache conf in plinth setup.
  * Add new patch to require ikiwiki module to install some of ikiwiki's
    recommends that are needed for compiling wikis.

  [ Sunil Mohan Adapa ]
  * Add python3-yaml as dependency.
  * Add lintian override for extra apache configuration.
  * Update Debian copyright file.

 -- Nick Daly <Nick.M.Daly@gmail.com>  Sun, 02 Aug 2015 17:14:50 -0500

plinth (0.4.4-1) unstable; urgency=low

  [ Sunil Mohan Adapa ]
  * New upstream version 0.4.4.  Closes: #769328, #755619, #765916,
    #768666, #737456, #741919.
  * Update dependencies as per upstream changes.
  * Require Django 1.7 reflecting upstream changes.
  * Remove patches that have been upstreamed.
  * Update standards version to 3.9.6.
  * Properly remove obsolete module configuration.
  * Remove upstream install documentation.

 -- Bdale Garbee <bdale@gag.com>  Tue, 13 Jan 2015 22:25:07 +1300

plinth (0.4.1-1) unstable; urgency=low

  [ Sunil Mohan Adapa ]
  * New upstream version 0.4.1.
  * Remove install override which is no longer required. Upstream
    does not contain images with executable permissions anymore.
  * Remove patch for changing paths which is no longer necessary.
  * Change upstream URLs to point to github.com/freedombox.
  * Update license information. Remove information about files no
    longer present in upstream.
  * Remove link to configuration file no longer necessary due to
    upstream changes.
  * Remove debian/clean no longer necessary.
  * Build package as Python 3 package. Upstream migrated to Python 3.
  * Fix issue with cleaning the package after build.

 -- Petter Reinholdtsen <pere@debian.org>  Sun, 02 Nov 2014 17:20:26 +0000

plinth (0.3.2.0.git.20140829-1) unstable; urgency=high

  * Updated to new git version from Nick Daly based on commit
    250b0100aab236fcf9dfa65eccf656fe037f9422.
    - Fixes broken web pages (Closes: #754117).
  * Updated patch program-paths.diff to include actions_dir setting,
    and drop now obsolete patch actions-path.diff.

 -- Petter Reinholdtsen <pere@debian.org>  Sat, 30 Aug 2014 08:26:06 +0200

plinth (0.3.2.0.git.20140621-1) unstable; urgency=medium

  * Updated to new git version from Nick Daly based on commit
    af08066cafefb5d10304b7d8b22ed1f18c4df6d0.
    - Drop now obsolete patch drop-firewalld-services.diff.

 -- Petter Reinholdtsen <pere@debian.org>  Sat, 21 Jun 2014 20:39:30 +0200

plinth (0.3.2.0.git.20140614-3) unstable; urgency=medium

  * Add libjs-twitter-bootstrap as binary dependency in addition to
    being a build dependency.

 -- Petter Reinholdtsen <pere@debian.org>  Sun, 15 Jun 2014 23:38:57 +0200

plinth (0.3.2.0.git.20140614-2) unstable; urgency=low

  * Update dependencies, drop python-cheetah and python-simplejson,
    which are no longer used, and add python-bootstrapform needed to
    show the first page.

 -- Petter Reinholdtsen <pere@debian.org>  Sat, 14 Jun 2014 08:51:34 +0200

plinth (0.3.2.0.git.20140614-1) unstable; urgency=low

  * Updated to new git version from Nick Daly based on commit
    a01ef055beab017fcd77ca9da7cab6fe01eeffbe.
  * Add build-depend on libjs-twitter-bootstrap, now needed to
    build documentation.
  * Add new patch drop-firewalld-services.diff to remove firewalld
    service definitions now available in firewalld version 0.3.10-1
    (Closes: #750927).

 -- Petter Reinholdtsen <pere@debian.org>  Sat, 14 Jun 2014 00:30:42 +0200

plinth (0.3.2.0.git.20140504-2) unstable; urgency=low

  * Drop python-contract dependency.  It is not used any more.
  * Add python-django as binary dependency on request from Nick Daly.

 -- Petter Reinholdtsen <pere@debian.org>  Mon, 05 May 2014 13:27:27 +0200

plinth (0.3.2.0.git.20140504-1) unstable; urgency=low

  * Updated to new git version from Nick Daly based on commit
    d7a323512073cea9e4ee5a1cd91870a9f04959a6.
    - Move firewall setup from freedombox-setup to plinth.
  * Add Sunil and Nick as uploaders.

 -- Petter Reinholdtsen <pere@debian.org>  Sun, 04 May 2014 09:53:25 +0200

plinth (0.3.1.git.20140327-1) unstable; urgency=low

  * New upstream version 0.3.1.git.20140327.

 -- Petter Reinholdtsen <pere@debian.org>  Thu, 27 Mar 2014 10:29:36 +0100

plinth (0.3.1.git.20140304-1) unstable; urgency=low

  * Add sudo as a run time dependency, to make sure the privileged
    commands work.
  * Update Standards-Version from 3.9.4 to 3.9.5.  No changes needed.
  * Create plinth user with /var/lib/plinth as home directory, to keep
    lintian happy.

 -- Petter Reinholdtsen <pere@debian.org>  Sat, 08 Mar 2014 22:25:32 +0100

plinth (0.3.0.0.git.20131229-1) unstable; urgency=low

  * Updated to new git version from Nick Daly based on commit
    cb9ca1b86c7b7440e87b6d5b65ab6ccf51f760cf .
    - Remove patch correct-issue-tracker.diff now included upstream.
    - Updated patches actions-path.diff and program-paths.diff to match
      changes done upstream.
  * Updated copyright file with more details using the new upstream
    LICENSES file.

 -- Petter Reinholdtsen <pere@debian.org>  Sun, 29 Dec 2013 16:06:53 +0100

plinth (0.3.0.0.git.20131117-1) unstable; urgency=low

  * Updated to new git version from Nick Daly based on commit
    7f3b1a62c81f760da465497030b68d77139406d7.
    - Add new dependencies libjs-jquery and libjs-modernizr to plinth.
      Patch from James Valleroy.
    - Add new dependencies on python-passlib (>= 1.6.1) and python-bcrypt.
  * Remove now obsolete disable-override-config patch
  * Updated program-paths.diff patch to match new upstream source.
  * Add new patch actions-path.diff to use correct path to actions scripts.
  * Add new patch correct-issue-tracker.diff to use correct URL to current
    upstream github repository.

 -- Petter Reinholdtsen <pere@debian.org>  Sun, 17 Nov 2013 13:07:21 +0100

plinth (0.3.0.0.git.20131101-2) unstable; urgency=low

  * Rewrite config to get plinth starting out of the box.  New patches
    program-paths and disable-override-config.

 -- Petter Reinholdtsen <pere@debian.org>  Sat, 02 Nov 2013 07:54:37 +0100

plinth (0.3.0.0.git.20131101-1) unstable; urgency=low

  * Updated to new git version from Nick Daly based on commit
    b9b4e0a2ec21edc1b1f73cffc905463a96c18f25.
  * Drop patch install-actions-lib made obsolete by latest upstream
    changes.
  * Depend on pandoc-data | pandoc (<= 1.11.1-3) to make sure
    documentation can be built with the latest pandoc package in
    unstable.

 -- Petter Reinholdtsen <pere@debian.org>  Fri, 01 Nov 2013 13:14:41 +0100

plinth (0.3.0.0.git.20131028-1) unstable; urgency=low

  * Updated to new git version from Nick Daly based on commit
    0296a1a99cb1ad0a21729ea37fd53e171ee60614.
    - Drops local copies of javascript libraries also available from
      Debian packages.
  * Add new dependency python-contract needed by new upstream version.
  * Reduce the versioned python-withsqlite dependency from
    0.0.0~git.20130929-1 to 0.0.0~git.20130929, to also accept the
    0.0.0~git.20130929-1~pere.0 version currently available from the
    non-debian repo.
  * New patch install-actions-lib to fix install target (Upstream
    issue #41).

 -- Petter Reinholdtsen <pere@debian.org>  Wed, 30 Oct 2013 22:25:25 +0100

plinth (0.3.0.0.git.20131010-1) unstable; urgency=low

  * Updated to new git version from Nick Daly based on
    commit 5ec749af8e5cb2480556e6926e239972ac890b4c
  * Dropped patch debpathes now merged upstream.
  * Changed depend on python-withsqlite to (>= 0.0.0~git.20130929-1),
    making sure a version with support for more than one table in
    one sqlite file is available.

 -- Petter Reinholdtsen <pere@debian.org>  Thu, 10 Oct 2013 22:51:34 +0200

plinth (0.0.0~git.20130928-1) unstable; urgency=low

  * Updated to new git version from Nick Daly.
  * Drop patches keep-vendor-dir.diff, handle-unknown-users.diff,
    sudo-not-exmachina.diff and app-owncloud.diff now merged upstream.
  * Drop workaround for keep-vendor-dir.diff from rules file.

 -- Petter Reinholdtsen <pere@debian.org>  Sat, 28 Sep 2013 22:55:36 +0200

plinth (0.0.0~git.20130925-2) unstable; urgency=low

  * Depend on python-withsqlite (>= 0.0.0~git.20130915-2) to make sure a
    version with support for the check_same_thread constructor option is
    available.
  * New patch handle-unknown-users.diff to make sure unknown users
    are handled exactly like incorrect passwords when login fail.
  * New patch app-owncloud.diff to add owncloud support to Plinth.
  * Adjusted rules to make sure actions/* scripts are executable.

 -- Petter Reinholdtsen <pere@debian.org>  Fri, 27 Sep 2013 09:06:38 +0200

plinth (0.0.0~git.20130925-1) unstable; urgency=low

  [ Tzafrir Cohen ]
  * Initial release. (Closes: #722093)

  [ Petter Reinholdtsen ]
  * New patch keep-vendor-dir.diff to avoid removing directories that
    should survive the clean Makefile target.
  * Add workaround in rules addressing the problem caused by
    keep-vendor-dir.diff being applied after 'make clean' is executed.
  * New patch sudo-not-exmachina.diff to drop the exmachina dependency,
    and adjust binary dependencies and the debpathes patch to cope with
    this.  Drop dependency on augeas-tools, no longer used with this
    patch.
  * Set priority to optional, as the package do not conflict with anything.

 -- Petter Reinholdtsen <pere@debian.org>  Thu, 26 Sep 2013 09:14:54 +0200<|MERGE_RESOLUTION|>--- conflicted
+++ resolved
@@ -1,10 +1,3 @@
-<<<<<<< HEAD
-freedombox (25.7~bpo12+1) bookworm-backports; urgency=medium
-
-  * Rebuild for bookworm-backports.
-
- -- James Valleroy <jvalleroy@mailbox.org>  Thu, 10 Apr 2025 07:59:09 -0400
-=======
 freedombox (25.8) unstable; urgency=medium
 
   [ James Valleroy ]
@@ -195,7 +188,12 @@
   * Translated using Weblate (Telugu)
 
  -- James Valleroy <jvalleroy@mailbox.org>  Mon, 21 Apr 2025 20:27:59 -0400
->>>>>>> b9ea1516
+
+freedombox (25.7~bpo12+1) bookworm-backports; urgency=medium
+
+  * Rebuild for bookworm-backports.
+
+ -- James Valleroy <jvalleroy@mailbox.org>  Thu, 10 Apr 2025 07:59:09 -0400
 
 freedombox (25.7) unstable; urgency=medium
 
