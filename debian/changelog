<<<<<<< HEAD
freedombox (24.11~bpo12+1) bookworm-backports; urgency=medium

  * Rebuild for bookworm-backports.

 -- James Valleroy <jvalleroy@mailbox.org>  Fri, 24 May 2024 19:51:55 -0400
=======
freedombox (24.12) unstable; urgency=medium

  [ Ray Kuo ]
  * Translated using Weblate (Chinese (Traditional))
  * Translated using Weblate (Chinese (Traditional))
  * Translated using Weblate (Chinese (Traditional))
  * Translated using Weblate (Chinese (Traditional))
  * Translated using Weblate (Chinese (Traditional))

  [ Besnik Bleta ]
  * Translated using Weblate (Albanian)

  [ gfbdrgng ]
  * Translated using Weblate (Russian)
  * Translated using Weblate (Russian)

  [ Ettore Atalan ]
  * Translated using Weblate (German)

  [ James Valleroy ]
  * doc: Fetch latest manual

 -- James Valleroy <jvalleroy@mailbox.org>  Mon, 03 Jun 2024 20:35:33 -0400
>>>>>>> 83afcd7b

freedombox (24.11) unstable; urgency=medium

  [ gallegonovato ]
  * Translated using Weblate (Spanish)

  [ Burak Yavuz ]
  * Translated using Weblate (Turkish)

  [ 大王叫我来巡山 ]
  * Translated using Weblate (Chinese (Simplified))

  [ Ray Kuo ]
  * Translated using Weblate (Chinese (Traditional))
  * Translated using Weblate (Chinese (Traditional))
  * Translated using Weblate (Chinese (Traditional))
  * Translated using Weblate (Chinese (Traditional))

  [ bittin1ddc447d824349b2 ]
  * Translated using Weblate (Swedish)

  [ James Valleroy ]
  * doc: Fetch latest manual

 -- James Valleroy <jvalleroy@mailbox.org>  Mon, 20 May 2024 20:34:48 -0400

freedombox (24.10~bpo12+1) bookworm-backports; urgency=medium

  * Rebuild for bookworm-backports.

 -- James Valleroy <jvalleroy@mailbox.org>  Sat, 11 May 2024 16:53:07 -0400

freedombox (24.10) unstable; urgency=medium

  [ Veiko Aasa ]
  * storage: Add an option to include help text to directory selection form
  * minidlna: Add media directory selection form
  * minidlna: Explicitly include ssdp service to firewall configuration
  * minidlna: Do not proxy minidlna web interface over Apache
  * minidlna: Restart app when upgrading to reconfigure firewall

  [ gallegonovato ]
  * Translated using Weblate (Spanish)

  [ Burak Yavuz ]
  * Translated using Weblate (Turkish)

  [ 大王叫我来巡山 ]
  * Translated using Weblate (Chinese (Simplified))

  [ Jiří Podhorecký ]
  * Translated using Weblate (Czech)

  [ Ray Kuo ]
  * Translated using Weblate (Chinese (Traditional))

  [ James Valleroy ]
  * diagnostics: Add optional component_id to DiagnosticCheck
  * app, component: Add repair method
  * setup: Add method to run app repair
  * diagnostics: Change "Re-run setup" to "Try to repair"
  * letsencrypt: Re-obtain certificates during repair
  * locale: Update translation strings
  * doc: Fetch latest manual

  [ Sunil Mohan Adapa ]
  * letsencrypt: Remove unused imports
  * nextcloud: Use systemd generator for creating container service
  * nextcloud: Create network using systemd generator
  * nextcloud: Drop network namespacing in container, use host network
  * nextcloud: Use php-fpm container instead of apache container
  * nextcloud: Wait on init sync lock
  * nextcloud: Pull the image separately before starting systemd unit
  * nextcloud: Ship instead of create cron timer related units
  * nextcloud: Restart container when dependent services are restarted
  * nextcloud: Allow re-running setup
  * nextcloud: Implement enable/disable container
  * nextcloud: Enable pretty URLs without /index.php in them
  * notification: Handle more formatting errors
  * nextcloud: Allow re-running setup when app is disabled
  * nextcloud: Populated and maintain a list of trusted domains
  * nextcloud: Enable app with experimental warning
  * nextcloud: Warn that community provides the container not team
  * nextcloud: Add fallback for when quadlet is not available

 -- James Valleroy <jvalleroy@mailbox.org>  Mon, 06 May 2024 21:00:03 -0400

freedombox (24.9~bpo12+1) bookworm-backports; urgency=medium

  * Rebuild for bookworm-backports.

 -- James Valleroy <jvalleroy@mailbox.org>  Fri, 26 Apr 2024 08:05:22 -0400

freedombox (24.9) unstable; urgency=medium

  [ Burak Yavuz ]
  * Translated using Weblate (Turkish)

  [ Besnik Bleta ]
  * Translated using Weblate (Albanian)

  [ gallegonovato ]
  * Translated using Weblate (Spanish)

  [ 大王叫我来巡山 ]
  * Translated using Weblate (Chinese (Simplified))

  [ Joseph Nuthalapati ]
  * tests: functional: Disable functional tests

  [ Ray Kuo ]
  * Translated using Weblate (Chinese (Traditional))

  [ Sunil Mohan Adapa ]
  * nextcloud: Rename the systemd service names
  * nextcloud: Add network interface to firewall zone after creating it
  * nextcloud: Refactor container creation code
  * nextcloud: Fix configuring trusted proxies setting
  * nextcloud: Drop a repeated creation of systemd service file
  * nextcloud: Connect to mysql using socket instead of TCP
  * nextcloud: Fail on errors when configuring the app
  * nextcloud: Improve check used to test if installation wizard is done
  * nextcloud: Improve setting up LDAP configuration
  * nextcloud: Ensure that database is running when running setup
  * nextcloud: Don't fail uninstall if DB or user do not exist
  * action_utils, nextcloud: Make podman util more generic
  * nextcloud: Improve database permission granting
  * nextcloud: Connect to redis using Unix socket
  * nextcloud: Connect to slapd for LDAP using Unix socket
  * nextcloud: Refactor setting admin password
  * nextcloud: Don't show incorrect phone region when it is not set
  * nextcloud: Minor refactoring
  * nextcloud: Retrieve database password in a more robust way
  * nextcloud: Don't set password on redis server
  * nextcloud: Use a separate DB for redis
  * nextcloud: Use secrets module generate passwords
  * nextcloud: Minor changes to cron timer units
  * nextcloud: When backup fails, unset the maintenance mode
  * nextcloud: Remove fail2ban jail, brute force protection present
  * nextcloud: Expand on the warning about container usage
  * nextcloud: Add warning that the app is experimental
  * nextcloud: Minor update to description regarding users' usage
  * nextcloud: Allow backup/restore when app is disabled
  * config: Handle dropin config files with limited permissions

  [ Yurt Page ]
  * Translated using Weblate (Russian)

  [ James Valleroy ]
  * locale: Update translation strings
  * doc: Fetch latest manual

 -- James Valleroy <jvalleroy@mailbox.org>  Mon, 22 Apr 2024 20:29:07 -0400

freedombox (24.8~bpo12+1) bookworm-backports; urgency=medium

  * Rebuild for bookworm-backports.

 -- James Valleroy <jvalleroy@mailbox.org>  Thu, 11 Apr 2024 18:38:41 -0400

freedombox (24.8) unstable; urgency=medium

  [ Burak Yavuz ]
  * Translated using Weblate (Turkish)

  [ 大王叫我来巡山 ]
  * Translated using Weblate (Chinese (Simplified))

  [ Besnik Bleta ]
  * Translated using Weblate (Albanian)

  [ gallegonovato ]
  * Translated using Weblate (Spanish)

  [ John Doe ]
  * Translated using Weblate (French)
  * Translated using Weblate (French)

  [ Allan Nordhøy ]
  * Translated using Weblate (Norwegian Bokmål)

  [ Veiko Aasa ]
  * gitweb: Fix an issue when cloning existing repository

  [ Benedek Nagy ]
  * network: Skip of bridge interfaces in connections list
  * action_utils: Add generic utils for managing podman containers
  * nextcloud: Add new app based on podman container
  * nextcloud: Add backup/restore
  * nextcloud: Add option to configure the default phone region
  * nextcloud: Configure redis caching, create static PHP file

  [ Sunil Mohan Adapa ]
  * nextcloud: Diasble app until more testing and review changes
  * zoph: Re-add a safety check when reading the setup state of the app
  * zoph: Include dbconfig configuration file in backup
  * ttrss: Include dbconfig configuration file in backup
  * ttrss: tests: functional: Uninstall during backup/restore test
  * ttrss: Improve backup and restore of the database
  * ttrss: Ensure that database is removed after uninstall
  * actions: Don't repeat action traceback in stderr
  * doc: Fetch latest manual

  [ ikmaak ]
  * Translated using Weblate (Dutch)

  [ James Valleroy ]
  * upgrades: Re-enable unattended-upgrade during dist-upgrade
  * diagnostics: Don't store list of app objects with results
  * locale: Update translation strings
  * doc: Fetch latest manual

  [ Johannes Keyser ]
  * Translated using Weblate (German)

 -- James Valleroy <jvalleroy@mailbox.org>  Tue, 09 Apr 2024 07:24:57 -0400

freedombox (24.7~bpo12+1) bookworm-backports; urgency=medium

  * Rebuild for bookworm-backports.

 -- James Valleroy <jvalleroy@mailbox.org>  Fri, 29 Mar 2024 18:18:54 -0400

freedombox (24.7) unstable; urgency=medium

  [ Sunil Mohan Adapa ]
  * actions: Move most of the privileged action code to main directory
  * tests: Remove unused fixture for testing actions
  * tests: Move test configuration to plinth directory
  * tests: Merge actions related test files
  * tests: Automatically create pytest marks for apps
  * users: Add email address field when creating/updating user accounts
  * users: Add email address field during first boot
  * system: Organize items into sections
  * views: Fix alignment of close button in error messages
  * actions: Minor refactor to action error logging
  * actions: Provide HTML error message with action error
  * views: Implement a utility to easily show error message
  * middleware: Show HTML exception message as extra detail in messages
  * package: Drop special error message handling for package errors
  * backups: Adjust to changes in privileged errors
  * letsencrypt: Simplify error warning when certificate revoke fails
  * letsencrypt: Show better error messages
  * storage: Adjust to changes in privileged errors
  * letsencrypt: Remove unnecessary processing of the error messages
  * storage: Show better error message
  * upgrades: Show better error messages
  * snapshot: Show better error messages
  * package: Don't remove packages of other apps on uninstall
  * matrixsynapse: Prevent setup page from being shown during uninstall

  [ Veiko Aasa ]
  * samba: Fix Samba not accessible from IPv6 localhost ::1 address
  * samba: Disable nmbd NetBIOS service

  [ James Valleroy ]
  * locale: Update translation strings
  * doc: Fetch latest manual

 -- James Valleroy <jvalleroy@mailbox.org>  Mon, 25 Mar 2024 21:12:59 -0400

freedombox (24.6) unstable; urgency=medium

  [ Veiko Aasa ]
  * gitweb: Fix modifying git repositories when gitweb app is disabled
  * users: tests: Do not remove LDAP user when testing views
  * samba: Ignore non-existent users who are in freedombox-share group

  [ ikmaak ]
  * Translated using Weblate (Dutch)

  [ James Valleroy ]
  * diagnostics: Add tests for get_results
  * diagnostics: Handle TypeError when copying results
  * locale: Update translation strings
  * doc: Fetch latest manual

  [ Sunil Mohan Adapa ]
  * users: Fix creating users with initial set of groups
  * users: Minor refactor when creating django groups
  * log: Don't log with in color inside actions scripts
  * actions: Fix log message when action return can't be decoded
  * actions: When action errors out, log a better message
  * *: Add type hints for app init methods
  * *: Add type hints for diagnose method
  * action_utils: Implement method for starting a service temporarily
  * zoph: Don't fail setup if mysql installed but not running
  * wordpress: Don't fail setup if mysql installed but not running
  * app: Add ability to hide configuration form when app is disabled
  * zoph: Hide configuration form when app is disabled
  * app: views: Expose method to get enabled/disabled state and cache it
  * zoph: Don't redirect to setup page when app is disabled
  * zoph: Don't fail with backup/restore if app is disabled
  * zoph: Uninstall fully so that reinstall works
  * daemon: Added method to ensure a daemon is running in component
  * zoph: Ensure that database server is running when setting up app
  * wordpress: Fix backup, restore and uninstall when db is not running
  * wordpress: Drop database user when app is uninstalled
  * tests: functional: Uninstall app after backup and before restore
  * zoph: Restore database password to old value after restore operation
  * wordpress: tests: Uninstall app after backup and before restore
  * tests: functional: Refactor install/setup fixture for apps
  * wordpress: Fix minor issue in restoring database

 -- James Valleroy <jvalleroy@mailbox.org>  Mon, 11 Mar 2024 20:40:48 -0400

freedombox (24.5~bpo12+1) bookworm-backports; urgency=medium

  * Rebuild for bookworm-backports.

 -- James Valleroy <jvalleroy@mailbox.org>  Sat, 02 Mar 2024 11:58:50 -0500

freedombox (24.5) unstable; urgency=medium

  [ Sunil Mohan Adapa ]
  * container: Fix issue with missing make command on stable image
  * setup: Minor refactoring of force upgrader class instantiation
  * setup: Ensure that force upgrade won't run when app is not installed
  * setup: Ensure that apt is updated before checking force upgrade
  * firewalld: Implement force upgrading to any 2.x versions
  * backups: tests: Don't use pytest marks on fixtures
  * tor: tests: Fix issue with pytest 8.x versions
  * tor: tests: Convert to pytest style tests from class based tests
  * pyproject.toml: Exclude the build directory from mypy checks
  * gitweb, users: Minor fixes for newer pycodestyle
  * daemon: Add new component for daemons shared across apps
  * wordpress: Add shared daemon component for mariadb/mysql
  * zoph: Add shared daemon component for mariadb/mysql

  [ James Valleroy ]
  * setup: Try force upgrade before running app setup
  * tests: Patch apps_init for enable/disable daemon test
  * doc: Fetch latest manual

  [ Olaf Schaf ]
  * Translated using Weblate (German)

 -- James Valleroy <jvalleroy@mailbox.org>  Mon, 26 Feb 2024 20:58:45 -0500

freedombox (24.4~bpo12+1) bookworm-backports; urgency=medium

  * Rebuild for bookworm-backports.

 -- James Valleroy <jvalleroy@mailbox.org>  Sun, 18 Feb 2024 11:00:29 -0500

freedombox (24.4) unstable; urgency=medium

  [ Johannes Keyser ]
  * Translated using Weblate (German)

  [ Burak Yavuz ]
  * Translated using Weblate (Turkish)

  [ 大王叫我来巡山 ]
  * Translated using Weblate (Chinese (Simplified))

  [ bittin1ddc447d824349b2 ]
  * Translated using Weblate (Swedish)

  [ Ihor Hordiichuk ]
  * Translated using Weblate (Ukrainian)

  [ gallegonovato ]
  * Translated using Weblate (Spanish)

  [ Faraaz M.d ]
  * Translated using Weblate (Telugu)
  * Translated using Weblate (Telugu)
  * Translated using Weblate (Telugu)

  [ Kesava Manikanta ]
  * Translated using Weblate (Telugu)
  * Translated using Weblate (Telugu)

  [ SAI MANIKANTA ]
  * Translated using Weblate (Telugu)
  * Translated using Weblate (Telugu)

  [ Soumika Devarakonda ]
  * Translated using Weblate (Telugu)
  * Translated using Weblate (Telugu)

  [ Sarath Chandra ]
  * Translated using Weblate (Telugu)
  * Translated using Weblate (Telugu)

  [ Latheesh kumar ]
  * Translated using Weblate (Telugu)
  * Translated using Weblate (Telugu)

  [ Vijay Gopu ]
  * Translated using Weblate (Telugu)
  * Translated using Weblate (Telugu)
  * Translated using Weblate (Telugu)
  * Translated using Weblate (Telugu)
  * Translated using Weblate (Telugu)

  [ Mahi Reddy ]
  * Translated using Weblate (Telugu)
  * Translated using Weblate (Telugu)
  * Translated using Weblate (Telugu)
  * Translated using Weblate (Telugu)
  * Translated using Weblate (Telugu)

  [ Nistchal sri ]
  * Translated using Weblate (Telugu)
  * Translated using Weblate (Telugu)
  * Translated using Weblate (Telugu)
  * Translated using Weblate (Telugu)
  * Translated using Weblate (Telugu)

  [ Likhil Chowdary ]
  * Translated using Weblate (Telugu)
  * Translated using Weblate (Telugu)

  [ Sri Harsha ]
  * Translated using Weblate (Telugu)
  * Translated using Weblate (Telugu)
  * Translated using Weblate (Telugu)
  * Translated using Weblate (Telugu)

  [ Muntha Veera ]
  * Translated using Weblate (Telugu)
  * Translated using Weblate (Telugu)

  [ Aswith Varma ]
  * Translated using Weblate (Telugu)
  * Translated using Weblate (Telugu)
  * Translated using Weblate (Telugu)
  * Translated using Weblate (Telugu)

  [ visruth vardhan thokala ]
  * Translated using Weblate (Telugu)

  [ Bhavishya nitha ]
  * Translated using Weblate (Telugu)
  * Translated using Weblate (Telugu)
  * Translated using Weblate (Telugu)

  [ ABHI RAM POTNURU ]
  * Translated using Weblate (Telugu)

  [ VINAY K.V.N.S ]
  * Translated using Weblate (Telugu)
  * Translated using Weblate (Telugu)

  [ M Jagadeesh ]
  * Translated using Weblate (Telugu)

  [ Sreehitha Velivela ]
  * Translated using Weblate (Telugu)

  [ James Valleroy ]
  * Translated using Weblate (Telugu)
  * debian: Remove lintian override for init script
  * locale: Update translation strings
  * doc: Fetch latest manual

  [ Dietmar ]
  * Translated using Weblate (German)

  [ Sunil Mohan Adapa ]
  * Translated using Weblate (Telugu)
  * d/copyright: Update copyright year
  * help: tests: Run tests using doc in current dir instead of /usr
  * actions: Drop legacy placeholders for unused actions
  * doc: Install man1 page using Makefile
  * pyproject.toml: Move project meta data from setup.py
  * *: Introduce make file based build, eliminate setup.py
  * doc: dev: Update all references to setup.py
  * Makefile: Move most of the provision process into build system
  * Makefile: Move various tests into build system

  [ Besnik Bleta ]
  * Translated using Weblate (Albanian)
  * Translated using Weblate (Albanian)

 -- James Valleroy <jvalleroy@mailbox.org>  Mon, 12 Feb 2024 21:24:20 -0500

freedombox (24.3~bpo12+1) bookworm-backports; urgency=medium

  * Rebuild for bookworm-backports.

 -- James Valleroy <jvalleroy@mailbox.org>  Sun, 04 Feb 2024 08:11:08 -0500

freedombox (24.3) unstable; urgency=medium

  [ James Valleroy ]
  * diagnostics: Add parameters to DiagnosticCheck
  * diagnostics: Add method to translate checks
  * diagnostics: Translate descriptions only in view
  * diagnostics: Store results of full run in database
  * diagnostics: Add option to toggle daily run
  * locale: Update translation strings
  * doc: Fetch latest manual

  [ Sunil Mohan Adapa ]
  * diagnostics: Simplify getting translated description in results
  * diagnostics: Safely access results when showing notification
  * diagnostics: Fix a potential iteration of None value in error cases
  * glib: Change API for repeating an in-thread scheduled task

  [ Benedek Nagy ]
  * zoph: Fix failing PHP configuration requirements

 -- James Valleroy <jvalleroy@mailbox.org>  Mon, 29 Jan 2024 20:48:12 -0500

freedombox (24.2~bpo12+1) bookworm-backports; urgency=medium

  * Rebuild for bookworm-backports.

 -- James Valleroy <jvalleroy@mailbox.org>  Thu, 18 Jan 2024 06:46:59 -0500

freedombox (24.2) unstable; urgency=medium

  [ gallegonovato ]
  * Translated using Weblate (Spanish)

  [ Burak Yavuz ]
  * Translated using Weblate (Turkish)

  [ bittin1ddc447d824349b2 ]
  * Translated using Weblate (Swedish)

  [ John Doe ]
  * Translated using Weblate (French)

  [ Eric ]
  * Translated using Weblate (Chinese (Simplified))

  [ Сергій ]
  * Translated using Weblate (Ukrainian)

  [ James Valleroy ]
  * doc: Fetch latest manual

 -- James Valleroy <jvalleroy@mailbox.org>  Mon, 15 Jan 2024 21:30:58 -0500

freedombox (24.1~bpo12+1) bookworm-backports; urgency=medium

  * Rebuild for bookworm-backports.

 -- James Valleroy <jvalleroy@mailbox.org>  Fri, 05 Jan 2024 07:39:10 -0500

freedombox (24.1) unstable; urgency=medium

  [ ikmaak ]
  * Translated using Weblate (Dutch)

  [ kopatych ]
  * Added translation using Weblate (Belarusian)

  [ James Valleroy ]
  * tests: operation: Fix mock has_calls assertion (Closes: #1058421)
  * locale: Update translation strings
  * doc: Fetch latest manual

  [ rsquared ]
  * storage: Show notification when rootfs is read-only

 -- James Valleroy <jvalleroy@mailbox.org>  Mon, 01 Jan 2024 21:00:25 -0500

freedombox (23.21~bpo12+1) bookworm-backports; urgency=medium

  * Rebuild for bookworm-backports.

 -- James Valleroy <jvalleroy@mailbox.org>  Sat, 02 Dec 2023 10:09:28 -0500

freedombox (23.21) unstable; urgency=medium

  [ gallegonovato ]
  * Translated using Weblate (Spanish)

  [ Burak Yavuz ]
  * Translated using Weblate (Turkish)

  [ bittin1ddc447d824349b2 ]
  * Translated using Weblate (Swedish)

  [ Ihor Hordiichuk ]
  * Translated using Weblate (Ukrainian)

  [ Eric ]
  * Translated using Weblate (Chinese (Simplified))

  [ Jiří Podhorecký ]
  * Translated using Weblate (Czech)
  * Translated using Weblate (Czech)

  [ James Valleroy ]
  * doc: Fetch latest manual

 -- James Valleroy <jvalleroy@mailbox.org>  Mon, 20 Nov 2023 21:08:03 -0500

freedombox (23.20~bpo12+1) bookworm-backports; urgency=medium

  * Rebuild for bookworm-backports.

 -- James Valleroy <jvalleroy@mailbox.org>  Fri, 10 Nov 2023 06:19:09 -0500

freedombox (23.20) unstable; urgency=medium

  [ gallegonovato ]
  * Translated using Weblate (Spanish)

  [ Burak Yavuz ]
  * Translated using Weblate (Turkish)
  * Translated using Weblate (Turkish)

  [ Ettore Atalan ]
  * Translated using Weblate (German)

  [ James Valleroy ]
  * app: Update diagnose() docstring
  * diagnostics: Add shortcut to re-run setup for app
  * locale: Update translation strings
  * doc: Fetch latest manual

  [ Sunil Mohan Adapa ]
  * datetime: Fix diagnostic test for checking NTP server sync
  * apache: tests: Update to use DiagnosticCheck class
  * backups: Don't leave services stopped if backup fails
  * operation: Fix issue with re-running setup when it fails first time
  * coturn: Fix incorrectly passing transport argument to STUN URIs
  * matrixsynapse: Update old STUN URIs to remove 'transport' parameter
  * ejabberd: Update old STUN URIs to remove 'transport' parameter
  * email: Increase the size of the message to 100MiB

  [ Ihor Hordiichuk ]
  * Translated using Weblate (Ukrainian)

  [ Besnik Bleta ]
  * Translated using Weblate (Albanian)

  [ Joseph Nuthalapati ]
  * tests: functional: Run tests on two app servers

 -- James Valleroy <jvalleroy@mailbox.org>  Mon, 06 Nov 2023 21:03:50 -0500

freedombox (23.19~bpo12+1) bookworm-backports; urgency=medium

  * Rebuild for bookworm-backports.

 -- James Valleroy <jvalleroy@mailbox.org>  Thu, 26 Oct 2023 20:01:12 -0400

freedombox (23.19) unstable; urgency=medium

  [ gallegonovato ]
  * Translated using Weblate (Spanish)

  [ ikmaak ]
  * Translated using Weblate (Dutch)

  [ Burak Yavuz ]
  * Translated using Weblate (Turkish)

  [ Dietmar ]
  * Translated using Weblate (German)

  [ Ihor Hordiichuk ]
  * Translated using Weblate (Ukrainian)

  [ Jiří Podhorecký ]
  * Translated using Weblate (Czech)

  [ Sunil Mohan Adapa ]
  * email: Fix issue with install caused by missing drop-in config file
  * operation: Add unique ID for each operation
  * diagnostics: Refactor check IDs, tests and background checks
  * diagnostics: Refactor background diagnostics task
  * upgrades: Allow matrix-synapse to be installed from bookworm
  * matrix-synapse: Update warning on how to change domain name
  * kiwix: Fix various issues after review
  * Translated using Weblate (Telugu)
  * Translated using Weblate (Telugu)
  * kiwix: Drop unnecessary file in /etc/plinth/modules-enabled
  * glib: Refactor schedule debugging in a central place
  * glib: Add a jitter to the interval by default when scheduling tasks
  * db: Serialize most of the database queries using locks

  [ Benedek Nagy ]
  * backup: Fix bug in adding existing unencrypted backup location

  [ James Valleroy ]
  * diagnostics: Run daily check and notify on failures
  * diagnostics: Add DiagnosticCheck dataclass
  * locale: Update translation strings
  * doc: Fetch latest manual

  [ Sripath Roy Koganti ]
  * Translated using Weblate (Telugu)

  [ bittin1ddc447d824349b2 ]
  * Translated using Weblate (Swedish)

  [ Nikitha1960 ]
  * Translated using Weblate (Telugu)
  * Translated using Weblate (Telugu)
  * Translated using Weblate (Telugu)
  * Translated using Weblate (Telugu)

  [ Sanjanaa2703 ]
  * Translated using Weblate (Telugu)
  * Translated using Weblate (Telugu)
  * Translated using Weblate (Telugu)
  * Translated using Weblate (Telugu)

  [ Joseph Nuthalapati ]
  * kiwix: Add app for Kiwix offline Wikipedia reader
  * Translated using Weblate (Telugu)
  * kiwix: Do not require login to access the app
  * Translated using Weblate (Telugu)

  [ Ajay ]
  * Translated using Weblate (Telugu)
  * Translated using Weblate (Arabic)
  * Translated using Weblate (Arabic)
  * Translated using Weblate (Arabic)

  [ Nellore Mohan ]
  * Translated using Weblate (Telugu)
  * Translated using Weblate (Telugu)

  [ L.sandeep Kumar Reddy ]
  * Translated using Weblate (Telugu)

  [ KOMALA gunji ]
  * Translated using Weblate (Telugu)

  [ Harshitha Chandra ]
  * Translated using Weblate (Telugu)

  [ Vayaluru koushik ]
  * Translated using Weblate (Telugu)
  * Translated using Weblate (Telugu)
  * Translated using Weblate (Telugu)

  [ Siddhartha vadlapalli ]
  * Translated using Weblate (Telugu)
  * Translated using Weblate (Telugu)

  [ M.venkateswarlu ]
  * Translated using Weblate (Telugu)
  * Translated using Weblate (Telugu)
  * Translated using Weblate (Telugu)
  * Translated using Weblate (Telugu)

  [ Kumarkalva manaswini ]
  * Translated using Weblate (Telugu)

  [ Dega chakradhar ]
  * Translated using Weblate (Telugu)

  [ Avisa sudheer ]
  * Translated using Weblate (Telugu)

  [ Santha Sumanth ]
  * Translated using Weblate (Telugu)
  * Translated using Weblate (Telugu)

  [ Sarvepalli sathwika ]
  * Translated using Weblate (Telugu)

  [ V.Sunil ]
  * Translated using Weblate (Telugu)

  [ Nikhil kumar chowdary ]
  * Translated using Weblate (Telugu)

  [ O SIDDHARDHA ]
  * Translated using Weblate (Telugu)

  [ Sk juber ]
  * Translated using Weblate (Telugu)

  [ G Praharsha ]
  * Translated using Weblate (Telugu)

  [ Thop Siva ]
  * Translated using Weblate (Telugu)
  * Translated using Weblate (Telugu)

  [ anudeep kumar ]
  * Translated using Weblate (Telugu)
  * Translated using Weblate (Telugu)

  [ Harshitha Chainur ]
  * Translated using Weblate (Telugu)

  [ Shaik ]
  * Translated using Weblate (Arabic)
  * Translated using Weblate (Hindi)

  [ Anvitha Pachwa ]
  * Translated using Weblate (Telugu)

  [ SHAIK.FAMILABANU ]
  * Translated using Weblate (Telugu)

  [ Lohitha _Durga ]
  * Translated using Weblate (Telugu)

  [ B.Nandhini ]
  * Translated using Weblate (Telugu)

  [ Cheshma Golla ]
  * Translated using Weblate (Telugu)

 -- James Valleroy <jvalleroy@mailbox.org>  Mon, 23 Oct 2023 20:35:46 -0400

freedombox (23.18~bpo12+1) bookworm-backports; urgency=medium

  * Rebuild for bookworm-backports.

 -- James Valleroy <jvalleroy@mailbox.org>  Thu, 28 Sep 2023 19:21:50 -0400

freedombox (23.18) unstable; urgency=medium

  [ 109247019824 ]
  * Translated using Weblate (Bulgarian)
  * Translated using Weblate (Bulgarian)

  [ Brian Ó Donnell ]
  * middleware: Add new middleware to handle common errors like DB busy

  [ James Valleroy ]
  * middleware: tests: Add tests for common error middleware
  * locale: Update translations strings
  * doc: Fetch latest manual

  [ rsquared ]
  * ikiwiki: Disable discussion pages by default for new wiki/blog

  [ Sunil Mohan Adapa ]
  * wordpress: Use absolute path in service file
  * upgrades: Fix detecting apt over tor during upgrade
  * gitlab-ci: Perform backports tests on bookworm instead of bullseye
  * *: Fix all typing hint related errors
  * gitlab-ci: Make passing mypy checks mandatory
  * *: Utilize newer 3.10 syntax for type hints
  * *: Add some additional type annotations
  * pyproject: Add configuration for mypy to ignore some libraries

 -- James Valleroy <jvalleroy@mailbox.org>  Mon, 25 Sep 2023 20:47:20 -0400

freedombox (23.17~bpo12+1) bookworm-backports; urgency=medium

  * Rebuild for bookworm-backports.

 -- James Valleroy <jvalleroy@mailbox.org>  Fri, 15 Sep 2023 07:06:56 -0400

freedombox (23.17) unstable; urgency=medium

  [ gallegonovato ]
  * Translated using Weblate (Spanish)

  [ Burak Yavuz ]
  * Translated using Weblate (Turkish)

  [ Jiří Podhorecký ]
  * Translated using Weblate (Czech)

  [ Ihor Hordiichuk ]
  * Translated using Weblate (Ukrainian)

  [ ikmaak ]
  * Translated using Weblate (Dutch)

  [ bittin1ddc447d824349b2 ]
  * Translated using Weblate (Swedish)

 -- James Valleroy <jvalleroy@mailbox.org>  Mon, 11 Sep 2023 20:46:43 -0400

freedombox (23.16~bpo12+1) bookworm-backports; urgency=medium

  * Rebuild for bookworm-backports.

 -- James Valleroy <jvalleroy@mailbox.org>  Thu, 31 Aug 2023 06:50:08 -0400

freedombox (23.16) unstable; urgency=medium

  [ Petter Reinholdtsen ]
  * Translated using Weblate (Norwegian Bokmål)

  [ Jiří Podhorecký ]
  * Translated using Weblate (Czech)

  [ Joseph Nuthalapati ]
  * l10n: Fix error in Czech translation string

  [ Sunil Mohan Adapa ]
  * django: Remove use of X-XSS-Protection header
  * backups: Remove use of length_is template function
  * users, networks: Use the autofocus HTML attribute sparingly
  * sso: Use POST method for logout
  * sso: Switch to django-axes >= 5.0
  * networks, samba: tests: functional: Fix setting firewall zone
  * openvpn: Fix app not installing Debian testing
  * openvpn: Correctly set expiry of server/client certs to 10 years
  * openvpn: Minor refactoring in setting up easy-rsa
  * openvpn: Use config file instead of env vars for easy-rsa
  * openvpn: Ensure that re-running setup works as expected
  * openpvn: Renew server/client certificates

  [ Michael Breidenbach ]
  * Translated using Weblate (Swedish)

  [ James Valleroy ]
  * locale: Update translation strings
  * doc: Fetch latest manual

 -- James Valleroy <jvalleroy@mailbox.org>  Mon, 28 Aug 2023 20:47:10 -0400

freedombox (23.15~bpo12+1) bookworm-backports; urgency=medium

  * Rebuild for bookworm-backports.

 -- James Valleroy <jvalleroy@mailbox.org>  Fri, 18 Aug 2023 06:38:26 -0400

freedombox (23.15) unstable; urgency=medium

  [ ikmaak ]
  * Translated using Weblate (Dutch)

  [ Burak Yavuz ]
  * Translated using Weblate (Turkish)

  [ Ihor Hordiichuk ]
  * Translated using Weblate (Ukrainian)

  [ Ettore Atalan ]
  * Translated using Weblate (German)

  [ gallegonovato ]
  * Translated using Weblate (Spanish)

  [ James Valleroy ]
  * debian: Add Swedish translation for debconf (Closes: #1041735)
  * doc: Fetch latest manual

 -- James Valleroy <jvalleroy@mailbox.org>  Mon, 14 Aug 2023 21:08:16 -0400

freedombox (23.14~bpo12+1) bookworm-backports; urgency=medium

  * Rebuild for bookworm-backports.

 -- James Valleroy <jvalleroy@mailbox.org>  Thu, 03 Aug 2023 06:11:41 -0400

freedombox (23.14) unstable; urgency=medium

  [ James Valleroy ]
  * users: Add diagnostics check for nslcd config
  * users: Add diagnostic checks for nsswitch config
  * firewall: Add diagnostic for default zone
  * firewall: Add diagnostic check for backend
  * firewall: Add diagnostic check for passthroughs
  * torproxy: Add separate app for Tor Proxy
  * HACKING: Add instructions for container on Raspberry Pi
  * ci: Add mypy static type check
  * upgrades: Use codename= in apt preferences
  * upgrades: Use n= for unattended-upgrades origin pattern
  * container: Update for bookworm images
  * locale: Update translation strings
  * doc: Fetch latest manual

  [ ikmaak ]
  * Translated using Weblate (Dutch)

  [ Sunil Mohan Adapa ]
  * torproxy: Rename icon from tor to torproxy
  * torproxy: Remove unnecessary load tags in template file
  * torproxy: Add shortcut to home page for logged in users
  * tor: Minor refactor to remove code the check for need to restart
  * tor, torproxy: Update description for info on services provided
  * tor: tests: Make functional test check for running service
  * torproxy: Drop irrelavant 'ExitPolicy' configuration directive
  * kvstore: Optionally, don't throw exception when deleting key
  * tor, torproxy: Export settings from old to new app
  * bepasty: Don't enable app when setup is rerun
  * bind: Don't enable app when setup is rerun
  * deluge: Don't enable app when setup is rerun
  * ejabberd: Don't enable app when setup is rerun
  * gitweb: Don't enable app when setup is rerun
  * ikiwiki: Don't enable app when setup is rerun
  * infinoted: Don't enable app when setup is rerun
  * janus: Don't enable app when setup is rerun
  * jsxc: Don't enable app when setup is rerun
  * mediawiki: Don't enable app when setup is rerun
  * minetest: Don't enable app when setup is rerun
  * openvpn: Don't enable app when setup is rerun
  * performance: Don't enable app when setup is rerun
  * privoxy: Don't enable app when setup is rerun
  * quassel: Don't enable app when setup is rerun
  * radicale: Don't enable app when setup is rerun
  * rssbridge: Don't enable app when setup is rerun
  * shaarli: Don't enable app when setup is rerun
  * sharing: Don't enable app when setup is rerun
  * ttrss: Don't enable app when setup is rerun
  * wireguard: Don't enable app when setup is rerun
  * zoph: Don't enable app when setup is rerun
  * app: Implement advanced option to rerun app setup

  [ fliu ]
  * container: Add support for retrieving GPG keys using wget

 -- James Valleroy <jvalleroy@mailbox.org>  Mon, 31 Jul 2023 20:39:40 -0400

freedombox (23.13~bpo12+1) bookworm-backports; urgency=medium

  * Rebuild for bookworm-backports.

 -- James Valleroy <jvalleroy@mailbox.org>  Fri, 21 Jul 2023 09:56:10 -0400

freedombox (23.13) unstable; urgency=medium

  [ gallegonovato ]
  * Translated using Weblate (Spanish)

  [ Burak Yavuz ]
  * Translated using Weblate (Turkish)

  [ Ihor Hordiichuk ]
  * Translated using Weblate (Ukrainian)

  [ Ettore Atalan ]
  * Translated using Weblate (German)

  [ Joseph Nuthalapati ]
  * HACKING: Instructions for macOS on Apple Silicon
  * container: Add support for ARM64 containers

  [ James Valleroy ]
  * doc: Fetch latest manual

 -- James Valleroy <jvalleroy@mailbox.org>  Mon, 17 Jul 2023 22:02:21 -0400

freedombox (23.12~bpo12+1) bookworm-backports; urgency=medium

  * Rebuild for bookworm-backports.

 -- James Valleroy <jvalleroy@mailbox.org>  Tue, 11 Jul 2023 07:28:43 -0400

freedombox (23.12) unstable; urgency=medium

  [ gallegonovato ]
  * Translated using Weblate (Spanish)

  [ Burak Yavuz ]
  * Translated using Weblate (Turkish)

  [ Jiří Podhorecký ]
  * Translated using Weblate (Czech)
  * Translated using Weblate (Czech)

  [ Ihor Hordiichuk ]
  * Translated using Weblate (Ukrainian)

  [ Sunil Mohan Adapa ]
  * gitweb: Fix issue with service startup when gitweb is not enabled
  * packages: Purge packages on uninstall
  * searx: Fix typo in method name
  * samba: Remove additional configuration files on uninstall
  * mediawiki: Utilize purging of packages and don't remove explicitly
  * shaarli: Utilize purging of packages and don't remove explicitly
  * deluge: Utilize purging of packages and don't remove explicitly
  * uninstall: Remove experimental warning
  * roundcube: Clarify description for local mail only option
  * mediawiki: Increment version to run update.php automatically

  [ ikmaak ]
  * Translated using Weblate (Dutch)

  [ James Valleroy ]
  * locale: Update translation strings
  * doc: Fetch latest manual

 -- James Valleroy <jvalleroy@mailbox.org>  Mon, 19 Jun 2023 20:44:30 -0400

freedombox (23.11) experimental; urgency=medium

  [ James Valleroy ]
  * shadowsocksserver: Add separate app for Shadowsocks server
  * shadowsocksserver: Use shared manual page with Client
  * debian: Remove drop-in configs from version <23.11
  * locale: Update translation strings
  * doc: Fetch latest manual

  [ Sunil Mohan Adapa ]
  * *: Fix icons not present in the generated .deb
  * config: Add new component for managing drop-in /etc/ config files
  * debian/install: Add new place in /usr to keep drop-in config files
  * gitweb: Use drop-in config component for /etc files
  * deluge: Use drop-in config comonents for /etc files
  * email: Use drop-in config component for /etc files
  * i2p: Use drop-in config component for /etc files
  * ikiwiki: Use drop-in config component for /etc files
  * janus: Use drop-in config component for /etc files
  * letsencrypt: Use drop-in config component for /etc files
  * matrixsynapse: Use drop-in config component for /etc files
  * mediawiki: Use drop-in config component for /etc files
  * minidlna: Use drop-in config component for /etc files
  * networks: Use drop-in config component for /etc files
  * pagekite: Drop the config file for forcing use of Debian certs
  * privacy: Use drop-in config component for /etc files
  * radicale: Use drop-in config component for /etc files
  * roundcube: Use drop-in config component for /etc files
  * rssbridge: Use drop-in config component for /etc files
  * searx: Use drop-in config component for /etc files
  * security: Use drop-in config component for /etc files
  * sharing: Use drop-in config component for /etc files
  * ssh: Use drop-in config component for /etc files
  * sso: Use drop-in config component for /etc files
  * syncthing: Use drop-in config component for /etc files
  * transmission: Use drop-in config component for /etc files
  * ttrss: Use drop-in config component for /etc files
  * upgrades: Use drop-in config component for /etc files
  * users: Use drop-in config component for /etc files
  * wordpress: Use drop-in config component for /etc files
  * apache: Use drop-in config component for /etc files
  * bepasty: Use drop-in config component for /etc files
  * calibre: Use drop-in config component for /etc files
  * cockpit: Use drop-in config component for /etc files
  * ejabberd: Use drop-in config component for /etc files
  * apache: Fix failure during app update

 -- James Valleroy <jvalleroy@mailbox.org>  Mon, 05 Jun 2023 22:07:02 -0400

freedombox (23.10) experimental; urgency=medium

  [ gallegonovato ]
  * Translated using Weblate (Spanish)

  [ ikmaak ]
  * Translated using Weblate (Dutch)
  * Translated using Weblate (Dutch)

  [ Burak Yavuz ]
  * Translated using Weblate (Turkish)

  [ Ihor Hordiichuk ]
  * Translated using Weblate (Ukrainian)

  [ Sunil Mohan Adapa ]
  * *: Move modules-enabled files to /usr/share
  * doc/dev: Set language code explicitly in Sphinx configuration

  [ James Valleroy ]
  * gitweb: Disable gpg signing in tests

  [ Frederico Gomes ]
  * Translated using Weblate (Portuguese)
  * Translated using Weblate (Portuguese)

 -- James Valleroy <jvalleroy@mailbox.org>  Mon, 22 May 2023 21:14:24 -0400

freedombox (23.9) experimental; urgency=medium

  [ nbenedek ]
  * ttrss: Allow apps to use /tt-rss URL instead of separate one

  [ James Valleroy ]
  * debian: Update copyright years
  * debian: Follows policy v4.6.2
  * tor: Only diagnose relay ports if feature enabled
  * tor: Check if Hidden service is version 3
  * tor: Rename Hidden service to Onion service
  * help: Add information on obtaining source code
  * locale: Update translation strings
  * doc: Fetch latest manual

  [ Sunil Mohan Adapa ]
  * mediawiki: Make a utility method public
  * mediawiki: Make retrieving list of supported languages robust
  * mediawiki: Simplify retrieving the default language
  * ttrss: Update list of clients
  * ttrss: Don't show app in enabled list of apps if install fails
  * apache: Reload apache using component if config changes
  * transmission: Allow remote UIs to connect
  * transmission: Add Tremotesf to list of client apps
  * ttrss: Use the apache component to restart apache on config change
  * storage: Handle mount error properly
  * uninstall: Fix issue with uninstall of apps that have no backup
  * service: Remove reference to managed_services in a message
  * zoph: Don't fail at showing app view during uninstall
  * theme: Move icons to app folders
  * minidlna: Resize icon and export to PNG also
  * doc/dev: Update copyright year

  [ Nobuhiro Iwamatsu ]
  * Translated using Weblate (Japanese)

 -- James Valleroy <jvalleroy@mailbox.org>  Mon, 08 May 2023 20:39:20 -0400

freedombox (23.8) experimental; urgency=medium

  [ James Valleroy ]
  * Revert "locale: Update translation strings"
  * HACKING: Force pip to install packages to system environment
  * ci: Force pip install for functional tests
  * datetime: Use unique component ID for related daemon
  * upgrades: Check apt result during dist-upgrade
  * doc: Fetch latest manual

  [ Sunil Mohan Adapa ]
  * tests: Don't error during collection if selenium is not installed
  * tests: functional: Make install script work for Bullseye
  * datetime: Re-implement backup/restore for timezone
  * coturn: Prevent package removal when roundcube is uninstalled
  * tests: functional: Remove handling for custom enable/disable buttons
  * tests: functional: Update detecting page changes
  * gitweb: Simplify handling shortcut for front page
  * searx: Simplify handling shortcut for front page

  [ nbenedek ]
  * calibre: Remove libraries during uninstallation
  * mediawiki: Fix broken view on Bullseye due to language selection
  * bepasty: Completely uninstall app
  * coturn: Completely uninstall app
  * deluge: Completely uninstall app
  * gitweb: Completely uninstall app, remove repositories
  * ikiwiki: Completely uninstall app
  * matrixsynapse: Completely uninstall app
  * roundcube: Completely uninstall app
  * rssbridge: Completely uninstall app
  * searx: Completely uninstall app
  * shaarli: Completely uninstall app
  * shadowsocks: Completely uninstall app
  * sharing: Completely uninstall app
  * syncthing: Completely uninstall app
  * wordpress: Completely uninstall app
  * mediawiki: Completely uninstall app
  * syncthing: Remove unused pathlib import so job code-quality can pass
  * tor: Completely uninstall app
  * ttrss: Completely uninstall app
  * infinoted: Completely uninstall app
  * openvpn: Completely uninstall app
  * samba: Completely uninstall app

  [ 109247019824 ]
  * Translated using Weblate (Bulgarian)
  * Translated using Weblate (Bulgarian)
  * Translated using Weblate (Bulgarian)

  [ Coucouf ]
  * Translated using Weblate (French)

  [ Veiko Aasa ]
  * gitweb: Disable snapshot feature
  * gitweb: Make globally configured features overridable per-repository

  [ Ihor Hordiichuk ]
  * Translated using Weblate (Ukrainian)

 -- James Valleroy <jvalleroy@mailbox.org>  Mon, 24 Apr 2023 21:46:50 -0400

freedombox (23.7) experimental; urgency=medium

  [ 109247019824 ]
  * Translated using Weblate (Bulgarian)
  * Translated using Weblate (Bulgarian)

  [ Veiko Aasa ]
  * container: Force pip to install packages to system environment
  * tests: functional: Fix setting first ethernet connection as internal

  [ Sunil Mohan Adapa ]
  * container: Fix resizing disk image containing multiple partitions
  * container: Increase wait time to accommodate slower architectures
  * matrixsynapse: Add token based registration verification

  [ nbenedek ]
  * mediawiki: Allow setting site language code

  [ James Valleroy ]
  * locale: Update translation strings
  * doc: Fetch latest manual

 -- James Valleroy <jvalleroy@mailbox.org>  Mon, 27 Mar 2023 20:51:28 -0400

freedombox (23.6) unstable; urgency=medium

  [ Sunil Mohan Adapa ]
  * ci: Force pip to install packages to system environment
  * /etc/issue: Update message to reflect that all users can login
  * datetime: Use timedatectl to read current timezone

  [ nbenedek ]
  * samba: make sure shares are not accessible from the internet
  * ttrss: fix failing backup

  [ James Valleroy ]
  * locale: Update translation strings
  * doc: Fetch latest manual

 -- James Valleroy <jvalleroy@mailbox.org>  Mon, 13 Mar 2023 21:52:56 -0400

freedombox (23.5) unstable; urgency=medium

  [ Dietmar ]
  * Translated using Weblate (German)

  [ ikmaak ]
  * Translated using Weblate (German)
  * Translated using Weblate (Dutch)

  [ gallegonovato ]
  * Translated using Weblate (Spanish)

  [ Burak Yavuz ]
  * Translated using Weblate (Turkish)

  [ Ihor Hordiichuk ]
  * Translated using Weblate (Ukrainian)

  [ 109247019824 ]
  * Translated using Weblate (Bulgarian)

  [ James Valleroy ]
  * mediawiki: Fix app view error
  * locale: Update translation strings
  * doc: Fetch latest manual

  [ Jiří Podhorecký ]
  * Translated using Weblate (Czech)

  [ Besnik Bleta ]
  * Translated using Weblate (Albanian)

  [ Veiko Aasa ]
  * samba: tests: Fix enable share view test

  [ Michael Breidenbach ]
  * Translated using Weblate (Swedish)

 -- James Valleroy <jvalleroy@mailbox.org>  Mon, 27 Feb 2023 20:33:22 -0500

freedombox (23.4) unstable; urgency=medium

  [ James Valleroy ]
  * matrixsynapse: Add python3-psycopg2 to packages
  * searx: Add libjs-bootstrap to packages
  * ikiwiki: Re-run setup for each site after restore
  * matrixsynapse: Use yaml.safe_load
  * dynamicdns: Skip uninstall test
  * uninstall: Fix spelling in warning message
  * locale: Update translation strings
  * doc: Fetch latest manual

  [ nbenedek ]
  * email: Redirect to the app page if roundcube isn't installed

  [ Sunil Mohan Adapa ]
  * ejabberd: Fix making call connections when using TURN
  * snapshot: Fix issue with snapshot rollbacks
  * snapshot: Fix mounting /.snapshots subvolume and use automounting
  * config: Drop RuntimeMaxUse=5% for journal logging
  * templates: Show better title for 404 page
  * backups: Allow selecting a single app from URL when creating backup
  * app: Add backup and restore menu items to toolbar menu
  * vagrant: Mount source in /freedombox instead of /vagrant
  * vagrant: Switch to /freedombox before running service with alias
  * vagrant: Drop unnecessary script that deletes sqlite file
  * vagrant: Hide the vagrant-script directory
  * matrixsnapse: Minor refactor in getting/setting public registrations
  * matrixsynapse: Disable verification to fix public registrations
  * ejabberd: Add Monal and Siskin for iOS and remove ChatSecure

  [ Juan ]
  * Translated using Weblate (Spanish)

  [ 109247019824 ]
  * Translated using Weblate (Bulgarian)

 -- James Valleroy <jvalleroy@mailbox.org>  Mon, 13 Feb 2023 21:06:24 -0500

freedombox (23.3) unstable; urgency=medium

  [ 109247019824 ]
  * Translated using Weblate (Bulgarian)

  [ James Valleroy ]
  * tor: Remove workaround for old Augeas bug
  * upgrades: Add augeas lens for Deb822 apt sources
  * tor: Also use Aptsources822 augeas lens
  * firewalld: Allow upgrade to version 2*
  * locale: Update translation strings
  * doc: Fetch latest manual

  [ Sunil Mohan Adapa ]
  * config: Fix showing the value of the default home page
  * tests: functional: Fix submitting forms with notifications present
  * views: Use dedicated view when showing an app with operations
  * gitweb: tests: Skip tests using git when git is not installed
  * email: Revert workaround for error on finishing uninstall

 -- James Valleroy <jvalleroy@mailbox.org>  Mon, 30 Jan 2023 20:36:37 -0500

freedombox (23.2) unstable; urgency=medium

  [ Besnik Bleta ]
  * Translated using Weblate (Albanian)

  [ James Valleroy ]
  * upgrades: Stop quassel during dist upgrade
  * ssh: Add sudo to allowed groups
  * doc: Fetch latest manual

  [ Sunil Mohan Adapa ]
  * ssh: Update existing setups to add sudo group to allowed SSH groups

  [ 109247019824 ]
  * Translated using Weblate (Bulgarian)

 -- James Valleroy <jvalleroy@mailbox.org>  Mon, 16 Jan 2023 20:33:02 -0500

freedombox (23.1) unstable; urgency=medium

  [ gallegonovato ]
  * Translated using Weblate (Spanish)
  * Translated using Weblate (Galician)
  * Translated using Weblate (Spanish)

  [ James Valleroy ]
  * janus: Allow upgrade to 1.1
  * locale: Update translation strings
  * doc: Fetch latest manual

  [ Veiko Aasa ]
  * gitweb: Run git commands as a web user

  [ Sunil Mohan Adapa ]
  * operation: tests: Fix warning when test helpers start with 'Test'
  * package: Don't uninstall packages that are in use by other apps
  * email: Workaround an issue with error on finishing uninstall
  * zoph: Add explicit dependency on default-mysql-server

  [ nbenedek ]
  * tor: Add onion location to apache

 -- James Valleroy <jvalleroy@mailbox.org>  Tue, 03 Jan 2023 11:54:58 -0500

freedombox (22.27) unstable; urgency=medium

  [ ikmaak ]
  * Translated using Weblate (Dutch)

  [ Burak Yavuz ]
  * Translated using Weblate (Turkish)

  [ Eric ]
  * Translated using Weblate (Chinese (Simplified))

  [ Ihor Hordiichuk ]
  * Translated using Weblate (Ukrainian)

  [ 109247019824 ]
  * Translated using Weblate (Bulgarian)

  [ Johannes Keyser ]
  * Translated using Weblate (German)

  [ Jiří Podhorecký ]
  * Translated using Weblate (Czech)

  [ Joseph Nuthalapati ]
  * container: Drop free tag from image URLs
  * tests: functional: Set timeout to 3 hours

  [ Sunil Mohan Adapa ]
  * users: tests: Fix privileged tests
  * minidlna: Fix incorrect marking for firewall local protection
  * snapshot: Fix showing unsupported message on non-btrfs filesystems
  * d/control: Don't recommend libpam-tmpdir
  * package, email: Move conflicting package removal to framework
  * zoph, wordpress: Add conflicts on libpam-tmpdir

  [ James Valleroy ]
  * upgrades: dist-upgrade: Don't change apt security line
  * wordpress: Redirect Webfinger queries
  * locale: Update translation strings
  * doc: Fetch latest manual

 -- James Valleroy <jvalleroy@mailbox.org>  Mon, 19 Dec 2022 20:59:17 -0500

freedombox (22.26) unstable; urgency=medium

  [ Sunil Mohan Adapa ]
  * i2p: Remove donation URL that is no longer available
  * searx: Ensure that socket is only reachable by Apache and root
  * firewall: Create a mechanism for protecting local services
  * firewall: Introduce component for local service protection
  * calibre: Add protection to local service using firewall
  * deluge: Add protection to local service using firewall
  * transmission: Add protection to local service using firewall
  * syncthing: Add protection to local service using firewall
  * minidlna: Add protection to local service using firewall
  * i2p: Add protection to local service using firewall
  * email: Add protection to local service using firewall
  * ssh: Restrict logins to groups root, admin and freedombox-ssh
  * ssh: Add checkbox to remove login group restrictions
  * security: Remove restricted access setting and configuration

  [ James Valleroy ]
  * ejabberd: Enable mod_http_upload
  * locale: Update translation strings
  * doc: Fetch latest manual

 -- James Valleroy <jvalleroy@mailbox.org>  Mon, 05 Dec 2022 21:37:21 -0500

freedombox (22.25.1) unstable; urgency=medium

  * Re-upload to unstable.

 -- Sunil Mohan Adapa <sunil@medhas.org>  Fri, 02 Dec 2022 08:21:34 -0800

freedombox (22.25) unstable; urgency=medium

  [ nbenedek ]
  * email: dovecot: Add fail2ban jail

  [ Sunil Mohan Adapa ]
  * email: Fix creation of aliases for security@ and usenet@

  [ James Valleroy ]
  * doc: Fetch latest manual

 -- Sunil Mohan Adapa <sunil@medhas.org>  Mon, 28 Nov 2022 15:41:46 -0800

freedombox (22.24) unstable; urgency=medium

  [ Johannes Keyser ]
  * Translated using Weblate (German)

  [ Coucouf ]
  * Translated using Weblate (French)

  [ 109247019824 ]
  * Translated using Weblate (Bulgarian)

  [ James Valleroy ]
  * storage: Drop skip_recommends
  * minetest: Handle upgrade from 5.3.0 to 5.6.1
  * upgrades: Update list of holds during dist upgrade
  * locale: Update translation strings
  * doc: Fetch latest manual

  [ Sunil Mohan Adapa ]
  * debian/lintian-overrides: Fix mismatch patterns and new messages
  * upgrades: Add documentation link to upgrades service file

  [ Petter Reinholdtsen ]
  * Translated using Weblate (Norwegian Bokmål)

 -- James Valleroy <jvalleroy@mailbox.org>  Mon, 07 Nov 2022 20:57:48 -0500

freedombox (22.23) unstable; urgency=medium

  [ Michael Breidenbach ]
  * Translated using Weblate (Swedish)

  [ 109247019824 ]
  * Translated using Weblate (Bulgarian)
  * Translated using Weblate (Bulgarian)

  [ James Valleroy ]
  * upgrades: Allow FreedomBox vendor when adding backports
  * upgrades: Skip unattended-upgrade in dist-upgrade
  * locale: Update translation strings
  * doc: Fetch latest manual

  [ Benedek Nagy ]
  * Translated using Weblate (Hungarian)

  [ tunebes ]
  * storage: Handle file systems on non-physical devices

  [ Sunil Mohan Adapa ]
  * Translated using Weblate (Hungarian)
  * upgrades: Fix a minor flake8 pipeline failure
  * letsencrypt: Fix regression with comparing certificate

  [ nbenedek ]
  * rssbridge: add option to allow public access

 -- James Valleroy <jvalleroy@mailbox.org>  Mon, 24 Oct 2022 20:37:54 -0400

freedombox (22.22.1) unstable; urgency=medium

  [ Sunil Mohan Adapa ]
  * privacy: Remove unused import, fix pipeline

  [ James Valleroy ]
  * debian: tests: Fix PYTHONPATH
  * doc: Fetch latest manual

  [ ikmaak ]
  * Translated using Weblate (Dutch)

  [ Burak Yavuz ]
  * Translated using Weblate (Turkish)

  [ Eric ]
  * Translated using Weblate (Chinese (Simplified))

  [ Tymofii Lytvynenko ]
  * Translated using Weblate (Ukrainian)
  * Translated using Weblate (Ukrainian)

  [ 109247019824 ]
  * Translated using Weblate (Bulgarian)

  [ Jiří Podhorecký ]
  * Translated using Weblate (Czech)

 -- James Valleroy <jvalleroy@mailbox.org>  Sun, 16 Oct 2022 10:55:59 -0400

freedombox (22.22) unstable; urgency=medium

  [ Michael Breidenbach ]
  * Translated using Weblate (Swedish)

  [ Tymofii Lytvynenko ]
  * Translated using Weblate (Ukrainian)
  * Translated using Weblate (Ukrainian)
  * Translated using Weblate (Ukrainian)

  [ Jiří Podhorecký ]
  * Translated using Weblate (Czech)

  [ Sunil Mohan Adapa ]
  * templates: Update HTML meta tags for better description and app-name
  * doc: dev: Minor example code refactor
  * actions: Allow nested and top-level actions
  * actions: Use separate IPC for communicating results
  * actions: Implement getting raw output from the process
  * actions: Allow actions to be called by other users
  * config: Drop ability to set hostname on systems without systemd
  * dynamicdns: Check action script with flake8
  * tests: Add fixture to help in testing privileged actions
  * apache: Use privileged decorator for actions
  * bepasty: Use privileged decorator for actions
  * bind: Use privileged decorator for actions
  * calibre: Use privileged decorator for actions
  * config: Minor update to privileged method signature
  * config: Use privileged decorator for actions
  * config: Use privileged decorator for set-hostname action
  * config: Use privileged decorator for set domainname action
  * config: Minor refactor
  * coturn: Use privileged decorator for actions
  * datetime: Use privileged decorator for actions
  * deluge: Use privileged decorator for actions
  * dynamicdns: Use privileged decorator for actions
  * ejabberd: Use privileged decorator for actions
  * email: Use privileged decorator for actions
  * firewall: Use privileged decorator, drop showing running status
  * gitweb: Use privileged decorator for actions
  * help: Use privileged decorator for actions
  * i2p: Use privileged decorator for actions
  * ikiwiki: Use privileged decorator for actions
  * infinoted: Use privileged decorator for actions
  * letsencrypt: Use privileged decorator for actions
  * matrixsynapse: Use privileged decorator for actions
  * mediawiki: Use privileged decorator for actions
  * minetest: Use privileged decorator for actions
  * minidlna: Use privileged decorator for actions
  * minidlna: Use the exposed URL for diagnostic test
  * networks: Use privileged decorator for actions
  * openvpn: Use privileged decorator for actions
  * openvpn: Drop RSA to ECC migration code and two-step setup
  * pagekite: Use privileged decorator for actions
  * power: Use privileged decorator for actions
  * quassel: Use privileged decorator for actions
  * radicale: Use privileged decorator for actions
  * roundcube: Minor update to comment in privileged actions
  * searx: Use privileged decorator for actions
  * searx: Show status of public access irrespective of enabled state
  * security: Use privileged decorator for actions
  * shadowsocks: Use privileged decorator for actions
  * sharing: Use privileged decorator for actions
  * snapshot: Use privileged decorator for actions
  * ssh: Use privileged decorator for actions
  * sso: Use privileged decorator for actions
  * syncthing: Use privileged decorator for actions
  * tor: Use privileged decorator for actions
  * transmission: Minor update to privileged method signature
  * ttrss: Use privileged decorator for actions
  * upgrades: Use privileged decorator for actions
  * wireguard: Us privileged decorator for actions
  * wordpress: Use privileged decorator for actions
  * zoph: Use privileged decorator for actions
  * backups: Use privileged decorator for sshfs actions
  * samba: Use privileged decorator for actions
  * storage: Use privileged decorator for actions
  * users: Use privileged decorator for actions
  * *: Use privileged decorator for service actions
  * backups: Use privileged decorator for backup actions
  * *: Use privileged decorator for package actions
  * actions: Drop unused superuser_run and related methods
  * action_utils: Drop unused progress requests from apt-get
  * bind: Drop enabling DNSSEC (deprecated) as it is always enabled
  * config: Drop legacy migration of Apache homepage settings
  * action_utils: Drop support for non-systemd environments
  * apache: Fix logs still going into /var/log files
  * wordpress: Update fail2ban filter
  * fail2ban: Make fail2ban log to journald
  * privacy: Set vendor as FreedomBox for dpkg and popularity-contest

  [ Petter Reinholdtsen ]
  * Translated using Weblate (Norwegian Bokmål)

  [ Besnik Bleta ]
  * Translated using Weblate (Albanian)
  * Translated using Weblate (Albanian)

  [ nbenedek ]
  * matrix: Add fail2ban jail
  * privacy: Add new system app for popularity-contest

  [ Nikita Epifanov ]
  * Translated using Weblate (Russian)

  [ James Valleroy ]
  * locale: Update translation strings
  * doc: Fetch latest manual

 -- James Valleroy <jvalleroy@mailbox.org>  Mon, 10 Oct 2022 21:38:11 -0400

freedombox (22.21.1) unstable; urgency=medium

  [ Andrij Mizyk ]
  * Translated using Weblate (Ukrainian)
  * Translated using Weblate (Ukrainian)

  [ Sunil Mohan Adapa ]
  * notification: Don't fail when formatting message strings

  [ 109247019824 ]
  * Translated using Weblate (Bulgarian)

 -- James Valleroy <jvalleroy@mailbox.org>  Sat, 01 Oct 2022 10:07:08 -0400

freedombox (22.21) unstable; urgency=medium

  [ ikmaak ]
  * Translated using Weblate (Danish)
  * Translated using Weblate (German)
  * Translated using Weblate (Spanish)
  * Translated using Weblate (French)
  * Translated using Weblate (Italian)
  * Translated using Weblate (Norwegian Bokmål)
  * Translated using Weblate (Dutch)
  * Translated using Weblate (Portuguese)
  * Translated using Weblate (Swedish)
  * Translated using Weblate (Russian)
  * Translated using Weblate (Polish)
  * Translated using Weblate (Persian)
  * Translated using Weblate (Indonesian)
  * Translated using Weblate (Czech)
  * Translated using Weblate (Ukrainian)
  * Translated using Weblate (Hungarian)
  * Translated using Weblate (Lithuanian)
  * Translated using Weblate (Slovenian)
  * Translated using Weblate (Bulgarian)
  * Translated using Weblate (Greek)
  * Translated using Weblate (Serbian)
  * Translated using Weblate (Albanian)
  * Translated using Weblate (Latvian)

  [ Oğuz Ersen ]
  * Translated using Weblate (Turkish)

  [ Andrij Mizyk ]
  * Translated using Weblate (Ukrainian)
  * Translated using Weblate (Ukrainian)
  * Translated using Weblate (Ukrainian)

  [ 109247019824 ]
  * Translated using Weblate (Bulgarian)
  * Translated using Weblate (Bulgarian)

  [ Besnik Bleta ]
  * Translated using Weblate (Albanian)

  [ James Valleroy ]
  * janus: Enable systemd sandboxing
  * janus: Allow AF_UNIX and AF_NETLINK
  * locale: Update translation strings
  * doc: Fetch latest manual
  * setup.py: Move distutils import after setuptools import

  [ nbenedek ]
  * wordpress: disable readme.html, xmlrpc.php, wp-cron.php
  * wordpress: Add fail2ban filter and jail
  * mediawiki: Add powered by freedombox logo

  [ Sunil Mohan Adapa ]
  * wordpress: Reload apache after app update
  * d/install: mediawiki: Install the new powered by file

  [ Michael Breidenbach ]
  * Translated using Weblate (Swedish)

 -- James Valleroy <jvalleroy@mailbox.org>  Mon, 26 Sep 2022 20:47:48 -0400

freedombox (22.20) unstable; urgency=medium

  [ atilluF ]
  * Translated using Weblate (Italian)

  [ Burak Yavuz ]
  * Translated using Weblate (Turkish)

  [ Eric ]
  * Translated using Weblate (Chinese (Simplified))

  [ Jiří Podhorecký ]
  * Translated using Weblate (Czech)

  [ Veiko Aasa ]
  * tests: functional: Assert app is not installed after uninstallation
  * samba: Ignore mounted files when listing mounts
  * samba: Update client apps information

  [ Sunil Mohan Adapa ]
  * ejabberd: tests: functional: Ensure jsxc is installed
  * zoph: tests: functional: Simplify finding the form to submit
  * shaarli: tests: functional: Specify setup form submission button
  * ikiwiki: tests: functional: Find forms more accurately
  * gitweb: Use generic form template for create/edit repository
  * gitweb: tests: functional: Find forms more accurately
  * gitweb: Fix issue with page not refreshing during uninstall
  * calibre: tests: functional: Find forms more specifically
  * bepasty: Use generic form template for add password view
  * bepasty: tests: functional: Minor refactor for form submission
  * first_boot: tests: functional: Find form more specifically
  * sharing: tests: functional: Find forms more accurately
  * sso: tests: functional: Find forms more accurately
  * backups: Use generic form template for create and schedule views
  * backups: tests: functional: Find forms more accurately
  * templates: form: Specify a form class for use with functional tests
  * snapshot: tests: functional: Minor refactoring for form submission
  * wordpress: tests: functional: Find forms more specifically
  * users: tests: functional: Find forms more accurately
  * tests: functional: Force specifying form to submit more accurately
  * tests: functional: Wait for installation to complete fully

  [ James Valleroy ]
  * debian: Add Italian debconf translation (Closes: #1019157)
  * version: Compare Debian package version numbers
  * firewall: Allow upgrade from any version to 1.2.*
  * locale: Update translation strings
  * doc: Fetch latest manual

  [ Coucouf ]
  * Translated using Weblate (French)
  * Translated using Weblate (French)

  [ nbenedek ]
  * matrixsynapse: Allow matrix-synapse >= 1.65 to install successfully
  * d/maintscript: remove tahoe and mldonkey apache conf files

 -- James Valleroy <jvalleroy@mailbox.org>  Mon, 12 Sep 2022 21:07:14 -0400

freedombox (22.19) unstable; urgency=medium

  [ James Valleroy ]
  * debian: Update Spanish translation template (Closes: #1017452)
  * avahi: Don't disable after tests
  * ejabberd: Set hostname for test that relies on it
  * upgrades: Add button to test dist-upgrade in development mode
  * Translated using Weblate (French)
  * janus: Convert action to privileged
  * janus: Handle upgrades to 1.0.*
  * upgrades: Hold janus during dist-upgrade
  * locale: Update translation strings
  * doc: Fetch latest manual

  [ Joseph Nuthalapati ]
  * tests: Make functional.is_available check faster

  [ nautilusx ]
  * Translated using Weblate (German)

  [ Maxime Leroy ]
  * Translated using Weblate (French)

  [ Burak Yavuz ]
  * Translated using Weblate (Turkish)

  [ Eric ]
  * Translated using Weblate (Chinese (Simplified))

  [ Andrij Mizyk ]
  * Translated using Weblate (Ukrainian)

  [ 109247019824 ]
  * Translated using Weblate (Bulgarian)

  [ Fioddor Superconcentrado ]
  * Translated using Weblate (Spanish)

  [ Jiří Podhorecký ]
  * Translated using Weblate (Czech)

  [ nbenedek ]
  * ttrss: add donation url
  * d/control: Break ufw as we use firewalld

  [ Veiko Aasa ]
  * container: Display help message when no args are passed
  * container: Show default values in command help

  [ Hugel ]
  * Translated using Weblate (Chinese (Simplified))

  [ Sunil Mohan Adapa ]
  * operation: Factor out template code into a separate file
  * operation: Show operations on app page in addition to setup page
  * package: Implement low-level methods for uninstalling
  * forms: Implement form for uninstallation
  * setup: Drop check for already running operation
  * app: Add API to uninstall an app
  * package: Implement uninstall in Package component
  * setup: Implement operation to uninstall an app
  * views: Implement a view to uninstall an app
  * app: Add a menu item to trigger uninstallation
  * tests: functional: Add install/uninstall test for all apps
  * backups: Use AppView for the main app page
  * diagnostics: Use AppView for app page
  * names: Use AppView for app page
  * networks: Use AppView for app page
  * power: Use AppView for app page
  * security: Use AppView for app page
  * snapshot: Use AppView for app page
  * letsencrypt: Use AppView for app page
  * tor: Use AppView and Operation for app page
  * jsxc: Allow disabling the app

 -- James Valleroy <jvalleroy@mailbox.org>  Mon, 29 Aug 2022 22:33:54 -0400

freedombox (22.18) unstable; urgency=medium

  [ Maxime Leroy ]
  * Translated using Weblate (French)

  [ ikmaak ]
  * Translated using Weblate (Dutch)

  [ Burak Yavuz ]
  * Translated using Weblate (Turkish)

  [ Jiří Podhorecký ]
  * Translated using Weblate (Czech)
  * Translated using Weblate (Czech)

  [ 109247019824 ]
  * Translated using Weblate (Bulgarian)

  [ nautilusx ]
  * Translated using Weblate (German)

  [ Andrij Mizyk ]
  * Translated using Weblate (Ukrainian)

  [ James Valleroy ]
  * networks: Remove DNSSEC diagnostics
  * locale: Update translation strings
  * doc: Fetch latest manual

  [ Cosmin Humeniuc ]
  * container: Add IdentitiesOnly option to SSH

  [ Veiko Aasa ]
  * container: Ignore flake8 error 'line too long' in bash script text
  * storage: Fix enumerating partitions without mount points

  [ Sunil Mohan Adapa ]
  * coturn: Fix link to ejabberd in description
  * notification: Pass full context when rendering body template
  * package: Run installation operation using app_id instead of module
  * operation: Add module to manage threaded operations
  * *: Make setup method part of App class for all apps
  * *: Add setup method on all apps that don't have it
  * *: Make force upgrading part of app rather than a module
  * app: Drop optimization that skips setup process
  * setup: Fix issue with immediate refresh after installation
  * *: Drop module level app property
  * setup: Drop setup_helper and use the new Operation API
  * setup: Allow starting installation when package manager is busy
  * backups: tests: Mark need for Django database during API tests
  * matrixsynapse: Fix showing the status messages
  * ejabberd: Fix showing the status messages
  * ssh: tests: functional: Keep service enabled after tests
  * sharing: tests: functional: Fix a flaky test by waiting
  * sharing: Add installing and enable/disable like other apps
  * wireguard: Fix module.app usage that is no longer available
  * doc: dev: Document previously undocumented components

 -- James Valleroy <jvalleroy@mailbox.org>  Mon, 15 Aug 2022 20:54:46 -0400

freedombox (22.17) unstable; urgency=medium

  [ ikmaak ]
  * Translated using Weblate (German)
  * Translated using Weblate (Dutch)

  [ Burak Yavuz ]
  * Translated using Weblate (Turkish)

  [ Eric ]
  * Translated using Weblate (Chinese (Simplified))

  [ Maxime Leroy ]
  * Translated using Weblate (French)

  [ nbenedek ]
  * wordpress: Don't install php-ssh2

  [ James Valleroy ]
  * help: Add "How can I help?" section to Contribute page
  * locale: Update translation strings
  * doc: Fetch latest manual

  [ Sunil Mohan Adapa ]
  * help: Update test for contribute view
  * help: tests: Fix about page test by mocking version calls

 -- James Valleroy <jvalleroy@mailbox.org>  Mon, 01 Aug 2022 21:01:41 -0400

freedombox (22.16) unstable; urgency=medium

  [ Eric ]
  * Translated using Weblate (Chinese (Simplified))

  [ Andrij Mizyk ]
  * Translated using Weblate (Ukrainian)

  [ 109247019824 ]
  * Translated using Weblate (Bulgarian)
  * Translated using Weblate (Bulgarian)
  * Translated using Weblate (Bulgarian)
  * Translated using Weblate (Bulgarian)

  [ Maxime Leroy ]
  * Translated using Weblate (French)
  * Translated using Weblate (French)

  [ Nikita Epifanov ]
  * Translated using Weblate (Russian)
  * Translated using Weblate (Russian)

  [ Sunil Mohan Adapa ]
  * cockpit: Depend on apache and setup after it
  * privoxy: Use privileged decorator for actions
  * cockpit: Reconfigure to allow any origin
  * cockpit: Use decorator for privileged actions
  * rssbridge: Whitelist all bridges by default
  * rssbridge: Add functional tests
  * apache: Merge old configuration files into a better location
  * apache: Also configure to serve on /freedombox
  * apache: Redirect all logs to systemd journal
  * config: Add option to set logging mode: none/volatile/persistent
  * config: Set volatile logging by default
  * roundcube: Configure to log to journald
  * roundcube: Use privileged to simplify actions

  [ nbenedek ]
  * privoxy: Restrict to private IPs, prevent access over the internet
  * rssbridge: New app to generate RSS feeds for websites
  * roundcube: Add fail2ban jail

  [ Veiko Aasa ]
  * gitweb: Switch default branch name to main for new repositories

  [ James Valleroy ]
  * janus: Change short description to "Video Room"
  * rssbridge: Fix flake8 errors
  * debian: Update copyright year
  * debian: Follows policy version 4.6.1
  * locale: Update translation strings
  * doc: Fetch latest manual

 -- James Valleroy <jvalleroy@mailbox.org>  Mon, 18 Jul 2022 20:50:09 -0400

freedombox (22.15) unstable; urgency=medium

  [ nbenedek ]
  * mediawiki: Remove Buster specific code not needed in Bullseye
  * mediawiki: Remove wgLogo as it is not needed in Bullseye
  * mediawiki: Add regex validator to the domain field
  * users: create home directories for newly created users

  [ Nikita Epifanov ]
  * Translated using Weblate (Russian)

  [ 109247019824 ]
  * Translated using Weblate (Bulgarian)

  [ Joseph Nuthalapati ]
  * tests: functional: Simplify GitLabCI configuration
  * ci: Use compatible versions of Selenium and Splinter

  [ Artem ]
  * Translated using Weblate (Ukrainian)

  [ Guillermo Lopez Alejos ]
  * backups: Add options to keep sshfs shares responsive
  * backups: Unmount repositories before and after backup

  [ James Valleroy ]
  * upgrades: Re-add workaround for grub
  * upgrades: Hold packages one at a time
  * datetime: Fix typo from pylint fix
  * locale: Update translation strings
  * doc: Fetch latest manual

  [ Sunil Mohan Adapa ]
  * *: pylint: Explicitly specify encoding when open a file
  * *: pylint: Suppress unused argument warnings
  * *: pylint: Don't inherit from 'object'
  * *: pylint: Avoid calling super() with arguments
  * *: pylint: Drop unnecessary 'pass' statements
  * pyproject.toml: Ignore some refactoring messages with pylint
  * static: js: css: Make multiple select fields work with Django 4.0
  * views: Add a comment about change in Django 4.0

  [ Andrij Mizyk ]
  * Translated using Weblate (Ukrainian)

 -- James Valleroy <jvalleroy@mailbox.org>  Mon, 04 Jul 2022 21:30:09 -0400

freedombox (22.14.1) unstable; urgency=medium

  [ ikmaak ]
  * Translated using Weblate (German)
  * Translated using Weblate (Dutch)

  [ Burak Yavuz ]
  * Translated using Weblate (Turkish)

  [ Eric ]
  * Translated using Weblate (Chinese (Simplified))

  [ 109247019824 ]
  * Translated using Weblate (Bulgarian)

  [ Sunil Mohan Adapa ]
  * matrixsynapse: Allow new dependency to be installed from backports
  * mumble: Use privileged decorator for superuser actions
  * actions: Note that privileged actions can't output to stdout
  * mumble: Backup/restore the configuration file
  * mumble: Don't set the root channel name unless it is changed
  * mumble: tests: Add functional tests for setting the passwords

  [ Jiří Podhorecký ]
  * Translated using Weblate (Czech)

  [ James Valleroy ]
  * doc: Fetch latest manual

 -- James Valleroy <jvalleroy@mailbox.org>  Mon, 27 Jun 2022 07:13:07 -0400

freedombox (22.14) unstable; urgency=medium

  [ ikmaak ]
  * Translated using Weblate (German)
  * Translated using Weblate (Dutch)

  [ Burak Yavuz ]
  * Translated using Weblate (Turkish)

  [ Eric ]
  * Translated using Weblate (Chinese (Simplified))

  [ Jiří Podhorecký ]
  * Translated using Weblate (Czech)

  [ 109247019824 ]
  * Translated using Weblate (Bulgarian)
  * Translated using Weblate (Bulgarian)

  [ Nikita Epifanov ]
  * Translated using Weblate (Russian)

  [ Coucouf ]
  * Translated using Weblate (French)

  [ schiriki ]
  * Add char field to set a password that is required to join the server

  [ nbenedek ]
  * janus: improve description about coturn
  * mediawiki: Add option to change the site name

  [ Sunil Mohan Adapa ]
  * translation: Don't use session for storing lang pref in Django 4.0
  * users: Fix deleting user LDAP entry with Django 4.0
  * ejabberd: Make localhost disabled option in domain selection
  * actions: Add a decorator for marking superuser actions
  * doc: dev: Use and recommend new privileged actions
  * transmission: Simplify actions using the privileged decorator
  * ejabberd: Revert changes to always keep localhost (aa5b1cea126d37)

  [ James Valleroy ]
  * tests: Add a dummy parameter for middlewares
  * ejabberd: Automatically use coturn
  * ejabberd: Add multi-select form for domains
  * locale: Update translation strings
  * doc: Fetch latest manual

 -- James Valleroy <jvalleroy@mailbox.org>  Mon, 20 Jun 2022 20:52:22 -0400

freedombox (22.13) unstable; urgency=medium

  [ D āvis ]
  * Added translation using Weblate (Latvian)

  [ ikmaak ]
  * Translated using Weblate (German)
  * Translated using Weblate (Dutch)

  [ Burak Yavuz ]
  * Translated using Weblate (Turkish)

  [ Eric ]
  * Translated using Weblate (Chinese (Simplified))

  [ 109247019824 ]
  * Translated using Weblate (Bulgarian)
  * Translated using Weblate (Bulgarian)

  [ Benedek Nagy ]
  * transmission: Add redirects to avoid 409 conflict

  [ Joseph Nuthalapati ]
  * tests: functional: Integrate into Salsa CI
  * tests: functional: Add jobs for bullseye-backports

  [ Michael Breidenbach ]
  * Translated using Weblate (Swedish)

  [ Jiří Podhorecký ]
  * Translated using Weblate (Czech)

  [ Sunil Mohan Adapa ]
  * wordpress: Allow installing/updating plugins and themes
  * wordpress: tests: Fix writing title for new post in newer versions
  * email: Add description about ISP and domain limitations
  * email: Make app available for all users (even without advanced flag)

  [ Kolja Gorter ]
  * Add function to change root chanel name of mumble server

  [ Nikita Epifanov ]
  * Translated using Weblate (Russian)

  [ James Valleroy ]
  * wordpress: tests: Continue past language selection screen
  * janus: Add new app for lightweight WebRTC server
  * locale: Update translation strings
  * doc: Fetch latest manual

 -- James Valleroy <jvalleroy@mailbox.org>  Mon, 06 Jun 2022 21:59:34 -0400

freedombox (22.12) unstable; urgency=medium

  [ Benedek Nagy ]
  * mediawiki: Add stricter sandbox rules for jobrunner service
  * mediawiki: Serve hidden service over http for .onion domains
  * tt-rss: Fix description about user access
  * ssh, bind: Show 'Learn More...' links

  [ ikmaak ]
  * Translated using Weblate (German)
  * Translated using Weblate (Dutch)

  [ John Doe ]
  * Translated using Weblate (French)

  [ Burak Yavuz ]
  * Translated using Weblate (Turkish)

  [ Eric ]
  * Translated using Weblate (Chinese (Simplified))

  [ 109247019824 ]
  * Translated using Weblate (Bulgarian)

  [ Asle Næss ]
  * Translated using Weblate (Norwegian Bokmål)
  * Translated using Weblate (Norwegian Bokmål)

  [ Petter Reinholdtsen ]
  * Translated using Weblate (Norwegian Bokmål)

  [ Sunil Mohan Adapa ]
  * apache: Allow URL diagnostics to work with redirects
  * mediawiki: Fix URL diagnostics with redirects involved
  * frontpage: Reuse app header template for showing app description
  * frontpage: Allow showing links to manual pages
  * *: Show Learn More... links in frontpage with description
  * firewall: Show service name in port forwarding info table
  * tor: Show port forwarding information in consistent way

  [ Jiří Podhorecký ]
  * Translated using Weblate (Czech)

  [ James Valleroy ]
  * locale: Update translation strings
  * doc: Fetch latest manual

 -- James Valleroy <jvalleroy@mailbox.org>  Mon, 23 May 2022 20:48:11 -0400

freedombox (22.11) unstable; urgency=medium

  [ Veiko Aasa ]
  * samba: Fix functional tests when user is not logged in at start

  [ Nikita Epifanov ]
  * Translated using Weblate (Russian)

  [ Benedek Nagy ]
  * transmission: Improve description
  * mediawiki: Check if admin password is at least 10 characters long

  [ Petter Reinholdtsen ]
  * Translated using Weblate (Norwegian Bokmål)

  [ Joseph Nuthalapati ]
  * tests: functional: Get rid of dependency on xvfb
  * HACKING: Improve documentation on how to run tests

  [ Sunil Mohan Adapa ]
  * container: Show executed commands when setting up/running tests
  * email: Fix userdb lookups with LDAP
  * mediawiki: Handle password rejection from MediaWiki
  * matrixsynapse: Allow new dependencies to be installed from backports

  [ Andrij Mizyk ]
  * Translated using Weblate (Ukrainian)

  [ 109247019824 ]
  * Translated using Weblate (Bulgarian)
  * Translated using Weblate (Bulgarian)

  [ Coucouf ]
  * Translated using Weblate (French)

  [ ikmaak ]
  * Translated using Weblate (Danish)
  * Translated using Weblate (Polish)
  * Translated using Weblate (Ukrainian)
  * Translated using Weblate (Hungarian)

  [ James Valleroy ]
  * locale: Update translation strings
  * doc: Fetch latest manual

 -- James Valleroy <jvalleroy@mailbox.org>  Mon, 09 May 2022 22:36:05 -0400

freedombox (22.10) unstable; urgency=medium

  [ Nikita Epifanov ]
  * Translated using Weblate (Russian)

  [ Burak Yavuz ]
  * Translated using Weblate (Turkish)

  [ Luna Jernberg ]
  * Translated using Weblate (Swedish)

  [ Jiří Podhorecký ]
  * Translated using Weblate (Czech)

  [ 109247019824 ]
  * Translated using Weblate (Bulgarian)

  [ Giannis ]
  * Translated using Weblate (Greek)

  [ Benedek Nagy ]
  * sharing: put file path between quotation marks

  [ Sunil Mohan Adapa ]
  * sharing: Allow double quotes in path strings

  [ ikmaak ]
  * Translated using Weblate (German)
  * Translated using Weblate (Dutch)

  [ James Valleroy ]
  * doc: Fetch latest manual

 -- James Valleroy <jvalleroy@mailbox.org>  Mon, 25 Apr 2022 20:47:52 -0400

freedombox (22.9) unstable; urgency=medium

  [ abidin toumi ]
  * Added translation using Weblate (Arabic)
  * Translated using Weblate (Arabic)

  [ ikmaak ]
  * Translated using Weblate (German)
  * Translated using Weblate (Dutch)

  [ Oğuz Ersen ]
  * Translated using Weblate (Turkish)

  [ Jiří Podhorecký ]
  * Translated using Weblate (Czech)

  [ Benedek Nagy ]
  * Translated using Weblate (Hungarian)
  * plinth: Add forum to footer

  [ 109247019824 ]
  * Translated using Weblate (Bulgarian)

  [ Coucouf ]
  * Translated using Weblate (French)

  [ Paul Lettich ]
  * Translated using Weblate (German)

  [ James Valleroy ]
  * package: Add package expressions
  * package: Use package expressions in Packages component
  * package: Fail diagnostic when not able to resolve
  * minetest: Allow alternate name for 3d armor mod
  * package: Fix comment and type annotations
  * upgrades: Use python3-typing-extensions from bullseye-backports
  * upgrades: Split Explanation line
  * locale: Update translation strings
  * doc: Fetch latest manual

  [ Sunil Mohan Adapa ]
  * package: Update package expression API and fix regressions

  [ Aurélien Couderc ]
  * Fix description of the validation rule for calibre library names so it
    actually matches the pattern

 -- James Valleroy <jvalleroy@mailbox.org>  Mon, 11 Apr 2022 20:29:12 -0400

freedombox (22.8) unstable; urgency=medium

  [ Coucouf ]
  * Translated using Weblate (French)

  [ Павел Протасов ]
  * Translated using Weblate (Russian)

  [ Nikita Epifanov ]
  * Translated using Weblate (Russian)

  [ Benedek Nagy ]
  * ikiwiki: add packages that are necessary for apt-get install
  * calibre: explain correct name format for new library

  [ Ma Yong ]
  * Translated using Weblate (Chinese (Simplified))
  * Translated using Weblate (Chinese (Simplified))

  [ Eric ]
  * Translated using Weblate (Chinese (Simplified))

  [ James Valleroy ]
  * upgrades: Allow backports from src:freedombox
  * locale: Update translation strings
  * doc: Fetch latest manual

  [ Jim Gregory ]
  * network: Fix showing wifi connection

 -- James Valleroy <jvalleroy@mailbox.org>  Mon, 28 Mar 2022 20:30:00 -0400

freedombox (22.7) unstable; urgency=medium

  [ Nathaniel Ramos Alexander ]
  * Translated using Weblate (Spanish)

  [ Benedek Nagy ]
  * Translated using Weblate (Hungarian)

  [ ButterflyOfFire ]
  * Translated using Weblate (French)

  [ James Valleroy ]
  * doc: Fetch latest manual

 -- James Valleroy <jvalleroy@mailbox.org>  Mon, 14 Mar 2022 20:30:20 -0400

freedombox (22.6.1) unstable; urgency=medium

  [ Johannes Keyser ]
  * Translated using Weblate (German)

  [ ikmaak ]
  * Translated using Weblate (Dutch)
  * Translated using Weblate (Dutch)

  [ Burak Yavuz ]
  * Translated using Weblate (Turkish)

  [ Eric ]
  * Translated using Weblate (Chinese (Simplified))

  [ Jiří Podhorecký ]
  * Translated using Weblate (Czech)

  [ 109247019824 ]
  * Translated using Weblate (Bulgarian)

 -- James Valleroy <jvalleroy@mailbox.org>  Sun, 06 Mar 2022 06:25:27 -0500

freedombox (22.6) unstable; urgency=medium

  [ ikmaak ]
  * Translated using Weblate (German)
  * Translated using Weblate (Dutch)

  [ Burak Yavuz ]
  * Translated using Weblate (Turkish)

  [ Nikita Epifanov ]
  * Translated using Weblate (Russian)

  [ Eric ]
  * Translated using Weblate (Chinese (Simplified))

  [ Andrij Mizyk ]
  * Translated using Weblate (Ukrainian)

  [ Michael Breidenbach ]
  * Translated using Weblate (Swedish)

  [ Jiří Podhorecký ]
  * Translated using Weblate (Czech)

  [ Sripath Roy Koganti ]
  * Translated using Weblate (Telugu)

  [ Hemchand Pidikiti ]
  * Translated using Weblate (Telugu)

  [ Revolutioners ]
  * Translated using Weblate (Telugu)

  [ Anusha.chennamsetti ]
  * Translated using Weblate (Telugu)

  [ Rohith ]
  * Translated using Weblate (Telugu)

  [ B Rohit ]
  * Translated using Weblate (Telugu)

  [ Sk Abdulaziz ]
  * Translated using Weblate (Telugu)

  [ Prudhvi varma ]
  * Translated using Weblate (Telugu)

  [ Lavanya Duddukuri ]
  * Translated using Weblate (Telugu)

  [ Revathi Pathiwada ]
  * Translated using Weblate (Telugu)

  [ Rushi Puttigumpala ]
  * Translated using Weblate (Telugu)

  [ Kotagiri Hardik Sai ]
  * Translated using Weblate (Telugu)

  [ Andhavarapu vamsi ]
  * Translated using Weblate (Telugu)

  [ VANTIPALLI HARINI DEVI ]
  * Translated using Weblate (Telugu)

  [ Mupparthi Rema Sharanya ]
  * Translated using Weblate (Telugu)

  [ Nishmitha Undavalli ]
  * Translated using Weblate (Telugu)

  [ l. Mamatha sahithi ]
  * Translated using Weblate (Telugu)

  [ N SIRI HARSHITHA ]
  * Translated using Weblate (Telugu)

  [ Sainadh Pragada ]
  * Translated using Weblate (Telugu)

  [ Kesava Manikanta ]
  * Translated using Weblate (Telugu)

  [ Padilam Sairam ]
  * Translated using Weblate (Telugu)

  [ Benedek Nagy ]
  * minidlna: add iOS VLC client
  * samba: add iOS VLC client
  * Translated using Weblate (Hungarian)

  [ James Valleroy ]
  * Translated using Weblate (Telugu)
  * locale: Update translation strings
  * doc: Fetch latest manual

  [ 109247019824 ]
  * Translated using Weblate (Bulgarian)

  [ Sunil Mohan Adapa ]
  * email_server: List all listening ports of the daemons
  * email_server: Update donation URL to rspamd donation URL
  * email_server: Update short description
  * email_server: Add front page shortcut, update name and description
  * email: Rename app from email_server to email
  * email: Drop X-Robots-Tag on the auto-configuration URL
  * email: Backup/restore aliases and mailboxes
  * email: rspamd: Simplify installing configuration
  * email: Tweak client auto-configuration file
  * email: Drop unused Apache include freedombox-robots.conf
  * email: Simplify modifying headers proxied to rspamd web UI
  * email: Depend on and run redis server
  * email: Open firewall port for managesieve protocol
  * email: Narrowly match just rspamd's spam header
  * email: Add more special-use IMAP folders, set autoexpunge to 60days
  * email: Simplify setting milter configuration and running sievec
  * email: Drop special handling for reserved TLDs
  * email: Drop special handling for outbound filtering
  * email: Remove override for local addresses
  * email: Setup rspamd configuration to include FreedomBox config
  * email: Add basic functional tests
  * email: Add backup/restore component
  * email: Simplify setting up postfix
  * email: Drop unused diagnosis module
  * email: Minor indentation and docstring changes
  * email: Set an icon from Tango project
  * email: dkim: Implement setting up DKIM signing keys
  * email: dns: Show table for desired DNS entries
  * email: Enable as an advanced app
  * email: aliases: Drop ability to enable/disable aliases
  * email: Add shortcut for non-admin users to manage their aliases
  * email: Drop mentions of clamav as it is too memory intensive
  * email: Rename audit module to privileged
  * email: Drop use of mutex for postfix configuration operations
  * email: Simplify and rename postfix configuration module
  * email: Drop unused utility method for logging
  * email: Name module ldap to postfix
  * email: Drop postfix and dovecot LDAP packages
  * email: Drop atomic writing to a file
  * email: Update module docstrings
  * email: Use the term 'setup' rather than 'repair' for consistency
  * email: Don't start disabled daemons when setup is re-run
  * email: Implement adding common aliases for first admin user
  * email: Add various documentation links for future readability
  * email: postfix: Fix priority for authentication directives
  * email: aliases: Minor refactoring to form validation
  * email: clients: Make Thunderbird URLs language independent
  * email: Allow re-running setup
  * email: postfix: use inline map for TLS SNI maps
  * email: rspamd: Log to journald via syslog
  * email: Revert to LDAP auth as pam does not allow non-admin users
  * email: Fix issue with certs not being available
  * dynamicdns: Fix adding null domain into configuration

 -- James Valleroy <jvalleroy@mailbox.org>  Wed, 02 Mar 2022 08:44:45 -0500

freedombox (22.5) unstable; urgency=medium

  [ ikmaak ]
  * Translated using Weblate (German)
  * Translated using Weblate (Dutch)

  [ Burak Yavuz ]
  * Translated using Weblate (Turkish)

  [ Eric ]
  * Translated using Weblate (Chinese (Simplified))

  [ Joseph Nuthalapati ]
  * tests: functional: Add plugin for HTML reports

  [ Besnik Bleta ]
  * Translated using Weblate (Albanian)
  * Translated using Weblate (Albanian)
  * Translated using Weblate (Albanian)

  [ Jaime Marquínez Ferrándiz ]
  * Translated using Weblate (Spanish)

  [ Michael Breidenbach ]
  * Translated using Weblate (Swedish)

  [ Nikita Epifanov ]
  * Translated using Weblate (Russian)

  [ Jiří Podhorecký ]
  * Translated using Weblate (Czech)

  [ Andrij Mizyk ]
  * Translated using Weblate (Ukrainian)

  [ Benedek Nagy ]
  * Translated using Weblate (Hungarian)
  * Translated using Weblate (Hungarian)
  * tt-rss: Restrict access to `feed-reader` group in "/tt-rss-app"

  [ James Valleroy ]
  * dynamicdns: Replace ez-ipupdate
  * locale: Update translation strings
  * doc: Fetch latest manual

  [ Sunil Mohan Adapa ]
  * dynamicdns: Drop about page and merge into description
  * dynamicdns: Drop tabs and use single page
  * dynamicdns: Drop NAT detection as it is no longer used
  * app: Add component to store enabled state of an app in kvstore
  * backups: Implement backup/restore of key/value settings
  * dynamicdns: Rewrite configuration handling and update using URL
  * users: Fix typo in description
  * minetest: Reduce the number of configuration update messages

  [ 109247019824 ]
  * Translated using Weblate (Bulgarian)
  * Translated using Weblate (Bulgarian)

 -- James Valleroy <jvalleroy@mailbox.org>  Mon, 14 Feb 2022 20:41:06 -0500

freedombox (22.4) unstable; urgency=medium

  [ ikmaak ]
  * Translated using Weblate (German)
  * Translated using Weblate (Dutch)

  [ Benedek Nagy ]
  * shaarli: Add android app to description
  * apache: Don't redirect to HTTPS for .onion domains
  * matrixsynapse: Add FluffyChat to client list
  * power: Add a link to power app in the system menu
  * Translated using Weblate (Hungarian)

  [ Sunil Mohan Adapa ]
  * mldonkey: Drop app not available in Debian Bullseye and Bookworm
  * tests: functional: Implement a workaround for issue with screenshots
  * wordpress: tests: functional: Add missing marks on tests
  * tests: functional: Set default screenshots dir as ./screenshots
  * doc: Fail when downloading images from Debian wiki fails
  * cockpit: Explicitly redirect to HTTPS as needed for WebSockets
  * apache: Don't set HSTS for .onion domain
  * wireguard: tests: Add functional tests
  * snapshots: Clarify that snapshots are take during updates too
  * coturn: Use wildcard listening address to fix startup issues
  * sso, users: Redirect to home page after logout
  * users: Clarify help message for authorization password
  * HACKING: Stop using setup.py as a way to run tests
  * email_server: Drop some unused code
  * roundcube: Add setting for local connection only
  * email_server: Drop showing diagnostics/repair and roundcube config

  [ James Valleroy ]
  * .gitignore: Add screenshots/
  * shaarli: Add backup component
  * shaarli: Add functional test
  * shaarli: Test adding a bookmark
  * locale: Update translation strings
  * doc: Fetch latest manual

  [ Coucouf ]
  * Translated using Weblate (French)

  [ 109247019824 ]
  * Translated using Weblate (Bulgarian)

  [ Michael Breidenbach ]
  * Translated using Weblate (Swedish)

  [ Nikita Epifanov ]
  * Translated using Weblate (Russian)

  [ Andrij Mizyk ]
  * Translated using Weblate (Ukrainian)

 -- James Valleroy <jvalleroy@mailbox.org>  Mon, 31 Jan 2022 20:04:57 -0500

freedombox (22.3) unstable; urgency=medium

  [ nautilusx ]
  * Translated using Weblate (German)

  [ ikmaak ]
  * Translated using Weblate (Dutch)

  [ Burak Yavuz ]
  * Translated using Weblate (Turkish)

  [ Eric ]
  * Translated using Weblate (Chinese (Simplified))

  [ Benedek Nagy ]
  * tt-rss: Allow published articles to be publicly available
  * Translated using Weblate (Hungarian)

  [ Jiří Podhorecký ]
  * Translated using Weblate (Czech)

  [ Sunil Mohan Adapa ]
  * container: Avoid a warning that interactive mode is intended
  * sso: Add missing captcha/rate limiting on SSO login
  * sso: Adjust URL to CAPTCHA page needed by Django security fix
  * upgrades: Allow matrix's new dependency to be installed
  * tests: functional: Fix setting domain name with active notifications
  * help: tests: Fix functional test to check for status logs

  [ James Valleroy ]
  * doc: Fetch latest manual

 -- James Valleroy <jvalleroy@mailbox.org>  Mon, 17 Jan 2022 20:17:22 -0500

freedombox (22.2) unstable; urgency=medium

  [ Dietmar ]
  * Translated using Weblate (German)
  * Translated using Weblate (Italian)

  [ ikmaak ]
  * Translated using Weblate (Dutch)

  [ Burak Yavuz ]
  * Translated using Weblate (Turkish)

  [ Eric ]
  * Translated using Weblate (Chinese (Simplified))

  [ Benedek Nagy ]
  * Translated using Weblate (Hungarian)
  * Translated using Weblate (Hungarian)
  * wireguard: Fix spelling
  * transmission: Fix capitalization
  * openvpn: Add link to IOS app
  * mumble: Change description to include iOS client app
  * radicale: Update Thunderbird URLs
  * i2p: Fix grammar in description
  * backups: Correct spelling of encryption protocols
  * networks: Fix reference to an option

  [ Jiří Podhorecký ]
  * Translated using Weblate (Czech)

  [ Johannes Keyser ]
  * Translated using Weblate (German)

  [ Michael Breidenbach ]
  * Translated using Weblate (Swedish)

  [ Sunil Mohan Adapa ]
  * help: Fix failing setup when manual directory is not available
  * debian, setup.py: Add dependency on python3-tomli
  * ikiwiki: Initialize shortcuts during post-init setup

  [ James Valleroy ]
  * locale: Update translation strings

 -- James Valleroy <jvalleroy@mailbox.org>  Tue, 11 Jan 2022 20:09:59 -0500

freedombox (22.1) unstable; urgency=medium

  [ ikmaak ]
  * Translated using Weblate (Dutch)
  * Translated using Weblate (Dutch)

  [ Benedek Nagy ]
  * Translated using Weblate (Hungarian)

  [ pesder ]
  * Translated using Weblate (Chinese (Traditional))

  [ James Valleroy ]
  * Translated using Weblate (Hungarian)
  * Translated using Weblate (Hungarian)
  * backups: Capitalize 'SSH' in template
  * config, upgrades: Specify submit button for tests
  * locale: Update translation strings
  * doc: Fetch latest manual

  [ Sunil Mohan Adapa ]
  * upgrades: Relabel from 'Update' to 'Software Update'
  * datetime: Explicitly list systemd-timesyncd as a dependency
  * storage: Skip tests if not enough disk space is available
  * package: Add diagnostic to check if a package is the latest version

  [ Petter Reinholdtsen ]
  * Translated using Weblate (Norwegian Bokmål)

  [ Michael Breidenbach ]
  * Translated using Weblate (Swedish)

  [ Jiří Podhorecký ]
  * Translated using Weblate (Czech)

  [ Fioddor Superconcentrado ]
  * Translated using Weblate (Spanish)

 -- James Valleroy <jvalleroy@mailbox.org>  Mon, 03 Jan 2022 19:51:35 -0500

freedombox (21.16) unstable; urgency=medium

  [ Burak Yavuz ]
  * Translated using Weblate (Turkish)

  [ Johannes Keyser ]
  * Translated using Weblate (German)

  [ Joseph Nuthalapati ]
  * tests: Fix app name in pytest.skip statement
  * cockpit: Make 'name' optional in Signal handlers
  * ejabberd: Make name option in Signal handlers
  * tests: functional: Skip MLDonkey app
  * monkeysphere: Drop app as it is not being used
  * diaspora: Drop app that was never finished.
  * tahoe-lafs: Drop app as it is not being used

  [ Sunil Mohan Adapa ]
  * roundcube: Allow upgrades using configuration file prompts
  * letsencrypt: Handle cert setup when an app wants all domains
  * email_server: Include postfix package in packages list
  * email_server: Fix issue with handling domain removal
  * email_server: Re-implement TLS configuration
  * email_server: Adjust TLS configuration parameters
  * email_server: Rename dovecot TLS configuration file for consistency
  * datetime: Fix checking when timesyncd will run on a system

  [ Coucouf ]
  * Translated using Weblate (French)

  [ Eric ]
  * Translated using Weblate (Chinese (Simplified))
  * Translated using Weblate (Chinese (Simplified))

  [ Jiří Podhorecký ]
  * Translated using Weblate (Czech)
  * Translated using Weblate (Czech)

  [ pesder ]
  * Translated using Weblate (Chinese (Traditional))
  * Translated using Weblate (Chinese (Traditional))

  [ Michael Breidenbach ]
  * Translated using Weblate (Swedish)

  [ James Valleroy ]
  * upgrades: Refactor dist upgrade process
  * upgrades: Cleanup dist upgrade steps specific to bullseye release
  * upgrades: Add type annotations to action
  * pyproject: Add domain marker
  * locale: Update translation strings
  * doc: Fetch latest manual

 -- James Valleroy <jvalleroy@mailbox.org>  Mon, 20 Dec 2021 20:58:00 -0500

freedombox (21.15) unstable; urgency=medium

  [ trendspotter ]
  * Translated using Weblate (Czech)

  [ James Valleroy ]
  * shaarli: Enable app
  * tests: Add 'domain' mark for apps that add/remove domains
  * locale: Update translation strings
  * doc: Fetch latest manual

  [ Petter Reinholdtsen ]
  * Translated using Weblate (Norwegian Bokmål)

  [ Sunil Mohan Adapa ]
  * dynamicdns: Update URLs to the new dynamic DNS server
  * firewall: Allow configuration upgrade to version 1.0.x
  * *: Drop unused manual_page at module level
  * app: Introduce API to setup an app
  * package: Add parameter to specify skipping package recommendations
  * package: Implement installing packages in the component
  * actions: Get list of packages from Packages components
  * security: Get the list of packages from Packages component
  * *: Drop use of managed_packages and rely on Packages component
  * doc/dev: Update documentation to not refer to managed_packages
  * actions/service: Drop unused list action
  * bind: Drop alias handling unnecessary in >= Bullseye
  * security: Drop use of managed_services in security report
  * daemon: Add new component to hold information about related daemons
  * actions/service: Drop use of managed_services for Daemon component
  * *: Drop use of managed_services, rely on Daemon component
  * doc/dev: Remove mention of managed_services
  * actions/letsencrypt: Drop use of managed_paths and use LE component
  * *: Drop use of unnecessary managed_paths
  * doc/dev: Drop discussion on managed_paths
  * package: Introduce component API for package conflicts
  * *: Drop module level package_conflicts and use component API
  * packages: Move checking for unavailable packages to component
  * app: Introduce API for managing setup state of the app
  * doc/dev: Remove outdated reference to init() at module level
  * *: Use the App's state management API
  * setup: Drop unused API for app's state management
  * *: Drop use of module level is_essential flag
  * *: Drop use of module level version
  * middleware, views: Reduce use of setup_helper
  * web_server: Drop use of loaded_modules and use App.list
  * first_boot: Drop use of loaded_modules and use App.list
  * security: Drop use of loaded_modules and use App.list
  * main: List apps instead of modules
  * setup: Run setup on apps instead of modules
  * setup: List dependencies for apps instead of modules
  * setup: Use apps instead of modules to determine running first setup
  * setup: Work on apps instead of modules for force upgrade
  * module_loader, app: Move app init to app module
  * *: Drop module level depends declaration
  * doc/dev: Drop reference to module level depends declaration
  * forms: Fix regression with TLS domain form in quassel and tt-rss
  * email_server: Simplify domain configuration form
  * email_server: Merge domain configuration with app view
  * letsencrypt: On domain removal, don't revoke certificate, keep it

  [ Johannes Keyser ]
  * Translated using Weblate (German)

 -- James Valleroy <jvalleroy@mailbox.org>  Mon, 06 Dec 2021 18:51:28 -0500

freedombox (21.14.1) unstable; urgency=high

  [ Sunil Mohan Adapa ]
  * config: Add packages component to a re-add zram-tools dependency

 -- James Valleroy <jvalleroy@mailbox.org>  Wed, 24 Nov 2021 10:36:25 -0500

freedombox (21.14) unstable; urgency=high

  [ Burak Yavuz ]
  * Translated using Weblate (Turkish)

  [ Michael Breidenbach ]
  * Translated using Weblate (Swedish)

  [ Sunil Mohan Adapa ]
  * app: Introduce separate method for post initialization operations
  * module_loader: Split app initialization into separate steps
  * avahi: Split app initialization
  * backups: Split app initialization
  * cockpit: Split app initialization
  * diagnostics: Split app initialization
  * dynamicdns: Split app initialization
  * email_server: Don't get domain name during initialization
  * config: Split app configuration
  * letencrypt: Split app initialization
  * names: Split app initialization
  * pagekite: Split app initialization
  * storage: Split app initialization
  * tor: Split app initialziation
  * upgrades: Split app initialziation
  * ejabberd: Split app initialziation
  * gitweb: Split app initialization
  * frontpage: Avoid URL reverse during Shortcut component construction
  * menu: Avoid reversing URL during Menu component construction
  * main: Drop initializing Django when listing dependencies (Closes: #999484)

  [ Andrij Mizyk ]
  * Translated using Weblate (Ukrainian)

  [ Joseph Nuthalapati ]
  * names: Create a generic TLS domain selection form
  * tt-rss: Allow selection of a domain name

  [ James Valleroy ]
  * debian: Fail build if no module dependencies found
  * datetime: Avoid error when systemctl is not available
  * locale: Update translation strings
  * doc: Fetch latest manual

 -- James Valleroy <jvalleroy@mailbox.org>  Mon, 22 Nov 2021 18:45:33 -0500

freedombox (21.13) unstable; urgency=medium

  [ Burak Yavuz ]
  * Translated using Weblate (Turkish)

  [ Andrij Mizyk ]
  * Translated using Weblate (Ukrainian)

  [ Michael Breidenbach ]
  * Translated using Weblate (Swedish)
  * Translated using Weblate (Swedish)

  [ Joseph Nuthalapati ]
  * utils: Fix ruamel.yaml deprecation warnings
  * components: Introduce new component - Packages
  * setup: Use packages from Packages component
  * components: Add docstrings & tutorial for Packages

  [ Sunil Mohan Adapa ]
  * email_server: Refactor the home directory page
  * email_server: Add button for setting up home directory
  * email_server: Turn home view into a simple page rather than a tab
  * email_server: Add button for managing aliases
  * email_server: Remove aliases view from tabs list
  * email_server: Add heading for manage aliases page
  * email_server: Reduce the size of headings for aliases/homedir pages
  * email_server: aliases: Add method for checking of an alias is taken
  * email_server: aliases: Using Django forms instead of custom forms
  * email_server: aliases: Drop validation already done by form
  * email_server: aliases: Move sanitizing to form
  * email_server: aliases: Drop unnecessary sanitizing
  * email_server: aliases: Drop unused sanitizing method
  * email_server: aliases: Drop unused regex
  * email_server: yapf formatting
  * email_server: aliases: Drop hash DB and use sqlite3 directly
  * email_server: aliases: Minor refactoring
  * email_server: aliases: Minor refactoring to DB schema
  * email_server: aliases: Minor refactor to list view
  * email_server: aliases: Fix showing empty alias list message
  * email_server: aliases: Refactor for simpler organization
  * email_server: tls: Drop unimplemented TLS forms/view
  * email_server: rspamd: Turn spam management link to a button
  * email_server: domains: Add button for domain management form
  * email_server: Remove tabs from the interface
  * email_server: homedir: Fix styling to not show everything as header
  * email_server: Minor refactor of license statement in templates
  * email_server: domains: Use Django forms and views
  * email_server: domains: Add validation to form
  * email_server: action: Refactor for simplicity
  * email_server: yapf formatting
  * log, email_server: Don't use syslog instead of journald
  * email_server: action: Add argument type checking for extra safety
  * email_server: Don't use user IDs when performing lookups
  * email_server: Lookup LDAP local recipients via PAM
  * email_server: dovecot: Authenticate using PAM instead of LDAP
  * email_server: dovecot: Don't deliver mail to home directory
  * email_server: Setup /var/mail, drop home setup view
  * email_server: Use rollback journal for aliases sqlite DB
  * security: Properly handle sandbox analysis of timer units

  [ Johannes Keyser ]
  * Translated using Weblate (German)

  [ James Valleroy ]
  * tests: Use background fixture for each test
  * bepasty: Use BaseAppTests for functional tests
  * bind: Use BaseAppTests for functional tests
  * calibre: Use BaseAppTests for functional tests
  * deluge: Use BaseAppTests for functional tests
  * ejabberd: Use BaseAppTests for functional tests
  * gitweb: Use BaseAppTests for functional tests
  * ikiwiki: Use BaseAppTests for functional tests
  * mediawiki: Use BaseAppTests for functional tests
  * mldonkey: Use BaseAppTests for functional tests
  * openvpn: Use BaseAppTests for functional tests
  * pagekite: Use BaseAppTests for functional tests
  * radicale: Use BaseAppTests for functional tests
  * samba: Use BaseAppTests for functional tests
  * shadowsocks, syncthing: Use BaseAppTests for functional tests
  * transmission: Use BaseAppTests for functional tests
  * tahoe: Use BaseAppTests for functional tests
  * tor: Use BaseAppTests for functional tests
  * tests: functional: Add diagnostics delay parameter
  * avahi: Use systemd sandboxing
  * samba: Use systemd sandboxing for smbd/nmbd
  * debian: Add python3-openssl to autopkgtest depends
  * locale: Update translation strings
  * doc: Fetch latest manual

 -- James Valleroy <jvalleroy@mailbox.org>  Mon, 08 Nov 2021 21:34:27 -0500

freedombox (21.12) unstable; urgency=medium

  [ Burak Yavuz ]
  * Translated using Weblate (Turkish)

  [ Andrij Mizyk ]
  * Translated using Weblate (Ukrainian)

  [ nautilusx ]
  * Translated using Weblate (German)
  * Translated using Weblate (German)

  [ Sunil Mohan Adapa ]
  * middleware: Don't show setup view to non-admin users
  * email_server: yapf formatting
  * email_server: Add a name for aliases view
  * email_server: Add heading for manage aliases page
  * email_server: Don't let the My Mail page to blank page
  * email_server: clients: Launch roundcube directly instead of app page
  * email_server: Move roundcube link from My Mail to description
  * storage: tests: Refactor disk tests for readability
  * storage: Pass optional mount point to partition expansion
  * storage: tests: Fix tests for expanding disk partitions
  * storage: tests: Convert class based tests to simple tests

  [ James Valleroy ]
  * tests: Add BaseAppTests class for common functional tests
  * tests: Add run diagnostics test to BaseAppTests
  * infinoted: Use BaseAppTests for functional tests
  * mumble: Use BaseAppTests for functional tests
  * roundcube: Use BaseAppTests for functional tests
  * avahi: Use BaseAppTests for functional tests
  * cockpit: Use BaseAppTests for functional tests
  * coturn: Use BaseAppTests for functional tests
  * i2p: Use BaseAppTests for functional tests
  * matrixsynapse: Use BaseAppTests for functional tests
  * minetest: Use BaseAppTests for functional tests
  * minidlna: Use BaseAppTests for functional tests
  * performance: Add backup support (no data)
  * performance: Use BaseAppTests for functional tests
  * privoxy: Use BaseAppTests for functional tests
  * quassel: Use BaseAppTests for functional tests
  * ssh: Use BaseAppTests for functional tests
  * zoph: Use BaseAppTests for functional tests
  * locale: Update translation strings
  * doc: Fetch latest manual

  [ 109247019824 ]
  * Translated using Weblate (Bulgarian)

  [ Coucouf ]
  * Translated using Weblate (French)

  [ trendspotter ]
  * Translated using Weblate (Czech)

 -- James Valleroy <jvalleroy@mailbox.org>  Mon, 25 Oct 2021 19:19:33 -0400

freedombox (21.11) unstable; urgency=medium

  [ Fioddor Superconcentrado ]
  * test: help: Add help view tests
  * test: Add tests for action utilities
  * tests: Improve handling of tests skipped by default
  * package: Add functions for removing packages
  * setup: Show and remove conflicts before installation
  * email: Manage known installation conflicts

  [ 109247019824 ]
  * Translated using Weblate (Bulgarian)

  [ Andrij Mizyk ]
  * Translated using Weblate (Ukrainian)

  [ James Valleroy ]
  * openvpn: Convert functional tests to non-BDD python format
  * pagekite: Convert functional tests to non-BDD python format
  * privoxy: Convert functional tests to non-BDD python format
  * tests: Add backups mark for openvpn, pagekite, privoxy
  * quassel: Convert functional tests to non-BDD python format
  * radicale: Convert functional tests to non-BDD python format
  * roundcube: Convert functional tests to non-BDD python format
  * searx: Convert functional tests to non-BDD python format
  * security: Convert functional tests to non-BDD python format
  * shadowsocks: Convert functional tests to non-BDD python format
  * sharing: Convert functional tests to non-BDD python format
  * snapshot: Convert functional tests to non-BDD python format
  * ssh: Convert functional tests to non-BDD python format
  * sso: Convert functional tests to non-BDD python format
  * storage: Convert functional tests to non-BDD python format
  * syncthing: Convert functional tests to non-BDD python format
  * tahoe: Convert functional tests to non-BDD python format
  * tor: Convert functional tests to non-BDD python format
  * transmission: Convert functional tests to non-BDD python format
  * ttrss: Convert functional tests to non-BDD python format
  * upgrades: Convert functional tests to non-BDD python format
  * zoph: Convert functional tests to non-BDD python format
  * users: Convert functional tests to non-BDD python format
  * tests: Add some missed marks for functional tests
  * tests: Drop step definitions
  * conftest: Skip functional tests if splinter not importable
  * locale: Update translation strings
  * doc: Fetch latest manual

  [ Sunil Mohan Adapa ]
  * d/control: Allow building with python interpreter of any arch
  * user: Accommodate Django 3.1 change for model choice iteration
  * settings: Choose password hashing complexity suitable for SBCs
  * pyproject.toml: Merge contents of pytest.ini
  * pyproject.toml: Merge contents of .converagerc
  * d/rules: Don't use setup.py to invoke tests, invoke directly instead
  * users: Help set language cookie when user profile is edited
  * sso, translation: Help set language cookie when user logins in
  * translation: Always set language cookie when switching language
  * *: Move all systemd service files from /lib to /usr
  * wordpress: Run service only if when installed and configured
  * calibre: Run service only if when installed
  * d/rules: Don't install and enable other systemd service files
  * storage: tests: functional: Fix tests always getting skipped
  * package: Remove unused import to fix pipeline
  * tests: Drop installation of pytest-bdd
  * performance: Cleanup code meant for cockpit version < 235
  * *: Always pass check= argument to subprocess.run()
  * ttrss: Fix daemon not running sometimes on startup
  * ttrss: Add systemd security hardening to daemon

  [ Joseph Nuthalapati ]
  * ttrss: tests: functional: Make subscription faster

 -- James Valleroy <jvalleroy@mailbox.org>  Mon, 11 Oct 2021 18:55:20 -0400

freedombox (21.10) unstable; urgency=medium

  [ Veiko Aasa ]
  * samba: tests: Convert functional tests to non-BDD python format

  [ James Valleroy ]
  * tests: Show warning when app not available
  * bepasty: Convert functional tests to non-BDD python format
  * bind: Convert functional tests to non-BDD python format
  * config: Convert functional tests to non-BDD python format
  * coturn: Convert functional tests to non-BDD python format
  * datetime: Convert functional tests to non-BDD python format
  * deluge: Convert functional tests to non-BDD python format
  * dynamicdns: Convert functional tests to non-BDD python format
  * ejabberd: Convert functional tests to non-BDD python format
  * help: Convert functional tests to non-BDD python format
  * ikiwiki: Convert functional tests to non-BDD python format
  * mediawiki: Convert functional tests to non-BDD python format
  * mldonkey: Convert functional tests to non-BDD python format
  * monkeysphere: Convert functional tests to non-BDD python format
  * mumble: Convert functional tests to non-BDD python format
  * locale: Update translation strings
  * doc: Fetch latest manual
  * debian: Set Standards-Version to 4.6.0

  [ Sunil Mohan Adapa ]
  * ikiwiki: tests: functional: Use newer splinter API for finding links
  * openvpn: tests: functional: Use newer splinter API for finding links
  * backups: tests: functional: Use newer splinter API for finding links
  * users: tests: functional: Use newer splinter API for finding links
  * mediawiki: tests: functional: Use newer splinter API for finding links
  * dynamicdns: tests: functional: Use newer splinter API for finding links
  * calibre: tests: functional: Use newer splinter API for finding links
  * tests: functional: Use newer splinter API for finding links
  * *: Use Django gettext functions instead of ugettext
  * pyproject: Make isort consistent across execution environments
  * *: Various isort fixes
  * *: Use django.urls.re_path() instead of its alias url()
  * signals: Drop provider args when creating Signal object
  * settings: Set Django auto field type explicitly
  * *: Use allow/denylist instead white/blacklist in comments
  * tests: Introduce fixtures to make it easy to test actions
  * calibre: tests: Use common fixtures for testing actions module
  * sso: tests: Use common fixtures for testing actions module
  * gitweb: tests: Use common fixtures for testing actions module
  * openvpn: tests: Use common fixtures for testing actions module
  * matrixsynapse: tests: Use common fixtures for testing actions module
  * ejabberd: tests: Use common fixtures for testing actions module
  * mediawiki: tests: Use common fixtures for testing actions module
  * views: Update utility for checking URL safety
  * sso: Update usage of OpenSSL crypt signing API

  [ Andrij Mizyk ]
  * Translated using Weblate (Ukrainian)
  * Translated using Weblate (Ukrainian)
  * Translated using Weblate (Ukrainian)
  * Translated using Weblate (Ukrainian)

  [ Dietmar ]
  * Translated using Weblate (German)
  * Translated using Weblate (Italian)

  [ Burak Yavuz ]
  * Translated using Weblate (Turkish)

  [ Michael Breidenbach ]
  * Translated using Weblate (Swedish)

  [ Johannes Keyser ]
  * Translated using Weblate (German)

 -- James Valleroy <jvalleroy@mailbox.org>  Mon, 27 Sep 2021 19:10:05 -0400

freedombox (21.9) unstable; urgency=medium

  [ Fioddor Superconcentrado ]
  * container: Don't fail if there's no fbx network
  * container: freedombox-develop callable from anywhere
  * lintian: Overrides for remove-on-upgrade dpkg conffiles flag

  [ James Valleroy ]
  * debian: Add gbp tag config
  * container: Update stable image for bullseye
  * backups: Add functional test to disable schedule backups
  * avahi: Convert functional tests to non-BDD python format
  * cockpit: Convert functional tests to non-BDD python format
  * i2p: Convert functional tests to non-BDD python format
  * infinoted: Convert functional tests to non-BDD python format
  * minetest: Convert functional tests to non-BDD python format
  * minidlna: Convert functional tests to non-BDD python format
  * performance: Convert functional tests to non-BDD python format
  * matrixsynapse: Convert functional tests to non-BDD python format
  * jsxc: Convert functional tests to non-BDD python format
  * backups: Convert functional tests to non-BDD python format
  * locale: Update translation strings
  * doc: Fetch latest manual

  [ Burak Yavuz ]
  * Translated using Weblate (Turkish)

  [ Michael Breidenbach ]
  * Translated using Weblate (Swedish)

  [ Andrij Mizyk ]
  * Translated using Weblate (Ukrainian)
  * Translated using Weblate (Ukrainian)
  * Translated using Weblate (Ukrainian)
  * Translated using Weblate (Ukrainian)
  * Translated using Weblate (Ukrainian)

  [ Tiago Zaniquelli ]
  * plinth: remove diagnose command

  [ Joseph Nuthalapati ]
  * apache: Drop support for SSLv3, TLSv1 and TLSv1.1
  * mediawiki: Backup and restore uploaded files
  * mediawiki: Bump version number for 1.35 upgrade
  * mediawiki: Enable a subset of default extensions
  * mediawiki: Switch to MediaWiki 2020 logo

  [ ikmaak ]
  * Translated using Weblate (Dutch)
  * Translated using Weblate (Dutch)
  * Translated using Weblate (Dutch)
  * Translated using Weblate (Dutch)
  * Translated using Weblate (Dutch)

  [ Sunil Mohan Adapa ]
  * mediawiki: tests: functional: Fix races after flipping flags
  * d/lintian-overrides: Drop override for a removed tag
  * d/lintian-overrides: Override message for not supporting sysvinit
  * d/lintian-overrides: Add override for manual outside .../doc/
  * d/lintian-overrides: Drop workaround for remove-on-upgrade dpkg flag
  * apache: Drop support for GnuTLS
  * apache: Enable and prioritize HTTP/2 protocol
  * apache: Setup Mozilla recommended configuration
  * container: Fix the update command for new web server
  * tests: Add some missing markers
  * web_framework, tests: Workaround captcha 0.5.6 vs. Django 3.2

  [ fliu ]
  * email: Fix self.critical not callable error
  * email: postconf.get_many_unsafe: batch query
  * email: configure postfix domain names

  [ Seyed mohammad ali Hosseinifard ]
  * Translated using Weblate (Persian)

  [ Veiko Aasa ]
  * gitweb: tests: Fix test failures if initial default branch is not master
  * gitweb: tests: Convert functional tests to non-BDD python format
  * gitweb: tests: functional: Fix test failure if initial default branch is not master

  [ Artem ]
  * Translated using Weblate (Russian)

  [ 109247019824 ]
  * Translated using Weblate (Bulgarian)

  [ 池边树下 ]
  * Translated using Weblate (Chinese (Simplified))

 -- James Valleroy <jvalleroy@mailbox.org>  Sat, 18 Sep 2021 09:47:06 -0400

freedombox (21.8) unstable; urgency=medium

  [ Andrij Mizyk ]
  * Translated using Weblate (Ukrainian)
  * Translated using Weblate (Ukrainian)
  * Translated using Weblate (Ukrainian)

  [ fliu ]
  * diagnostics: Allow underscores (_) in app names
  * doc/dev: Using mocking instead of importing external modules
  * email: Basic app to manage an email server
  * email: Enable LDAP by calling postconf in a thread-safe way
  * email: Implement `email_server ipc set_sasl` and `set_submission`
  * email: Set up local delivery (no spam filtering)
  * email: Code quality fixes
  * email: Fix enabling SMTPS; check return value
  * email: dovecot: Support user lookup by UID number
  * email: Address some code review comments
  * email: Install rspamd; proxy its web interface
  * email: Parse command arguments with a mutually exclusive group
  * email: mutex: create lock file as plinth user
  * email, plinth.log: Write more information to syslog
  * email: postconf: Handle postconf returning an empty key
  * email: audit: improve the speed of post-installation setup
  * email: Open lock file as plinth user
  * email: Support UID number lookup in Dovecot
  * email: diagnostics: Fix sudo permission problem
  * email: views: Implement tab rendering
  * email: Implement alias management
  * email: aliases: Use bootstrap styles
  * email: Add UI for creating the home directory
  * email: Add templates for TLS and domains
  * email: Implement view for setting up domains
  * email: postfix: Install LDAP map support
  * email: Implement spam sorting with sieve
  * email: apache: X-Robots-Tag header, full URL match
  * email: Implement auto-discovery
  * email: LMTP: remove the recipient's UID number from email headers
  * email: Code cleanup
  * email: Implement outbound mail filtering
  * email: Reload postfix in domain view
  * email: Code cleanup, address reviews
  * email: Local delivery: use full email address
  * email: postfix: dovecot: Set strong security parameters
  * email: setup: Find Let's Encrypt certificates
  * email: Documentation, code cleanup
  * email: setup: Configure Roundcube
  * email: Sender spoofing patch 1/2: domain rewriting
  * email: implemented service alert

  [ Sunil Mohan Adapa ]
  * doc/dev: Drop seemingly irrelevant automodule reference
  * container: Use keyserver.ubuntu.com as the default keyserver
  * d/lintian-overrides: Allow all systemd services paths
  * d/control: Drop wireless-tools as recommends
  * tests: functional: Add a convenience method to logout
  * wordpress: New app to manage a WordPress site/blog

  [ Petter Reinholdtsen ]
  * Translated using Weblate (Norwegian Bokmål)

  [ James Valleroy ]
  * security: Remove display of past vulnerabilities
  * locale: Update translation strings
  * doc: Fetch latest manual

 -- James Valleroy <jvalleroy@mailbox.org>  Mon, 30 Aug 2021 20:01:46 -0400

freedombox (21.7) unstable; urgency=low

  [ Allan Nordhøy ]
  * Translated using Weblate (Norwegian Bokmål)
  * Translated using Weblate (Norwegian Bokmål)

  [ Jacque Fresco ]
  * Translated using Weblate (Indonesian)

  [ Reza Almanda ]
  * Translated using Weblate (Indonesian)
  * Translated using Weblate (Indonesian)

  [ Besnik Bleta ]
  * Translated using Weblate (Albanian)

  [ 池边树下 ]
  * Translated using Weblate (Chinese (Simplified))

  [ Tiago Zaniquelli ]
  * tests: functional: storage: skip test List disks

  [ Oymate ]
  * Translated using Weblate (Bengali)

  [ whenwesober ]
  * Translated using Weblate (Indonesian)

  [ James Valleroy ]
  * ci: Disable autopkgtest
  * debian: Ensure fuse gets replaced by fuse3 (Closes: #990758)
    - Thanks to Andreas Beckmann <anbe@debian.org> for the patch.
  * action_utils: Separate function to hold freedombox package
  * action_utils: Use flag to indicate freedombox package has been held
    (Closes: #991292)
  * upgrades: Check for held freedombox package in manual update
  * upgrades: Check for held freedombox package daily
  * action_utils: Don't print when unholding freedombox package
  * vagrant: Update box name
  * ttrss: Allow upgrade to version 21
  * Update translation strings
  * doc: Fetch latest manual
  * Upload to unstable

  [ bruh ]
  * Translated using Weblate (Vietnamese)
  * Translated using Weblate (Vietnamese)

  [ Andrij Mizyk ]
  * Translated using Weblate (Ukrainian)
  * Translated using Weblate (Ukrainian)
  * Translated using Weblate (Ukrainian)
  * Translated using Weblate (Ukrainian)
  * Translated using Weblate (Ukrainian)
  * Translated using Weblate (Ukrainian)
  * Translated using Weblate (Ukrainian)
  * Translated using Weblate (Ukrainian)
  * Translated using Weblate (Ukrainian)
  * Translated using Weblate (Ukrainian)

  [ Johannes Keyser ]
  * Translated using Weblate (German)

 -- James Valleroy <jvalleroy@mailbox.org>  Mon, 16 Aug 2021 19:18:59 -0400

freedombox (21.6) experimental; urgency=medium

  [ ikmaak ]
  * Translated using Weblate (Dutch)
  * Translated using Weblate (German)

  [ Burak Yavuz ]
  * Translated using Weblate (Turkish)

  [ Michael Breidenbach ]
  * Translated using Weblate (Swedish)

  [ whenwesober ]
  * Translated using Weblate (Indonesian)
  * Translated using Weblate (Indonesian)

  [ Benedek Nagy ]
  * Translated using Weblate (Hungarian)

  [ James Valleroy ]
  * Translated using Weblate (Indonesian)
  * Translated using Weblate (Indonesian)
  * Translated using Weblate (Indonesian)
  * Translated using Weblate (Indonesian)
  * Translated using Weblate (Chinese (Simplified))
  * locale: Update translation strings
  * doc: Fetch latest manual

  [ Weblate ]
  * Added translation using Weblate (Sinhala)
  * Added translation using Weblate (Vietnamese)

  [ James Pan ]
  * Translated using Weblate (Chinese (Traditional))

  [ HelaBasa ]
  * Translated using Weblate (Sinhala)

  [ Johannes Keyser ]
  * Translated using Weblate (German)

  [ Coucouf ]
  * Translated using Weblate (French)
  * Translated using Weblate (French)

  [ ssantos ]
  * Translated using Weblate (Portuguese)

  [ 池边树下 ]
  * Translated using Weblate (Chinese (Simplified))

  [ Reza Almanda ]
  * Translated using Weblate (Indonesian)
  * Translated using Weblate (Indonesian)
  * Translated using Weblate (Indonesian)

  [ bruh ]
  * Translated using Weblate (Vietnamese)
  * Translated using Weblate (Vietnamese)
  * Translated using Weblate (Vietnamese)
  * Translated using Weblate (Vietnamese)

  [ Arshadashu ]
  * Translated using Weblate (Telugu)

  [ Joseph Nuthalapati ]
  * Translated using Weblate (Telugu)
  * Translated using Weblate (Telugu)
  * Translated using Weblate (Telugu)
  * Translated using Weblate (Telugu)
  * Translated using Weblate (Telugu)
  * Translated using Weblate (Telugu)

  [ uday17 ]
  * Translated using Weblate (Telugu)
  * Translated using Weblate (Telugu)
  * Translated using Weblate (Telugu)

  [ Sandeepbasva ]
  * Translated using Weblate (Telugu)

  [ Aurélien Couderc ]
  * Change backups submit button to fix translation issues

  [ chilumula vamshi krishna ]
  * Translated using Weblate (Telugu)

  [ Jacque Fresco ]
  * Translated using Weblate (Indonesian)
  * Translated using Weblate (Japanese)

 -- James Valleroy <jvalleroy@mailbox.org>  Mon, 31 May 2021 19:00:45 -0400

freedombox (21.5) experimental; urgency=medium

  [ Dietmar ]
  * Translated using Weblate (German)

  [ Karol Werner ]
  * Translated using Weblate (Polish)

  [ Michalis ]
  * Translated using Weblate (Greek)
  * Translated using Weblate (Greek)
  * Translated using Weblate (Greek)
  * Translated using Weblate (Greek)

  [ Fioddor Superconcentrado ]
  * Generating developer documentation.
  * config: Fix tests related to user home directory
  * Translated using Weblate (Spanish)

  [ ikmaak ]
  * Translated using Weblate (Dutch)

  [ Burak Yavuz ]
  * Translated using Weblate (Turkish)
  * Translated using Weblate (Turkish)
  * Translated using Weblate (Turkish)

  [ Veiko Aasa ]
  * deluge, mldonkey, syncthing, transmission: Depend on nslcd.service
  * deluge: Fix daemon user not in freedombox-share group after installation
  * users: Fix unit test failures when LDAP is empty

  [ Sunil Mohan Adapa ]
  * ssh, apache: Make fail2ban use systemd journald backend by default
  * security: Move fail2ban default configuration to this app
  * security: Ensure that fail2ban is not re-enabled on version increment
  * security: Increment app version to reload fail2ban
  * action_utils: Introduce utility for masking services
  * config: Disable rsyslog and syslog forwarding
  * config: Install and configure zram for swap
  * Update copyright year

  [ James Valleroy ]
  * debian: Add coverage to autopkgtest
  * ci: Merge with Salsa CI pipeline
  * config: Convert entered domain name to lower case
  * dynamicdns: Wait after changing domain name in tests
  * dynamicdns: Convert entered domain name to lower case
  * pagekite: Convert entered kite name to lower case
  * config, dynamicdns, pagekite: Remove incorrect use of str
  * letsencrypt: Always return a diagnostics result
  * diagnostics: Use lock to protect results
  * coturn: Validate TURN URIs if provided in form
  * locale: Update translation strings
  * doc: Fetch latest manual

  [ Max Rockatansky ]
  * security: Clarify vulnerability count and provide link to more info

  [ Joseph Nuthalapati ]
  * docs: Improve Developer Documentation index page
  * container: distribution as environment variable
  * ejabberd: STUN/TURN configuration
  * coturn: Mention ejabberd in app description

  [ Michael Breidenbach ]
  * Translated using Weblate (Swedish)
  * Translated using Weblate (Swedish)

  [ nautilusx ]
  * Translated using Weblate (German)

  [ Reza Almanda ]
  * Translated using Weblate (Indonesian)

  [ Aditya Pratap Singh ]
  * container: Work in the absence of systemd in PATH, for eg. in Arch

  [ Kirill Schmidt ]
  * first_boot: Use session to verify first boot welcome step

  [ fliu ]
  * HACKING.md: added some troubleshooting information
  * container script: Must convert env. var. string to a Path object

  [ Johannes Keyser ]
  * Translated using Weblate (German)

  [ whenwesober ]
  * Translated using Weblate (Indonesian)

  [ 池边树下 ]
  * Translated using Weblate (Chinese (Simplified))

  [ Weblate ]
  * Added translation using Weblate (Albanian)

  [ Besnik Bleta ]
  * debian: Add Albanian (sq) locale
  * Translated using Weblate (Albanian)

  [ Carlos Henrique Lima Melara ]
  * doc: Add filename to code snippets in tutorial
  * docs: Add missing imports in tutorial
  * docs: Set the `version` attribute as required instead of optional

 -- James Valleroy <jvalleroy@mailbox.org>  Mon, 19 Apr 2021 20:23:23 -0400

freedombox (21.4) unstable; urgency=medium

  [ Petter Reinholdtsen ]
  * Translated using Weblate (Norwegian Bokmål)

  [ Allan Nordhøy ]
  * Translated using Weblate (Norwegian Bokmål)

  [ ikmaak ]
  * Translated using Weblate (Dutch)

  [ Burak Yavuz ]
  * Translated using Weblate (Turkish)

  [ James Valleroy ]
  * plinth: Disable start rate limiting for service
  * upgrades: Disable searx during dist-upgrade
  * locale: Update translation strings
  * doc: Fetch latest manual

  [ Dietmar ]
  * Translated using Weblate (German)
  * Translated using Weblate (Italian)
  * Translated using Weblate (German)
  * Translated using Weblate (Italian)

  [ Coucouf ]
  * Translated using Weblate (French)

  [ Michael Breidenbach ]
  * Translated using Weblate (Swedish)

  [ Sunil Mohan Adapa ]
  * ui: Fix buttons jumping on click in snapshots page
  * matrix-synapse, coturn: Fix minor pipeline failures

  [ Benedek Nagy ]
  * Translated using Weblate (Hungarian)

  [ Kornelijus Tvarijanavičius ]
  * Translated using Weblate (Lithuanian)

  [ Joseph Nuthalapati ]
  * coturn: Add new component for usage of coturn by other apps
  * coturn: Minor refactor view to use utility to generate URIs
  * coturn: Remove advanced flag, make app visible to all
  * matrix-synapse: Auto configure STUN/TURN using coturn server
  * matrix-synapse: Update description to talk about TURN configuration

 -- James Valleroy <jvalleroy@mailbox.org>  Sun, 28 Feb 2021 20:57:00 -0500

freedombox (21.3) unstable; urgency=medium

  [ Oğuz Ersen ]
  * Translated using Weblate (Turkish)

  [ ikmaak ]
  * Translated using Weblate (Dutch)

  [ Burak Yavuz ]
  * Translated using Weblate (Turkish)

  [ Michael Breidenbach ]
  * Translated using Weblate (Swedish)

  [ Michalis ]
  * Translated using Weblate (Greek)

  [ James Valleroy ]
  * upgrades: Mark string as no-python-format
  * locale: Update translation strings
  * upgrades: Only check free space bytes before dist upgrade
  * upgrades: Add 10 minute delay before apt update
  * upgrades: Disable apt snapshots during dist upgrade
  * locale: Update translation strings
  * doc: Fetch latest manual

  [ John Lines ]
  * gitignore: Ignore files generated during package build
  * zoph: Add new app to organize photos

  [ Sunil Mohan Adapa ]
  * tests: functional: Introduce step def. to check if app is enabled
  * zoph: Make app unavailable in Buster

  [ Aurélien Couderc ]
  * sharing: Improve shares group access description

  [ Fioddor Superconcentrado ]
  * HACKING: Link download page for Geckodriver.
  * Translated using Weblate (Spanish)

 -- James Valleroy <jvalleroy@mailbox.org>  Thu, 11 Feb 2021 17:59:49 -0500

freedombox (21.2) unstable; urgency=medium

  [ Burak Yavuz ]
  * Translated using Weblate (Turkish)
  * Translated using Weblate (Turkish)

  [ Sunil Mohan Adapa ]
  * radicale: Allow older 2.x release to upgrade to 3.x
  * backups: schedule: tests: Fix failures due to long test run
  * minidlna: Minor refactor of media directory handling
  * minidlna: Implement force upgrading from older version
  * jsxc: Fix issues with jQuery >= 3.5.0

  [ Veiko Aasa ]
  * calibre: Fix freedombox.local inaccessible after enabling app
  * mediawiki: Fix app installation process doesn't display status information
  * plinth: Show running spinner when app installation is in progress

  [ James Valleroy ]
  * upgrades: Return reason when checking for dist upgrade
  * upgrades: Get result of start-dist-upgrade
  * upgrades: Move start-dist-upgrade result string to app
  * upgrades: Add notifications for dist upgrade
  * tests: Update functional tests default config
  * roundcube: Allow upgrade to 1.4.*
  * locale: Update translation strings
  * doc: Fetch latest manual

  [ Dietmar ]
  * Translated using Weblate (German)
  * Translated using Weblate (Italian)

  [ ikmaak ]
  * Translated using Weblate (Spanish)
  * Translated using Weblate (Dutch)
  * Translated using Weblate (Swedish)
  * Translated using Weblate (Russian)
  * Translated using Weblate (Hungarian)

  [ Coucouf ]
  * Translated using Weblate (French)
  * Translated using Weblate (French)

  [ Алексей Докучаев ]
  * Translated using Weblate (Russian)

  [ Stanisław Stefan Krukowski ]
  * Translated using Weblate (Polish)

  [ Oymate ]
  * Translated using Weblate (Bengali)

  [ Fioddor Superconcentrado ]
  * Translated using Weblate (Spanish)

  [ Joseph Nuthalapati ]
  * matrix-synapse: python3-psycopg2 from backports
  * upgrades: Increment version for MatrixSynapse 1.26
  * mediawiki: Set default logo to mediawiki.png

  [ nautilusx ]
  * Translated using Weblate (German)

 -- James Valleroy <jvalleroy@mailbox.org>  Sat, 06 Feb 2021 00:33:34 -0500

freedombox (21.1) unstable; urgency=medium

  [ ikmaak ]
  * Translated using Weblate (German)
  * Translated using Weblate (Spanish)
  * Translated using Weblate (Dutch)
  * Translated using Weblate (Polish)
  * Translated using Weblate (Danish)
  * Translated using Weblate (French)
  * Translated using Weblate (Italian)
  * Translated using Weblate (Norwegian Bokmål)
  * Translated using Weblate (Dutch)
  * Translated using Weblate (Portuguese)
  * Translated using Weblate (Swedish)
  * Translated using Weblate (Russian)
  * Translated using Weblate (Chinese (Simplified))
  * Translated using Weblate (Persian)
  * Translated using Weblate (Gujarati)
  * Translated using Weblate (Hindi)
  * Translated using Weblate (Czech)
  * Translated using Weblate (Ukrainian)
  * Translated using Weblate (Hungarian)
  * Translated using Weblate (Lithuanian)
  * Translated using Weblate (Slovenian)
  * Translated using Weblate (Bulgarian)
  * Translated using Weblate (Greek)
  * Translated using Weblate (Galician)
  * Translated using Weblate (Serbian)

  [ Burak Yavuz ]
  * Translated using Weblate (Turkish)

  [ John Doe ]
  * Translated using Weblate (Turkish)
  * Translated using Weblate (Turkish)

  [ Doma Gergő ]
  * Translated using Weblate (Hungarian)

  [ Ouvek Kostiva ]
  * Translated using Weblate (Chinese (Traditional))

  [ James Valleroy ]
  * tahoe: Disable app
  * setup: Enable essential apps that use firewall
  * upgrades: Requires at least 5 GB free space for dist upgrade
  * locale: Update translation strings
  * doc: Fetch latest manual

  [ Veiko Aasa ]
  * syncthing: Create LDAP group name different from system group
  * syncthing: Hide unnecessary security warning
  * sharing: Update functional test to use syncthing-access group
  * plinth: Fix disable daemon when service alias is provided
  * container script: Various improvements

  [ Sunil Mohan Adapa ]
  * ui: js: Make select all checkbox option available more broadly
  * ui: css: New style for select all checkbox
  * backups: tests: Fix a typo in test case name
  * backups: Allow comments to be added to archives during backup
  * backups: Allow storing root repository details
  * backups: repository: Introduce a prepare method
  * backups: repository: Simplify handling of remote repo properties
  * backups: Introduce backup scheduling
  * backups: Add a schedule to each repository
  * backups: Trigger schedules every hour
  * backups: Add UI to edit schedules
  * backups: Add a notification to suggest users to enable schedules
  * backups: Show notification on error during scheduled backups
  * networks: Remove unused import to fix flake8 failure
  * performance: Fix failure to start due to lru_cache in stable

  [ Allan Nordhøy ]
  * Translated using Weblate (Norwegian Bokmål)

  [ Fred LE MEUR ]
  * performance: Fix web client link to Cockpit

  [ Milan ]
  * Translated using Weblate (Czech)

  [ crlambda ]
  * Translated using Weblate (Chinese (Traditional))

  [ Fioddor Superconcentrado ]
  * networks: Separate the delete button and color it differently
  * network: Minor refactoring in a test
  * network: Minor refactoring, new is_primary() function
  * networks: Change connection type to a radio button
  * networks: Use radio buttons for network modes
  * networks: Prevent unintended changes to primary connection.
  * networks: Hide deactivate/remove buttons for primary connections
  * Translated using Weblate (Spanish)

 -- James Valleroy <jvalleroy@mailbox.org>  Mon, 25 Jan 2021 21:08:22 -0500

freedombox (21.0) unstable; urgency=medium

  [ Dietmar ]
  * Translated using Weblate (German)

  [ ikmaak ]
  * Translated using Weblate (German)
  * Translated using Weblate (Dutch)
  * Translated using Weblate (Spanish)
  * Translated using Weblate (French)

  [ Burak Yavuz ]
  * Translated using Weblate (Turkish)

  [ Doma Gergő ]
  * Translated using Weblate (Hungarian)

  [ Veiko Aasa ]
  * functional tests: Make tests compatible with pytest-bdd v4.0
  * ejabberd: functional tests: Wait until the jsxc buddy list is loaded
  * users: Skip action script tests if LDAP is not set up
  * functional-tests: Fix installation errors in install.sh script
  * dev-container: Add subcommand to run tests
  * gitweb: tests: functional: Fix test failures in localized environment
  * dev-container: 'up' command: Show banner also when container is already
    running
  * dev-container: Add command to print container IP address
  * tests: functional: Improve creating users in tests
  * gitweb: Add functional tests for git-access group
  * plinth: Fix daemon is enabled check when service alias is provided

  [ ullli ]
  * mumble: Updated mumla and removed plumble from clients list

  [ Johannes Keyser ]
  * Translated using Weblate (German)

  [ Sunil Mohan Adapa ]
  * apache2: Allow downloads in openvpn and backups with latest browsers
  * backups: Don't open a new window for downloading backups
  * openvpn: Don't show running status on download profile button
  * app: component: Add app_id and app properties
  * app: Add locked flag
  * backups: Add new component for backup and restore
  * backups: Use the backup component in all apps
  * doc: dev: Update documentation for using backup component
  * app: info: Move client validation to info component
  * doc: dev: Update documentation on calling clients validation
  * doc: dev: Update the tutorial to reflect latest API/code
  * radicale: Fix backup and restore of configuration

  [ Michael Breidenbach ]
  * Translated using Weblate (Swedish)

  [ James Valleroy ]
  * users: Avoid test error if ldapsearch is not available
  * upgrades: Ensure freedombox package is upgraded during dist upgrade
  * upgrades: Add service for dist upgrade
  * upgrades: Install python3-systemd for unattended-upgrades
  * upgrades: Don't allow needrestart to restart freedombox-dist-upgrade
  * upgrades: Check before starting dist upgrade process
  * upgrades: Write dist-upgrade service file in /run
  * upgrades: Restart FreedomBox service at end of dist-upgrade
  * upgrades: Use full path to searx action script
  * upgrades: Hold tt-rss during dist upgrade, if available
  * locale: Update translation strings
  * doc: Fetch latest manual

  [ Stanisław Stefan Krukowski ]
  * Translated using Weblate (Polish)

  [ Joseph Nuthalapati ]
  * transmission: Show port forwarding information
  * transmission: Update description

 -- James Valleroy <jvalleroy@mailbox.org>  Mon, 11 Jan 2021 19:57:44 -0500

freedombox (20.21) unstable; urgency=medium

  [ Johannes Keyser ]
  * Translated using Weblate (German)

  [ Fioddor Superconcentrado ]
  * Translated using Weblate (Spanish)
  * Translated using Weblate (Spanish)

  [ Joseph Nuthalapati ]
  * deluge: Sync apache2 config with Transmission
  * deluge: Functional tests for bit-torrent group

  [ Michael Breidenbach ]
  * Translated using Weblate (Swedish)

  [ Veiko Aasa ]
  * apache: Create snake oil certificate if not exists
  * users: Remove timeout when creating Samba user
  * security: Fix access denied for user daemon from cron

  [ n0nie4HP ]
  * Translated using Weblate (Polish)
  * Translated using Weblate (Polish)

  [ spectral ]
  * calibre: Fix manual page name

  [ James Valleroy ]
  * upgrades: Allow grub-pc upgrade without reinstalling grub
  * upgrades: Update searx search engines during dist upgrade
  * locale: Update translation strings
  * doc: Fetch latest manual
  * debian: Bump standards version to 4.5.1

  [ Nikita Epifanov ]
  * Translated using Weblate (Russian)

  [ ikmaak ]
  * Translated using Weblate (Polish)

  [ Doma Gergő ]
  * Translated using Weblate (Hungarian)

 -- James Valleroy <jvalleroy@mailbox.org>  Mon, 28 Dec 2020 21:08:41 -0500

freedombox (20.20.1) unstable; urgency=medium

  [ Reg Me ]
  * Translated using Weblate (Dutch)

  [ ikmaak ]
  * Translated using Weblate (Dutch)
  * Translated using Weblate (German)
  * Translated using Weblate (Dutch)

  [ Burak Yavuz ]
  * Translated using Weblate (Turkish)

  [ Sunil Mohan Adapa ]
  * pagekite: Drop unused subdomain widget
  * pagekite: cosmetic: Minor yapf changes
  * clients: Fix a duplicated HTML ID
  * ui: Adopt a consistent and new table style
  * ui: Make all tables responsive
  * ui: css: Use rem as the primary unit
  * ui: Drop italic style on app name and sections in card listing
  * jsxc: Drop loading text on the login button
  * firewall: New styling for status stable
  * ui: Consistently use the btn-toolbar class for all toolbars
  * help: Make the button normal size in about page
  * users: Drop cancel button show submit as danger in delete page
  * help, power, index: ui: Drop remaining uses of &raquo;
  * ui: index: Don't show too large a help message
  * HACKING: Add suggestion not over-use Bootstrap utility classes
  * ui: Fix form error styling using bootstrap 3 style
  * jslicense.html: Drop minor styling
  * ui: Introduce common styling for two column list group
  * calibre: Use common styling for libraries list
  * pagekite: Use common styling for custom services
  * ikiwiki: Use common styling for wiki/blog list
  * gitweb: Use common styling for repo list
  * users: Use common styling for users list
  * networks: Use common styling for showing network connection
  * networks: Use common styling for Wi-Fi network list
  * networks: Use table for styling network connection list
  * firewall: Split CSS styling into separate file
  * monkeysphere: Split CSS styling into a separate file
  * samba: Split CSS styling into separate file
  * upgrades: Split CSS styling into a separate file
  * backups: Split CSS styling into a separate file
  * storage: Split CSS styling into a separate file
  * sharing: Split CSS styling into a separate file
  * letsencrypt: Split CSS styling into a separate file
  * help: Split CSS styling into a separate file
  * first_setup: Use template variable to refresh page
  * ui: Use common styling to hide logo during firstboot
  * firstboot: Use bootstrap for logo styling
  * pagekite: Eliminate inline styling
  * help: Show version information as an alert
  * ui: Avoid inline styling for setting progress bar width
  * apache2: Disallow all inline styling in sandbox settings
  * ui: Fix warning button colors

  [ achalaramu ]
  * Migrate bootstrap 4 from bootstrap 3

  [ Veiko Aasa ]
  * gitweb: Make functional tests compatible with pytest-bdd v4.0
  * javascript: Fix disabled submit buttons when navigating back to a page

  [ James Valleroy ]
  * tests: Skip initial update
  * help: Update status log test
  * config: Skip homepage test on buildd (Closes: #977527)
  * doc: Fetch latest manual

 -- James Valleroy <jvalleroy@mailbox.org>  Sat, 19 Dec 2020 19:18:42 -0500

freedombox (20.20) unstable; urgency=medium

  [ ikmaak ]
  * Translated using Weblate (Dutch)
  * Translated using Weblate (Dutch)

  [ Burak Yavuz ]
  * Translated using Weblate (Turkish)

  [ ssantos ]
  * Translated using Weblate (Portuguese)

  [ Johannes Keyser ]
  * Translated using Weblate (German)

  [ Thomas Vincent ]
  * Translated using Weblate (French)

  [ Michael Breidenbach ]
  * Translated using Weblate (Swedish)

  [ Fioddor Superconcentrado ]
  * Translated using Weblate (Spanish)
  * config: Add user websites as choices for homepage config
  * config: rename functions (improve readability)

  [ James Valleroy ]
  * config: Mark test_homepage_field as needs_root
  * mumble: Implement force upgrade for 1.3.*
  * upgrades: Hold mumble-server during dist upgrade
  * locale: Update translation strings
  * doc: Fetch latest manual

  [ Veiko Aasa ]
  * apache: Add app name
  * snapshot: Check that / is a btrfs subvolume before setup
  * diagnostics: Improve exception handling in app diagnostics
  * diagnostics: Show app name and fallback to app id if not exist
  * templates: Make toggle button responsive

 -- James Valleroy <jvalleroy@mailbox.org>  Mon, 14 Dec 2020 19:31:00 -0500

freedombox (20.19) unstable; urgency=medium

  [ ikmaak ]
  * Translated using Weblate (Dutch)
  * Translated using Weblate (Dutch)
  * Translated using Weblate (Dutch)
  * Translated using Weblate (German)
  * Translated using Weblate (Dutch)
  * Translated using Weblate (Dutch)

  [ Fioddor Superconcentrado ]
  * networks: Apply translation to a tooltip.
  * bepasty: Apply translation to autogenerated comments.
  * snapshots: Translate snapshot types (field description)
  * Translated using Weblate (Spanish)

  [ Joseph Nuthalapati ]
  * OpenVPN: Create user group "vpn"
  * openvpn: Add functional tests for user group "vpn"
  * openvpn: Deny access to users not in group "vpn"

  [ James Valleroy ]
  * upgrades: Add first boot step to run initial update
  * upgrades: Add progress page for initial update
  * upgrades: Fix flag name in info message
  * upgrades: Hold freedombox package during dist upgrade
  * upgrades: Use apt_hold contextmanager
  * upgrades: Print steps in dist-upgrade
  * upgrades: Fix sources list for dist upgrade from buster
  * sso: Add test to generate ticket
  * locale: Update translation strings
  * doc: Fetch latest manual
  * debian: Add python3-openssl as build dependency for tests

  [ Veiko Aasa ]
  * Samba: UI: Show toggle buttons and share names

  [ Oymate ]
  * Translated using Weblate (Bengali)

 -- James Valleroy <jvalleroy@mailbox.org>  Mon, 30 Nov 2020 18:37:52 -0500

freedombox (20.18.1) unstable; urgency=medium

  [ Burak Yavuz ]
  * Translated using Weblate (Turkish)
  * Translated using Weblate (Turkish)

  [ Hetgyl ]
  * Translated using Weblate (French)
  * Translated using Weblate (French)
  * Translated using Weblate (French)
  * Translated using Weblate (French)
  * Translated using Weblate (French)
  * Translated using Weblate (French)
  * Translated using Weblate (French)
  * Translated using Weblate (French)
  * Translated using Weblate (French)
  * Translated using Weblate (French)
  * Translated using Weblate (French)
  * Translated using Weblate (French)

  [ Reg Me ]
  * Translated using Weblate (Dutch)
  * Translated using Weblate (Dutch)

  [ Oğuz Ersen ]
  * Translated using Weblate (Turkish)

  [ Thomas Vincent ]
  * Translated using Weblate (French)
  * Translated using Weblate (French)
  * Translated using Weblate (French)
  * Translated using Weblate (French)
  * Translated using Weblate (French)
  * Translated using Weblate (French)
  * Translated using Weblate (French)
  * Translated using Weblate (French)
  * Translated using Weblate (French)
  * Translated using Weblate (French)
  * Translated using Weblate (French)

  [ Petter Reinholdtsen ]
  * Translated using Weblate (Norwegian Bokmål)

  [ Joseph Nuthalapati ]
  * sso: Fix regression in auth-pubtkt configuration

  [ Dietmar ]
  * Translated using Weblate (German)
  * Translated using Weblate (Italian)

  [ Fioddor Superconcentrado ]
  * Translated using Weblate (Spanish)

  [ Diego Roversi ]
  * Translated using Weblate (Italian)

  [ ikmaak ]
  * Translated using Weblate (Dutch)

  [ Michael Breidenbach ]
  * Translated using Weblate (Swedish)

  [ James Valleroy ]
  * Translated using Weblate (French)
  * doc: Fetch latest manual

 -- James Valleroy <jvalleroy@mailbox.org>  Mon, 23 Nov 2020 18:37:38 -0500

freedombox (20.18) unstable; urgency=medium

  [ Hetgyl ]
  * Translated using Weblate (French)

  [ Reg Me ]
  * Translated using Weblate (Dutch)
  * Translated using Weblate (Dutch)
  * Translated using Weblate (Dutch)
  * Translated using Weblate (Dutch)

  [ Joseph Nuthalapati ]
  * coverage: Omit files under tests/ directories
  * ci: Add --cov-config to the coverage command
  * openvpn: Cleanup easyrsa 2 to 3 upgrade code
  * openvpn: Function to detect ECC/RSA configuration
  * openvpn: ECC: Setup and Migration
  * openvpn: Remove explicit setup step
  * openvpn: Improve migrate_to_ecc template
  * openvpn: Remove opinion on which curve to use
  * openvpn: client configuration for RSA and ECC
  * gitlabci: Update Dockerfile and script

  [ Ralf Barkow ]
  * Translated using Weblate (German)

  [ Fioddor Superconcentrado ]
  * Translated using Weblate (Spanish)

  [ Matthias Dellweg ]
  * Enable dynamicdns module to handle IPv6

  [ Dietmar ]
  * Translated using Weblate (Italian)

  [ James Valleroy ]
  * locale: Update translation strings
  * doc: Fetch latest manual

 -- James Valleroy <jvalleroy@mailbox.org>  Mon, 16 Nov 2020 20:49:24 -0500

freedombox (20.17.1) experimental; urgency=medium

  [ Burak Yavuz ]
  * Translated using Weblate (Turkish)
  * Translated using Weblate (Turkish)

  [ Dietmar ]
  * Translated using Weblate (German)
  * Translated using Weblate (Italian)

  [ Joseph Nuthalapati ]
  * ci: Fix flake8 errors
  * pubtkt: Fix Python format language errors

  [ James Valleroy ]
  * debian: Rename source package to freedombox
  * doc: Fetch latest manual

 -- James Valleroy <jvalleroy@mailbox.org>  Sat, 07 Nov 2020 08:02:53 -0500

plinth (20.17) unstable; urgency=medium

  [ Fioddor Superconcentrado ]
  * package: i18n: Mark progress status strings for translation
  * networks: i18n: Mark string for translation on delete page
  * networks: i18n: Mark various strings for translation
  * notifications: i18n: Mark app names and extra data for translation
  * networks: css: Make button wider in network list
  * Translated using Weblate (Spanish)

  [ Sunil Mohan Adapa ]
  * backups: i18n: Mark form success messages for translation
  * doc: wikiparser: Fix issue with running parser outside doc/ dir
  * upgrades: Disable the option when not able to dist upgrade
  * ci: Split testing stages into smaller stages

  [ Coucouf ]
  * Translated using Weblate (French)
  * Translated using Weblate (French)

  [ Burak Yavuz ]
  * Translated using Weblate (Turkish)
  * Translated using Weblate (Turkish)

  [ Nikita Epifanov ]
  * Translated using Weblate (Russian)

  [ Jens Molgaard ]
  * Translated using Weblate (Danish)

  [ Petter Reinholdtsen ]
  * Translated using Weblate (Norwegian Bokmål)

  [ Praveen Illa ]
  * Translated using Weblate (Telugu)

  [ James Valleroy ]
  * Translated using Weblate (Danish)
  * ci: Run wikiparser doctests
  * wikiparser: Exit with return value 1 on test failure
  * upgrades: Add a setting to enable dist upgrade
  * locale: Update translation strings
  * doc: Fetch latest manual

  [ Michael Breidenbach ]
  * Translated using Weblate (German)
  * Translated using Weblate (Swedish)

  [ marklin0913 ]
  * Added translation using Weblate (Chinese (Traditional))

  [ Joseph Nuthalapati ]
  * mediawiki: Ensure password file is not empty
  * mediawiki: Add action to set domain name

  [ Dietmar ]
  * Translated using Weblate (German)
  * Translated using Weblate (Italian)

  [ Radek Pasiok ]
  * Translated using Weblate (Polish)

  [ Onurb ]
  * apache: setup uwsgi by default

 -- James Valleroy <jvalleroy@mailbox.org>  Mon, 02 Nov 2020 19:45:57 -0500

plinth (20.16) unstable; urgency=medium

  [ Oğuz Ersen ]
  * Translated using Weblate (Turkish)

  [ Burak Yavuz ]
  * Translated using Weblate (Turkish)
  * Translated using Weblate (Turkish)

  [ Nikita Epifanov ]
  * Translated using Weblate (Russian)

  [ Allan Nordhøy ]
  * Translated using Weblate (Norwegian Bokmål)
  * Translated using Weblate (Chinese (Simplified))
  * Translated using Weblate (Slovenian)
  * Translated using Weblate (Greek)
  * Translated using Weblate (Norwegian Bokmål)

  [ Veiko Aasa ]
  * diagnostics: Show low system memory notifications
  * notifications: Show severity level on every notification

  [ Coucouf ]
  * Translated using Weblate (French)

  [ James Valleroy ]
  * app: Add donation links in dropdown menu
  * debian: Add Brazilian Portuguese debconf templates translation
    (Closes: #972449)
    - Thanks to Adriano Rafael Gomes for the translation.
  * locale: Update translation strings
  * doc: Fetch latest manual

  [ Fioddor Superconcentrado ]
  * upgrades: Add status section showing version and upgrade status
  * diagnostics: Lazy format all diagnostic test strings properly
  * Translated using Weblate (Spanish)
  * help: Link to updates page when new version is available
  * updates: Eliminate delay and better status for manual upgrade

  [ Michael Breidenbach ]
  * Translated using Weblate (Swedish)

  [ Sunil Mohan Adapa ]
  * calibre: Add link to donation page
  * app: Make the donation button more prominent
  * calibre: Update group description to reflect 'using' app

 -- James Valleroy <jvalleroy@mailbox.org>  Mon, 19 Oct 2020 20:42:32 -0400

plinth (20.15) unstable; urgency=medium

  [ Coucouf ]
  * Translated using Weblate (French)
  * Translated using Weblate (French)
  * Translated using Weblate (French)
  * Translated using Weblate (French)

  [ Joseph Nuthalapati ]
  * bepasty: Change default permissions to 'read'
  * calibre: Add new e-book library app
  * calibre: Minor changes to app description
  * container: Handle edge cases with container update

  [ Fioddor Superconcentrado ]
  * HACKING: Add extra development requirements
  * CONTRIBUTING: Require flake8 compliance
  * Translated using Weblate (Spanish)
  * HACKING.md: Re-organised contents according to onboarding journey
  * Translated using Weblate (Spanish)

  [ Sunil Mohan Adapa ]
  * module_loader, web_framework: Update console log messages
  * dynamicdns: Drop unnecessary code to set app as enabled
  * pagekite: Don't announce unconfigured kite as a valid domain
  * pagekite: Don't update names module if not installed
  * tor: Don't check if enabled when not installed
  * tests: functional: Simplify calling the login helper
  * doc: Before fetching, drop all old to cleanup deleted pages/images
  * coturn: Don't handle certificates if not installed
  * quassel: Don't handle certificates if not installed
  * quassel: Fix minor typo
  * mumble: Store and use a single domain for TLS certificate setup
  * doc: dev: Link to list of potential apps from tutorial
  * coturn: Don't handle certificates if not installed
  * quassel: Don't handle certificates if not installed
  * users: Deal with admin user already existing during first boot
  * users: cosmetic: Yapf refactoring
  * *: Minor flake8 fixes
  * debian/control: Add sshpass as build dependency

  [ Michael Breidenbach ]
  * Translated using Weblate (Swedish)

  [ ssantos ]
  * Translated using Weblate (Portuguese)

  [ Phil Morrell ]
  * mumble: configure letsencrypt component

  [ Burak Yavuz ]
  * Translated using Weblate (Turkish)

  [ Petter Reinholdtsen ]
  * Translated using Weblate (Norwegian Bokmål)

  [ Veiko Aasa ]
  * ssh: action script: Require user credentials when editing ssh keys
  * users: Require admin credentials when creating or editing a user
  * container: Assign virtual network interface to trusted firewall zone

  [ James Valleroy ]
  * upgrades: Extend function to check for normal dist availability
  * upgrades: Detect and upgrade to next stable release
  * upgrades: Set a flag so interrupted dist-upgrade can be continued
  * upgrades: Check free space before dist-upgrade
  * locale: Update translation strings
  * doc: Fetch latest manual

 -- James Valleroy <jvalleroy@mailbox.org>  Mon, 05 Oct 2020 19:25:41 -0400

plinth (20.14.1) unstable; urgency=high

  [ Burak Yavuz ]
  * Translated using Weblate (Turkish)

  [ Nikita Epifanov ]
  * Translated using Weblate (Russian)

  [ JC Staudt ]
  * minidlna: Fix typo DNLA -> DLNA

  [ Sunil Mohan Adapa ]
  * cockpit: Don't show home page icon to non-admin users
  * module_loader: Load/process all essential modules before others

  [ Petter Reinholdtsen ]
  * Translated using Weblate (Norwegian Bokmål)

  [ Dietmar ]
  * Translated using Weblate (German)

  [ Coucouf ]
  * Translated using Weblate (French)

  [ James Valleroy ]
  * doc: Fetch latest manual

 -- James Valleroy <jvalleroy@mailbox.org>  Wed, 23 Sep 2020 07:37:53 -0400

plinth (20.14) unstable; urgency=high

  [ Fioddor Superconcentrado ]
  * Translated using Weblate (Spanish)
  * Translated using Weblate (Spanish)
  * sudo user needed for container
  * Branch-out
  * Specify machine
  * Fix typo
  * post-processor: Solve 1908 fixing the wiki links fix
  * Translated using Weblate (Spanish)
  * Translated using Weblate (Spanish)
  * jsxc, sharing: Add 'Learn more...' link for help pages
  * wireguard: Add 'Learn more...' link for help page
  * doc: wikiparser: Resolve URLs for locally available pages
  * HACKING.md: Instructions for container-related troubleshooting
  * i18n: Mark strings missed for translation
  * snapshots: Clarify description for disabling yearly snapshots

  [ Doma Gergő ]
  * Translated using Weblate (Hungarian)
  * Translated using Weblate (Hungarian)

  [ Sunil Mohan Adapa ]
  * upgrades: Minor isort fix
  * upgrades: Remove unused context variable
  * security: Don't show report button as part of backports notice
  * upgrades: security: Don't with the technical term 'backports' in UI
  * matrixsynapse: Allow upgrade to version 1.17
  * backups: Make app available by default
  * samba: cosmetic: Minor yapf fixes
  * container: unstable: Handle interface naming for systemd < 245
  * storage: Fix expanding partitions on GPT partition tables
  * matrixsynapse: Rename Riot to Element
  * ejabberd, mumble, wireguard: Update Apple app links
  * menu: Update documentation to clarify that icons can be files
  * frontpage: Fix documentation related to renamed parameter
  * bepasty: Make description a private variable
  * bepasty: Expand app description
  * bepasty: Tighten permissions on the uwsgi socket
  * infinoted, syncthing: Fix minor typo in a comment
  * bepasty: Add diagnostics tests on app URL
  * bepasty: Minor fixes
  * bepasty: tests: functional: Add a password before removing all
  * bepasty: Resize SVG to 512x512 for consistency with other icons
  * bepasty: Add "Snippet" in category/short description
  * bepasty: Update UI strings for permissions
  * bepasty: Require at least one permission on a password
  * bepasty: Simplify configuration file handling
  * js: Don't show running status on buttons pulled to right
  * diagnostics: Prevent showing running status on diagnostics menu item
  * help, networks: Clarify i18n different contexts for "Manual"
  * radicale: Stop service during backup and restore
  * radicale: tests: functional: Add test for backup/restore
  * doc: Recompile when parser script changes
  * doc: wikiparser: Handle processing instructions
  * doc: wikiparser: Fix attachment URLs in regular links
  * doc: wikiparser: When processing single pages, ignore header/footer
  * doc: wikiparser: Generate colspec for tables
  * doc: wikiparser: Handle table of contents macro without parenthesis
  * doc: wikiparser: Handle more paragraph breakers
  * doc: wikiparser: Parse content inside a comment
  * doc: wikiparser: Allow empty lines between list items
  * doc: wikiparser: Fix parsing URLs, simplify plain text parsing
  * doc: wikiparser: Resolve relative URLs
  * doc: wikiparser: Preserve spaces during parsing and generation
  * doc: wikiparser: Handle existing # in links, don't append again
  * doc: wikiparser: Assign text to URLs that don't provide them
  * doc: wikiparser: Handle wiki links starting with a /
  * doc: wikiparser: Allow lists to started with just spaces
  * doc: wikiparser: Strip spaces from attachment's text
  * doc: wikiparser: Place anchors inside paragraphs
  * doc: wikiparser: Sort imagedata properties
  * doc: wikiparser: Retain the text for icons
  * doc: wikiparser: Set icon dimensions to old values (temporarily)
  * doc: wikiparser: Handle empty table cells
  * doc: wikiparser: Fix some flake8 warnings
  * doc: wikiparser: Improve links relative to included files
  * doc: wikiparser: Fix issue with parsing inline code blocks
  * doc: wikiparser: Handle markup inside italic/bold markup
  * doc: wikiparser: Format text inside admonitions properly
  * doc: Drop post processor as it is not needed anymore
  * doc: wikiparser: Incorporate post processing fixes
  * doc: Simplify make file by eliminating targets for intermediates
  * doc: wikiparser: Add note about some incorrect links
  * doc: Update the test script for wikiparser
  * manual: Fetch latest images
  * doc: Fetch latest manual
  * firewall: Use service files for showing port forwarding info
  * firewall: Show port forwarding info in tabular format
  * kvstore: Allow module to be imported before Django init
  * networks: Expose API to get/set network meta info
  * firewall: Show port forwarding info contextually
  * doc: wikiparser: Fix a minor flake8 issue
  * doc: wikiparser: Fix issue with some URL containing dup. lang part
  * doc: wikiparser: Make it easier to run with a #! at the top
  * doc: wikiparser: Reduce build verbosity
  * upgrades: Fix issue with checking if backports is current
  * upgrades: Separate concepts for backports enabled vs. requested
  * upgrades, security: Use consistent terminology 'activate'
  * backports: When upgrading from older version, assumed requested
  * package: Add ability to reinstall a package
  * matrixsynapse: Perform a one time conversion to new config format
  * doc: manual: Fetch latest manual, remove non-existent images/pages
  * doc: wikiparser: Use icons from the icons directory
  * doc: wikiparser: Show icons with full size
  * doc: manual: Replace manual icons to drop CC 2.5 license
  * deluge: Use older icon to drop CC 2.0 license

  [ Joseph Nuthalapati ]
  * searx: Add functional test for app availability
  * container: Add unstable distribution
  * functional-tests: Fix instructions for running functional tests
  * functional-tests: Use latest version of splinter
  * framework: Remove module init() functions
  * wireguard: Remove hardcoded Windows client version
  * functional-tests: splinter 0.14.0 is in PyPI
  * apps: Remove Coquelicot
  * matrix-synapse: Upgrade to 1.19
  * container: Use builds with build-deps included

  [ James Valleroy ]
  * ci: Allow fuse to be installed
  * tests: functional: Strip trailing / from FREEDOMBOX_URL
  * ejabberd: Use new ruamel.yaml API and allow duplicate keys
  * locale: Update translation strings
  * doc: Fetch latest manual
  * debian: Add gbp dch config
  * debian: Fix use of wildcard path in copyright
  * debian: Split copyright paragraph to avoid lintian error
  * radicale: Remove code to handle 1.x
  * doc: Fetch latest manual
  * bepasty: New app for file upload and sharing
  * bepasty: Add public access config form
  * bepasty: Fetch manual page
  * locale: Update translation strings
  * doc: Add moinmoin wiki parser
  * wikiparser: Fix spaces, multi-line, languages, icons
  * doc: Use Makefile to fetch raw wiki files
  * doc: Add icons used in manual
  * manual: Add raw wiki files of included pages
  * manual: Remove checked-in xml files
  * wikiparser: Don't render Admonition with style comment
  * test-wikiparser: Remove fixes.xslt step
  * debian: Add unit tests to autopkgtest
  * apache: Disable mod_status (CVE-2020-25073)
  * debian: Don't show first wizard secret on command line
  * debian: Remove unused vars from postinst
  * matrixsynapse: Use conf.d snippets
  * upgrades: Change backports activation message wording
  * upgrades: Display correct backports info for unstable
  * upgrades: Add first boot step to configure backports
  * upgrades: Use kvstore and then file to determine if backports are enabled
  * debian: Temporarily revert source package rename
  * locale: Update translation strings
  * doc: Fetch latest manual

  [ Veiko Aasa ]
  * samba: Hide common system partitions
  * ikiwiki: Validate a path when deleting wiki or blog
  * ssh: Disallow managing keys for the root user
  * debian: Add newline to end of /var/lib/plinth/firstboot-wizard-secret
  * functional-tests: snapshot: Skip if filesystem doesn't support snapshots
  * container: Randomize btrfs partition UUID
  * gitweb: Fix enable auth webserver component on app init
  * gitweb: Add ability to change default branch

  [ Павел Протасов ]
  * Translated using Weblate (Russian)

  [ Michael Breidenbach ]
  * Translated using Weblate (German)
  * Translated using Weblate (Swedish)
  * Translated using Weblate (German)
  * Translated using Weblate (Swedish)
  * Translated using Weblate (German)
  * Translated using Weblate (Swedish)

  [ ikmaak ]
  * Translated using Weblate (Dutch)
  * Translated using Weblate (Dutch)

  [ Burak Yavuz ]
  * Translated using Weblate (Turkish)
  * Translated using Weblate (Turkish)
  * Translated using Weblate (Turkish)
  * Translated using Weblate (Turkish)

  [ Xosé M ]
  * Translated using Weblate (Galician)

  [ Jens Molgaard ]
  * Translated using Weblate (Danish)

  [ Nikita Epifanov ]
  * Translated using Weblate (Russian)
  * Translated using Weblate (Russian)

  [ Dietmar ]
  * Translated using Weblate (German)

  [ Johannes Keyser ]
  * Translated using Weblate (German)

  [ Diego Roversi ]
  * Translated using Weblate (Italian)

  [ Artem ]
  * Translated using Weblate (Russian)

  [ Ralf Barkow ]
  * Translated using Weblate (German)

  [ Reg Me ]
  * Translated using Weblate (Dutch)
  * Translated using Weblate (Dutch)

  [ Q.-A. Nick ]
  * upgrades, security: Update the messages describing backports

 -- James Valleroy <jvalleroy@mailbox.org>  Tue, 15 Sep 2020 17:03:43 -0400

freedombox (20.13) unstable; urgency=medium

  [ Sunil Mohan Adapa ]
  * Rename source package from plinth to freedombox.

  [ Veiko Aasa ]
  * minidlna: Do not expose statistics over public web

  [ Benjamin Ortiz ]
  * backups: Allow remote repository usernames to start with numbers

  [ James Valleroy ]
  * upgrades: Update apt cache before manual update
  * upgrades: Parameterize backports dist name
  * upgrades: Use current release codename when enabling backports
  * upgrades: Use codename to pin freedombox from backports
  * security: Move backports notice to security page
  * upgrades: Add button to activate backports
  * upgrades: Use only sources file to determine if backports enabled
  * upgrades: Check that backports is for current release
  * upgrades: Rewrite apt prefs file when activating backports
  * upgrades: Enable backports for testing only in development mode
  * upgrades: Show dist of backports to be activated
  * upgrades: Split apt preferences into 2 files
  * upgrades: Refactor use of lsb_release
  * locale: Update translation strings
  * doc: Fetch latest manual

  [ Allan Nordhøy ]
  * Translated using Weblate (Norwegian Bokmål)

  [ Tang Zongxun ]
  * Translated using Weblate (Chinese (Simplified))

  [ Doma Gergő ]
  * Translated using Weblate (Hungarian)

 -- Federico Ceratto <federico@debian.org>  Sat, 18 Jul 2020 12:14:08 +0100

plinth (20.12.1) unstable; urgency=high

  [ nautilusx ]
  * Translated using Weblate (German)

  [ Robert Pollak ]
  * Translated using Weblate (German)

  [ J. Lavoie ]
  * Translated using Weblate (French)

  [ Petter Reinholdtsen ]
  * Translated using Weblate (Norwegian Bokmål)

  [ Sunil Mohan Adapa ]
  * cfg, frontpage: Ignore errors while reading config and shortcuts

  [ Milo Ivir ]
  * Translated using Weblate (German)

 -- James Valleroy <jvalleroy@mailbox.org>  Sun, 05 Jul 2020 15:40:30 -0400

plinth (20.12) unstable; urgency=medium

  [ Oğuz Ersen ]
  * Translated using Weblate (Turkish)

  [ Sunil Mohan Adapa ]
  * Translated using Weblate (Telugu)
  * transmission: tests: functional: Fix to wait properly
  * ttrss: tests: functional: Fix to wait properly
  * tor: tests: functional: Fix to wait properly on progress page
  * users: tests: functional: Leave no-language as final setting
  * mldonkey: tests: functional: Wait for frame to load properly
  * snapshot: tests: functional: Delete all snapshots properly
  * ejabberd: tests: functional: Fixes for no implicit waiting
  * syncthing: tests: functional: Fix to wait properly
  * tests: functional: Remove implicit and explicit wait times
  * tests: functional: Allow parallel installation of apps
  * d/control: Add python3-systemd as a dependency
  * apache: Add ssl-cert package as dependency
  * storage: Use DBus directly for listing disks
  * storage: Fix regression with showing error messages
  * storage: Use UDisks information as primary source
  * storage: Don't show empty progress bar for disks not mounted
  * storage: Remove rule to not automount system disks with no paritions
  * storage: Don't auto-mount loopback devices except in develop mode
  * storage: Allow ejecting any device not in fstab or crypttab
  * storage: Ignore eject failures if filesystems unmounted properly
  * backups: Remove an unnecessary print() statement
  * Translated using Weblate (Telugu)
  * container: Remove sqlite3 file early enough
  * storage: Don't log exception of disk space check fails
  * storage: Use mount info instead of disk info for free space warning
  * notifications: Fix issue with redirection on dismiss
  * views: Drop use of private Django utility
  * cfg: Don't fallback to develop config if main is not found
  * cfg: Drop the default configuration file
  * frontpage: Read custom shortcuts from multiple locations
  * frontpage: Drop empty custom shortcut files
  * cfg: Allow loading multiple configuration files
  * cfg: For develop mode, overlay on top of regular configuration
  * context_processor: tests: Use already available config fixture
  * cfg: Eliminate the need for 'root' directory in configuration
  * cfg: Move /plinth.config to plinth/develop.config
  * cfg: Rename configuration file to freedombox.config
  * d/tests/control: Rename Plinth to FreedomBox in a comment
  * cfg: Read configuration from .d files and multiple locations
  * frontpage: Load shortcuts from .d directories too
  * frontpage: Read from .d files too
  * cfg: Remove redundant data in develop.config
  * cfg: Remove comments in test data
  * cfg: In develop mode, use /var/lib for DB and sessions
  * web_framework: Split initialization into two parts
  * web_framework: Don't create Django secret key when listing depends
  * log: Allow setting the default log level before log configuration
  * main: List dependencies without writing to disk
  * d/rules: vagrant: INSTALL.md: Fix installing dependencies
  * *: Drop files paths in data/var
  * doc: Update manual page with configuration file changes
  * network: test: Fix race condition when deleting connections
  * storage: tests: Ignore cases needing loop devices when not available
  * actions: tests: Fix test failures due order of fixtures
  * tests: Use develop configuration for most tests
  * templates: Disable button and show spinner on submit for all forms
  * backups: Remove custom handling of progress on the restore button
  * js: Simplify auto-refresh page logic
  * jsxc: Remove inline javascript
  * apache: Set CSP and other common security headers
  * apache: Relax CSP to allow web workers for JSXC
  * locale: Update translation strings

  [ ferhad.necef ]
  * Translated using Weblate (Russian)

  [ Thomas Vincent ]
  * Translated using Weblate (French)

  [ Joseph Nuthalapati ]
  * Translated using Weblate (Telugu)

  [ wind ]
  * Translated using Weblate (Russian)

  [ James Valleroy ]
  * upgrades: Combine into single page with manual update
  * upgrades: Skip enable-auto in develop mode
  * debian: Add nscd >= 2 as dependency
  * upgrades: Append unattended-upgrades-dpkg.log for more detail
  * storage: Handle multi-line text in functional test
  * apt: Run `apt-get -f install` before other commands
  * apt: Run `dpkg --configure -a` before other actions
  * upgrades: Skip enabling backports on testing and unstable
  * networks: Remove firewall zone warning
  * networks: Correct wording of internet connection form

  [ Veiko Aasa ]
  * functional-tests: Handle connection error when web server restarts
  * functional-tests: Skip tests if app is not available in distribution
  * functional-tests: Fix page not fully loaded errors when taking backups
  * functional-tests: Remove unnecessary wait when navigating to module

  [ Michael Breidenbach ]
  * Translated using Weblate (German)
  * Translated using Weblate (Swedish)

  [ Fioddor Superconcentrado ]
  * Translated using Weblate (Spanish)

  [ Pavel Borecki ]
  * Translated using Weblate (Czech)

  [ Éfrit ]
  * Translated using Weblate (French)

  [ Jens Molgaard ]
  * Translated using Weblate (Danish)

 -- Sunil Mohan Adapa <sunil@medhas.org>  Mon, 29 Jun 2020 16:39:33 -0700

plinth (20.11) unstable; urgency=medium

  [ Thomas Vincent ]
  * Translated using Weblate (French)

  [ Petter Reinholdtsen ]
  * Translated using Weblate (Norwegian Bokmål)

  [ Michael Breidenbach ]
  * Translated using Weblate (German)
  * Translated using Weblate (Swedish)

  [ Sunil Mohan Adapa ]
  * *: Remove use of Turbolinks library
  * web_framework: Reduce verbosity of DB migration process
  * container: Add script to manage systemd-nspawn containers for dev.
  * container: Fix upgrading of freedombox
  * matrixsynapse: Handle upgrade to versions 1.15.x

  [ James Valleroy ]
  * upgrades: Don't enable backports on Debian derivatives
  * upgrades: Use a custom service for manual update
  * locale: Update translation strings
  * doc: Fetch latest manual
  * debian: Update renamed lintian tag

  [ Ralf Barkow ]
  * Translated using Weblate (German)

  [ aiman an ]
  * Added translation using Weblate (Arabic (Saudi Arabia))
  * Translated using Weblate (Arabic (Saudi Arabia))

  [ WaldiS ]
  * Translated using Weblate (Polish)

  [ Luis A. Arizmendi ]
  * Translated using Weblate (Spanish)

 -- James Valleroy <jvalleroy@mailbox.org>  Mon, 15 Jun 2020 19:55:45 -0400

plinth (20.10) unstable; urgency=high

  [ Joseph Nuthalapati ]
  * backups: Add optional field - Name
  * functional-tests: Use Name attribute in backups
  * functional-tests: Move @backups to Scenario level
  * functional-tests: Leave tor+http test disabled
  * tests: functional: Document running tests in parallel
  * tests: functional: Add pytest-xdist to install.sh

  [ Sunil Mohan Adapa ]
  * openvpn: Use app toggle button and common app view
  * tests: functional: Merge into main source hierarchy
  * storage: Fix failing path validation unit tests
  * tests: functional: cosmetic: flake8 fixes
  * tests: functional: Re-organize step definitions and helper methods
  * coturn: Fix functional test for backup/restore
  * ttrss: Fix functional tests
  * snapshot: Fix functional test to account for non-removable snapshots
  * test: functional: Fix for Apache restart after domain change
  * tor: Fix problems with running a relay
  * mldonkey: Add app to freedombox-share group
  * samba: Add clients information
  * cockpit: Promote for advanced storage/firewalld/networking ops
  * firewall: Mention that internal services are available over VPN
  * firewall: Don't show tun interface in internal zone warning
  * minidlna: Add link to manual page
  * minidlna: Fix i18n for name of the app
  * pagekite: Fix expired certificates causing connection failures

  [ Luis A. Arizmendi ]
  * Translated using Weblate (Spanish)

  [ Etienne ]
  * Translated using Weblate (French)

  [ Artem ]
  * Translated using Weblate (Russian)

  [ fred1m ]
  * ikiwiki: Enable 'attachment' plugin by default

  [ James Valleroy ]
  * utils: Handle removal of axes.get_version()
  * debian: Mark doc packages as Multi-Arch: foreign
  * firewall: Minor spelling fix
  * radicale: Fix link in description to clients
  * users: Avoid error when user's groups cannot be parsed
  * templates: Fix setup state check
  * locale: Update translation strings
  * doc: Fetch latest manual

  [ Allan Nordhøy ]
  * Translated using Weblate (Norwegian Bokmål)
  * Translated using Weblate (Czech)
  * Translated using Weblate (Hungarian)
  * Translated using Weblate (Greek)

 -- James Valleroy <jvalleroy@mailbox.org>  Mon, 01 Jun 2020 20:06:53 -0400

plinth (20.9) unstable; urgency=medium

  [ Petter Reinholdtsen ]
  * Translated using Weblate (Norwegian Bokmål)

  [ James Valleroy ]
  * snapshot: Set as essential module
  * functional_tests: snapshot: Skip delete all when there are no snapshots
  * quassel: Use systemd sandboxing features
  * minidlna: Move sysctl config to /etc/sysctl.d/50-freedombox.conf
  * upgrades: Add needrestart to restart services as needed
  * upgrades: Enable Automatic-Reboot option of unattended-upgrades
  * locale: Update translation strings
  * doc: Fetch latest manual

  [ Michael Breidenbach ]
  * Translated using Weblate (German)
  * Translated using Weblate (Swedish)

  [ Fioddor Superconcentrado ]
  * Folder remained unrenamed. Should have changed along with git links.

  [ Sunil Mohan Adapa ]
  * snapshot: Fix issues with restore and delete
  * performance: Add basic functional tests
  * daemon: Allow using an alias when enabling a daemon
  * bind: Add daemon alias for bind9 -> named
  * daemon: bind: cosmetic: yapf, isort formatting
  * firewall: Reload firewalld so it works with newly installed services
  * glib: Allow scheduling non-repeating tasks in separate threads
  * notification: Expand and clarify restriction on id property
  * storage: Auto-mount disks, notify of failing disks
  * package: Fix error log when checking if package manager is busy
  * power: cosmetic: Fix flake8 warnings
  * first_setup: Fix regression with logo not showing
  * minidlna: cosmetic: isort fixes
  * mediawiki: Stop jobrunner during backup/restore
  * minidlna: Stop daemon during backup/restore
  * mumble: Stop server during backup/restore
  * quassel: Fix stopping server during backup/restore
  * tor: Fix stopping server during backup/restore
  * upgrades: Always schedule a reboot at 02:00 local time
  * upgrades: Add information about service restart and system reboot
  * performance: Launch the Cockpit graphs directly if possible

  [ Joseph Nuthalapati ]
  * samba: Change description to Network File Storage
  * functional-tests: Skip network setup wizard
  * functional-tests: Move Disable tests to the end

  [ fred1m ]
  * performance: Add app for system monitoring

  [ Luis A. Arizmendi ]
  * Translated using Weblate (Spanish)

  [ Artem ]
  * Translated using Weblate (Russian)

 -- James Valleroy <jvalleroy@mailbox.org>  Mon, 18 May 2020 19:42:49 -0400

plinth (20.8) unstable; urgency=medium

  [ Luis A. Arizmendi ]
  * Translated using Weblate (Spanish)
  * Translated using Weblate (Spanish)

  [ Joseph Nuthalapati ]
  * Translated using Weblate (Telugu)
  * Translated using Weblate (Telugu)
  * HACKING: More detailed instructions for VirtualBox
  * HACKING: Correction to macOS package manager name

  [ Nektarios Katakis ]
  * syncthing: add to freedombox-share group

  [ Veiko Aasa ]
  * users: Try-restart service after service is added to the sharing group
  * datetime: Handle timesyncd service runs conditionally
  * minidlna: Add functional tests that enable and disable application
  * minidlna: Make app installable inside unprivileged container

  [ Sunil Mohan Adapa ]
  * web_server: Suppress warnings that static directories don't exist
  * debian: Remove timer to setup repositories properly
  * static: Use SVG logo during first wizard welcome step
  * static: Reduce the size of the background noise image
  * mediawiki: Reuse existing images in functional tests
  * setup.py: Don't install/ship .po files
  * static: Don't ship visual design file and unused images
  * storage: Fix tests by wrestling with auto-mounting of disks
  * HACKING: Minor indentation fix
  * *: Update links to repository and project page
  * ci: Update link to container in Docker registry
  * coturn: New app to manage Coturn TURN/STUN server
  * datetime: Refactor handling systemd-timesyncd not running in VMs
  * datetime: Don't expect synced time in diagnostics inside VMs
  * mediawiki: Partial fix for installing on testing
  * datetime: Disable diagnostics when no tests are available

  [ James Valleroy ]
  * d/copyright: Fix path to visual_design
  * data: Print hostname and IP addresses before console login
  * snapshot: Fix message when not available
  * snapshot: Fix title
  * locale: Update translation strings
  * debian: Use debhelper compat level 13
  * doc: Fetch latest manual

  [ Artem ]
  * Translated using Weblate (Russian)

  [ nautilusx ]
  * Translated using Weblate (German)

  [ Fioddor Superconcentrado ]
  * Directions to install VirtualBox when it's not part of the Debian-based
    distro, like Buster.

  [ Anonymous ]
  * Translated using Weblate (Spanish)

  [ Nathan ]
  * Translated using Weblate (French)

  [ Michael Breidenbach ]
  * Translated using Weblate (Swedish)

  [ fred1m ]
  * mumble: Add Mumla to the list of clients

 -- James Valleroy <jvalleroy@mailbox.org>  Mon, 04 May 2020 20:33:35 -0400

plinth (20.7) unstable; urgency=medium

  [ Coucouf ]
  * Translated using Weblate (French)

  [ vihor ]
  * Translated using Weblate (Serbian)

  [ Localisation Lab ]
  * Translated using Weblate (French)

  [ Joseph Nuthalapati ]
  * Translated using Weblate (Telugu)

  [ Veiko Aasa ]
  * gitweb: Improve error handling when creating repository

  [ James Valleroy ]
  * upgrades: Allow installation of python3-twisted from backports
  * matrixsynapse: Handle upgrade to 1.12.*
  * locale: Update translation strings
  * doc: Fetch latest manual

  [ Fioddor Superconcentrado ]
  * HACKING: Clarify where commands should be run

 -- James Valleroy <jvalleroy@mailbox.org>  Mon, 20 Apr 2020 18:38:52 -0400

plinth (20.6.1) unstable; urgency=medium

  [ James Valleroy ]
  * users: Fix regression where form help_text line was dropped
  * debian: Add firmware-ath9k-htc to Recommends
  * doc: Fetch latest manual

  [ Allan Nordhøy ]
  * gitweb: Use proper ellipsis char when showing clone progress
  * Translated using Weblate (Norwegian Bokmål)
  * Translated using Weblate (German)

  [ Coucouf ]
  * Translated using Weblate (French)
  * Translated using Weblate (French)

  [ Manuela Silva ]
  * Translated using Weblate (Portuguese)

  [ nautilusx ]
  * Translated using Weblate (German)

  [ Jeannette L ]
  * Translated using Weblate (German)
  * Translated using Weblate (French)
  * Translated using Weblate (Italian)

  [ wind ]
  * Translated using Weblate (Russian)

  [ vihor ]
  * Translated using Weblate (Serbian)

 -- James Valleroy <jvalleroy@mailbox.org>  Sat, 11 Apr 2020 09:56:43 -0400

plinth (20.6) unstable; urgency=medium

  [ wind ]
  * Translated using Weblate (Russian)

  [ Thomas Vincent ]
  * Translated using Weblate (French)
  * Translated using Weblate (French)

  [ Alice Kile ]
  * app: Separate app enable/disable form from config form

  [ Sunil Mohan Adapa ]
  * pagekite: Fix functional tests
  * monkeysphere: Making styling more specific to avoid interference
  * networks: Make styling more specific to avoid interference
  * syncthing: Update description to mention 'syncthing' group

  [ Michael Breidenbach ]
  * Translated using Weblate (German)

  [ Coucouf ]
  * Translated using Weblate (French)
  * Translated using Weblate (French)
  * Translated using Weblate (French)
  * Translated using Weblate (French)
  * Translated using Weblate (French)
  * Translated using Weblate (French)
  * Translated using Weblate (French)
  * Translated using Weblate (French)
  * Translated using Weblate (French)

  [ Pavel Borecki ]
  * Translated using Weblate (Czech)

  [ James Valleroy ]
  * radicale: Support upgrade to any 2.x version
  * packages: Mark freedombox package as held during package installs
  * packages: Keep existing hold if already set
  * locale: Update translation strings
  * doc: Fetch latest manual
  * debian: Cleanup overrides for jsxc symlinks

  [ Allan Nordhøy ]
  * Translated using Weblate (German)
  * Translated using Weblate (French)
  * Translated using Weblate (Italian)
  * Translated using Weblate (Hindi)

  [ Joseph Nuthalapati ]
  * users: Add component for managing users and groups
  * yapf: Update conf to add blank line before nested class/def
  * cosmetic: Minor yapf and other fixes
  * app: Fix grammar in developer documentation string
  * ikiwiki: Disable edits. Add moderation of comments
  * Translated using Weblate (Telugu)
  * vagrant: Skip upgrading freedombox dependencies
  * firewalld: Force upgrade anything in [0.7, 0.9)
  * infinoted: Fix permissions of sync directory

  [ vihor ]
  * Added translation using Weblate (Serbian)
  * Translated using Weblate (Serbian)

  [ Luis A. Arizmendi ]
  * Translated using Weblate (Spanish)

 -- James Valleroy <jvalleroy@mailbox.org>  Mon, 06 Apr 2020 20:40:17 -0400

plinth (20.5.1) unstable; urgency=medium

  [ Petter Reinholdtsen ]
  * Translated using Weblate (Norwegian Bokmål)

  [ Allan Nordhøy ]
  * networks: Update label wording in topology form: Choose → Specify
  * Translated using Weblate (Norwegian Bokmål)

  [ Sunil Mohan Adapa ]
  * web_server: Introduce component to handle special static file dirs
  * jsxc: Fix issue with serving static files
  * help: Move custom static file handling into app from central place
  * debian: Update doc-base to include PDF
  * debian: Prepare for multiple binary packages
  * debian: Separate binary packages for each language manual
  * debian: Remove outdated TODO file

  [ Michael Breidenbach ]
  * Translated using Weblate (German)

  [ James Valleroy ]
  * debian: Correct doc package names in Recommends

 -- James Valleroy <jvalleroy@mailbox.org>  Thu, 26 Mar 2020 09:13:13 -0400

plinth (20.5) unstable; urgency=medium

  [ Joseph Nuthalapati ]
  * ci: Use pre-built container image to speed up CI
  * ci: Add maintenance script for updating images
  * ci: Optimize refreshing Docker image for GitLabCI

  [ James Valleroy ]
  * ci: Switch docker image to testing
  * Translated using Weblate (Swedish)
  * locale: Update translation strings
  * doc: Fetch latest manual

  [ Sunil Mohan Adapa ]
  * app: Fix name of the block in templates, used for overriding
  * views: Allow AppViews to set self.intial
  * pagekite: Simplify code for form adding custom service
  * pagekite: Remove unused templates
  * pagekite: Drop ineffective base template
  * pagekite: Minor cleanup
  * pagekite: Merge all the configuration retrieval actions
  * pagekite: Merge set-kite and set-frontend actions
  * pagekite: Use Daemon component to simplify handling daemon actions
  * pagekite: Don't signal new domain on init if app is disabled
  * pagekite: Simplify code notifying domain name changes
  * pagekite: Don't attempt to notify about domain if app is disabled
  * pagekite: Remove app enabled checking from getting configuration
  * pagekite: Fix functional tests by submitting the right form
  * pagekite: Fix styling issues for custom services section
  * pagekite: On enable/disable, add/remove domain from names module
  * pagekite: Fix an error message in custom services form
  * pagekite: Ensure transitioning for from old code
  * matrixsynapse: Handle release of matrix-synapse 1.11
  * setup: Fix regression to force-upgrade caused by Info changes
  * pagekite: Don't allow non-unique custom services
  * toolbar: Factor out the clients buttons into a separate template
  * index: Reintroduce clients button in front page
  * upgrades: Don't ship apt backport preferences file
  * setup.py: Remove files shipped in the past
  * upgrades: Use internal scheduler instead of systemd timer
  * shadowsocks: Change default configuration
  * action_utils: Add utility to call systemd daemon-reload
  * shadowsocks: Fix incorrect setting of state directory
  * shadowsocks: When editing configuration, don't re-enable
  * mediawiki: Don't allow anonymous edits

  [ Fioddor Superconcentrado ]
  * Translated using Weblate (Spanish)
  * Translated using Weblate (Spanish)
  * Translated using Weblate (Spanish)
  * Translated using Weblate (Spanish)
  * Translated using Weblate (Spanish)

  [ Luis A. Arizmendi ]
  * Translated using Weblate (Spanish)
  * Translated using Weblate (Spanish)
  * Translated using Weblate (Spanish)
  * Translated using Weblate (Spanish)

  [ Fred ]
  * Translated using Weblate (French)

  [ Veiko Aasa ]
  * names: Fix Local Network Domain is not shown

  [ Thomas Vincent ]
  * Translated using Weblate (French)

  [ Nektarios Katakis ]
  * shadowshocks: Fix setting configuration on Buster

  [ Michael Breidenbach ]
  * Translated using Weblate (Swedish)

 -- James Valleroy <jvalleroy@mailbox.org>  Mon, 23 Mar 2020 19:42:28 -0400

plinth (20.4) unstable; urgency=medium

  [ Thomas Vincent ]
  * Translated using Weblate (French)
  * Translated using Weblate (French)

  [ Sunil Mohan Adapa ]
  * networks: Fixes for networks wizards
  * avahi: Use generic app view
  * privoxy: Use generic app view
  * infinoted: Move views to a separate views module
  * help: Rename views modules as 'views'
  * networks: Rename views modules as 'views'
  * diagnostics: Rename views modules, move utilities to main module
  * backups: cosmetic: Rename .inc file to .html
  * css: Merge responsive.css into main style file
  * css: cosmetic: Rename plinth.css to main.css
  * views: Don't send app to template context
  * app: Fix showing app name in port forwarding information
  * networks: Rename polkit JS authority rules file
  * firewalld: Add polkit JS authority rules files
  * networks: Show router wizard before Internet connection type wizard
  * networks: Don't show router wizard if not behind a router
  * networks: If topology wizard is skipped, skip router wizard too
  * apache: Handle transition to php 7.4

  [ Joseph Nuthalapati ]
  * Translated using Weblate (Telugu)
  * shadowsocks: Move user settings to state directory

  [ Veiko Aasa ]
  * storage: Directory selection form improvements
  * transmission: Allow one to submit download directory if it is creatable
  * plinth: Increase sqlite busy timeout from default 5s to 30s
  * upgrades: Clean apt cache every week
  * apps: Do not show status block if service is running
  * i2p: New style app page layout
  * quassel: Fix unable to disable application without choosing a domain name

  [ Luis A. Arizmendi ]
  * Translated using Weblate (Spanish)

  [ Nektarios Katakis ]
  * networks: Add form for network topology
  * networks: Add page for network topology form
  * networks: First boot view for network topology wizard
  * networks: First boot step for network topology wizard
  * networks: Save networks topology type to DB
  * networks: Update main networks page Internet connectivity section

  [ Michael Breidenbach ]
  * Translated using Weblate (Swedish)

  [ James Valleroy ]
  * ci: Switch to testing image
  * locale: Update translation strings
  * doc: Fetch latest manual

 -- James Valleroy <jvalleroy@mailbox.org>  Mon, 09 Mar 2020 20:01:44 -0400

plinth (20.3) unstable; urgency=medium

  [ Sunil Mohan Adapa ]
  * web_framework: Separate out Django settings into module
  * doc/dev: Allow all modules to be imported by Sphinx
  * notification: Add developer documentation
  * doc/dev: Update copyright year
  * app: Update style for toggle button
  * app: Drop border shadow for app icon in mobile view
  * app: cosmetic: Minor refactoring of header styling
  * app: Simplify some header styling
  * app: cosmetic: Rename a CSS style class in app header
  * app: cosmetic: Rename header.html to app-header.html
  * app: Show short description as secondary title
  * networks: Fix i18n for wizard forms
  * networks: Minor changes to router/internet configuration forms
  * web_framework: Generate and retain a secret key
  * web_framework: Cleanup expired sessions every week

  [ Nektarios Katakis ]
  * networks: Add form for internet connection type
  * networks: Add network view and url for internet connection help page
  * networks: Link internet connection help page with networks page.
  * networks: All first step wizard form for internet connection type
  * networks: Add first boot step for internet connection type
  * networks: Save to kvstore internet connectivity type
  * networks: Refactor connections list template
  * networks: Show internet connectivity string in main page

  [ Michael Breidenbach ]
  * Translated using Weblate (German)
  * Translated using Weblate (Swedish)

  [ Dietmar ]
  * Translated using Weblate (Italian)

  [ Jaime Marquínez Ferrándiz ]
  * Translated using Weblate (Spanish)

  [ Luis A. Arizmendi ]
  * Translated using Weblate (Spanish)

  [ Joseph Nuthalapati ]
  * shadowsocks: Fix shadowsocks not able to start

  [ James Valleroy ]
  * locale: Update translation strings
  * doc: Fetch latest manual

 -- James Valleroy <jvalleroy@mailbox.org>  Mon, 24 Feb 2020 20:16:12 -0500

plinth (20.2.1) unstable; urgency=high

  [ Veiko Aasa ]
  * apps: remove css filters and glow from app icons
  * config: Depends also on apache module

  [ Dietmar ]
  * Translated using Weblate (German)
  * Translated using Weblate (Italian)
  * Translated using Weblate (Italian)

  [ Petter Reinholdtsen ]
  * Translated using Weblate (Norwegian Bokmål)

  [ Sunil Mohan Adapa ]
  * cards: Remove the transition delay on hover effect
  * system: Implement new style for cards
  * jsxc: Bypass issue with stronghold to get the app working again
  * jsxc: Fix functional test case failure
  * functional_tests: cosmetic: Minor yapf change
  * app: Introduce Info component to store basic app information
  * app: Add info property as shortcut to access basic information
  * app: Refactor all apps to use the Info component
  * app: Document the app_id property for App class
  * doc/dev: Include information on how to edit dev documentation
  * views: Document the AppView class properties
  * monkeysphere: Fix regression with reading Apache configuration
  * Translated using Weblate (Italian)
  * firewall: Use firewalld DBus API for most operations
  * *.py: Use SPDX license identifier
  * *.html: Use SPDX license identifier
  * actions/*: Use SPDX license identifier
  * functional_tests: Use SPDX license identifier
  * *.css: Use SPDX license identifier
  * *: Update misc build related files to use SPDX license identifier
  * doc/dev: Update tutorial to use SPDX license indentifier
  * *: Update remaining misc files to use SPDX license identifier
  * *.js: Use SPDX license identifier
  * help: Fix attribute on download manual button
  * css: Add missing license identifier on some CSS files
  * firewalld: Ignore errors with DBus API when firewalld is not running
  * deluge: Don't use code execution for editing configuration
  * deluge: More reliable initial configuration setup

  [ Joseph Nuthalapati ]
  * l10n: Fix gettext not detecting no-python-format
  * samba: Add link to manual page
  * searx: Update search engines for 0.16.0

  [ Allan Nordhøy ]
  * openvpn: Fix spelling for Tunnelblick
  * Translated using Weblate (Norwegian Bokmål)

  [ Nektarios Katakis ]
  * bind: parse zones files
  * bind: test for parsing zones file with specific format
  * bind: views show served domains in main view
  * bind: create zones directory on setup action

  [ James Valleroy ]
  * bind: Bump version and handle upgrade

  [ Ralf Barkow ]
  * Translated using Weblate (German)

  [ nautilusx ]
  * Translated using Weblate (German)

  [ Doma Gergő ]
  * Translated using Weblate (Hungarian)

  [ Lev Lamberov ]
  * debian: Update Russian translation for debconf (Closes: #951440)

  [ Radek Pasiok ]
  * Translated using Weblate (Polish)

  [ Alice Kile ]
  * gitignore: Add .vscode & segregate editor settings

  [ Thomas Vincent ]
  * Translated using Weblate (French)

 -- James Valleroy <jvalleroy@mailbox.org>  Fri, 21 Feb 2020 22:38:12 -0500

plinth (20.2) unstable; urgency=medium

  [ Veiko Aasa ]
  * networks: Support virtual Ethernet (veth) devices
  * diagnostics: Show firewall service status
  * users: Fix functional test delete user
  * storage: Show disks if FreedomBox is running in an unprivileged container
  * service: Stop service not before but after disabling it
  * users: More precise username validation
  * sso, users: Turn off autocapitalization on the username field
  * users: Add unit tests for views
  * help: Fix anchor hidden under navbar

  [ Joseph Nuthalapati ]
  * tests: Use the latest version of geckodriver
  * vagrant: Add alias for run --develop
  * l10n: Add blocktrans trimmed tag on a block
  * l10n: Add missing trimmed to blocktrans blocks
  * vagrant: Allocate cpus equal to the no. of cores
  * Translated using Weblate (Telugu)
  * searx: Fix installation issue for 0.16.0

  [ Sunil Mohan Adapa ]
  * firewall: Show Run Diagnostics button in app
  * help: Eliminate redundant HTML attribute in template
  * glib: Create a new module to deal with all things glib
  * glib: Introduce method to schedule an operation at regular intervals
  * web_framework: Set the timezone to UTC
  * log: Ability to log SQL queries (disabled by default)
  * tests: Allow adding test templates
  * models: Add model for storing notifications
  * notification: New API for showing better notifications
  * notification: Add tests for notification API
  * views: A view to dismiss notifications
  * notification: Show a drop down from main navbar for notifications
  * storage: Show low disk space warning using notifications API
  * upgrades: Show notification when FreedomBox is updated
  * storage: In develop mode check for low disk space more frequently

  [ Thomas Vincent ]
  * Translated using Weblate (French)

  [ Allan Nordhøy ]
  * Translated using Weblate (Norwegian Bokmål)

  [ Ralf Barkow ]
  * Translated using Weblate (German)

  [ Luis A. Arizmendi ]
  * Translated using Weblate (Spanish)

  [ James Valleroy ]
  * users: Make help text translatable
  * security: Add Sandbox Coverage to report page
  * bind: Add CapabilityBoundingSet and ReadWritePaths to service file
  * matrixsynapse: Enable systemd sandboxing
  * security: Drop PrivateUsers=yes from all service files
  * locale: Update translation strings
  * doc: Fetch latest manual

  [ Michael Breidenbach ]
  * Translated using Weblate (German)
  * Translated using Weblate (Swedish)

 -- James Valleroy <jvalleroy@mailbox.org>  Mon, 10 Feb 2020 19:22:55 -0500

plinth (20.1) unstable; urgency=medium

  [ ikmaak ]
  * Translated using Weblate (Dutch)
  * Translated using Weblate (Dutch)

  [ Allan Nordhøy ]
  * samba: Fix spelling
  * Translated using Weblate (Norwegian Bokmål)
  * Translated using Weblate (German)
  * Translated using Weblate (Spanish)
  * Translated using Weblate (Norwegian Bokmål)
  * Translated using Weblate (Swedish)

  [ Veiko Aasa ]
  * samba: Add unit and functional tests
  * deluge: Allow one to set a download directory
  * deluge: Fix installation failure on slow machine
  * storage: Make external disk mounts accessible by other users
  * gitweb: Add link to the manual page
  * gitweb: Fix functional tests if git user and email is not configured

  [ Sunil Mohan Adapa ]
  * style: Fix incorrect margins for containers in mobile view
  * style: Fix responsiveness for app header
  * network: Fix activating connections that don't have real devices
  * network: Allow setting the auto-connect property on a connection
  * network: Add method to re-activate connections after an update
  * wireguard: Show large buttons in show client/server pages
  * wireguard: Cosmetic fixes by yapf and isort
  * wireguard: Don't error out when wg0 server is not setup
  * wireguard: Add ability to set private key in client addition
  * wireguard: Accept all IPs on server in a client setup
  * wireguard: Update descriptions in form labels
  * wireguard: Only use network manager for connections to servers
  * wireguard: Handle client connections through network manager
  * wireguard: Update descriptions for client vs. server clarity
  * wireguard: Generate private key if needed when editing server
  * wireguard: Add validations in forms
  * wireguard: Ensure tests work without latest network manager
  * wireguard: Implement enabling/disabling app using a stored flag
  * wireguard: Enable/disable connections along with the app
  * wireguard: When a connection is edited, reactivate to apply changes
  * wireguard: Show public key even when connection is not active

  [ Thomas Vincent ]
  * Translated using Weblate (French)

  [ Nektarios Katakis ]
  * Translated using Weblate (Greek)
  * Translated using Weblate (Greek)
  * Translated using Weblate (Greek)
  * networks: form for configuring router
  * networks: create view & url for new form
  * networks: add link to main page for router config form
  * networks: add first boot step for router config helper
  * networks: modify as first boot wizard step
  * networks: save router config to kvstore

  [ James Valleroy ]
  * Translated using Weblate (French)
  * wireguard: Add skeleton for new app
  * wireguard: Implement adding client
  * wireguard: Show list of added clients
  * wireguard: Allow deleting a client
  * wireguard: Add client info view
  * wireguard: Form to add server
  * wireguard: List peers in client section
  * wireguard: Add server information view
  * wireguard: Generate key pair
  * wireguard: Show this box's public key
  * wireguard: Create network manager connection
  * wireguard: Encode public keys for use in URLs
  * wireguard: Refactor actions file
  * wireguard: Add views for editing and deleting clients and servers
  * wireguard: Make setup idempotent
  * wireguard: Write pre-shared key to tempfile
  * wireguard: Use network API to handle connections
  * wireguard: Add icon
  * wireguard: Replace nmcli use with libnm
  * restore: Remove app
  * repro: Remove app
  * networks: Update text for router setup
  * bind: Enable systemd sandbox options for bind9 service
  * functional_tests: Update geckodriver version to v0.26.0
  * locale: Update translation strings
  * doc: Fetch latest manual
  * debian: Rename TODO.Debian to TODO
  * debian: Add Expat license to copyright
  * debian: Update standards version to 4.5.0

  [ Dietmar ]
  * Translated using Weblate (German)

  [ nautilusx ]
  * Translated using Weblate (German)
  * Translated using Weblate (German)

  [ Joseph Nuthalapati ]
  * functional-tests: Login only once per session
  * functional-tests: Africa/Addis_Abada is gone?
  * functional-tests: Add tag @service-discovery
  * functional-tests: Make nav_to_module efficient
  * functional-tests: Avoid unnecessary trips to Home
  * functional-tests: Avoid warnings about markers
  * functional-tests: Minor refactoring
  * functional-tests: Mark backups and security with @system

 -- James Valleroy <jvalleroy@mailbox.org>  Mon, 27 Jan 2020 19:23:04 -0500

plinth (20.0) unstable; urgency=medium

  [ Veiko Aasa ]
  * users: Fix test fixture that disables console login restrictions
  * gitweb: Add tests for views
  * samba: Improve actions script startup time
  * deluge: Manage starting/stoping deluged
  * deluge: Fix set default daemon

  [ Nektarios Katakis ]
  * openvpn: Enable support for communication among all clients
  * Translated using Weblate (Greek)
  * Translated using Weblate (Greek)
  * Translated using Weblate (Greek)
  * Translated using Weblate (Greek)

  [ Sunil Mohan Adapa ]
  * gitweb: Fix flake8 error that is causing pipeline failures
  * storage: Ignore errors resizing partition during initial setup
  * storage: Make partition resizing work with parted 3.3
  * debian: Add powermgmt-base to recommends list
  * openvpn: Enable IPv6 for server and client outside the tunnel
  * networks: Refactor creating a network manager client
  * networks: Remove unused method
  * networks: Fix crashing when accessing network manager D-Bus API

  [ Michael Breidenbach ]
  * Translated using Weblate (German)
  * Translated using Weblate (Swedish)
  * Translated using Weblate (German)
  * Translated using Weblate (German)

  [ Doma Gergő ]
  * Translated using Weblate (Hungarian)

  [ Joseph Nuthalapati ]
  * mediawiki: Use a mobile-friendly skin by default
  * mediawiki: Allow admin to set default skin
  * mediawiki: Fix functional tests depending on skin

  [ James Valleroy ]
  * Translated using Weblate (Greek)
  * Translated using Weblate (Greek)
  * openvpn: Add diagnostic for ipv6 port
  * matrixsynapse: Allow upgrade to 1.8.*
  * security: Add explanation of sandboxing
  * locale: Update translation strings
  * doc: Fetch latest manual

  [ Allan Nordhøy ]
  * Translated using Weblate (Norwegian Bokmål)

  [ Thomas Vincent ]
  * Translated using Weblate (French)

  [ Ralf Barkow ]
  * Translated using Weblate (German)

 -- James Valleroy <jvalleroy@mailbox.org>  Mon, 13 Jan 2020 19:11:44 -0500

plinth (19.24) unstable; urgency=medium

  [ Thomas Vincent ]
  * Translated using Weblate (French)
  * Translated using Weblate (French)

  [ Veiko Aasa ]
  * app: Fix javascript doesn't run on first visit
  * samba: private shares
  * storage: Tests for the directory validation action
  * users: Add tests for the Samba user database

  [ James Valleroy ]
  * samba: Fix spelling in description
  * debian: Update French debconf translation (Closes: #947386)
    - Thanks to Jean-Pierre Giraud for the patch.
  * firewall: Support upgrading firewalld to 0.8
  * mldonkey: Add ProtectKernelLogs
  * deluge: Use systemd sandboxing features
  * infinoted: Use systemd sandboxing features
  * storage: Add systemd sandboxing features to udiskie service
  * upgrades: Add systemd sandboxing features to repository setup service
  * security: List whether each app is sandboxed
  * locale: Update translation strings
  * debian: Update Dutch debconf translation (Closes: #947136)
    - Thanks to Frans Spiesschaert for the patch.
  * doc: Fetch latest manual

  [ Michael Breidenbach ]
  * Translated using Weblate (German)
  * Translated using Weblate (Swedish)

  [ Nektarios Katakis ]
  * Translated using Weblate (Greek)

  [ Doma Gergő ]
  * Translated using Weblate (Hungarian)

  [ Allan Nordhøy ]
  * Translated using Weblate (Norwegian Bokmål)

  [ Kunal Mehta ]
  * mediawiki: Pass --quick when running update.php

  [ Sunil Mohan Adapa ]
  * help: Refactor to move app into __init__.py for consistency
  * app: Introduce API to return a list of all apps
  * app: Introduce API to run diagnostics on an app
  * apache: Implement diagnostic test for web server component
  * daemon: Implement diagnostic test for daemon component
  * daemon: Implement diagnostic test to check if a daemon is running
  * firewall: Implement new diagnostic tests to check port status
  * diagnostics: Use new component based API for all diagnostic tests
  * cosmetic: Yapf and isort fixes
  * daemon: Move diagnosing port listening into daemon module
  * daemon: Move diagnosing using netcat to daemon module
  * apache: Move diagnostics for checking URLs into apache module
  * app: Implement API to check if app/component has diagnostics
  * views: Don't require sending diagnostics module name separately
  * minidlna: Fix showing clients information
  * mediawiki: Fix problem with session cache failing logins

  [ Ralf Barkow ]
  * Translated using Weblate (German)

  [ erlendnagel ]
  * Translated using Weblate (Dutch)

 -- James Valleroy <jvalleroy@mailbox.org>  Mon, 30 Dec 2019 21:17:58 -0500

plinth (19.23) unstable; urgency=medium

  [ Thomas Vincent ]
  * Translated using Weblate (French)
  * Translated using Weblate (French)

  [ Fred ]
  * Translated using Weblate (French)

  [ Alice Kile ]
  * show app icons in apps page
  * use single variable for referencing icon filename
  * fix formatting issues
  * fix formatting and template-related issues
  * properly implement header in app and setup pages
  * implement responsive layout for app page
  * fix toggle button html layout and responsive design css
  * config: fix minor syntax error
  * fix: implement requested changes

  [ James Valleroy ]
  * themes: css whitespace minor fixes
  * samba: Add icon to app page
  * minidlna: Add managed service and Daemon component
  * minidlna: Use single action to set media dir and restart
  * minidlna: Show icon on app page
  * minidlna: Fix webserver config name
  * minidlna: Only show shortcut to users in group
  * mumble: Keep icon_filename in moved view
  * cockpit: Filter out localhost URLs from displayed access list
  * users: Use service action to restart share group service
  * locale: Update translation strings
  * doc: Fetch latest manual

  [ Veiko Aasa ]
  * samba: recursively set open share directory permissions
  * users: Fix functional tests changing the language feature
  * app: Fix app checkbox status change functional tests
  * storage: Directory selection form and validator
  * transmission: New directory selection form

  [ Nektarios Katakis ]
  * feature: minidlna app
  * fix: minidlna.conf file permissions after editing
  * update minidlna svg
  * run sysctl after installation
  * mumble: Add option to set SuperUser password
  * cockpit: extend apps description with access info
  * cockpit: add list of valid urls to access the app.

  [ /rgb ]
  * Translated using Weblate (German)
  * Translated using Weblate (German)

  [ Luis A. Arizmendi ]
  * Translated using Weblate (Spanish)

  [ adaragao ]
  * Translated using Weblate (Portuguese)

  [ Michael Breidenbach ]
  * Translated using Weblate (Swedish)

 -- James Valleroy <jvalleroy@mailbox.org>  Mon, 16 Dec 2019 18:38:46 -0500

plinth (19.22) unstable; urgency=medium

  [ Matt Conroy ]
  * pagekite: Get rid of tabs in the configuration page
  * openvpn: manual link points to incorrect page

  [ Joseph Nuthalapati ]
  * pagekite: Fix functional tests
  * pagekite: Show existing services only if there are any
  * pagekite: Make Custom Services look like it's under Configuration
  * pagekite: Use the new app toggle button
  * openvpn: Add client apps

  [ Thomas Vincent ]
  * Translated using Weblate (French)

  [ Fred ]
  * Translated using Weblate (French)
  * Translated using Weblate (French)

  [ Alice Kile ]
  * backups: fix title not appearing
  * diagnostics: don't run on disabled modules
  * apps: Remove link to webapps in app descriptions
  * Fix error with app toggle input
  * templates: Add toolbar for apps in app.html
  * toolbar: Move diagnostics button into dropdown menu

  [ nautilusx ]
  * Translated using Weblate (German)

  [ Michael Breidenbach ]
  * Translated using Weblate (German)
  * Translated using Weblate (Swedish)

  [ Veiko Aasa ]
  * ssh: fix Avahi SFTP service file
  * diagnostics: fix IPv6 failures
  * matrix-synapse: Update requirement from buster-backports
  * samba: Users can enable a guest share
  * samba: user can select devices for sharing
  * samba: fixes and improvements
  * samba: fixes and improvements
  * app: fix javascript constant redeclaration error
  * samba: Fix javascript constant redeclaration error

  [ James Valleroy ]
  * debian: Update German debconf translation (Closes: #945387)
    - Thanks to Helge Kreutzmann for the patch.
  * samba: Add acl to managed_packages
  * samba: Fix restore command
  * samba: Move urls under apps/
  * functional_tests: Add basic samba tests
  * samba: Use register_group instead of create_group
  * samba: Only show shortcut to users in freedombox-share group
  * samba: Keep create_group in setup
  * diagnostics: Use a distinct class for Run Diagnostics button on this page
  * locale: Update translation strings
  * doc: Fetch latest manual

  [ Sunil Mohan Adapa ]
  * diagnostics: Use app.html instead of simple_app.html
  * firewall: Use app.html instead of simple_app.html
  * letsencrypt: Use app.html instead of simple_app.html
  * monkeysphere: Use app.html instead of simple_app.html
  * names: Use app.html instead of simple_app.html
  * power: Use app.html instead of simple_app.html
  * openvpn: Use app.html instead of simple_app.html
  * tor: Use app.html instead of simple_app.html
  * ikiwiki: Move the create button to manage section
  * gitweb: Move create button into manage section
  * networks: Move actions button into connection section
  * templates: Remove the now unused simple_app.html
  * users: Move create button into users section
  * minetest: Minor cosmetic fix
  * templates: Make internal zone and port forwarding info override-able
  * toolbar: Make diagnostics button looks like other drop down items
  * toolbar: Align extra actions drop down button to the right
  * toolbar: Rewamp toolbar code for simplicity and to fix issues

 -- James Valleroy <jvalleroy@mailbox.org>  Mon, 02 Dec 2019 18:00:45 -0500

plinth (19.21) unstable; urgency=medium

  [ Veiko Aasa ]
  * gitweb: Allow to import from a remote repository
  * gitweb: Do not recursively scan for Git repositories
  * turbolinks: Disable turbolinks on links that don't point to /plinth/...

  [ nautilusx ]
  * Translated using Weblate (German)

  [ Doma Gergő ]
  * Translated using Weblate (Hungarian)

  [ Allan Nordhøy ]
  * Translated using Weblate (Swedish)
  * Translated using Weblate (Norwegian Bokmål)

  [ Birger Schacht ]
  * backups: Show proper error when SSH server is not reachable
  * ssh: Add the error of ssh-keyscan to the verification view
  * tor: Rename "Hidden Service" to "Onion Service"

  [ Joseph Nuthalapati ]
  * ejabberd: Handle case where domain name is not set
  * tahoe: Mark Tahoe-LAFS as an advanced app
  * README: Fix hyperlinks to badges and images
  * doc: dev: Add instructions to setup developer documentation
  * doc: dev: Mention where to find the user manual
  * doc: dev: Reduce toc depth to 2 levels to reduce noise
  * doc: dev: Fix headings
  * doc: dev: Add favicon to developer documentation site
  * app: Avoid showing empty configuration block
  * app: Fix broken functional tests
  * firstboot: reading firstboot-wizard-secret file
  * searx: Set safe_search to Moderate by default
  * clients: Improve code readability

  [ Sunil Mohan Adapa ]
  * backups: i18n for a string on verify ssh host page
  * backups: Simplify SSH fingerprint verification command
  * HACKING: Update with instructions for multiple OSes
  * CONTRIBUTING: Add more instructions on commits and MR changes
  * doc: Fix unavailability of manual images
  * tor: Fix port diagnostics by correcting port data type
  * tor: Expect obfs service to be also available on IPv6
  * tor: Listen on IPv6 for OrPort

  [ Thomas Vincent ]
  * Translated using Weblate (French)

  [ Michael Breidenbach ]
  * Translated using Weblate (Swedish)

  [ James Valleroy ]
  * HACKING: Fix provision with tests command
  * d/po: Run debconf-updatepo
  * locale: Update translation strings

  [ Radek Pasiok ]
  * Translated using Weblate (Polish)
  * Translated using Weblate (Polish)

  [ Alice Kile ]
  * clients: implement launch button feature
  * app: Implement toggle button in app page
  * app: Use single form for app toggle and configuration
  * app: Make the toggle-button responsive

 -- James Valleroy <jvalleroy@mailbox.org>  Mon, 18 Nov 2019 19:35:38 -0500

plinth (19.20) unstable; urgency=medium

  [ Veiko Aasa ]
  * gitweb: Set correct access rights after enabling application
  * gitweb: Add tests for actions script
  * gitweb: Add functional tests
  * gitweb: avoid global environment variables in Apache configuration
  * gitweb: fix links that end with /HEAD
  * gitweb: Validate repository name also in actions script
  * gitweb: do not change working directory inside actions script
  * sharing: Fix wrong links on Apache2 directory index page

  [ Fioddor Superconcentrado ]
  * Translated using Weblate (German)
  * Translated using Weblate (Spanish)
  * d/po/es: New translation file
  * d/po: Fix header comments

  [ Michael Breidenbach ]
  * Translated using Weblate (German)
  * Translated using Weblate (Swedish)
  * Translated using Weblate (Swedish)

  [ Sunil Mohan Adapa ]
  * debian: Remove plinth transitional package
  * cfg: Fix test case failure due to incorrect path assumption
  * gitlab-ci: Fix path for HTML coverage report generation
  * gitweb: Set proper access after restoration of a backup
  * setup: Don't include actions/__pycache__ during installation
  * ssh: Fix flake8 failure by removing unused import
  * config: Use AppView and cleanup custom code
  * storage: Use AppView and cleanup custom code
  * doc: Install using makefile instead of setup.py
  * doc: Fetch and add Spanish manual
  * help: Fix showing manual pages in fallback cases
  * app: Fix a pytest warning in tests
  * setup.py: Set development status classifier to production/stable
  * setup.py: Add more topics to classifiers
  * doc: Add developer documentation using Sphinx
  * actions: Fix issue with docstring causing issues with Sphnix
  * Translated using Weblate (Swedish)

  [ Pavel Borecki ]
  * Translated using Weblate (Czech)

  [ Thomas Vincent ]
  * Translated using Weblate (French)
  * backups: Fix a typo in backups upload form
  * Translated using Weblate (French)

  [ homycal ]
  * Translated using Weblate (French)

  [ Mattias Münster ]
  * Translated using Weblate (Swedish)

  [ Allan Nordhøy ]
  * Translated using Weblate (Norwegian Bokmål)
  * Translated using Weblate (French)
  * Translated using Weblate (French)

  [ Nektarios Katakis ]
  * ssh: Option for disabling password authentication

  [ Joseph Nuthalapati ]
  * infinoted: Add missing manual page link
  * doc: Add directory for development documentation
  * doc: Skip empty lines when piping to wget
  * doc: Fix Unicode issues with the manual
  * doc: Remove language code from title
  * doc: Move build scripts into separate directory
  * doc: Minor cosmetic changes
  * doc: Move English manual to manual/en directory
  * help: Respect language preference when showing user manual
  * snapshot: Sort snapshot list from newest to oldest

  [ Doma Gergő ]
  * Translated using Weblate (Hungarian)

  [ Fred ]
  * Translated using Weblate (French)
  * Translated using Weblate (French)

  [ James Valleroy ]
  * config: Implement get_initial and form_valid
  * functional_tests: Update config form ids
  * coquelicot: Change quotes to ASCII
  * locale: Update translation strings
  * doc: Fetch latest manual

 -- James Valleroy <jvalleroy@mailbox.org>  Mon, 04 Nov 2019 19:15:27 -0500

plinth (19.19) unstable; urgency=medium

  [ Veiko Aasa ]
  * ikiwiki: Allow full Unicode text in wiki/blog title names
  * actions: Check with flake8
  * gitweb: New app for simple git hosting
  * users: reload Apache2 to flush LDAP cache after user operations
  * gitweb: update repository list where necessary
  * gitweb: fix Windows Git client download link in manifest
  * gitweb: add help text for description and owner fields in the form
  * gitweb: enable rename detection

  [ Pavel Borecki ]
  * Translated using Weblate (Czech)

  [ Thomas Vincent ]
  * Translated using Weblate (French)

  [ Birger Schacht ]
  * ssh: Show server fingerprints in SSH page

  [ James Valleroy ]
  * Translated using Weblate (French)
  * gitweb: Fix flake8 error
  * locale: Update translations strings
  * doc: Fetch latest manual

  [ Nevena Mircheva ]
  * Translated using Weblate (Bulgarian)

  [ Sunil Mohan Adapa ]
  * matrixsynapse: Remove unused letsencrypt action
  * ejabberd: Removed unused letsencrypt action
  * gitweb: Minor fixes after review
  * gitweb: Minor visual changes to templates
  * gitweb: Fix issue with elevated access to private repositories
  * frontpage: Show shortcuts that public even if need a group
  * searx, app, translation, language-selection: Fix license header
  * ikiwiki: Remove extra create button when no wiki/blog is present
  * cosmetic: yapf formatting

  [ ikmaak ]
  * Translated using Weblate (Dutch)

  [ Michael Breidenbach ]
  * Translated using Weblate (German)

  [ Allan Nordhøy ]
  * Translated using Weblate (Norwegian Bokmål)

  [ Matthias Dellweg ]
  * quassel: Add let's encrypt component for certficiates

 -- James Valleroy <jvalleroy@mailbox.org>  Mon, 21 Oct 2019 18:49:35 -0400

plinth (19.18) unstable; urgency=medium

  [ Matthias Dellweg ]
  * diagnose: Move negating diagnose result inside try block

  [ Fioddor Superconcentrado ]
  * Translated using Weblate (Spanish)

  [ Luis A. Arizmendi ]
  * Translated using Weblate (Spanish)

  [ Allan Nordhøy ]
  * Translated using Weblate (Norwegian Bokmål)

  [ Dietmar ]
  * Translated using Weblate (German)

  [ Sunil Mohan Adapa ]
  * pagekite: Remove first wizard step for danube edition
  * pagekite: cosmetic: yapf and isort changes
  * debian: Remove python3-requests from depends list
  * users: Make UI close to rest of the apps
  * upgrades: Remove unnecessary subsubmenu
  * ikiwiki: Remove subsubmenu in favor of toolbar
  * networks: Remove subsubmenu in favor of toolbar buttons
  * backups: Remove unnecessary use of subsubmenu template
  * templates: Remove unused invocation of subsubmenu
  * templates: Simplify unnecessary override
  * templates: Provide subsubmenu functionality in app.html
  * dynamicdns: Use app.html instead of app-subsubmenu.html
  * i2p: Use app.html instead of app-subsubmenu.html
  * pagekite: Use app.html instead of app-subsubmenu.html
  * snapshot: Use app.html instead of app-subsubmenu.html
  * templates: Remove unused app-subsubmenu.html
  * deluge: Support deluge 2 by starting it properly
  * minetest: Remove mod-torches no longer available in testing/unstable

  [ James Valleroy ]
  * security: Add past vulnerabilities count
  * security: Move security report to new page
  * locale: Update translation strings
  * doc: Fetch latest manual
  * d/control: Add Rules-Requires-Root: no
  * d/control: Update Standards-Version to 4.4.1

 -- James Valleroy <jvalleroy@mailbox.org>  Mon, 07 Oct 2019 19:06:16 -0400

plinth (19.17) unstable; urgency=medium

  [ Pavel Borecki ]
  * Translated using Weblate (Czech)
  * Translated using Weblate (Czech)

  [ Anxin YI ]
  * Translated using Weblate (Chinese (Simplified))

  [ Joseph Nuthalapati ]
  * firstboot: network connections not used, cleanup
  * firstboot: Add new help menu to firstboot navbar

  [ Sunil Mohan Adapa ]
  * letsencrypt: Update and fix tests involving domain changes
  * tor: Fix test case for getting status
  * firstboot: Hide left menu during first boot as intended

  [ James Valleroy ]
  * locale: Update translation strings
  * doc: Fetch latest manual

 -- James Valleroy <jvalleroy@mailbox.org>  Mon, 23 Sep 2019 18:14:40 -0400

plinth (19.16) unstable; urgency=medium

  [ Joseph Nuthalapati ]
  * help: Add button to submit feedback
  * help: Add button for Support
  * help: Add button for Contribute
  * manual: Move PDF download link to HTML manual page
  * help: Convert help icon in the navbar to dropdown

  [ Sunil Mohan Adapa ]
  * help: Add more text to contribute page for donations
  * action_utils: Introduce utility for setting debconf answers
  * action_utils: Workaround problem with setting debconf answers
  * views: Fix failure in redirecting from language selection page
  * help: Make download as PDF a regular button
  * backups: Add missing slashes at the end of URLs
  * backups: Remove cancel button from add disk location page
  * backups: Fix removing local repository
  * backups: Simplify checking repository capabilities using flags
  * backups: Simplify listing repositories in index page
  * backups: Rename network_storage module to store
  * backups: Introduce method for checking if a repository is usable
  * backups: Minor cosmetic fixes
  * backups: Expose repository path as property
  * backups: Rename remove_repository method to remove
  * backups: Minor change to disk repository name
  * backups: Rename repo_path to borg_path for clarity
  * backups: Make mountpoint property private
  * backups: Use higher level method in views instead of store methods
  * backups: Implement hostname property on SSH repository
  * backups: Clarify two separate uses of name create_repository
  * backups: Separate repository loading from instantiation
  * backups: Minor cosmetic changes
  * backups: Minor simplification in running of action script
  * backups: Improve handling borg errors
  * backups: Minor simplification when adding remote repository
  * backups: Handle errors when adding disk repository
  * backups: Show repository error in archives table
  * backups: Show lock icon for encrypted repositories
  * backups: Show error when password is provided for unencrypted repo
  * backups: Don't show used disk choices when adding disk repo
  * backups: Show error when there are no disks available to add repo
  * backups: Move add repository buttons to the top
  * ejabberd: Fix listen port configuration for ejabberd 19.x
  * cockpit: Prevent restart on freedombox startup
  * ejabberd: Prevent restart on freedombox startup
  * ejabberd: Perform host/domain name operations only when installed
  * module_loader: Cosmetic changes by yapf
  * web_server: Remove log message about serving static directory
  * setup: Better log message when no apps need upgrades
  * module_loader: Remove log message when app is imported
  * actions: Improve log message about action execution

  [ Doma Gergő ]
  * Translated using Weblate (Hungarian)

  [ Swann Martinet ]
  * Translated using Weblate (German)
  * Translated using Weblate (Italian)
  * Translated using Weblate (French)

  [ Allan Nordhøy ]
  * Translated using Weblate (Norwegian Bokmål)

  [ Danny Haidar ]
  * help: Minor updates to the statements on contribute page

  [ Joseph Nuthalpati ]
  * backups: Allow adding backup repositories on multiple disks
  * backups: Refactor class hierarchy in repository.py
  * backups: Save new backup location to plinth database

  [ James Valleroy ]
  * locale: Update translation strings

 -- James Valleroy <jvalleroy@mailbox.org>  Mon, 09 Sep 2019 18:20:03 -0400

plinth (19.15) unstable; urgency=medium

  [ Doma Gergő ]
  * Translated using Weblate (Hungarian)

  [ nautilusx ]
  * Translated using Weblate (German)

  [ Allan Nordhøy ]
  * Translated using Weblate (Norwegian Bokmål)

  [ Joseph Nuthalpati ]
  * functional_tests: Fix site.is_available not handling default paths
  * functional_tests: Fix step definition "When I log out"
  * matrix-synapse: Allow installation of version 1.2 from backports

  [ James Valleroy ]
  * security: Hide vulnerability table by default
  * vagrant: Stop any ongoing unattended-upgrade
  * functional_tests: Use longer password when creating user
  * locale: Update translation strings
  * doc: Fetch latest manual
  * debian: Add lintian-override for package-installs-apt-preferences

  [ Sunil Mohan Adapa ]
  * names: Perform better layout of domain names table on small screens
  * cockpit: Apply domain name changes immediately
  * ejabberd: Prevent processing empty domain name
  * config: Send hostname change signal only after fully processing it
  * letsencrypt: Don't try to obtain certificates for .local domains
  * avahi: Expose .local domain as a proper domain
  * cockpit: Make essential and install by default
  * tt-rss: Force upgrade to 18.12-1.1 and beyond
  * doc: Fetch latest manual
  * README: Add more screenshots, update existing paths
  * matrixsynapse: Fix apache syntax errors introduce by 4b8b2e171c86d75
  * users: yapf cosmetic changes
  * users: Don't delete 'admin' group when running unit tests
  * users: Minor cosmetic refactoring
  * users: Don't fail badly when admin group does not exist
  * users: Minor fix to return value when getting last admin user
  * users: Cosmetic yapf and isort fixes
  * updates: Allow matrix-synapse 1.3 to be installed for buster users
  * javascript: Don't resubmit when refreshing the page
  * vagrant: Fix dpkg command for recovering from broken state
  * functional_tests: Fix create snapshot test failure
  * storage: Fix regression with restoring backups with storage

  [ bn4t ]
  * matrix-synapse: Use recommended reverse proxy configuration

 -- James Valleroy <jvalleroy@mailbox.org>  Mon, 26 Aug 2019 18:55:49 -0400

plinth (19.14) unstable; urgency=medium

  [ James Valleroy ]
  * functional_tests: Fix delete backup path
  * tests: Test add custom shortcuts to frontpage
  * locale: Update translation strings
  * doc: Fetch latest manual
  * debian: Update standards version to 4.4.0
  * debian: Switch to debhelper-compat

  [ Pavel Borecki ]
  * Translated using Weblate (Czech)

  [ Doma Gergő ]
  * Translated using Weblate (Hungarian)

  [ pierre ]
  * Translated using Weblate (French)

  [ ZeroAurora ]
  * Translated using Weblate (Chinese (Simplified))

  [ Sunil Mohan Adapa ]
  * storage: Handle all device paths during eject
  * storage: Fix incorrect i18n when throwing and error
  * storage: yapf changes
  * setup: Clarify success log message when force upgrading
  * Yapf changes
  * firewall: Force upgrade to firewalld 0.7.x
  * frontpage: Fix regression with loading custom shortcuts
  * frontpage: Log a message when loading custom shortcuts
  * upgrades: Set apt configuration to allow release info change
  * tests: Fix flake8 warning about unused imports
  * Minor yapf fixes
  * names: Minor styling fixes
  * names: Don't enumerate services for domains supporting all
  * names: Introduce new API to manage domains
  * names: Declare domain types in various apps
  * names: Make all apps use new api to retrieve domain names
  * names: Use new API in all apps
  * letsencrypt: Revoke certificate only if it exists
  * letsencrypt: Fix problem with automatically obtaining certificates
  * cockpit: Don't error out when removing an unknown domain
  * ejabberd: Ensure that hosts are not duplicated in configuration
  * ejabberd: Use domain added signal for listening to domain changes
  * cockpit: Don't handle the domain changed signal
  * letsencrypt: Remove unused listen to domain change signal
  * config: Remove unused domain change signal
  * api: Fix regression with listing only enabled apps in mobile app

  [ Joseph Nuthalpati ]
  * upgrades: Use reusable collapsible-button style for logs

  [ Mesut Akcan ]
  * Translated using Weblate (Turkish)

  [ Radek Pasiok ]
  * Translated using Weblate (Polish)

  [ Anxin YI ]
  * Translated using Weblate (Chinese (Simplified))

  [ Allan Nordhøy ]
  * Translated using Weblate (Norwegian Bokmål)

 -- James Valleroy <jvalleroy@mailbox.org>  Mon, 12 Aug 2019 19:31:35 -0400

plinth (19.13) unstable; urgency=low

  [ Nikolas Nyby ]
  * Fix a handful of typos in docs and comments
  * Introduce flake8 checking
  * Fix typos in module init docs
  * Add flake8 to gitlib-ci

  [ Petter Reinholdtsen ]
  * Translated using Weblate (Norwegian Bokmål)

  [ Sunil Mohan Adapa ]
  * Minor changes to flake8 related updates
  * diaspora: Fix tests by reverting changes during flake8 clenaup
  * backups: Fix issue with showing index page
  * backups: Fix HTML template indentation, remove inline styling

  [ James Valleroy ]
  * help: Show security notice when backports are in use
  * security: Show vulnerability counts
  * locale: Update translation strings
  * doc: Fetch latest manual
  * Begin uploading to unstable again.
  * security: Fixup refactoring

  [ Joseph Nuthalapati ]
  * backups: Make UI more consistent with other apps
  * backups: Make backup location tables collapsible
  * flake8: Remove unused import

  [ nautilusx ]
  * Translated using Weblate (German)

  [ Anxin YI ]
  * Translated using Weblate (Chinese (Simplified))

 -- James Valleroy <jvalleroy@mailbox.org>  Mon, 29 Jul 2019 19:13:58 -0400

plinth (19.12) experimental; urgency=medium

  [ Miguel A. Bouzada ]
  * Added translation using Weblate (Galician)
  * Translated using Weblate (Galician)

  [ Sunil Mohan Adapa ]
  * dbus: Allow plinth user to own FreedomBox DBus service
  * service: Implement action for systemd try-restart
  * cockpit: Don't handle domains if app is not installed
  * dynamicdns: Send domain added signal properly during init
  * letsencrypt: Force commands to be non-interactive
  * letsencrypt: Remove renewal hooks implementation
  * letsencrypt: Remove old style hooks from all configuration files
  * letsencrypt: Remove deprecated logger.warn
  * letsencrypt: Remove special treatment for domain added from 'config'
  * letsencrypt: Implement DBus service for renewal notifications
  * letsencrypt: Add lineage information in status
  * letsencyrpt: Implement action to copy certificates
  * letsencrypt: Implement action to compare copied certificates
  * letsencrypt: Introduce component for handling certificates
  * letsencrypt: Add permanent hook to receive renewal notifications
  * letsencrypt: Trigger renewal certificate events in component
  * letsencrypt: Trigger events for obtain, revoke and delete
  * letsencrypt: Implement re-obtain separately
  * letsencrypt: Handling certificate renewals when daemon is offline
  * apache: Add let's encrypt certificate component
  * matrixsynapse: Add let's encrypt component for certficiates
  * ejabberd: Add let's encrypt component for managing certificates
  * ejabberd: Backup and restore TLS certificates
  * sso: Use new features of axes, log axes messages
  * Minor yapf and isort changes

  [ Pavel Borecki ]
  * Translated using Weblate (Czech)

  [ Petter Reinholdtsen ]
  * Translated using Weblate (Norwegian Bokmål)

  [ Allan Nordhøy ]
  * Translated using Weblate (Norwegian Bokmål)

  [ Doma Gergő ]
  * Translated using Weblate (Hungarian)

  [ Luis A. Arizmendi ]
  * Translated using Weblate (Spanish)

  [ Joseph Nuthalapati ]
  * backups: Add option to select/deselect all apps for backup or restore
  * backups: Change "select all" to a pure JavaScript implementation
  * Translated using Weblate (Telugu)
  * Translated using Weblate (Chinese (Simplified))
  * sharing: Allow directories to be publicly shared
  * sharing: Add functional test for public shares
  * sharing: Add JavaScript to hide user groups for public shares
  * sharing: Simplify --is-public option
  * sharing: Indicate public shares in listing of shares

  [ Johannes Keyser ]
  * Translated using Weblate (German)

  [ Mesut Akcan ]
  * Translated using Weblate (Turkish)

  [ Elizabeth Sherrock ]
  * Translated using Weblate (Chinese (Simplified))

  [ Anxin YI ]
  * Translated using Weblate (Chinese (Simplified))

  [ Igor ]
  * Translated using Weblate (Russian)

  [ ZeroAurora ]
  * Translated using Weblate (Chinese (Simplified))

  [ James Valleroy ]
  * Translated using Weblate (Chinese (Simplified))
  * locale: Update translation strings
  * doc: Fetch latest manual

 -- James Valleroy <jvalleroy@mailbox.org>  Mon, 22 Jul 2019 19:23:02 -0400

plinth (19.11) experimental; urgency=medium

  [ THANOS SIOURDAKIS ]
  * Added translation using Weblate (Greek)

  [ ZeroAurora ]
  * Translated using Weblate (Chinese (Simplified))

  [ Doma Gergő Mihály ]
  * matrixsynapse: Fix missing translation mark

  [ Doma Gergő ]
  * Translated using Weblate (Hungarian)

  [ Luis A. Arizmendi ]
  * Translated using Weblate (Spanish)

  [ Joseph Nuthalapati ]
  * backups: Improve UX of adding ssh remote
  * backups: Avoid creating duplicate SSH remotes
  * backups: YAPF formatting
  * backups: Text change on index page
  * backups: Make paramiko a dependency of freedombox package
  * debian: Add python3-paramiko to build dependencies
  * backups: Fix issue with repository not being initialized
  * backups: Minor refactoring in forms.py
  * backups: Add test for adding ssh remotes
  * backups: Avoid using `sudo` in tests
  * backups: Skipping tests temporarily
  * backups: tests: Fix issue with usage of fixture 'needs_root'
  * Add SSH hostkey verification
  * backups: ssh remotes: Refactoring
  * backups: Fix functional tests broken due to URL changes
  * Verify SSH hostkey before mounting
  * ui: Create reusable CSS class for collapsible-button
  * backups: Remove unnecessary context manager for paramiko SFTPClient
  * backups: Read file path of known_hosts directly from plinth.config
  * backups: Add regex validation for ssh_repository field

  [ Sunil Mohan Adapa ]
  * backups: Minor fixes to host verification view template
  * backup: Allow SSH directory paths with : in them
  * backups: Cleanup auto-mounting SSH repositories
  * backups: Minor styling changes
  * backups: Handle SSH keys for old stored repositories
  * backups: Require passphrase for encryption in add repository form
  * backups: Fix and refactor adding a new remote repository
  * backups: Remove known_hosts file from config file
  * backups: Fix issue with verifying SSH host keys
  * backups: Don't send passphrase on the command line
  * backups: Git ignore the .ssh folder in data folder
  * setup.py: Don't install directories matching ignore patterns
  * backups: Minor cleanup
  * backups: Un-mount SSH repositories before deleting them

  [ Igor ]
  * Translated using Weblate (Russian)

  [ Andrey Vostrikov ]
  * Translated using Weblate (Russian)

  [ James Valleroy ]
  * locale: Update translation strings
  * doc: Fetch latest manual

 -- James Valleroy <jvalleroy@mailbox.org>  Mon, 08 Jul 2019 18:13:37 -0400

plinth (19.10) experimental; urgency=medium

  [ Sunil Mohan Adapa ]
  * Introduce firewall component for opening/closing ports
  * Introduce webserver component for managing Apache configuration
  * Introduce uwsgi component to manage uWSGI configuration
  * app: Rename get() method to get_component()
  * app: Add unique ID to each app class
  * Introduce daemon component to handle systemd units
  * radicale: Workaround issue with creating log directory
  * app: Set app as enabled only when the daemon is enabled
  * syncthing: Open firewall ports for listening and discovery

  [ James Valleroy ]
  * functional_tests: Add shortcut- prefix to test home page config
  * locale: Update translations strings
  * doc: Fetch latest manual

  [ Mesut Akcan ]
  * Translated using Weblate (Turkish)

  [ ssantos ]
  * Translated using Weblate (German)

  [ Pavel Borecki ]
  * Translated using Weblate (Czech)

  [ Allan Nordhøy ]
  * Translated using Weblate (Norwegian Bokmål)

  [ adaragao ]
  * Translated using Weblate (Portuguese)

  [ Petter Reinholdtsen ]
  * Translated using Weblate (Norwegian Bokmål)

 -- James Valleroy <jvalleroy@mailbox.org>  Mon, 24 Jun 2019 20:06:17 -0400

plinth (19.9) experimental; urgency=medium

  [ Danny Haidar ]
  * Added translation using Weblate (Bulgarian)

  [ Sunil Mohan Adapa ]
  * menu: Remove unused template submenu.html
  * menu: Removed unused templates, methods and properties
  * Introduce component architecture and menu component
  * Turn frontpage shortcut into an app component

  [ James Valleroy ]
  * config: Update migration to use app id
  * searx: Update to use shortcut component
  * config: Add option to show advanced apps
  * monkeysphere: Hide by default
  * locale: Update translation strings
  * doc: Fetch latest manual

  [ Joseph Nuthalapati ]
  * searx: Add option to allow public access to the application
  * searx: Preserve public_access setting
  * searx: Improve functional tests

  [ Mesut Akcan ]
  * Translated using Weblate (Turkish)

  [ Allan Nordhøy ]
  * Translated using Weblate (Norwegian Bokmål)

 -- James Valleroy <jvalleroy@mailbox.org>  Mon, 10 Jun 2019 19:18:52 -0400

plinth (19.8) experimental; urgency=medium

  [ Pavel Borecki ]
  * Translated using Weblate (Czech)

  [ Allan Nordhøy ]
  * Translated using Weblate (Norwegian Bokmål)

  [ Sunil Mohan Adapa ]
  * i2p: Update SVG logo with standard units, size and margins
  * HACKING: Add guidelines for creating new icons
  * icons: Add new SVG icons for all apps
  * icons: Add license information for SVG icons
  * templates: Use SVG icons for apps page and shortcuts
  * icons: Ensure SVG presence for all non-app icons
  * icons: Update copyright information remaining icons
  * doc: Update the correct license for documentation
  * apache: Serve SVG files compressed using gzip

  [ Doma Gergő ]
  * Translated using Weblate (Hungarian)

  [ ssantos ]
  * Translated using Weblate (German)

  [ Mesut Akcan ]
  * Translated using Weblate (Turkish)

  [ ventolinmono ]
  * Translated using Weblate (Spanish)

  [ Petter Reinholdtsen ]
  * Translated using Weblate (Norwegian Bokmål)

  [ James Valleroy ]
  * locate: Update translation strings
  * doc: Fetch latest manual
  * debian: Remove duplicate priority field
  * doc: Remove unused duplicate image

 -- James Valleroy <jvalleroy@mailbox.org>  Mon, 27 May 2019 18:11:25 -0400

plinth (19.7) experimental; urgency=medium

  [ LoveIsGrief ]
  * i2p: Use augeas for editing the router.config
  * i2p: Include default favorites after installation

  [ Sunil Mohan Adapa ]
  * i2p: Update license headers for consistent formatting
  * i2p: Minor flake8 and yapf fixes
  * i2p: Convert router configuration tests to pytest style
  * transmission: Fix issue with promoting menu item
  * tor: Fix issue with promoting/demoting menu item
  * apps: Fix showing apps background twice
  * apps: Style disable app icons according to design
  * apps: Style the title for disabled icons section
  * sharing: Always keep menu item in promoted state
  * apps: Promote/demote menu items for disabled apps too
  * tests: Add commonly used fixtures globally
  * tests: Remove unused test discovery code
  * custom_shortcuts: Fix issue with writing tests as different user
  * backups: Convert tests to pytest style
  * bind: Convert tests to pytest style
  * config: Convert tests to pytest style
  * diaspora: Convert tests to pytest style
  * letsencrypt: Convert tests to pytest style
  * names: Convert tests to pytest style
  * pagekite: Convert tests to pytest style
  * storage: Convert tests to pytest style
  * tor: Convert tests to pytest style
  * users: Convert tests to pytest style
  * actions: Convert tests to pytest style
  * cfg: Convert tests to pytest style
  * clients: Convert tests to pytest style
  * context_processors: Convert tests to pytest style
  * kvstore: Convert tests to pytest style
  * menu: Convert tests to pytest style
  * middleware: Convert tests to pytest style
  * network: Convert tests to pytest style
  * templatetags: Convert tests to pytest style
  * utils: Convert tests to pytest style
  * i2p: Rename test fixtures to avoid a minor warning
  * ejabberd: Include Bosh port 5280 in port forwarding information
  * repro: Show port forwarding information
  * Common template for showing port forwarding information
  * i2p: Show port forwarding information
  * bind: Show port forwarding information
  * ssh: Show port forwarding information

  [ Doma Gergő ]
  * Translated using Weblate (Hungarian)

  [ Allan Nordhøy ]
  * Translated using Weblate (Norwegian Bokmål)

  [ Radek Pasiok ]
  * Translated using Weblate (Polish)

  [ Erik Ušaj ]
  * Added translation using Weblate (Slovenian)
  * Translated using Weblate (Slovenian)

  [ Karel Trachet ]
  * Translated using Weblate (Dutch)

  [ ssantos ]
  * Translated using Weblate (German)
  * Translated using Weblate (Portuguese)

  [ James Valleroy ]
  * apps: Separate enabled and disabled apps
  * apps: Add port forwarding info
  * service: Show port forwarding info when available
  * openvpn: Show port forwarding info
  * minetest: Fix flake8 error
  * matrixsynapse: Show port forwarding info
  * tahoe: Show port forwarding info
  * locate: Update translation strings
  * doc: Fetch latest manual

  [ Joseph Nuthalapati ]
  * Translated using Weblate (Telugu)

 -- James Valleroy <jvalleroy@mailbox.org>  Mon, 13 May 2019 19:47:52 -0400

plinth (19.6) experimental; urgency=medium

  [ Pavel Borecki ]
  * Translated using Weblate (Czech)

  [ CurlingTongs ]
  * Translated using Weblate (German)

  [ nautilusx ]
  * Translated using Weblate (German)

  [ Allan Nordhøy ]
  * Translated using Weblate (Norwegian Bokmål)

  [ Mesut Akcan ]
  * Translated using Weblate (Turkish)

  [ narendrakumar.b ]
  * letsencrypt: Provide link to configure domain if not configured

  [ James Valleroy ]
  * firewall: Get service ports details
  * firewall: Show ports details
  * locale: Update translation strings
  * doc: Fetch latest manual

  [ LoveIsGrief ]
  * i2p: Add helper to modify the tunnel config
  * i2p: Open HTTP(S) and IRC ports on all interfaces on install
  * i2p: Add HTTP(S) and IRC ports to firewall
  * i2p: Enable application

  [ Sunil Mohan Adapa ]
  * i2p: flake8 and yapf fixes
  * i2p: Convert unit tests to pytest style
  * i2p: Update firewalld service descriptions
  * i2p: Disable the daemon before editing configuration
  * i2p: Don't enable proxies on external zone

 -- James Valleroy <jvalleroy@mailbox.org>  Mon, 29 Apr 2019 19:18:01 -0400

plinth (19.5) experimental; urgency=medium

  [ LoveIsGrief ]
  * i2p: Add new application
  * i2p: Disable compression on /i2p/
  * i2p: apache: Catch more I2P locations
  * i2p: django: Add shortcuts to /i2p/... URLs
  * i2p: django: Additional information about /i2p location
  * i2p: todo: Add TODOs for I2P
  * i2p: todo: add more TODOs for I2P
  * i2p: idea: Browse eepsites directly from freedombox
  * i2p: todo: Add torrent tracker to list of favorites
  * i2p: django: Add description for the configuration shortcuts
  * i2p: django: Add i2p homepage to description
  * i2p: setup: Enrich I2P favorites
  * i2p: todo: Tick off a TODO and reword one
  * i2p: todo: Remove IDEA for browsing to .i2p sites in iframe
  * i2p: torrents: Link to the list of trackers
  * i2p: Add functional tests
  * functional_tests: Allow provisioning VM for functional tests
  * functional tests: Fix wheel errors when provisioning VM

  [ Sunil Mohan Adapa ]
  * i2p: Move data files into the app's data folder
  * i2p: Use project logo instead of mascot
  * i2p: Remove TODO in favor of issue tracker
  * apache: Add proxy_html module needed by i2p app
  * i2p: Backup/restore the correct state folder
  * i2p: Minor styling changes
  * i2p: Add diagnostic test for web interface port
  * i2p: Add main web interface to list of clients
  * i2p: Review and cleanup action script
  * i2p: Review and update views
  * i2p: Disable app until further fixes are done

  [ James Valleroy ]
  * functional_tests: Install python3-pytest-django
  * locale: Update translation strings
  * doc: Fetch manual

  [ wind ]
  * Translated using Weblate (Russian)

  [ Joseph Nuthalapati ]
  * storage: Use udisks to list disks and df for disk space utilization

  [ Igor ]
  * Translated using Weblate (Russian)

  [ CurlingTongs ]
  * Translated using Weblate (German)

 -- James Valleroy <jvalleroy@mailbox.org>  Mon, 15 Apr 2019 18:47:17 -0400

plinth (19.4) experimental; urgency=medium

  [ Allan Nordhøy ]
  * Translated using Weblate (Norwegian Bokmål)

  [ Pavel Borecki ]
  * Translated using Weblate (Czech)

  [ nautilusx ]
  * Translated using Weblate (German)

  [ Doma Gergő ]
  * Translated using Weblate (Hungarian)

  [ advocatux ]
  * Translated using Weblate (Spanish)

  [ Joseph Nuthalapati ]
  * clients: Open web app in a new browser tab
  * matrix-synapse: Change client diagnostics url
  * minetest: Fix duplicate domain names being displayed in UI
  * storage: Do not show an eject button on /boot partitions
  * letsencrypt: Call letsencrypt manage_hooks with correct arguments
  * vagrant: Run plinth as user plinth in development environment

  [ Johannes Keyser ]
  * Translated using Weblate (German)

  [ James Valleroy ]
  * dynamicdns: Install module by default
  * locale: Update strings
  * doc: Fetch latest manual

  [ Sunil Mohan Adapa ]
  * storage: Don't check type of the disk for / and /boot
  * storage: Don't log error when checking if partition is expandable

  [ wind ]
  * Translated using Weblate (Russian)

 -- James Valleroy <jvalleroy@mailbox.org>  Mon, 01 Apr 2019 20:31:54 -0400

plinth (19.3) experimental; urgency=medium

  [ Pavel Borecki ]
  * Translated using Weblate (Czech)

  [ Doma Gergő ]
  * Translated using Weblate (Hungarian)

  [ Petter Reinholdtsen ]
  * Translated using Weblate (Norwegian Bokmål)

  [ advocatux ]
  * Translated using Weblate (Spanish)

  [ James Valleroy ]
  * vagrant: Rearrange steps of provision script
  * locale: Update translation strings

  [ Joseph Nuthalapati ]
  * dynamicdns: Break up dynamicdns.py into forms.py and views.py
  * dynamicdns: Move subsubmenu below description
  * firewall: Change "Current Status:" from p to h3
  * names: Add description
  * subsubmenu: Make description a customizable block
  * pagekite: Bring subsubmenu below description. Remove About section.
  * upgrades: Move subsubmenu below description
  * Include clients.html in service-subsubmenu.html
  * ikiwiki: Move subsubmenu below description

  [ Sunil Mohan Adapa ]
  * pagekite: Rename base template file
  * pagekite: Change the template section title
  * dynamicdns: Simplify template inheritance
  * ikiwiki: Consistent styling for delete warning page
  * templates: Minor styling change
  * functional_tests: Reorder tests to disable apps after tests
  * tests: Mark functional tests with functional mark
  * tests: Read functional tests conf file without assuming CWD
  * tests: Fix backups API test cases to work under all conditions
  * README: Provide simple instruction for installing FreedomBox
  * INSTALL.md: Simplify installation instructions
  * HACKING.md: Update instructions on installing dependencies
  * functional_tests: Update todo list by removing implemented tests
  * mediawiki: Fix tests to allow running from any directory
  * tests: Use pytest for running all tests
  * ci: Allow gitlab to parse test coverage results
  * main: Show service version in logs
  * setup: Automatically gather information about files to install
  * setup: Allow apps to have their own data directories
  * setup: Don't include data/ files as package data
  * module_loader: Specially load modules in development mode
  * setup: Move app enabling files to respective apps
  * setup: Move app data files into respective apps
  * setup: Remove unused /var/run directory

  [ Dietmar ]
  * Translated using Weblate (German)
  * Translated using Weblate (French)
  * Translated using Weblate (Italian)

  [ jonathan göhler ]
  * Translated using Weblate (German)

  [ Vincent Ladeuil ]
  * Translated using Weblate (French)

  [ David Maulat ]
  * Translated using Weblate (French)

  [ Allan Nordhøy ]
  * Translated using Weblate (Norwegian Bokmål)

  [ Mesut Akcan ]
  * Translated using Weblate (Turkish)

 -- James Valleroy <jvalleroy@mailbox.org>  Mon, 18 Mar 2019 20:30:44 -0400

plinth (19.2) unstable; urgency=medium

  [ Joseph Nuthalapati ]
  * docs: Fix deprecation warnings in post-processor
  * tor: Fix deprecation warning W605 for '\' character in regex
  * utils: Simplify YAMLFile by removing the post_exit argument
  * config: Consolidate get_domainname() implementation into config
  * config: Move default-app configuration to a dedicated file
  * config: Fix Ikiwiki entries not showing up as default apps
  * config: Migrate default app configuration to new conf file
  * config: Rename Default App to Webserver Home Page
  * config: Add option to use Apache's default home page as home page
  * config: Remove Apache home page configuration from freedombox.conf
  * config: Fix error when setting JSXC as the home page
  * users: Add nscd as a dependency
  * Disable Coquelicot for Buster release
  * matrix-synapse: Fix LDAP login issue
  * config: Revert changes in freedombox.conf to avoid conffile prompt
  * config: Reset home page setting in freedombox.conf during migration
  * openvpn: Migration from easy-rsa 2 to 3 for existing installations
  * openvpn: Increment version number for easy-rsa 3 migration
  * snapshot: Fix failing functional test

  [ Pavel Borecki ]
  * Translated using Weblate (Czech)

  [ danielwine ]
  * Translated using Weblate (Hungarian)

  [ Doma Gergő ]
  * Translated using Weblate (Hungarian)

  [ Allan Nordhøy ]
  * Translated using Weblate (Norwegian Bokmål)

  [ advocatux ]
  * Translated using Weblate (Spanish)

  [ Sunil Mohan Adapa ]
  * tor: Styling changes due to yapf
  * tor: Use fixed 9001 port for relaying
  * utils: Handle exceptions in context management for YAMLFile
  * utils: Fix some flake8 warnings
  * tahoe: Styling changes
  * backups: Fix failing test case
  * web_server: Move shutdown handling to main
  * dbus: Add new module for D-Bus services
  * setup: Abstraction for getting managing packages of a module
  * setup: Filter packages to force upgrade
  * package: Implement identifying packages that need conffile prompts
  * package: Helper method to filter packages that need conffile prompt
  * setup: Trigger force upgrade for app that implement it
  * bind: Handle conffile prompt during upgrade
  * setup: Rush force upgrade in development mode
  * ttrss: Make functional test definitions specific to ttrss
  * cockpit: Pre-enable necessary apache modules
  * radicale, searx: Pre-enable necessary apache modules
  * letsencrypt: Pre-enable necessary apache modules
  * ikiwiki: Pre-enable necessary apache modules
  * sso: Pre-enable necessary apache modules
  * apache: Use cgid module instead of cgi
  * apache: Increment app version number
  * setup: Make additional info available for force upgrading
  * debian/copyright: Minor fixes
  * debian/copyright: Add full text for AGPL-3+
  * debian/copyright: Add license text for public-domain
  * debian/copyright: Add license text for GPL-2 and GPL-3
  * debian/copyright: Add license text for CC-BY-SA-3.0
  * debian/copyright: Update copyright for logos
  * static: Remove unused files
  * LICENSES: Remove files that are same license as rest of the source
  * config: Don't pass configuration file argument to action
  * openvpn: Fix issues with upgrade easy-rsa 2 to 3 migration
  * openvpn: Make frontpage shortcut appear after an upgrade
  * openvpn: Work around firewalld bug 919517
  * setup: Pass better data structure for force upgrade operation
  * utils: Introduce abstraction over distutils comparison of versions
  * firewalld: Implement upgrading from 0.4.x to 0.6.x
  * ttrss: Make setup process reusable
  * ttrss: Implement upgrade from 17.4 to 18.12

  [ Johannes Keyser ]
  * Translated using Weblate (German)

  [ Anjali Datla ]
  * Translated using Weblate (Telugu)

  [ Darkblaze ]
  * Translated using Weblate (Telugu)

  [ Petter Reinholdtsen ]
  * Translated using Weblate (Norwegian Bokmål)

  [ Jag ]
  * vagrant: Use virtualbox linked clones / CoW to reduce startup times

  [ James Valleroy ]
  * Add 2019 to copyright years
  * Fix some paths in LICENSES
  * debian: Add copyright years for debian/*
  * radicale: Add description of web interface
  * ttrss: Add backup support
  * debian: Add copyright info for lato fonts
  * debian: Add copyright info for individual logo files
  * LICENSES: Add reference to debian/copyright
  * debian: Add copyright info for theme images
  * debian/copyright: Move all license texts to end
  * debian/copyright: Remove unnecessary fields for native package
  * debian/copyright: Move some app icons from LICENSES
  * debian/copyright: Fix typo in year
  * debian/copyright: Move more app icons from LICENSES
  * debian/copyright: Include some URLs dropped from LICENSES
  * debian/copyright: Move some more app icons from LICENSES
  * debian/copyright: Fix filename for tahoe-lafs logo
  * security: Migrate access config to new file
  * users: When ssh used in tests, add users to admin group
  * locale: Update translations strings

 -- James Valleroy <jvalleroy@mailbox.org>  Sat, 02 Mar 2019 14:45:55 -0500

plinth (19.1) unstable; urgency=medium

  [ James Valleroy ]
  * radicale: Log errors during upgrade
  * radicale: Bump version to 2
  * radicale: Remove obsolete diagnostics
  * radicale: Fix server URLs in client info
  * locale: Update translation strings
  * doc: Fetch latest manual

  [ Pavel Borecki ]
  * Translated using Weblate (Czech)

  [ Allan Nordhøy ]
  * Translated using Weblate (Norwegian Bokmål)

  [ Petter Reinholdtsen ]
  * Translated using Weblate (Norwegian Bokmål)

  [ advocatux ]
  * Translated using Weblate (Spanish)

  [ Sunil Mohan Adapa ]
  * setup: Add option to handle configuration prompts during install
  * radicale: Simplify upgrading to newer packages
  * matrixsynapse: Remove hard-coded URL
  * matrixsynapse: Fix issues with showing certificate warning
  * letsencrypt: Fix issue with disabling matrixsynapse checkbox
  * matrixsynapse: Don't check for current domain in renew hook
  * matrixsynapse: Fix potential exposure of private key
  * matrixsynapse: Setup certificate after domain selection
  * matrixsynapse: Better checking for valid certificate

  [ Joseph Nuthalapati ]
  * matrixsynapse: Use Let's Encrypt certificates

 -- James Valleroy <jvalleroy@mailbox.org>  Thu, 14 Feb 2019 06:01:19 -0500

plinth (19.0) unstable; urgency=high

  [ J. Carlos Romero ]
  * mldonkey: Add some more clients to the module page
  * mldonkey: Add to the description the three available front-ends

  [ Sunil Mohan Adapa ]
  * monkeysphere: Fix handling of multiple domains and keys
  * monkeysphere: Fix regression with reading new apache domain config
  * apache: Cleanup domain configuration
  * apache: Add support for mod_ssl in addition to mod_gnutls
  * apache: Switch to mod_ssl from mod_gnutls
  * mldonkey: Add systemd service file with security options
  * mldonkey: Enable app
  * action_utils: Fix checking for URL availability
  * upgrades: Fix priority for buster-backports version
  * upgrades: Fix premature adding of buster-backports sources

  [ Pavel Borecki ]
  * Translated using Weblate (Czech)

  [ Johannes Keyser ]
  * Translated using Weblate (German)

  [ advocatux ]
  * Translated using Weblate (Spanish)

  [ James Valleroy ]
  * locale: Update strings for translation
  * Switched to a new version number scheme: YY.N
    - YY is the year of release.
    - N is the release number within that year.

 -- James Valleroy <jvalleroy@mailbox.org>  Sat, 09 Feb 2019 20:38:00 -0500

plinth (0.49.1) unstable; urgency=medium

  [ Sunil Mohan Adapa ]
  * ui: Fix regression with configure button in home page
  * backups: Rename 'Abort' buttons to 'Cancel'
  * backups: Use icon for add repository button
  * backups: Move subsubmenu below description
  * backups: Add title and description to other pages
  * backups: Add link to manual page
  * backups: Fix styling for upload size warning
  * backups: Increase timeout for SSH operations to 30 seconds
  * backups: Minor styling fixes

  [ Pavel Borecki ]
  * Translated using Weblate (Czech)

  [ Petter Reinholdtsen ]
  * Translated using Weblate (Norwegian Bokmål)

  [ advocatux ]
  * Translated using Weblate (Spanish)

  [ Joseph Nuthalapati ]
  * letsencrypt: UI: Fix checkbox disabling

  [ James Valleroy ]
  * datetime: Switch from chrony to systemd-timesyncd
  * locale: Update translation strings
  * doc: Fetch latest manual

 -- James Valleroy <jvalleroy@mailbox.org>  Thu, 07 Feb 2019 21:23:32 -0500

plinth (0.49.0) unstable; urgency=medium

  [ Prachi Srivastava ]
  * networks: remove unused html
  * security: Moves inline javascript to files
  * security: Moves input field focus javascript to django forms
  * help: Use freedombox package instead of plinth for version
  * repro: Disable app due to issues with Debian package

  [ Sunil Mohan Adapa ]
  * ui: Fix regression with card icon style in front page
  * js: Full librejs compatibility
  * js: Remove javascript license link from footer
  * backups: Remove incorrectly set buffer size during download
  * backups: Minor styling fixes
  * backups: Remove dead code
  * backups: Minor styling fixes
  * backups: Minor refactoring
  * backups: Fix incomplete download archives
  * backups: Improve performance of backup download
  * tor: Make a utility method public
  * action_utils: Expose URL checking utility for generic use
  * upgrades: Improve handling of backports
  * datetime: Fix diagnostic test to not ignore first two servers

  [ Pavel Borecki ]
  * Translated using Weblate (Czech)

  [ J. Carlos Romero ]
  * mldonkey: show 'Learn more...' link in package page when installed

  [ James Valleroy ]
  * radicale: Handle migration from 1.x to 2.x
  * shadowsocks: Use resolvable domains in functional tests
  * radicale: Handle data migration for upgrade to 2.x
  * datetime: Switch from ntp to chrony
  * vagrant: Put hold on freedombox package during provision
  * repro: Also disable functional tests
  * monkeysphere: Re-enable functional tests
  * locale: Update translation strings

  [ Allan Nordhøy ]
  * Translated using Weblate (Norwegian Bokmål)

  [ Joseph Nuthalapati ]
  * backports: Add buster-backports to apt sources list
  * debian: Add smoke test with autopkgtests (Closes: #878699)

  [ danielwine ]
  * Translated using Weblate (Hungarian)

  [ Petter Reinholdtsen ]
  * Translated using Weblate (Norwegian Bokmål)

 -- James Valleroy <jvalleroy@mailbox.org>  Tue, 05 Feb 2019 22:55:53 -0500

plinth (0.48.0) unstable; urgency=medium

  [ Doma Gergő ]
  * Translated using Weblate (Hungarian)

  [ Pavel Borecki ]
  * Translated using Weblate (Czech)

  [ Allan Nordhøy ]
  * Translated using Weblate (Norwegian Bokmål)

  [ Sunil Mohan Adapa ]
  * ui: Fix top margin for content containers
  * ui: Rename page specific CSS classes
  * ui: Underline the logo along with 'Home' text when active
  * ui: Style frontpage application info like regular content
  * ui: Fix setting width of card-list at various page sizes
  * ui: Show help nav item text when navbar is collapsed
  * ui: Hide restart/shutdown items when navbar is collapsed
  * ui: Compact pages on extra small screen sizes
  * ui: Re-add background for home, apps and system pages in small sizes
  * fail2ban: Split and update configuration files
  * fail2ban: Pickup new configurations without reboot
  * mldonkey: Update description and minor updates
  * mldonkey: Disable app due to bug during restart
  * backups: Upgrade apps before restoring them
  * backups: Fix showing not-installed apps in create backup page
  * syncthing: Add backup/restore support
  * Serve default favicon for apps that don't provide one
  * radicale: Fix issue with configuration changes not applying
  * openvpn: Add backup/restore support
  * storage: Fix false error message visiting home page
  * storage, backups: Minor styling and yapf fixes
  * service: Fix warning to use collections.abc
  * help: Minor refactoring in get-logs action
  * mldonkey: Add functional test for uploading
  * axes: Minor fixes to configuration for IP blocking
  * infinoted: Wait for up to 5 minutes to kill daemon

  [ Petter Reinholdtsen ]
  * Translated using Weblate (Norwegian Bokmål)

  [ Joseph Nuthalapati ]
  * ci: Export freedombox.deb as build artifact instead of plinth.deb
  * matrix-synapse: Fix startup error caused by bind_address setting
  * matrix-synapse: Use '::' as the IPv6 bind address
  * backups: Automatically install required apps before restore
  * backups: Add a loader to the restore button to indicate progress

  [ Johannes Keyser ]
  * Translated using Weblate (German)

  [ James Valleroy ]
  * django: Remove deprecated AXES_BEHIND_REVERSE_PROXY
  * radicale: Only set hosts for radicale 1.x
  * radicale: Don't change auth type for radicale 2.x
  * radicale: Use rights file by default for radicale 2.x
  * radicale: Add functional tests for setting access rights
  * help: Use journalctl to show status log
  * help: Add action script to read logs from journal
  * help: Add functional test to check status logs page
  * locale: Update translation strings
  * doc: Fetch latest manual from wiki

  [ Prachi Srivastava ]
  * fail2ban: Enable bans for apache auth failures

  [ J. Carlos Romero ]
  * mldonkey: Add new module for the eDonkey network
  * mldonkey: Add backup/restore support

 -- James Valleroy <jvalleroy@mailbox.org>  Mon, 28 Jan 2019 19:22:19 -0500

plinth (0.47.0) unstable; urgency=medium

  [ Joseph Nuthalapati ]
  * ci: Don't install fuse and fuse3 packages in the CI environment
  * snapshot: Fix snapshots filling up the disk
  * snapshot: ui: Remove NUMBER_MIN_AGE setting and add FREE_LIMIT
  * snapshot: Enable TIMELINE_CLEANUP and NUMBER_CLEANUP by default
  * snapshot: Improve description
  * snapshot: Merge the functionality of the migrate command into setup
  * snapshot: Fix failing tests
  * snapshots: Handle installation on non-btrfs filesystems
  * snapshot: Handle "Config in use" error

  [ James Valleroy ]
  * radicale: Add tests for well-known URLs
  * radicale: Don't modify default file for radicale >= 2.1.10
  * radicale: Add support for radicale 2.x
  * setup: Fix spelling error
  * radicale: Switch to uwsgi for radicale 2.x
  * radicale: Create collections folder before starting uwsgi
  * Update translation strings
  * Fetch latest manual
  * debian: Update debhelper compat version to 12

  [ Sunil Mohan Adapa ]
  * radicale: Redirect to well-known URLs according to version
  * syncthing: Use exact matches when enforcing trailing '/'
  * snapshot: Minor styling fixes
  * snapshot: Update descriptions and UI options
  * snapshot: Refactor configuration migration
  * main: Separate out Django setup into a separate module
  * main: Separate out CherryPy code into a separate module
  * Show Gujarati in the list of UI languages
  * cockpit: Add link to manual page
  * cockpit: Update description
  * firewalld: Flush iptables rules before restarting firewall
  * backups: Don't fail tests when borg is not installed
  * backups: yapf fixes
  * django: Use Argon2 password hash
  * setup: Handle showing setup page after app completes installation
  * setup: Minor flake8 fixes
  * setup: Reduce refresh time when application is already installed
  * setup: Don't perform is-package-manager-busy checks when not needed
  * action_utils: Implement utilities for managing uwsgi configurations
  * searx: Use action utils for uwsgi configuration management
  * radicale: Don't keep radicale service running
  * icons: Fixes for switching to fork-awesome
  * Fix i18n for menu strings

  [ Prachi Srivastava ]
  * Replace glyphicons with forkawesome icons

 -- James Valleroy <jvalleroy@mailbox.org>  Mon, 14 Jan 2019 22:08:54 -0500

plinth (0.46.1) unstable; urgency=medium

  [ prolinux ukraine ]
  * Translated using Weblate (Ukrainian)

  [ Joseph Nuthalapati ]
  * clients: Rename DAVdroid to DAVx5

  [ Allan Nordhøy ]
  * Translated using Weblate (Norwegian Bokmål)

  [ Sunil Mohan Adapa ]
  * debian: Replace and break older versions of plinth

  [ James Valleroy ]
  * debian: Fix spelling errors in lintian override comment

 -- James Valleroy <jvalleroy@mailbox.org>  Fri, 04 Jan 2019 23:17:45 -0500

plinth (0.46.0) unstable; urgency=medium

  [ Pavel Borecki ]
  * Translated using Weblate (Czech)

  [ Johannes Keyser ]
  * Translated using Weblate (German)

  [ advocatux ]
  * Translated using Weblate (Spanish)

  [ prolinux ukraine ]
  * Translated using Weblate (Ukrainian)

  [ Sunil Mohan Adapa ]
  * logging: Don't log static file requests
  * logging: Make cherrypy log to the main log
  * logging: Don't log to a log file
  * logging: Log to systemd journal directly
  * logging: Separate logging init logic into a module
  * logging: Implement colors for console messages
  * searx: Update outdated Apache configuration
  * sso: Update outdated Apache configuration
  * letsencrypt: Use macros for configuring sites
  * letsencrypt: Remove outdated Apache configuration
  * logging: Remove references to old log files
  * debian: Alter control file indentation
  * storage: Add parted as dependency module
  * debian: Add dependencies from freedombox-setup
  * sudoers: Allow all admin users to become superusers
  * Move update-motd script from freedombox-setup
  * debian: Break current version of freedombox-setup
  * Move preseed file from freedombox-setup
  * debian: Use description from freedombox.org
  * debian: Ignore debian/debhelper-build-stamp
  * debian: Fix lintian warning about vcs ignore file
  * debian: Don't change ownership recursively in postinst
  * debian: Update short description
  * debian: Rename plinth package to freedombox

  [ James Valleroy ]
  * vagrant: Cleanup for obsolete log files
  * debian: Move Recommends to binary package
  * locale: Run update_translations
  * doc: Fetch latest manual from wiki
  * debian: Standards-Version is now 4.3.0

  [ Petter Reinholdtsen ]
  * Translated using Weblate (Norwegian Bokmål)

 -- James Valleroy <jvalleroy@mailbox.org>  Mon, 31 Dec 2018 16:46:25 -0500

plinth (0.45.0) unstable; urgency=medium

  [ Doma Gergő ]
  * Translated using Weblate (Hungarian)

  [ Pavel Borecki ]
  * Translated using Weblate (Czech)

  [ advocatux ]
  * Translated using Weblate (Spanish)

  [ Joseph Nuthalapati ]
  * udiskie: Finish merging udiskie into storage
  * apache: Switch to php-fpm from mod_php

  [ Allan Nordhøy ]
  * Translated using Weblate (Chinese (Simplified))
  * Translated using Weblate (Italian)
  * Translated using Weblate (Norwegian Bokmål)

  [ Herdir ]
  * Translated using Weblate (French)

  [ Michael Pimmer ]
  * Backups: first UI sceleton for remote / encrypted backups
  * Backups: allow testing the connection of ssh locations
  * Backups, remote repositories: implement init, info and some test
  * Backups, remote repositories: uniform parameter handling
  * Backups, remote repositories: start using sshfs
  * Backups, remote repositories: integrate to backups index page
  * Backups, remote repositories: re-use template for root location
  * Backups, remote repositories: use object-oriented repositories
  * Backups, remote backups: fix unittests
  * Backups, remote repositories: create/delete/restore of remote repos
  * Backups, remote repositories: change network_storage to dict
  * Backups, remote repository: adapt functional tests
  * Backups: remove unittests to backups test directory
  * Backups: remove archive name when creating an archive
  * Backups: support for encrypted repositories
  * Backups: Cleanup and improved error handling
  * Backups: functional tests update; restoring backup bugfix
  * Backups: allow creating archive in unmounted repository
  * Backups: allow using keyfile as credentials for sshfs mounts
  * Backups: notify that credentials of remote backups are stored
  * Backups: unittests for accessing repository with borg directly
  * Backups: bump module version

  [ James Valleroy ]
  * backups: Make validator errors translatable
  * functional_tests: Move backup test into backups feature

  [ ssantos ]
  * Translated using Weblate (German)

 -- James Valleroy <jvalleroy@mailbox.org>  Mon, 17 Dec 2018 19:05:51 -0500

plinth (0.44.0) unstable; urgency=medium

  [ Pavel Borecki ]
  * Translated using Weblate (Czech)

  [ Robert Martinez ]
  * Add gray noise background
  * Add white Card
  * add footer padding

  [ Allan Nordhøy ]
  * Translated using Weblate (Norwegian Bokmål)

  [ James Valleroy ]
  * ejabberd: bosh port moved to 5443
  * apache: Run setup again to reload
  * ejabberd: Change BOSH port from 5280 to 5443
  * Revert "ci: Use python3.6 when installing dependencies"
  * ci: Install jquery packages for coverage
  * functional_tests: Confirm when deleting all snapshots
  * Translated using Weblate (Spanish)
  * Update translation strings

  [ Joseph Nuthalapati ]
  * vagrant: clear logs and plinth database on destroying box
  * minetest: Change list of mods to what's available in Debian
  * Add instructions on how to use "WIP" in merge requests
  * clients: Fix distortion of the client apps buttons
  * snapshots: Fix default snapshot listing
  * firewalld: Use nftables instead of iptables
  * snapshots: Place the subsubmenu below the description

  [ ssantos ]
  * Translated using Weblate (German)
  * Translated using Weblate (Portuguese)

  [ Prachi Srivastava ]
  * Changes delete all to delete selected in snapshot
  * Adds toggle to select all for deletion
  * Changes functional test to select All and delete snapshots
  * Ignores warnings in pytest while running functional test

  [ advocatux ]
  * Translated using Weblate (Spanish)

  [ Petter Reinholdtsen ]
  * Translated using Weblate (Norwegian Bokmål)

 -- James Valleroy <jvalleroy@mailbox.org>  Mon, 03 Dec 2018 19:47:04 -0500

plinth (0.43.0) unstable; urgency=medium

  [ Michael Pimmer ]
  * Backups: export and download archives in one step
  * Backups: uploading and import with temporarily stored file
  * Backups: Restore directly from archive
  * Backups: Don't fail when borg doesn't find files to extract
  * Backups: clean up exporting archives functionality
  * Backups: relative paths for borg extract in action script
  * Backups: fix test
  * Backups: clean up forms, names and templates
  * Functional tests: minor documentation changes
  * Backups: Stream archive downloads/exports
  * Backups: do not hardcode uploaded backup file path
  * Backups: minor cleanups
  * Backups: show free disk space on upload+restore page
  * Backups: functional test to download and restore an archive
  * Backups: minor adaption of upload file size warning
  * Backups: minor fixes of functional tests
  * Functional tests: check that browser waits for redirects to finish
  * Functional tests: fix waiting for redirects
  * Functional tests: assert that module installation succeeded
  * Cherrypy: Do not limit maximum upload size
  * Backups: Make Manifest a dict instead of a list

  [ James Valleroy ]
  * functional_tests: Remove backup export steps
  * functional_tests: Remove remaining backup export steps
  * functional_tests: Add sso tags
  * upgrades: Internationalize string and apply minor formatting

  [ Anthony Stalker ]
  * Translated using Weblate (Czech)

  [ Joseph Nuthalapati ]
  * vagrant: Destroy Plinth development database when box is destroyed
  * sso: Make auth-pubtkt tickets valid for 12 hours
  * openvpn: Migration from easy-rsa 2 to 3
  * openvpn: is-setup checks for non-empty dh.pem file
  * openvpn: Always write the latest server configuration on setup

  [ ssantos ]
  * Translated using Weblate (Portuguese)

  [ Robert Martinez ]
  * Update module terminology improvements
  * Incorporate feedback from MR

 -- James Valleroy <jvalleroy@mailbox.org>  Mon, 19 Nov 2018 17:25:31 -0500

plinth (0.42.0) unstable; urgency=medium

  [ Robert Martinez ]
  * Fix wrong color in mobile menu

  [ James Valleroy ]
  * snapshot: Handle snapper list output change
  * functional_tests: Fix steps with domain parameter

  [ Joseph Nuthalapati ]
  * Translated using Weblate (Telugu)
  * tor: Add functional tests for relays and hidden services
  * tor: Enable backup/restore
  * upgrades: Add functional tests
  * upgrades: Enable backup/restore
  * monkeysphere: Handle importing new OpenSSH format keys
  * monkeysphere: yapf reformatting
  * tests: Change the domain to be an FQDN
  * monkeysphere: Add functional tests for import/publish keys
  * monkeysphere: Enable backup/restore
  * monkeysphere: Skip functional tests until bugs are resolved
  * letsencrypt: Enable backup/restore
  * tahoe: Minor changes to facilitate functional tests
  * tahoe: Add functional tests
  * tahoe: Enable backup/restore
  * tahoe: yapf run
  * udiskie: unmount drive as superuser

  [ buoyantair ]
  * Translated using Weblate (Telugu)

  [ Michael Pimmer ]
  * Actions: use local plinth in development mode
  * Actions: path in development mode: do not preserve PYTHONPATH

  [ ButterflyOfFire ]
  * Translated using Weblate (Indonesian)
  * Translated using Weblate (Italian)

 -- James Valleroy <jvalleroy@mailbox.org>  Mon, 05 Nov 2018 18:41:15 -0800

plinth (0.41.0) unstable; urgency=medium

  [ Allan Nordhøy ]
  * Translated using Weblate (Norwegian Bokmål)

  [ ButterflyOfFire ]
  * Translated using Weblate (French)

  [ James Valleroy ]
  * debian: Add Russian translation of debconf template (Closes: #910848)
    - Thanks to Lev Lamberov for the patch.
  * deluge: Handle prompt to change default password
  * functional_tests: When creating backup, scroll window to top
  * backups: Handle permission error during chown

  [ Joseph Nuthalapati ]
  * vagrant: Increase memory to 2GiB
  * vagrant: Increase number of CPUs to 2
  * datetime: Add functional test for setting time zone
  * datetime: Enable backup/restore
  * tests: More accurately compute waited time
  * deluge: Add functional test for uploading a torrent
  * deluge: Enable backup/restore
  * avahi: Enable backup/restore (no data)
  * backups: Enable backup/restore (no data currently)
  * bind: Add functional tests
  * bind: Enable backup/restore
  * security: Add functional tests for restricted logins
  * security: Enable backup/restore
  * snapshot: Fix issue with setting configuration
  * snapshot: Add functional tests for setting configuration
  * backups: Implement app hooks
  * snapshot: Enable backup/restore
  * deluge: Add missing backups tag in functional tests
  * ssh: Enable backup/restore
  * firewall: Enable backup/restore (no data)
  * diagnostics: Enable backup/restore (no data)
  * names: Enable backup/restore (no data)
  * power: Enable backup/restore (no data)
  * storage: Enable backup/restore (no data)
  * backups: Make plinth the owner of the backup archives
  * backups: Fix issue with showing exports from disks without labels
  * storage: Minor styling with urlencode call in template
  * backups: Don't rely on disk labels during export/restore

  [ Michael Pimmer ]
  * Backups: bugfix for downloading extracted archive files

  [ rafael ]
  * Translated using Weblate (Spanish)

 -- James Valleroy <jvalleroy@mailbox.org>  Mon, 22 Oct 2018 19:48:50 -0400

plinth (0.40.0) unstable; urgency=medium

  [ Allan Nordhøy ]
  * Translated using Weblate (Norwegian Bokmål)

  [ James Valleroy ]
  * ci: Prevent installing fuse
  * upgrades: Don't change origins pattern list
  * upgrades: Keep config file when disabling
  * debian: Add Portuguese translation for debconf messages (Closes: #909745)
    - Thanks to "Traduz" - Portuguese Translation Team for the patch.
  * home: Also display card title above icon
  * functional_tests: Make coquelicot password entry more robust
  * functional_tests: Check ejabberd contact list more robustly

  [ Augusto Borin ]
  * Translated using Weblate (Portuguese)

  [ advocatux ]
  * Translated using Weblate (Spanish)

  [ Pavel Borecki ]
  * Translated using Weblate (Czech)

  [ BO41 ]
  * Translated using Weblate (German)

  [ David Maulat ]
  * Translated using Weblate (French)

  [ Robert Martinez ]
  * Translated using Weblate (German)
  * Add tint effect on card icons under "Apps"
  * Change maximum cards per row
  * Change card text style and position

  [ Joseph Nuthalapati ]
  * Don't disable installation when apt lists are empty
  * backups: Relax schema for backup manifest data
  * backups: Remove empty keys in backup manifest data
  * backups: Rename the backups API module
  * mediawiki: Backup/restore settings also
  * backups: Rename test_backup to test_api
  * backups: List apps that don't require backup too
  * backups: Minor styling fixes
  * cockpit: Add clients and backup manifests
  * mumble: Implement backup/restore
  * privoxy: Enable backup/restore (no data)
  * backups: Allow restoring backups with no files
  * roundcube: Enable backup/restore (no data)
  * searx: Enable backup/restore (no data)
  * jsxc: Enable backup/restore (no data)
  * coquelicot: Enable backup/restore
  * coquelicot: Implement functional tests with uploading file
  * tests: Reduce time for polling in functional tests
  * transmission: Implement upload torrent functional test
  * transmission: Enable backup/restore
  * coquelicot: Fix upload file functional test
  * mediawiki: Run update script for 1.31 upgrade
  * quassel: Enable backup/restore
  * shadowsocks: Enable backup/restore
  * backups: Implement disabling web configuration during backup
  * sharing: Enable backup/restore
  * pagekite: Add functional tests
  * pagekite: Enable backup/restore
  * tests: Add missing backups tag on functional tests
  * vagrant: Get rid of apt warning during provisioning
  * customization: Serve static files from customization directory
  * customization: Create customization path in /var/www
  * customization: Serve custom shortcuts through the REST API
  * customization: Show custom shortcuts on frontpage

  [ Michael Pimmer ]
  * Backup module: Implement downloading archives
  * Backup module: Implemented uploading files
  * Backup module: added some unittests; minor doc updates

  [ Federico Ceratto ]
  * Translated using Weblate (Italian)

  [ Johannes Keyser ]
  * Translated using Weblate (German)

 -- James Valleroy <jvalleroy@mailbox.org>  Tue, 09 Oct 2018 06:01:50 -0400

plinth (0.39.0) unstable; urgency=medium

  [ Joseph Nuthalapati ]
  * Fix typo in the description meta tag
  * backups: Support multiple backups in one day
  * backups: Check if paths exist before passing them to borgbackup
  * backups: Reword the no-apps-installed message
  * backups: Make getting all apps method public
  * backups: Minor styling fixes
  * backups: Minor refactoring in finding exported archive
  * backups: Simplify getting included apps during restoring
  * udiskie: Merge into storage module

  [ Doma Gergő ]
  * Translated using Weblate (Hungarian)

  [ Petter Reinholdtsen ]
  * Translated using Weblate (Norwegian Bokmål)

  [ Allan Nordhøy ]
  * Translated using Weblate (Norwegian Bokmål)

  [ danielwine ]
  * Translated using Weblate (Hungarian)

  [ James Valleroy ]
  * backups: Validate backup manifests
  * backups: Move manifest validation into backups app
  * backups: Fix iteration over loaded modules
  * users: Reset groups before testing register_group
  * backups: List supported and installed apps when creating
  * backups: Implement process manifests for Packet
  * backups: Provide a default backup name
  * backups: Select all apps by default
  * backups: Use paths from selected apps
  * backups: Fix and test service shutdown and restore
  * backups: Patch actions for shutdown services test
  * backups: Disable create archive when no supported apps are installed
  * backups: Dump manifests file and include it in backup
  * backups: Name borg repo folder more clearly
  * backups: Include app versions in manifest file
  * backups: Use valid filename for export
  * backups: Don't display time as separate column
  * backups: Confirm that archive exists before restoring
  * backups: Add apps selection to restore form
  * backups: Use valid filename for manifest
  * backups: When restoring, only list apps included in backup
  * backups: Use backups API for restore
  * backups: Add more basic tests for backups API
  * functional_tests: Test dynamicdns backup and restore
  * ikiwiki: Add sites folder to backup data
  * functional_tests: Test ikiwiki backup and restore
  * functional_tests: Test mediawiki backup and restore
  * functional_tests: Test repro config backup and restore
  * backups: Rename 'Create archive' to 'New backup'
  * functional_tests: More robust checks using eventually
  * backups: Show disabled 'New backup' button when no apps installed
  * backups: Enable module
  * backups: Create folder if needed during setup
  * functional_tests: Only select app under test for new backup
  * functional_tests: Test ejabberd backup and restore
  * functional_tests: Ensure that backups app is installed before test
  * debian: Don't make backup of /etc/security/access.conf (Closes: #909484)
  * Bump Standards-Version to 4.2.1
  * Cleanup udiskie module

 -- James Valleroy <jvalleroy@mailbox.org>  Mon, 24 Sep 2018 19:23:04 -0400

plinth (0.38.0) unstable; urgency=medium

  [ Allan Nordhøy ]
  * Translated using Weblate (Norwegian Bokmål)

  [ Pavel Borecki ]
  * Translated using Weblate (Czech)

  [ Igor ]
  * Translated using Weblate (Russian)

  [ Johannes Keyser ]
  * Translated using Weblate (German)

  [ BO41 ]
  * Translated using Weblate (German)

  [ Doma Gergő ]
  * Translated using Weblate (Hungarian)

  [ Vignan Lavu ]
  * mediawiki: Enable SVG support for MediaWiki

  [ advocatux ]
  * Translated using Weblate (Spanish)

  [ Joseph Nuthalapati ]
  * Install ncurses-term during vagrant file provision
  * docs: Fix MediaWiki manual page download failing
  * manual: Remove footer for manual pages using Python XML module
  * upgrades: Clean up old kernel packages during automatic upgrades
  * turbolinks: Make the progress bar white and thicker

  [ James Valleroy ]
  * debian: Add German translation of debconf messages (Closes: #907787)
    - Thanks to Helge Kreutzmann for the patch.
  * tests: Make coverage package optional

 -- James Valleroy <jvalleroy@mailbox.org>  Mon, 10 Sep 2018 18:12:06 -0400

plinth (0.37.0) unstable; urgency=medium

  [ Pavel Borecki ]
  * Translated using Weblate (Czech)

  [ Allan Nordhøy ]
  * Translated using Weblate (Norwegian Bokmål)

  [ Petter Reinholdtsen ]
  * Translated using Weblate (Norwegian Bokmål)

  [ Igor ]
  * Translated using Weblate (Russian)

  [ advocatux ]
  * Translated using Weblate (Spanish)

  [ Doma Gergő ]
  * Translated using Weblate (Hungarian)

  [ James Valleroy ]
  * backups: Simplify export of backup archive files
  * backups: Add list of exported archives
  * backups: Restore from exported archive
  * vagrant: Clarify post-up message
  * debian: Add Dutch translation of debconf messages (Closes: #906945)
    - Thanks to Frans Spiesschaert for the patch.
  * Bump Standards-Version to 4.2.0

  [ Joseph Nuthalapati ]
  * vagrant: Vagrantfile changes for ease of development
  * install: Use Post/Response/Get pattern for reloads

 -- James Valleroy <jvalleroy@mailbox.org>  Mon, 27 Aug 2018 19:15:08 -0400

plinth (0.36.0) unstable; urgency=medium

  [ Gayathri Das ]
  * Translated using Weblate (Hindi)

  [ James Valleroy ]
  * Fix validation error in Hindi translation
  * Fix validation error in Spanish translation
  * Add backups info to apps
  * ejabberd: Cleanup config file upgrade
  * Add license info for Lato fonts
  * ci: Run test coverage and get report
  * Commit patch for French debconf translation (Closes: #905933)
    - Thanks to jean-pierre giraud for the patch.

  [ Luis A. Arizmendi ]
  * Translated using Weblate (Spanish)

  [ Igor ]
  * Translated using Weblate (Russian)

  [ Hemanth Kumar Veeranki ]
  * Translated using Weblate (Telugu)
  * Remove deprecated settings from already existing config files
  * Add functional test to enable/disable Message Archive Management

  [ Joseph Nuthalapati ]
  * Fix validation error in Spanish translation
  * Translated using Weblate (Hindi)
  * Trim the translation strings in Letsencrypt template where missing
  * backups: Add core API for full/apps backup
  * mediawiki: Fix issue with re-installation
  * mediawiki: Enable Instant Commons
  * mediawiki: Fix images throwing 403s
  * turbolinks: Reload page using JavaScript
  * functional tests: Fix failing test change default app

  [ Johannes Keyser ]
  * Translated using Weblate (German)

  [ Doma Gergő ]
  * Translated using Weblate (Hungarian)

  [ Robert Martinez ]
  * Add woff2 fonts

  [ Prachi Srivastava ]
  * Translated using Weblate (Hindi)

  [ manikanta varma datla ]
  * Disable launch button for web client when not installed

  [ Pavel Borecki ]
  * Translated using Weblate (Czech)

 -- James Valleroy <jvalleroy@mailbox.org>  Mon, 13 Aug 2018 18:24:33 -0400

plinth (0.35.0) unstable; urgency=medium

  [ Igor ]
  * Translated using Weblate (Russian)

  [ Luis A. Arizmendi ]
  * Translated using Weblate (Spanish)

  [ ikmaak ]
  * Translated using Weblate (Dutch)

  [ Bart Notelaers ]
  * Translated using Weblate (Dutch)

  [ Doma Gergő ]
  * Translated using Weblate (Hungarian)

  [ Gayathri Das ]
  * Translated using Weblate (Hindi)

  [ Sciumedanglisc ]
  * Translated using Weblate (Italian)

  [ Praveen Illa ]
  * Translated using Weblate (Telugu)

  [ Jayasuganthi ]
  * mediawiki: Enable short URLs

  [ Joseph Nuthalapati ]
  * mediawiki: Override Debian settings in FreedomBoxSettings.php
  * functional_tests: Fix first test failing on a pristine VM
  * debian: Remove Bdale Garbee from the list of uploaders
  * Add turbolinks
  * turbolinks: Replace style elements in head with blocks in body
  * functional_tests: Use body instead of html for state change check
  * turbolinks: Disable caching on application visits
  * configuration: Option to set a default app for FreedomBox
  * configuration: Use augeas to edit Apache files
  * configuration: Fix parsing error in retrieving default app

  [ వీవెన్ ]
  * Translated using Weblate (Telugu)

  [ Johannes Keyser ]
  * Translated using Weblate (German)
  * text stripped from icons for mediawiki, radicale, tahoe-lafs

  [ Hemanth Kumar Veeranki ]
  * Clarify description for radicale shared calendar/addressbook
  * Remove deprecated `iqdisc` in ejabberd config

  [ Robert Martinez ]
  * Adding link to HACKING.md
  * Fix ejabberd logo #1336

  [ Sunil Mohan Adapa ]
  * udiskie: Move udisks2 methods to separate module
  * storage: Fix parsing issues when mount point has spaces
  * udiskie: Remove the unused ejectable property
  * utils: Remove unused method
  * udiskie: Add eject functionality for a drive
  * udiskie: Also list read-only filesystems
  * udiskie: Remove internal networks warning
  * udiskie: Show special message when no storage device available

  [ James Valleroy ]
  * udiskie: Import glib and udisks only inside methods

  [ Allan Nordhøy ]
  * Translated using Weblate (Norwegian Bokmål)

 -- James Valleroy <jvalleroy@mailbox.org>  Mon, 30 Jul 2018 19:04:51 -0400

plinth (0.34.0) unstable; urgency=medium

  [ Joseph Nuthalapati ]
  * firstboot: Prompt for secret during firstboot welcome
  * firstboot: Add debconf translations for wizard secret dialog
  * l10n: Fix build error due to partially translated string in Hindi
  * ci: Install python3-coverage before running tests
  * backups: Temporarily hide app till implementation is complete

  [ James Valleroy ]
  * postinst: Fix indents and untabify
  * lintian: Add override for no-debconf-config
  * Translated using Weblate (Italian)
  * ci: Use python3.6 when installing dependencies
  * functional_tests: Rename features, organize by app
  * backups: New app to manage borgbackup archives
  * backups: Allow valid filenames as archive names
  * backups: Set LANG=C.UTF-8 when extracting archive
  * backups: Move repository location under /var/lib

  [ ikmaak ]
  * Translated using Weblate (Dutch)

  [ Gayathri Das ]
  * Translated using Weblate (Hindi)

  [ Sciumedanglisc ]
  * Translated using Weblate (Italian)

  [ Bart Notelaers ]
  * Translated using Weblate (Dutch)

  [ Doma Gergő ]
  * Translated using Weblate (Hungarian)

 -- James Valleroy <jvalleroy@mailbox.org>  Mon, 16 Jul 2018 19:16:08 -0400

plinth (0.33.1) unstable; urgency=medium

  [ Doma Gergő ]
  * Translated using Weblate (Hungarian)

  [ Pavel Borecki ]
  * Translated using Weblate (Czech)

  [ advocatux ]
  * Translated using Weblate (Spanish)

  [ Igor ]
  * Translated using Weblate (Russian)

  [ Joseph Nuthalapati ]
  * Change get-group-users to a simpler implementation
  * users: Replace disabled with readonly for admin group checkbox
    (Closes: #902892)

  [ Gayathri Das ]
  * Translated using Weblate (Hindi)

 -- James Valleroy <jvalleroy@mailbox.org>  Wed, 04 Jul 2018 10:32:23 -0400

plinth (0.33.0) unstable; urgency=medium

  [ Doma Gergő ]
  * Translated using Weblate (Hungarian)

  [ Allan Nordhøy ]
  * Translated using Weblate (Norsk bokmål)

  [ advocatux ]
  * Translated using Weblate (Spanish)

  [ Igor ]
  * Translated using Weblate (Русский)

  [ Pavel Borecki ]
  * Translated using Weblate (Čeština)

  [ Gayathri Das ]
  * Translated using Weblate (Hindi)

  [ Joseph Nuthalapati ]
  * Fix mistake in Hindi translation template
  * firewall: Display information that a service is internal only
  * users: Don't show Create User form to non-admin users
  * Translated using Weblate (Hindi)
  * users: Redirect to users list on successful user creation
  * packages: Button to refresh package lists

  [ Hemanth Kumar Veeranki ]
  * Add a way to refine shortcuts
  * Restrict removal of last admin user
  * Use logos instead of icons in the apps page

  [ danielwine ]
  * Translated using Weblate (Hungarian)

  [ Bart Notelaers ]
  * Translated using Weblate (Dutch)

  [ James Valleroy ]
  * users: Update Change Password menu for non-admin users
  * package: Add option to skip recommends
  * udiskie: New module for automatic mounting of removable media

  [ Sciumedanglisc ]
  * Translated using Weblate (Italian)

  [ Sunil Mohan Adapa ]
  * udiskie: Use glib library for dbus interaction

 -- James Valleroy <jvalleroy@mailbox.org>  Mon, 02 Jul 2018 20:15:50 -0400

plinth (0.32.0) unstable; urgency=medium

  [ Allan Nordhøy ]
  * Translated using Weblate (Norsk bokmål)

  [ Pavel Borecki ]
  * Translated using Weblate (Čeština)

  [ advocatux ]
  * Translated using Weblate (Spanish)

  [ Igor ]
  * Translated using Weblate (Русский)

  [ Gayathri Das ]
  * Translated using Weblate (Hindi)

  [ Hemanth Kumar Veeranki ]
  * Hide mediawiki frontpage shortcut when private mode is enabled
  * Translated using Weblate (Telugu)
  * Enable image uploads in mediawiki at startup

  [ Sciumedanglisc ]
  * Translated using Weblate (Italian)

  [ ikmaak ]
  * Translated using Weblate (Dutch)

  [ Michael Pimmer ]
  * Use djangos url reverse mechanism instead of hardcoding urls
  * Add ./run --develop option to use relative config/file paths
  * Add documentation for the './run --develop' option
  * Adapt test and documentation to changes of '--develop' option
  * Adapt .md files to four spaces for correct lists
  * Merge ./run --debug into --develop option
  * Remove unused imports and variables

  [ Sunil Mohan Adapa ]
  * yapf and isort fixes
  * Fix client info table size and flickering
  * Resize all main content
  * Remove unnecessary submenu override in 403.html
  * help: Show cards in the index page
  * snapshot: Remove unnecessary column sizing
  * users: Remove unnecessary column sizing
  * networks: Center align connection information
  * networks: Remove unnecessary column sizing
  * pagekite: Convert a two column page to one column
  * pagekite: Remove unnecessary column sizing
  * letsencrpt: Remove unnecessary column sizing
  * monkeysphere: Remove unnecessary column sizing
  * names: Remove unnecessary column sizing
  * sso: Adjust size of login form
  * storage: Remove unnecessary column sizing
  * tor: Increase the size of the status tables
  * help: Center the FreedomBox logo on about page
  * help: Remove the duplicate index URL and menu item
  * firewall: Resize the info table to full width
  * Increase language selection form to full width
  * first_setup: Remove unnecessary content sizing
  * first_boot: Remove unnecessary content sizing
  * diagnostics: Remove unnecessary content sizing
  * frontpage: Fix card sizing

  [ Johannes Keyser ]
  * Translated using Weblate (German)

  [ Joseph Nuthalapati ]
  * Translated using Weblate (Telugu)
  * mediawiki: Make private mode and public registrations mutually exclusive
  * mediawiki: Image uploads: improve logic and add functional tests
  * first-setup: Automatically expand root partition

  [ kotibannu541 ]
  * Translated using Weblate (Telugu)

  [ Nikhil Sankesa ]
  * Translated using Weblate (Telugu)

  [ Nikhil501 ]
  * Translated using Weblate (Telugu)

  [ Sandeepbasva ]
  * Translated using Weblate (Telugu)

  [ James Valleroy ]
  * mediawiki: Untabify template

  [ Doma Gergő ]
  * Translated using Weblate (Hungarian)

  [ Manish Tripathy ]
  * Apply new card based design

 -- James Valleroy <jvalleroy@mailbox.org>  Mon, 18 Jun 2018 20:36:30 -0400

plinth (0.31.0) unstable; urgency=medium

  [ Pavel Borecki ]
  * Translated using Weblate (Czech)

  [ advocatux ]
  * Translated using Weblate (Spanish)

  [ Igor ]
  * Translated using Weblate (Russian)

  [ Johannes Keyser ]
  * Translated using Weblate (German)

  [ Sciumedanglisc ]
  * Translated using Weblate (Italian)

  [ Gayathri Das ]
  * Translated using Weblate (Hindi)

  [ Robert Pollak ]
  * Translated using Weblate (German)

  [ Hemanth Kumar Veeranki ]
  * Translated using Weblate (Telugu)
  * Added an option to enable/disable private mode in mediawiki

  [ Petter Reinholdtsen ]
  * Translated using Weblate (Norwegian Bokmål)

  [ Allan Nordhøy ]
  * Translated using Weblate (Norwegian Bokmål)

  [ Sunil Mohan Adapa ]
  * searx: Don't depend on libapache2-mod-proxy-uwsgi

  [ Joseph Nuthalapati ]
  * users: Fix user permissions not being saved
  * users: internationalize a string
  * mediawiki: Run update script for 1.30 upgrade
  * shortcuts: Fix urls for ikiwiki shortcuts

  [ James Valleroy ]
  * mediawiki: Handle missing config lines for private mode

 -- James Valleroy <jvalleroy@mailbox.org>  Mon, 04 Jun 2018 18:16:00 -0400

plinth (0.30.0) unstable; urgency=medium

  [ Igor ]
  * Translated using Weblate (Russian)

  [ Sciumedanglisc ]
  * Translated using Weblate (Italian)

  [ Allan Nordhøy ]
  * Translated using Weblate (Norwegian Bokmål)

  [ danielwine ]
  * Translated using Weblate (Hungarian)

  [ Gayathri Das ]
  * Translated using Weblate (Hindi)

  [ Joseph Nuthalapati ]
  * setup: Remove unavailable as a state in setup_helper

 -- James Valleroy <jvalleroy@mailbox.org>  Mon, 21 May 2018 17:15:47 -0400

plinth (0.29.1) unstable; urgency=high

  [ Pavel Borecki ]
  * Translated using Weblate (Czech)

  [ advocatux ]
  * Translated using Weblate (Spanish)

  [ Sunil Mohan Adapa ]
  * security: Fix issue with Plinth locked out from sudo

 -- James Valleroy <jvalleroy@mailbox.org>  Tue, 08 May 2018 05:20:45 -0400

plinth (0.29.0) unstable; urgency=high

  [ Pavel Borecki ]
  * Translated using Weblate (Czech)

  [ advocatux ]
  * Translated using Weblate (Spanish)

  [ Johannes Keyser ]
  * Translated using Weblate (German)

  [ Allan Nordhøy ]
  * Translated using Weblate (Norwegian Bokmål)

  [ Hemanth Kumar Veeranki ]
  * Add an option to enable/disable public registrations in mediawiki

  [ Joseph Nuthalapati ]
  * mediawiki: enable/disable public registrations - refactoring & tests
  * security: Allow console login access to user plinth
  * tt-rss: Skip the check for SELF_URL_PATH

  [ Sciumedanglisc ]
  * Translated using Weblate (Italian)

  [ Sunil Mohan Adapa ]
  * searx: Fix issue with uwsgi crashing

 -- James Valleroy <jvalleroy@mailbox.org>  Mon, 07 May 2018 18:45:02 -0400

plinth (0.28.0) unstable; urgency=medium

  [ Sunil Mohan Adapa ]
  * Add locale for Lithuanian (lt)

  [ Sciumedanglisc ]
  * Translated using Weblate (Italian)

  [ Pavel Borecki ]
  * Translated using Weblate (Czech)

  [ Igor ]
  * Translated using Weblate (Russian)

  [ advocatux ]
  * Translated using Weblate (Spanish)

  [ Johannes Keyser ]
  * Translated using Weblate (German)
  * setup: disable install button for currently unavailable apps

  [ Allan Nordhøy ]
  * Translated using Weblate (Norwegian Bokmål)

  [ Joseph Nuthalapati ]
  * Translated using Weblate (Telugu)

  [ ikmaak ]
  * Translated using Weblate (Dutch)

  [ James Valleroy ]
  * Bump Standards-Version to 4.1.4

 -- James Valleroy <jvalleroy@mailbox.org>  Mon, 23 Apr 2018 21:03:39 -0400

plinth (0.27.0) unstable; urgency=medium

  [ Sciumedanglisc ]
  * Translated using Weblate (Italian)

  [ Pavel Borecki ]
  * Translated using Weblate (Czech)

  [ Igor ]
  * Translated using Weblate (Russian)

  [ advocatux ]
  * Translated using Weblate (Spanish)

  [ ikmaak ]
  * Translated using Weblate (Dutch)
  * Translated using Weblate (German)

  [ Allan Nordhøy ]
  * Translated using Weblate (Norwegian Bokmål)

  [ James Valleroy ]
  * snapshot: Disable python formatting for description
  * debian: Move Lintian source-level overrides to preferred location
  * debian: Bump debhelper compat version to 11
  * debian: Use https for copyright format url
  * debian: Bump standards version to 4.1.3
  * debian: Remove unused lintian override
  * middleware: Skip 'installed' message for essential apps
  * snapshot: Don't increment version
  * snapshot: Clarify form label and help text
  * snapshot: Format code with yapf

  [ Johannes Keyser ]
  * Translated using Weblate (German)

  [ Максим Якимчук ]
  * Translated using Weblate (Ukrainian)

  [ Jonny Birkelund ]
  * Translated using Weblate (Norwegian Bokmål)

  [ Joseph Nuthalapati ]
  * users: Fix admin group appearing twice in permissions
  * apps: Fix app names and short descriptions not being translated
  * snapshots: Move manual page link to the index page
  * snapshots: Fix tests broken by UI changes
  * language: Fix tests broken by recent feature
  * tests: Improve waiting for installation and configuration
  * Fix tests for firstboot, users and groups
  * tests: snapshots: Remove find_by_value usages
  * test: sharing: Fix tests that check text in English
  * tor: Make tests independent of language
  * tests: Recover from server restart during installation
  * tests: Fix tests depending on language being English
  * tests: Fix delete_user fixture
  * UI: Fix progress bar not appearing
  * snapshots: Fix for permissions issue when updating configuration

  [ Shubham Agarwal ]
  * snapper: enable/diable apt snapshots

 -- James Valleroy <jvalleroy@mailbox.org>  Mon, 09 Apr 2018 19:34:05 -0400

plinth (0.26.0) unstable; urgency=high

  [ 关羽 ]
  * Translated using Weblate (Chinese (Simplified))

  [ Igor ]
  * Translated using Weblate (Russian)

  [ Pavel Borecki ]
  * Translated using Weblate (Czech)

  [ Dietmar ]
  * Translated using Weblate (German)

  [ anonymous ]
  * Translated using Weblate (German)

  [ Allan Nordhøy ]
  * Translated using Weblate (Norwegian Bokmål)

  [ Joseph Nuthalapati ]
  * snapshots: Update description
  * searx: Rewrite url from /searx to /searx/
  * manual: Link to manual from each service
  * manual: Fix manual page links for tor and power templates

  [ Petter Reinholdtsen ]
  * Translated using Weblate (Norwegian Bokmål)

  [ Robert Martinez ]
  * Translated using Weblate (German)

  [ Sunil Mohan Adapa ]
  * Workaround security issues in django-axes
  * ssh, avahi, apache: Fix default value for setup arguments
  * ssh: Add comment about regenerating SSH keys
  * apache: Only regenerate snake oil cert when needed
  * apache: Explicitly enable the latest version of PHP module
  * apache: Increase module version number to fix php7.2

  [ danielwine ]
  * Translated using Weblate (Hungarian)

  [ Luis A. Arizmendi ]
  * Translated using Weblate (Spanish)

  [ Sciumedanglisc ]
  * Translated using Weblate (Italian)

  [ Johannes Keyser ]
  * Translated using Weblate (German)

  [ James Valleroy ]
  * Update doc-base for current html manual file

 -- James Valleroy <jvalleroy@mailbox.org>  Mon, 26 Mar 2018 20:18:57 -0400

plinth (0.25.0) unstable; urgency=medium

  [ Pavel Borecki ]
  * Translated using Weblate (Czech)

  [ danielwine ]
  * Translated using Weblate (Hungarian)

  [ Allan Nordhøy ]
  * Translated using Weblate (Norwegian Bokmål)

  [ Luis A. Arizmendi ]
  * Translated using Weblate (Spanish)

  [ Joseph Nuthalapati ]
  * coquelicot: Rename Plinth to FreedomBox in license headers
  * functional-tests: Merge plinth-tester into plinth
  * searx: Add basic functional tests
  * snapshots: Refactoring and indentation changes
  * Translated using Weblate (Telugu)
  * ttrss: update client apps
  * sharing: Update description
  * sharing: CSS styling fixes and text changes

  [ James Valleroy ]
  * infinoted: Always check ownership of cert files in setup

  [ Алексей Докучаев ]
  * Translated using Weblate (Russian)

  [ Igor ]
  * Translated using Weblate (Russian)

  [ Sunil Mohan Adapa ]
  * doc: Fix generation of HTML fragment
  * users: Generalize styling for multi-select widget
  * sharing: Finish implementation
  * sharing: Add functional tests
  * Support Django 2.0

  [ Shubham Agarwal ]
  * snapshots: Add submenu section in UI

  [ Prachi ]
  * sharing: Add app to share disk folders using various protocols

 -- James Valleroy <jvalleroy@mailbox.org>  Mon, 12 Mar 2018 18:40:31 -0400

plinth (0.24.0) unstable; urgency=medium

  [ Joseph Nuthalapati ]
  * Add file-sharing application Coquelicot to FreedomBox
  * Translated using Weblate (Telugu)
  * mediawiki: Allow shortcut to be publicly visible on front page
  * clients: Add and correct Client Apps
  * api: fix icon_url
  * searx: New app for Searx metasearch engine

  [ Pavel Borecki ]
  * Translated using Weblate (Czech)

  [ Allan Nordhøy ]
  * Translated using Weblate (Chinese (Simplified))
  * Translated using Weblate (Norwegian Bokmål)

  [ Sunil Mohan Adapa ]
  * Rename Plinth to FreedomBox in various places
  * debian: Update copyright to FreedomBox Authors
  * setup.py: Update website to freedombox.org
  * Add locale for Hungarian (hu)
  * locale: Update the language selection form
  * config: Remove language selection from config page
  * Don't use async for method parameters
  * searx: Increase the secret key length to 64 bytes

  [ danielwine ]
  * Translated using Weblate (Hungarian)

  [ Sai Kiran Naragam ]
  * locale: Anonymous users can set preferred language
  * locale: Adds preferred language for logged in user

  [ Luis A. Arizmendi ]
  * Translated using Weblate (Spanish)

  [ Johannes Keyser ]
  * Translated using Weblate (German)
  * matrixsynapse: Fix mail attribute for ldap login

 -- James Valleroy <jvalleroy@mailbox.org>  Mon, 26 Feb 2018 18:22:23 +0100

plinth (0.23.0) unstable; urgency=medium

  [ Sunil Mohan Adapa ]
  * Fetch latest manual from wiki
  * Translated using Weblate (Telugu)
  * snapshot: Enable Delete All only with non-default snapshots

  [ Joseph Nuthalapati ]
  * jsxc: consistent url format
  * Translated using Weblate (Telugu)
  * sso: Increase timeout to 60 minutes
  * YAPF formatting for actions/auth_pubtkt
  * transmission: Add .png logo
  * snapshot: Delete All should skip currently active snapshot
  * config: Move the method get_hostname to __init__.py
  * snapshots: Refactoring and text changes
  * snapshots: Increment version to 2

  [ drashti kaushik ]
  * Translated using Weblate (Gujarati)

  [ uday17 ]
  * Translated using Weblate (Telugu)

  [ Sandeepbasva ]
  * Translated using Weblate (Telugu)

  [ kotibannu541 ]
  * Translated using Weblate (Telugu)

  [ Arshadashu ]
  * Translated using Weblate (Telugu)

  [ Nikhil Sankesa ]
  * Translated using Weblate (Telugu)

  [ sandeepgurram ]
  * Translated using Weblate (Telugu)

  [ prudhvi ]
  * Translated using Weblate (Telugu)

  [ chilumula vamshi krishna ]
  * Translated using Weblate (Telugu)

  [ pranava pari ]
  * Translated using Weblate (Telugu)

  [ Nikhil501 ]
  * Translated using Weblate (Telugu)

  [ Michal Čihař ]
  * Translated using Weblate (Telugu)

  [ Johannes Keyser ]
  * Translated using Weblate (German)

  [ anil kukmar soma ]
  * Translated using Weblate (Telugu)

  [ Pavel Borecki ]
  * Translated using Weblate (Czech)

  [ Vikas Singh ]
  * Font: Change Helvetica to Lato
  * theme: Update CSS to use Lato font

  [ Aakanksha Saini ]
  * Snapper: Modify configurations to reduce disk usage

  [ James Valleroy ]
  * Add fonts-lato as dependency
  * Update translation strings
  * Add lintian override for symlink to Lato font file

 -- James Valleroy <jvalleroy@mailbox.org>  Mon, 12 Feb 2018 19:17:31 -0500

plinth (0.22.0) unstable; urgency=medium

  [ Drashti Kaushik ]
  * Translated using Weblate (Gujarati)
  * Translated using Weblate (Hindi)

  [ Igor ]
  * Translated using Weblate (Russian)

  [ Ikmaak ]
  * Translated using Weblate (Dutch)

  [ Joseph Nuthalapati ]
  * Translated using Weblate (Telugu)
  * ci: Replace CircleCI configuration with GitLab CI configuration
  * firstboot: Fix caching issue in collecting first_boot steps
  * HACKING: Commands to run a single test method, class or module
  * first_setup: UX improvements for the first setup page
  * matrix-synapse: Fix YAML format issues.

  [ Pavel Borecki ]
  * Translated using Weblate (Czech)

  [ Sunil Mohan Adapa ]
  * Add locale for Ukrainian (uk)
  * ci: Update badge to use Gitlab CI instead of Circle CI
  * Update Github URLs with Salsa URLs
  * tor: Ensure that is-enabled status is show properly

  [ Vikas Singh ]
  * actions: Allow not printing error when an action fails

 -- Sunil Mohan Adapa <sunil@medhas.org>  Tue, 30 Jan 2018 14:41:25 +0530

plinth (0.21.0) unstable; urgency=medium

  [ Aakanksha Saini ]
  * navigation bar: change label 'Configuration' to 'System'
  * storage: Removed beta warning for expanding partition
  * groups: Consistent listing of groups
  * syncthing: Restrict administration to users in group syncthing

  [ Allan Nordhøy ]
  * Spelling: configuration, log in, wiki

  [ Johannes Keyser ]
  * doc: update HACKING, CONTRIBUTING and INSTALL information
  * help: Show menu on smaller screens also

  [ Joseph Nuthalapati ]
  * Complete some of the pending changing in renaming some files to .md

  [ Shubham Agarwal ]
  * diagnostics: Enable button when enabled but not running

  [ Sunil Mohan Adapa ]
  * openvpn: Upgrade to the new Debian way
  * Add explicit dependency on e2fsprogs (Closes: #887223).

 -- James Valleroy <jvalleroy@mailbox.org>  Mon, 15 Jan 2018 15:07:03 -0500

plinth (0.20.0) unstable; urgency=high

  [ James Valleroy ]
  * bind: Rework getting and changing config
  * bind: Don't use forwarders by default

  [ Johannes Keyser ]
  * ejabberd: Remove redundant button Client Apps
  * ejabberd: Minor description cleanups

  [ Joseph Nuthalpati ]
  * mediawiki: Add wiki application

  [ Sunil Mohan Adapa ]
  * users: Make sure first run actually works
  * bind: Add information about current utility
  * storage: Make tests run on special filesystems

 -- James Valleroy <jvalleroy@mailbox.org>  Mon, 01 Jan 2018 15:04:02 -0500

plinth (0.19.0) unstable; urgency=medium

  [ James Valleroy ]
  * users: Use own copy of ldapscripts config
  * users: Handle upgrade for ldapscripts config
  * vagrant: Avoid debconf prompts while provisioning
  * Bump standards version, no changes needed

  [ John McCann ]
  * ejabberd: Use dynamic reload after enabling/disabling MAM

  [ Joseph Nuthalapati ]
  * Add framework for user groups per application
  * groups: User permissions for access to apps based on LDAP groups
  * Fixes for user groups
  * Fix failing root tests
  * Suppress unnecessary logging in cfg tests
  * users: tests: restore previous value of restricted access
  * snapshots: Button to delete all snapshots
  * snapshots: Minor refactoring
  * manual: Make manual available as a PDF download
  * manual: Download can serve either pdf or pdf.gz file

  [ Sunil Mohan Adapa ]
  * Update yapf configuration for simplicity
  * Update HACKING file about coding standard tools
  * clients: Minor styling fixes
  * clients: Update icons to be 32x32 consistently
  * api: Update for clarity (API breaking change)
  * clients: Cleanup framework
  * clients: Update all manifest due to use updated framework
  * users: Add a note about using separate first setup action
  * help: Don't uncompress the PDF manual

  [ Hanisha P ]
  * minetest: Show domain information for users to connect to minetest
  * Option to enable/disble automatic timeline snapshots

 -- James Valleroy <jvalleroy@mailbox.org>  Mon, 18 Dec 2017 17:16:58 -0500

plinth (0.18.1) unstable; urgency=high

  * Re-upload with higher urgency (to unblock django-axes 3.0.3).

 -- James Valleroy <jvalleroy@mailbox.org>  Mon, 04 Dec 2017 23:10:37 -0500

plinth (0.18.0) unstable; urgency=low

  [ James Valleroy ]
  * Add shadowsocks client with socks5 proxy.

  [ Joseph Nuthalapati ]
  * config: Avoid sending domain_added signal for empty domain.
  * Override monkey-patched LoginView from django-axes 3.0.3.
  * Make Plinth depend on django-axes 3.0.3 or later.
  * sso: Fixes for regressions after adding captcha and axes.
  * sso: Fix conflict between urls of sso and captcha.
  * transmission: Fix sso not being enabled.
  * Add client information for Matrix Synapse and Syncthing.
  * Add icons for desktop applications and Apple App store.

  [ Prachi Srivastava ]
  * avahi: Add service for freedombox discovery.
  * Add fields to the api response.
  * Add client information for modules.

  [ Sunil Mohan Adapa ]
  * shadowsocks: Add more ciphers.
  * service: Add missing restart action.
  * avahi: Update FreedomBox service file.

  [ Hritesh Gurnani ]
  * Reduce OS icons size for clients.

 -- James Valleroy <jvalleroy@mailbox.org>  Mon, 04 Dec 2017 20:14:41 -0500

plinth (0.17.0) unstable; urgency=medium

  [ Joseph Nuthalapati ]
  * transmission: Enable Single Sign On.
  * cockpit: Add short description to frontpage shortcut.

  [ Allan Nordhøy ]
  * fail2ban: Spelling "Fail2ban" and sentence structure.

  [ Ravi Bolla ]
  * config: Refactor config.py into views and form.

  [ James Valleroy ]
  * Removed old changelog.

 -- James Valleroy <jvalleroy@mailbox.org>  Mon, 20 Nov 2017 18:43:17 -0500

plinth (0.16.0) unstable; urgency=medium

  [ Federico Ceratto ]
  * Switched to native package.

 -- James Valleroy <jvalleroy@mailbox.org>  Mon, 06 Nov 2017 20:51:58 -0500

plinth (0.15.3+ds-1) unstable; urgency=high

  [ James Valleroy ]
  * Switch from gir1.2-networkmanager-1.0 to gir1.2-nm-1.0 (Closes: #862758).
    Thanks to Michael Biebl.
  * Bump standards version to 4.1.1.
  * New upstream version 0.15.3 (Closes: #877371).
  * Add patch to skip letsencrypt tests that require root privileges.
  * Cleanup disks module (renamed to storage).
  * Add patch with workaround for login issues.
  * Add myself to uploaders.

  [ Sunil Mohan Adapa ]
  * Break older version of freedombox-setup (<< 0.11~)
  * Bump Django version to 1.11

  [ Joseph Nuthalapati ]
  * Add new dependencies - axes and captcha

 -- James Valleroy <jvalleroy@mailbox.org>  Sat, 21 Oct 2017 14:14:00 -0400

plinth (0.15.2+ds-1) unstable; urgency=medium

  [ James Valleroy ]
  * Cleanup config for removed modules (Closes: #876627).
  * New upstream version 0.15.2 (Closes: #876640).
  * Add python3-configobj depend.

 -- Federico Ceratto <federico@debian.org>  Mon, 25 Sep 2017 15:03:35 +0100

plinth (0.15.1+ds-1) unstable; urgency=medium

  [ James Valleroy ]
  * Sort dependency list for essential modules (Closes: #872541).
  * Bump standards version to 4.0.1.

  [ Federico Ceratto ]
  * New upstream version 0.15.1

 -- Federico Ceratto <federico@debian.org>  Sat, 23 Sep 2017 11:35:41 +0100

plinth (0.14.0+ds-1) unstable; urgency=medium

  [ James Valleroy ]
  * New upstream version 0.14.0.
  * Refresh patches.

 -- Sunil Mohan Adapa <sunil@medhas.org>  Thu, 20 Apr 2017 19:48:03 +0530

plinth (0.13.1+ds-1) unstable; urgency=medium

  [ James Valleroy ]
  * Disable shaarli module, package removed from Debian.
  * New upstream version 0.13.1.
  * Update paths for jsxc symlinks.
  * Remove configuration for obsolete xmpp module.

 -- Federico Ceratto <federico@debian.org>  Sun, 22 Jan 2017 21:48:59 +0000

plinth (0.12.0+ds-1) unstable; urgency=medium

  [ James Valleroy ]
  * Exclude new symlink in upstream source.
  * New upstream version 0.12.0.
  * Remove patches that have been merged upstream.
  * Rearrange copyright file with more general license at the top.
  * Move plinth into web section.
  * Update symlinks for jsxc 3.0.0.

 -- Federico Ceratto <federico@debian.org>  Sat, 10 Dec 2016 18:42:29 +0100

plinth (0.11.0+ds-1) unstable; urgency=medium

  [ James Valleroy ]
  * New upstream version 0.11.0.
  * Replace python3-yaml dependency with python3-ruamel.yaml.
  * Add python3-apt dependency.
  * Add patch to fix permissions and use new setup command (Closes: #837206).
  * Add patch to include xmpp module static files in build.
  * Add links for jsxc static files. Workaround for #838183.
  * Remove symlinks from source package.

  [ Sunil Mohan Adapa ]
  * Automatically add essential packages to depends (Closes: #837332).

 -- Federico Ceratto <federico@debian.org>  Mon, 26 Sep 2016 14:52:36 +0100

plinth (0.10.0-1) unstable; urgency=medium

  [ James Valleroy ]
  * New upstream version 0.10.0.
  * Bump minimum required python3-django to 1.10.

 -- Federico Ceratto <federico@debian.org>  Sun, 21 Aug 2016 13:07:54 +0100

plinth (0.9.4-2) unstable; urgency=medium

  [ James Valleroy ]
  * Add breaks/replaces on freedombox-setup << 0.9.2~ (Closes: #829743).

 -- Federico Ceratto <federico@debian.org>  Sat, 16 Jul 2016 14:55:37 +0100

plinth (0.9.4-1) unstable; urgency=medium

  [ James Valleroy ]
  * New upstream version 0.9.4.
  * Remove init script override. Init script was removed from upstream.
  * Drop packagekit dependency. No longer required by upstream.
  * Drop gir1.2-packagekitglib-1.0 depend and build-depend.

 -- Federico Ceratto <federico@debian.org>  Fri, 24 Jun 2016 22:02:54 +0100

plinth (0.9.2-1) unstable; urgency=medium

  [ James Valleroy ]
  * New upstream version 0.9.2.

  [ Petter Reinholdtsen ]
  * Added d/gbp.conf to enforce the user of pristine-tar.
  * Adjusted d/copyright to make sure license names are unique.  Thanks lintian.
  * Updated Standards-Version from 3.9.6 to 3.9.8.

 -- Petter Reinholdtsen <pere@debian.org>  Wed, 25 May 2016 07:16:08 +0000

plinth (0.9.1-1) unstable; urgency=low

  [ James Valleroy ]
  * New upstream version 0.9.1.
  * Add python3-requests as dependency and build-dep.

 -- Federico Ceratto <federico@debian.org>  Sat, 02 Apr 2016 16:53:42 +0100

plinth (0.8.2-1) unstable; urgency=low

  [ James Valleroy ]
  * New upstream version 0.8.2.

 -- Federico Ceratto <federico@debian.org>  Fri, 26 Feb 2016 19:51:37 +0000

plinth (0.8.1-1) unstable; urgency=low

  [ James Valleroy ]
  * Skip filter-pristine-tar step for new upstream.
  * New upstream version 0.8.1.
  * Add docbook-utils as build dependency.
  * Add packagekit as dependency.

 -- Federico Ceratto <federico@debian.org>  Tue, 16 Feb 2016 18:38:53 +0000

plinth (0.7.2-1) unstable; urgency=low

  [ James Valleroy ]
  * New upstream version 0.7.2.
  * Remove patch to enable javascript-common, fixed upstream.

 -- Federico Ceratto <federico@debian.org>  Fri, 25 Dec 2015 13:47:03 +0000

plinth (0.7.1-1) unstable; urgency=low

  [ James Valleroy ]
  * New upstream version 0.7.1.
  * Remove patch to fix config test, fixed upstream.
  * Refresh patch.
  * Add gettext as build dependency.
  * Disable restore module, node-restore package not available in Debian yet.

  [ Sunil Mohan Adapa ]
  * Remove Django HTMLParser workaround as it is no longer need.
  * Add javascript-common as dependency as we are enabling it during setup.

  * Update package description (Closes: #804753)

 -- Federico Ceratto <federico@debian.org>  Sat, 12 Dec 2015 15:12:48 +0000

plinth (0.6-1) unstable; urgency=low

  [ Nick Daly ]
  * Uploaded new version.

  [ James Valleroy ]
  * New upstream version 0.6.
  * Drop obsolete documentation patch.
  * Add dblatex and xmlto as build dependencies, for manual. Drop pandoc.
  * Add network-manager, ppp, pppoe, and python3-psutil as dependencies.
  * Remove old TODO from docs.
  * Add patch to workaround django 1.7 issue with python 3.5.
  * Add patch to fix failing plinth config test.
  * Add gir1.2-networkmanager-1.0 and python3-psutil also as build-depends.
  * Cleanup installation documenation.

 -- Nick Daly <Nick.M.Daly@gmail.com>  Fri, 16 Oct 2015 22:57:10 -0500

plinth (0.5-1) unstable; urgency=low

  [ Nick Daly ]
  * Package new upstream version 0.5.

  [ James Valleroy ]
  * Add augeas-tools, gir1.2-glib-2.0, gir1.2-networkmanager-1.0, ldapscripts,
    python3-augeas, and python3-django-stronghold as dependencies.
  * Disable "packages" module when upgrading.
  * Remove patches for python-networkmanager (obsolete) and ikiwiki
    (upstreamed).
  * Add patch to skip privileged actions test while building.
  * Add some build-depends needed for tests.

  [ James Valleroy ]
  * New upstream version 0.4.5.
  * Remove patch that has been upstreamed.
  * Add new patch to remove python-networkmanager dependency, because
    python3-networkmanager package is not available in Debian yet. The networks
    module is disabled for now.
  * Enable systemd service file.
  * Add new patch to enable javascript-common apache conf in plinth setup.
  * Add new patch to require ikiwiki module to install some of ikiwiki's
    recommends that are needed for compiling wikis.

  [ Sunil Mohan Adapa ]
  * Add python3-yaml as dependency.
  * Add lintian override for extra apache configuration.
  * Update Debian copyright file.

 -- Nick Daly <Nick.M.Daly@gmail.com>  Sun, 02 Aug 2015 17:14:50 -0500

plinth (0.4.4-1) unstable; urgency=low

  [ Sunil Mohan Adapa ]
  * New upstream version 0.4.4.  Closes: #769328, #755619, #765916,
    #768666, #737456, #741919.
  * Update dependencies as per upstream changes.
  * Require Django 1.7 reflecting upstream changes.
  * Remove patches that have been upstreamed.
  * Update standards version to 3.9.6.
  * Properly remove obsolete module configuration.
  * Remove upstream install documentation.

 -- Bdale Garbee <bdale@gag.com>  Tue, 13 Jan 2015 22:25:07 +1300

plinth (0.4.1-1) unstable; urgency=low

  [ Sunil Mohan Adapa ]
  * New upstream version 0.4.1.
  * Remove install override which is no longer required. Upstream
    does not contain images with executable permissions anymore.
  * Remove patch for changing paths which is no longer necessary.
  * Change upstream URLs to point to github.com/freedombox.
  * Update license information. Remove information about files no
    longer present in upstream.
  * Remove link to configuration file no longer necessary due to
    upstream changes.
  * Remove debian/clean no longer necessary.
  * Build package as Python 3 package. Upstream migrated to Python 3.
  * Fix issue with cleaning the package after build.

 -- Petter Reinholdtsen <pere@debian.org>  Sun, 02 Nov 2014 17:20:26 +0000

plinth (0.3.2.0.git.20140829-1) unstable; urgency=high

  * Updated to new git version from Nick Daly based on commit
    250b0100aab236fcf9dfa65eccf656fe037f9422.
    - Fixes broken web pages (Closes: #754117).
  * Updated patch program-paths.diff to include actions_dir setting,
    and drop now obsolete patch actions-path.diff.

 -- Petter Reinholdtsen <pere@debian.org>  Sat, 30 Aug 2014 08:26:06 +0200

plinth (0.3.2.0.git.20140621-1) unstable; urgency=medium

  * Updated to new git version from Nick Daly based on commit
    af08066cafefb5d10304b7d8b22ed1f18c4df6d0.
    - Drop now obsolete patch drop-firewalld-services.diff.

 -- Petter Reinholdtsen <pere@debian.org>  Sat, 21 Jun 2014 20:39:30 +0200

plinth (0.3.2.0.git.20140614-3) unstable; urgency=medium

  * Add libjs-twitter-bootstrap as binary dependency in addition to
    being a build dependency.

 -- Petter Reinholdtsen <pere@debian.org>  Sun, 15 Jun 2014 23:38:57 +0200

plinth (0.3.2.0.git.20140614-2) unstable; urgency=low

  * Update dependencies, drop python-cheetah and python-simplejson,
    which are no longer used, and add python-bootstrapform needed to
    show the first page.

 -- Petter Reinholdtsen <pere@debian.org>  Sat, 14 Jun 2014 08:51:34 +0200

plinth (0.3.2.0.git.20140614-1) unstable; urgency=low

  * Updated to new git version from Nick Daly based on commit
    a01ef055beab017fcd77ca9da7cab6fe01eeffbe.
  * Add build-depend on libjs-twitter-bootstrap, now needed to
    build documentation.
  * Add new patch drop-firewalld-services.diff to remove firewalld
    service definitions now available in firewalld version 0.3.10-1
    (Closes: #750927).

 -- Petter Reinholdtsen <pere@debian.org>  Sat, 14 Jun 2014 00:30:42 +0200

plinth (0.3.2.0.git.20140504-2) unstable; urgency=low

  * Drop python-contract dependency.  It is not used any more.
  * Add python-django as binary dependency on request from Nick Daly.

 -- Petter Reinholdtsen <pere@debian.org>  Mon, 05 May 2014 13:27:27 +0200

plinth (0.3.2.0.git.20140504-1) unstable; urgency=low

  * Updated to new git version from Nick Daly based on commit
    d7a323512073cea9e4ee5a1cd91870a9f04959a6.
    - Move firewall setup from freedombox-setup to plinth.
  * Add Sunil and Nick as uploaders.

 -- Petter Reinholdtsen <pere@debian.org>  Sun, 04 May 2014 09:53:25 +0200

plinth (0.3.1.git.20140327-1) unstable; urgency=low

  * New upstream version 0.3.1.git.20140327.

 -- Petter Reinholdtsen <pere@debian.org>  Thu, 27 Mar 2014 10:29:36 +0100

plinth (0.3.1.git.20140304-1) unstable; urgency=low

  * Add sudo as a run time dependency, to make sure the privileged
    commands work.
  * Update Standards-Version from 3.9.4 to 3.9.5.  No changes needed.
  * Create plinth user with /var/lib/plinth as home directory, to keep
    lintian happy.

 -- Petter Reinholdtsen <pere@debian.org>  Sat, 08 Mar 2014 22:25:32 +0100

plinth (0.3.0.0.git.20131229-1) unstable; urgency=low

  * Updated to new git version from Nick Daly based on commit
    cb9ca1b86c7b7440e87b6d5b65ab6ccf51f760cf .
    - Remove patch correct-issue-tracker.diff now included upstream.
    - Updated patches actions-path.diff and program-paths.diff to match
      changes done upstream.
  * Updated copyright file with more details using the new upstream
    LICENSES file.

 -- Petter Reinholdtsen <pere@debian.org>  Sun, 29 Dec 2013 16:06:53 +0100

plinth (0.3.0.0.git.20131117-1) unstable; urgency=low

  * Updated to new git version from Nick Daly based on commit
    7f3b1a62c81f760da465497030b68d77139406d7.
    - Add new dependencies libjs-jquery and libjs-modernizr to plinth.
      Patch from James Valleroy.
    - Add new dependencies on python-passlib (>= 1.6.1) and python-bcrypt.
  * Remove now obsolete disable-override-config patch
  * Updated program-paths.diff patch to match new upstream source.
  * Add new patch actions-path.diff to use correct path to actions scripts.
  * Add new patch correct-issue-tracker.diff to use correct URL to current
    upstream github repository.

 -- Petter Reinholdtsen <pere@debian.org>  Sun, 17 Nov 2013 13:07:21 +0100

plinth (0.3.0.0.git.20131101-2) unstable; urgency=low

  * Rewrite config to get plinth starting out of the box.  New patches
    program-paths and disable-override-config.

 -- Petter Reinholdtsen <pere@debian.org>  Sat, 02 Nov 2013 07:54:37 +0100

plinth (0.3.0.0.git.20131101-1) unstable; urgency=low

  * Updated to new git version from Nick Daly based on commit
    b9b4e0a2ec21edc1b1f73cffc905463a96c18f25.
  * Drop patch install-actions-lib made obsolete by latest upstream
    changes.
  * Depend on pandoc-data | pandoc (<= 1.11.1-3) to make sure
    documentation can be built with the latest pandoc package in
    unstable.

 -- Petter Reinholdtsen <pere@debian.org>  Fri, 01 Nov 2013 13:14:41 +0100

plinth (0.3.0.0.git.20131028-1) unstable; urgency=low

  * Updated to new git version from Nick Daly based on commit
    0296a1a99cb1ad0a21729ea37fd53e171ee60614.
    - Drops local copies of javascript libraries also available from
      Debian packages.
  * Add new dependency python-contract needed by new upstream version.
  * Reduce the versioned python-withsqlite dependency from
    0.0.0~git.20130929-1 to 0.0.0~git.20130929, to also accept the
    0.0.0~git.20130929-1~pere.0 version currently available from the
    non-debian repo.
  * New patch install-actions-lib to fix install target (Upstream
    issue #41).

 -- Petter Reinholdtsen <pere@debian.org>  Wed, 30 Oct 2013 22:25:25 +0100

plinth (0.3.0.0.git.20131010-1) unstable; urgency=low

  * Updated to new git version from Nick Daly based on
    commit 5ec749af8e5cb2480556e6926e239972ac890b4c
  * Dropped patch debpathes now merged upstream.
  * Changed depend on python-withsqlite to (>= 0.0.0~git.20130929-1),
    making sure a version with support for more than one table in
    one sqlite file is available.

 -- Petter Reinholdtsen <pere@debian.org>  Thu, 10 Oct 2013 22:51:34 +0200

plinth (0.0.0~git.20130928-1) unstable; urgency=low

  * Updated to new git version from Nick Daly.
  * Drop patches keep-vendor-dir.diff, handle-unknown-users.diff,
    sudo-not-exmachina.diff and app-owncloud.diff now merged upstream.
  * Drop workaround for keep-vendor-dir.diff from rules file.

 -- Petter Reinholdtsen <pere@debian.org>  Sat, 28 Sep 2013 22:55:36 +0200

plinth (0.0.0~git.20130925-2) unstable; urgency=low

  * Depend on python-withsqlite (>= 0.0.0~git.20130915-2) to make sure a
    version with support for the check_same_thread constructor option is
    available.
  * New patch handle-unknown-users.diff to make sure unknown users
    are handled exactly like incorrect passwords when login fail.
  * New patch app-owncloud.diff to add owncloud support to Plinth.
  * Adjusted rules to make sure actions/* scripts are executable.

 -- Petter Reinholdtsen <pere@debian.org>  Fri, 27 Sep 2013 09:06:38 +0200

plinth (0.0.0~git.20130925-1) unstable; urgency=low

  [ Tzafrir Cohen ]
  * Initial release. (Closes: #722093)

  [ Petter Reinholdtsen ]
  * New patch keep-vendor-dir.diff to avoid removing directories that
    should survive the clean Makefile target.
  * Add workaround in rules addressing the problem caused by
    keep-vendor-dir.diff being applied after 'make clean' is executed.
  * New patch sudo-not-exmachina.diff to drop the exmachina dependency,
    and adjust binary dependencies and the debpathes patch to cope with
    this.  Drop dependency on augeas-tools, no longer used with this
    patch.
  * Set priority to optional, as the package do not conflict with anything.

 -- Petter Reinholdtsen <pere@debian.org>  Thu, 26 Sep 2013 09:14:54 +0200<|MERGE_RESOLUTION|>--- conflicted
+++ resolved
@@ -1,10 +1,3 @@
-<<<<<<< HEAD
-freedombox (24.11~bpo12+1) bookworm-backports; urgency=medium
-
-  * Rebuild for bookworm-backports.
-
- -- James Valleroy <jvalleroy@mailbox.org>  Fri, 24 May 2024 19:51:55 -0400
-=======
 freedombox (24.12) unstable; urgency=medium
 
   [ Ray Kuo ]
@@ -28,7 +21,12 @@
   * doc: Fetch latest manual
 
  -- James Valleroy <jvalleroy@mailbox.org>  Mon, 03 Jun 2024 20:35:33 -0400
->>>>>>> 83afcd7b
+
+freedombox (24.11~bpo12+1) bookworm-backports; urgency=medium
+
+  * Rebuild for bookworm-backports.
+
+ -- James Valleroy <jvalleroy@mailbox.org>  Fri, 24 May 2024 19:51:55 -0400
 
 freedombox (24.11) unstable; urgency=medium
 
