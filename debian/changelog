<<<<<<< HEAD
freedombox (21.7~bpo11+1) bullseye-backports; urgency=medium

  * Rebuild for bullseye-backports.

 -- James Valleroy <jvalleroy@mailbox.org>  Fri, 20 Aug 2021 07:24:09 -0400
=======
freedombox (21.8) unstable; urgency=medium

  [ Andrij Mizyk ]
  * Translated using Weblate (Ukrainian)
  * Translated using Weblate (Ukrainian)
  * Translated using Weblate (Ukrainian)

  [ fliu ]
  * diagnostics: Allow underscores (_) in app names
  * doc/dev: Using mocking instead of importing external modules
  * email: Basic app to manage an email server
  * email: Enable LDAP by calling postconf in a thread-safe way
  * email: Implement `email_server ipc set_sasl` and `set_submission`
  * email: Set up local delivery (no spam filtering)
  * email: Code quality fixes
  * email: Fix enabling SMTPS; check return value
  * email: dovecot: Support user lookup by UID number
  * email: Address some code review comments
  * email: Install rspamd; proxy its web interface
  * email: Parse command arguments with a mutually exclusive group
  * email: mutex: create lock file as plinth user
  * email, plinth.log: Write more information to syslog
  * email: postconf: Handle postconf returning an empty key
  * email: audit: improve the speed of post-installation setup
  * email: Open lock file as plinth user
  * email: Support UID number lookup in Dovecot
  * email: diagnostics: Fix sudo permission problem
  * email: views: Implement tab rendering
  * email: Implement alias management
  * email: aliases: Use bootstrap styles
  * email: Add UI for creating the home directory
  * email: Add templates for TLS and domains
  * email: Implement view for setting up domains
  * email: postfix: Install LDAP map support
  * email: Implement spam sorting with sieve
  * email: apache: X-Robots-Tag header, full URL match
  * email: Implement auto-discovery
  * email: LMTP: remove the recipient's UID number from email headers
  * email: Code cleanup
  * email: Implement outbound mail filtering
  * email: Reload postfix in domain view
  * email: Code cleanup, address reviews
  * email: Local delivery: use full email address
  * email: postfix: dovecot: Set strong security parameters
  * email: setup: Find Let's Encrypt certificates
  * email: Documentation, code cleanup
  * email: setup: Configure Roundcube
  * email: Sender spoofing patch 1/2: domain rewriting
  * email: implemented service alert

  [ Sunil Mohan Adapa ]
  * doc/dev: Drop seemingly irrelevant automodule reference
  * container: Use keyserver.ubuntu.com as the default keyserver
  * d/lintian-overrides: Allow all systemd services paths
  * d/control: Drop wireless-tools as recommends
  * tests: functional: Add a convenience method to logout
  * wordpress: New app to manage a WordPress site/blog

  [ Petter Reinholdtsen ]
  * Translated using Weblate (Norwegian Bokmål)

  [ James Valleroy ]
  * security: Remove display of past vulnerabilities
  * locale: Update translation strings
  * doc: Fetch latest manual

 -- James Valleroy <jvalleroy@mailbox.org>  Mon, 30 Aug 2021 20:01:46 -0400
>>>>>>> 3dc7501f

freedombox (21.7) unstable; urgency=low

  [ Allan Nordhøy ]
  * Translated using Weblate (Norwegian Bokmål)
  * Translated using Weblate (Norwegian Bokmål)

  [ Jacque Fresco ]
  * Translated using Weblate (Indonesian)

  [ Reza Almanda ]
  * Translated using Weblate (Indonesian)
  * Translated using Weblate (Indonesian)

  [ Besnik Bleta ]
  * Translated using Weblate (Albanian)

  [ 池边树下 ]
  * Translated using Weblate (Chinese (Simplified))

  [ Tiago Zaniquelli ]
  * tests: functional: storage: skip test List disks

  [ Oymate ]
  * Translated using Weblate (Bengali)

  [ whenwesober ]
  * Translated using Weblate (Indonesian)

  [ James Valleroy ]
  * ci: Disable autopkgtest
  * debian: Ensure fuse gets replaced by fuse3 (Closes: #990758)
    - Thanks to Andreas Beckmann <anbe@debian.org> for the patch.
  * action_utils: Separate function to hold freedombox package
  * action_utils: Use flag to indicate freedombox package has been held
    (Closes: #991292)
  * upgrades: Check for held freedombox package in manual update
  * upgrades: Check for held freedombox package daily
  * action_utils: Don't print when unholding freedombox package
  * vagrant: Update box name
  * ttrss: Allow upgrade to version 21
  * Update translation strings
  * doc: Fetch latest manual
  * Upload to unstable

  [ bruh ]
  * Translated using Weblate (Vietnamese)
  * Translated using Weblate (Vietnamese)

  [ Andrij Mizyk ]
  * Translated using Weblate (Ukrainian)
  * Translated using Weblate (Ukrainian)
  * Translated using Weblate (Ukrainian)
  * Translated using Weblate (Ukrainian)
  * Translated using Weblate (Ukrainian)
  * Translated using Weblate (Ukrainian)
  * Translated using Weblate (Ukrainian)
  * Translated using Weblate (Ukrainian)
  * Translated using Weblate (Ukrainian)
  * Translated using Weblate (Ukrainian)

  [ Johannes Keyser ]
  * Translated using Weblate (German)

 -- James Valleroy <jvalleroy@mailbox.org>  Mon, 16 Aug 2021 19:18:59 -0400

freedombox (21.6) experimental; urgency=medium

  [ ikmaak ]
  * Translated using Weblate (Dutch)
  * Translated using Weblate (German)

  [ Burak Yavuz ]
  * Translated using Weblate (Turkish)

  [ Michael Breidenbach ]
  * Translated using Weblate (Swedish)

  [ whenwesober ]
  * Translated using Weblate (Indonesian)
  * Translated using Weblate (Indonesian)

  [ Benedek Nagy ]
  * Translated using Weblate (Hungarian)

  [ James Valleroy ]
  * Translated using Weblate (Indonesian)
  * Translated using Weblate (Indonesian)
  * Translated using Weblate (Indonesian)
  * Translated using Weblate (Indonesian)
  * Translated using Weblate (Chinese (Simplified))
  * locale: Update translation strings
  * doc: Fetch latest manual

  [ Weblate ]
  * Added translation using Weblate (Sinhala)
  * Added translation using Weblate (Vietnamese)

  [ James Pan ]
  * Translated using Weblate (Chinese (Traditional))

  [ HelaBasa ]
  * Translated using Weblate (Sinhala)

  [ Johannes Keyser ]
  * Translated using Weblate (German)

  [ Coucouf ]
  * Translated using Weblate (French)
  * Translated using Weblate (French)

  [ ssantos ]
  * Translated using Weblate (Portuguese)

  [ 池边树下 ]
  * Translated using Weblate (Chinese (Simplified))

  [ Reza Almanda ]
  * Translated using Weblate (Indonesian)
  * Translated using Weblate (Indonesian)
  * Translated using Weblate (Indonesian)

  [ bruh ]
  * Translated using Weblate (Vietnamese)
  * Translated using Weblate (Vietnamese)
  * Translated using Weblate (Vietnamese)
  * Translated using Weblate (Vietnamese)

  [ Arshadashu ]
  * Translated using Weblate (Telugu)

  [ Joseph Nuthalapati ]
  * Translated using Weblate (Telugu)
  * Translated using Weblate (Telugu)
  * Translated using Weblate (Telugu)
  * Translated using Weblate (Telugu)
  * Translated using Weblate (Telugu)
  * Translated using Weblate (Telugu)

  [ uday17 ]
  * Translated using Weblate (Telugu)
  * Translated using Weblate (Telugu)
  * Translated using Weblate (Telugu)

  [ Sandeepbasva ]
  * Translated using Weblate (Telugu)

  [ Aurélien Couderc ]
  * Change backups submit button to fix translation issues

  [ chilumula vamshi krishna ]
  * Translated using Weblate (Telugu)

  [ Jacque Fresco ]
  * Translated using Weblate (Indonesian)
  * Translated using Weblate (Japanese)

 -- James Valleroy <jvalleroy@mailbox.org>  Mon, 31 May 2021 19:00:45 -0400

freedombox (21.5) experimental; urgency=medium

  [ Dietmar ]
  * Translated using Weblate (German)

  [ Karol Werner ]
  * Translated using Weblate (Polish)

  [ Michalis ]
  * Translated using Weblate (Greek)
  * Translated using Weblate (Greek)
  * Translated using Weblate (Greek)
  * Translated using Weblate (Greek)

  [ Fioddor Superconcentrado ]
  * Generating developer documentation.
  * config: Fix tests related to user home directory
  * Translated using Weblate (Spanish)

  [ ikmaak ]
  * Translated using Weblate (Dutch)

  [ Burak Yavuz ]
  * Translated using Weblate (Turkish)
  * Translated using Weblate (Turkish)
  * Translated using Weblate (Turkish)

  [ Veiko Aasa ]
  * deluge, mldonkey, syncthing, transmission: Depend on nslcd.service
  * deluge: Fix daemon user not in freedombox-share group after installation
  * users: Fix unit test failures when LDAP is empty

  [ Sunil Mohan Adapa ]
  * ssh, apache: Make fail2ban use systemd journald backend by default
  * security: Move fail2ban default configuration to this app
  * security: Ensure that fail2ban is not re-enabled on version increment
  * security: Increment app version to reload fail2ban
  * action_utils: Introduce utility for masking services
  * config: Disable rsyslog and syslog forwarding
  * config: Install and configure zram for swap
  * Update copyright year

  [ James Valleroy ]
  * debian: Add coverage to autopkgtest
  * ci: Merge with Salsa CI pipeline
  * config: Convert entered domain name to lower case
  * dynamicdns: Wait after changing domain name in tests
  * dynamicdns: Convert entered domain name to lower case
  * pagekite: Convert entered kite name to lower case
  * config, dynamicdns, pagekite: Remove incorrect use of str
  * letsencrypt: Always return a diagnostics result
  * diagnostics: Use lock to protect results
  * coturn: Validate TURN URIs if provided in form
  * locale: Update translation strings
  * doc: Fetch latest manual

  [ Max Rockatansky ]
  * security: Clarify vulnerability count and provide link to more info

  [ Joseph Nuthalapati ]
  * docs: Improve Developer Documentation index page
  * container: distribution as environment variable
  * ejabberd: STUN/TURN configuration
  * coturn: Mention ejabberd in app description

  [ Michael Breidenbach ]
  * Translated using Weblate (Swedish)
  * Translated using Weblate (Swedish)

  [ nautilusx ]
  * Translated using Weblate (German)

  [ Reza Almanda ]
  * Translated using Weblate (Indonesian)

  [ Aditya Pratap Singh ]
  * container: Work in the absence of systemd in PATH, for eg. in Arch

  [ Kirill Schmidt ]
  * first_boot: Use session to verify first boot welcome step

  [ fliu ]
  * HACKING.md: added some troubleshooting information
  * container script: Must convert env. var. string to a Path object

  [ Johannes Keyser ]
  * Translated using Weblate (German)

  [ whenwesober ]
  * Translated using Weblate (Indonesian)

  [ 池边树下 ]
  * Translated using Weblate (Chinese (Simplified))

  [ Weblate ]
  * Added translation using Weblate (Albanian)

  [ Besnik Bleta ]
  * debian: Add Albanian (sq) locale
  * Translated using Weblate (Albanian)

  [ Carlos Henrique Lima Melara ]
  * doc: Add filename to code snippets in tutorial
  * docs: Add missing imports in tutorial
  * docs: Set the `version` attribute as required instead of optional

 -- James Valleroy <jvalleroy@mailbox.org>  Mon, 19 Apr 2021 20:23:23 -0400

freedombox (21.4) unstable; urgency=medium

  [ Petter Reinholdtsen ]
  * Translated using Weblate (Norwegian Bokmål)

  [ Allan Nordhøy ]
  * Translated using Weblate (Norwegian Bokmål)

  [ ikmaak ]
  * Translated using Weblate (Dutch)

  [ Burak Yavuz ]
  * Translated using Weblate (Turkish)

  [ James Valleroy ]
  * plinth: Disable start rate limiting for service
  * upgrades: Disable searx during dist-upgrade
  * locale: Update translation strings
  * doc: Fetch latest manual

  [ Dietmar ]
  * Translated using Weblate (German)
  * Translated using Weblate (Italian)
  * Translated using Weblate (German)
  * Translated using Weblate (Italian)

  [ Coucouf ]
  * Translated using Weblate (French)

  [ Michael Breidenbach ]
  * Translated using Weblate (Swedish)

  [ Sunil Mohan Adapa ]
  * ui: Fix buttons jumping on click in snapshots page
  * matrix-synapse, coturn: Fix minor pipeline failures

  [ Benedek Nagy ]
  * Translated using Weblate (Hungarian)

  [ Kornelijus Tvarijanavičius ]
  * Translated using Weblate (Lithuanian)

  [ Joseph Nuthalapati ]
  * coturn: Add new component for usage of coturn by other apps
  * coturn: Minor refactor view to use utility to generate URIs
  * coturn: Remove advanced flag, make app visible to all
  * matrix-synapse: Auto configure STUN/TURN using coturn server
  * matrix-synapse: Update description to talk about TURN configuration

 -- James Valleroy <jvalleroy@mailbox.org>  Sun, 28 Feb 2021 20:57:00 -0500

freedombox (21.3) unstable; urgency=medium

  [ Oğuz Ersen ]
  * Translated using Weblate (Turkish)

  [ ikmaak ]
  * Translated using Weblate (Dutch)

  [ Burak Yavuz ]
  * Translated using Weblate (Turkish)

  [ Michael Breidenbach ]
  * Translated using Weblate (Swedish)

  [ Michalis ]
  * Translated using Weblate (Greek)

  [ James Valleroy ]
  * upgrades: Mark string as no-python-format
  * locale: Update translation strings
  * upgrades: Only check free space bytes before dist upgrade
  * upgrades: Add 10 minute delay before apt update
  * upgrades: Disable apt snapshots during dist upgrade
  * locale: Update translation strings
  * doc: Fetch latest manual

  [ John Lines ]
  * gitignore: Ignore files generated during package build
  * zoph: Add new app to organize photos

  [ Sunil Mohan Adapa ]
  * tests: functional: Introduce step def. to check if app is enabled
  * zoph: Make app unavailable in Buster

  [ Aurélien Couderc ]
  * sharing: Improve shares group access description

  [ Fioddor Superconcentrado ]
  * HACKING: Link download page for Geckodriver.
  * Translated using Weblate (Spanish)

 -- James Valleroy <jvalleroy@mailbox.org>  Thu, 11 Feb 2021 17:59:49 -0500

freedombox (21.2) unstable; urgency=medium

  [ Burak Yavuz ]
  * Translated using Weblate (Turkish)
  * Translated using Weblate (Turkish)

  [ Sunil Mohan Adapa ]
  * radicale: Allow older 2.x release to upgrade to 3.x
  * backups: schedule: tests: Fix failures due to long test run
  * minidlna: Minor refactor of media directory handling
  * minidlna: Implement force upgrading from older version
  * jsxc: Fix issues with jQuery >= 3.5.0

  [ Veiko Aasa ]
  * calibre: Fix freedombox.local inaccessible after enabling app
  * mediawiki: Fix app installation process doesn't display status information
  * plinth: Show running spinner when app installation is in progress

  [ James Valleroy ]
  * upgrades: Return reason when checking for dist upgrade
  * upgrades: Get result of start-dist-upgrade
  * upgrades: Move start-dist-upgrade result string to app
  * upgrades: Add notifications for dist upgrade
  * tests: Update functional tests default config
  * roundcube: Allow upgrade to 1.4.*
  * locale: Update translation strings
  * doc: Fetch latest manual

  [ Dietmar ]
  * Translated using Weblate (German)
  * Translated using Weblate (Italian)

  [ ikmaak ]
  * Translated using Weblate (Spanish)
  * Translated using Weblate (Dutch)
  * Translated using Weblate (Swedish)
  * Translated using Weblate (Russian)
  * Translated using Weblate (Hungarian)

  [ Coucouf ]
  * Translated using Weblate (French)
  * Translated using Weblate (French)

  [ Алексей Докучаев ]
  * Translated using Weblate (Russian)

  [ Stanisław Stefan Krukowski ]
  * Translated using Weblate (Polish)

  [ Oymate ]
  * Translated using Weblate (Bengali)

  [ Fioddor Superconcentrado ]
  * Translated using Weblate (Spanish)

  [ Joseph Nuthalapati ]
  * matrix-synapse: python3-psycopg2 from backports
  * upgrades: Increment version for MatrixSynapse 1.26
  * mediawiki: Set default logo to mediawiki.png

  [ nautilusx ]
  * Translated using Weblate (German)

 -- James Valleroy <jvalleroy@mailbox.org>  Sat, 06 Feb 2021 00:33:34 -0500

freedombox (21.1) unstable; urgency=medium

  [ ikmaak ]
  * Translated using Weblate (German)
  * Translated using Weblate (Spanish)
  * Translated using Weblate (Dutch)
  * Translated using Weblate (Polish)
  * Translated using Weblate (Danish)
  * Translated using Weblate (French)
  * Translated using Weblate (Italian)
  * Translated using Weblate (Norwegian Bokmål)
  * Translated using Weblate (Dutch)
  * Translated using Weblate (Portuguese)
  * Translated using Weblate (Swedish)
  * Translated using Weblate (Russian)
  * Translated using Weblate (Chinese (Simplified))
  * Translated using Weblate (Persian)
  * Translated using Weblate (Gujarati)
  * Translated using Weblate (Hindi)
  * Translated using Weblate (Czech)
  * Translated using Weblate (Ukrainian)
  * Translated using Weblate (Hungarian)
  * Translated using Weblate (Lithuanian)
  * Translated using Weblate (Slovenian)
  * Translated using Weblate (Bulgarian)
  * Translated using Weblate (Greek)
  * Translated using Weblate (Galician)
  * Translated using Weblate (Serbian)

  [ Burak Yavuz ]
  * Translated using Weblate (Turkish)

  [ John Doe ]
  * Translated using Weblate (Turkish)
  * Translated using Weblate (Turkish)

  [ Doma Gergő ]
  * Translated using Weblate (Hungarian)

  [ Ouvek Kostiva ]
  * Translated using Weblate (Chinese (Traditional))

  [ James Valleroy ]
  * tahoe: Disable app
  * setup: Enable essential apps that use firewall
  * upgrades: Requires at least 5 GB free space for dist upgrade
  * locale: Update translation strings
  * doc: Fetch latest manual

  [ Veiko Aasa ]
  * syncthing: Create LDAP group name different from system group
  * syncthing: Hide unnecessary security warning
  * sharing: Update functional test to use syncthing-access group
  * plinth: Fix disable daemon when service alias is provided
  * container script: Various improvements

  [ Sunil Mohan Adapa ]
  * ui: js: Make select all checkbox option available more broadly
  * ui: css: New style for select all checkbox
  * backups: tests: Fix a typo in test case name
  * backups: Allow comments to be added to archives during backup
  * backups: Allow storing root repository details
  * backups: repository: Introduce a prepare method
  * backups: repository: Simplify handling of remote repo properties
  * backups: Introduce backup scheduling
  * backups: Add a schedule to each repository
  * backups: Trigger schedules every hour
  * backups: Add UI to edit schedules
  * backups: Add a notification to suggest users to enable schedules
  * backups: Show notification on error during scheduled backups
  * networks: Remove unused import to fix flake8 failure
  * performance: Fix failure to start due to lru_cache in stable

  [ Allan Nordhøy ]
  * Translated using Weblate (Norwegian Bokmål)

  [ Fred LE MEUR ]
  * performance: Fix web client link to Cockpit

  [ Milan ]
  * Translated using Weblate (Czech)

  [ crlambda ]
  * Translated using Weblate (Chinese (Traditional))

  [ Fioddor Superconcentrado ]
  * networks: Separate the delete button and color it differently
  * network: Minor refactoring in a test
  * network: Minor refactoring, new is_primary() function
  * networks: Change connection type to a radio button
  * networks: Use radio buttons for network modes
  * networks: Prevent unintended changes to primary connection.
  * networks: Hide deactivate/remove buttons for primary connections
  * Translated using Weblate (Spanish)

 -- James Valleroy <jvalleroy@mailbox.org>  Mon, 25 Jan 2021 21:08:22 -0500

freedombox (21.0) unstable; urgency=medium

  [ Dietmar ]
  * Translated using Weblate (German)

  [ ikmaak ]
  * Translated using Weblate (German)
  * Translated using Weblate (Dutch)
  * Translated using Weblate (Spanish)
  * Translated using Weblate (French)

  [ Burak Yavuz ]
  * Translated using Weblate (Turkish)

  [ Doma Gergő ]
  * Translated using Weblate (Hungarian)

  [ Veiko Aasa ]
  * functional tests: Make tests compatible with pytest-bdd v4.0
  * ejabberd: functional tests: Wait until the jsxc buddy list is loaded
  * users: Skip action script tests if LDAP is not set up
  * functional-tests: Fix installation errors in install.sh script
  * dev-container: Add subcommand to run tests
  * gitweb: tests: functional: Fix test failures in localized environment
  * dev-container: 'up' command: Show banner also when container is already
    running
  * dev-container: Add command to print container IP address
  * tests: functional: Improve creating users in tests
  * gitweb: Add functional tests for git-access group
  * plinth: Fix daemon is enabled check when service alias is provided

  [ ullli ]
  * mumble: Updated mumla and removed plumble from clients list

  [ Johannes Keyser ]
  * Translated using Weblate (German)

  [ Sunil Mohan Adapa ]
  * apache2: Allow downloads in openvpn and backups with latest browsers
  * backups: Don't open a new window for downloading backups
  * openvpn: Don't show running status on download profile button
  * app: component: Add app_id and app properties
  * app: Add locked flag
  * backups: Add new component for backup and restore
  * backups: Use the backup component in all apps
  * doc: dev: Update documentation for using backup component
  * app: info: Move client validation to info component
  * doc: dev: Update documentation on calling clients validation
  * doc: dev: Update the tutorial to reflect latest API/code
  * radicale: Fix backup and restore of configuration

  [ Michael Breidenbach ]
  * Translated using Weblate (Swedish)

  [ James Valleroy ]
  * users: Avoid test error if ldapsearch is not available
  * upgrades: Ensure freedombox package is upgraded during dist upgrade
  * upgrades: Add service for dist upgrade
  * upgrades: Install python3-systemd for unattended-upgrades
  * upgrades: Don't allow needrestart to restart freedombox-dist-upgrade
  * upgrades: Check before starting dist upgrade process
  * upgrades: Write dist-upgrade service file in /run
  * upgrades: Restart FreedomBox service at end of dist-upgrade
  * upgrades: Use full path to searx action script
  * upgrades: Hold tt-rss during dist upgrade, if available
  * locale: Update translation strings
  * doc: Fetch latest manual

  [ Stanisław Stefan Krukowski ]
  * Translated using Weblate (Polish)

  [ Joseph Nuthalapati ]
  * transmission: Show port forwarding information
  * transmission: Update description

 -- James Valleroy <jvalleroy@mailbox.org>  Mon, 11 Jan 2021 19:57:44 -0500

freedombox (20.21) unstable; urgency=medium

  [ Johannes Keyser ]
  * Translated using Weblate (German)

  [ Fioddor Superconcentrado ]
  * Translated using Weblate (Spanish)
  * Translated using Weblate (Spanish)

  [ Joseph Nuthalapati ]
  * deluge: Sync apache2 config with Transmission
  * deluge: Functional tests for bit-torrent group

  [ Michael Breidenbach ]
  * Translated using Weblate (Swedish)

  [ Veiko Aasa ]
  * apache: Create snake oil certificate if not exists
  * users: Remove timeout when creating Samba user
  * security: Fix access denied for user daemon from cron

  [ n0nie4HP ]
  * Translated using Weblate (Polish)
  * Translated using Weblate (Polish)

  [ spectral ]
  * calibre: Fix manual page name

  [ James Valleroy ]
  * upgrades: Allow grub-pc upgrade without reinstalling grub
  * upgrades: Update searx search engines during dist upgrade
  * locale: Update translation strings
  * doc: Fetch latest manual
  * debian: Bump standards version to 4.5.1

  [ Nikita Epifanov ]
  * Translated using Weblate (Russian)

  [ ikmaak ]
  * Translated using Weblate (Polish)

  [ Doma Gergő ]
  * Translated using Weblate (Hungarian)

 -- James Valleroy <jvalleroy@mailbox.org>  Mon, 28 Dec 2020 21:08:41 -0500

freedombox (20.20.1) unstable; urgency=medium

  [ Reg Me ]
  * Translated using Weblate (Dutch)

  [ ikmaak ]
  * Translated using Weblate (Dutch)
  * Translated using Weblate (German)
  * Translated using Weblate (Dutch)

  [ Burak Yavuz ]
  * Translated using Weblate (Turkish)

  [ Sunil Mohan Adapa ]
  * pagekite: Drop unused subdomain widget
  * pagekite: cosmetic: Minor yapf changes
  * clients: Fix a duplicated HTML ID
  * ui: Adopt a consistent and new table style
  * ui: Make all tables responsive
  * ui: css: Use rem as the primary unit
  * ui: Drop italic style on app name and sections in card listing
  * jsxc: Drop loading text on the login button
  * firewall: New styling for status stable
  * ui: Consistently use the btn-toolbar class for all toolbars
  * help: Make the button normal size in about page
  * users: Drop cancel button show submit as danger in delete page
  * help, power, index: ui: Drop remaining uses of &raquo;
  * ui: index: Don't show too large a help message
  * HACKING: Add suggestion not over-use Bootstrap utility classes
  * ui: Fix form error styling using bootstrap 3 style
  * jslicense.html: Drop minor styling
  * ui: Introduce common styling for two column list group
  * calibre: Use common styling for libraries list
  * pagekite: Use common styling for custom services
  * ikiwiki: Use common styling for wiki/blog list
  * gitweb: Use common styling for repo list
  * users: Use common styling for users list
  * networks: Use common styling for showing network connection
  * networks: Use common styling for Wi-Fi network list
  * networks: Use table for styling network connection list
  * firewall: Split CSS styling into separate file
  * monkeysphere: Split CSS styling into a separate file
  * samba: Split CSS styling into separate file
  * upgrades: Split CSS styling into a separate file
  * backups: Split CSS styling into a separate file
  * storage: Split CSS styling into a separate file
  * sharing: Split CSS styling into a separate file
  * letsencrypt: Split CSS styling into a separate file
  * help: Split CSS styling into a separate file
  * first_setup: Use template variable to refresh page
  * ui: Use common styling to hide logo during firstboot
  * firstboot: Use bootstrap for logo styling
  * pagekite: Eliminate inline styling
  * help: Show version information as an alert
  * ui: Avoid inline styling for setting progress bar width
  * apache2: Disallow all inline styling in sandbox settings
  * ui: Fix warning button colors

  [ achalaramu ]
  * Migrate bootstrap 4 from bootstrap 3

  [ Veiko Aasa ]
  * gitweb: Make functional tests compatible with pytest-bdd v4.0
  * javascript: Fix disabled submit buttons when navigating back to a page

  [ James Valleroy ]
  * tests: Skip initial update
  * help: Update status log test
  * config: Skip homepage test on buildd (Closes: #977527)
  * doc: Fetch latest manual

 -- James Valleroy <jvalleroy@mailbox.org>  Sat, 19 Dec 2020 19:18:42 -0500

freedombox (20.20) unstable; urgency=medium

  [ ikmaak ]
  * Translated using Weblate (Dutch)
  * Translated using Weblate (Dutch)

  [ Burak Yavuz ]
  * Translated using Weblate (Turkish)

  [ ssantos ]
  * Translated using Weblate (Portuguese)

  [ Johannes Keyser ]
  * Translated using Weblate (German)

  [ Thomas Vincent ]
  * Translated using Weblate (French)

  [ Michael Breidenbach ]
  * Translated using Weblate (Swedish)

  [ Fioddor Superconcentrado ]
  * Translated using Weblate (Spanish)
  * config: Add user websites as choices for homepage config
  * config: rename functions (improve readability)

  [ James Valleroy ]
  * config: Mark test_homepage_field as needs_root
  * mumble: Implement force upgrade for 1.3.*
  * upgrades: Hold mumble-server during dist upgrade
  * locale: Update translation strings
  * doc: Fetch latest manual

  [ Veiko Aasa ]
  * apache: Add app name
  * snapshot: Check that / is a btrfs subvolume before setup
  * diagnostics: Improve exception handling in app diagnostics
  * diagnostics: Show app name and fallback to app id if not exist
  * templates: Make toggle button responsive

 -- James Valleroy <jvalleroy@mailbox.org>  Mon, 14 Dec 2020 19:31:00 -0500

freedombox (20.19) unstable; urgency=medium

  [ ikmaak ]
  * Translated using Weblate (Dutch)
  * Translated using Weblate (Dutch)
  * Translated using Weblate (Dutch)
  * Translated using Weblate (German)
  * Translated using Weblate (Dutch)
  * Translated using Weblate (Dutch)

  [ Fioddor Superconcentrado ]
  * networks: Apply translation to a tooltip.
  * bepasty: Apply translation to autogenerated comments.
  * snapshots: Translate snapshot types (field description)
  * Translated using Weblate (Spanish)

  [ Joseph Nuthalapati ]
  * OpenVPN: Create user group "vpn"
  * openvpn: Add functional tests for user group "vpn"
  * openvpn: Deny access to users not in group "vpn"

  [ James Valleroy ]
  * upgrades: Add first boot step to run initial update
  * upgrades: Add progress page for initial update
  * upgrades: Fix flag name in info message
  * upgrades: Hold freedombox package during dist upgrade
  * upgrades: Use apt_hold contextmanager
  * upgrades: Print steps in dist-upgrade
  * upgrades: Fix sources list for dist upgrade from buster
  * sso: Add test to generate ticket
  * locale: Update translation strings
  * doc: Fetch latest manual
  * debian: Add python3-openssl as build dependency for tests

  [ Veiko Aasa ]
  * Samba: UI: Show toggle buttons and share names

  [ Oymate ]
  * Translated using Weblate (Bengali)

 -- James Valleroy <jvalleroy@mailbox.org>  Mon, 30 Nov 2020 18:37:52 -0500

freedombox (20.18.1) unstable; urgency=medium

  [ Burak Yavuz ]
  * Translated using Weblate (Turkish)
  * Translated using Weblate (Turkish)

  [ Hetgyl ]
  * Translated using Weblate (French)
  * Translated using Weblate (French)
  * Translated using Weblate (French)
  * Translated using Weblate (French)
  * Translated using Weblate (French)
  * Translated using Weblate (French)
  * Translated using Weblate (French)
  * Translated using Weblate (French)
  * Translated using Weblate (French)
  * Translated using Weblate (French)
  * Translated using Weblate (French)
  * Translated using Weblate (French)

  [ Reg Me ]
  * Translated using Weblate (Dutch)
  * Translated using Weblate (Dutch)

  [ Oğuz Ersen ]
  * Translated using Weblate (Turkish)

  [ Thomas Vincent ]
  * Translated using Weblate (French)
  * Translated using Weblate (French)
  * Translated using Weblate (French)
  * Translated using Weblate (French)
  * Translated using Weblate (French)
  * Translated using Weblate (French)
  * Translated using Weblate (French)
  * Translated using Weblate (French)
  * Translated using Weblate (French)
  * Translated using Weblate (French)
  * Translated using Weblate (French)

  [ Petter Reinholdtsen ]
  * Translated using Weblate (Norwegian Bokmål)

  [ Joseph Nuthalapati ]
  * sso: Fix regression in auth-pubtkt configuration

  [ Dietmar ]
  * Translated using Weblate (German)
  * Translated using Weblate (Italian)

  [ Fioddor Superconcentrado ]
  * Translated using Weblate (Spanish)

  [ Diego Roversi ]
  * Translated using Weblate (Italian)

  [ ikmaak ]
  * Translated using Weblate (Dutch)

  [ Michael Breidenbach ]
  * Translated using Weblate (Swedish)

  [ James Valleroy ]
  * Translated using Weblate (French)
  * doc: Fetch latest manual

 -- James Valleroy <jvalleroy@mailbox.org>  Mon, 23 Nov 2020 18:37:38 -0500

freedombox (20.18) unstable; urgency=medium

  [ Hetgyl ]
  * Translated using Weblate (French)

  [ Reg Me ]
  * Translated using Weblate (Dutch)
  * Translated using Weblate (Dutch)
  * Translated using Weblate (Dutch)
  * Translated using Weblate (Dutch)

  [ Joseph Nuthalapati ]
  * coverage: Omit files under tests/ directories
  * ci: Add --cov-config to the coverage command
  * openvpn: Cleanup easyrsa 2 to 3 upgrade code
  * openvpn: Function to detect ECC/RSA configuration
  * openvpn: ECC: Setup and Migration
  * openvpn: Remove explicit setup step
  * openvpn: Improve migrate_to_ecc template
  * openvpn: Remove opinion on which curve to use
  * openvpn: client configuration for RSA and ECC
  * gitlabci: Update Dockerfile and script

  [ Ralf Barkow ]
  * Translated using Weblate (German)

  [ Fioddor Superconcentrado ]
  * Translated using Weblate (Spanish)

  [ Matthias Dellweg ]
  * Enable dynamicdns module to handle IPv6

  [ Dietmar ]
  * Translated using Weblate (Italian)

  [ James Valleroy ]
  * locale: Update translation strings
  * doc: Fetch latest manual

 -- James Valleroy <jvalleroy@mailbox.org>  Mon, 16 Nov 2020 20:49:24 -0500

freedombox (20.17.1) experimental; urgency=medium

  [ Burak Yavuz ]
  * Translated using Weblate (Turkish)
  * Translated using Weblate (Turkish)

  [ Dietmar ]
  * Translated using Weblate (German)
  * Translated using Weblate (Italian)

  [ Joseph Nuthalapati ]
  * ci: Fix flake8 errors
  * pubtkt: Fix Python format language errors

  [ James Valleroy ]
  * debian: Rename source package to freedombox
  * doc: Fetch latest manual

 -- James Valleroy <jvalleroy@mailbox.org>  Sat, 07 Nov 2020 08:02:53 -0500

plinth (20.17) unstable; urgency=medium

  [ Fioddor Superconcentrado ]
  * package: i18n: Mark progress status strings for translation
  * networks: i18n: Mark string for translation on delete page
  * networks: i18n: Mark various strings for translation
  * notifications: i18n: Mark app names and extra data for translation
  * networks: css: Make button wider in network list
  * Translated using Weblate (Spanish)

  [ Sunil Mohan Adapa ]
  * backups: i18n: Mark form success messages for translation
  * doc: wikiparser: Fix issue with running parser outside doc/ dir
  * upgrades: Disable the option when not able to dist upgrade
  * ci: Split testing stages into smaller stages

  [ Coucouf ]
  * Translated using Weblate (French)
  * Translated using Weblate (French)

  [ Burak Yavuz ]
  * Translated using Weblate (Turkish)
  * Translated using Weblate (Turkish)

  [ Nikita Epifanov ]
  * Translated using Weblate (Russian)

  [ Jens Molgaard ]
  * Translated using Weblate (Danish)

  [ Petter Reinholdtsen ]
  * Translated using Weblate (Norwegian Bokmål)

  [ Praveen Illa ]
  * Translated using Weblate (Telugu)

  [ James Valleroy ]
  * Translated using Weblate (Danish)
  * ci: Run wikiparser doctests
  * wikiparser: Exit with return value 1 on test failure
  * upgrades: Add a setting to enable dist upgrade
  * locale: Update translation strings
  * doc: Fetch latest manual

  [ Michael Breidenbach ]
  * Translated using Weblate (German)
  * Translated using Weblate (Swedish)

  [ marklin0913 ]
  * Added translation using Weblate (Chinese (Traditional))

  [ Joseph Nuthalapati ]
  * mediawiki: Ensure password file is not empty
  * mediawiki: Add action to set domain name

  [ Dietmar ]
  * Translated using Weblate (German)
  * Translated using Weblate (Italian)

  [ Radek Pasiok ]
  * Translated using Weblate (Polish)

  [ Onurb ]
  * apache: setup uwsgi by default

 -- James Valleroy <jvalleroy@mailbox.org>  Mon, 02 Nov 2020 19:45:57 -0500

plinth (20.16) unstable; urgency=medium

  [ Oğuz Ersen ]
  * Translated using Weblate (Turkish)

  [ Burak Yavuz ]
  * Translated using Weblate (Turkish)
  * Translated using Weblate (Turkish)

  [ Nikita Epifanov ]
  * Translated using Weblate (Russian)

  [ Allan Nordhøy ]
  * Translated using Weblate (Norwegian Bokmål)
  * Translated using Weblate (Chinese (Simplified))
  * Translated using Weblate (Slovenian)
  * Translated using Weblate (Greek)
  * Translated using Weblate (Norwegian Bokmål)

  [ Veiko Aasa ]
  * diagnostics: Show low system memory notifications
  * notifications: Show severity level on every notification

  [ Coucouf ]
  * Translated using Weblate (French)

  [ James Valleroy ]
  * app: Add donation links in dropdown menu
  * debian: Add Brazilian Portuguese debconf templates translation
    (Closes: #972449)
    - Thanks to Adriano Rafael Gomes for the translation.
  * locale: Update translation strings
  * doc: Fetch latest manual

  [ Fioddor Superconcentrado ]
  * upgrades: Add status section showing version and upgrade status
  * diagnostics: Lazy format all diagnostic test strings properly
  * Translated using Weblate (Spanish)
  * help: Link to updates page when new version is available
  * updates: Eliminate delay and better status for manual upgrade

  [ Michael Breidenbach ]
  * Translated using Weblate (Swedish)

  [ Sunil Mohan Adapa ]
  * calibre: Add link to donation page
  * app: Make the donation button more prominent
  * calibre: Update group description to reflect 'using' app

 -- James Valleroy <jvalleroy@mailbox.org>  Mon, 19 Oct 2020 20:42:32 -0400

plinth (20.15) unstable; urgency=medium

  [ Coucouf ]
  * Translated using Weblate (French)
  * Translated using Weblate (French)
  * Translated using Weblate (French)
  * Translated using Weblate (French)

  [ Joseph Nuthalapati ]
  * bepasty: Change default permissions to 'read'
  * calibre: Add new e-book library app
  * calibre: Minor changes to app description
  * container: Handle edge cases with container update

  [ Fioddor Superconcentrado ]
  * HACKING: Add extra development requirements
  * CONTRIBUTING: Require flake8 compliance
  * Translated using Weblate (Spanish)
  * HACKING.md: Re-organised contents according to onboarding journey
  * Translated using Weblate (Spanish)

  [ Sunil Mohan Adapa ]
  * module_loader, web_framework: Update console log messages
  * dynamicdns: Drop unnecessary code to set app as enabled
  * pagekite: Don't announce unconfigured kite as a valid domain
  * pagekite: Don't update names module if not installed
  * tor: Don't check if enabled when not installed
  * tests: functional: Simplify calling the login helper
  * doc: Before fetching, drop all old to cleanup deleted pages/images
  * coturn: Don't handle certificates if not installed
  * quassel: Don't handle certificates if not installed
  * quassel: Fix minor typo
  * mumble: Store and use a single domain for TLS certificate setup
  * doc: dev: Link to list of potential apps from tutorial
  * coturn: Don't handle certificates if not installed
  * quassel: Don't handle certificates if not installed
  * users: Deal with admin user already existing during first boot
  * users: cosmetic: Yapf refactoring
  * *: Minor flake8 fixes
  * debian/control: Add sshpass as build dependency

  [ Michael Breidenbach ]
  * Translated using Weblate (Swedish)

  [ ssantos ]
  * Translated using Weblate (Portuguese)

  [ Phil Morrell ]
  * mumble: configure letsencrypt component

  [ Burak Yavuz ]
  * Translated using Weblate (Turkish)

  [ Petter Reinholdtsen ]
  * Translated using Weblate (Norwegian Bokmål)

  [ Veiko Aasa ]
  * ssh: action script: Require user credentials when editing ssh keys
  * users: Require admin credentials when creating or editing a user
  * container: Assign virtual network interface to trusted firewall zone

  [ James Valleroy ]
  * upgrades: Extend function to check for normal dist availability
  * upgrades: Detect and upgrade to next stable release
  * upgrades: Set a flag so interrupted dist-upgrade can be continued
  * upgrades: Check free space before dist-upgrade
  * locale: Update translation strings
  * doc: Fetch latest manual

 -- James Valleroy <jvalleroy@mailbox.org>  Mon, 05 Oct 2020 19:25:41 -0400

plinth (20.14.1) unstable; urgency=high

  [ Burak Yavuz ]
  * Translated using Weblate (Turkish)

  [ Nikita Epifanov ]
  * Translated using Weblate (Russian)

  [ JC Staudt ]
  * minidlna: Fix typo DNLA -> DLNA

  [ Sunil Mohan Adapa ]
  * cockpit: Don't show home page icon to non-admin users
  * module_loader: Load/process all essential modules before others

  [ Petter Reinholdtsen ]
  * Translated using Weblate (Norwegian Bokmål)

  [ Dietmar ]
  * Translated using Weblate (German)

  [ Coucouf ]
  * Translated using Weblate (French)

  [ James Valleroy ]
  * doc: Fetch latest manual

 -- James Valleroy <jvalleroy@mailbox.org>  Wed, 23 Sep 2020 07:37:53 -0400

plinth (20.14) unstable; urgency=high

  [ Fioddor Superconcentrado ]
  * Translated using Weblate (Spanish)
  * Translated using Weblate (Spanish)
  * sudo user needed for container
  * Branch-out
  * Specify machine
  * Fix typo
  * post-processor: Solve 1908 fixing the wiki links fix
  * Translated using Weblate (Spanish)
  * Translated using Weblate (Spanish)
  * jsxc, sharing: Add 'Learn more...' link for help pages
  * wireguard: Add 'Learn more...' link for help page
  * doc: wikiparser: Resolve URLs for locally available pages
  * HACKING.md: Instructions for container-related troubleshooting
  * i18n: Mark strings missed for translation
  * snapshots: Clarify description for disabling yearly snapshots

  [ Doma Gergő ]
  * Translated using Weblate (Hungarian)
  * Translated using Weblate (Hungarian)

  [ Sunil Mohan Adapa ]
  * upgrades: Minor isort fix
  * upgrades: Remove unused context variable
  * security: Don't show report button as part of backports notice
  * upgrades: security: Don't with the technical term 'backports' in UI
  * matrixsynapse: Allow upgrade to version 1.17
  * backups: Make app available by default
  * samba: cosmetic: Minor yapf fixes
  * container: unstable: Handle interface naming for systemd < 245
  * storage: Fix expanding partitions on GPT partition tables
  * matrixsynapse: Rename Riot to Element
  * ejabberd, mumble, wireguard: Update Apple app links
  * menu: Update documentation to clarify that icons can be files
  * frontpage: Fix documentation related to renamed parameter
  * bepasty: Make description a private variable
  * bepasty: Expand app description
  * bepasty: Tighten permissions on the uwsgi socket
  * infinoted, syncthing: Fix minor typo in a comment
  * bepasty: Add diagnostics tests on app URL
  * bepasty: Minor fixes
  * bepasty: tests: functional: Add a password before removing all
  * bepasty: Resize SVG to 512x512 for consistency with other icons
  * bepasty: Add "Snippet" in category/short description
  * bepasty: Update UI strings for permissions
  * bepasty: Require at least one permission on a password
  * bepasty: Simplify configuration file handling
  * js: Don't show running status on buttons pulled to right
  * diagnostics: Prevent showing running status on diagnostics menu item
  * help, networks: Clarify i18n different contexts for "Manual"
  * radicale: Stop service during backup and restore
  * radicale: tests: functional: Add test for backup/restore
  * doc: Recompile when parser script changes
  * doc: wikiparser: Handle processing instructions
  * doc: wikiparser: Fix attachment URLs in regular links
  * doc: wikiparser: When processing single pages, ignore header/footer
  * doc: wikiparser: Generate colspec for tables
  * doc: wikiparser: Handle table of contents macro without parenthesis
  * doc: wikiparser: Handle more paragraph breakers
  * doc: wikiparser: Parse content inside a comment
  * doc: wikiparser: Allow empty lines between list items
  * doc: wikiparser: Fix parsing URLs, simplify plain text parsing
  * doc: wikiparser: Resolve relative URLs
  * doc: wikiparser: Preserve spaces during parsing and generation
  * doc: wikiparser: Handle existing # in links, don't append again
  * doc: wikiparser: Assign text to URLs that don't provide them
  * doc: wikiparser: Handle wiki links starting with a /
  * doc: wikiparser: Allow lists to started with just spaces
  * doc: wikiparser: Strip spaces from attachment's text
  * doc: wikiparser: Place anchors inside paragraphs
  * doc: wikiparser: Sort imagedata properties
  * doc: wikiparser: Retain the text for icons
  * doc: wikiparser: Set icon dimensions to old values (temporarily)
  * doc: wikiparser: Handle empty table cells
  * doc: wikiparser: Fix some flake8 warnings
  * doc: wikiparser: Improve links relative to included files
  * doc: wikiparser: Fix issue with parsing inline code blocks
  * doc: wikiparser: Handle markup inside italic/bold markup
  * doc: wikiparser: Format text inside admonitions properly
  * doc: Drop post processor as it is not needed anymore
  * doc: wikiparser: Incorporate post processing fixes
  * doc: Simplify make file by eliminating targets for intermediates
  * doc: wikiparser: Add note about some incorrect links
  * doc: Update the test script for wikiparser
  * manual: Fetch latest images
  * doc: Fetch latest manual
  * firewall: Use service files for showing port forwarding info
  * firewall: Show port forwarding info in tabular format
  * kvstore: Allow module to be imported before Django init
  * networks: Expose API to get/set network meta info
  * firewall: Show port forwarding info contextually
  * doc: wikiparser: Fix a minor flake8 issue
  * doc: wikiparser: Fix issue with some URL containing dup. lang part
  * doc: wikiparser: Make it easier to run with a #! at the top
  * doc: wikiparser: Reduce build verbosity
  * upgrades: Fix issue with checking if backports is current
  * upgrades: Separate concepts for backports enabled vs. requested
  * upgrades, security: Use consistent terminology 'activate'
  * backports: When upgrading from older version, assumed requested
  * package: Add ability to reinstall a package
  * matrixsynapse: Perform a one time conversion to new config format
  * doc: manual: Fetch latest manual, remove non-existent images/pages
  * doc: wikiparser: Use icons from the icons directory
  * doc: wikiparser: Show icons with full size
  * doc: manual: Replace manual icons to drop CC 2.5 license
  * deluge: Use older icon to drop CC 2.0 license

  [ Joseph Nuthalapati ]
  * searx: Add functional test for app availability
  * container: Add unstable distribution
  * functional-tests: Fix instructions for running functional tests
  * functional-tests: Use latest version of splinter
  * framework: Remove module init() functions
  * wireguard: Remove hardcoded Windows client version
  * functional-tests: splinter 0.14.0 is in PyPI
  * apps: Remove Coquelicot
  * matrix-synapse: Upgrade to 1.19
  * container: Use builds with build-deps included

  [ James Valleroy ]
  * ci: Allow fuse to be installed
  * tests: functional: Strip trailing / from FREEDOMBOX_URL
  * ejabberd: Use new ruamel.yaml API and allow duplicate keys
  * locale: Update translation strings
  * doc: Fetch latest manual
  * debian: Add gbp dch config
  * debian: Fix use of wildcard path in copyright
  * debian: Split copyright paragraph to avoid lintian error
  * radicale: Remove code to handle 1.x
  * doc: Fetch latest manual
  * bepasty: New app for file upload and sharing
  * bepasty: Add public access config form
  * bepasty: Fetch manual page
  * locale: Update translation strings
  * doc: Add moinmoin wiki parser
  * wikiparser: Fix spaces, multi-line, languages, icons
  * doc: Use Makefile to fetch raw wiki files
  * doc: Add icons used in manual
  * manual: Add raw wiki files of included pages
  * manual: Remove checked-in xml files
  * wikiparser: Don't render Admonition with style comment
  * test-wikiparser: Remove fixes.xslt step
  * debian: Add unit tests to autopkgtest
  * apache: Disable mod_status (CVE-2020-25073)
  * debian: Don't show first wizard secret on command line
  * debian: Remove unused vars from postinst
  * matrixsynapse: Use conf.d snippets
  * upgrades: Change backports activation message wording
  * upgrades: Display correct backports info for unstable
  * upgrades: Add first boot step to configure backports
  * upgrades: Use kvstore and then file to determine if backports are enabled
  * debian: Temporarily revert source package rename
  * locale: Update translation strings
  * doc: Fetch latest manual

  [ Veiko Aasa ]
  * samba: Hide common system partitions
  * ikiwiki: Validate a path when deleting wiki or blog
  * ssh: Disallow managing keys for the root user
  * debian: Add newline to end of /var/lib/plinth/firstboot-wizard-secret
  * functional-tests: snapshot: Skip if filesystem doesn't support snapshots
  * container: Randomize btrfs partition UUID
  * gitweb: Fix enable auth webserver component on app init
  * gitweb: Add ability to change default branch

  [ Павел Протасов ]
  * Translated using Weblate (Russian)

  [ Michael Breidenbach ]
  * Translated using Weblate (German)
  * Translated using Weblate (Swedish)
  * Translated using Weblate (German)
  * Translated using Weblate (Swedish)
  * Translated using Weblate (German)
  * Translated using Weblate (Swedish)

  [ ikmaak ]
  * Translated using Weblate (Dutch)
  * Translated using Weblate (Dutch)

  [ Burak Yavuz ]
  * Translated using Weblate (Turkish)
  * Translated using Weblate (Turkish)
  * Translated using Weblate (Turkish)
  * Translated using Weblate (Turkish)

  [ Xosé M ]
  * Translated using Weblate (Galician)

  [ Jens Molgaard ]
  * Translated using Weblate (Danish)

  [ Nikita Epifanov ]
  * Translated using Weblate (Russian)
  * Translated using Weblate (Russian)

  [ Dietmar ]
  * Translated using Weblate (German)

  [ Johannes Keyser ]
  * Translated using Weblate (German)

  [ Diego Roversi ]
  * Translated using Weblate (Italian)

  [ Artem ]
  * Translated using Weblate (Russian)

  [ Ralf Barkow ]
  * Translated using Weblate (German)

  [ Reg Me ]
  * Translated using Weblate (Dutch)
  * Translated using Weblate (Dutch)

  [ Q.-A. Nick ]
  * upgrades, security: Update the messages describing backports

 -- James Valleroy <jvalleroy@mailbox.org>  Tue, 15 Sep 2020 17:03:43 -0400

freedombox (20.13) unstable; urgency=medium

  [ Sunil Mohan Adapa ]
  * Rename source package from plinth to freedombox.

  [ Veiko Aasa ]
  * minidlna: Do not expose statistics over public web

  [ Benjamin Ortiz ]
  * backups: Allow remote repository usernames to start with numbers

  [ James Valleroy ]
  * upgrades: Update apt cache before manual update
  * upgrades: Parameterize backports dist name
  * upgrades: Use current release codename when enabling backports
  * upgrades: Use codename to pin freedombox from backports
  * security: Move backports notice to security page
  * upgrades: Add button to activate backports
  * upgrades: Use only sources file to determine if backports enabled
  * upgrades: Check that backports is for current release
  * upgrades: Rewrite apt prefs file when activating backports
  * upgrades: Enable backports for testing only in development mode
  * upgrades: Show dist of backports to be activated
  * upgrades: Split apt preferences into 2 files
  * upgrades: Refactor use of lsb_release
  * locale: Update translation strings
  * doc: Fetch latest manual

  [ Allan Nordhøy ]
  * Translated using Weblate (Norwegian Bokmål)

  [ Tang Zongxun ]
  * Translated using Weblate (Chinese (Simplified))

  [ Doma Gergő ]
  * Translated using Weblate (Hungarian)

 -- Federico Ceratto <federico@debian.org>  Sat, 18 Jul 2020 12:14:08 +0100

plinth (20.12.1) unstable; urgency=high

  [ nautilusx ]
  * Translated using Weblate (German)

  [ Robert Pollak ]
  * Translated using Weblate (German)

  [ J. Lavoie ]
  * Translated using Weblate (French)

  [ Petter Reinholdtsen ]
  * Translated using Weblate (Norwegian Bokmål)

  [ Sunil Mohan Adapa ]
  * cfg, frontpage: Ignore errors while reading config and shortcuts

  [ Milo Ivir ]
  * Translated using Weblate (German)

 -- James Valleroy <jvalleroy@mailbox.org>  Sun, 05 Jul 2020 15:40:30 -0400

plinth (20.12) unstable; urgency=medium

  [ Oğuz Ersen ]
  * Translated using Weblate (Turkish)

  [ Sunil Mohan Adapa ]
  * Translated using Weblate (Telugu)
  * transmission: tests: functional: Fix to wait properly
  * ttrss: tests: functional: Fix to wait properly
  * tor: tests: functional: Fix to wait properly on progress page
  * users: tests: functional: Leave no-language as final setting
  * mldonkey: tests: functional: Wait for frame to load properly
  * snapshot: tests: functional: Delete all snapshots properly
  * ejabberd: tests: functional: Fixes for no implicit waiting
  * syncthing: tests: functional: Fix to wait properly
  * tests: functional: Remove implicit and explicit wait times
  * tests: functional: Allow parallel installation of apps
  * d/control: Add python3-systemd as a dependency
  * apache: Add ssl-cert package as dependency
  * storage: Use DBus directly for listing disks
  * storage: Fix regression with showing error messages
  * storage: Use UDisks information as primary source
  * storage: Don't show empty progress bar for disks not mounted
  * storage: Remove rule to not automount system disks with no paritions
  * storage: Don't auto-mount loopback devices except in develop mode
  * storage: Allow ejecting any device not in fstab or crypttab
  * storage: Ignore eject failures if filesystems unmounted properly
  * backups: Remove an unnecessary print() statement
  * Translated using Weblate (Telugu)
  * container: Remove sqlite3 file early enough
  * storage: Don't log exception of disk space check fails
  * storage: Use mount info instead of disk info for free space warning
  * notifications: Fix issue with redirection on dismiss
  * views: Drop use of private Django utility
  * cfg: Don't fallback to develop config if main is not found
  * cfg: Drop the default configuration file
  * frontpage: Read custom shortcuts from multiple locations
  * frontpage: Drop empty custom shortcut files
  * cfg: Allow loading multiple configuration files
  * cfg: For develop mode, overlay on top of regular configuration
  * context_processor: tests: Use already available config fixture
  * cfg: Eliminate the need for 'root' directory in configuration
  * cfg: Move /plinth.config to plinth/develop.config
  * cfg: Rename configuration file to freedombox.config
  * d/tests/control: Rename Plinth to FreedomBox in a comment
  * cfg: Read configuration from .d files and multiple locations
  * frontpage: Load shortcuts from .d directories too
  * frontpage: Read from .d files too
  * cfg: Remove redundant data in develop.config
  * cfg: Remove comments in test data
  * cfg: In develop mode, use /var/lib for DB and sessions
  * web_framework: Split initialization into two parts
  * web_framework: Don't create Django secret key when listing depends
  * log: Allow setting the default log level before log configuration
  * main: List dependencies without writing to disk
  * d/rules: vagrant: INSTALL.md: Fix installing dependencies
  * *: Drop files paths in data/var
  * doc: Update manual page with configuration file changes
  * network: test: Fix race condition when deleting connections
  * storage: tests: Ignore cases needing loop devices when not available
  * actions: tests: Fix test failures due order of fixtures
  * tests: Use develop configuration for most tests
  * templates: Disable button and show spinner on submit for all forms
  * backups: Remove custom handling of progress on the restore button
  * js: Simplify auto-refresh page logic
  * jsxc: Remove inline javascript
  * apache: Set CSP and other common security headers
  * apache: Relax CSP to allow web workers for JSXC
  * locale: Update translation strings

  [ ferhad.necef ]
  * Translated using Weblate (Russian)

  [ Thomas Vincent ]
  * Translated using Weblate (French)

  [ Joseph Nuthalapati ]
  * Translated using Weblate (Telugu)

  [ wind ]
  * Translated using Weblate (Russian)

  [ James Valleroy ]
  * upgrades: Combine into single page with manual update
  * upgrades: Skip enable-auto in develop mode
  * debian: Add nscd >= 2 as dependency
  * upgrades: Append unattended-upgrades-dpkg.log for more detail
  * storage: Handle multi-line text in functional test
  * apt: Run `apt-get -f install` before other commands
  * apt: Run `dpkg --configure -a` before other actions
  * upgrades: Skip enabling backports on testing and unstable
  * networks: Remove firewall zone warning
  * networks: Correct wording of internet connection form

  [ Veiko Aasa ]
  * functional-tests: Handle connection error when web server restarts
  * functional-tests: Skip tests if app is not available in distribution
  * functional-tests: Fix page not fully loaded errors when taking backups
  * functional-tests: Remove unnecessary wait when navigating to module

  [ Michael Breidenbach ]
  * Translated using Weblate (German)
  * Translated using Weblate (Swedish)

  [ Fioddor Superconcentrado ]
  * Translated using Weblate (Spanish)

  [ Pavel Borecki ]
  * Translated using Weblate (Czech)

  [ Éfrit ]
  * Translated using Weblate (French)

  [ Jens Molgaard ]
  * Translated using Weblate (Danish)

 -- Sunil Mohan Adapa <sunil@medhas.org>  Mon, 29 Jun 2020 16:39:33 -0700

plinth (20.11) unstable; urgency=medium

  [ Thomas Vincent ]
  * Translated using Weblate (French)

  [ Petter Reinholdtsen ]
  * Translated using Weblate (Norwegian Bokmål)

  [ Michael Breidenbach ]
  * Translated using Weblate (German)
  * Translated using Weblate (Swedish)

  [ Sunil Mohan Adapa ]
  * *: Remove use of Turbolinks library
  * web_framework: Reduce verbosity of DB migration process
  * container: Add script to manage systemd-nspawn containers for dev.
  * container: Fix upgrading of freedombox
  * matrixsynapse: Handle upgrade to versions 1.15.x

  [ James Valleroy ]
  * upgrades: Don't enable backports on Debian derivatives
  * upgrades: Use a custom service for manual update
  * locale: Update translation strings
  * doc: Fetch latest manual
  * debian: Update renamed lintian tag

  [ Ralf Barkow ]
  * Translated using Weblate (German)

  [ aiman an ]
  * Added translation using Weblate (Arabic (Saudi Arabia))
  * Translated using Weblate (Arabic (Saudi Arabia))

  [ WaldiS ]
  * Translated using Weblate (Polish)

  [ Luis A. Arizmendi ]
  * Translated using Weblate (Spanish)

 -- James Valleroy <jvalleroy@mailbox.org>  Mon, 15 Jun 2020 19:55:45 -0400

plinth (20.10) unstable; urgency=high

  [ Joseph Nuthalapati ]
  * backups: Add optional field - Name
  * functional-tests: Use Name attribute in backups
  * functional-tests: Move @backups to Scenario level
  * functional-tests: Leave tor+http test disabled
  * tests: functional: Document running tests in parallel
  * tests: functional: Add pytest-xdist to install.sh

  [ Sunil Mohan Adapa ]
  * openvpn: Use app toggle button and common app view
  * tests: functional: Merge into main source hierarchy
  * storage: Fix failing path validation unit tests
  * tests: functional: cosmetic: flake8 fixes
  * tests: functional: Re-organize step definitions and helper methods
  * coturn: Fix functional test for backup/restore
  * ttrss: Fix functional tests
  * snapshot: Fix functional test to account for non-removable snapshots
  * test: functional: Fix for Apache restart after domain change
  * tor: Fix problems with running a relay
  * mldonkey: Add app to freedombox-share group
  * samba: Add clients information
  * cockpit: Promote for advanced storage/firewalld/networking ops
  * firewall: Mention that internal services are available over VPN
  * firewall: Don't show tun interface in internal zone warning
  * minidlna: Add link to manual page
  * minidlna: Fix i18n for name of the app
  * pagekite: Fix expired certificates causing connection failures

  [ Luis A. Arizmendi ]
  * Translated using Weblate (Spanish)

  [ Etienne ]
  * Translated using Weblate (French)

  [ Artem ]
  * Translated using Weblate (Russian)

  [ fred1m ]
  * ikiwiki: Enable 'attachment' plugin by default

  [ James Valleroy ]
  * utils: Handle removal of axes.get_version()
  * debian: Mark doc packages as Multi-Arch: foreign
  * firewall: Minor spelling fix
  * radicale: Fix link in description to clients
  * users: Avoid error when user's groups cannot be parsed
  * templates: Fix setup state check
  * locale: Update translation strings
  * doc: Fetch latest manual

  [ Allan Nordhøy ]
  * Translated using Weblate (Norwegian Bokmål)
  * Translated using Weblate (Czech)
  * Translated using Weblate (Hungarian)
  * Translated using Weblate (Greek)

 -- James Valleroy <jvalleroy@mailbox.org>  Mon, 01 Jun 2020 20:06:53 -0400

plinth (20.9) unstable; urgency=medium

  [ Petter Reinholdtsen ]
  * Translated using Weblate (Norwegian Bokmål)

  [ James Valleroy ]
  * snapshot: Set as essential module
  * functional_tests: snapshot: Skip delete all when there are no snapshots
  * quassel: Use systemd sandboxing features
  * minidlna: Move sysctl config to /etc/sysctl.d/50-freedombox.conf
  * upgrades: Add needrestart to restart services as needed
  * upgrades: Enable Automatic-Reboot option of unattended-upgrades
  * locale: Update translation strings
  * doc: Fetch latest manual

  [ Michael Breidenbach ]
  * Translated using Weblate (German)
  * Translated using Weblate (Swedish)

  [ Fioddor Superconcentrado ]
  * Folder remained unrenamed. Should have changed along with git links.

  [ Sunil Mohan Adapa ]
  * snapshot: Fix issues with restore and delete
  * performance: Add basic functional tests
  * daemon: Allow using an alias when enabling a daemon
  * bind: Add daemon alias for bind9 -> named
  * daemon: bind: cosmetic: yapf, isort formatting
  * firewall: Reload firewalld so it works with newly installed services
  * glib: Allow scheduling non-repeating tasks in separate threads
  * notification: Expand and clarify restriction on id property
  * storage: Auto-mount disks, notify of failing disks
  * package: Fix error log when checking if package manager is busy
  * power: cosmetic: Fix flake8 warnings
  * first_setup: Fix regression with logo not showing
  * minidlna: cosmetic: isort fixes
  * mediawiki: Stop jobrunner during backup/restore
  * minidlna: Stop daemon during backup/restore
  * mumble: Stop server during backup/restore
  * quassel: Fix stopping server during backup/restore
  * tor: Fix stopping server during backup/restore
  * upgrades: Always schedule a reboot at 02:00 local time
  * upgrades: Add information about service restart and system reboot
  * performance: Launch the Cockpit graphs directly if possible

  [ Joseph Nuthalapati ]
  * samba: Change description to Network File Storage
  * functional-tests: Skip network setup wizard
  * functional-tests: Move Disable tests to the end

  [ fred1m ]
  * performance: Add app for system monitoring

  [ Luis A. Arizmendi ]
  * Translated using Weblate (Spanish)

  [ Artem ]
  * Translated using Weblate (Russian)

 -- James Valleroy <jvalleroy@mailbox.org>  Mon, 18 May 2020 19:42:49 -0400

plinth (20.8) unstable; urgency=medium

  [ Luis A. Arizmendi ]
  * Translated using Weblate (Spanish)
  * Translated using Weblate (Spanish)

  [ Joseph Nuthalapati ]
  * Translated using Weblate (Telugu)
  * Translated using Weblate (Telugu)
  * HACKING: More detailed instructions for VirtualBox
  * HACKING: Correction to macOS package manager name

  [ Nektarios Katakis ]
  * syncthing: add to freedombox-share group

  [ Veiko Aasa ]
  * users: Try-restart service after service is added to the sharing group
  * datetime: Handle timesyncd service runs conditionally
  * minidlna: Add functional tests that enable and disable application
  * minidlna: Make app installable inside unprivileged container

  [ Sunil Mohan Adapa ]
  * web_server: Suppress warnings that static directories don't exist
  * debian: Remove timer to setup repositories properly
  * static: Use SVG logo during first wizard welcome step
  * static: Reduce the size of the background noise image
  * mediawiki: Reuse existing images in functional tests
  * setup.py: Don't install/ship .po files
  * static: Don't ship visual design file and unused images
  * storage: Fix tests by wrestling with auto-mounting of disks
  * HACKING: Minor indentation fix
  * *: Update links to repository and project page
  * ci: Update link to container in Docker registry
  * coturn: New app to manage Coturn TURN/STUN server
  * datetime: Refactor handling systemd-timesyncd not running in VMs
  * datetime: Don't expect synced time in diagnostics inside VMs
  * mediawiki: Partial fix for installing on testing
  * datetime: Disable diagnostics when no tests are available

  [ James Valleroy ]
  * d/copyright: Fix path to visual_design
  * data: Print hostname and IP addresses before console login
  * snapshot: Fix message when not available
  * snapshot: Fix title
  * locale: Update translation strings
  * debian: Use debhelper compat level 13
  * doc: Fetch latest manual

  [ Artem ]
  * Translated using Weblate (Russian)

  [ nautilusx ]
  * Translated using Weblate (German)

  [ Fioddor Superconcentrado ]
  * Directions to install VirtualBox when it's not part of the Debian-based
    distro, like Buster.

  [ Anonymous ]
  * Translated using Weblate (Spanish)

  [ Nathan ]
  * Translated using Weblate (French)

  [ Michael Breidenbach ]
  * Translated using Weblate (Swedish)

  [ fred1m ]
  * mumble: Add Mumla to the list of clients

 -- James Valleroy <jvalleroy@mailbox.org>  Mon, 04 May 2020 20:33:35 -0400

plinth (20.7) unstable; urgency=medium

  [ Coucouf ]
  * Translated using Weblate (French)

  [ vihor ]
  * Translated using Weblate (Serbian)

  [ Localisation Lab ]
  * Translated using Weblate (French)

  [ Joseph Nuthalapati ]
  * Translated using Weblate (Telugu)

  [ Veiko Aasa ]
  * gitweb: Improve error handling when creating repository

  [ James Valleroy ]
  * upgrades: Allow installation of python3-twisted from backports
  * matrixsynapse: Handle upgrade to 1.12.*
  * locale: Update translation strings
  * doc: Fetch latest manual

  [ Fioddor Superconcentrado ]
  * HACKING: Clarify where commands should be run

 -- James Valleroy <jvalleroy@mailbox.org>  Mon, 20 Apr 2020 18:38:52 -0400

plinth (20.6.1) unstable; urgency=medium

  [ James Valleroy ]
  * users: Fix regression where form help_text line was dropped
  * debian: Add firmware-ath9k-htc to Recommends
  * doc: Fetch latest manual

  [ Allan Nordhøy ]
  * gitweb: Use proper ellipsis char when showing clone progress
  * Translated using Weblate (Norwegian Bokmål)
  * Translated using Weblate (German)

  [ Coucouf ]
  * Translated using Weblate (French)
  * Translated using Weblate (French)

  [ Manuela Silva ]
  * Translated using Weblate (Portuguese)

  [ nautilusx ]
  * Translated using Weblate (German)

  [ Jeannette L ]
  * Translated using Weblate (German)
  * Translated using Weblate (French)
  * Translated using Weblate (Italian)

  [ wind ]
  * Translated using Weblate (Russian)

  [ vihor ]
  * Translated using Weblate (Serbian)

 -- James Valleroy <jvalleroy@mailbox.org>  Sat, 11 Apr 2020 09:56:43 -0400

plinth (20.6) unstable; urgency=medium

  [ wind ]
  * Translated using Weblate (Russian)

  [ Thomas Vincent ]
  * Translated using Weblate (French)
  * Translated using Weblate (French)

  [ Alice Kile ]
  * app: Separate app enable/disable form from config form

  [ Sunil Mohan Adapa ]
  * pagekite: Fix functional tests
  * monkeysphere: Making styling more specific to avoid interference
  * networks: Make styling more specific to avoid interference
  * syncthing: Update description to mention 'syncthing' group

  [ Michael Breidenbach ]
  * Translated using Weblate (German)

  [ Coucouf ]
  * Translated using Weblate (French)
  * Translated using Weblate (French)
  * Translated using Weblate (French)
  * Translated using Weblate (French)
  * Translated using Weblate (French)
  * Translated using Weblate (French)
  * Translated using Weblate (French)
  * Translated using Weblate (French)
  * Translated using Weblate (French)

  [ Pavel Borecki ]
  * Translated using Weblate (Czech)

  [ James Valleroy ]
  * radicale: Support upgrade to any 2.x version
  * packages: Mark freedombox package as held during package installs
  * packages: Keep existing hold if already set
  * locale: Update translation strings
  * doc: Fetch latest manual
  * debian: Cleanup overrides for jsxc symlinks

  [ Allan Nordhøy ]
  * Translated using Weblate (German)
  * Translated using Weblate (French)
  * Translated using Weblate (Italian)
  * Translated using Weblate (Hindi)

  [ Joseph Nuthalapati ]
  * users: Add component for managing users and groups
  * yapf: Update conf to add blank line before nested class/def
  * cosmetic: Minor yapf and other fixes
  * app: Fix grammar in developer documentation string
  * ikiwiki: Disable edits. Add moderation of comments
  * Translated using Weblate (Telugu)
  * vagrant: Skip upgrading freedombox dependencies
  * firewalld: Force upgrade anything in [0.7, 0.9)
  * infinoted: Fix permissions of sync directory

  [ vihor ]
  * Added translation using Weblate (Serbian)
  * Translated using Weblate (Serbian)

  [ Luis A. Arizmendi ]
  * Translated using Weblate (Spanish)

 -- James Valleroy <jvalleroy@mailbox.org>  Mon, 06 Apr 2020 20:40:17 -0400

plinth (20.5.1) unstable; urgency=medium

  [ Petter Reinholdtsen ]
  * Translated using Weblate (Norwegian Bokmål)

  [ Allan Nordhøy ]
  * networks: Update label wording in topology form: Choose → Specify
  * Translated using Weblate (Norwegian Bokmål)

  [ Sunil Mohan Adapa ]
  * web_server: Introduce component to handle special static file dirs
  * jsxc: Fix issue with serving static files
  * help: Move custom static file handling into app from central place
  * debian: Update doc-base to include PDF
  * debian: Prepare for multiple binary packages
  * debian: Separate binary packages for each language manual
  * debian: Remove outdated TODO file

  [ Michael Breidenbach ]
  * Translated using Weblate (German)

  [ James Valleroy ]
  * debian: Correct doc package names in Recommends

 -- James Valleroy <jvalleroy@mailbox.org>  Thu, 26 Mar 2020 09:13:13 -0400

plinth (20.5) unstable; urgency=medium

  [ Joseph Nuthalapati ]
  * ci: Use pre-built container image to speed up CI
  * ci: Add maintenance script for updating images
  * ci: Optimize refreshing Docker image for GitLabCI

  [ James Valleroy ]
  * ci: Switch docker image to testing
  * Translated using Weblate (Swedish)
  * locale: Update translation strings
  * doc: Fetch latest manual

  [ Sunil Mohan Adapa ]
  * app: Fix name of the block in templates, used for overriding
  * views: Allow AppViews to set self.intial
  * pagekite: Simplify code for form adding custom service
  * pagekite: Remove unused templates
  * pagekite: Drop ineffective base template
  * pagekite: Minor cleanup
  * pagekite: Merge all the configuration retrieval actions
  * pagekite: Merge set-kite and set-frontend actions
  * pagekite: Use Daemon component to simplify handling daemon actions
  * pagekite: Don't signal new domain on init if app is disabled
  * pagekite: Simplify code notifying domain name changes
  * pagekite: Don't attempt to notify about domain if app is disabled
  * pagekite: Remove app enabled checking from getting configuration
  * pagekite: Fix functional tests by submitting the right form
  * pagekite: Fix styling issues for custom services section
  * pagekite: On enable/disable, add/remove domain from names module
  * pagekite: Fix an error message in custom services form
  * pagekite: Ensure transitioning for from old code
  * matrixsynapse: Handle release of matrix-synapse 1.11
  * setup: Fix regression to force-upgrade caused by Info changes
  * pagekite: Don't allow non-unique custom services
  * toolbar: Factor out the clients buttons into a separate template
  * index: Reintroduce clients button in front page
  * upgrades: Don't ship apt backport preferences file
  * setup.py: Remove files shipped in the past
  * upgrades: Use internal scheduler instead of systemd timer
  * shadowsocks: Change default configuration
  * action_utils: Add utility to call systemd daemon-reload
  * shadowsocks: Fix incorrect setting of state directory
  * shadowsocks: When editing configuration, don't re-enable
  * mediawiki: Don't allow anonymous edits

  [ Fioddor Superconcentrado ]
  * Translated using Weblate (Spanish)
  * Translated using Weblate (Spanish)
  * Translated using Weblate (Spanish)
  * Translated using Weblate (Spanish)
  * Translated using Weblate (Spanish)

  [ Luis A. Arizmendi ]
  * Translated using Weblate (Spanish)
  * Translated using Weblate (Spanish)
  * Translated using Weblate (Spanish)
  * Translated using Weblate (Spanish)

  [ Fred ]
  * Translated using Weblate (French)

  [ Veiko Aasa ]
  * names: Fix Local Network Domain is not shown

  [ Thomas Vincent ]
  * Translated using Weblate (French)

  [ Nektarios Katakis ]
  * shadowshocks: Fix setting configuration on Buster

  [ Michael Breidenbach ]
  * Translated using Weblate (Swedish)

 -- James Valleroy <jvalleroy@mailbox.org>  Mon, 23 Mar 2020 19:42:28 -0400

plinth (20.4) unstable; urgency=medium

  [ Thomas Vincent ]
  * Translated using Weblate (French)
  * Translated using Weblate (French)

  [ Sunil Mohan Adapa ]
  * networks: Fixes for networks wizards
  * avahi: Use generic app view
  * privoxy: Use generic app view
  * infinoted: Move views to a separate views module
  * help: Rename views modules as 'views'
  * networks: Rename views modules as 'views'
  * diagnostics: Rename views modules, move utilities to main module
  * backups: cosmetic: Rename .inc file to .html
  * css: Merge responsive.css into main style file
  * css: cosmetic: Rename plinth.css to main.css
  * views: Don't send app to template context
  * app: Fix showing app name in port forwarding information
  * networks: Rename polkit JS authority rules file
  * firewalld: Add polkit JS authority rules files
  * networks: Show router wizard before Internet connection type wizard
  * networks: Don't show router wizard if not behind a router
  * networks: If topology wizard is skipped, skip router wizard too
  * apache: Handle transition to php 7.4

  [ Joseph Nuthalapati ]
  * Translated using Weblate (Telugu)
  * shadowsocks: Move user settings to state directory

  [ Veiko Aasa ]
  * storage: Directory selection form improvements
  * transmission: Allow one to submit download directory if it is creatable
  * plinth: Increase sqlite busy timeout from default 5s to 30s
  * upgrades: Clean apt cache every week
  * apps: Do not show status block if service is running
  * i2p: New style app page layout
  * quassel: Fix unable to disable application without choosing a domain name

  [ Luis A. Arizmendi ]
  * Translated using Weblate (Spanish)

  [ Nektarios Katakis ]
  * networks: Add form for network topology
  * networks: Add page for network topology form
  * networks: First boot view for network topology wizard
  * networks: First boot step for network topology wizard
  * networks: Save networks topology type to DB
  * networks: Update main networks page Internet connectivity section

  [ Michael Breidenbach ]
  * Translated using Weblate (Swedish)

  [ James Valleroy ]
  * ci: Switch to testing image
  * locale: Update translation strings
  * doc: Fetch latest manual

 -- James Valleroy <jvalleroy@mailbox.org>  Mon, 09 Mar 2020 20:01:44 -0400

plinth (20.3) unstable; urgency=medium

  [ Sunil Mohan Adapa ]
  * web_framework: Separate out Django settings into module
  * doc/dev: Allow all modules to be imported by Sphinx
  * notification: Add developer documentation
  * doc/dev: Update copyright year
  * app: Update style for toggle button
  * app: Drop border shadow for app icon in mobile view
  * app: cosmetic: Minor refactoring of header styling
  * app: Simplify some header styling
  * app: cosmetic: Rename a CSS style class in app header
  * app: cosmetic: Rename header.html to app-header.html
  * app: Show short description as secondary title
  * networks: Fix i18n for wizard forms
  * networks: Minor changes to router/internet configuration forms
  * web_framework: Generate and retain a secret key
  * web_framework: Cleanup expired sessions every week

  [ Nektarios Katakis ]
  * networks: Add form for internet connection type
  * networks: Add network view and url for internet connection help page
  * networks: Link internet connection help page with networks page.
  * networks: All first step wizard form for internet connection type
  * networks: Add first boot step for internet connection type
  * networks: Save to kvstore internet connectivity type
  * networks: Refactor connections list template
  * networks: Show internet connectivity string in main page

  [ Michael Breidenbach ]
  * Translated using Weblate (German)
  * Translated using Weblate (Swedish)

  [ Dietmar ]
  * Translated using Weblate (Italian)

  [ Jaime Marquínez Ferrándiz ]
  * Translated using Weblate (Spanish)

  [ Luis A. Arizmendi ]
  * Translated using Weblate (Spanish)

  [ Joseph Nuthalapati ]
  * shadowsocks: Fix shadowsocks not able to start

  [ James Valleroy ]
  * locale: Update translation strings
  * doc: Fetch latest manual

 -- James Valleroy <jvalleroy@mailbox.org>  Mon, 24 Feb 2020 20:16:12 -0500

plinth (20.2.1) unstable; urgency=high

  [ Veiko Aasa ]
  * apps: remove css filters and glow from app icons
  * config: Depends also on apache module

  [ Dietmar ]
  * Translated using Weblate (German)
  * Translated using Weblate (Italian)
  * Translated using Weblate (Italian)

  [ Petter Reinholdtsen ]
  * Translated using Weblate (Norwegian Bokmål)

  [ Sunil Mohan Adapa ]
  * cards: Remove the transition delay on hover effect
  * system: Implement new style for cards
  * jsxc: Bypass issue with stronghold to get the app working again
  * jsxc: Fix functional test case failure
  * functional_tests: cosmetic: Minor yapf change
  * app: Introduce Info component to store basic app information
  * app: Add info property as shortcut to access basic information
  * app: Refactor all apps to use the Info component
  * app: Document the app_id property for App class
  * doc/dev: Include information on how to edit dev documentation
  * views: Document the AppView class properties
  * monkeysphere: Fix regression with reading Apache configuration
  * Translated using Weblate (Italian)
  * firewall: Use firewalld DBus API for most operations
  * *.py: Use SPDX license identifier
  * *.html: Use SPDX license identifier
  * actions/*: Use SPDX license identifier
  * functional_tests: Use SPDX license identifier
  * *.css: Use SPDX license identifier
  * *: Update misc build related files to use SPDX license identifier
  * doc/dev: Update tutorial to use SPDX license indentifier
  * *: Update remaining misc files to use SPDX license identifier
  * *.js: Use SPDX license identifier
  * help: Fix attribute on download manual button
  * css: Add missing license identifier on some CSS files
  * firewalld: Ignore errors with DBus API when firewalld is not running
  * deluge: Don't use code execution for editing configuration
  * deluge: More reliable initial configuration setup

  [ Joseph Nuthalapati ]
  * l10n: Fix gettext not detecting no-python-format
  * samba: Add link to manual page
  * searx: Update search engines for 0.16.0

  [ Allan Nordhøy ]
  * openvpn: Fix spelling for Tunnelblick
  * Translated using Weblate (Norwegian Bokmål)

  [ Nektarios Katakis ]
  * bind: parse zones files
  * bind: test for parsing zones file with specific format
  * bind: views show served domains in main view
  * bind: create zones directory on setup action

  [ James Valleroy ]
  * bind: Bump version and handle upgrade

  [ Ralf Barkow ]
  * Translated using Weblate (German)

  [ nautilusx ]
  * Translated using Weblate (German)

  [ Doma Gergő ]
  * Translated using Weblate (Hungarian)

  [ Lev Lamberov ]
  * debian: Update Russian translation for debconf (Closes: #951440)

  [ Radek Pasiok ]
  * Translated using Weblate (Polish)

  [ Alice Kile ]
  * gitignore: Add .vscode & segregate editor settings

  [ Thomas Vincent ]
  * Translated using Weblate (French)

 -- James Valleroy <jvalleroy@mailbox.org>  Fri, 21 Feb 2020 22:38:12 -0500

plinth (20.2) unstable; urgency=medium

  [ Veiko Aasa ]
  * networks: Support virtual Ethernet (veth) devices
  * diagnostics: Show firewall service status
  * users: Fix functional test delete user
  * storage: Show disks if FreedomBox is running in an unprivileged container
  * service: Stop service not before but after disabling it
  * users: More precise username validation
  * sso, users: Turn off autocapitalization on the username field
  * users: Add unit tests for views
  * help: Fix anchor hidden under navbar

  [ Joseph Nuthalapati ]
  * tests: Use the latest version of geckodriver
  * vagrant: Add alias for run --develop
  * l10n: Add blocktrans trimmed tag on a block
  * l10n: Add missing trimmed to blocktrans blocks
  * vagrant: Allocate cpus equal to the no. of cores
  * Translated using Weblate (Telugu)
  * searx: Fix installation issue for 0.16.0

  [ Sunil Mohan Adapa ]
  * firewall: Show Run Diagnostics button in app
  * help: Eliminate redundant HTML attribute in template
  * glib: Create a new module to deal with all things glib
  * glib: Introduce method to schedule an operation at regular intervals
  * web_framework: Set the timezone to UTC
  * log: Ability to log SQL queries (disabled by default)
  * tests: Allow adding test templates
  * models: Add model for storing notifications
  * notification: New API for showing better notifications
  * notification: Add tests for notification API
  * views: A view to dismiss notifications
  * notification: Show a drop down from main navbar for notifications
  * storage: Show low disk space warning using notifications API
  * upgrades: Show notification when FreedomBox is updated
  * storage: In develop mode check for low disk space more frequently

  [ Thomas Vincent ]
  * Translated using Weblate (French)

  [ Allan Nordhøy ]
  * Translated using Weblate (Norwegian Bokmål)

  [ Ralf Barkow ]
  * Translated using Weblate (German)

  [ Luis A. Arizmendi ]
  * Translated using Weblate (Spanish)

  [ James Valleroy ]
  * users: Make help text translatable
  * security: Add Sandbox Coverage to report page
  * bind: Add CapabilityBoundingSet and ReadWritePaths to service file
  * matrixsynapse: Enable systemd sandboxing
  * security: Drop PrivateUsers=yes from all service files
  * locale: Update translation strings
  * doc: Fetch latest manual

  [ Michael Breidenbach ]
  * Translated using Weblate (German)
  * Translated using Weblate (Swedish)

 -- James Valleroy <jvalleroy@mailbox.org>  Mon, 10 Feb 2020 19:22:55 -0500

plinth (20.1) unstable; urgency=medium

  [ ikmaak ]
  * Translated using Weblate (Dutch)
  * Translated using Weblate (Dutch)

  [ Allan Nordhøy ]
  * samba: Fix spelling
  * Translated using Weblate (Norwegian Bokmål)
  * Translated using Weblate (German)
  * Translated using Weblate (Spanish)
  * Translated using Weblate (Norwegian Bokmål)
  * Translated using Weblate (Swedish)

  [ Veiko Aasa ]
  * samba: Add unit and functional tests
  * deluge: Allow one to set a download directory
  * deluge: Fix installation failure on slow machine
  * storage: Make external disk mounts accessible by other users
  * gitweb: Add link to the manual page
  * gitweb: Fix functional tests if git user and email is not configured

  [ Sunil Mohan Adapa ]
  * style: Fix incorrect margins for containers in mobile view
  * style: Fix responsiveness for app header
  * network: Fix activating connections that don't have real devices
  * network: Allow setting the auto-connect property on a connection
  * network: Add method to re-activate connections after an update
  * wireguard: Show large buttons in show client/server pages
  * wireguard: Cosmetic fixes by yapf and isort
  * wireguard: Don't error out when wg0 server is not setup
  * wireguard: Add ability to set private key in client addition
  * wireguard: Accept all IPs on server in a client setup
  * wireguard: Update descriptions in form labels
  * wireguard: Only use network manager for connections to servers
  * wireguard: Handle client connections through network manager
  * wireguard: Update descriptions for client vs. server clarity
  * wireguard: Generate private key if needed when editing server
  * wireguard: Add validations in forms
  * wireguard: Ensure tests work without latest network manager
  * wireguard: Implement enabling/disabling app using a stored flag
  * wireguard: Enable/disable connections along with the app
  * wireguard: When a connection is edited, reactivate to apply changes
  * wireguard: Show public key even when connection is not active

  [ Thomas Vincent ]
  * Translated using Weblate (French)

  [ Nektarios Katakis ]
  * Translated using Weblate (Greek)
  * Translated using Weblate (Greek)
  * Translated using Weblate (Greek)
  * networks: form for configuring router
  * networks: create view & url for new form
  * networks: add link to main page for router config form
  * networks: add first boot step for router config helper
  * networks: modify as first boot wizard step
  * networks: save router config to kvstore

  [ James Valleroy ]
  * Translated using Weblate (French)
  * wireguard: Add skeleton for new app
  * wireguard: Implement adding client
  * wireguard: Show list of added clients
  * wireguard: Allow deleting a client
  * wireguard: Add client info view
  * wireguard: Form to add server
  * wireguard: List peers in client section
  * wireguard: Add server information view
  * wireguard: Generate key pair
  * wireguard: Show this box's public key
  * wireguard: Create network manager connection
  * wireguard: Encode public keys for use in URLs
  * wireguard: Refactor actions file
  * wireguard: Add views for editing and deleting clients and servers
  * wireguard: Make setup idempotent
  * wireguard: Write pre-shared key to tempfile
  * wireguard: Use network API to handle connections
  * wireguard: Add icon
  * wireguard: Replace nmcli use with libnm
  * restore: Remove app
  * repro: Remove app
  * networks: Update text for router setup
  * bind: Enable systemd sandbox options for bind9 service
  * functional_tests: Update geckodriver version to v0.26.0
  * locale: Update translation strings
  * doc: Fetch latest manual
  * debian: Rename TODO.Debian to TODO
  * debian: Add Expat license to copyright
  * debian: Update standards version to 4.5.0

  [ Dietmar ]
  * Translated using Weblate (German)

  [ nautilusx ]
  * Translated using Weblate (German)
  * Translated using Weblate (German)

  [ Joseph Nuthalapati ]
  * functional-tests: Login only once per session
  * functional-tests: Africa/Addis_Abada is gone?
  * functional-tests: Add tag @service-discovery
  * functional-tests: Make nav_to_module efficient
  * functional-tests: Avoid unnecessary trips to Home
  * functional-tests: Avoid warnings about markers
  * functional-tests: Minor refactoring
  * functional-tests: Mark backups and security with @system

 -- James Valleroy <jvalleroy@mailbox.org>  Mon, 27 Jan 2020 19:23:04 -0500

plinth (20.0) unstable; urgency=medium

  [ Veiko Aasa ]
  * users: Fix test fixture that disables console login restrictions
  * gitweb: Add tests for views
  * samba: Improve actions script startup time
  * deluge: Manage starting/stoping deluged
  * deluge: Fix set default daemon

  [ Nektarios Katakis ]
  * openvpn: Enable support for communication among all clients
  * Translated using Weblate (Greek)
  * Translated using Weblate (Greek)
  * Translated using Weblate (Greek)
  * Translated using Weblate (Greek)

  [ Sunil Mohan Adapa ]
  * gitweb: Fix flake8 error that is causing pipeline failures
  * storage: Ignore errors resizing partition during initial setup
  * storage: Make partition resizing work with parted 3.3
  * debian: Add powermgmt-base to recommends list
  * openvpn: Enable IPv6 for server and client outside the tunnel
  * networks: Refactor creating a network manager client
  * networks: Remove unused method
  * networks: Fix crashing when accessing network manager D-Bus API

  [ Michael Breidenbach ]
  * Translated using Weblate (German)
  * Translated using Weblate (Swedish)
  * Translated using Weblate (German)
  * Translated using Weblate (German)

  [ Doma Gergő ]
  * Translated using Weblate (Hungarian)

  [ Joseph Nuthalapati ]
  * mediawiki: Use a mobile-friendly skin by default
  * mediawiki: Allow admin to set default skin
  * mediawiki: Fix functional tests depending on skin

  [ James Valleroy ]
  * Translated using Weblate (Greek)
  * Translated using Weblate (Greek)
  * openvpn: Add diagnostic for ipv6 port
  * matrixsynapse: Allow upgrade to 1.8.*
  * security: Add explanation of sandboxing
  * locale: Update translation strings
  * doc: Fetch latest manual

  [ Allan Nordhøy ]
  * Translated using Weblate (Norwegian Bokmål)

  [ Thomas Vincent ]
  * Translated using Weblate (French)

  [ Ralf Barkow ]
  * Translated using Weblate (German)

 -- James Valleroy <jvalleroy@mailbox.org>  Mon, 13 Jan 2020 19:11:44 -0500

plinth (19.24) unstable; urgency=medium

  [ Thomas Vincent ]
  * Translated using Weblate (French)
  * Translated using Weblate (French)

  [ Veiko Aasa ]
  * app: Fix javascript doesn't run on first visit
  * samba: private shares
  * storage: Tests for the directory validation action
  * users: Add tests for the Samba user database

  [ James Valleroy ]
  * samba: Fix spelling in description
  * debian: Update French debconf translation (Closes: #947386)
    - Thanks to Jean-Pierre Giraud for the patch.
  * firewall: Support upgrading firewalld to 0.8
  * mldonkey: Add ProtectKernelLogs
  * deluge: Use systemd sandboxing features
  * infinoted: Use systemd sandboxing features
  * storage: Add systemd sandboxing features to udiskie service
  * upgrades: Add systemd sandboxing features to repository setup service
  * security: List whether each app is sandboxed
  * locale: Update translation strings
  * debian: Update Dutch debconf translation (Closes: #947136)
    - Thanks to Frans Spiesschaert for the patch.
  * doc: Fetch latest manual

  [ Michael Breidenbach ]
  * Translated using Weblate (German)
  * Translated using Weblate (Swedish)

  [ Nektarios Katakis ]
  * Translated using Weblate (Greek)

  [ Doma Gergő ]
  * Translated using Weblate (Hungarian)

  [ Allan Nordhøy ]
  * Translated using Weblate (Norwegian Bokmål)

  [ Kunal Mehta ]
  * mediawiki: Pass --quick when running update.php

  [ Sunil Mohan Adapa ]
  * help: Refactor to move app into __init__.py for consistency
  * app: Introduce API to return a list of all apps
  * app: Introduce API to run diagnostics on an app
  * apache: Implement diagnostic test for web server component
  * daemon: Implement diagnostic test for daemon component
  * daemon: Implement diagnostic test to check if a daemon is running
  * firewall: Implement new diagnostic tests to check port status
  * diagnostics: Use new component based API for all diagnostic tests
  * cosmetic: Yapf and isort fixes
  * daemon: Move diagnosing port listening into daemon module
  * daemon: Move diagnosing using netcat to daemon module
  * apache: Move diagnostics for checking URLs into apache module
  * app: Implement API to check if app/component has diagnostics
  * views: Don't require sending diagnostics module name separately
  * minidlna: Fix showing clients information
  * mediawiki: Fix problem with session cache failing logins

  [ Ralf Barkow ]
  * Translated using Weblate (German)

  [ erlendnagel ]
  * Translated using Weblate (Dutch)

 -- James Valleroy <jvalleroy@mailbox.org>  Mon, 30 Dec 2019 21:17:58 -0500

plinth (19.23) unstable; urgency=medium

  [ Thomas Vincent ]
  * Translated using Weblate (French)
  * Translated using Weblate (French)

  [ Fred ]
  * Translated using Weblate (French)

  [ Alice Kile ]
  * show app icons in apps page
  * use single variable for referencing icon filename
  * fix formatting issues
  * fix formatting and template-related issues
  * properly implement header in app and setup pages
  * implement responsive layout for app page
  * fix toggle button html layout and responsive design css
  * config: fix minor syntax error
  * fix: implement requested changes

  [ James Valleroy ]
  * themes: css whitespace minor fixes
  * samba: Add icon to app page
  * minidlna: Add managed service and Daemon component
  * minidlna: Use single action to set media dir and restart
  * minidlna: Show icon on app page
  * minidlna: Fix webserver config name
  * minidlna: Only show shortcut to users in group
  * mumble: Keep icon_filename in moved view
  * cockpit: Filter out localhost URLs from displayed access list
  * users: Use service action to restart share group service
  * locale: Update translation strings
  * doc: Fetch latest manual

  [ Veiko Aasa ]
  * samba: recursively set open share directory permissions
  * users: Fix functional tests changing the language feature
  * app: Fix app checkbox status change functional tests
  * storage: Directory selection form and validator
  * transmission: New directory selection form

  [ Nektarios Katakis ]
  * feature: minidlna app
  * fix: minidlna.conf file permissions after editing
  * update minidlna svg
  * run sysctl after installation
  * mumble: Add option to set SuperUser password
  * cockpit: extend apps description with access info
  * cockpit: add list of valid urls to access the app.

  [ /rgb ]
  * Translated using Weblate (German)
  * Translated using Weblate (German)

  [ Luis A. Arizmendi ]
  * Translated using Weblate (Spanish)

  [ adaragao ]
  * Translated using Weblate (Portuguese)

  [ Michael Breidenbach ]
  * Translated using Weblate (Swedish)

 -- James Valleroy <jvalleroy@mailbox.org>  Mon, 16 Dec 2019 18:38:46 -0500

plinth (19.22) unstable; urgency=medium

  [ Matt Conroy ]
  * pagekite: Get rid of tabs in the configuration page
  * openvpn: manual link points to incorrect page

  [ Joseph Nuthalapati ]
  * pagekite: Fix functional tests
  * pagekite: Show existing services only if there are any
  * pagekite: Make Custom Services look like it's under Configuration
  * pagekite: Use the new app toggle button
  * openvpn: Add client apps

  [ Thomas Vincent ]
  * Translated using Weblate (French)

  [ Fred ]
  * Translated using Weblate (French)
  * Translated using Weblate (French)

  [ Alice Kile ]
  * backups: fix title not appearing
  * diagnostics: don't run on disabled modules
  * apps: Remove link to webapps in app descriptions
  * Fix error with app toggle input
  * templates: Add toolbar for apps in app.html
  * toolbar: Move diagnostics button into dropdown menu

  [ nautilusx ]
  * Translated using Weblate (German)

  [ Michael Breidenbach ]
  * Translated using Weblate (German)
  * Translated using Weblate (Swedish)

  [ Veiko Aasa ]
  * ssh: fix Avahi SFTP service file
  * diagnostics: fix IPv6 failures
  * matrix-synapse: Update requirement from buster-backports
  * samba: Users can enable a guest share
  * samba: user can select devices for sharing
  * samba: fixes and improvements
  * samba: fixes and improvements
  * app: fix javascript constant redeclaration error
  * samba: Fix javascript constant redeclaration error

  [ James Valleroy ]
  * debian: Update German debconf translation (Closes: #945387)
    - Thanks to Helge Kreutzmann for the patch.
  * samba: Add acl to managed_packages
  * samba: Fix restore command
  * samba: Move urls under apps/
  * functional_tests: Add basic samba tests
  * samba: Use register_group instead of create_group
  * samba: Only show shortcut to users in freedombox-share group
  * samba: Keep create_group in setup
  * diagnostics: Use a distinct class for Run Diagnostics button on this page
  * locale: Update translation strings
  * doc: Fetch latest manual

  [ Sunil Mohan Adapa ]
  * diagnostics: Use app.html instead of simple_app.html
  * firewall: Use app.html instead of simple_app.html
  * letsencrypt: Use app.html instead of simple_app.html
  * monkeysphere: Use app.html instead of simple_app.html
  * names: Use app.html instead of simple_app.html
  * power: Use app.html instead of simple_app.html
  * openvpn: Use app.html instead of simple_app.html
  * tor: Use app.html instead of simple_app.html
  * ikiwiki: Move the create button to manage section
  * gitweb: Move create button into manage section
  * networks: Move actions button into connection section
  * templates: Remove the now unused simple_app.html
  * users: Move create button into users section
  * minetest: Minor cosmetic fix
  * templates: Make internal zone and port forwarding info override-able
  * toolbar: Make diagnostics button looks like other drop down items
  * toolbar: Align extra actions drop down button to the right
  * toolbar: Rewamp toolbar code for simplicity and to fix issues

 -- James Valleroy <jvalleroy@mailbox.org>  Mon, 02 Dec 2019 18:00:45 -0500

plinth (19.21) unstable; urgency=medium

  [ Veiko Aasa ]
  * gitweb: Allow to import from a remote repository
  * gitweb: Do not recursively scan for Git repositories
  * turbolinks: Disable turbolinks on links that don't point to /plinth/...

  [ nautilusx ]
  * Translated using Weblate (German)

  [ Doma Gergő ]
  * Translated using Weblate (Hungarian)

  [ Allan Nordhøy ]
  * Translated using Weblate (Swedish)
  * Translated using Weblate (Norwegian Bokmål)

  [ Birger Schacht ]
  * backups: Show proper error when SSH server is not reachable
  * ssh: Add the error of ssh-keyscan to the verification view
  * tor: Rename "Hidden Service" to "Onion Service"

  [ Joseph Nuthalapati ]
  * ejabberd: Handle case where domain name is not set
  * tahoe: Mark Tahoe-LAFS as an advanced app
  * README: Fix hyperlinks to badges and images
  * doc: dev: Add instructions to setup developer documentation
  * doc: dev: Mention where to find the user manual
  * doc: dev: Reduce toc depth to 2 levels to reduce noise
  * doc: dev: Fix headings
  * doc: dev: Add favicon to developer documentation site
  * app: Avoid showing empty configuration block
  * app: Fix broken functional tests
  * firstboot: reading firstboot-wizard-secret file
  * searx: Set safe_search to Moderate by default
  * clients: Improve code readability

  [ Sunil Mohan Adapa ]
  * backups: i18n for a string on verify ssh host page
  * backups: Simplify SSH fingerprint verification command
  * HACKING: Update with instructions for multiple OSes
  * CONTRIBUTING: Add more instructions on commits and MR changes
  * doc: Fix unavailability of manual images
  * tor: Fix port diagnostics by correcting port data type
  * tor: Expect obfs service to be also available on IPv6
  * tor: Listen on IPv6 for OrPort

  [ Thomas Vincent ]
  * Translated using Weblate (French)

  [ Michael Breidenbach ]
  * Translated using Weblate (Swedish)

  [ James Valleroy ]
  * HACKING: Fix provision with tests command
  * d/po: Run debconf-updatepo
  * locale: Update translation strings

  [ Radek Pasiok ]
  * Translated using Weblate (Polish)
  * Translated using Weblate (Polish)

  [ Alice Kile ]
  * clients: implement launch button feature
  * app: Implement toggle button in app page
  * app: Use single form for app toggle and configuration
  * app: Make the toggle-button responsive

 -- James Valleroy <jvalleroy@mailbox.org>  Mon, 18 Nov 2019 19:35:38 -0500

plinth (19.20) unstable; urgency=medium

  [ Veiko Aasa ]
  * gitweb: Set correct access rights after enabling application
  * gitweb: Add tests for actions script
  * gitweb: Add functional tests
  * gitweb: avoid global environment variables in Apache configuration
  * gitweb: fix links that end with /HEAD
  * gitweb: Validate repository name also in actions script
  * gitweb: do not change working directory inside actions script
  * sharing: Fix wrong links on Apache2 directory index page

  [ Fioddor Superconcentrado ]
  * Translated using Weblate (German)
  * Translated using Weblate (Spanish)
  * d/po/es: New translation file
  * d/po: Fix header comments

  [ Michael Breidenbach ]
  * Translated using Weblate (German)
  * Translated using Weblate (Swedish)
  * Translated using Weblate (Swedish)

  [ Sunil Mohan Adapa ]
  * debian: Remove plinth transitional package
  * cfg: Fix test case failure due to incorrect path assumption
  * gitlab-ci: Fix path for HTML coverage report generation
  * gitweb: Set proper access after restoration of a backup
  * setup: Don't include actions/__pycache__ during installation
  * ssh: Fix flake8 failure by removing unused import
  * config: Use AppView and cleanup custom code
  * storage: Use AppView and cleanup custom code
  * doc: Install using makefile instead of setup.py
  * doc: Fetch and add Spanish manual
  * help: Fix showing manual pages in fallback cases
  * app: Fix a pytest warning in tests
  * setup.py: Set development status classifier to production/stable
  * setup.py: Add more topics to classifiers
  * doc: Add developer documentation using Sphinx
  * actions: Fix issue with docstring causing issues with Sphnix
  * Translated using Weblate (Swedish)

  [ Pavel Borecki ]
  * Translated using Weblate (Czech)

  [ Thomas Vincent ]
  * Translated using Weblate (French)
  * backups: Fix a typo in backups upload form
  * Translated using Weblate (French)

  [ homycal ]
  * Translated using Weblate (French)

  [ Mattias Münster ]
  * Translated using Weblate (Swedish)

  [ Allan Nordhøy ]
  * Translated using Weblate (Norwegian Bokmål)
  * Translated using Weblate (French)
  * Translated using Weblate (French)

  [ Nektarios Katakis ]
  * ssh: Option for disabling password authentication

  [ Joseph Nuthalapati ]
  * infinoted: Add missing manual page link
  * doc: Add directory for development documentation
  * doc: Skip empty lines when piping to wget
  * doc: Fix Unicode issues with the manual
  * doc: Remove language code from title
  * doc: Move build scripts into separate directory
  * doc: Minor cosmetic changes
  * doc: Move English manual to manual/en directory
  * help: Respect language preference when showing user manual
  * snapshot: Sort snapshot list from newest to oldest

  [ Doma Gergő ]
  * Translated using Weblate (Hungarian)

  [ Fred ]
  * Translated using Weblate (French)
  * Translated using Weblate (French)

  [ James Valleroy ]
  * config: Implement get_initial and form_valid
  * functional_tests: Update config form ids
  * coquelicot: Change quotes to ASCII
  * locale: Update translation strings
  * doc: Fetch latest manual

 -- James Valleroy <jvalleroy@mailbox.org>  Mon, 04 Nov 2019 19:15:27 -0500

plinth (19.19) unstable; urgency=medium

  [ Veiko Aasa ]
  * ikiwiki: Allow full Unicode text in wiki/blog title names
  * actions: Check with flake8
  * gitweb: New app for simple git hosting
  * users: reload Apache2 to flush LDAP cache after user operations
  * gitweb: update repository list where necessary
  * gitweb: fix Windows Git client download link in manifest
  * gitweb: add help text for description and owner fields in the form
  * gitweb: enable rename detection

  [ Pavel Borecki ]
  * Translated using Weblate (Czech)

  [ Thomas Vincent ]
  * Translated using Weblate (French)

  [ Birger Schacht ]
  * ssh: Show server fingerprints in SSH page

  [ James Valleroy ]
  * Translated using Weblate (French)
  * gitweb: Fix flake8 error
  * locale: Update translations strings
  * doc: Fetch latest manual

  [ Nevena Mircheva ]
  * Translated using Weblate (Bulgarian)

  [ Sunil Mohan Adapa ]
  * matrixsynapse: Remove unused letsencrypt action
  * ejabberd: Removed unused letsencrypt action
  * gitweb: Minor fixes after review
  * gitweb: Minor visual changes to templates
  * gitweb: Fix issue with elevated access to private repositories
  * frontpage: Show shortcuts that public even if need a group
  * searx, app, translation, language-selection: Fix license header
  * ikiwiki: Remove extra create button when no wiki/blog is present
  * cosmetic: yapf formatting

  [ ikmaak ]
  * Translated using Weblate (Dutch)

  [ Michael Breidenbach ]
  * Translated using Weblate (German)

  [ Allan Nordhøy ]
  * Translated using Weblate (Norwegian Bokmål)

  [ Matthias Dellweg ]
  * quassel: Add let's encrypt component for certficiates

 -- James Valleroy <jvalleroy@mailbox.org>  Mon, 21 Oct 2019 18:49:35 -0400

plinth (19.18) unstable; urgency=medium

  [ Matthias Dellweg ]
  * diagnose: Move negating diagnose result inside try block

  [ Fioddor Superconcentrado ]
  * Translated using Weblate (Spanish)

  [ Luis A. Arizmendi ]
  * Translated using Weblate (Spanish)

  [ Allan Nordhøy ]
  * Translated using Weblate (Norwegian Bokmål)

  [ Dietmar ]
  * Translated using Weblate (German)

  [ Sunil Mohan Adapa ]
  * pagekite: Remove first wizard step for danube edition
  * pagekite: cosmetic: yapf and isort changes
  * debian: Remove python3-requests from depends list
  * users: Make UI close to rest of the apps
  * upgrades: Remove unnecessary subsubmenu
  * ikiwiki: Remove subsubmenu in favor of toolbar
  * networks: Remove subsubmenu in favor of toolbar buttons
  * backups: Remove unnecessary use of subsubmenu template
  * templates: Remove unused invocation of subsubmenu
  * templates: Simplify unnecessary override
  * templates: Provide subsubmenu functionality in app.html
  * dynamicdns: Use app.html instead of app-subsubmenu.html
  * i2p: Use app.html instead of app-subsubmenu.html
  * pagekite: Use app.html instead of app-subsubmenu.html
  * snapshot: Use app.html instead of app-subsubmenu.html
  * templates: Remove unused app-subsubmenu.html
  * deluge: Support deluge 2 by starting it properly
  * minetest: Remove mod-torches no longer available in testing/unstable

  [ James Valleroy ]
  * security: Add past vulnerabilities count
  * security: Move security report to new page
  * locale: Update translation strings
  * doc: Fetch latest manual
  * d/control: Add Rules-Requires-Root: no
  * d/control: Update Standards-Version to 4.4.1

 -- James Valleroy <jvalleroy@mailbox.org>  Mon, 07 Oct 2019 19:06:16 -0400

plinth (19.17) unstable; urgency=medium

  [ Pavel Borecki ]
  * Translated using Weblate (Czech)
  * Translated using Weblate (Czech)

  [ Anxin YI ]
  * Translated using Weblate (Chinese (Simplified))

  [ Joseph Nuthalapati ]
  * firstboot: network connections not used, cleanup
  * firstboot: Add new help menu to firstboot navbar

  [ Sunil Mohan Adapa ]
  * letsencrypt: Update and fix tests involving domain changes
  * tor: Fix test case for getting status
  * firstboot: Hide left menu during first boot as intended

  [ James Valleroy ]
  * locale: Update translation strings
  * doc: Fetch latest manual

 -- James Valleroy <jvalleroy@mailbox.org>  Mon, 23 Sep 2019 18:14:40 -0400

plinth (19.16) unstable; urgency=medium

  [ Joseph Nuthalapati ]
  * help: Add button to submit feedback
  * help: Add button for Support
  * help: Add button for Contribute
  * manual: Move PDF download link to HTML manual page
  * help: Convert help icon in the navbar to dropdown

  [ Sunil Mohan Adapa ]
  * help: Add more text to contribute page for donations
  * action_utils: Introduce utility for setting debconf answers
  * action_utils: Workaround problem with setting debconf answers
  * views: Fix failure in redirecting from language selection page
  * help: Make download as PDF a regular button
  * backups: Add missing slashes at the end of URLs
  * backups: Remove cancel button from add disk location page
  * backups: Fix removing local repository
  * backups: Simplify checking repository capabilities using flags
  * backups: Simplify listing repositories in index page
  * backups: Rename network_storage module to store
  * backups: Introduce method for checking if a repository is usable
  * backups: Minor cosmetic fixes
  * backups: Expose repository path as property
  * backups: Rename remove_repository method to remove
  * backups: Minor change to disk repository name
  * backups: Rename repo_path to borg_path for clarity
  * backups: Make mountpoint property private
  * backups: Use higher level method in views instead of store methods
  * backups: Implement hostname property on SSH repository
  * backups: Clarify two separate uses of name create_repository
  * backups: Separate repository loading from instantiation
  * backups: Minor cosmetic changes
  * backups: Minor simplification in running of action script
  * backups: Improve handling borg errors
  * backups: Minor simplification when adding remote repository
  * backups: Handle errors when adding disk repository
  * backups: Show repository error in archives table
  * backups: Show lock icon for encrypted repositories
  * backups: Show error when password is provided for unencrypted repo
  * backups: Don't show used disk choices when adding disk repo
  * backups: Show error when there are no disks available to add repo
  * backups: Move add repository buttons to the top
  * ejabberd: Fix listen port configuration for ejabberd 19.x
  * cockpit: Prevent restart on freedombox startup
  * ejabberd: Prevent restart on freedombox startup
  * ejabberd: Perform host/domain name operations only when installed
  * module_loader: Cosmetic changes by yapf
  * web_server: Remove log message about serving static directory
  * setup: Better log message when no apps need upgrades
  * module_loader: Remove log message when app is imported
  * actions: Improve log message about action execution

  [ Doma Gergő ]
  * Translated using Weblate (Hungarian)

  [ Swann Martinet ]
  * Translated using Weblate (German)
  * Translated using Weblate (Italian)
  * Translated using Weblate (French)

  [ Allan Nordhøy ]
  * Translated using Weblate (Norwegian Bokmål)

  [ Danny Haidar ]
  * help: Minor updates to the statements on contribute page

  [ Joseph Nuthalpati ]
  * backups: Allow adding backup repositories on multiple disks
  * backups: Refactor class hierarchy in repository.py
  * backups: Save new backup location to plinth database

  [ James Valleroy ]
  * locale: Update translation strings

 -- James Valleroy <jvalleroy@mailbox.org>  Mon, 09 Sep 2019 18:20:03 -0400

plinth (19.15) unstable; urgency=medium

  [ Doma Gergő ]
  * Translated using Weblate (Hungarian)

  [ nautilusx ]
  * Translated using Weblate (German)

  [ Allan Nordhøy ]
  * Translated using Weblate (Norwegian Bokmål)

  [ Joseph Nuthalpati ]
  * functional_tests: Fix site.is_available not handling default paths
  * functional_tests: Fix step definition "When I log out"
  * matrix-synapse: Allow installation of version 1.2 from backports

  [ James Valleroy ]
  * security: Hide vulnerability table by default
  * vagrant: Stop any ongoing unattended-upgrade
  * functional_tests: Use longer password when creating user
  * locale: Update translation strings
  * doc: Fetch latest manual
  * debian: Add lintian-override for package-installs-apt-preferences

  [ Sunil Mohan Adapa ]
  * names: Perform better layout of domain names table on small screens
  * cockpit: Apply domain name changes immediately
  * ejabberd: Prevent processing empty domain name
  * config: Send hostname change signal only after fully processing it
  * letsencrypt: Don't try to obtain certificates for .local domains
  * avahi: Expose .local domain as a proper domain
  * cockpit: Make essential and install by default
  * tt-rss: Force upgrade to 18.12-1.1 and beyond
  * doc: Fetch latest manual
  * README: Add more screenshots, update existing paths
  * matrixsynapse: Fix apache syntax errors introduce by 4b8b2e171c86d75
  * users: yapf cosmetic changes
  * users: Don't delete 'admin' group when running unit tests
  * users: Minor cosmetic refactoring
  * users: Don't fail badly when admin group does not exist
  * users: Minor fix to return value when getting last admin user
  * users: Cosmetic yapf and isort fixes
  * updates: Allow matrix-synapse 1.3 to be installed for buster users
  * javascript: Don't resubmit when refreshing the page
  * vagrant: Fix dpkg command for recovering from broken state
  * functional_tests: Fix create snapshot test failure
  * storage: Fix regression with restoring backups with storage

  [ bn4t ]
  * matrix-synapse: Use recommended reverse proxy configuration

 -- James Valleroy <jvalleroy@mailbox.org>  Mon, 26 Aug 2019 18:55:49 -0400

plinth (19.14) unstable; urgency=medium

  [ James Valleroy ]
  * functional_tests: Fix delete backup path
  * tests: Test add custom shortcuts to frontpage
  * locale: Update translation strings
  * doc: Fetch latest manual
  * debian: Update standards version to 4.4.0
  * debian: Switch to debhelper-compat

  [ Pavel Borecki ]
  * Translated using Weblate (Czech)

  [ Doma Gergő ]
  * Translated using Weblate (Hungarian)

  [ pierre ]
  * Translated using Weblate (French)

  [ ZeroAurora ]
  * Translated using Weblate (Chinese (Simplified))

  [ Sunil Mohan Adapa ]
  * storage: Handle all device paths during eject
  * storage: Fix incorrect i18n when throwing and error
  * storage: yapf changes
  * setup: Clarify success log message when force upgrading
  * Yapf changes
  * firewall: Force upgrade to firewalld 0.7.x
  * frontpage: Fix regression with loading custom shortcuts
  * frontpage: Log a message when loading custom shortcuts
  * upgrades: Set apt configuration to allow release info change
  * tests: Fix flake8 warning about unused imports
  * Minor yapf fixes
  * names: Minor styling fixes
  * names: Don't enumerate services for domains supporting all
  * names: Introduce new API to manage domains
  * names: Declare domain types in various apps
  * names: Make all apps use new api to retrieve domain names
  * names: Use new API in all apps
  * letsencrypt: Revoke certificate only if it exists
  * letsencrypt: Fix problem with automatically obtaining certificates
  * cockpit: Don't error out when removing an unknown domain
  * ejabberd: Ensure that hosts are not duplicated in configuration
  * ejabberd: Use domain added signal for listening to domain changes
  * cockpit: Don't handle the domain changed signal
  * letsencrypt: Remove unused listen to domain change signal
  * config: Remove unused domain change signal
  * api: Fix regression with listing only enabled apps in mobile app

  [ Joseph Nuthalpati ]
  * upgrades: Use reusable collapsible-button style for logs

  [ Mesut Akcan ]
  * Translated using Weblate (Turkish)

  [ Radek Pasiok ]
  * Translated using Weblate (Polish)

  [ Anxin YI ]
  * Translated using Weblate (Chinese (Simplified))

  [ Allan Nordhøy ]
  * Translated using Weblate (Norwegian Bokmål)

 -- James Valleroy <jvalleroy@mailbox.org>  Mon, 12 Aug 2019 19:31:35 -0400

plinth (19.13) unstable; urgency=low

  [ Nikolas Nyby ]
  * Fix a handful of typos in docs and comments
  * Introduce flake8 checking
  * Fix typos in module init docs
  * Add flake8 to gitlib-ci

  [ Petter Reinholdtsen ]
  * Translated using Weblate (Norwegian Bokmål)

  [ Sunil Mohan Adapa ]
  * Minor changes to flake8 related updates
  * diaspora: Fix tests by reverting changes during flake8 clenaup
  * backups: Fix issue with showing index page
  * backups: Fix HTML template indentation, remove inline styling

  [ James Valleroy ]
  * help: Show security notice when backports are in use
  * security: Show vulnerability counts
  * locale: Update translation strings
  * doc: Fetch latest manual
  * Begin uploading to unstable again.
  * security: Fixup refactoring

  [ Joseph Nuthalapati ]
  * backups: Make UI more consistent with other apps
  * backups: Make backup location tables collapsible
  * flake8: Remove unused import

  [ nautilusx ]
  * Translated using Weblate (German)

  [ Anxin YI ]
  * Translated using Weblate (Chinese (Simplified))

 -- James Valleroy <jvalleroy@mailbox.org>  Mon, 29 Jul 2019 19:13:58 -0400

plinth (19.12) experimental; urgency=medium

  [ Miguel A. Bouzada ]
  * Added translation using Weblate (Galician)
  * Translated using Weblate (Galician)

  [ Sunil Mohan Adapa ]
  * dbus: Allow plinth user to own FreedomBox DBus service
  * service: Implement action for systemd try-restart
  * cockpit: Don't handle domains if app is not installed
  * dynamicdns: Send domain added signal properly during init
  * letsencrypt: Force commands to be non-interactive
  * letsencrypt: Remove renewal hooks implementation
  * letsencrypt: Remove old style hooks from all configuration files
  * letsencrypt: Remove deprecated logger.warn
  * letsencrypt: Remove special treatment for domain added from 'config'
  * letsencrypt: Implement DBus service for renewal notifications
  * letsencrypt: Add lineage information in status
  * letsencyrpt: Implement action to copy certificates
  * letsencrypt: Implement action to compare copied certificates
  * letsencrypt: Introduce component for handling certificates
  * letsencrypt: Add permanent hook to receive renewal notifications
  * letsencrypt: Trigger renewal certificate events in component
  * letsencrypt: Trigger events for obtain, revoke and delete
  * letsencrypt: Implement re-obtain separately
  * letsencrypt: Handling certificate renewals when daemon is offline
  * apache: Add let's encrypt certificate component
  * matrixsynapse: Add let's encrypt component for certficiates
  * ejabberd: Add let's encrypt component for managing certificates
  * ejabberd: Backup and restore TLS certificates
  * sso: Use new features of axes, log axes messages
  * Minor yapf and isort changes

  [ Pavel Borecki ]
  * Translated using Weblate (Czech)

  [ Petter Reinholdtsen ]
  * Translated using Weblate (Norwegian Bokmål)

  [ Allan Nordhøy ]
  * Translated using Weblate (Norwegian Bokmål)

  [ Doma Gergő ]
  * Translated using Weblate (Hungarian)

  [ Luis A. Arizmendi ]
  * Translated using Weblate (Spanish)

  [ Joseph Nuthalapati ]
  * backups: Add option to select/deselect all apps for backup or restore
  * backups: Change "select all" to a pure JavaScript implementation
  * Translated using Weblate (Telugu)
  * Translated using Weblate (Chinese (Simplified))
  * sharing: Allow directories to be publicly shared
  * sharing: Add functional test for public shares
  * sharing: Add JavaScript to hide user groups for public shares
  * sharing: Simplify --is-public option
  * sharing: Indicate public shares in listing of shares

  [ Johannes Keyser ]
  * Translated using Weblate (German)

  [ Mesut Akcan ]
  * Translated using Weblate (Turkish)

  [ Elizabeth Sherrock ]
  * Translated using Weblate (Chinese (Simplified))

  [ Anxin YI ]
  * Translated using Weblate (Chinese (Simplified))

  [ Igor ]
  * Translated using Weblate (Russian)

  [ ZeroAurora ]
  * Translated using Weblate (Chinese (Simplified))

  [ James Valleroy ]
  * Translated using Weblate (Chinese (Simplified))
  * locale: Update translation strings
  * doc: Fetch latest manual

 -- James Valleroy <jvalleroy@mailbox.org>  Mon, 22 Jul 2019 19:23:02 -0400

plinth (19.11) experimental; urgency=medium

  [ THANOS SIOURDAKIS ]
  * Added translation using Weblate (Greek)

  [ ZeroAurora ]
  * Translated using Weblate (Chinese (Simplified))

  [ Doma Gergő Mihály ]
  * matrixsynapse: Fix missing translation mark

  [ Doma Gergő ]
  * Translated using Weblate (Hungarian)

  [ Luis A. Arizmendi ]
  * Translated using Weblate (Spanish)

  [ Joseph Nuthalapati ]
  * backups: Improve UX of adding ssh remote
  * backups: Avoid creating duplicate SSH remotes
  * backups: YAPF formatting
  * backups: Text change on index page
  * backups: Make paramiko a dependency of freedombox package
  * debian: Add python3-paramiko to build dependencies
  * backups: Fix issue with repository not being initialized
  * backups: Minor refactoring in forms.py
  * backups: Add test for adding ssh remotes
  * backups: Avoid using `sudo` in tests
  * backups: Skipping tests temporarily
  * backups: tests: Fix issue with usage of fixture 'needs_root'
  * Add SSH hostkey verification
  * backups: ssh remotes: Refactoring
  * backups: Fix functional tests broken due to URL changes
  * Verify SSH hostkey before mounting
  * ui: Create reusable CSS class for collapsible-button
  * backups: Remove unnecessary context manager for paramiko SFTPClient
  * backups: Read file path of known_hosts directly from plinth.config
  * backups: Add regex validation for ssh_repository field

  [ Sunil Mohan Adapa ]
  * backups: Minor fixes to host verification view template
  * backup: Allow SSH directory paths with : in them
  * backups: Cleanup auto-mounting SSH repositories
  * backups: Minor styling changes
  * backups: Handle SSH keys for old stored repositories
  * backups: Require passphrase for encryption in add repository form
  * backups: Fix and refactor adding a new remote repository
  * backups: Remove known_hosts file from config file
  * backups: Fix issue with verifying SSH host keys
  * backups: Don't send passphrase on the command line
  * backups: Git ignore the .ssh folder in data folder
  * setup.py: Don't install directories matching ignore patterns
  * backups: Minor cleanup
  * backups: Un-mount SSH repositories before deleting them

  [ Igor ]
  * Translated using Weblate (Russian)

  [ Andrey Vostrikov ]
  * Translated using Weblate (Russian)

  [ James Valleroy ]
  * locale: Update translation strings
  * doc: Fetch latest manual

 -- James Valleroy <jvalleroy@mailbox.org>  Mon, 08 Jul 2019 18:13:37 -0400

plinth (19.10) experimental; urgency=medium

  [ Sunil Mohan Adapa ]
  * Introduce firewall component for opening/closing ports
  * Introduce webserver component for managing Apache configuration
  * Introduce uwsgi component to manage uWSGI configuration
  * app: Rename get() method to get_component()
  * app: Add unique ID to each app class
  * Introduce daemon component to handle systemd units
  * radicale: Workaround issue with creating log directory
  * app: Set app as enabled only when the daemon is enabled
  * syncthing: Open firewall ports for listening and discovery

  [ James Valleroy ]
  * functional_tests: Add shortcut- prefix to test home page config
  * locale: Update translations strings
  * doc: Fetch latest manual

  [ Mesut Akcan ]
  * Translated using Weblate (Turkish)

  [ ssantos ]
  * Translated using Weblate (German)

  [ Pavel Borecki ]
  * Translated using Weblate (Czech)

  [ Allan Nordhøy ]
  * Translated using Weblate (Norwegian Bokmål)

  [ adaragao ]
  * Translated using Weblate (Portuguese)

  [ Petter Reinholdtsen ]
  * Translated using Weblate (Norwegian Bokmål)

 -- James Valleroy <jvalleroy@mailbox.org>  Mon, 24 Jun 2019 20:06:17 -0400

plinth (19.9) experimental; urgency=medium

  [ Danny Haidar ]
  * Added translation using Weblate (Bulgarian)

  [ Sunil Mohan Adapa ]
  * menu: Remove unused template submenu.html
  * menu: Removed unused templates, methods and properties
  * Introduce component architecture and menu component
  * Turn frontpage shortcut into an app component

  [ James Valleroy ]
  * config: Update migration to use app id
  * searx: Update to use shortcut component
  * config: Add option to show advanced apps
  * monkeysphere: Hide by default
  * locale: Update translation strings
  * doc: Fetch latest manual

  [ Joseph Nuthalapati ]
  * searx: Add option to allow public access to the application
  * searx: Preserve public_access setting
  * searx: Improve functional tests

  [ Mesut Akcan ]
  * Translated using Weblate (Turkish)

  [ Allan Nordhøy ]
  * Translated using Weblate (Norwegian Bokmål)

 -- James Valleroy <jvalleroy@mailbox.org>  Mon, 10 Jun 2019 19:18:52 -0400

plinth (19.8) experimental; urgency=medium

  [ Pavel Borecki ]
  * Translated using Weblate (Czech)

  [ Allan Nordhøy ]
  * Translated using Weblate (Norwegian Bokmål)

  [ Sunil Mohan Adapa ]
  * i2p: Update SVG logo with standard units, size and margins
  * HACKING: Add guidelines for creating new icons
  * icons: Add new SVG icons for all apps
  * icons: Add license information for SVG icons
  * templates: Use SVG icons for apps page and shortcuts
  * icons: Ensure SVG presence for all non-app icons
  * icons: Update copyright information remaining icons
  * doc: Update the correct license for documentation
  * apache: Serve SVG files compressed using gzip

  [ Doma Gergő ]
  * Translated using Weblate (Hungarian)

  [ ssantos ]
  * Translated using Weblate (German)

  [ Mesut Akcan ]
  * Translated using Weblate (Turkish)

  [ ventolinmono ]
  * Translated using Weblate (Spanish)

  [ Petter Reinholdtsen ]
  * Translated using Weblate (Norwegian Bokmål)

  [ James Valleroy ]
  * locate: Update translation strings
  * doc: Fetch latest manual
  * debian: Remove duplicate priority field
  * doc: Remove unused duplicate image

 -- James Valleroy <jvalleroy@mailbox.org>  Mon, 27 May 2019 18:11:25 -0400

plinth (19.7) experimental; urgency=medium

  [ LoveIsGrief ]
  * i2p: Use augeas for editing the router.config
  * i2p: Include default favorites after installation

  [ Sunil Mohan Adapa ]
  * i2p: Update license headers for consistent formatting
  * i2p: Minor flake8 and yapf fixes
  * i2p: Convert router configuration tests to pytest style
  * transmission: Fix issue with promoting menu item
  * tor: Fix issue with promoting/demoting menu item
  * apps: Fix showing apps background twice
  * apps: Style disable app icons according to design
  * apps: Style the title for disabled icons section
  * sharing: Always keep menu item in promoted state
  * apps: Promote/demote menu items for disabled apps too
  * tests: Add commonly used fixtures globally
  * tests: Remove unused test discovery code
  * custom_shortcuts: Fix issue with writing tests as different user
  * backups: Convert tests to pytest style
  * bind: Convert tests to pytest style
  * config: Convert tests to pytest style
  * diaspora: Convert tests to pytest style
  * letsencrypt: Convert tests to pytest style
  * names: Convert tests to pytest style
  * pagekite: Convert tests to pytest style
  * storage: Convert tests to pytest style
  * tor: Convert tests to pytest style
  * users: Convert tests to pytest style
  * actions: Convert tests to pytest style
  * cfg: Convert tests to pytest style
  * clients: Convert tests to pytest style
  * context_processors: Convert tests to pytest style
  * kvstore: Convert tests to pytest style
  * menu: Convert tests to pytest style
  * middleware: Convert tests to pytest style
  * network: Convert tests to pytest style
  * templatetags: Convert tests to pytest style
  * utils: Convert tests to pytest style
  * i2p: Rename test fixtures to avoid a minor warning
  * ejabberd: Include Bosh port 5280 in port forwarding information
  * repro: Show port forwarding information
  * Common template for showing port forwarding information
  * i2p: Show port forwarding information
  * bind: Show port forwarding information
  * ssh: Show port forwarding information

  [ Doma Gergő ]
  * Translated using Weblate (Hungarian)

  [ Allan Nordhøy ]
  * Translated using Weblate (Norwegian Bokmål)

  [ Radek Pasiok ]
  * Translated using Weblate (Polish)

  [ Erik Ušaj ]
  * Added translation using Weblate (Slovenian)
  * Translated using Weblate (Slovenian)

  [ Karel Trachet ]
  * Translated using Weblate (Dutch)

  [ ssantos ]
  * Translated using Weblate (German)
  * Translated using Weblate (Portuguese)

  [ James Valleroy ]
  * apps: Separate enabled and disabled apps
  * apps: Add port forwarding info
  * service: Show port forwarding info when available
  * openvpn: Show port forwarding info
  * minetest: Fix flake8 error
  * matrixsynapse: Show port forwarding info
  * tahoe: Show port forwarding info
  * locate: Update translation strings
  * doc: Fetch latest manual

  [ Joseph Nuthalapati ]
  * Translated using Weblate (Telugu)

 -- James Valleroy <jvalleroy@mailbox.org>  Mon, 13 May 2019 19:47:52 -0400

plinth (19.6) experimental; urgency=medium

  [ Pavel Borecki ]
  * Translated using Weblate (Czech)

  [ CurlingTongs ]
  * Translated using Weblate (German)

  [ nautilusx ]
  * Translated using Weblate (German)

  [ Allan Nordhøy ]
  * Translated using Weblate (Norwegian Bokmål)

  [ Mesut Akcan ]
  * Translated using Weblate (Turkish)

  [ narendrakumar.b ]
  * letsencrypt: Provide link to configure domain if not configured

  [ James Valleroy ]
  * firewall: Get service ports details
  * firewall: Show ports details
  * locale: Update translation strings
  * doc: Fetch latest manual

  [ LoveIsGrief ]
  * i2p: Add helper to modify the tunnel config
  * i2p: Open HTTP(S) and IRC ports on all interfaces on install
  * i2p: Add HTTP(S) and IRC ports to firewall
  * i2p: Enable application

  [ Sunil Mohan Adapa ]
  * i2p: flake8 and yapf fixes
  * i2p: Convert unit tests to pytest style
  * i2p: Update firewalld service descriptions
  * i2p: Disable the daemon before editing configuration
  * i2p: Don't enable proxies on external zone

 -- James Valleroy <jvalleroy@mailbox.org>  Mon, 29 Apr 2019 19:18:01 -0400

plinth (19.5) experimental; urgency=medium

  [ LoveIsGrief ]
  * i2p: Add new application
  * i2p: Disable compression on /i2p/
  * i2p: apache: Catch more I2P locations
  * i2p: django: Add shortcuts to /i2p/... URLs
  * i2p: django: Additional information about /i2p location
  * i2p: todo: Add TODOs for I2P
  * i2p: todo: add more TODOs for I2P
  * i2p: idea: Browse eepsites directly from freedombox
  * i2p: todo: Add torrent tracker to list of favorites
  * i2p: django: Add description for the configuration shortcuts
  * i2p: django: Add i2p homepage to description
  * i2p: setup: Enrich I2P favorites
  * i2p: todo: Tick off a TODO and reword one
  * i2p: todo: Remove IDEA for browsing to .i2p sites in iframe
  * i2p: torrents: Link to the list of trackers
  * i2p: Add functional tests
  * functional_tests: Allow provisioning VM for functional tests
  * functional tests: Fix wheel errors when provisioning VM

  [ Sunil Mohan Adapa ]
  * i2p: Move data files into the app's data folder
  * i2p: Use project logo instead of mascot
  * i2p: Remove TODO in favor of issue tracker
  * apache: Add proxy_html module needed by i2p app
  * i2p: Backup/restore the correct state folder
  * i2p: Minor styling changes
  * i2p: Add diagnostic test for web interface port
  * i2p: Add main web interface to list of clients
  * i2p: Review and cleanup action script
  * i2p: Review and update views
  * i2p: Disable app until further fixes are done

  [ James Valleroy ]
  * functional_tests: Install python3-pytest-django
  * locale: Update translation strings
  * doc: Fetch manual

  [ wind ]
  * Translated using Weblate (Russian)

  [ Joseph Nuthalapati ]
  * storage: Use udisks to list disks and df for disk space utilization

  [ Igor ]
  * Translated using Weblate (Russian)

  [ CurlingTongs ]
  * Translated using Weblate (German)

 -- James Valleroy <jvalleroy@mailbox.org>  Mon, 15 Apr 2019 18:47:17 -0400

plinth (19.4) experimental; urgency=medium

  [ Allan Nordhøy ]
  * Translated using Weblate (Norwegian Bokmål)

  [ Pavel Borecki ]
  * Translated using Weblate (Czech)

  [ nautilusx ]
  * Translated using Weblate (German)

  [ Doma Gergő ]
  * Translated using Weblate (Hungarian)

  [ advocatux ]
  * Translated using Weblate (Spanish)

  [ Joseph Nuthalapati ]
  * clients: Open web app in a new browser tab
  * matrix-synapse: Change client diagnostics url
  * minetest: Fix duplicate domain names being displayed in UI
  * storage: Do not show an eject button on /boot partitions
  * letsencrypt: Call letsencrypt manage_hooks with correct arguments
  * vagrant: Run plinth as user plinth in development environment

  [ Johannes Keyser ]
  * Translated using Weblate (German)

  [ James Valleroy ]
  * dynamicdns: Install module by default
  * locale: Update strings
  * doc: Fetch latest manual

  [ Sunil Mohan Adapa ]
  * storage: Don't check type of the disk for / and /boot
  * storage: Don't log error when checking if partition is expandable

  [ wind ]
  * Translated using Weblate (Russian)

 -- James Valleroy <jvalleroy@mailbox.org>  Mon, 01 Apr 2019 20:31:54 -0400

plinth (19.3) experimental; urgency=medium

  [ Pavel Borecki ]
  * Translated using Weblate (Czech)

  [ Doma Gergő ]
  * Translated using Weblate (Hungarian)

  [ Petter Reinholdtsen ]
  * Translated using Weblate (Norwegian Bokmål)

  [ advocatux ]
  * Translated using Weblate (Spanish)

  [ James Valleroy ]
  * vagrant: Rearrange steps of provision script
  * locale: Update translation strings

  [ Joseph Nuthalapati ]
  * dynamicdns: Break up dynamicdns.py into forms.py and views.py
  * dynamicdns: Move subsubmenu below description
  * firewall: Change "Current Status:" from p to h3
  * names: Add description
  * subsubmenu: Make description a customizable block
  * pagekite: Bring subsubmenu below description. Remove About section.
  * upgrades: Move subsubmenu below description
  * Include clients.html in service-subsubmenu.html
  * ikiwiki: Move subsubmenu below description

  [ Sunil Mohan Adapa ]
  * pagekite: Rename base template file
  * pagekite: Change the template section title
  * dynamicdns: Simplify template inheritance
  * ikiwiki: Consistent styling for delete warning page
  * templates: Minor styling change
  * functional_tests: Reorder tests to disable apps after tests
  * tests: Mark functional tests with functional mark
  * tests: Read functional tests conf file without assuming CWD
  * tests: Fix backups API test cases to work under all conditions
  * README: Provide simple instruction for installing FreedomBox
  * INSTALL.md: Simplify installation instructions
  * HACKING.md: Update instructions on installing dependencies
  * functional_tests: Update todo list by removing implemented tests
  * mediawiki: Fix tests to allow running from any directory
  * tests: Use pytest for running all tests
  * ci: Allow gitlab to parse test coverage results
  * main: Show service version in logs
  * setup: Automatically gather information about files to install
  * setup: Allow apps to have their own data directories
  * setup: Don't include data/ files as package data
  * module_loader: Specially load modules in development mode
  * setup: Move app enabling files to respective apps
  * setup: Move app data files into respective apps
  * setup: Remove unused /var/run directory

  [ Dietmar ]
  * Translated using Weblate (German)
  * Translated using Weblate (French)
  * Translated using Weblate (Italian)

  [ jonathan göhler ]
  * Translated using Weblate (German)

  [ Vincent Ladeuil ]
  * Translated using Weblate (French)

  [ David Maulat ]
  * Translated using Weblate (French)

  [ Allan Nordhøy ]
  * Translated using Weblate (Norwegian Bokmål)

  [ Mesut Akcan ]
  * Translated using Weblate (Turkish)

 -- James Valleroy <jvalleroy@mailbox.org>  Mon, 18 Mar 2019 20:30:44 -0400

plinth (19.2) unstable; urgency=medium

  [ Joseph Nuthalapati ]
  * docs: Fix deprecation warnings in post-processor
  * tor: Fix deprecation warning W605 for '\' character in regex
  * utils: Simplify YAMLFile by removing the post_exit argument
  * config: Consolidate get_domainname() implementation into config
  * config: Move default-app configuration to a dedicated file
  * config: Fix Ikiwiki entries not showing up as default apps
  * config: Migrate default app configuration to new conf file
  * config: Rename Default App to Webserver Home Page
  * config: Add option to use Apache's default home page as home page
  * config: Remove Apache home page configuration from freedombox.conf
  * config: Fix error when setting JSXC as the home page
  * users: Add nscd as a dependency
  * Disable Coquelicot for Buster release
  * matrix-synapse: Fix LDAP login issue
  * config: Revert changes in freedombox.conf to avoid conffile prompt
  * config: Reset home page setting in freedombox.conf during migration
  * openvpn: Migration from easy-rsa 2 to 3 for existing installations
  * openvpn: Increment version number for easy-rsa 3 migration
  * snapshot: Fix failing functional test

  [ Pavel Borecki ]
  * Translated using Weblate (Czech)

  [ danielwine ]
  * Translated using Weblate (Hungarian)

  [ Doma Gergő ]
  * Translated using Weblate (Hungarian)

  [ Allan Nordhøy ]
  * Translated using Weblate (Norwegian Bokmål)

  [ advocatux ]
  * Translated using Weblate (Spanish)

  [ Sunil Mohan Adapa ]
  * tor: Styling changes due to yapf
  * tor: Use fixed 9001 port for relaying
  * utils: Handle exceptions in context management for YAMLFile
  * utils: Fix some flake8 warnings
  * tahoe: Styling changes
  * backups: Fix failing test case
  * web_server: Move shutdown handling to main
  * dbus: Add new module for D-Bus services
  * setup: Abstraction for getting managing packages of a module
  * setup: Filter packages to force upgrade
  * package: Implement identifying packages that need conffile prompts
  * package: Helper method to filter packages that need conffile prompt
  * setup: Trigger force upgrade for app that implement it
  * bind: Handle conffile prompt during upgrade
  * setup: Rush force upgrade in development mode
  * ttrss: Make functional test definitions specific to ttrss
  * cockpit: Pre-enable necessary apache modules
  * radicale, searx: Pre-enable necessary apache modules
  * letsencrypt: Pre-enable necessary apache modules
  * ikiwiki: Pre-enable necessary apache modules
  * sso: Pre-enable necessary apache modules
  * apache: Use cgid module instead of cgi
  * apache: Increment app version number
  * setup: Make additional info available for force upgrading
  * debian/copyright: Minor fixes
  * debian/copyright: Add full text for AGPL-3+
  * debian/copyright: Add license text for public-domain
  * debian/copyright: Add license text for GPL-2 and GPL-3
  * debian/copyright: Add license text for CC-BY-SA-3.0
  * debian/copyright: Update copyright for logos
  * static: Remove unused files
  * LICENSES: Remove files that are same license as rest of the source
  * config: Don't pass configuration file argument to action
  * openvpn: Fix issues with upgrade easy-rsa 2 to 3 migration
  * openvpn: Make frontpage shortcut appear after an upgrade
  * openvpn: Work around firewalld bug 919517
  * setup: Pass better data structure for force upgrade operation
  * utils: Introduce abstraction over distutils comparison of versions
  * firewalld: Implement upgrading from 0.4.x to 0.6.x
  * ttrss: Make setup process reusable
  * ttrss: Implement upgrade from 17.4 to 18.12

  [ Johannes Keyser ]
  * Translated using Weblate (German)

  [ Anjali Datla ]
  * Translated using Weblate (Telugu)

  [ Darkblaze ]
  * Translated using Weblate (Telugu)

  [ Petter Reinholdtsen ]
  * Translated using Weblate (Norwegian Bokmål)

  [ Jag ]
  * vagrant: Use virtualbox linked clones / CoW to reduce startup times

  [ James Valleroy ]
  * Add 2019 to copyright years
  * Fix some paths in LICENSES
  * debian: Add copyright years for debian/*
  * radicale: Add description of web interface
  * ttrss: Add backup support
  * debian: Add copyright info for lato fonts
  * debian: Add copyright info for individual logo files
  * LICENSES: Add reference to debian/copyright
  * debian: Add copyright info for theme images
  * debian/copyright: Move all license texts to end
  * debian/copyright: Remove unnecessary fields for native package
  * debian/copyright: Move some app icons from LICENSES
  * debian/copyright: Fix typo in year
  * debian/copyright: Move more app icons from LICENSES
  * debian/copyright: Include some URLs dropped from LICENSES
  * debian/copyright: Move some more app icons from LICENSES
  * debian/copyright: Fix filename for tahoe-lafs logo
  * security: Migrate access config to new file
  * users: When ssh used in tests, add users to admin group
  * locale: Update translations strings

 -- James Valleroy <jvalleroy@mailbox.org>  Sat, 02 Mar 2019 14:45:55 -0500

plinth (19.1) unstable; urgency=medium

  [ James Valleroy ]
  * radicale: Log errors during upgrade
  * radicale: Bump version to 2
  * radicale: Remove obsolete diagnostics
  * radicale: Fix server URLs in client info
  * locale: Update translation strings
  * doc: Fetch latest manual

  [ Pavel Borecki ]
  * Translated using Weblate (Czech)

  [ Allan Nordhøy ]
  * Translated using Weblate (Norwegian Bokmål)

  [ Petter Reinholdtsen ]
  * Translated using Weblate (Norwegian Bokmål)

  [ advocatux ]
  * Translated using Weblate (Spanish)

  [ Sunil Mohan Adapa ]
  * setup: Add option to handle configuration prompts during install
  * radicale: Simplify upgrading to newer packages
  * matrixsynapse: Remove hard-coded URL
  * matrixsynapse: Fix issues with showing certificate warning
  * letsencrypt: Fix issue with disabling matrixsynapse checkbox
  * matrixsynapse: Don't check for current domain in renew hook
  * matrixsynapse: Fix potential exposure of private key
  * matrixsynapse: Setup certificate after domain selection
  * matrixsynapse: Better checking for valid certificate

  [ Joseph Nuthalapati ]
  * matrixsynapse: Use Let's Encrypt certificates

 -- James Valleroy <jvalleroy@mailbox.org>  Thu, 14 Feb 2019 06:01:19 -0500

plinth (19.0) unstable; urgency=high

  [ J. Carlos Romero ]
  * mldonkey: Add some more clients to the module page
  * mldonkey: Add to the description the three available front-ends

  [ Sunil Mohan Adapa ]
  * monkeysphere: Fix handling of multiple domains and keys
  * monkeysphere: Fix regression with reading new apache domain config
  * apache: Cleanup domain configuration
  * apache: Add support for mod_ssl in addition to mod_gnutls
  * apache: Switch to mod_ssl from mod_gnutls
  * mldonkey: Add systemd service file with security options
  * mldonkey: Enable app
  * action_utils: Fix checking for URL availability
  * upgrades: Fix priority for buster-backports version
  * upgrades: Fix premature adding of buster-backports sources

  [ Pavel Borecki ]
  * Translated using Weblate (Czech)

  [ Johannes Keyser ]
  * Translated using Weblate (German)

  [ advocatux ]
  * Translated using Weblate (Spanish)

  [ James Valleroy ]
  * locale: Update strings for translation
  * Switched to a new version number scheme: YY.N
    - YY is the year of release.
    - N is the release number within that year.

 -- James Valleroy <jvalleroy@mailbox.org>  Sat, 09 Feb 2019 20:38:00 -0500

plinth (0.49.1) unstable; urgency=medium

  [ Sunil Mohan Adapa ]
  * ui: Fix regression with configure button in home page
  * backups: Rename 'Abort' buttons to 'Cancel'
  * backups: Use icon for add repository button
  * backups: Move subsubmenu below description
  * backups: Add title and description to other pages
  * backups: Add link to manual page
  * backups: Fix styling for upload size warning
  * backups: Increase timeout for SSH operations to 30 seconds
  * backups: Minor styling fixes

  [ Pavel Borecki ]
  * Translated using Weblate (Czech)

  [ Petter Reinholdtsen ]
  * Translated using Weblate (Norwegian Bokmål)

  [ advocatux ]
  * Translated using Weblate (Spanish)

  [ Joseph Nuthalapati ]
  * letsencrypt: UI: Fix checkbox disabling

  [ James Valleroy ]
  * datetime: Switch from chrony to systemd-timesyncd
  * locale: Update translation strings
  * doc: Fetch latest manual

 -- James Valleroy <jvalleroy@mailbox.org>  Thu, 07 Feb 2019 21:23:32 -0500

plinth (0.49.0) unstable; urgency=medium

  [ Prachi Srivastava ]
  * networks: remove unused html
  * security: Moves inline javascript to files
  * security: Moves input field focus javascript to django forms
  * help: Use freedombox package instead of plinth for version
  * repro: Disable app due to issues with Debian package

  [ Sunil Mohan Adapa ]
  * ui: Fix regression with card icon style in front page
  * js: Full librejs compatibility
  * js: Remove javascript license link from footer
  * backups: Remove incorrectly set buffer size during download
  * backups: Minor styling fixes
  * backups: Remove dead code
  * backups: Minor styling fixes
  * backups: Minor refactoring
  * backups: Fix incomplete download archives
  * backups: Improve performance of backup download
  * tor: Make a utility method public
  * action_utils: Expose URL checking utility for generic use
  * upgrades: Improve handling of backports
  * datetime: Fix diagnostic test to not ignore first two servers

  [ Pavel Borecki ]
  * Translated using Weblate (Czech)

  [ J. Carlos Romero ]
  * mldonkey: show 'Learn more...' link in package page when installed

  [ James Valleroy ]
  * radicale: Handle migration from 1.x to 2.x
  * shadowsocks: Use resolvable domains in functional tests
  * radicale: Handle data migration for upgrade to 2.x
  * datetime: Switch from ntp to chrony
  * vagrant: Put hold on freedombox package during provision
  * repro: Also disable functional tests
  * monkeysphere: Re-enable functional tests
  * locale: Update translation strings

  [ Allan Nordhøy ]
  * Translated using Weblate (Norwegian Bokmål)

  [ Joseph Nuthalapati ]
  * backports: Add buster-backports to apt sources list
  * debian: Add smoke test with autopkgtests (Closes: #878699)

  [ danielwine ]
  * Translated using Weblate (Hungarian)

  [ Petter Reinholdtsen ]
  * Translated using Weblate (Norwegian Bokmål)

 -- James Valleroy <jvalleroy@mailbox.org>  Tue, 05 Feb 2019 22:55:53 -0500

plinth (0.48.0) unstable; urgency=medium

  [ Doma Gergő ]
  * Translated using Weblate (Hungarian)

  [ Pavel Borecki ]
  * Translated using Weblate (Czech)

  [ Allan Nordhøy ]
  * Translated using Weblate (Norwegian Bokmål)

  [ Sunil Mohan Adapa ]
  * ui: Fix top margin for content containers
  * ui: Rename page specific CSS classes
  * ui: Underline the logo along with 'Home' text when active
  * ui: Style frontpage application info like regular content
  * ui: Fix setting width of card-list at various page sizes
  * ui: Show help nav item text when navbar is collapsed
  * ui: Hide restart/shutdown items when navbar is collapsed
  * ui: Compact pages on extra small screen sizes
  * ui: Re-add background for home, apps and system pages in small sizes
  * fail2ban: Split and update configuration files
  * fail2ban: Pickup new configurations without reboot
  * mldonkey: Update description and minor updates
  * mldonkey: Disable app due to bug during restart
  * backups: Upgrade apps before restoring them
  * backups: Fix showing not-installed apps in create backup page
  * syncthing: Add backup/restore support
  * Serve default favicon for apps that don't provide one
  * radicale: Fix issue with configuration changes not applying
  * openvpn: Add backup/restore support
  * storage: Fix false error message visiting home page
  * storage, backups: Minor styling and yapf fixes
  * service: Fix warning to use collections.abc
  * help: Minor refactoring in get-logs action
  * mldonkey: Add functional test for uploading
  * axes: Minor fixes to configuration for IP blocking
  * infinoted: Wait for up to 5 minutes to kill daemon

  [ Petter Reinholdtsen ]
  * Translated using Weblate (Norwegian Bokmål)

  [ Joseph Nuthalapati ]
  * ci: Export freedombox.deb as build artifact instead of plinth.deb
  * matrix-synapse: Fix startup error caused by bind_address setting
  * matrix-synapse: Use '::' as the IPv6 bind address
  * backups: Automatically install required apps before restore
  * backups: Add a loader to the restore button to indicate progress

  [ Johannes Keyser ]
  * Translated using Weblate (German)

  [ James Valleroy ]
  * django: Remove deprecated AXES_BEHIND_REVERSE_PROXY
  * radicale: Only set hosts for radicale 1.x
  * radicale: Don't change auth type for radicale 2.x
  * radicale: Use rights file by default for radicale 2.x
  * radicale: Add functional tests for setting access rights
  * help: Use journalctl to show status log
  * help: Add action script to read logs from journal
  * help: Add functional test to check status logs page
  * locale: Update translation strings
  * doc: Fetch latest manual from wiki

  [ Prachi Srivastava ]
  * fail2ban: Enable bans for apache auth failures

  [ J. Carlos Romero ]
  * mldonkey: Add new module for the eDonkey network
  * mldonkey: Add backup/restore support

 -- James Valleroy <jvalleroy@mailbox.org>  Mon, 28 Jan 2019 19:22:19 -0500

plinth (0.47.0) unstable; urgency=medium

  [ Joseph Nuthalapati ]
  * ci: Don't install fuse and fuse3 packages in the CI environment
  * snapshot: Fix snapshots filling up the disk
  * snapshot: ui: Remove NUMBER_MIN_AGE setting and add FREE_LIMIT
  * snapshot: Enable TIMELINE_CLEANUP and NUMBER_CLEANUP by default
  * snapshot: Improve description
  * snapshot: Merge the functionality of the migrate command into setup
  * snapshot: Fix failing tests
  * snapshots: Handle installation on non-btrfs filesystems
  * snapshot: Handle "Config in use" error

  [ James Valleroy ]
  * radicale: Add tests for well-known URLs
  * radicale: Don't modify default file for radicale >= 2.1.10
  * radicale: Add support for radicale 2.x
  * setup: Fix spelling error
  * radicale: Switch to uwsgi for radicale 2.x
  * radicale: Create collections folder before starting uwsgi
  * Update translation strings
  * Fetch latest manual
  * debian: Update debhelper compat version to 12

  [ Sunil Mohan Adapa ]
  * radicale: Redirect to well-known URLs according to version
  * syncthing: Use exact matches when enforcing trailing '/'
  * snapshot: Minor styling fixes
  * snapshot: Update descriptions and UI options
  * snapshot: Refactor configuration migration
  * main: Separate out Django setup into a separate module
  * main: Separate out CherryPy code into a separate module
  * Show Gujarati in the list of UI languages
  * cockpit: Add link to manual page
  * cockpit: Update description
  * firewalld: Flush iptables rules before restarting firewall
  * backups: Don't fail tests when borg is not installed
  * backups: yapf fixes
  * django: Use Argon2 password hash
  * setup: Handle showing setup page after app completes installation
  * setup: Minor flake8 fixes
  * setup: Reduce refresh time when application is already installed
  * setup: Don't perform is-package-manager-busy checks when not needed
  * action_utils: Implement utilities for managing uwsgi configurations
  * searx: Use action utils for uwsgi configuration management
  * radicale: Don't keep radicale service running
  * icons: Fixes for switching to fork-awesome
  * Fix i18n for menu strings

  [ Prachi Srivastava ]
  * Replace glyphicons with forkawesome icons

 -- James Valleroy <jvalleroy@mailbox.org>  Mon, 14 Jan 2019 22:08:54 -0500

plinth (0.46.1) unstable; urgency=medium

  [ prolinux ukraine ]
  * Translated using Weblate (Ukrainian)

  [ Joseph Nuthalapati ]
  * clients: Rename DAVdroid to DAVx5

  [ Allan Nordhøy ]
  * Translated using Weblate (Norwegian Bokmål)

  [ Sunil Mohan Adapa ]
  * debian: Replace and break older versions of plinth

  [ James Valleroy ]
  * debian: Fix spelling errors in lintian override comment

 -- James Valleroy <jvalleroy@mailbox.org>  Fri, 04 Jan 2019 23:17:45 -0500

plinth (0.46.0) unstable; urgency=medium

  [ Pavel Borecki ]
  * Translated using Weblate (Czech)

  [ Johannes Keyser ]
  * Translated using Weblate (German)

  [ advocatux ]
  * Translated using Weblate (Spanish)

  [ prolinux ukraine ]
  * Translated using Weblate (Ukrainian)

  [ Sunil Mohan Adapa ]
  * logging: Don't log static file requests
  * logging: Make cherrypy log to the main log
  * logging: Don't log to a log file
  * logging: Log to systemd journal directly
  * logging: Separate logging init logic into a module
  * logging: Implement colors for console messages
  * searx: Update outdated Apache configuration
  * sso: Update outdated Apache configuration
  * letsencrypt: Use macros for configuring sites
  * letsencrypt: Remove outdated Apache configuration
  * logging: Remove references to old log files
  * debian: Alter control file indentation
  * storage: Add parted as dependency module
  * debian: Add dependencies from freedombox-setup
  * sudoers: Allow all admin users to become superusers
  * Move update-motd script from freedombox-setup
  * debian: Break current version of freedombox-setup
  * Move preseed file from freedombox-setup
  * debian: Use description from freedombox.org
  * debian: Ignore debian/debhelper-build-stamp
  * debian: Fix lintian warning about vcs ignore file
  * debian: Don't change ownership recursively in postinst
  * debian: Update short description
  * debian: Rename plinth package to freedombox

  [ James Valleroy ]
  * vagrant: Cleanup for obsolete log files
  * debian: Move Recommends to binary package
  * locale: Run update_translations
  * doc: Fetch latest manual from wiki
  * debian: Standards-Version is now 4.3.0

  [ Petter Reinholdtsen ]
  * Translated using Weblate (Norwegian Bokmål)

 -- James Valleroy <jvalleroy@mailbox.org>  Mon, 31 Dec 2018 16:46:25 -0500

plinth (0.45.0) unstable; urgency=medium

  [ Doma Gergő ]
  * Translated using Weblate (Hungarian)

  [ Pavel Borecki ]
  * Translated using Weblate (Czech)

  [ advocatux ]
  * Translated using Weblate (Spanish)

  [ Joseph Nuthalapati ]
  * udiskie: Finish merging udiskie into storage
  * apache: Switch to php-fpm from mod_php

  [ Allan Nordhøy ]
  * Translated using Weblate (Chinese (Simplified))
  * Translated using Weblate (Italian)
  * Translated using Weblate (Norwegian Bokmål)

  [ Herdir ]
  * Translated using Weblate (French)

  [ Michael Pimmer ]
  * Backups: first UI sceleton for remote / encrypted backups
  * Backups: allow testing the connection of ssh locations
  * Backups, remote repositories: implement init, info and some test
  * Backups, remote repositories: uniform parameter handling
  * Backups, remote repositories: start using sshfs
  * Backups, remote repositories: integrate to backups index page
  * Backups, remote repositories: re-use template for root location
  * Backups, remote repositories: use object-oriented repositories
  * Backups, remote backups: fix unittests
  * Backups, remote repositories: create/delete/restore of remote repos
  * Backups, remote repositories: change network_storage to dict
  * Backups, remote repository: adapt functional tests
  * Backups: remove unittests to backups test directory
  * Backups: remove archive name when creating an archive
  * Backups: support for encrypted repositories
  * Backups: Cleanup and improved error handling
  * Backups: functional tests update; restoring backup bugfix
  * Backups: allow creating archive in unmounted repository
  * Backups: allow using keyfile as credentials for sshfs mounts
  * Backups: notify that credentials of remote backups are stored
  * Backups: unittests for accessing repository with borg directly
  * Backups: bump module version

  [ James Valleroy ]
  * backups: Make validator errors translatable
  * functional_tests: Move backup test into backups feature

  [ ssantos ]
  * Translated using Weblate (German)

 -- James Valleroy <jvalleroy@mailbox.org>  Mon, 17 Dec 2018 19:05:51 -0500

plinth (0.44.0) unstable; urgency=medium

  [ Pavel Borecki ]
  * Translated using Weblate (Czech)

  [ Robert Martinez ]
  * Add gray noise background
  * Add white Card
  * add footer padding

  [ Allan Nordhøy ]
  * Translated using Weblate (Norwegian Bokmål)

  [ James Valleroy ]
  * ejabberd: bosh port moved to 5443
  * apache: Run setup again to reload
  * ejabberd: Change BOSH port from 5280 to 5443
  * Revert "ci: Use python3.6 when installing dependencies"
  * ci: Install jquery packages for coverage
  * functional_tests: Confirm when deleting all snapshots
  * Translated using Weblate (Spanish)
  * Update translation strings

  [ Joseph Nuthalapati ]
  * vagrant: clear logs and plinth database on destroying box
  * minetest: Change list of mods to what's available in Debian
  * Add instructions on how to use "WIP" in merge requests
  * clients: Fix distortion of the client apps buttons
  * snapshots: Fix default snapshot listing
  * firewalld: Use nftables instead of iptables
  * snapshots: Place the subsubmenu below the description

  [ ssantos ]
  * Translated using Weblate (German)
  * Translated using Weblate (Portuguese)

  [ Prachi Srivastava ]
  * Changes delete all to delete selected in snapshot
  * Adds toggle to select all for deletion
  * Changes functional test to select All and delete snapshots
  * Ignores warnings in pytest while running functional test

  [ advocatux ]
  * Translated using Weblate (Spanish)

  [ Petter Reinholdtsen ]
  * Translated using Weblate (Norwegian Bokmål)

 -- James Valleroy <jvalleroy@mailbox.org>  Mon, 03 Dec 2018 19:47:04 -0500

plinth (0.43.0) unstable; urgency=medium

  [ Michael Pimmer ]
  * Backups: export and download archives in one step
  * Backups: uploading and import with temporarily stored file
  * Backups: Restore directly from archive
  * Backups: Don't fail when borg doesn't find files to extract
  * Backups: clean up exporting archives functionality
  * Backups: relative paths for borg extract in action script
  * Backups: fix test
  * Backups: clean up forms, names and templates
  * Functional tests: minor documentation changes
  * Backups: Stream archive downloads/exports
  * Backups: do not hardcode uploaded backup file path
  * Backups: minor cleanups
  * Backups: show free disk space on upload+restore page
  * Backups: functional test to download and restore an archive
  * Backups: minor adaption of upload file size warning
  * Backups: minor fixes of functional tests
  * Functional tests: check that browser waits for redirects to finish
  * Functional tests: fix waiting for redirects
  * Functional tests: assert that module installation succeeded
  * Cherrypy: Do not limit maximum upload size
  * Backups: Make Manifest a dict instead of a list

  [ James Valleroy ]
  * functional_tests: Remove backup export steps
  * functional_tests: Remove remaining backup export steps
  * functional_tests: Add sso tags
  * upgrades: Internationalize string and apply minor formatting

  [ Anthony Stalker ]
  * Translated using Weblate (Czech)

  [ Joseph Nuthalapati ]
  * vagrant: Destroy Plinth development database when box is destroyed
  * sso: Make auth-pubtkt tickets valid for 12 hours
  * openvpn: Migration from easy-rsa 2 to 3
  * openvpn: is-setup checks for non-empty dh.pem file
  * openvpn: Always write the latest server configuration on setup

  [ ssantos ]
  * Translated using Weblate (Portuguese)

  [ Robert Martinez ]
  * Update module terminology improvements
  * Incorporate feedback from MR

 -- James Valleroy <jvalleroy@mailbox.org>  Mon, 19 Nov 2018 17:25:31 -0500

plinth (0.42.0) unstable; urgency=medium

  [ Robert Martinez ]
  * Fix wrong color in mobile menu

  [ James Valleroy ]
  * snapshot: Handle snapper list output change
  * functional_tests: Fix steps with domain parameter

  [ Joseph Nuthalapati ]
  * Translated using Weblate (Telugu)
  * tor: Add functional tests for relays and hidden services
  * tor: Enable backup/restore
  * upgrades: Add functional tests
  * upgrades: Enable backup/restore
  * monkeysphere: Handle importing new OpenSSH format keys
  * monkeysphere: yapf reformatting
  * tests: Change the domain to be an FQDN
  * monkeysphere: Add functional tests for import/publish keys
  * monkeysphere: Enable backup/restore
  * monkeysphere: Skip functional tests until bugs are resolved
  * letsencrypt: Enable backup/restore
  * tahoe: Minor changes to facilitate functional tests
  * tahoe: Add functional tests
  * tahoe: Enable backup/restore
  * tahoe: yapf run
  * udiskie: unmount drive as superuser

  [ buoyantair ]
  * Translated using Weblate (Telugu)

  [ Michael Pimmer ]
  * Actions: use local plinth in development mode
  * Actions: path in development mode: do not preserve PYTHONPATH

  [ ButterflyOfFire ]
  * Translated using Weblate (Indonesian)
  * Translated using Weblate (Italian)

 -- James Valleroy <jvalleroy@mailbox.org>  Mon, 05 Nov 2018 18:41:15 -0800

plinth (0.41.0) unstable; urgency=medium

  [ Allan Nordhøy ]
  * Translated using Weblate (Norwegian Bokmål)

  [ ButterflyOfFire ]
  * Translated using Weblate (French)

  [ James Valleroy ]
  * debian: Add Russian translation of debconf template (Closes: #910848)
    - Thanks to Lev Lamberov for the patch.
  * deluge: Handle prompt to change default password
  * functional_tests: When creating backup, scroll window to top
  * backups: Handle permission error during chown

  [ Joseph Nuthalapati ]
  * vagrant: Increase memory to 2GiB
  * vagrant: Increase number of CPUs to 2
  * datetime: Add functional test for setting time zone
  * datetime: Enable backup/restore
  * tests: More accurately compute waited time
  * deluge: Add functional test for uploading a torrent
  * deluge: Enable backup/restore
  * avahi: Enable backup/restore (no data)
  * backups: Enable backup/restore (no data currently)
  * bind: Add functional tests
  * bind: Enable backup/restore
  * security: Add functional tests for restricted logins
  * security: Enable backup/restore
  * snapshot: Fix issue with setting configuration
  * snapshot: Add functional tests for setting configuration
  * backups: Implement app hooks
  * snapshot: Enable backup/restore
  * deluge: Add missing backups tag in functional tests
  * ssh: Enable backup/restore
  * firewall: Enable backup/restore (no data)
  * diagnostics: Enable backup/restore (no data)
  * names: Enable backup/restore (no data)
  * power: Enable backup/restore (no data)
  * storage: Enable backup/restore (no data)
  * backups: Make plinth the owner of the backup archives
  * backups: Fix issue with showing exports from disks without labels
  * storage: Minor styling with urlencode call in template
  * backups: Don't rely on disk labels during export/restore

  [ Michael Pimmer ]
  * Backups: bugfix for downloading extracted archive files

  [ rafael ]
  * Translated using Weblate (Spanish)

 -- James Valleroy <jvalleroy@mailbox.org>  Mon, 22 Oct 2018 19:48:50 -0400

plinth (0.40.0) unstable; urgency=medium

  [ Allan Nordhøy ]
  * Translated using Weblate (Norwegian Bokmål)

  [ James Valleroy ]
  * ci: Prevent installing fuse
  * upgrades: Don't change origins pattern list
  * upgrades: Keep config file when disabling
  * debian: Add Portuguese translation for debconf messages (Closes: #909745)
    - Thanks to "Traduz" - Portuguese Translation Team for the patch.
  * home: Also display card title above icon
  * functional_tests: Make coquelicot password entry more robust
  * functional_tests: Check ejabberd contact list more robustly

  [ Augusto Borin ]
  * Translated using Weblate (Portuguese)

  [ advocatux ]
  * Translated using Weblate (Spanish)

  [ Pavel Borecki ]
  * Translated using Weblate (Czech)

  [ BO41 ]
  * Translated using Weblate (German)

  [ David Maulat ]
  * Translated using Weblate (French)

  [ Robert Martinez ]
  * Translated using Weblate (German)
  * Add tint effect on card icons under "Apps"
  * Change maximum cards per row
  * Change card text style and position

  [ Joseph Nuthalapati ]
  * Don't disable installation when apt lists are empty
  * backups: Relax schema for backup manifest data
  * backups: Remove empty keys in backup manifest data
  * backups: Rename the backups API module
  * mediawiki: Backup/restore settings also
  * backups: Rename test_backup to test_api
  * backups: List apps that don't require backup too
  * backups: Minor styling fixes
  * cockpit: Add clients and backup manifests
  * mumble: Implement backup/restore
  * privoxy: Enable backup/restore (no data)
  * backups: Allow restoring backups with no files
  * roundcube: Enable backup/restore (no data)
  * searx: Enable backup/restore (no data)
  * jsxc: Enable backup/restore (no data)
  * coquelicot: Enable backup/restore
  * coquelicot: Implement functional tests with uploading file
  * tests: Reduce time for polling in functional tests
  * transmission: Implement upload torrent functional test
  * transmission: Enable backup/restore
  * coquelicot: Fix upload file functional test
  * mediawiki: Run update script for 1.31 upgrade
  * quassel: Enable backup/restore
  * shadowsocks: Enable backup/restore
  * backups: Implement disabling web configuration during backup
  * sharing: Enable backup/restore
  * pagekite: Add functional tests
  * pagekite: Enable backup/restore
  * tests: Add missing backups tag on functional tests
  * vagrant: Get rid of apt warning during provisioning
  * customization: Serve static files from customization directory
  * customization: Create customization path in /var/www
  * customization: Serve custom shortcuts through the REST API
  * customization: Show custom shortcuts on frontpage

  [ Michael Pimmer ]
  * Backup module: Implement downloading archives
  * Backup module: Implemented uploading files
  * Backup module: added some unittests; minor doc updates

  [ Federico Ceratto ]
  * Translated using Weblate (Italian)

  [ Johannes Keyser ]
  * Translated using Weblate (German)

 -- James Valleroy <jvalleroy@mailbox.org>  Tue, 09 Oct 2018 06:01:50 -0400

plinth (0.39.0) unstable; urgency=medium

  [ Joseph Nuthalapati ]
  * Fix typo in the description meta tag
  * backups: Support multiple backups in one day
  * backups: Check if paths exist before passing them to borgbackup
  * backups: Reword the no-apps-installed message
  * backups: Make getting all apps method public
  * backups: Minor styling fixes
  * backups: Minor refactoring in finding exported archive
  * backups: Simplify getting included apps during restoring
  * udiskie: Merge into storage module

  [ Doma Gergő ]
  * Translated using Weblate (Hungarian)

  [ Petter Reinholdtsen ]
  * Translated using Weblate (Norwegian Bokmål)

  [ Allan Nordhøy ]
  * Translated using Weblate (Norwegian Bokmål)

  [ danielwine ]
  * Translated using Weblate (Hungarian)

  [ James Valleroy ]
  * backups: Validate backup manifests
  * backups: Move manifest validation into backups app
  * backups: Fix iteration over loaded modules
  * users: Reset groups before testing register_group
  * backups: List supported and installed apps when creating
  * backups: Implement process manifests for Packet
  * backups: Provide a default backup name
  * backups: Select all apps by default
  * backups: Use paths from selected apps
  * backups: Fix and test service shutdown and restore
  * backups: Patch actions for shutdown services test
  * backups: Disable create archive when no supported apps are installed
  * backups: Dump manifests file and include it in backup
  * backups: Name borg repo folder more clearly
  * backups: Include app versions in manifest file
  * backups: Use valid filename for export
  * backups: Don't display time as separate column
  * backups: Confirm that archive exists before restoring
  * backups: Add apps selection to restore form
  * backups: Use valid filename for manifest
  * backups: When restoring, only list apps included in backup
  * backups: Use backups API for restore
  * backups: Add more basic tests for backups API
  * functional_tests: Test dynamicdns backup and restore
  * ikiwiki: Add sites folder to backup data
  * functional_tests: Test ikiwiki backup and restore
  * functional_tests: Test mediawiki backup and restore
  * functional_tests: Test repro config backup and restore
  * backups: Rename 'Create archive' to 'New backup'
  * functional_tests: More robust checks using eventually
  * backups: Show disabled 'New backup' button when no apps installed
  * backups: Enable module
  * backups: Create folder if needed during setup
  * functional_tests: Only select app under test for new backup
  * functional_tests: Test ejabberd backup and restore
  * functional_tests: Ensure that backups app is installed before test
  * debian: Don't make backup of /etc/security/access.conf (Closes: #909484)
  * Bump Standards-Version to 4.2.1
  * Cleanup udiskie module

 -- James Valleroy <jvalleroy@mailbox.org>  Mon, 24 Sep 2018 19:23:04 -0400

plinth (0.38.0) unstable; urgency=medium

  [ Allan Nordhøy ]
  * Translated using Weblate (Norwegian Bokmål)

  [ Pavel Borecki ]
  * Translated using Weblate (Czech)

  [ Igor ]
  * Translated using Weblate (Russian)

  [ Johannes Keyser ]
  * Translated using Weblate (German)

  [ BO41 ]
  * Translated using Weblate (German)

  [ Doma Gergő ]
  * Translated using Weblate (Hungarian)

  [ Vignan Lavu ]
  * mediawiki: Enable SVG support for MediaWiki

  [ advocatux ]
  * Translated using Weblate (Spanish)

  [ Joseph Nuthalapati ]
  * Install ncurses-term during vagrant file provision
  * docs: Fix MediaWiki manual page download failing
  * manual: Remove footer for manual pages using Python XML module
  * upgrades: Clean up old kernel packages during automatic upgrades
  * turbolinks: Make the progress bar white and thicker

  [ James Valleroy ]
  * debian: Add German translation of debconf messages (Closes: #907787)
    - Thanks to Helge Kreutzmann for the patch.
  * tests: Make coverage package optional

 -- James Valleroy <jvalleroy@mailbox.org>  Mon, 10 Sep 2018 18:12:06 -0400

plinth (0.37.0) unstable; urgency=medium

  [ Pavel Borecki ]
  * Translated using Weblate (Czech)

  [ Allan Nordhøy ]
  * Translated using Weblate (Norwegian Bokmål)

  [ Petter Reinholdtsen ]
  * Translated using Weblate (Norwegian Bokmål)

  [ Igor ]
  * Translated using Weblate (Russian)

  [ advocatux ]
  * Translated using Weblate (Spanish)

  [ Doma Gergő ]
  * Translated using Weblate (Hungarian)

  [ James Valleroy ]
  * backups: Simplify export of backup archive files
  * backups: Add list of exported archives
  * backups: Restore from exported archive
  * vagrant: Clarify post-up message
  * debian: Add Dutch translation of debconf messages (Closes: #906945)
    - Thanks to Frans Spiesschaert for the patch.
  * Bump Standards-Version to 4.2.0

  [ Joseph Nuthalapati ]
  * vagrant: Vagrantfile changes for ease of development
  * install: Use Post/Response/Get pattern for reloads

 -- James Valleroy <jvalleroy@mailbox.org>  Mon, 27 Aug 2018 19:15:08 -0400

plinth (0.36.0) unstable; urgency=medium

  [ Gayathri Das ]
  * Translated using Weblate (Hindi)

  [ James Valleroy ]
  * Fix validation error in Hindi translation
  * Fix validation error in Spanish translation
  * Add backups info to apps
  * ejabberd: Cleanup config file upgrade
  * Add license info for Lato fonts
  * ci: Run test coverage and get report
  * Commit patch for French debconf translation (Closes: #905933)
    - Thanks to jean-pierre giraud for the patch.

  [ Luis A. Arizmendi ]
  * Translated using Weblate (Spanish)

  [ Igor ]
  * Translated using Weblate (Russian)

  [ Hemanth Kumar Veeranki ]
  * Translated using Weblate (Telugu)
  * Remove deprecated settings from already existing config files
  * Add functional test to enable/disable Message Archive Management

  [ Joseph Nuthalapati ]
  * Fix validation error in Spanish translation
  * Translated using Weblate (Hindi)
  * Trim the translation strings in Letsencrypt template where missing
  * backups: Add core API for full/apps backup
  * mediawiki: Fix issue with re-installation
  * mediawiki: Enable Instant Commons
  * mediawiki: Fix images throwing 403s
  * turbolinks: Reload page using JavaScript
  * functional tests: Fix failing test change default app

  [ Johannes Keyser ]
  * Translated using Weblate (German)

  [ Doma Gergő ]
  * Translated using Weblate (Hungarian)

  [ Robert Martinez ]
  * Add woff2 fonts

  [ Prachi Srivastava ]
  * Translated using Weblate (Hindi)

  [ manikanta varma datla ]
  * Disable launch button for web client when not installed

  [ Pavel Borecki ]
  * Translated using Weblate (Czech)

 -- James Valleroy <jvalleroy@mailbox.org>  Mon, 13 Aug 2018 18:24:33 -0400

plinth (0.35.0) unstable; urgency=medium

  [ Igor ]
  * Translated using Weblate (Russian)

  [ Luis A. Arizmendi ]
  * Translated using Weblate (Spanish)

  [ ikmaak ]
  * Translated using Weblate (Dutch)

  [ Bart Notelaers ]
  * Translated using Weblate (Dutch)

  [ Doma Gergő ]
  * Translated using Weblate (Hungarian)

  [ Gayathri Das ]
  * Translated using Weblate (Hindi)

  [ Sciumedanglisc ]
  * Translated using Weblate (Italian)

  [ Praveen Illa ]
  * Translated using Weblate (Telugu)

  [ Jayasuganthi ]
  * mediawiki: Enable short URLs

  [ Joseph Nuthalapati ]
  * mediawiki: Override Debian settings in FreedomBoxSettings.php
  * functional_tests: Fix first test failing on a pristine VM
  * debian: Remove Bdale Garbee from the list of uploaders
  * Add turbolinks
  * turbolinks: Replace style elements in head with blocks in body
  * functional_tests: Use body instead of html for state change check
  * turbolinks: Disable caching on application visits
  * configuration: Option to set a default app for FreedomBox
  * configuration: Use augeas to edit Apache files
  * configuration: Fix parsing error in retrieving default app

  [ వీవెన్ ]
  * Translated using Weblate (Telugu)

  [ Johannes Keyser ]
  * Translated using Weblate (German)
  * text stripped from icons for mediawiki, radicale, tahoe-lafs

  [ Hemanth Kumar Veeranki ]
  * Clarify description for radicale shared calendar/addressbook
  * Remove deprecated `iqdisc` in ejabberd config

  [ Robert Martinez ]
  * Adding link to HACKING.md
  * Fix ejabberd logo #1336

  [ Sunil Mohan Adapa ]
  * udiskie: Move udisks2 methods to separate module
  * storage: Fix parsing issues when mount point has spaces
  * udiskie: Remove the unused ejectable property
  * utils: Remove unused method
  * udiskie: Add eject functionality for a drive
  * udiskie: Also list read-only filesystems
  * udiskie: Remove internal networks warning
  * udiskie: Show special message when no storage device available

  [ James Valleroy ]
  * udiskie: Import glib and udisks only inside methods

  [ Allan Nordhøy ]
  * Translated using Weblate (Norwegian Bokmål)

 -- James Valleroy <jvalleroy@mailbox.org>  Mon, 30 Jul 2018 19:04:51 -0400

plinth (0.34.0) unstable; urgency=medium

  [ Joseph Nuthalapati ]
  * firstboot: Prompt for secret during firstboot welcome
  * firstboot: Add debconf translations for wizard secret dialog
  * l10n: Fix build error due to partially translated string in Hindi
  * ci: Install python3-coverage before running tests
  * backups: Temporarily hide app till implementation is complete

  [ James Valleroy ]
  * postinst: Fix indents and untabify
  * lintian: Add override for no-debconf-config
  * Translated using Weblate (Italian)
  * ci: Use python3.6 when installing dependencies
  * functional_tests: Rename features, organize by app
  * backups: New app to manage borgbackup archives
  * backups: Allow valid filenames as archive names
  * backups: Set LANG=C.UTF-8 when extracting archive
  * backups: Move repository location under /var/lib

  [ ikmaak ]
  * Translated using Weblate (Dutch)

  [ Gayathri Das ]
  * Translated using Weblate (Hindi)

  [ Sciumedanglisc ]
  * Translated using Weblate (Italian)

  [ Bart Notelaers ]
  * Translated using Weblate (Dutch)

  [ Doma Gergő ]
  * Translated using Weblate (Hungarian)

 -- James Valleroy <jvalleroy@mailbox.org>  Mon, 16 Jul 2018 19:16:08 -0400

plinth (0.33.1) unstable; urgency=medium

  [ Doma Gergő ]
  * Translated using Weblate (Hungarian)

  [ Pavel Borecki ]
  * Translated using Weblate (Czech)

  [ advocatux ]
  * Translated using Weblate (Spanish)

  [ Igor ]
  * Translated using Weblate (Russian)

  [ Joseph Nuthalapati ]
  * Change get-group-users to a simpler implementation
  * users: Replace disabled with readonly for admin group checkbox
    (Closes: #902892)

  [ Gayathri Das ]
  * Translated using Weblate (Hindi)

 -- James Valleroy <jvalleroy@mailbox.org>  Wed, 04 Jul 2018 10:32:23 -0400

plinth (0.33.0) unstable; urgency=medium

  [ Doma Gergő ]
  * Translated using Weblate (Hungarian)

  [ Allan Nordhøy ]
  * Translated using Weblate (Norsk bokmål)

  [ advocatux ]
  * Translated using Weblate (Spanish)

  [ Igor ]
  * Translated using Weblate (Русский)

  [ Pavel Borecki ]
  * Translated using Weblate (Čeština)

  [ Gayathri Das ]
  * Translated using Weblate (Hindi)

  [ Joseph Nuthalapati ]
  * Fix mistake in Hindi translation template
  * firewall: Display information that a service is internal only
  * users: Don't show Create User form to non-admin users
  * Translated using Weblate (Hindi)
  * users: Redirect to users list on successful user creation
  * packages: Button to refresh package lists

  [ Hemanth Kumar Veeranki ]
  * Add a way to refine shortcuts
  * Restrict removal of last admin user
  * Use logos instead of icons in the apps page

  [ danielwine ]
  * Translated using Weblate (Hungarian)

  [ Bart Notelaers ]
  * Translated using Weblate (Dutch)

  [ James Valleroy ]
  * users: Update Change Password menu for non-admin users
  * package: Add option to skip recommends
  * udiskie: New module for automatic mounting of removable media

  [ Sciumedanglisc ]
  * Translated using Weblate (Italian)

  [ Sunil Mohan Adapa ]
  * udiskie: Use glib library for dbus interaction

 -- James Valleroy <jvalleroy@mailbox.org>  Mon, 02 Jul 2018 20:15:50 -0400

plinth (0.32.0) unstable; urgency=medium

  [ Allan Nordhøy ]
  * Translated using Weblate (Norsk bokmål)

  [ Pavel Borecki ]
  * Translated using Weblate (Čeština)

  [ advocatux ]
  * Translated using Weblate (Spanish)

  [ Igor ]
  * Translated using Weblate (Русский)

  [ Gayathri Das ]
  * Translated using Weblate (Hindi)

  [ Hemanth Kumar Veeranki ]
  * Hide mediawiki frontpage shortcut when private mode is enabled
  * Translated using Weblate (Telugu)
  * Enable image uploads in mediawiki at startup

  [ Sciumedanglisc ]
  * Translated using Weblate (Italian)

  [ ikmaak ]
  * Translated using Weblate (Dutch)

  [ Michael Pimmer ]
  * Use djangos url reverse mechanism instead of hardcoding urls
  * Add ./run --develop option to use relative config/file paths
  * Add documentation for the './run --develop' option
  * Adapt test and documentation to changes of '--develop' option
  * Adapt .md files to four spaces for correct lists
  * Merge ./run --debug into --develop option
  * Remove unused imports and variables

  [ Sunil Mohan Adapa ]
  * yapf and isort fixes
  * Fix client info table size and flickering
  * Resize all main content
  * Remove unnecessary submenu override in 403.html
  * help: Show cards in the index page
  * snapshot: Remove unnecessary column sizing
  * users: Remove unnecessary column sizing
  * networks: Center align connection information
  * networks: Remove unnecessary column sizing
  * pagekite: Convert a two column page to one column
  * pagekite: Remove unnecessary column sizing
  * letsencrpt: Remove unnecessary column sizing
  * monkeysphere: Remove unnecessary column sizing
  * names: Remove unnecessary column sizing
  * sso: Adjust size of login form
  * storage: Remove unnecessary column sizing
  * tor: Increase the size of the status tables
  * help: Center the FreedomBox logo on about page
  * help: Remove the duplicate index URL and menu item
  * firewall: Resize the info table to full width
  * Increase language selection form to full width
  * first_setup: Remove unnecessary content sizing
  * first_boot: Remove unnecessary content sizing
  * diagnostics: Remove unnecessary content sizing
  * frontpage: Fix card sizing

  [ Johannes Keyser ]
  * Translated using Weblate (German)

  [ Joseph Nuthalapati ]
  * Translated using Weblate (Telugu)
  * mediawiki: Make private mode and public registrations mutually exclusive
  * mediawiki: Image uploads: improve logic and add functional tests
  * first-setup: Automatically expand root partition

  [ kotibannu541 ]
  * Translated using Weblate (Telugu)

  [ Nikhil Sankesa ]
  * Translated using Weblate (Telugu)

  [ Nikhil501 ]
  * Translated using Weblate (Telugu)

  [ Sandeepbasva ]
  * Translated using Weblate (Telugu)

  [ James Valleroy ]
  * mediawiki: Untabify template

  [ Doma Gergő ]
  * Translated using Weblate (Hungarian)

  [ Manish Tripathy ]
  * Apply new card based design

 -- James Valleroy <jvalleroy@mailbox.org>  Mon, 18 Jun 2018 20:36:30 -0400

plinth (0.31.0) unstable; urgency=medium

  [ Pavel Borecki ]
  * Translated using Weblate (Czech)

  [ advocatux ]
  * Translated using Weblate (Spanish)

  [ Igor ]
  * Translated using Weblate (Russian)

  [ Johannes Keyser ]
  * Translated using Weblate (German)

  [ Sciumedanglisc ]
  * Translated using Weblate (Italian)

  [ Gayathri Das ]
  * Translated using Weblate (Hindi)

  [ Robert Pollak ]
  * Translated using Weblate (German)

  [ Hemanth Kumar Veeranki ]
  * Translated using Weblate (Telugu)
  * Added an option to enable/disable private mode in mediawiki

  [ Petter Reinholdtsen ]
  * Translated using Weblate (Norwegian Bokmål)

  [ Allan Nordhøy ]
  * Translated using Weblate (Norwegian Bokmål)

  [ Sunil Mohan Adapa ]
  * searx: Don't depend on libapache2-mod-proxy-uwsgi

  [ Joseph Nuthalapati ]
  * users: Fix user permissions not being saved
  * users: internationalize a string
  * mediawiki: Run update script for 1.30 upgrade
  * shortcuts: Fix urls for ikiwiki shortcuts

  [ James Valleroy ]
  * mediawiki: Handle missing config lines for private mode

 -- James Valleroy <jvalleroy@mailbox.org>  Mon, 04 Jun 2018 18:16:00 -0400

plinth (0.30.0) unstable; urgency=medium

  [ Igor ]
  * Translated using Weblate (Russian)

  [ Sciumedanglisc ]
  * Translated using Weblate (Italian)

  [ Allan Nordhøy ]
  * Translated using Weblate (Norwegian Bokmål)

  [ danielwine ]
  * Translated using Weblate (Hungarian)

  [ Gayathri Das ]
  * Translated using Weblate (Hindi)

  [ Joseph Nuthalapati ]
  * setup: Remove unavailable as a state in setup_helper

 -- James Valleroy <jvalleroy@mailbox.org>  Mon, 21 May 2018 17:15:47 -0400

plinth (0.29.1) unstable; urgency=high

  [ Pavel Borecki ]
  * Translated using Weblate (Czech)

  [ advocatux ]
  * Translated using Weblate (Spanish)

  [ Sunil Mohan Adapa ]
  * security: Fix issue with Plinth locked out from sudo

 -- James Valleroy <jvalleroy@mailbox.org>  Tue, 08 May 2018 05:20:45 -0400

plinth (0.29.0) unstable; urgency=high

  [ Pavel Borecki ]
  * Translated using Weblate (Czech)

  [ advocatux ]
  * Translated using Weblate (Spanish)

  [ Johannes Keyser ]
  * Translated using Weblate (German)

  [ Allan Nordhøy ]
  * Translated using Weblate (Norwegian Bokmål)

  [ Hemanth Kumar Veeranki ]
  * Add an option to enable/disable public registrations in mediawiki

  [ Joseph Nuthalapati ]
  * mediawiki: enable/disable public registrations - refactoring & tests
  * security: Allow console login access to user plinth
  * tt-rss: Skip the check for SELF_URL_PATH

  [ Sciumedanglisc ]
  * Translated using Weblate (Italian)

  [ Sunil Mohan Adapa ]
  * searx: Fix issue with uwsgi crashing

 -- James Valleroy <jvalleroy@mailbox.org>  Mon, 07 May 2018 18:45:02 -0400

plinth (0.28.0) unstable; urgency=medium

  [ Sunil Mohan Adapa ]
  * Add locale for Lithuanian (lt)

  [ Sciumedanglisc ]
  * Translated using Weblate (Italian)

  [ Pavel Borecki ]
  * Translated using Weblate (Czech)

  [ Igor ]
  * Translated using Weblate (Russian)

  [ advocatux ]
  * Translated using Weblate (Spanish)

  [ Johannes Keyser ]
  * Translated using Weblate (German)
  * setup: disable install button for currently unavailable apps

  [ Allan Nordhøy ]
  * Translated using Weblate (Norwegian Bokmål)

  [ Joseph Nuthalapati ]
  * Translated using Weblate (Telugu)

  [ ikmaak ]
  * Translated using Weblate (Dutch)

  [ James Valleroy ]
  * Bump Standards-Version to 4.1.4

 -- James Valleroy <jvalleroy@mailbox.org>  Mon, 23 Apr 2018 21:03:39 -0400

plinth (0.27.0) unstable; urgency=medium

  [ Sciumedanglisc ]
  * Translated using Weblate (Italian)

  [ Pavel Borecki ]
  * Translated using Weblate (Czech)

  [ Igor ]
  * Translated using Weblate (Russian)

  [ advocatux ]
  * Translated using Weblate (Spanish)

  [ ikmaak ]
  * Translated using Weblate (Dutch)
  * Translated using Weblate (German)

  [ Allan Nordhøy ]
  * Translated using Weblate (Norwegian Bokmål)

  [ James Valleroy ]
  * snapshot: Disable python formatting for description
  * debian: Move Lintian source-level overrides to preferred location
  * debian: Bump debhelper compat version to 11
  * debian: Use https for copyright format url
  * debian: Bump standards version to 4.1.3
  * debian: Remove unused lintian override
  * middleware: Skip 'installed' message for essential apps
  * snapshot: Don't increment version
  * snapshot: Clarify form label and help text
  * snapshot: Format code with yapf

  [ Johannes Keyser ]
  * Translated using Weblate (German)

  [ Максим Якимчук ]
  * Translated using Weblate (Ukrainian)

  [ Jonny Birkelund ]
  * Translated using Weblate (Norwegian Bokmål)

  [ Joseph Nuthalapati ]
  * users: Fix admin group appearing twice in permissions
  * apps: Fix app names and short descriptions not being translated
  * snapshots: Move manual page link to the index page
  * snapshots: Fix tests broken by UI changes
  * language: Fix tests broken by recent feature
  * tests: Improve waiting for installation and configuration
  * Fix tests for firstboot, users and groups
  * tests: snapshots: Remove find_by_value usages
  * test: sharing: Fix tests that check text in English
  * tor: Make tests independent of language
  * tests: Recover from server restart during installation
  * tests: Fix tests depending on language being English
  * tests: Fix delete_user fixture
  * UI: Fix progress bar not appearing
  * snapshots: Fix for permissions issue when updating configuration

  [ Shubham Agarwal ]
  * snapper: enable/diable apt snapshots

 -- James Valleroy <jvalleroy@mailbox.org>  Mon, 09 Apr 2018 19:34:05 -0400

plinth (0.26.0) unstable; urgency=high

  [ 关羽 ]
  * Translated using Weblate (Chinese (Simplified))

  [ Igor ]
  * Translated using Weblate (Russian)

  [ Pavel Borecki ]
  * Translated using Weblate (Czech)

  [ Dietmar ]
  * Translated using Weblate (German)

  [ anonymous ]
  * Translated using Weblate (German)

  [ Allan Nordhøy ]
  * Translated using Weblate (Norwegian Bokmål)

  [ Joseph Nuthalapati ]
  * snapshots: Update description
  * searx: Rewrite url from /searx to /searx/
  * manual: Link to manual from each service
  * manual: Fix manual page links for tor and power templates

  [ Petter Reinholdtsen ]
  * Translated using Weblate (Norwegian Bokmål)

  [ Robert Martinez ]
  * Translated using Weblate (German)

  [ Sunil Mohan Adapa ]
  * Workaround security issues in django-axes
  * ssh, avahi, apache: Fix default value for setup arguments
  * ssh: Add comment about regenerating SSH keys
  * apache: Only regenerate snake oil cert when needed
  * apache: Explicitly enable the latest version of PHP module
  * apache: Increase module version number to fix php7.2

  [ danielwine ]
  * Translated using Weblate (Hungarian)

  [ Luis A. Arizmendi ]
  * Translated using Weblate (Spanish)

  [ Sciumedanglisc ]
  * Translated using Weblate (Italian)

  [ Johannes Keyser ]
  * Translated using Weblate (German)

  [ James Valleroy ]
  * Update doc-base for current html manual file

 -- James Valleroy <jvalleroy@mailbox.org>  Mon, 26 Mar 2018 20:18:57 -0400

plinth (0.25.0) unstable; urgency=medium

  [ Pavel Borecki ]
  * Translated using Weblate (Czech)

  [ danielwine ]
  * Translated using Weblate (Hungarian)

  [ Allan Nordhøy ]
  * Translated using Weblate (Norwegian Bokmål)

  [ Luis A. Arizmendi ]
  * Translated using Weblate (Spanish)

  [ Joseph Nuthalapati ]
  * coquelicot: Rename Plinth to FreedomBox in license headers
  * functional-tests: Merge plinth-tester into plinth
  * searx: Add basic functional tests
  * snapshots: Refactoring and indentation changes
  * Translated using Weblate (Telugu)
  * ttrss: update client apps
  * sharing: Update description
  * sharing: CSS styling fixes and text changes

  [ James Valleroy ]
  * infinoted: Always check ownership of cert files in setup

  [ Алексей Докучаев ]
  * Translated using Weblate (Russian)

  [ Igor ]
  * Translated using Weblate (Russian)

  [ Sunil Mohan Adapa ]
  * doc: Fix generation of HTML fragment
  * users: Generalize styling for multi-select widget
  * sharing: Finish implementation
  * sharing: Add functional tests
  * Support Django 2.0

  [ Shubham Agarwal ]
  * snapshots: Add submenu section in UI

  [ Prachi ]
  * sharing: Add app to share disk folders using various protocols

 -- James Valleroy <jvalleroy@mailbox.org>  Mon, 12 Mar 2018 18:40:31 -0400

plinth (0.24.0) unstable; urgency=medium

  [ Joseph Nuthalapati ]
  * Add file-sharing application Coquelicot to FreedomBox
  * Translated using Weblate (Telugu)
  * mediawiki: Allow shortcut to be publicly visible on front page
  * clients: Add and correct Client Apps
  * api: fix icon_url
  * searx: New app for Searx metasearch engine

  [ Pavel Borecki ]
  * Translated using Weblate (Czech)

  [ Allan Nordhøy ]
  * Translated using Weblate (Chinese (Simplified))
  * Translated using Weblate (Norwegian Bokmål)

  [ Sunil Mohan Adapa ]
  * Rename Plinth to FreedomBox in various places
  * debian: Update copyright to FreedomBox Authors
  * setup.py: Update website to freedombox.org
  * Add locale for Hungarian (hu)
  * locale: Update the language selection form
  * config: Remove language selection from config page
  * Don't use async for method parameters
  * searx: Increase the secret key length to 64 bytes

  [ danielwine ]
  * Translated using Weblate (Hungarian)

  [ Sai Kiran Naragam ]
  * locale: Anonymous users can set preferred language
  * locale: Adds preferred language for logged in user

  [ Luis A. Arizmendi ]
  * Translated using Weblate (Spanish)

  [ Johannes Keyser ]
  * Translated using Weblate (German)
  * matrixsynapse: Fix mail attribute for ldap login

 -- James Valleroy <jvalleroy@mailbox.org>  Mon, 26 Feb 2018 18:22:23 +0100

plinth (0.23.0) unstable; urgency=medium

  [ Sunil Mohan Adapa ]
  * Fetch latest manual from wiki
  * Translated using Weblate (Telugu)
  * snapshot: Enable Delete All only with non-default snapshots

  [ Joseph Nuthalapati ]
  * jsxc: consistent url format
  * Translated using Weblate (Telugu)
  * sso: Increase timeout to 60 minutes
  * YAPF formatting for actions/auth_pubtkt
  * transmission: Add .png logo
  * snapshot: Delete All should skip currently active snapshot
  * config: Move the method get_hostname to __init__.py
  * snapshots: Refactoring and text changes
  * snapshots: Increment version to 2

  [ drashti kaushik ]
  * Translated using Weblate (Gujarati)

  [ uday17 ]
  * Translated using Weblate (Telugu)

  [ Sandeepbasva ]
  * Translated using Weblate (Telugu)

  [ kotibannu541 ]
  * Translated using Weblate (Telugu)

  [ Arshadashu ]
  * Translated using Weblate (Telugu)

  [ Nikhil Sankesa ]
  * Translated using Weblate (Telugu)

  [ sandeepgurram ]
  * Translated using Weblate (Telugu)

  [ prudhvi ]
  * Translated using Weblate (Telugu)

  [ chilumula vamshi krishna ]
  * Translated using Weblate (Telugu)

  [ pranava pari ]
  * Translated using Weblate (Telugu)

  [ Nikhil501 ]
  * Translated using Weblate (Telugu)

  [ Michal Čihař ]
  * Translated using Weblate (Telugu)

  [ Johannes Keyser ]
  * Translated using Weblate (German)

  [ anil kukmar soma ]
  * Translated using Weblate (Telugu)

  [ Pavel Borecki ]
  * Translated using Weblate (Czech)

  [ Vikas Singh ]
  * Font: Change Helvetica to Lato
  * theme: Update CSS to use Lato font

  [ Aakanksha Saini ]
  * Snapper: Modify configurations to reduce disk usage

  [ James Valleroy ]
  * Add fonts-lato as dependency
  * Update translation strings
  * Add lintian override for symlink to Lato font file

 -- James Valleroy <jvalleroy@mailbox.org>  Mon, 12 Feb 2018 19:17:31 -0500

plinth (0.22.0) unstable; urgency=medium

  [ Drashti Kaushik ]
  * Translated using Weblate (Gujarati)
  * Translated using Weblate (Hindi)

  [ Igor ]
  * Translated using Weblate (Russian)

  [ Ikmaak ]
  * Translated using Weblate (Dutch)

  [ Joseph Nuthalapati ]
  * Translated using Weblate (Telugu)
  * ci: Replace CircleCI configuration with GitLab CI configuration
  * firstboot: Fix caching issue in collecting first_boot steps
  * HACKING: Commands to run a single test method, class or module
  * first_setup: UX improvements for the first setup page
  * matrix-synapse: Fix YAML format issues.

  [ Pavel Borecki ]
  * Translated using Weblate (Czech)

  [ Sunil Mohan Adapa ]
  * Add locale for Ukrainian (uk)
  * ci: Update badge to use Gitlab CI instead of Circle CI
  * Update Github URLs with Salsa URLs
  * tor: Ensure that is-enabled status is show properly

  [ Vikas Singh ]
  * actions: Allow not printing error when an action fails

 -- Sunil Mohan Adapa <sunil@medhas.org>  Tue, 30 Jan 2018 14:41:25 +0530

plinth (0.21.0) unstable; urgency=medium

  [ Aakanksha Saini ]
  * navigation bar: change label 'Configuration' to 'System'
  * storage: Removed beta warning for expanding partition
  * groups: Consistent listing of groups
  * syncthing: Restrict administration to users in group syncthing

  [ Allan Nordhøy ]
  * Spelling: configuration, log in, wiki

  [ Johannes Keyser ]
  * doc: update HACKING, CONTRIBUTING and INSTALL information
  * help: Show menu on smaller screens also

  [ Joseph Nuthalapati ]
  * Complete some of the pending changing in renaming some files to .md

  [ Shubham Agarwal ]
  * diagnostics: Enable button when enabled but not running

  [ Sunil Mohan Adapa ]
  * openvpn: Upgrade to the new Debian way
  * Add explicit dependency on e2fsprogs (Closes: #887223).

 -- James Valleroy <jvalleroy@mailbox.org>  Mon, 15 Jan 2018 15:07:03 -0500

plinth (0.20.0) unstable; urgency=high

  [ James Valleroy ]
  * bind: Rework getting and changing config
  * bind: Don't use forwarders by default

  [ Johannes Keyser ]
  * ejabberd: Remove redundant button Client Apps
  * ejabberd: Minor description cleanups

  [ Joseph Nuthalpati ]
  * mediawiki: Add wiki application

  [ Sunil Mohan Adapa ]
  * users: Make sure first run actually works
  * bind: Add information about current utility
  * storage: Make tests run on special filesystems

 -- James Valleroy <jvalleroy@mailbox.org>  Mon, 01 Jan 2018 15:04:02 -0500

plinth (0.19.0) unstable; urgency=medium

  [ James Valleroy ]
  * users: Use own copy of ldapscripts config
  * users: Handle upgrade for ldapscripts config
  * vagrant: Avoid debconf prompts while provisioning
  * Bump standards version, no changes needed

  [ John McCann ]
  * ejabberd: Use dynamic reload after enabling/disabling MAM

  [ Joseph Nuthalapati ]
  * Add framework for user groups per application
  * groups: User permissions for access to apps based on LDAP groups
  * Fixes for user groups
  * Fix failing root tests
  * Suppress unnecessary logging in cfg tests
  * users: tests: restore previous value of restricted access
  * snapshots: Button to delete all snapshots
  * snapshots: Minor refactoring
  * manual: Make manual available as a PDF download
  * manual: Download can serve either pdf or pdf.gz file

  [ Sunil Mohan Adapa ]
  * Update yapf configuration for simplicity
  * Update HACKING file about coding standard tools
  * clients: Minor styling fixes
  * clients: Update icons to be 32x32 consistently
  * api: Update for clarity (API breaking change)
  * clients: Cleanup framework
  * clients: Update all manifest due to use updated framework
  * users: Add a note about using separate first setup action
  * help: Don't uncompress the PDF manual

  [ Hanisha P ]
  * minetest: Show domain information for users to connect to minetest
  * Option to enable/disble automatic timeline snapshots

 -- James Valleroy <jvalleroy@mailbox.org>  Mon, 18 Dec 2017 17:16:58 -0500

plinth (0.18.1) unstable; urgency=high

  * Re-upload with higher urgency (to unblock django-axes 3.0.3).

 -- James Valleroy <jvalleroy@mailbox.org>  Mon, 04 Dec 2017 23:10:37 -0500

plinth (0.18.0) unstable; urgency=low

  [ James Valleroy ]
  * Add shadowsocks client with socks5 proxy.

  [ Joseph Nuthalapati ]
  * config: Avoid sending domain_added signal for empty domain.
  * Override monkey-patched LoginView from django-axes 3.0.3.
  * Make Plinth depend on django-axes 3.0.3 or later.
  * sso: Fixes for regressions after adding captcha and axes.
  * sso: Fix conflict between urls of sso and captcha.
  * transmission: Fix sso not being enabled.
  * Add client information for Matrix Synapse and Syncthing.
  * Add icons for desktop applications and Apple App store.

  [ Prachi Srivastava ]
  * avahi: Add service for freedombox discovery.
  * Add fields to the api response.
  * Add client information for modules.

  [ Sunil Mohan Adapa ]
  * shadowsocks: Add more ciphers.
  * service: Add missing restart action.
  * avahi: Update FreedomBox service file.

  [ Hritesh Gurnani ]
  * Reduce OS icons size for clients.

 -- James Valleroy <jvalleroy@mailbox.org>  Mon, 04 Dec 2017 20:14:41 -0500

plinth (0.17.0) unstable; urgency=medium

  [ Joseph Nuthalapati ]
  * transmission: Enable Single Sign On.
  * cockpit: Add short description to frontpage shortcut.

  [ Allan Nordhøy ]
  * fail2ban: Spelling "Fail2ban" and sentence structure.

  [ Ravi Bolla ]
  * config: Refactor config.py into views and form.

  [ James Valleroy ]
  * Removed old changelog.

 -- James Valleroy <jvalleroy@mailbox.org>  Mon, 20 Nov 2017 18:43:17 -0500

plinth (0.16.0) unstable; urgency=medium

  [ Federico Ceratto ]
  * Switched to native package.

 -- James Valleroy <jvalleroy@mailbox.org>  Mon, 06 Nov 2017 20:51:58 -0500

plinth (0.15.3+ds-1) unstable; urgency=high

  [ James Valleroy ]
  * Switch from gir1.2-networkmanager-1.0 to gir1.2-nm-1.0 (Closes: #862758).
    Thanks to Michael Biebl.
  * Bump standards version to 4.1.1.
  * New upstream version 0.15.3 (Closes: #877371).
  * Add patch to skip letsencrypt tests that require root privileges.
  * Cleanup disks module (renamed to storage).
  * Add patch with workaround for login issues.
  * Add myself to uploaders.

  [ Sunil Mohan Adapa ]
  * Break older version of freedombox-setup (<< 0.11~)
  * Bump Django version to 1.11

  [ Joseph Nuthalapati ]
  * Add new dependencies - axes and captcha

 -- James Valleroy <jvalleroy@mailbox.org>  Sat, 21 Oct 2017 14:14:00 -0400

plinth (0.15.2+ds-1) unstable; urgency=medium

  [ James Valleroy ]
  * Cleanup config for removed modules (Closes: #876627).
  * New upstream version 0.15.2 (Closes: #876640).
  * Add python3-configobj depend.

 -- Federico Ceratto <federico@debian.org>  Mon, 25 Sep 2017 15:03:35 +0100

plinth (0.15.1+ds-1) unstable; urgency=medium

  [ James Valleroy ]
  * Sort dependency list for essential modules (Closes: #872541).
  * Bump standards version to 4.0.1.

  [ Federico Ceratto ]
  * New upstream version 0.15.1

 -- Federico Ceratto <federico@debian.org>  Sat, 23 Sep 2017 11:35:41 +0100

plinth (0.14.0+ds-1) unstable; urgency=medium

  [ James Valleroy ]
  * New upstream version 0.14.0.
  * Refresh patches.

 -- Sunil Mohan Adapa <sunil@medhas.org>  Thu, 20 Apr 2017 19:48:03 +0530

plinth (0.13.1+ds-1) unstable; urgency=medium

  [ James Valleroy ]
  * Disable shaarli module, package removed from Debian.
  * New upstream version 0.13.1.
  * Update paths for jsxc symlinks.
  * Remove configuration for obsolete xmpp module.

 -- Federico Ceratto <federico@debian.org>  Sun, 22 Jan 2017 21:48:59 +0000

plinth (0.12.0+ds-1) unstable; urgency=medium

  [ James Valleroy ]
  * Exclude new symlink in upstream source.
  * New upstream version 0.12.0.
  * Remove patches that have been merged upstream.
  * Rearrange copyright file with more general license at the top.
  * Move plinth into web section.
  * Update symlinks for jsxc 3.0.0.

 -- Federico Ceratto <federico@debian.org>  Sat, 10 Dec 2016 18:42:29 +0100

plinth (0.11.0+ds-1) unstable; urgency=medium

  [ James Valleroy ]
  * New upstream version 0.11.0.
  * Replace python3-yaml dependency with python3-ruamel.yaml.
  * Add python3-apt dependency.
  * Add patch to fix permissions and use new setup command (Closes: #837206).
  * Add patch to include xmpp module static files in build.
  * Add links for jsxc static files. Workaround for #838183.
  * Remove symlinks from source package.

  [ Sunil Mohan Adapa ]
  * Automatically add essential packages to depends (Closes: #837332).

 -- Federico Ceratto <federico@debian.org>  Mon, 26 Sep 2016 14:52:36 +0100

plinth (0.10.0-1) unstable; urgency=medium

  [ James Valleroy ]
  * New upstream version 0.10.0.
  * Bump minimum required python3-django to 1.10.

 -- Federico Ceratto <federico@debian.org>  Sun, 21 Aug 2016 13:07:54 +0100

plinth (0.9.4-2) unstable; urgency=medium

  [ James Valleroy ]
  * Add breaks/replaces on freedombox-setup << 0.9.2~ (Closes: #829743).

 -- Federico Ceratto <federico@debian.org>  Sat, 16 Jul 2016 14:55:37 +0100

plinth (0.9.4-1) unstable; urgency=medium

  [ James Valleroy ]
  * New upstream version 0.9.4.
  * Remove init script override. Init script was removed from upstream.
  * Drop packagekit dependency. No longer required by upstream.
  * Drop gir1.2-packagekitglib-1.0 depend and build-depend.

 -- Federico Ceratto <federico@debian.org>  Fri, 24 Jun 2016 22:02:54 +0100

plinth (0.9.2-1) unstable; urgency=medium

  [ James Valleroy ]
  * New upstream version 0.9.2.

  [ Petter Reinholdtsen ]
  * Added d/gbp.conf to enforce the user of pristine-tar.
  * Adjusted d/copyright to make sure license names are unique.  Thanks lintian.
  * Updated Standards-Version from 3.9.6 to 3.9.8.

 -- Petter Reinholdtsen <pere@debian.org>  Wed, 25 May 2016 07:16:08 +0000

plinth (0.9.1-1) unstable; urgency=low

  [ James Valleroy ]
  * New upstream version 0.9.1.
  * Add python3-requests as dependency and build-dep.

 -- Federico Ceratto <federico@debian.org>  Sat, 02 Apr 2016 16:53:42 +0100

plinth (0.8.2-1) unstable; urgency=low

  [ James Valleroy ]
  * New upstream version 0.8.2.

 -- Federico Ceratto <federico@debian.org>  Fri, 26 Feb 2016 19:51:37 +0000

plinth (0.8.1-1) unstable; urgency=low

  [ James Valleroy ]
  * Skip filter-pristine-tar step for new upstream.
  * New upstream version 0.8.1.
  * Add docbook-utils as build dependency.
  * Add packagekit as dependency.

 -- Federico Ceratto <federico@debian.org>  Tue, 16 Feb 2016 18:38:53 +0000

plinth (0.7.2-1) unstable; urgency=low

  [ James Valleroy ]
  * New upstream version 0.7.2.
  * Remove patch to enable javascript-common, fixed upstream.

 -- Federico Ceratto <federico@debian.org>  Fri, 25 Dec 2015 13:47:03 +0000

plinth (0.7.1-1) unstable; urgency=low

  [ James Valleroy ]
  * New upstream version 0.7.1.
  * Remove patch to fix config test, fixed upstream.
  * Refresh patch.
  * Add gettext as build dependency.
  * Disable restore module, node-restore package not available in Debian yet.

  [ Sunil Mohan Adapa ]
  * Remove Django HTMLParser workaround as it is no longer need.
  * Add javascript-common as dependency as we are enabling it during setup.

  * Update package description (Closes: #804753)

 -- Federico Ceratto <federico@debian.org>  Sat, 12 Dec 2015 15:12:48 +0000

plinth (0.6-1) unstable; urgency=low

  [ Nick Daly ]
  * Uploaded new version.

  [ James Valleroy ]
  * New upstream version 0.6.
  * Drop obsolete documentation patch.
  * Add dblatex and xmlto as build dependencies, for manual. Drop pandoc.
  * Add network-manager, ppp, pppoe, and python3-psutil as dependencies.
  * Remove old TODO from docs.
  * Add patch to workaround django 1.7 issue with python 3.5.
  * Add patch to fix failing plinth config test.
  * Add gir1.2-networkmanager-1.0 and python3-psutil also as build-depends.
  * Cleanup installation documenation.

 -- Nick Daly <Nick.M.Daly@gmail.com>  Fri, 16 Oct 2015 22:57:10 -0500

plinth (0.5-1) unstable; urgency=low

  [ Nick Daly ]
  * Package new upstream version 0.5.

  [ James Valleroy ]
  * Add augeas-tools, gir1.2-glib-2.0, gir1.2-networkmanager-1.0, ldapscripts,
    python3-augeas, and python3-django-stronghold as dependencies.
  * Disable "packages" module when upgrading.
  * Remove patches for python-networkmanager (obsolete) and ikiwiki
    (upstreamed).
  * Add patch to skip privileged actions test while building.
  * Add some build-depends needed for tests.

  [ James Valleroy ]
  * New upstream version 0.4.5.
  * Remove patch that has been upstreamed.
  * Add new patch to remove python-networkmanager dependency, because
    python3-networkmanager package is not available in Debian yet. The networks
    module is disabled for now.
  * Enable systemd service file.
  * Add new patch to enable javascript-common apache conf in plinth setup.
  * Add new patch to require ikiwiki module to install some of ikiwiki's
    recommends that are needed for compiling wikis.

  [ Sunil Mohan Adapa ]
  * Add python3-yaml as dependency.
  * Add lintian override for extra apache configuration.
  * Update Debian copyright file.

 -- Nick Daly <Nick.M.Daly@gmail.com>  Sun, 02 Aug 2015 17:14:50 -0500

plinth (0.4.4-1) unstable; urgency=low

  [ Sunil Mohan Adapa ]
  * New upstream version 0.4.4.  Closes: #769328, #755619, #765916,
    #768666, #737456, #741919.
  * Update dependencies as per upstream changes.
  * Require Django 1.7 reflecting upstream changes.
  * Remove patches that have been upstreamed.
  * Update standards version to 3.9.6.
  * Properly remove obsolete module configuration.
  * Remove upstream install documentation.

 -- Bdale Garbee <bdale@gag.com>  Tue, 13 Jan 2015 22:25:07 +1300

plinth (0.4.1-1) unstable; urgency=low

  [ Sunil Mohan Adapa ]
  * New upstream version 0.4.1.
  * Remove install override which is no longer required. Upstream
    does not contain images with executable permissions anymore.
  * Remove patch for changing paths which is no longer necessary.
  * Change upstream URLs to point to github.com/freedombox.
  * Update license information. Remove information about files no
    longer present in upstream.
  * Remove link to configuration file no longer necessary due to
    upstream changes.
  * Remove debian/clean no longer necessary.
  * Build package as Python 3 package. Upstream migrated to Python 3.
  * Fix issue with cleaning the package after build.

 -- Petter Reinholdtsen <pere@debian.org>  Sun, 02 Nov 2014 17:20:26 +0000

plinth (0.3.2.0.git.20140829-1) unstable; urgency=high

  * Updated to new git version from Nick Daly based on commit
    250b0100aab236fcf9dfa65eccf656fe037f9422.
    - Fixes broken web pages (Closes: #754117).
  * Updated patch program-paths.diff to include actions_dir setting,
    and drop now obsolete patch actions-path.diff.

 -- Petter Reinholdtsen <pere@debian.org>  Sat, 30 Aug 2014 08:26:06 +0200

plinth (0.3.2.0.git.20140621-1) unstable; urgency=medium

  * Updated to new git version from Nick Daly based on commit
    af08066cafefb5d10304b7d8b22ed1f18c4df6d0.
    - Drop now obsolete patch drop-firewalld-services.diff.

 -- Petter Reinholdtsen <pere@debian.org>  Sat, 21 Jun 2014 20:39:30 +0200

plinth (0.3.2.0.git.20140614-3) unstable; urgency=medium

  * Add libjs-twitter-bootstrap as binary dependency in addition to
    being a build dependency.

 -- Petter Reinholdtsen <pere@debian.org>  Sun, 15 Jun 2014 23:38:57 +0200

plinth (0.3.2.0.git.20140614-2) unstable; urgency=low

  * Update dependencies, drop python-cheetah and python-simplejson,
    which are no longer used, and add python-bootstrapform needed to
    show the first page.

 -- Petter Reinholdtsen <pere@debian.org>  Sat, 14 Jun 2014 08:51:34 +0200

plinth (0.3.2.0.git.20140614-1) unstable; urgency=low

  * Updated to new git version from Nick Daly based on commit
    a01ef055beab017fcd77ca9da7cab6fe01eeffbe.
  * Add build-depend on libjs-twitter-bootstrap, now needed to
    build documentation.
  * Add new patch drop-firewalld-services.diff to remove firewalld
    service definitions now available in firewalld version 0.3.10-1
    (Closes: #750927).

 -- Petter Reinholdtsen <pere@debian.org>  Sat, 14 Jun 2014 00:30:42 +0200

plinth (0.3.2.0.git.20140504-2) unstable; urgency=low

  * Drop python-contract dependency.  It is not used any more.
  * Add python-django as binary dependency on request from Nick Daly.

 -- Petter Reinholdtsen <pere@debian.org>  Mon, 05 May 2014 13:27:27 +0200

plinth (0.3.2.0.git.20140504-1) unstable; urgency=low

  * Updated to new git version from Nick Daly based on commit
    d7a323512073cea9e4ee5a1cd91870a9f04959a6.
    - Move firewall setup from freedombox-setup to plinth.
  * Add Sunil and Nick as uploaders.

 -- Petter Reinholdtsen <pere@debian.org>  Sun, 04 May 2014 09:53:25 +0200

plinth (0.3.1.git.20140327-1) unstable; urgency=low

  * New upstream version 0.3.1.git.20140327.

 -- Petter Reinholdtsen <pere@debian.org>  Thu, 27 Mar 2014 10:29:36 +0100

plinth (0.3.1.git.20140304-1) unstable; urgency=low

  * Add sudo as a run time dependency, to make sure the privileged
    commands work.
  * Update Standards-Version from 3.9.4 to 3.9.5.  No changes needed.
  * Create plinth user with /var/lib/plinth as home directory, to keep
    lintian happy.

 -- Petter Reinholdtsen <pere@debian.org>  Sat, 08 Mar 2014 22:25:32 +0100

plinth (0.3.0.0.git.20131229-1) unstable; urgency=low

  * Updated to new git version from Nick Daly based on commit
    cb9ca1b86c7b7440e87b6d5b65ab6ccf51f760cf .
    - Remove patch correct-issue-tracker.diff now included upstream.
    - Updated patches actions-path.diff and program-paths.diff to match
      changes done upstream.
  * Updated copyright file with more details using the new upstream
    LICENSES file.

 -- Petter Reinholdtsen <pere@debian.org>  Sun, 29 Dec 2013 16:06:53 +0100

plinth (0.3.0.0.git.20131117-1) unstable; urgency=low

  * Updated to new git version from Nick Daly based on commit
    7f3b1a62c81f760da465497030b68d77139406d7.
    - Add new dependencies libjs-jquery and libjs-modernizr to plinth.
      Patch from James Valleroy.
    - Add new dependencies on python-passlib (>= 1.6.1) and python-bcrypt.
  * Remove now obsolete disable-override-config patch
  * Updated program-paths.diff patch to match new upstream source.
  * Add new patch actions-path.diff to use correct path to actions scripts.
  * Add new patch correct-issue-tracker.diff to use correct URL to current
    upstream github repository.

 -- Petter Reinholdtsen <pere@debian.org>  Sun, 17 Nov 2013 13:07:21 +0100

plinth (0.3.0.0.git.20131101-2) unstable; urgency=low

  * Rewrite config to get plinth starting out of the box.  New patches
    program-paths and disable-override-config.

 -- Petter Reinholdtsen <pere@debian.org>  Sat, 02 Nov 2013 07:54:37 +0100

plinth (0.3.0.0.git.20131101-1) unstable; urgency=low

  * Updated to new git version from Nick Daly based on commit
    b9b4e0a2ec21edc1b1f73cffc905463a96c18f25.
  * Drop patch install-actions-lib made obsolete by latest upstream
    changes.
  * Depend on pandoc-data | pandoc (<= 1.11.1-3) to make sure
    documentation can be built with the latest pandoc package in
    unstable.

 -- Petter Reinholdtsen <pere@debian.org>  Fri, 01 Nov 2013 13:14:41 +0100

plinth (0.3.0.0.git.20131028-1) unstable; urgency=low

  * Updated to new git version from Nick Daly based on commit
    0296a1a99cb1ad0a21729ea37fd53e171ee60614.
    - Drops local copies of javascript libraries also available from
      Debian packages.
  * Add new dependency python-contract needed by new upstream version.
  * Reduce the versioned python-withsqlite dependency from
    0.0.0~git.20130929-1 to 0.0.0~git.20130929, to also accept the
    0.0.0~git.20130929-1~pere.0 version currently available from the
    non-debian repo.
  * New patch install-actions-lib to fix install target (Upstream
    issue #41).

 -- Petter Reinholdtsen <pere@debian.org>  Wed, 30 Oct 2013 22:25:25 +0100

plinth (0.3.0.0.git.20131010-1) unstable; urgency=low

  * Updated to new git version from Nick Daly based on
    commit 5ec749af8e5cb2480556e6926e239972ac890b4c
  * Dropped patch debpathes now merged upstream.
  * Changed depend on python-withsqlite to (>= 0.0.0~git.20130929-1),
    making sure a version with support for more than one table in
    one sqlite file is available.

 -- Petter Reinholdtsen <pere@debian.org>  Thu, 10 Oct 2013 22:51:34 +0200

plinth (0.0.0~git.20130928-1) unstable; urgency=low

  * Updated to new git version from Nick Daly.
  * Drop patches keep-vendor-dir.diff, handle-unknown-users.diff,
    sudo-not-exmachina.diff and app-owncloud.diff now merged upstream.
  * Drop workaround for keep-vendor-dir.diff from rules file.

 -- Petter Reinholdtsen <pere@debian.org>  Sat, 28 Sep 2013 22:55:36 +0200

plinth (0.0.0~git.20130925-2) unstable; urgency=low

  * Depend on python-withsqlite (>= 0.0.0~git.20130915-2) to make sure a
    version with support for the check_same_thread constructor option is
    available.
  * New patch handle-unknown-users.diff to make sure unknown users
    are handled exactly like incorrect passwords when login fail.
  * New patch app-owncloud.diff to add owncloud support to Plinth.
  * Adjusted rules to make sure actions/* scripts are executable.

 -- Petter Reinholdtsen <pere@debian.org>  Fri, 27 Sep 2013 09:06:38 +0200

plinth (0.0.0~git.20130925-1) unstable; urgency=low

  [ Tzafrir Cohen ]
  * Initial release. (Closes: #722093)

  [ Petter Reinholdtsen ]
  * New patch keep-vendor-dir.diff to avoid removing directories that
    should survive the clean Makefile target.
  * Add workaround in rules addressing the problem caused by
    keep-vendor-dir.diff being applied after 'make clean' is executed.
  * New patch sudo-not-exmachina.diff to drop the exmachina dependency,
    and adjust binary dependencies and the debpathes patch to cope with
    this.  Drop dependency on augeas-tools, no longer used with this
    patch.
  * Set priority to optional, as the package do not conflict with anything.

 -- Petter Reinholdtsen <pere@debian.org>  Thu, 26 Sep 2013 09:14:54 +0200<|MERGE_RESOLUTION|>--- conflicted
+++ resolved
@@ -1,10 +1,3 @@
-<<<<<<< HEAD
-freedombox (21.7~bpo11+1) bullseye-backports; urgency=medium
-
-  * Rebuild for bullseye-backports.
-
- -- James Valleroy <jvalleroy@mailbox.org>  Fri, 20 Aug 2021 07:24:09 -0400
-=======
 freedombox (21.8) unstable; urgency=medium
 
   [ Andrij Mizyk ]
@@ -72,7 +65,12 @@
   * doc: Fetch latest manual
 
  -- James Valleroy <jvalleroy@mailbox.org>  Mon, 30 Aug 2021 20:01:46 -0400
->>>>>>> 3dc7501f
+
+freedombox (21.7~bpo11+1) bullseye-backports; urgency=medium
+
+  * Rebuild for bullseye-backports.
+
+ -- James Valleroy <jvalleroy@mailbox.org>  Fri, 20 Aug 2021 07:24:09 -0400
 
 freedombox (21.7) unstable; urgency=low
 
