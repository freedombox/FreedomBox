--- conflicted
+++ resolved
@@ -1,10 +1,3 @@
-<<<<<<< HEAD
-freedombox (22.8~bpo11+1) bullseye-backports; urgency=medium
-
-  * Rebuild for bullseye-backports.
-
- -- James Valleroy <jvalleroy@mailbox.org>  Thu, 31 Mar 2022 12:11:26 -0400
-=======
 freedombox (22.9) unstable; urgency=medium
 
   [ abidin toumi ]
@@ -53,7 +46,12 @@
     actually matches the pattern
 
  -- James Valleroy <jvalleroy@mailbox.org>  Mon, 11 Apr 2022 20:29:12 -0400
->>>>>>> 3653a094
+
+freedombox (22.8~bpo11+1) bullseye-backports; urgency=medium
+
+  * Rebuild for bullseye-backports.
+
+ -- James Valleroy <jvalleroy@mailbox.org>  Thu, 31 Mar 2022 12:11:26 -0400
 
 freedombox (22.8) unstable; urgency=medium
 
