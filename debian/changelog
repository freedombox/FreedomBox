--- conflicted
+++ resolved
@@ -1,10 +1,3 @@
-<<<<<<< HEAD
-plinth (19.13~bpo10+1) buster-backports; urgency=medium
-
-  * Rebuild for buster-backports.
-
- -- Federico Ceratto <federico@debian.org>  Tue, 06 Aug 2019 15:39:39 +0100
-=======
 plinth (19.14) unstable; urgency=medium
 
   [ James Valleroy ]
@@ -71,7 +64,12 @@
   * Translated using Weblate (Norwegian Bokmål)
 
  -- James Valleroy <jvalleroy@mailbox.org>  Mon, 12 Aug 2019 19:31:35 -0400
->>>>>>> ba9700cf
+
+plinth (19.13~bpo10+1) buster-backports; urgency=medium
+
+  * Rebuild for buster-backports.
+
+ -- Federico Ceratto <federico@debian.org>  Tue, 06 Aug 2019 15:39:39 +0100
 
 plinth (19.13) unstable; urgency=low
 
