<<<<<<< HEAD
freedombox (22.11~bpo11+1) bullseye-backports; urgency=medium

  * Rebuild for bullseye-backports.

 -- James Valleroy <jvalleroy@mailbox.org>  Fri, 13 May 2022 12:23:40 -0400
=======
freedombox (22.12) unstable; urgency=medium

  [ Benedek Nagy ]
  * mediawiki: Add stricter sandbox rules for jobrunner service
  * mediawiki: Serve hidden service over http for .onion domains
  * tt-rss: Fix description about user access
  * ssh, bind: Show 'Learn More...' links

  [ ikmaak ]
  * Translated using Weblate (German)
  * Translated using Weblate (Dutch)

  [ John Doe ]
  * Translated using Weblate (French)

  [ Burak Yavuz ]
  * Translated using Weblate (Turkish)

  [ Eric ]
  * Translated using Weblate (Chinese (Simplified))

  [ 109247019824 ]
  * Translated using Weblate (Bulgarian)

  [ Asle Næss ]
  * Translated using Weblate (Norwegian Bokmål)
  * Translated using Weblate (Norwegian Bokmål)

  [ Petter Reinholdtsen ]
  * Translated using Weblate (Norwegian Bokmål)

  [ Sunil Mohan Adapa ]
  * apache: Allow URL diagnostics to work with redirects
  * mediawiki: Fix URL diagnostics with redirects involved
  * frontpage: Reuse app header template for showing app description
  * frontpage: Allow showing links to manual pages
  * *: Show Learn More... links in frontpage with description
  * firewall: Show service name in port forwarding info table
  * tor: Show port forwarding information in consistent way

  [ Jiří Podhorecký ]
  * Translated using Weblate (Czech)

  [ James Valleroy ]
  * locale: Update translation strings
  * doc: Fetch latest manual

 -- James Valleroy <jvalleroy@mailbox.org>  Mon, 23 May 2022 20:48:11 -0400
>>>>>>> 0aead35e

freedombox (22.11) unstable; urgency=medium

  [ Veiko Aasa ]
  * samba: Fix functional tests when user is not logged in at start

  [ Nikita Epifanov ]
  * Translated using Weblate (Russian)

  [ Benedek Nagy ]
  * transmission: Improve description
  * mediawiki: Check if admin password is at least 10 characters long

  [ Petter Reinholdtsen ]
  * Translated using Weblate (Norwegian Bokmål)

  [ Joseph Nuthalapati ]
  * tests: functional: Get rid of dependency on xvfb
  * HACKING: Improve documentation on how to run tests

  [ Sunil Mohan Adapa ]
  * container: Show executed commands when setting up/running tests
  * email: Fix userdb lookups with LDAP
  * mediawiki: Handle password rejection from MediaWiki
  * matrixsynapse: Allow new dependencies to be installed from backports

  [ Andrij Mizyk ]
  * Translated using Weblate (Ukrainian)

  [ 109247019824 ]
  * Translated using Weblate (Bulgarian)
  * Translated using Weblate (Bulgarian)

  [ Coucouf ]
  * Translated using Weblate (French)

  [ ikmaak ]
  * Translated using Weblate (Danish)
  * Translated using Weblate (Polish)
  * Translated using Weblate (Ukrainian)
  * Translated using Weblate (Hungarian)

  [ James Valleroy ]
  * locale: Update translation strings
  * doc: Fetch latest manual

 -- James Valleroy <jvalleroy@mailbox.org>  Mon, 09 May 2022 22:36:05 -0400

freedombox (22.10~bpo11+1) bullseye-backports; urgency=medium

  * Rebuild for bullseye-backports.

 -- James Valleroy <jvalleroy@mailbox.org>  Fri, 29 Apr 2022 07:06:04 -0400

freedombox (22.10) unstable; urgency=medium

  [ Nikita Epifanov ]
  * Translated using Weblate (Russian)

  [ Burak Yavuz ]
  * Translated using Weblate (Turkish)

  [ Luna Jernberg ]
  * Translated using Weblate (Swedish)

  [ Jiří Podhorecký ]
  * Translated using Weblate (Czech)

  [ 109247019824 ]
  * Translated using Weblate (Bulgarian)

  [ Giannis ]
  * Translated using Weblate (Greek)

  [ Benedek Nagy ]
  * sharing: put file path between quotation marks

  [ Sunil Mohan Adapa ]
  * sharing: Allow double quotes in path strings

  [ ikmaak ]
  * Translated using Weblate (German)
  * Translated using Weblate (Dutch)

  [ James Valleroy ]
  * doc: Fetch latest manual

 -- James Valleroy <jvalleroy@mailbox.org>  Mon, 25 Apr 2022 20:47:52 -0400

freedombox (22.9~bpo11+1) bullseye-backports; urgency=medium

  * Rebuild for bullseye-backports.

 -- James Valleroy <jvalleroy@mailbox.org>  Fri, 15 Apr 2022 07:29:23 -0400

freedombox (22.9) unstable; urgency=medium

  [ abidin toumi ]
  * Added translation using Weblate (Arabic)
  * Translated using Weblate (Arabic)

  [ ikmaak ]
  * Translated using Weblate (German)
  * Translated using Weblate (Dutch)

  [ Oğuz Ersen ]
  * Translated using Weblate (Turkish)

  [ Jiří Podhorecký ]
  * Translated using Weblate (Czech)

  [ Benedek Nagy ]
  * Translated using Weblate (Hungarian)
  * plinth: Add forum to footer

  [ 109247019824 ]
  * Translated using Weblate (Bulgarian)

  [ Coucouf ]
  * Translated using Weblate (French)

  [ Paul Lettich ]
  * Translated using Weblate (German)

  [ James Valleroy ]
  * package: Add package expressions
  * package: Use package expressions in Packages component
  * package: Fail diagnostic when not able to resolve
  * minetest: Allow alternate name for 3d armor mod
  * package: Fix comment and type annotations
  * upgrades: Use python3-typing-extensions from bullseye-backports
  * upgrades: Split Explanation line
  * locale: Update translation strings
  * doc: Fetch latest manual

  [ Sunil Mohan Adapa ]
  * package: Update package expression API and fix regressions

  [ Aurélien Couderc ]
  * Fix description of the validation rule for calibre library names so it
    actually matches the pattern

 -- James Valleroy <jvalleroy@mailbox.org>  Mon, 11 Apr 2022 20:29:12 -0400

freedombox (22.8~bpo11+1) bullseye-backports; urgency=medium

  * Rebuild for bullseye-backports.

 -- James Valleroy <jvalleroy@mailbox.org>  Thu, 31 Mar 2022 12:11:26 -0400

freedombox (22.8) unstable; urgency=medium

  [ Coucouf ]
  * Translated using Weblate (French)

  [ Павел Протасов ]
  * Translated using Weblate (Russian)

  [ Nikita Epifanov ]
  * Translated using Weblate (Russian)

  [ Benedek Nagy ]
  * ikiwiki: add packages that are necessary for apt-get install
  * calibre: explain correct name format for new library

  [ Ma Yong ]
  * Translated using Weblate (Chinese (Simplified))
  * Translated using Weblate (Chinese (Simplified))

  [ Eric ]
  * Translated using Weblate (Chinese (Simplified))

  [ James Valleroy ]
  * upgrades: Allow backports from src:freedombox
  * locale: Update translation strings
  * doc: Fetch latest manual

  [ Jim Gregory ]
  * network: Fix showing wifi connection

 -- James Valleroy <jvalleroy@mailbox.org>  Mon, 28 Mar 2022 20:30:00 -0400

freedombox (22.7~bpo11+1) bullseye-backports; urgency=medium

  * Rebuild for bullseye-backports.

 -- James Valleroy <jvalleroy@mailbox.org>  Thu, 17 Mar 2022 17:22:21 -0400

freedombox (22.7) unstable; urgency=medium

  [ Nathaniel Ramos Alexander ]
  * Translated using Weblate (Spanish)

  [ Benedek Nagy ]
  * Translated using Weblate (Hungarian)

  [ ButterflyOfFire ]
  * Translated using Weblate (French)

  [ James Valleroy ]
  * doc: Fetch latest manual

 -- James Valleroy <jvalleroy@mailbox.org>  Mon, 14 Mar 2022 20:30:20 -0400

freedombox (22.6.1~bpo11+1) bullseye-backports; urgency=medium

  * Rebuild for bullseye-backports.

 -- James Valleroy <jvalleroy@mailbox.org>  Tue, 08 Mar 2022 08:01:37 -0500

freedombox (22.6.1) unstable; urgency=medium

  [ Johannes Keyser ]
  * Translated using Weblate (German)

  [ ikmaak ]
  * Translated using Weblate (Dutch)
  * Translated using Weblate (Dutch)

  [ Burak Yavuz ]
  * Translated using Weblate (Turkish)

  [ Eric ]
  * Translated using Weblate (Chinese (Simplified))

  [ Jiří Podhorecký ]
  * Translated using Weblate (Czech)

  [ 109247019824 ]
  * Translated using Weblate (Bulgarian)

 -- James Valleroy <jvalleroy@mailbox.org>  Sun, 06 Mar 2022 06:25:27 -0500

freedombox (22.6) unstable; urgency=medium

  [ ikmaak ]
  * Translated using Weblate (German)
  * Translated using Weblate (Dutch)

  [ Burak Yavuz ]
  * Translated using Weblate (Turkish)

  [ Nikita Epifanov ]
  * Translated using Weblate (Russian)

  [ Eric ]
  * Translated using Weblate (Chinese (Simplified))

  [ Andrij Mizyk ]
  * Translated using Weblate (Ukrainian)

  [ Michael Breidenbach ]
  * Translated using Weblate (Swedish)

  [ Jiří Podhorecký ]
  * Translated using Weblate (Czech)

  [ Sripath Roy Koganti ]
  * Translated using Weblate (Telugu)

  [ Hemchand Pidikiti ]
  * Translated using Weblate (Telugu)

  [ Revolutioners ]
  * Translated using Weblate (Telugu)

  [ Anusha.chennamsetti ]
  * Translated using Weblate (Telugu)

  [ Rohith ]
  * Translated using Weblate (Telugu)

  [ B Rohit ]
  * Translated using Weblate (Telugu)

  [ Sk Abdulaziz ]
  * Translated using Weblate (Telugu)

  [ Prudhvi varma ]
  * Translated using Weblate (Telugu)

  [ Lavanya Duddukuri ]
  * Translated using Weblate (Telugu)

  [ Revathi Pathiwada ]
  * Translated using Weblate (Telugu)

  [ Rushi Puttigumpala ]
  * Translated using Weblate (Telugu)

  [ Kotagiri Hardik Sai ]
  * Translated using Weblate (Telugu)

  [ Andhavarapu vamsi ]
  * Translated using Weblate (Telugu)

  [ VANTIPALLI HARINI DEVI ]
  * Translated using Weblate (Telugu)

  [ Mupparthi Rema Sharanya ]
  * Translated using Weblate (Telugu)

  [ Nishmitha Undavalli ]
  * Translated using Weblate (Telugu)

  [ l. Mamatha sahithi ]
  * Translated using Weblate (Telugu)

  [ N SIRI HARSHITHA ]
  * Translated using Weblate (Telugu)

  [ Sainadh Pragada ]
  * Translated using Weblate (Telugu)

  [ Kesava Manikanta ]
  * Translated using Weblate (Telugu)

  [ Padilam Sairam ]
  * Translated using Weblate (Telugu)

  [ Benedek Nagy ]
  * minidlna: add iOS VLC client
  * samba: add iOS VLC client
  * Translated using Weblate (Hungarian)

  [ James Valleroy ]
  * Translated using Weblate (Telugu)
  * locale: Update translation strings
  * doc: Fetch latest manual

  [ 109247019824 ]
  * Translated using Weblate (Bulgarian)

  [ Sunil Mohan Adapa ]
  * email_server: List all listening ports of the daemons
  * email_server: Update donation URL to rspamd donation URL
  * email_server: Update short description
  * email_server: Add front page shortcut, update name and description
  * email: Rename app from email_server to email
  * email: Drop X-Robots-Tag on the auto-configuration URL
  * email: Backup/restore aliases and mailboxes
  * email: rspamd: Simplify installing configuration
  * email: Tweak client auto-configuration file
  * email: Drop unused Apache include freedombox-robots.conf
  * email: Simplify modifying headers proxied to rspamd web UI
  * email: Depend on and run redis server
  * email: Open firewall port for managesieve protocol
  * email: Narrowly match just rspamd's spam header
  * email: Add more special-use IMAP folders, set autoexpunge to 60days
  * email: Simplify setting milter configuration and running sievec
  * email: Drop special handling for reserved TLDs
  * email: Drop special handling for outbound filtering
  * email: Remove override for local addresses
  * email: Setup rspamd configuration to include FreedomBox config
  * email: Add basic functional tests
  * email: Add backup/restore component
  * email: Simplify setting up postfix
  * email: Drop unused diagnosis module
  * email: Minor indentation and docstring changes
  * email: Set an icon from Tango project
  * email: dkim: Implement setting up DKIM signing keys
  * email: dns: Show table for desired DNS entries
  * email: Enable as an advanced app
  * email: aliases: Drop ability to enable/disable aliases
  * email: Add shortcut for non-admin users to manage their aliases
  * email: Drop mentions of clamav as it is too memory intensive
  * email: Rename audit module to privileged
  * email: Drop use of mutex for postfix configuration operations
  * email: Simplify and rename postfix configuration module
  * email: Drop unused utility method for logging
  * email: Name module ldap to postfix
  * email: Drop postfix and dovecot LDAP packages
  * email: Drop atomic writing to a file
  * email: Update module docstrings
  * email: Use the term 'setup' rather than 'repair' for consistency
  * email: Don't start disabled daemons when setup is re-run
  * email: Implement adding common aliases for first admin user
  * email: Add various documentation links for future readability
  * email: postfix: Fix priority for authentication directives
  * email: aliases: Minor refactoring to form validation
  * email: clients: Make Thunderbird URLs language independent
  * email: Allow re-running setup
  * email: postfix: use inline map for TLS SNI maps
  * email: rspamd: Log to journald via syslog
  * email: Revert to LDAP auth as pam does not allow non-admin users
  * email: Fix issue with certs not being available
  * dynamicdns: Fix adding null domain into configuration

 -- James Valleroy <jvalleroy@mailbox.org>  Wed, 02 Mar 2022 08:44:45 -0500

freedombox (22.5~bpo11+1) bullseye-backports; urgency=medium

  * Rebuild for bullseye-backports.

 -- James Valleroy <jvalleroy@mailbox.org>  Fri, 18 Feb 2022 19:39:47 -0500

freedombox (22.5) unstable; urgency=medium

  [ ikmaak ]
  * Translated using Weblate (German)
  * Translated using Weblate (Dutch)

  [ Burak Yavuz ]
  * Translated using Weblate (Turkish)

  [ Eric ]
  * Translated using Weblate (Chinese (Simplified))

  [ Joseph Nuthalapati ]
  * tests: functional: Add plugin for HTML reports

  [ Besnik Bleta ]
  * Translated using Weblate (Albanian)
  * Translated using Weblate (Albanian)
  * Translated using Weblate (Albanian)

  [ Jaime Marquínez Ferrándiz ]
  * Translated using Weblate (Spanish)

  [ Michael Breidenbach ]
  * Translated using Weblate (Swedish)

  [ Nikita Epifanov ]
  * Translated using Weblate (Russian)

  [ Jiří Podhorecký ]
  * Translated using Weblate (Czech)

  [ Andrij Mizyk ]
  * Translated using Weblate (Ukrainian)

  [ Benedek Nagy ]
  * Translated using Weblate (Hungarian)
  * Translated using Weblate (Hungarian)
  * tt-rss: Restrict access to `feed-reader` group in "/tt-rss-app"

  [ James Valleroy ]
  * dynamicdns: Replace ez-ipupdate
  * locale: Update translation strings
  * doc: Fetch latest manual

  [ Sunil Mohan Adapa ]
  * dynamicdns: Drop about page and merge into description
  * dynamicdns: Drop tabs and use single page
  * dynamicdns: Drop NAT detection as it is no longer used
  * app: Add component to store enabled state of an app in kvstore
  * backups: Implement backup/restore of key/value settings
  * dynamicdns: Rewrite configuration handling and update using URL
  * users: Fix typo in description
  * minetest: Reduce the number of configuration update messages

  [ 109247019824 ]
  * Translated using Weblate (Bulgarian)
  * Translated using Weblate (Bulgarian)

 -- James Valleroy <jvalleroy@mailbox.org>  Mon, 14 Feb 2022 20:41:06 -0500

freedombox (22.4~bpo11+1) bullseye-backports; urgency=medium

  * Rebuild for bullseye-backports.

 -- James Valleroy <jvalleroy@mailbox.org>  Thu, 03 Feb 2022 06:21:18 -0500

freedombox (22.4) unstable; urgency=medium

  [ ikmaak ]
  * Translated using Weblate (German)
  * Translated using Weblate (Dutch)

  [ Benedek Nagy ]
  * shaarli: Add android app to description
  * apache: Don't redirect to HTTPS for .onion domains
  * matrixsynapse: Add FluffyChat to client list
  * power: Add a link to power app in the system menu
  * Translated using Weblate (Hungarian)

  [ Sunil Mohan Adapa ]
  * mldonkey: Drop app not available in Debian Bullseye and Bookworm
  * tests: functional: Implement a workaround for issue with screenshots
  * wordpress: tests: functional: Add missing marks on tests
  * tests: functional: Set default screenshots dir as ./screenshots
  * doc: Fail when downloading images from Debian wiki fails
  * cockpit: Explicitly redirect to HTTPS as needed for WebSockets
  * apache: Don't set HSTS for .onion domain
  * wireguard: tests: Add functional tests
  * snapshots: Clarify that snapshots are take during updates too
  * coturn: Use wildcard listening address to fix startup issues
  * sso, users: Redirect to home page after logout
  * users: Clarify help message for authorization password
  * HACKING: Stop using setup.py as a way to run tests
  * email_server: Drop some unused code
  * roundcube: Add setting for local connection only
  * email_server: Drop showing diagnostics/repair and roundcube config

  [ James Valleroy ]
  * .gitignore: Add screenshots/
  * shaarli: Add backup component
  * shaarli: Add functional test
  * shaarli: Test adding a bookmark
  * locale: Update translation strings
  * doc: Fetch latest manual

  [ Coucouf ]
  * Translated using Weblate (French)

  [ 109247019824 ]
  * Translated using Weblate (Bulgarian)

  [ Michael Breidenbach ]
  * Translated using Weblate (Swedish)

  [ Nikita Epifanov ]
  * Translated using Weblate (Russian)

  [ Andrij Mizyk ]
  * Translated using Weblate (Ukrainian)

 -- James Valleroy <jvalleroy@mailbox.org>  Mon, 31 Jan 2022 20:04:57 -0500

freedombox (22.3~bpo11+1) bullseye-backports; urgency=medium

  * Rebuild for bullseye-backports.

 -- James Valleroy <jvalleroy@mailbox.org>  Thu, 20 Jan 2022 07:36:42 -0500

freedombox (22.3) unstable; urgency=medium

  [ nautilusx ]
  * Translated using Weblate (German)

  [ ikmaak ]
  * Translated using Weblate (Dutch)

  [ Burak Yavuz ]
  * Translated using Weblate (Turkish)

  [ Eric ]
  * Translated using Weblate (Chinese (Simplified))

  [ Benedek Nagy ]
  * tt-rss: Allow published articles to be publicly available
  * Translated using Weblate (Hungarian)

  [ Jiří Podhorecký ]
  * Translated using Weblate (Czech)

  [ Sunil Mohan Adapa ]
  * container: Avoid a warning that interactive mode is intended
  * sso: Add missing captcha/rate limiting on SSO login
  * sso: Adjust URL to CAPTCHA page needed by Django security fix
  * upgrades: Allow matrix's new dependency to be installed
  * tests: functional: Fix setting domain name with active notifications
  * help: tests: Fix functional test to check for status logs

  [ James Valleroy ]
  * doc: Fetch latest manual

 -- James Valleroy <jvalleroy@mailbox.org>  Mon, 17 Jan 2022 20:17:22 -0500

freedombox (22.2~bpo11+1) bullseye-backports; urgency=medium

  * Rebuild for bullseye-backports.

 -- James Valleroy <jvalleroy@mailbox.org>  Fri, 14 Jan 2022 10:39:38 -0500

freedombox (22.2) unstable; urgency=medium

  [ Dietmar ]
  * Translated using Weblate (German)
  * Translated using Weblate (Italian)

  [ ikmaak ]
  * Translated using Weblate (Dutch)

  [ Burak Yavuz ]
  * Translated using Weblate (Turkish)

  [ Eric ]
  * Translated using Weblate (Chinese (Simplified))

  [ Benedek Nagy ]
  * Translated using Weblate (Hungarian)
  * Translated using Weblate (Hungarian)
  * wireguard: Fix spelling
  * transmission: Fix capitalization
  * openvpn: Add link to IOS app
  * mumble: Change description to include iOS client app
  * radicale: Update Thunderbird URLs
  * i2p: Fix grammar in description
  * backups: Correct spelling of encryption protocols
  * networks: Fix reference to an option

  [ Jiří Podhorecký ]
  * Translated using Weblate (Czech)

  [ Johannes Keyser ]
  * Translated using Weblate (German)

  [ Michael Breidenbach ]
  * Translated using Weblate (Swedish)

  [ Sunil Mohan Adapa ]
  * help: Fix failing setup when manual directory is not available
  * debian, setup.py: Add dependency on python3-tomli
  * ikiwiki: Initialize shortcuts during post-init setup

  [ James Valleroy ]
  * locale: Update translation strings

 -- James Valleroy <jvalleroy@mailbox.org>  Tue, 11 Jan 2022 20:09:59 -0500

freedombox (22.1) unstable; urgency=medium

  [ ikmaak ]
  * Translated using Weblate (Dutch)
  * Translated using Weblate (Dutch)

  [ Benedek Nagy ]
  * Translated using Weblate (Hungarian)

  [ pesder ]
  * Translated using Weblate (Chinese (Traditional))

  [ James Valleroy ]
  * Translated using Weblate (Hungarian)
  * Translated using Weblate (Hungarian)
  * backups: Capitalize 'SSH' in template
  * config, upgrades: Specify submit button for tests
  * locale: Update translation strings
  * doc: Fetch latest manual

  [ Sunil Mohan Adapa ]
  * upgrades: Relabel from 'Update' to 'Software Update'
  * datetime: Explicitly list systemd-timesyncd as a dependency
  * storage: Skip tests if not enough disk space is available
  * package: Add diagnostic to check if a package is the latest version

  [ Petter Reinholdtsen ]
  * Translated using Weblate (Norwegian Bokmål)

  [ Michael Breidenbach ]
  * Translated using Weblate (Swedish)

  [ Jiří Podhorecký ]
  * Translated using Weblate (Czech)

  [ Fioddor Superconcentrado ]
  * Translated using Weblate (Spanish)

 -- James Valleroy <jvalleroy@mailbox.org>  Mon, 03 Jan 2022 19:51:35 -0500

freedombox (21.16~bpo11+1) bullseye-backports; urgency=medium

  * Rebuild for bullseye-backports.

 -- James Valleroy <jvalleroy@mailbox.org>  Thu, 23 Dec 2021 13:05:31 -0500

freedombox (21.16) unstable; urgency=medium

  [ Burak Yavuz ]
  * Translated using Weblate (Turkish)

  [ Johannes Keyser ]
  * Translated using Weblate (German)

  [ Joseph Nuthalapati ]
  * tests: Fix app name in pytest.skip statement
  * cockpit: Make 'name' optional in Signal handlers
  * ejabberd: Make name option in Signal handlers
  * tests: functional: Skip MLDonkey app
  * monkeysphere: Drop app as it is not being used
  * diaspora: Drop app that was never finished.
  * tahoe-lafs: Drop app as it is not being used

  [ Sunil Mohan Adapa ]
  * roundcube: Allow upgrades using configuration file prompts
  * letsencrypt: Handle cert setup when an app wants all domains
  * email_server: Include postfix package in packages list
  * email_server: Fix issue with handling domain removal
  * email_server: Re-implement TLS configuration
  * email_server: Adjust TLS configuration parameters
  * email_server: Rename dovecot TLS configuration file for consistency
  * datetime: Fix checking when timesyncd will run on a system

  [ Coucouf ]
  * Translated using Weblate (French)

  [ Eric ]
  * Translated using Weblate (Chinese (Simplified))
  * Translated using Weblate (Chinese (Simplified))

  [ Jiří Podhorecký ]
  * Translated using Weblate (Czech)
  * Translated using Weblate (Czech)

  [ pesder ]
  * Translated using Weblate (Chinese (Traditional))
  * Translated using Weblate (Chinese (Traditional))

  [ Michael Breidenbach ]
  * Translated using Weblate (Swedish)

  [ James Valleroy ]
  * upgrades: Refactor dist upgrade process
  * upgrades: Cleanup dist upgrade steps specific to bullseye release
  * upgrades: Add type annotations to action
  * pyproject: Add domain marker
  * locale: Update translation strings
  * doc: Fetch latest manual

 -- James Valleroy <jvalleroy@mailbox.org>  Mon, 20 Dec 2021 20:58:00 -0500

freedombox (21.15~bpo11+1) bullseye-backports; urgency=medium

  * Rebuild for bullseye-backports.

 -- James Valleroy <jvalleroy@mailbox.org>  Fri, 10 Dec 2021 06:19:20 -0500

freedombox (21.15) unstable; urgency=medium

  [ trendspotter ]
  * Translated using Weblate (Czech)

  [ James Valleroy ]
  * shaarli: Enable app
  * tests: Add 'domain' mark for apps that add/remove domains
  * locale: Update translation strings
  * doc: Fetch latest manual

  [ Petter Reinholdtsen ]
  * Translated using Weblate (Norwegian Bokmål)

  [ Sunil Mohan Adapa ]
  * dynamicdns: Update URLs to the new dynamic DNS server
  * firewall: Allow configuration upgrade to version 1.0.x
  * *: Drop unused manual_page at module level
  * app: Introduce API to setup an app
  * package: Add parameter to specify skipping package recommendations
  * package: Implement installing packages in the component
  * actions: Get list of packages from Packages components
  * security: Get the list of packages from Packages component
  * *: Drop use of managed_packages and rely on Packages component
  * doc/dev: Update documentation to not refer to managed_packages
  * actions/service: Drop unused list action
  * bind: Drop alias handling unnecessary in >= Bullseye
  * security: Drop use of managed_services in security report
  * daemon: Add new component to hold information about related daemons
  * actions/service: Drop use of managed_services for Daemon component
  * *: Drop use of managed_services, rely on Daemon component
  * doc/dev: Remove mention of managed_services
  * actions/letsencrypt: Drop use of managed_paths and use LE component
  * *: Drop use of unnecessary managed_paths
  * doc/dev: Drop discussion on managed_paths
  * package: Introduce component API for package conflicts
  * *: Drop module level package_conflicts and use component API
  * packages: Move checking for unavailable packages to component
  * app: Introduce API for managing setup state of the app
  * doc/dev: Remove outdated reference to init() at module level
  * *: Use the App's state management API
  * setup: Drop unused API for app's state management
  * *: Drop use of module level is_essential flag
  * *: Drop use of module level version
  * middleware, views: Reduce use of setup_helper
  * web_server: Drop use of loaded_modules and use App.list
  * first_boot: Drop use of loaded_modules and use App.list
  * security: Drop use of loaded_modules and use App.list
  * main: List apps instead of modules
  * setup: Run setup on apps instead of modules
  * setup: List dependencies for apps instead of modules
  * setup: Use apps instead of modules to determine running first setup
  * setup: Work on apps instead of modules for force upgrade
  * module_loader, app: Move app init to app module
  * *: Drop module level depends declaration
  * doc/dev: Drop reference to module level depends declaration
  * forms: Fix regression with TLS domain form in quassel and tt-rss
  * email_server: Simplify domain configuration form
  * email_server: Merge domain configuration with app view
  * letsencrypt: On domain removal, don't revoke certificate, keep it

  [ Johannes Keyser ]
  * Translated using Weblate (German)

 -- James Valleroy <jvalleroy@mailbox.org>  Mon, 06 Dec 2021 18:51:28 -0500

freedombox (21.14.1~bpo11+1) bullseye-backports; urgency=medium

  * Rebuild for bullseye-backports.

 -- James Valleroy <jvalleroy@mailbox.org>  Sat, 27 Nov 2021 09:10:54 -0500

freedombox (21.14.1) unstable; urgency=high

  [ Sunil Mohan Adapa ]
  * config: Add packages component to a re-add zram-tools dependency

 -- James Valleroy <jvalleroy@mailbox.org>  Wed, 24 Nov 2021 10:36:25 -0500

freedombox (21.14) unstable; urgency=high

  [ Burak Yavuz ]
  * Translated using Weblate (Turkish)

  [ Michael Breidenbach ]
  * Translated using Weblate (Swedish)

  [ Sunil Mohan Adapa ]
  * app: Introduce separate method for post initialization operations
  * module_loader: Split app initialization into separate steps
  * avahi: Split app initialization
  * backups: Split app initialization
  * cockpit: Split app initialization
  * diagnostics: Split app initialization
  * dynamicdns: Split app initialization
  * email_server: Don't get domain name during initialization
  * config: Split app configuration
  * letencrypt: Split app initialization
  * names: Split app initialization
  * pagekite: Split app initialization
  * storage: Split app initialization
  * tor: Split app initialziation
  * upgrades: Split app initialziation
  * ejabberd: Split app initialziation
  * gitweb: Split app initialization
  * frontpage: Avoid URL reverse during Shortcut component construction
  * menu: Avoid reversing URL during Menu component construction
  * main: Drop initializing Django when listing dependencies (Closes: #999484)

  [ Andrij Mizyk ]
  * Translated using Weblate (Ukrainian)

  [ Joseph Nuthalapati ]
  * names: Create a generic TLS domain selection form
  * tt-rss: Allow selection of a domain name

  [ James Valleroy ]
  * debian: Fail build if no module dependencies found
  * datetime: Avoid error when systemctl is not available
  * locale: Update translation strings
  * doc: Fetch latest manual

 -- James Valleroy <jvalleroy@mailbox.org>  Mon, 22 Nov 2021 18:45:33 -0500

freedombox (21.13~bpo11+1) bullseye-backports; urgency=medium

  * Rebuild for bullseye-backports.

 -- James Valleroy <jvalleroy@mailbox.org>  Thu, 11 Nov 2021 09:21:57 -0500

freedombox (21.13) unstable; urgency=medium

  [ Burak Yavuz ]
  * Translated using Weblate (Turkish)

  [ Andrij Mizyk ]
  * Translated using Weblate (Ukrainian)

  [ Michael Breidenbach ]
  * Translated using Weblate (Swedish)
  * Translated using Weblate (Swedish)

  [ Joseph Nuthalapati ]
  * utils: Fix ruamel.yaml deprecation warnings
  * components: Introduce new component - Packages
  * setup: Use packages from Packages component
  * components: Add docstrings & tutorial for Packages

  [ Sunil Mohan Adapa ]
  * email_server: Refactor the home directory page
  * email_server: Add button for setting up home directory
  * email_server: Turn home view into a simple page rather than a tab
  * email_server: Add button for managing aliases
  * email_server: Remove aliases view from tabs list
  * email_server: Add heading for manage aliases page
  * email_server: Reduce the size of headings for aliases/homedir pages
  * email_server: aliases: Add method for checking of an alias is taken
  * email_server: aliases: Using Django forms instead of custom forms
  * email_server: aliases: Drop validation already done by form
  * email_server: aliases: Move sanitizing to form
  * email_server: aliases: Drop unnecessary sanitizing
  * email_server: aliases: Drop unused sanitizing method
  * email_server: aliases: Drop unused regex
  * email_server: yapf formatting
  * email_server: aliases: Drop hash DB and use sqlite3 directly
  * email_server: aliases: Minor refactoring
  * email_server: aliases: Minor refactoring to DB schema
  * email_server: aliases: Minor refactor to list view
  * email_server: aliases: Fix showing empty alias list message
  * email_server: aliases: Refactor for simpler organization
  * email_server: tls: Drop unimplemented TLS forms/view
  * email_server: rspamd: Turn spam management link to a button
  * email_server: domains: Add button for domain management form
  * email_server: Remove tabs from the interface
  * email_server: homedir: Fix styling to not show everything as header
  * email_server: Minor refactor of license statement in templates
  * email_server: domains: Use Django forms and views
  * email_server: domains: Add validation to form
  * email_server: action: Refactor for simplicity
  * email_server: yapf formatting
  * log, email_server: Don't use syslog instead of journald
  * email_server: action: Add argument type checking for extra safety
  * email_server: Don't use user IDs when performing lookups
  * email_server: Lookup LDAP local recipients via PAM
  * email_server: dovecot: Authenticate using PAM instead of LDAP
  * email_server: dovecot: Don't deliver mail to home directory
  * email_server: Setup /var/mail, drop home setup view
  * email_server: Use rollback journal for aliases sqlite DB
  * security: Properly handle sandbox analysis of timer units

  [ Johannes Keyser ]
  * Translated using Weblate (German)

  [ James Valleroy ]
  * tests: Use background fixture for each test
  * bepasty: Use BaseAppTests for functional tests
  * bind: Use BaseAppTests for functional tests
  * calibre: Use BaseAppTests for functional tests
  * deluge: Use BaseAppTests for functional tests
  * ejabberd: Use BaseAppTests for functional tests
  * gitweb: Use BaseAppTests for functional tests
  * ikiwiki: Use BaseAppTests for functional tests
  * mediawiki: Use BaseAppTests for functional tests
  * mldonkey: Use BaseAppTests for functional tests
  * openvpn: Use BaseAppTests for functional tests
  * pagekite: Use BaseAppTests for functional tests
  * radicale: Use BaseAppTests for functional tests
  * samba: Use BaseAppTests for functional tests
  * shadowsocks, syncthing: Use BaseAppTests for functional tests
  * transmission: Use BaseAppTests for functional tests
  * tahoe: Use BaseAppTests for functional tests
  * tor: Use BaseAppTests for functional tests
  * tests: functional: Add diagnostics delay parameter
  * avahi: Use systemd sandboxing
  * samba: Use systemd sandboxing for smbd/nmbd
  * debian: Add python3-openssl to autopkgtest depends
  * locale: Update translation strings
  * doc: Fetch latest manual

 -- James Valleroy <jvalleroy@mailbox.org>  Mon, 08 Nov 2021 21:34:27 -0500

freedombox (21.12~bpo11+1) bullseye-backports; urgency=medium

  * Rebuild for bullseye-backports.

 -- James Valleroy <jvalleroy@mailbox.org>  Thu, 28 Oct 2021 07:50:57 -0400

freedombox (21.12) unstable; urgency=medium

  [ Burak Yavuz ]
  * Translated using Weblate (Turkish)

  [ Andrij Mizyk ]
  * Translated using Weblate (Ukrainian)

  [ nautilusx ]
  * Translated using Weblate (German)
  * Translated using Weblate (German)

  [ Sunil Mohan Adapa ]
  * middleware: Don't show setup view to non-admin users
  * email_server: yapf formatting
  * email_server: Add a name for aliases view
  * email_server: Add heading for manage aliases page
  * email_server: Don't let the My Mail page to blank page
  * email_server: clients: Launch roundcube directly instead of app page
  * email_server: Move roundcube link from My Mail to description
  * storage: tests: Refactor disk tests for readability
  * storage: Pass optional mount point to partition expansion
  * storage: tests: Fix tests for expanding disk partitions
  * storage: tests: Convert class based tests to simple tests

  [ James Valleroy ]
  * tests: Add BaseAppTests class for common functional tests
  * tests: Add run diagnostics test to BaseAppTests
  * infinoted: Use BaseAppTests for functional tests
  * mumble: Use BaseAppTests for functional tests
  * roundcube: Use BaseAppTests for functional tests
  * avahi: Use BaseAppTests for functional tests
  * cockpit: Use BaseAppTests for functional tests
  * coturn: Use BaseAppTests for functional tests
  * i2p: Use BaseAppTests for functional tests
  * matrixsynapse: Use BaseAppTests for functional tests
  * minetest: Use BaseAppTests for functional tests
  * minidlna: Use BaseAppTests for functional tests
  * performance: Add backup support (no data)
  * performance: Use BaseAppTests for functional tests
  * privoxy: Use BaseAppTests for functional tests
  * quassel: Use BaseAppTests for functional tests
  * ssh: Use BaseAppTests for functional tests
  * zoph: Use BaseAppTests for functional tests
  * locale: Update translation strings
  * doc: Fetch latest manual

  [ 109247019824 ]
  * Translated using Weblate (Bulgarian)

  [ Coucouf ]
  * Translated using Weblate (French)

  [ trendspotter ]
  * Translated using Weblate (Czech)

 -- James Valleroy <jvalleroy@mailbox.org>  Mon, 25 Oct 2021 19:19:33 -0400

freedombox (21.11~bpo11+1) bullseye-backports; urgency=medium

  * Rebuild for bullseye-backports.

 -- James Valleroy <jvalleroy@mailbox.org>  Fri, 15 Oct 2021 07:00:25 -0400

freedombox (21.11) unstable; urgency=medium

  [ Fioddor Superconcentrado ]
  * test: help: Add help view tests
  * test: Add tests for action utilities
  * tests: Improve handling of tests skipped by default
  * package: Add functions for removing packages
  * setup: Show and remove conflicts before installation
  * email: Manage known installation conflicts

  [ 109247019824 ]
  * Translated using Weblate (Bulgarian)

  [ Andrij Mizyk ]
  * Translated using Weblate (Ukrainian)

  [ James Valleroy ]
  * openvpn: Convert functional tests to non-BDD python format
  * pagekite: Convert functional tests to non-BDD python format
  * privoxy: Convert functional tests to non-BDD python format
  * tests: Add backups mark for openvpn, pagekite, privoxy
  * quassel: Convert functional tests to non-BDD python format
  * radicale: Convert functional tests to non-BDD python format
  * roundcube: Convert functional tests to non-BDD python format
  * searx: Convert functional tests to non-BDD python format
  * security: Convert functional tests to non-BDD python format
  * shadowsocks: Convert functional tests to non-BDD python format
  * sharing: Convert functional tests to non-BDD python format
  * snapshot: Convert functional tests to non-BDD python format
  * ssh: Convert functional tests to non-BDD python format
  * sso: Convert functional tests to non-BDD python format
  * storage: Convert functional tests to non-BDD python format
  * syncthing: Convert functional tests to non-BDD python format
  * tahoe: Convert functional tests to non-BDD python format
  * tor: Convert functional tests to non-BDD python format
  * transmission: Convert functional tests to non-BDD python format
  * ttrss: Convert functional tests to non-BDD python format
  * upgrades: Convert functional tests to non-BDD python format
  * zoph: Convert functional tests to non-BDD python format
  * users: Convert functional tests to non-BDD python format
  * tests: Add some missed marks for functional tests
  * tests: Drop step definitions
  * conftest: Skip functional tests if splinter not importable
  * locale: Update translation strings
  * doc: Fetch latest manual

  [ Sunil Mohan Adapa ]
  * d/control: Allow building with python interpreter of any arch
  * user: Accommodate Django 3.1 change for model choice iteration
  * settings: Choose password hashing complexity suitable for SBCs
  * pyproject.toml: Merge contents of pytest.ini
  * pyproject.toml: Merge contents of .converagerc
  * d/rules: Don't use setup.py to invoke tests, invoke directly instead
  * users: Help set language cookie when user profile is edited
  * sso, translation: Help set language cookie when user logins in
  * translation: Always set language cookie when switching language
  * *: Move all systemd service files from /lib to /usr
  * wordpress: Run service only if when installed and configured
  * calibre: Run service only if when installed
  * d/rules: Don't install and enable other systemd service files
  * storage: tests: functional: Fix tests always getting skipped
  * package: Remove unused import to fix pipeline
  * tests: Drop installation of pytest-bdd
  * performance: Cleanup code meant for cockpit version < 235
  * *: Always pass check= argument to subprocess.run()
  * ttrss: Fix daemon not running sometimes on startup
  * ttrss: Add systemd security hardening to daemon

  [ Joseph Nuthalapati ]
  * ttrss: tests: functional: Make subscription faster

 -- James Valleroy <jvalleroy@mailbox.org>  Mon, 11 Oct 2021 18:55:20 -0400

freedombox (21.10~bpo11+1) bullseye-backports; urgency=medium

  * Rebuild for bullseye-backports.

 -- James Valleroy <jvalleroy@mailbox.org>  Thu, 30 Sep 2021 12:56:43 -0400

freedombox (21.10) unstable; urgency=medium

  [ Veiko Aasa ]
  * samba: tests: Convert functional tests to non-BDD python format

  [ James Valleroy ]
  * tests: Show warning when app not available
  * bepasty: Convert functional tests to non-BDD python format
  * bind: Convert functional tests to non-BDD python format
  * config: Convert functional tests to non-BDD python format
  * coturn: Convert functional tests to non-BDD python format
  * datetime: Convert functional tests to non-BDD python format
  * deluge: Convert functional tests to non-BDD python format
  * dynamicdns: Convert functional tests to non-BDD python format
  * ejabberd: Convert functional tests to non-BDD python format
  * help: Convert functional tests to non-BDD python format
  * ikiwiki: Convert functional tests to non-BDD python format
  * mediawiki: Convert functional tests to non-BDD python format
  * mldonkey: Convert functional tests to non-BDD python format
  * monkeysphere: Convert functional tests to non-BDD python format
  * mumble: Convert functional tests to non-BDD python format
  * locale: Update translation strings
  * doc: Fetch latest manual
  * debian: Set Standards-Version to 4.6.0

  [ Sunil Mohan Adapa ]
  * ikiwiki: tests: functional: Use newer splinter API for finding links
  * openvpn: tests: functional: Use newer splinter API for finding links
  * backups: tests: functional: Use newer splinter API for finding links
  * users: tests: functional: Use newer splinter API for finding links
  * mediawiki: tests: functional: Use newer splinter API for finding links
  * dynamicdns: tests: functional: Use newer splinter API for finding links
  * calibre: tests: functional: Use newer splinter API for finding links
  * tests: functional: Use newer splinter API for finding links
  * *: Use Django gettext functions instead of ugettext
  * pyproject: Make isort consistent across execution environments
  * *: Various isort fixes
  * *: Use django.urls.re_path() instead of its alias url()
  * signals: Drop provider args when creating Signal object
  * settings: Set Django auto field type explicitly
  * *: Use allow/denylist instead white/blacklist in comments
  * tests: Introduce fixtures to make it easy to test actions
  * calibre: tests: Use common fixtures for testing actions module
  * sso: tests: Use common fixtures for testing actions module
  * gitweb: tests: Use common fixtures for testing actions module
  * openvpn: tests: Use common fixtures for testing actions module
  * matrixsynapse: tests: Use common fixtures for testing actions module
  * ejabberd: tests: Use common fixtures for testing actions module
  * mediawiki: tests: Use common fixtures for testing actions module
  * views: Update utility for checking URL safety
  * sso: Update usage of OpenSSL crypt signing API

  [ Andrij Mizyk ]
  * Translated using Weblate (Ukrainian)
  * Translated using Weblate (Ukrainian)
  * Translated using Weblate (Ukrainian)
  * Translated using Weblate (Ukrainian)

  [ Dietmar ]
  * Translated using Weblate (German)
  * Translated using Weblate (Italian)

  [ Burak Yavuz ]
  * Translated using Weblate (Turkish)

  [ Michael Breidenbach ]
  * Translated using Weblate (Swedish)

  [ Johannes Keyser ]
  * Translated using Weblate (German)

 -- James Valleroy <jvalleroy@mailbox.org>  Mon, 27 Sep 2021 19:10:05 -0400

freedombox (21.9~bpo11+1) bullseye-backports; urgency=medium

  * Rebuild for bullseye-backports.

 -- James Valleroy <jvalleroy@mailbox.org>  Tue, 21 Sep 2021 13:05:36 -0400

freedombox (21.9) unstable; urgency=medium

  [ Fioddor Superconcentrado ]
  * container: Don't fail if there's no fbx network
  * container: freedombox-develop callable from anywhere
  * lintian: Overrides for remove-on-upgrade dpkg conffiles flag

  [ James Valleroy ]
  * debian: Add gbp tag config
  * container: Update stable image for bullseye
  * backups: Add functional test to disable schedule backups
  * avahi: Convert functional tests to non-BDD python format
  * cockpit: Convert functional tests to non-BDD python format
  * i2p: Convert functional tests to non-BDD python format
  * infinoted: Convert functional tests to non-BDD python format
  * minetest: Convert functional tests to non-BDD python format
  * minidlna: Convert functional tests to non-BDD python format
  * performance: Convert functional tests to non-BDD python format
  * matrixsynapse: Convert functional tests to non-BDD python format
  * jsxc: Convert functional tests to non-BDD python format
  * backups: Convert functional tests to non-BDD python format
  * locale: Update translation strings
  * doc: Fetch latest manual

  [ Burak Yavuz ]
  * Translated using Weblate (Turkish)

  [ Michael Breidenbach ]
  * Translated using Weblate (Swedish)

  [ Andrij Mizyk ]
  * Translated using Weblate (Ukrainian)
  * Translated using Weblate (Ukrainian)
  * Translated using Weblate (Ukrainian)
  * Translated using Weblate (Ukrainian)
  * Translated using Weblate (Ukrainian)

  [ Tiago Zaniquelli ]
  * plinth: remove diagnose command

  [ Joseph Nuthalapati ]
  * apache: Drop support for SSLv3, TLSv1 and TLSv1.1
  * mediawiki: Backup and restore uploaded files
  * mediawiki: Bump version number for 1.35 upgrade
  * mediawiki: Enable a subset of default extensions
  * mediawiki: Switch to MediaWiki 2020 logo

  [ ikmaak ]
  * Translated using Weblate (Dutch)
  * Translated using Weblate (Dutch)
  * Translated using Weblate (Dutch)
  * Translated using Weblate (Dutch)
  * Translated using Weblate (Dutch)

  [ Sunil Mohan Adapa ]
  * mediawiki: tests: functional: Fix races after flipping flags
  * d/lintian-overrides: Drop override for a removed tag
  * d/lintian-overrides: Override message for not supporting sysvinit
  * d/lintian-overrides: Add override for manual outside .../doc/
  * d/lintian-overrides: Drop workaround for remove-on-upgrade dpkg flag
  * apache: Drop support for GnuTLS
  * apache: Enable and prioritize HTTP/2 protocol
  * apache: Setup Mozilla recommended configuration
  * container: Fix the update command for new web server
  * tests: Add some missing markers
  * web_framework, tests: Workaround captcha 0.5.6 vs. Django 3.2

  [ fliu ]
  * email: Fix self.critical not callable error
  * email: postconf.get_many_unsafe: batch query
  * email: configure postfix domain names

  [ Seyed mohammad ali Hosseinifard ]
  * Translated using Weblate (Persian)

  [ Veiko Aasa ]
  * gitweb: tests: Fix test failures if initial default branch is not master
  * gitweb: tests: Convert functional tests to non-BDD python format
  * gitweb: tests: functional: Fix test failure if initial default branch is not master

  [ Artem ]
  * Translated using Weblate (Russian)

  [ 109247019824 ]
  * Translated using Weblate (Bulgarian)

  [ 池边树下 ]
  * Translated using Weblate (Chinese (Simplified))

 -- James Valleroy <jvalleroy@mailbox.org>  Sat, 18 Sep 2021 09:47:06 -0400

freedombox (21.8~bpo11+1) bullseye-backports; urgency=medium

  * Rebuild for bullseye-backports.

 -- James Valleroy <jvalleroy@mailbox.org>  Thu, 02 Sep 2021 09:48:30 -0400

freedombox (21.8) unstable; urgency=medium

  [ Andrij Mizyk ]
  * Translated using Weblate (Ukrainian)
  * Translated using Weblate (Ukrainian)
  * Translated using Weblate (Ukrainian)

  [ fliu ]
  * diagnostics: Allow underscores (_) in app names
  * doc/dev: Using mocking instead of importing external modules
  * email: Basic app to manage an email server
  * email: Enable LDAP by calling postconf in a thread-safe way
  * email: Implement `email_server ipc set_sasl` and `set_submission`
  * email: Set up local delivery (no spam filtering)
  * email: Code quality fixes
  * email: Fix enabling SMTPS; check return value
  * email: dovecot: Support user lookup by UID number
  * email: Address some code review comments
  * email: Install rspamd; proxy its web interface
  * email: Parse command arguments with a mutually exclusive group
  * email: mutex: create lock file as plinth user
  * email, plinth.log: Write more information to syslog
  * email: postconf: Handle postconf returning an empty key
  * email: audit: improve the speed of post-installation setup
  * email: Open lock file as plinth user
  * email: Support UID number lookup in Dovecot
  * email: diagnostics: Fix sudo permission problem
  * email: views: Implement tab rendering
  * email: Implement alias management
  * email: aliases: Use bootstrap styles
  * email: Add UI for creating the home directory
  * email: Add templates for TLS and domains
  * email: Implement view for setting up domains
  * email: postfix: Install LDAP map support
  * email: Implement spam sorting with sieve
  * email: apache: X-Robots-Tag header, full URL match
  * email: Implement auto-discovery
  * email: LMTP: remove the recipient's UID number from email headers
  * email: Code cleanup
  * email: Implement outbound mail filtering
  * email: Reload postfix in domain view
  * email: Code cleanup, address reviews
  * email: Local delivery: use full email address
  * email: postfix: dovecot: Set strong security parameters
  * email: setup: Find Let's Encrypt certificates
  * email: Documentation, code cleanup
  * email: setup: Configure Roundcube
  * email: Sender spoofing patch 1/2: domain rewriting
  * email: implemented service alert

  [ Sunil Mohan Adapa ]
  * doc/dev: Drop seemingly irrelevant automodule reference
  * container: Use keyserver.ubuntu.com as the default keyserver
  * d/lintian-overrides: Allow all systemd services paths
  * d/control: Drop wireless-tools as recommends
  * tests: functional: Add a convenience method to logout
  * wordpress: New app to manage a WordPress site/blog

  [ Petter Reinholdtsen ]
  * Translated using Weblate (Norwegian Bokmål)

  [ James Valleroy ]
  * security: Remove display of past vulnerabilities
  * locale: Update translation strings
  * doc: Fetch latest manual

 -- James Valleroy <jvalleroy@mailbox.org>  Mon, 30 Aug 2021 20:01:46 -0400

freedombox (21.7~bpo11+1) bullseye-backports; urgency=medium

  * Rebuild for bullseye-backports.

 -- James Valleroy <jvalleroy@mailbox.org>  Fri, 20 Aug 2021 07:24:09 -0400

freedombox (21.7) unstable; urgency=low

  [ Allan Nordhøy ]
  * Translated using Weblate (Norwegian Bokmål)
  * Translated using Weblate (Norwegian Bokmål)

  [ Jacque Fresco ]
  * Translated using Weblate (Indonesian)

  [ Reza Almanda ]
  * Translated using Weblate (Indonesian)
  * Translated using Weblate (Indonesian)

  [ Besnik Bleta ]
  * Translated using Weblate (Albanian)

  [ 池边树下 ]
  * Translated using Weblate (Chinese (Simplified))

  [ Tiago Zaniquelli ]
  * tests: functional: storage: skip test List disks

  [ Oymate ]
  * Translated using Weblate (Bengali)

  [ whenwesober ]
  * Translated using Weblate (Indonesian)

  [ James Valleroy ]
  * ci: Disable autopkgtest
  * debian: Ensure fuse gets replaced by fuse3 (Closes: #990758)
    - Thanks to Andreas Beckmann <anbe@debian.org> for the patch.
  * action_utils: Separate function to hold freedombox package
  * action_utils: Use flag to indicate freedombox package has been held
    (Closes: #991292)
  * upgrades: Check for held freedombox package in manual update
  * upgrades: Check for held freedombox package daily
  * action_utils: Don't print when unholding freedombox package
  * vagrant: Update box name
  * ttrss: Allow upgrade to version 21
  * Update translation strings
  * doc: Fetch latest manual
  * Upload to unstable

  [ bruh ]
  * Translated using Weblate (Vietnamese)
  * Translated using Weblate (Vietnamese)

  [ Andrij Mizyk ]
  * Translated using Weblate (Ukrainian)
  * Translated using Weblate (Ukrainian)
  * Translated using Weblate (Ukrainian)
  * Translated using Weblate (Ukrainian)
  * Translated using Weblate (Ukrainian)
  * Translated using Weblate (Ukrainian)
  * Translated using Weblate (Ukrainian)
  * Translated using Weblate (Ukrainian)
  * Translated using Weblate (Ukrainian)
  * Translated using Weblate (Ukrainian)

  [ Johannes Keyser ]
  * Translated using Weblate (German)

 -- James Valleroy <jvalleroy@mailbox.org>  Mon, 16 Aug 2021 19:18:59 -0400

freedombox (21.6) experimental; urgency=medium

  [ ikmaak ]
  * Translated using Weblate (Dutch)
  * Translated using Weblate (German)

  [ Burak Yavuz ]
  * Translated using Weblate (Turkish)

  [ Michael Breidenbach ]
  * Translated using Weblate (Swedish)

  [ whenwesober ]
  * Translated using Weblate (Indonesian)
  * Translated using Weblate (Indonesian)

  [ Benedek Nagy ]
  * Translated using Weblate (Hungarian)

  [ James Valleroy ]
  * Translated using Weblate (Indonesian)
  * Translated using Weblate (Indonesian)
  * Translated using Weblate (Indonesian)
  * Translated using Weblate (Indonesian)
  * Translated using Weblate (Chinese (Simplified))
  * locale: Update translation strings
  * doc: Fetch latest manual

  [ Weblate ]
  * Added translation using Weblate (Sinhala)
  * Added translation using Weblate (Vietnamese)

  [ James Pan ]
  * Translated using Weblate (Chinese (Traditional))

  [ HelaBasa ]
  * Translated using Weblate (Sinhala)

  [ Johannes Keyser ]
  * Translated using Weblate (German)

  [ Coucouf ]
  * Translated using Weblate (French)
  * Translated using Weblate (French)

  [ ssantos ]
  * Translated using Weblate (Portuguese)

  [ 池边树下 ]
  * Translated using Weblate (Chinese (Simplified))

  [ Reza Almanda ]
  * Translated using Weblate (Indonesian)
  * Translated using Weblate (Indonesian)
  * Translated using Weblate (Indonesian)

  [ bruh ]
  * Translated using Weblate (Vietnamese)
  * Translated using Weblate (Vietnamese)
  * Translated using Weblate (Vietnamese)
  * Translated using Weblate (Vietnamese)

  [ Arshadashu ]
  * Translated using Weblate (Telugu)

  [ Joseph Nuthalapati ]
  * Translated using Weblate (Telugu)
  * Translated using Weblate (Telugu)
  * Translated using Weblate (Telugu)
  * Translated using Weblate (Telugu)
  * Translated using Weblate (Telugu)
  * Translated using Weblate (Telugu)

  [ uday17 ]
  * Translated using Weblate (Telugu)
  * Translated using Weblate (Telugu)
  * Translated using Weblate (Telugu)

  [ Sandeepbasva ]
  * Translated using Weblate (Telugu)

  [ Aurélien Couderc ]
  * Change backups submit button to fix translation issues

  [ chilumula vamshi krishna ]
  * Translated using Weblate (Telugu)

  [ Jacque Fresco ]
  * Translated using Weblate (Indonesian)
  * Translated using Weblate (Japanese)

 -- James Valleroy <jvalleroy@mailbox.org>  Mon, 31 May 2021 19:00:45 -0400

freedombox (21.5) experimental; urgency=medium

  [ Dietmar ]
  * Translated using Weblate (German)

  [ Karol Werner ]
  * Translated using Weblate (Polish)

  [ Michalis ]
  * Translated using Weblate (Greek)
  * Translated using Weblate (Greek)
  * Translated using Weblate (Greek)
  * Translated using Weblate (Greek)

  [ Fioddor Superconcentrado ]
  * Generating developer documentation.
  * config: Fix tests related to user home directory
  * Translated using Weblate (Spanish)

  [ ikmaak ]
  * Translated using Weblate (Dutch)

  [ Burak Yavuz ]
  * Translated using Weblate (Turkish)
  * Translated using Weblate (Turkish)
  * Translated using Weblate (Turkish)

  [ Veiko Aasa ]
  * deluge, mldonkey, syncthing, transmission: Depend on nslcd.service
  * deluge: Fix daemon user not in freedombox-share group after installation
  * users: Fix unit test failures when LDAP is empty

  [ Sunil Mohan Adapa ]
  * ssh, apache: Make fail2ban use systemd journald backend by default
  * security: Move fail2ban default configuration to this app
  * security: Ensure that fail2ban is not re-enabled on version increment
  * security: Increment app version to reload fail2ban
  * action_utils: Introduce utility for masking services
  * config: Disable rsyslog and syslog forwarding
  * config: Install and configure zram for swap
  * Update copyright year

  [ James Valleroy ]
  * debian: Add coverage to autopkgtest
  * ci: Merge with Salsa CI pipeline
  * config: Convert entered domain name to lower case
  * dynamicdns: Wait after changing domain name in tests
  * dynamicdns: Convert entered domain name to lower case
  * pagekite: Convert entered kite name to lower case
  * config, dynamicdns, pagekite: Remove incorrect use of str
  * letsencrypt: Always return a diagnostics result
  * diagnostics: Use lock to protect results
  * coturn: Validate TURN URIs if provided in form
  * locale: Update translation strings
  * doc: Fetch latest manual

  [ Max Rockatansky ]
  * security: Clarify vulnerability count and provide link to more info

  [ Joseph Nuthalapati ]
  * docs: Improve Developer Documentation index page
  * container: distribution as environment variable
  * ejabberd: STUN/TURN configuration
  * coturn: Mention ejabberd in app description

  [ Michael Breidenbach ]
  * Translated using Weblate (Swedish)
  * Translated using Weblate (Swedish)

  [ nautilusx ]
  * Translated using Weblate (German)

  [ Reza Almanda ]
  * Translated using Weblate (Indonesian)

  [ Aditya Pratap Singh ]
  * container: Work in the absence of systemd in PATH, for eg. in Arch

  [ Kirill Schmidt ]
  * first_boot: Use session to verify first boot welcome step

  [ fliu ]
  * HACKING.md: added some troubleshooting information
  * container script: Must convert env. var. string to a Path object

  [ Johannes Keyser ]
  * Translated using Weblate (German)

  [ whenwesober ]
  * Translated using Weblate (Indonesian)

  [ 池边树下 ]
  * Translated using Weblate (Chinese (Simplified))

  [ Weblate ]
  * Added translation using Weblate (Albanian)

  [ Besnik Bleta ]
  * debian: Add Albanian (sq) locale
  * Translated using Weblate (Albanian)

  [ Carlos Henrique Lima Melara ]
  * doc: Add filename to code snippets in tutorial
  * docs: Add missing imports in tutorial
  * docs: Set the `version` attribute as required instead of optional

 -- James Valleroy <jvalleroy@mailbox.org>  Mon, 19 Apr 2021 20:23:23 -0400

freedombox (21.4) unstable; urgency=medium

  [ Petter Reinholdtsen ]
  * Translated using Weblate (Norwegian Bokmål)

  [ Allan Nordhøy ]
  * Translated using Weblate (Norwegian Bokmål)

  [ ikmaak ]
  * Translated using Weblate (Dutch)

  [ Burak Yavuz ]
  * Translated using Weblate (Turkish)

  [ James Valleroy ]
  * plinth: Disable start rate limiting for service
  * upgrades: Disable searx during dist-upgrade
  * locale: Update translation strings
  * doc: Fetch latest manual

  [ Dietmar ]
  * Translated using Weblate (German)
  * Translated using Weblate (Italian)
  * Translated using Weblate (German)
  * Translated using Weblate (Italian)

  [ Coucouf ]
  * Translated using Weblate (French)

  [ Michael Breidenbach ]
  * Translated using Weblate (Swedish)

  [ Sunil Mohan Adapa ]
  * ui: Fix buttons jumping on click in snapshots page
  * matrix-synapse, coturn: Fix minor pipeline failures

  [ Benedek Nagy ]
  * Translated using Weblate (Hungarian)

  [ Kornelijus Tvarijanavičius ]
  * Translated using Weblate (Lithuanian)

  [ Joseph Nuthalapati ]
  * coturn: Add new component for usage of coturn by other apps
  * coturn: Minor refactor view to use utility to generate URIs
  * coturn: Remove advanced flag, make app visible to all
  * matrix-synapse: Auto configure STUN/TURN using coturn server
  * matrix-synapse: Update description to talk about TURN configuration

 -- James Valleroy <jvalleroy@mailbox.org>  Sun, 28 Feb 2021 20:57:00 -0500

freedombox (21.3) unstable; urgency=medium

  [ Oğuz Ersen ]
  * Translated using Weblate (Turkish)

  [ ikmaak ]
  * Translated using Weblate (Dutch)

  [ Burak Yavuz ]
  * Translated using Weblate (Turkish)

  [ Michael Breidenbach ]
  * Translated using Weblate (Swedish)

  [ Michalis ]
  * Translated using Weblate (Greek)

  [ James Valleroy ]
  * upgrades: Mark string as no-python-format
  * locale: Update translation strings
  * upgrades: Only check free space bytes before dist upgrade
  * upgrades: Add 10 minute delay before apt update
  * upgrades: Disable apt snapshots during dist upgrade
  * locale: Update translation strings
  * doc: Fetch latest manual

  [ John Lines ]
  * gitignore: Ignore files generated during package build
  * zoph: Add new app to organize photos

  [ Sunil Mohan Adapa ]
  * tests: functional: Introduce step def. to check if app is enabled
  * zoph: Make app unavailable in Buster

  [ Aurélien Couderc ]
  * sharing: Improve shares group access description

  [ Fioddor Superconcentrado ]
  * HACKING: Link download page for Geckodriver.
  * Translated using Weblate (Spanish)

 -- James Valleroy <jvalleroy@mailbox.org>  Thu, 11 Feb 2021 17:59:49 -0500

freedombox (21.2) unstable; urgency=medium

  [ Burak Yavuz ]
  * Translated using Weblate (Turkish)
  * Translated using Weblate (Turkish)

  [ Sunil Mohan Adapa ]
  * radicale: Allow older 2.x release to upgrade to 3.x
  * backups: schedule: tests: Fix failures due to long test run
  * minidlna: Minor refactor of media directory handling
  * minidlna: Implement force upgrading from older version
  * jsxc: Fix issues with jQuery >= 3.5.0

  [ Veiko Aasa ]
  * calibre: Fix freedombox.local inaccessible after enabling app
  * mediawiki: Fix app installation process doesn't display status information
  * plinth: Show running spinner when app installation is in progress

  [ James Valleroy ]
  * upgrades: Return reason when checking for dist upgrade
  * upgrades: Get result of start-dist-upgrade
  * upgrades: Move start-dist-upgrade result string to app
  * upgrades: Add notifications for dist upgrade
  * tests: Update functional tests default config
  * roundcube: Allow upgrade to 1.4.*
  * locale: Update translation strings
  * doc: Fetch latest manual

  [ Dietmar ]
  * Translated using Weblate (German)
  * Translated using Weblate (Italian)

  [ ikmaak ]
  * Translated using Weblate (Spanish)
  * Translated using Weblate (Dutch)
  * Translated using Weblate (Swedish)
  * Translated using Weblate (Russian)
  * Translated using Weblate (Hungarian)

  [ Coucouf ]
  * Translated using Weblate (French)
  * Translated using Weblate (French)

  [ Алексей Докучаев ]
  * Translated using Weblate (Russian)

  [ Stanisław Stefan Krukowski ]
  * Translated using Weblate (Polish)

  [ Oymate ]
  * Translated using Weblate (Bengali)

  [ Fioddor Superconcentrado ]
  * Translated using Weblate (Spanish)

  [ Joseph Nuthalapati ]
  * matrix-synapse: python3-psycopg2 from backports
  * upgrades: Increment version for MatrixSynapse 1.26
  * mediawiki: Set default logo to mediawiki.png

  [ nautilusx ]
  * Translated using Weblate (German)

 -- James Valleroy <jvalleroy@mailbox.org>  Sat, 06 Feb 2021 00:33:34 -0500

freedombox (21.1) unstable; urgency=medium

  [ ikmaak ]
  * Translated using Weblate (German)
  * Translated using Weblate (Spanish)
  * Translated using Weblate (Dutch)
  * Translated using Weblate (Polish)
  * Translated using Weblate (Danish)
  * Translated using Weblate (French)
  * Translated using Weblate (Italian)
  * Translated using Weblate (Norwegian Bokmål)
  * Translated using Weblate (Dutch)
  * Translated using Weblate (Portuguese)
  * Translated using Weblate (Swedish)
  * Translated using Weblate (Russian)
  * Translated using Weblate (Chinese (Simplified))
  * Translated using Weblate (Persian)
  * Translated using Weblate (Gujarati)
  * Translated using Weblate (Hindi)
  * Translated using Weblate (Czech)
  * Translated using Weblate (Ukrainian)
  * Translated using Weblate (Hungarian)
  * Translated using Weblate (Lithuanian)
  * Translated using Weblate (Slovenian)
  * Translated using Weblate (Bulgarian)
  * Translated using Weblate (Greek)
  * Translated using Weblate (Galician)
  * Translated using Weblate (Serbian)

  [ Burak Yavuz ]
  * Translated using Weblate (Turkish)

  [ John Doe ]
  * Translated using Weblate (Turkish)
  * Translated using Weblate (Turkish)

  [ Doma Gergő ]
  * Translated using Weblate (Hungarian)

  [ Ouvek Kostiva ]
  * Translated using Weblate (Chinese (Traditional))

  [ James Valleroy ]
  * tahoe: Disable app
  * setup: Enable essential apps that use firewall
  * upgrades: Requires at least 5 GB free space for dist upgrade
  * locale: Update translation strings
  * doc: Fetch latest manual

  [ Veiko Aasa ]
  * syncthing: Create LDAP group name different from system group
  * syncthing: Hide unnecessary security warning
  * sharing: Update functional test to use syncthing-access group
  * plinth: Fix disable daemon when service alias is provided
  * container script: Various improvements

  [ Sunil Mohan Adapa ]
  * ui: js: Make select all checkbox option available more broadly
  * ui: css: New style for select all checkbox
  * backups: tests: Fix a typo in test case name
  * backups: Allow comments to be added to archives during backup
  * backups: Allow storing root repository details
  * backups: repository: Introduce a prepare method
  * backups: repository: Simplify handling of remote repo properties
  * backups: Introduce backup scheduling
  * backups: Add a schedule to each repository
  * backups: Trigger schedules every hour
  * backups: Add UI to edit schedules
  * backups: Add a notification to suggest users to enable schedules
  * backups: Show notification on error during scheduled backups
  * networks: Remove unused import to fix flake8 failure
  * performance: Fix failure to start due to lru_cache in stable

  [ Allan Nordhøy ]
  * Translated using Weblate (Norwegian Bokmål)

  [ Fred LE MEUR ]
  * performance: Fix web client link to Cockpit

  [ Milan ]
  * Translated using Weblate (Czech)

  [ crlambda ]
  * Translated using Weblate (Chinese (Traditional))

  [ Fioddor Superconcentrado ]
  * networks: Separate the delete button and color it differently
  * network: Minor refactoring in a test
  * network: Minor refactoring, new is_primary() function
  * networks: Change connection type to a radio button
  * networks: Use radio buttons for network modes
  * networks: Prevent unintended changes to primary connection.
  * networks: Hide deactivate/remove buttons for primary connections
  * Translated using Weblate (Spanish)

 -- James Valleroy <jvalleroy@mailbox.org>  Mon, 25 Jan 2021 21:08:22 -0500

freedombox (21.0) unstable; urgency=medium

  [ Dietmar ]
  * Translated using Weblate (German)

  [ ikmaak ]
  * Translated using Weblate (German)
  * Translated using Weblate (Dutch)
  * Translated using Weblate (Spanish)
  * Translated using Weblate (French)

  [ Burak Yavuz ]
  * Translated using Weblate (Turkish)

  [ Doma Gergő ]
  * Translated using Weblate (Hungarian)

  [ Veiko Aasa ]
  * functional tests: Make tests compatible with pytest-bdd v4.0
  * ejabberd: functional tests: Wait until the jsxc buddy list is loaded
  * users: Skip action script tests if LDAP is not set up
  * functional-tests: Fix installation errors in install.sh script
  * dev-container: Add subcommand to run tests
  * gitweb: tests: functional: Fix test failures in localized environment
  * dev-container: 'up' command: Show banner also when container is already
    running
  * dev-container: Add command to print container IP address
  * tests: functional: Improve creating users in tests
  * gitweb: Add functional tests for git-access group
  * plinth: Fix daemon is enabled check when service alias is provided

  [ ullli ]
  * mumble: Updated mumla and removed plumble from clients list

  [ Johannes Keyser ]
  * Translated using Weblate (German)

  [ Sunil Mohan Adapa ]
  * apache2: Allow downloads in openvpn and backups with latest browsers
  * backups: Don't open a new window for downloading backups
  * openvpn: Don't show running status on download profile button
  * app: component: Add app_id and app properties
  * app: Add locked flag
  * backups: Add new component for backup and restore
  * backups: Use the backup component in all apps
  * doc: dev: Update documentation for using backup component
  * app: info: Move client validation to info component
  * doc: dev: Update documentation on calling clients validation
  * doc: dev: Update the tutorial to reflect latest API/code
  * radicale: Fix backup and restore of configuration

  [ Michael Breidenbach ]
  * Translated using Weblate (Swedish)

  [ James Valleroy ]
  * users: Avoid test error if ldapsearch is not available
  * upgrades: Ensure freedombox package is upgraded during dist upgrade
  * upgrades: Add service for dist upgrade
  * upgrades: Install python3-systemd for unattended-upgrades
  * upgrades: Don't allow needrestart to restart freedombox-dist-upgrade
  * upgrades: Check before starting dist upgrade process
  * upgrades: Write dist-upgrade service file in /run
  * upgrades: Restart FreedomBox service at end of dist-upgrade
  * upgrades: Use full path to searx action script
  * upgrades: Hold tt-rss during dist upgrade, if available
  * locale: Update translation strings
  * doc: Fetch latest manual

  [ Stanisław Stefan Krukowski ]
  * Translated using Weblate (Polish)

  [ Joseph Nuthalapati ]
  * transmission: Show port forwarding information
  * transmission: Update description

 -- James Valleroy <jvalleroy@mailbox.org>  Mon, 11 Jan 2021 19:57:44 -0500

freedombox (20.21) unstable; urgency=medium

  [ Johannes Keyser ]
  * Translated using Weblate (German)

  [ Fioddor Superconcentrado ]
  * Translated using Weblate (Spanish)
  * Translated using Weblate (Spanish)

  [ Joseph Nuthalapati ]
  * deluge: Sync apache2 config with Transmission
  * deluge: Functional tests for bit-torrent group

  [ Michael Breidenbach ]
  * Translated using Weblate (Swedish)

  [ Veiko Aasa ]
  * apache: Create snake oil certificate if not exists
  * users: Remove timeout when creating Samba user
  * security: Fix access denied for user daemon from cron

  [ n0nie4HP ]
  * Translated using Weblate (Polish)
  * Translated using Weblate (Polish)

  [ spectral ]
  * calibre: Fix manual page name

  [ James Valleroy ]
  * upgrades: Allow grub-pc upgrade without reinstalling grub
  * upgrades: Update searx search engines during dist upgrade
  * locale: Update translation strings
  * doc: Fetch latest manual
  * debian: Bump standards version to 4.5.1

  [ Nikita Epifanov ]
  * Translated using Weblate (Russian)

  [ ikmaak ]
  * Translated using Weblate (Polish)

  [ Doma Gergő ]
  * Translated using Weblate (Hungarian)

 -- James Valleroy <jvalleroy@mailbox.org>  Mon, 28 Dec 2020 21:08:41 -0500

freedombox (20.20.1) unstable; urgency=medium

  [ Reg Me ]
  * Translated using Weblate (Dutch)

  [ ikmaak ]
  * Translated using Weblate (Dutch)
  * Translated using Weblate (German)
  * Translated using Weblate (Dutch)

  [ Burak Yavuz ]
  * Translated using Weblate (Turkish)

  [ Sunil Mohan Adapa ]
  * pagekite: Drop unused subdomain widget
  * pagekite: cosmetic: Minor yapf changes
  * clients: Fix a duplicated HTML ID
  * ui: Adopt a consistent and new table style
  * ui: Make all tables responsive
  * ui: css: Use rem as the primary unit
  * ui: Drop italic style on app name and sections in card listing
  * jsxc: Drop loading text on the login button
  * firewall: New styling for status stable
  * ui: Consistently use the btn-toolbar class for all toolbars
  * help: Make the button normal size in about page
  * users: Drop cancel button show submit as danger in delete page
  * help, power, index: ui: Drop remaining uses of &raquo;
  * ui: index: Don't show too large a help message
  * HACKING: Add suggestion not over-use Bootstrap utility classes
  * ui: Fix form error styling using bootstrap 3 style
  * jslicense.html: Drop minor styling
  * ui: Introduce common styling for two column list group
  * calibre: Use common styling for libraries list
  * pagekite: Use common styling for custom services
  * ikiwiki: Use common styling for wiki/blog list
  * gitweb: Use common styling for repo list
  * users: Use common styling for users list
  * networks: Use common styling for showing network connection
  * networks: Use common styling for Wi-Fi network list
  * networks: Use table for styling network connection list
  * firewall: Split CSS styling into separate file
  * monkeysphere: Split CSS styling into a separate file
  * samba: Split CSS styling into separate file
  * upgrades: Split CSS styling into a separate file
  * backups: Split CSS styling into a separate file
  * storage: Split CSS styling into a separate file
  * sharing: Split CSS styling into a separate file
  * letsencrypt: Split CSS styling into a separate file
  * help: Split CSS styling into a separate file
  * first_setup: Use template variable to refresh page
  * ui: Use common styling to hide logo during firstboot
  * firstboot: Use bootstrap for logo styling
  * pagekite: Eliminate inline styling
  * help: Show version information as an alert
  * ui: Avoid inline styling for setting progress bar width
  * apache2: Disallow all inline styling in sandbox settings
  * ui: Fix warning button colors

  [ achalaramu ]
  * Migrate bootstrap 4 from bootstrap 3

  [ Veiko Aasa ]
  * gitweb: Make functional tests compatible with pytest-bdd v4.0
  * javascript: Fix disabled submit buttons when navigating back to a page

  [ James Valleroy ]
  * tests: Skip initial update
  * help: Update status log test
  * config: Skip homepage test on buildd (Closes: #977527)
  * doc: Fetch latest manual

 -- James Valleroy <jvalleroy@mailbox.org>  Sat, 19 Dec 2020 19:18:42 -0500

freedombox (20.20) unstable; urgency=medium

  [ ikmaak ]
  * Translated using Weblate (Dutch)
  * Translated using Weblate (Dutch)

  [ Burak Yavuz ]
  * Translated using Weblate (Turkish)

  [ ssantos ]
  * Translated using Weblate (Portuguese)

  [ Johannes Keyser ]
  * Translated using Weblate (German)

  [ Thomas Vincent ]
  * Translated using Weblate (French)

  [ Michael Breidenbach ]
  * Translated using Weblate (Swedish)

  [ Fioddor Superconcentrado ]
  * Translated using Weblate (Spanish)
  * config: Add user websites as choices for homepage config
  * config: rename functions (improve readability)

  [ James Valleroy ]
  * config: Mark test_homepage_field as needs_root
  * mumble: Implement force upgrade for 1.3.*
  * upgrades: Hold mumble-server during dist upgrade
  * locale: Update translation strings
  * doc: Fetch latest manual

  [ Veiko Aasa ]
  * apache: Add app name
  * snapshot: Check that / is a btrfs subvolume before setup
  * diagnostics: Improve exception handling in app diagnostics
  * diagnostics: Show app name and fallback to app id if not exist
  * templates: Make toggle button responsive

 -- James Valleroy <jvalleroy@mailbox.org>  Mon, 14 Dec 2020 19:31:00 -0500

freedombox (20.19) unstable; urgency=medium

  [ ikmaak ]
  * Translated using Weblate (Dutch)
  * Translated using Weblate (Dutch)
  * Translated using Weblate (Dutch)
  * Translated using Weblate (German)
  * Translated using Weblate (Dutch)
  * Translated using Weblate (Dutch)

  [ Fioddor Superconcentrado ]
  * networks: Apply translation to a tooltip.
  * bepasty: Apply translation to autogenerated comments.
  * snapshots: Translate snapshot types (field description)
  * Translated using Weblate (Spanish)

  [ Joseph Nuthalapati ]
  * OpenVPN: Create user group "vpn"
  * openvpn: Add functional tests for user group "vpn"
  * openvpn: Deny access to users not in group "vpn"

  [ James Valleroy ]
  * upgrades: Add first boot step to run initial update
  * upgrades: Add progress page for initial update
  * upgrades: Fix flag name in info message
  * upgrades: Hold freedombox package during dist upgrade
  * upgrades: Use apt_hold contextmanager
  * upgrades: Print steps in dist-upgrade
  * upgrades: Fix sources list for dist upgrade from buster
  * sso: Add test to generate ticket
  * locale: Update translation strings
  * doc: Fetch latest manual
  * debian: Add python3-openssl as build dependency for tests

  [ Veiko Aasa ]
  * Samba: UI: Show toggle buttons and share names

  [ Oymate ]
  * Translated using Weblate (Bengali)

 -- James Valleroy <jvalleroy@mailbox.org>  Mon, 30 Nov 2020 18:37:52 -0500

freedombox (20.18.1) unstable; urgency=medium

  [ Burak Yavuz ]
  * Translated using Weblate (Turkish)
  * Translated using Weblate (Turkish)

  [ Hetgyl ]
  * Translated using Weblate (French)
  * Translated using Weblate (French)
  * Translated using Weblate (French)
  * Translated using Weblate (French)
  * Translated using Weblate (French)
  * Translated using Weblate (French)
  * Translated using Weblate (French)
  * Translated using Weblate (French)
  * Translated using Weblate (French)
  * Translated using Weblate (French)
  * Translated using Weblate (French)
  * Translated using Weblate (French)

  [ Reg Me ]
  * Translated using Weblate (Dutch)
  * Translated using Weblate (Dutch)

  [ Oğuz Ersen ]
  * Translated using Weblate (Turkish)

  [ Thomas Vincent ]
  * Translated using Weblate (French)
  * Translated using Weblate (French)
  * Translated using Weblate (French)
  * Translated using Weblate (French)
  * Translated using Weblate (French)
  * Translated using Weblate (French)
  * Translated using Weblate (French)
  * Translated using Weblate (French)
  * Translated using Weblate (French)
  * Translated using Weblate (French)
  * Translated using Weblate (French)

  [ Petter Reinholdtsen ]
  * Translated using Weblate (Norwegian Bokmål)

  [ Joseph Nuthalapati ]
  * sso: Fix regression in auth-pubtkt configuration

  [ Dietmar ]
  * Translated using Weblate (German)
  * Translated using Weblate (Italian)

  [ Fioddor Superconcentrado ]
  * Translated using Weblate (Spanish)

  [ Diego Roversi ]
  * Translated using Weblate (Italian)

  [ ikmaak ]
  * Translated using Weblate (Dutch)

  [ Michael Breidenbach ]
  * Translated using Weblate (Swedish)

  [ James Valleroy ]
  * Translated using Weblate (French)
  * doc: Fetch latest manual

 -- James Valleroy <jvalleroy@mailbox.org>  Mon, 23 Nov 2020 18:37:38 -0500

freedombox (20.18) unstable; urgency=medium

  [ Hetgyl ]
  * Translated using Weblate (French)

  [ Reg Me ]
  * Translated using Weblate (Dutch)
  * Translated using Weblate (Dutch)
  * Translated using Weblate (Dutch)
  * Translated using Weblate (Dutch)

  [ Joseph Nuthalapati ]
  * coverage: Omit files under tests/ directories
  * ci: Add --cov-config to the coverage command
  * openvpn: Cleanup easyrsa 2 to 3 upgrade code
  * openvpn: Function to detect ECC/RSA configuration
  * openvpn: ECC: Setup and Migration
  * openvpn: Remove explicit setup step
  * openvpn: Improve migrate_to_ecc template
  * openvpn: Remove opinion on which curve to use
  * openvpn: client configuration for RSA and ECC
  * gitlabci: Update Dockerfile and script

  [ Ralf Barkow ]
  * Translated using Weblate (German)

  [ Fioddor Superconcentrado ]
  * Translated using Weblate (Spanish)

  [ Matthias Dellweg ]
  * Enable dynamicdns module to handle IPv6

  [ Dietmar ]
  * Translated using Weblate (Italian)

  [ James Valleroy ]
  * locale: Update translation strings
  * doc: Fetch latest manual

 -- James Valleroy <jvalleroy@mailbox.org>  Mon, 16 Nov 2020 20:49:24 -0500

freedombox (20.17.1) experimental; urgency=medium

  [ Burak Yavuz ]
  * Translated using Weblate (Turkish)
  * Translated using Weblate (Turkish)

  [ Dietmar ]
  * Translated using Weblate (German)
  * Translated using Weblate (Italian)

  [ Joseph Nuthalapati ]
  * ci: Fix flake8 errors
  * pubtkt: Fix Python format language errors

  [ James Valleroy ]
  * debian: Rename source package to freedombox
  * doc: Fetch latest manual

 -- James Valleroy <jvalleroy@mailbox.org>  Sat, 07 Nov 2020 08:02:53 -0500

plinth (20.17) unstable; urgency=medium

  [ Fioddor Superconcentrado ]
  * package: i18n: Mark progress status strings for translation
  * networks: i18n: Mark string for translation on delete page
  * networks: i18n: Mark various strings for translation
  * notifications: i18n: Mark app names and extra data for translation
  * networks: css: Make button wider in network list
  * Translated using Weblate (Spanish)

  [ Sunil Mohan Adapa ]
  * backups: i18n: Mark form success messages for translation
  * doc: wikiparser: Fix issue with running parser outside doc/ dir
  * upgrades: Disable the option when not able to dist upgrade
  * ci: Split testing stages into smaller stages

  [ Coucouf ]
  * Translated using Weblate (French)
  * Translated using Weblate (French)

  [ Burak Yavuz ]
  * Translated using Weblate (Turkish)
  * Translated using Weblate (Turkish)

  [ Nikita Epifanov ]
  * Translated using Weblate (Russian)

  [ Jens Molgaard ]
  * Translated using Weblate (Danish)

  [ Petter Reinholdtsen ]
  * Translated using Weblate (Norwegian Bokmål)

  [ Praveen Illa ]
  * Translated using Weblate (Telugu)

  [ James Valleroy ]
  * Translated using Weblate (Danish)
  * ci: Run wikiparser doctests
  * wikiparser: Exit with return value 1 on test failure
  * upgrades: Add a setting to enable dist upgrade
  * locale: Update translation strings
  * doc: Fetch latest manual

  [ Michael Breidenbach ]
  * Translated using Weblate (German)
  * Translated using Weblate (Swedish)

  [ marklin0913 ]
  * Added translation using Weblate (Chinese (Traditional))

  [ Joseph Nuthalapati ]
  * mediawiki: Ensure password file is not empty
  * mediawiki: Add action to set domain name

  [ Dietmar ]
  * Translated using Weblate (German)
  * Translated using Weblate (Italian)

  [ Radek Pasiok ]
  * Translated using Weblate (Polish)

  [ Onurb ]
  * apache: setup uwsgi by default

 -- James Valleroy <jvalleroy@mailbox.org>  Mon, 02 Nov 2020 19:45:57 -0500

plinth (20.16) unstable; urgency=medium

  [ Oğuz Ersen ]
  * Translated using Weblate (Turkish)

  [ Burak Yavuz ]
  * Translated using Weblate (Turkish)
  * Translated using Weblate (Turkish)

  [ Nikita Epifanov ]
  * Translated using Weblate (Russian)

  [ Allan Nordhøy ]
  * Translated using Weblate (Norwegian Bokmål)
  * Translated using Weblate (Chinese (Simplified))
  * Translated using Weblate (Slovenian)
  * Translated using Weblate (Greek)
  * Translated using Weblate (Norwegian Bokmål)

  [ Veiko Aasa ]
  * diagnostics: Show low system memory notifications
  * notifications: Show severity level on every notification

  [ Coucouf ]
  * Translated using Weblate (French)

  [ James Valleroy ]
  * app: Add donation links in dropdown menu
  * debian: Add Brazilian Portuguese debconf templates translation
    (Closes: #972449)
    - Thanks to Adriano Rafael Gomes for the translation.
  * locale: Update translation strings
  * doc: Fetch latest manual

  [ Fioddor Superconcentrado ]
  * upgrades: Add status section showing version and upgrade status
  * diagnostics: Lazy format all diagnostic test strings properly
  * Translated using Weblate (Spanish)
  * help: Link to updates page when new version is available
  * updates: Eliminate delay and better status for manual upgrade

  [ Michael Breidenbach ]
  * Translated using Weblate (Swedish)

  [ Sunil Mohan Adapa ]
  * calibre: Add link to donation page
  * app: Make the donation button more prominent
  * calibre: Update group description to reflect 'using' app

 -- James Valleroy <jvalleroy@mailbox.org>  Mon, 19 Oct 2020 20:42:32 -0400

plinth (20.15) unstable; urgency=medium

  [ Coucouf ]
  * Translated using Weblate (French)
  * Translated using Weblate (French)
  * Translated using Weblate (French)
  * Translated using Weblate (French)

  [ Joseph Nuthalapati ]
  * bepasty: Change default permissions to 'read'
  * calibre: Add new e-book library app
  * calibre: Minor changes to app description
  * container: Handle edge cases with container update

  [ Fioddor Superconcentrado ]
  * HACKING: Add extra development requirements
  * CONTRIBUTING: Require flake8 compliance
  * Translated using Weblate (Spanish)
  * HACKING.md: Re-organised contents according to onboarding journey
  * Translated using Weblate (Spanish)

  [ Sunil Mohan Adapa ]
  * module_loader, web_framework: Update console log messages
  * dynamicdns: Drop unnecessary code to set app as enabled
  * pagekite: Don't announce unconfigured kite as a valid domain
  * pagekite: Don't update names module if not installed
  * tor: Don't check if enabled when not installed
  * tests: functional: Simplify calling the login helper
  * doc: Before fetching, drop all old to cleanup deleted pages/images
  * coturn: Don't handle certificates if not installed
  * quassel: Don't handle certificates if not installed
  * quassel: Fix minor typo
  * mumble: Store and use a single domain for TLS certificate setup
  * doc: dev: Link to list of potential apps from tutorial
  * coturn: Don't handle certificates if not installed
  * quassel: Don't handle certificates if not installed
  * users: Deal with admin user already existing during first boot
  * users: cosmetic: Yapf refactoring
  * *: Minor flake8 fixes
  * debian/control: Add sshpass as build dependency

  [ Michael Breidenbach ]
  * Translated using Weblate (Swedish)

  [ ssantos ]
  * Translated using Weblate (Portuguese)

  [ Phil Morrell ]
  * mumble: configure letsencrypt component

  [ Burak Yavuz ]
  * Translated using Weblate (Turkish)

  [ Petter Reinholdtsen ]
  * Translated using Weblate (Norwegian Bokmål)

  [ Veiko Aasa ]
  * ssh: action script: Require user credentials when editing ssh keys
  * users: Require admin credentials when creating or editing a user
  * container: Assign virtual network interface to trusted firewall zone

  [ James Valleroy ]
  * upgrades: Extend function to check for normal dist availability
  * upgrades: Detect and upgrade to next stable release
  * upgrades: Set a flag so interrupted dist-upgrade can be continued
  * upgrades: Check free space before dist-upgrade
  * locale: Update translation strings
  * doc: Fetch latest manual

 -- James Valleroy <jvalleroy@mailbox.org>  Mon, 05 Oct 2020 19:25:41 -0400

plinth (20.14.1) unstable; urgency=high

  [ Burak Yavuz ]
  * Translated using Weblate (Turkish)

  [ Nikita Epifanov ]
  * Translated using Weblate (Russian)

  [ JC Staudt ]
  * minidlna: Fix typo DNLA -> DLNA

  [ Sunil Mohan Adapa ]
  * cockpit: Don't show home page icon to non-admin users
  * module_loader: Load/process all essential modules before others

  [ Petter Reinholdtsen ]
  * Translated using Weblate (Norwegian Bokmål)

  [ Dietmar ]
  * Translated using Weblate (German)

  [ Coucouf ]
  * Translated using Weblate (French)

  [ James Valleroy ]
  * doc: Fetch latest manual

 -- James Valleroy <jvalleroy@mailbox.org>  Wed, 23 Sep 2020 07:37:53 -0400

plinth (20.14) unstable; urgency=high

  [ Fioddor Superconcentrado ]
  * Translated using Weblate (Spanish)
  * Translated using Weblate (Spanish)
  * sudo user needed for container
  * Branch-out
  * Specify machine
  * Fix typo
  * post-processor: Solve 1908 fixing the wiki links fix
  * Translated using Weblate (Spanish)
  * Translated using Weblate (Spanish)
  * jsxc, sharing: Add 'Learn more...' link for help pages
  * wireguard: Add 'Learn more...' link for help page
  * doc: wikiparser: Resolve URLs for locally available pages
  * HACKING.md: Instructions for container-related troubleshooting
  * i18n: Mark strings missed for translation
  * snapshots: Clarify description for disabling yearly snapshots

  [ Doma Gergő ]
  * Translated using Weblate (Hungarian)
  * Translated using Weblate (Hungarian)

  [ Sunil Mohan Adapa ]
  * upgrades: Minor isort fix
  * upgrades: Remove unused context variable
  * security: Don't show report button as part of backports notice
  * upgrades: security: Don't with the technical term 'backports' in UI
  * matrixsynapse: Allow upgrade to version 1.17
  * backups: Make app available by default
  * samba: cosmetic: Minor yapf fixes
  * container: unstable: Handle interface naming for systemd < 245
  * storage: Fix expanding partitions on GPT partition tables
  * matrixsynapse: Rename Riot to Element
  * ejabberd, mumble, wireguard: Update Apple app links
  * menu: Update documentation to clarify that icons can be files
  * frontpage: Fix documentation related to renamed parameter
  * bepasty: Make description a private variable
  * bepasty: Expand app description
  * bepasty: Tighten permissions on the uwsgi socket
  * infinoted, syncthing: Fix minor typo in a comment
  * bepasty: Add diagnostics tests on app URL
  * bepasty: Minor fixes
  * bepasty: tests: functional: Add a password before removing all
  * bepasty: Resize SVG to 512x512 for consistency with other icons
  * bepasty: Add "Snippet" in category/short description
  * bepasty: Update UI strings for permissions
  * bepasty: Require at least one permission on a password
  * bepasty: Simplify configuration file handling
  * js: Don't show running status on buttons pulled to right
  * diagnostics: Prevent showing running status on diagnostics menu item
  * help, networks: Clarify i18n different contexts for "Manual"
  * radicale: Stop service during backup and restore
  * radicale: tests: functional: Add test for backup/restore
  * doc: Recompile when parser script changes
  * doc: wikiparser: Handle processing instructions
  * doc: wikiparser: Fix attachment URLs in regular links
  * doc: wikiparser: When processing single pages, ignore header/footer
  * doc: wikiparser: Generate colspec for tables
  * doc: wikiparser: Handle table of contents macro without parenthesis
  * doc: wikiparser: Handle more paragraph breakers
  * doc: wikiparser: Parse content inside a comment
  * doc: wikiparser: Allow empty lines between list items
  * doc: wikiparser: Fix parsing URLs, simplify plain text parsing
  * doc: wikiparser: Resolve relative URLs
  * doc: wikiparser: Preserve spaces during parsing and generation
  * doc: wikiparser: Handle existing # in links, don't append again
  * doc: wikiparser: Assign text to URLs that don't provide them
  * doc: wikiparser: Handle wiki links starting with a /
  * doc: wikiparser: Allow lists to started with just spaces
  * doc: wikiparser: Strip spaces from attachment's text
  * doc: wikiparser: Place anchors inside paragraphs
  * doc: wikiparser: Sort imagedata properties
  * doc: wikiparser: Retain the text for icons
  * doc: wikiparser: Set icon dimensions to old values (temporarily)
  * doc: wikiparser: Handle empty table cells
  * doc: wikiparser: Fix some flake8 warnings
  * doc: wikiparser: Improve links relative to included files
  * doc: wikiparser: Fix issue with parsing inline code blocks
  * doc: wikiparser: Handle markup inside italic/bold markup
  * doc: wikiparser: Format text inside admonitions properly
  * doc: Drop post processor as it is not needed anymore
  * doc: wikiparser: Incorporate post processing fixes
  * doc: Simplify make file by eliminating targets for intermediates
  * doc: wikiparser: Add note about some incorrect links
  * doc: Update the test script for wikiparser
  * manual: Fetch latest images
  * doc: Fetch latest manual
  * firewall: Use service files for showing port forwarding info
  * firewall: Show port forwarding info in tabular format
  * kvstore: Allow module to be imported before Django init
  * networks: Expose API to get/set network meta info
  * firewall: Show port forwarding info contextually
  * doc: wikiparser: Fix a minor flake8 issue
  * doc: wikiparser: Fix issue with some URL containing dup. lang part
  * doc: wikiparser: Make it easier to run with a #! at the top
  * doc: wikiparser: Reduce build verbosity
  * upgrades: Fix issue with checking if backports is current
  * upgrades: Separate concepts for backports enabled vs. requested
  * upgrades, security: Use consistent terminology 'activate'
  * backports: When upgrading from older version, assumed requested
  * package: Add ability to reinstall a package
  * matrixsynapse: Perform a one time conversion to new config format
  * doc: manual: Fetch latest manual, remove non-existent images/pages
  * doc: wikiparser: Use icons from the icons directory
  * doc: wikiparser: Show icons with full size
  * doc: manual: Replace manual icons to drop CC 2.5 license
  * deluge: Use older icon to drop CC 2.0 license

  [ Joseph Nuthalapati ]
  * searx: Add functional test for app availability
  * container: Add unstable distribution
  * functional-tests: Fix instructions for running functional tests
  * functional-tests: Use latest version of splinter
  * framework: Remove module init() functions
  * wireguard: Remove hardcoded Windows client version
  * functional-tests: splinter 0.14.0 is in PyPI
  * apps: Remove Coquelicot
  * matrix-synapse: Upgrade to 1.19
  * container: Use builds with build-deps included

  [ James Valleroy ]
  * ci: Allow fuse to be installed
  * tests: functional: Strip trailing / from FREEDOMBOX_URL
  * ejabberd: Use new ruamel.yaml API and allow duplicate keys
  * locale: Update translation strings
  * doc: Fetch latest manual
  * debian: Add gbp dch config
  * debian: Fix use of wildcard path in copyright
  * debian: Split copyright paragraph to avoid lintian error
  * radicale: Remove code to handle 1.x
  * doc: Fetch latest manual
  * bepasty: New app for file upload and sharing
  * bepasty: Add public access config form
  * bepasty: Fetch manual page
  * locale: Update translation strings
  * doc: Add moinmoin wiki parser
  * wikiparser: Fix spaces, multi-line, languages, icons
  * doc: Use Makefile to fetch raw wiki files
  * doc: Add icons used in manual
  * manual: Add raw wiki files of included pages
  * manual: Remove checked-in xml files
  * wikiparser: Don't render Admonition with style comment
  * test-wikiparser: Remove fixes.xslt step
  * debian: Add unit tests to autopkgtest
  * apache: Disable mod_status (CVE-2020-25073)
  * debian: Don't show first wizard secret on command line
  * debian: Remove unused vars from postinst
  * matrixsynapse: Use conf.d snippets
  * upgrades: Change backports activation message wording
  * upgrades: Display correct backports info for unstable
  * upgrades: Add first boot step to configure backports
  * upgrades: Use kvstore and then file to determine if backports are enabled
  * debian: Temporarily revert source package rename
  * locale: Update translation strings
  * doc: Fetch latest manual

  [ Veiko Aasa ]
  * samba: Hide common system partitions
  * ikiwiki: Validate a path when deleting wiki or blog
  * ssh: Disallow managing keys for the root user
  * debian: Add newline to end of /var/lib/plinth/firstboot-wizard-secret
  * functional-tests: snapshot: Skip if filesystem doesn't support snapshots
  * container: Randomize btrfs partition UUID
  * gitweb: Fix enable auth webserver component on app init
  * gitweb: Add ability to change default branch

  [ Павел Протасов ]
  * Translated using Weblate (Russian)

  [ Michael Breidenbach ]
  * Translated using Weblate (German)
  * Translated using Weblate (Swedish)
  * Translated using Weblate (German)
  * Translated using Weblate (Swedish)
  * Translated using Weblate (German)
  * Translated using Weblate (Swedish)

  [ ikmaak ]
  * Translated using Weblate (Dutch)
  * Translated using Weblate (Dutch)

  [ Burak Yavuz ]
  * Translated using Weblate (Turkish)
  * Translated using Weblate (Turkish)
  * Translated using Weblate (Turkish)
  * Translated using Weblate (Turkish)

  [ Xosé M ]
  * Translated using Weblate (Galician)

  [ Jens Molgaard ]
  * Translated using Weblate (Danish)

  [ Nikita Epifanov ]
  * Translated using Weblate (Russian)
  * Translated using Weblate (Russian)

  [ Dietmar ]
  * Translated using Weblate (German)

  [ Johannes Keyser ]
  * Translated using Weblate (German)

  [ Diego Roversi ]
  * Translated using Weblate (Italian)

  [ Artem ]
  * Translated using Weblate (Russian)

  [ Ralf Barkow ]
  * Translated using Weblate (German)

  [ Reg Me ]
  * Translated using Weblate (Dutch)
  * Translated using Weblate (Dutch)

  [ Q.-A. Nick ]
  * upgrades, security: Update the messages describing backports

 -- James Valleroy <jvalleroy@mailbox.org>  Tue, 15 Sep 2020 17:03:43 -0400

freedombox (20.13) unstable; urgency=medium

  [ Sunil Mohan Adapa ]
  * Rename source package from plinth to freedombox.

  [ Veiko Aasa ]
  * minidlna: Do not expose statistics over public web

  [ Benjamin Ortiz ]
  * backups: Allow remote repository usernames to start with numbers

  [ James Valleroy ]
  * upgrades: Update apt cache before manual update
  * upgrades: Parameterize backports dist name
  * upgrades: Use current release codename when enabling backports
  * upgrades: Use codename to pin freedombox from backports
  * security: Move backports notice to security page
  * upgrades: Add button to activate backports
  * upgrades: Use only sources file to determine if backports enabled
  * upgrades: Check that backports is for current release
  * upgrades: Rewrite apt prefs file when activating backports
  * upgrades: Enable backports for testing only in development mode
  * upgrades: Show dist of backports to be activated
  * upgrades: Split apt preferences into 2 files
  * upgrades: Refactor use of lsb_release
  * locale: Update translation strings
  * doc: Fetch latest manual

  [ Allan Nordhøy ]
  * Translated using Weblate (Norwegian Bokmål)

  [ Tang Zongxun ]
  * Translated using Weblate (Chinese (Simplified))

  [ Doma Gergő ]
  * Translated using Weblate (Hungarian)

 -- Federico Ceratto <federico@debian.org>  Sat, 18 Jul 2020 12:14:08 +0100

plinth (20.12.1) unstable; urgency=high

  [ nautilusx ]
  * Translated using Weblate (German)

  [ Robert Pollak ]
  * Translated using Weblate (German)

  [ J. Lavoie ]
  * Translated using Weblate (French)

  [ Petter Reinholdtsen ]
  * Translated using Weblate (Norwegian Bokmål)

  [ Sunil Mohan Adapa ]
  * cfg, frontpage: Ignore errors while reading config and shortcuts

  [ Milo Ivir ]
  * Translated using Weblate (German)

 -- James Valleroy <jvalleroy@mailbox.org>  Sun, 05 Jul 2020 15:40:30 -0400

plinth (20.12) unstable; urgency=medium

  [ Oğuz Ersen ]
  * Translated using Weblate (Turkish)

  [ Sunil Mohan Adapa ]
  * Translated using Weblate (Telugu)
  * transmission: tests: functional: Fix to wait properly
  * ttrss: tests: functional: Fix to wait properly
  * tor: tests: functional: Fix to wait properly on progress page
  * users: tests: functional: Leave no-language as final setting
  * mldonkey: tests: functional: Wait for frame to load properly
  * snapshot: tests: functional: Delete all snapshots properly
  * ejabberd: tests: functional: Fixes for no implicit waiting
  * syncthing: tests: functional: Fix to wait properly
  * tests: functional: Remove implicit and explicit wait times
  * tests: functional: Allow parallel installation of apps
  * d/control: Add python3-systemd as a dependency
  * apache: Add ssl-cert package as dependency
  * storage: Use DBus directly for listing disks
  * storage: Fix regression with showing error messages
  * storage: Use UDisks information as primary source
  * storage: Don't show empty progress bar for disks not mounted
  * storage: Remove rule to not automount system disks with no paritions
  * storage: Don't auto-mount loopback devices except in develop mode
  * storage: Allow ejecting any device not in fstab or crypttab
  * storage: Ignore eject failures if filesystems unmounted properly
  * backups: Remove an unnecessary print() statement
  * Translated using Weblate (Telugu)
  * container: Remove sqlite3 file early enough
  * storage: Don't log exception of disk space check fails
  * storage: Use mount info instead of disk info for free space warning
  * notifications: Fix issue with redirection on dismiss
  * views: Drop use of private Django utility
  * cfg: Don't fallback to develop config if main is not found
  * cfg: Drop the default configuration file
  * frontpage: Read custom shortcuts from multiple locations
  * frontpage: Drop empty custom shortcut files
  * cfg: Allow loading multiple configuration files
  * cfg: For develop mode, overlay on top of regular configuration
  * context_processor: tests: Use already available config fixture
  * cfg: Eliminate the need for 'root' directory in configuration
  * cfg: Move /plinth.config to plinth/develop.config
  * cfg: Rename configuration file to freedombox.config
  * d/tests/control: Rename Plinth to FreedomBox in a comment
  * cfg: Read configuration from .d files and multiple locations
  * frontpage: Load shortcuts from .d directories too
  * frontpage: Read from .d files too
  * cfg: Remove redundant data in develop.config
  * cfg: Remove comments in test data
  * cfg: In develop mode, use /var/lib for DB and sessions
  * web_framework: Split initialization into two parts
  * web_framework: Don't create Django secret key when listing depends
  * log: Allow setting the default log level before log configuration
  * main: List dependencies without writing to disk
  * d/rules: vagrant: INSTALL.md: Fix installing dependencies
  * *: Drop files paths in data/var
  * doc: Update manual page with configuration file changes
  * network: test: Fix race condition when deleting connections
  * storage: tests: Ignore cases needing loop devices when not available
  * actions: tests: Fix test failures due order of fixtures
  * tests: Use develop configuration for most tests
  * templates: Disable button and show spinner on submit for all forms
  * backups: Remove custom handling of progress on the restore button
  * js: Simplify auto-refresh page logic
  * jsxc: Remove inline javascript
  * apache: Set CSP and other common security headers
  * apache: Relax CSP to allow web workers for JSXC
  * locale: Update translation strings

  [ ferhad.necef ]
  * Translated using Weblate (Russian)

  [ Thomas Vincent ]
  * Translated using Weblate (French)

  [ Joseph Nuthalapati ]
  * Translated using Weblate (Telugu)

  [ wind ]
  * Translated using Weblate (Russian)

  [ James Valleroy ]
  * upgrades: Combine into single page with manual update
  * upgrades: Skip enable-auto in develop mode
  * debian: Add nscd >= 2 as dependency
  * upgrades: Append unattended-upgrades-dpkg.log for more detail
  * storage: Handle multi-line text in functional test
  * apt: Run `apt-get -f install` before other commands
  * apt: Run `dpkg --configure -a` before other actions
  * upgrades: Skip enabling backports on testing and unstable
  * networks: Remove firewall zone warning
  * networks: Correct wording of internet connection form

  [ Veiko Aasa ]
  * functional-tests: Handle connection error when web server restarts
  * functional-tests: Skip tests if app is not available in distribution
  * functional-tests: Fix page not fully loaded errors when taking backups
  * functional-tests: Remove unnecessary wait when navigating to module

  [ Michael Breidenbach ]
  * Translated using Weblate (German)
  * Translated using Weblate (Swedish)

  [ Fioddor Superconcentrado ]
  * Translated using Weblate (Spanish)

  [ Pavel Borecki ]
  * Translated using Weblate (Czech)

  [ Éfrit ]
  * Translated using Weblate (French)

  [ Jens Molgaard ]
  * Translated using Weblate (Danish)

 -- Sunil Mohan Adapa <sunil@medhas.org>  Mon, 29 Jun 2020 16:39:33 -0700

plinth (20.11) unstable; urgency=medium

  [ Thomas Vincent ]
  * Translated using Weblate (French)

  [ Petter Reinholdtsen ]
  * Translated using Weblate (Norwegian Bokmål)

  [ Michael Breidenbach ]
  * Translated using Weblate (German)
  * Translated using Weblate (Swedish)

  [ Sunil Mohan Adapa ]
  * *: Remove use of Turbolinks library
  * web_framework: Reduce verbosity of DB migration process
  * container: Add script to manage systemd-nspawn containers for dev.
  * container: Fix upgrading of freedombox
  * matrixsynapse: Handle upgrade to versions 1.15.x

  [ James Valleroy ]
  * upgrades: Don't enable backports on Debian derivatives
  * upgrades: Use a custom service for manual update
  * locale: Update translation strings
  * doc: Fetch latest manual
  * debian: Update renamed lintian tag

  [ Ralf Barkow ]
  * Translated using Weblate (German)

  [ aiman an ]
  * Added translation using Weblate (Arabic (Saudi Arabia))
  * Translated using Weblate (Arabic (Saudi Arabia))

  [ WaldiS ]
  * Translated using Weblate (Polish)

  [ Luis A. Arizmendi ]
  * Translated using Weblate (Spanish)

 -- James Valleroy <jvalleroy@mailbox.org>  Mon, 15 Jun 2020 19:55:45 -0400

plinth (20.10) unstable; urgency=high

  [ Joseph Nuthalapati ]
  * backups: Add optional field - Name
  * functional-tests: Use Name attribute in backups
  * functional-tests: Move @backups to Scenario level
  * functional-tests: Leave tor+http test disabled
  * tests: functional: Document running tests in parallel
  * tests: functional: Add pytest-xdist to install.sh

  [ Sunil Mohan Adapa ]
  * openvpn: Use app toggle button and common app view
  * tests: functional: Merge into main source hierarchy
  * storage: Fix failing path validation unit tests
  * tests: functional: cosmetic: flake8 fixes
  * tests: functional: Re-organize step definitions and helper methods
  * coturn: Fix functional test for backup/restore
  * ttrss: Fix functional tests
  * snapshot: Fix functional test to account for non-removable snapshots
  * test: functional: Fix for Apache restart after domain change
  * tor: Fix problems with running a relay
  * mldonkey: Add app to freedombox-share group
  * samba: Add clients information
  * cockpit: Promote for advanced storage/firewalld/networking ops
  * firewall: Mention that internal services are available over VPN
  * firewall: Don't show tun interface in internal zone warning
  * minidlna: Add link to manual page
  * minidlna: Fix i18n for name of the app
  * pagekite: Fix expired certificates causing connection failures

  [ Luis A. Arizmendi ]
  * Translated using Weblate (Spanish)

  [ Etienne ]
  * Translated using Weblate (French)

  [ Artem ]
  * Translated using Weblate (Russian)

  [ fred1m ]
  * ikiwiki: Enable 'attachment' plugin by default

  [ James Valleroy ]
  * utils: Handle removal of axes.get_version()
  * debian: Mark doc packages as Multi-Arch: foreign
  * firewall: Minor spelling fix
  * radicale: Fix link in description to clients
  * users: Avoid error when user's groups cannot be parsed
  * templates: Fix setup state check
  * locale: Update translation strings
  * doc: Fetch latest manual

  [ Allan Nordhøy ]
  * Translated using Weblate (Norwegian Bokmål)
  * Translated using Weblate (Czech)
  * Translated using Weblate (Hungarian)
  * Translated using Weblate (Greek)

 -- James Valleroy <jvalleroy@mailbox.org>  Mon, 01 Jun 2020 20:06:53 -0400

plinth (20.9) unstable; urgency=medium

  [ Petter Reinholdtsen ]
  * Translated using Weblate (Norwegian Bokmål)

  [ James Valleroy ]
  * snapshot: Set as essential module
  * functional_tests: snapshot: Skip delete all when there are no snapshots
  * quassel: Use systemd sandboxing features
  * minidlna: Move sysctl config to /etc/sysctl.d/50-freedombox.conf
  * upgrades: Add needrestart to restart services as needed
  * upgrades: Enable Automatic-Reboot option of unattended-upgrades
  * locale: Update translation strings
  * doc: Fetch latest manual

  [ Michael Breidenbach ]
  * Translated using Weblate (German)
  * Translated using Weblate (Swedish)

  [ Fioddor Superconcentrado ]
  * Folder remained unrenamed. Should have changed along with git links.

  [ Sunil Mohan Adapa ]
  * snapshot: Fix issues with restore and delete
  * performance: Add basic functional tests
  * daemon: Allow using an alias when enabling a daemon
  * bind: Add daemon alias for bind9 -> named
  * daemon: bind: cosmetic: yapf, isort formatting
  * firewall: Reload firewalld so it works with newly installed services
  * glib: Allow scheduling non-repeating tasks in separate threads
  * notification: Expand and clarify restriction on id property
  * storage: Auto-mount disks, notify of failing disks
  * package: Fix error log when checking if package manager is busy
  * power: cosmetic: Fix flake8 warnings
  * first_setup: Fix regression with logo not showing
  * minidlna: cosmetic: isort fixes
  * mediawiki: Stop jobrunner during backup/restore
  * minidlna: Stop daemon during backup/restore
  * mumble: Stop server during backup/restore
  * quassel: Fix stopping server during backup/restore
  * tor: Fix stopping server during backup/restore
  * upgrades: Always schedule a reboot at 02:00 local time
  * upgrades: Add information about service restart and system reboot
  * performance: Launch the Cockpit graphs directly if possible

  [ Joseph Nuthalapati ]
  * samba: Change description to Network File Storage
  * functional-tests: Skip network setup wizard
  * functional-tests: Move Disable tests to the end

  [ fred1m ]
  * performance: Add app for system monitoring

  [ Luis A. Arizmendi ]
  * Translated using Weblate (Spanish)

  [ Artem ]
  * Translated using Weblate (Russian)

 -- James Valleroy <jvalleroy@mailbox.org>  Mon, 18 May 2020 19:42:49 -0400

plinth (20.8) unstable; urgency=medium

  [ Luis A. Arizmendi ]
  * Translated using Weblate (Spanish)
  * Translated using Weblate (Spanish)

  [ Joseph Nuthalapati ]
  * Translated using Weblate (Telugu)
  * Translated using Weblate (Telugu)
  * HACKING: More detailed instructions for VirtualBox
  * HACKING: Correction to macOS package manager name

  [ Nektarios Katakis ]
  * syncthing: add to freedombox-share group

  [ Veiko Aasa ]
  * users: Try-restart service after service is added to the sharing group
  * datetime: Handle timesyncd service runs conditionally
  * minidlna: Add functional tests that enable and disable application
  * minidlna: Make app installable inside unprivileged container

  [ Sunil Mohan Adapa ]
  * web_server: Suppress warnings that static directories don't exist
  * debian: Remove timer to setup repositories properly
  * static: Use SVG logo during first wizard welcome step
  * static: Reduce the size of the background noise image
  * mediawiki: Reuse existing images in functional tests
  * setup.py: Don't install/ship .po files
  * static: Don't ship visual design file and unused images
  * storage: Fix tests by wrestling with auto-mounting of disks
  * HACKING: Minor indentation fix
  * *: Update links to repository and project page
  * ci: Update link to container in Docker registry
  * coturn: New app to manage Coturn TURN/STUN server
  * datetime: Refactor handling systemd-timesyncd not running in VMs
  * datetime: Don't expect synced time in diagnostics inside VMs
  * mediawiki: Partial fix for installing on testing
  * datetime: Disable diagnostics when no tests are available

  [ James Valleroy ]
  * d/copyright: Fix path to visual_design
  * data: Print hostname and IP addresses before console login
  * snapshot: Fix message when not available
  * snapshot: Fix title
  * locale: Update translation strings
  * debian: Use debhelper compat level 13
  * doc: Fetch latest manual

  [ Artem ]
  * Translated using Weblate (Russian)

  [ nautilusx ]
  * Translated using Weblate (German)

  [ Fioddor Superconcentrado ]
  * Directions to install VirtualBox when it's not part of the Debian-based
    distro, like Buster.

  [ Anonymous ]
  * Translated using Weblate (Spanish)

  [ Nathan ]
  * Translated using Weblate (French)

  [ Michael Breidenbach ]
  * Translated using Weblate (Swedish)

  [ fred1m ]
  * mumble: Add Mumla to the list of clients

 -- James Valleroy <jvalleroy@mailbox.org>  Mon, 04 May 2020 20:33:35 -0400

plinth (20.7) unstable; urgency=medium

  [ Coucouf ]
  * Translated using Weblate (French)

  [ vihor ]
  * Translated using Weblate (Serbian)

  [ Localisation Lab ]
  * Translated using Weblate (French)

  [ Joseph Nuthalapati ]
  * Translated using Weblate (Telugu)

  [ Veiko Aasa ]
  * gitweb: Improve error handling when creating repository

  [ James Valleroy ]
  * upgrades: Allow installation of python3-twisted from backports
  * matrixsynapse: Handle upgrade to 1.12.*
  * locale: Update translation strings
  * doc: Fetch latest manual

  [ Fioddor Superconcentrado ]
  * HACKING: Clarify where commands should be run

 -- James Valleroy <jvalleroy@mailbox.org>  Mon, 20 Apr 2020 18:38:52 -0400

plinth (20.6.1) unstable; urgency=medium

  [ James Valleroy ]
  * users: Fix regression where form help_text line was dropped
  * debian: Add firmware-ath9k-htc to Recommends
  * doc: Fetch latest manual

  [ Allan Nordhøy ]
  * gitweb: Use proper ellipsis char when showing clone progress
  * Translated using Weblate (Norwegian Bokmål)
  * Translated using Weblate (German)

  [ Coucouf ]
  * Translated using Weblate (French)
  * Translated using Weblate (French)

  [ Manuela Silva ]
  * Translated using Weblate (Portuguese)

  [ nautilusx ]
  * Translated using Weblate (German)

  [ Jeannette L ]
  * Translated using Weblate (German)
  * Translated using Weblate (French)
  * Translated using Weblate (Italian)

  [ wind ]
  * Translated using Weblate (Russian)

  [ vihor ]
  * Translated using Weblate (Serbian)

 -- James Valleroy <jvalleroy@mailbox.org>  Sat, 11 Apr 2020 09:56:43 -0400

plinth (20.6) unstable; urgency=medium

  [ wind ]
  * Translated using Weblate (Russian)

  [ Thomas Vincent ]
  * Translated using Weblate (French)
  * Translated using Weblate (French)

  [ Alice Kile ]
  * app: Separate app enable/disable form from config form

  [ Sunil Mohan Adapa ]
  * pagekite: Fix functional tests
  * monkeysphere: Making styling more specific to avoid interference
  * networks: Make styling more specific to avoid interference
  * syncthing: Update description to mention 'syncthing' group

  [ Michael Breidenbach ]
  * Translated using Weblate (German)

  [ Coucouf ]
  * Translated using Weblate (French)
  * Translated using Weblate (French)
  * Translated using Weblate (French)
  * Translated using Weblate (French)
  * Translated using Weblate (French)
  * Translated using Weblate (French)
  * Translated using Weblate (French)
  * Translated using Weblate (French)
  * Translated using Weblate (French)

  [ Pavel Borecki ]
  * Translated using Weblate (Czech)

  [ James Valleroy ]
  * radicale: Support upgrade to any 2.x version
  * packages: Mark freedombox package as held during package installs
  * packages: Keep existing hold if already set
  * locale: Update translation strings
  * doc: Fetch latest manual
  * debian: Cleanup overrides for jsxc symlinks

  [ Allan Nordhøy ]
  * Translated using Weblate (German)
  * Translated using Weblate (French)
  * Translated using Weblate (Italian)
  * Translated using Weblate (Hindi)

  [ Joseph Nuthalapati ]
  * users: Add component for managing users and groups
  * yapf: Update conf to add blank line before nested class/def
  * cosmetic: Minor yapf and other fixes
  * app: Fix grammar in developer documentation string
  * ikiwiki: Disable edits. Add moderation of comments
  * Translated using Weblate (Telugu)
  * vagrant: Skip upgrading freedombox dependencies
  * firewalld: Force upgrade anything in [0.7, 0.9)
  * infinoted: Fix permissions of sync directory

  [ vihor ]
  * Added translation using Weblate (Serbian)
  * Translated using Weblate (Serbian)

  [ Luis A. Arizmendi ]
  * Translated using Weblate (Spanish)

 -- James Valleroy <jvalleroy@mailbox.org>  Mon, 06 Apr 2020 20:40:17 -0400

plinth (20.5.1) unstable; urgency=medium

  [ Petter Reinholdtsen ]
  * Translated using Weblate (Norwegian Bokmål)

  [ Allan Nordhøy ]
  * networks: Update label wording in topology form: Choose → Specify
  * Translated using Weblate (Norwegian Bokmål)

  [ Sunil Mohan Adapa ]
  * web_server: Introduce component to handle special static file dirs
  * jsxc: Fix issue with serving static files
  * help: Move custom static file handling into app from central place
  * debian: Update doc-base to include PDF
  * debian: Prepare for multiple binary packages
  * debian: Separate binary packages for each language manual
  * debian: Remove outdated TODO file

  [ Michael Breidenbach ]
  * Translated using Weblate (German)

  [ James Valleroy ]
  * debian: Correct doc package names in Recommends

 -- James Valleroy <jvalleroy@mailbox.org>  Thu, 26 Mar 2020 09:13:13 -0400

plinth (20.5) unstable; urgency=medium

  [ Joseph Nuthalapati ]
  * ci: Use pre-built container image to speed up CI
  * ci: Add maintenance script for updating images
  * ci: Optimize refreshing Docker image for GitLabCI

  [ James Valleroy ]
  * ci: Switch docker image to testing
  * Translated using Weblate (Swedish)
  * locale: Update translation strings
  * doc: Fetch latest manual

  [ Sunil Mohan Adapa ]
  * app: Fix name of the block in templates, used for overriding
  * views: Allow AppViews to set self.intial
  * pagekite: Simplify code for form adding custom service
  * pagekite: Remove unused templates
  * pagekite: Drop ineffective base template
  * pagekite: Minor cleanup
  * pagekite: Merge all the configuration retrieval actions
  * pagekite: Merge set-kite and set-frontend actions
  * pagekite: Use Daemon component to simplify handling daemon actions
  * pagekite: Don't signal new domain on init if app is disabled
  * pagekite: Simplify code notifying domain name changes
  * pagekite: Don't attempt to notify about domain if app is disabled
  * pagekite: Remove app enabled checking from getting configuration
  * pagekite: Fix functional tests by submitting the right form
  * pagekite: Fix styling issues for custom services section
  * pagekite: On enable/disable, add/remove domain from names module
  * pagekite: Fix an error message in custom services form
  * pagekite: Ensure transitioning for from old code
  * matrixsynapse: Handle release of matrix-synapse 1.11
  * setup: Fix regression to force-upgrade caused by Info changes
  * pagekite: Don't allow non-unique custom services
  * toolbar: Factor out the clients buttons into a separate template
  * index: Reintroduce clients button in front page
  * upgrades: Don't ship apt backport preferences file
  * setup.py: Remove files shipped in the past
  * upgrades: Use internal scheduler instead of systemd timer
  * shadowsocks: Change default configuration
  * action_utils: Add utility to call systemd daemon-reload
  * shadowsocks: Fix incorrect setting of state directory
  * shadowsocks: When editing configuration, don't re-enable
  * mediawiki: Don't allow anonymous edits

  [ Fioddor Superconcentrado ]
  * Translated using Weblate (Spanish)
  * Translated using Weblate (Spanish)
  * Translated using Weblate (Spanish)
  * Translated using Weblate (Spanish)
  * Translated using Weblate (Spanish)

  [ Luis A. Arizmendi ]
  * Translated using Weblate (Spanish)
  * Translated using Weblate (Spanish)
  * Translated using Weblate (Spanish)
  * Translated using Weblate (Spanish)

  [ Fred ]
  * Translated using Weblate (French)

  [ Veiko Aasa ]
  * names: Fix Local Network Domain is not shown

  [ Thomas Vincent ]
  * Translated using Weblate (French)

  [ Nektarios Katakis ]
  * shadowshocks: Fix setting configuration on Buster

  [ Michael Breidenbach ]
  * Translated using Weblate (Swedish)

 -- James Valleroy <jvalleroy@mailbox.org>  Mon, 23 Mar 2020 19:42:28 -0400

plinth (20.4) unstable; urgency=medium

  [ Thomas Vincent ]
  * Translated using Weblate (French)
  * Translated using Weblate (French)

  [ Sunil Mohan Adapa ]
  * networks: Fixes for networks wizards
  * avahi: Use generic app view
  * privoxy: Use generic app view
  * infinoted: Move views to a separate views module
  * help: Rename views modules as 'views'
  * networks: Rename views modules as 'views'
  * diagnostics: Rename views modules, move utilities to main module
  * backups: cosmetic: Rename .inc file to .html
  * css: Merge responsive.css into main style file
  * css: cosmetic: Rename plinth.css to main.css
  * views: Don't send app to template context
  * app: Fix showing app name in port forwarding information
  * networks: Rename polkit JS authority rules file
  * firewalld: Add polkit JS authority rules files
  * networks: Show router wizard before Internet connection type wizard
  * networks: Don't show router wizard if not behind a router
  * networks: If topology wizard is skipped, skip router wizard too
  * apache: Handle transition to php 7.4

  [ Joseph Nuthalapati ]
  * Translated using Weblate (Telugu)
  * shadowsocks: Move user settings to state directory

  [ Veiko Aasa ]
  * storage: Directory selection form improvements
  * transmission: Allow one to submit download directory if it is creatable
  * plinth: Increase sqlite busy timeout from default 5s to 30s
  * upgrades: Clean apt cache every week
  * apps: Do not show status block if service is running
  * i2p: New style app page layout
  * quassel: Fix unable to disable application without choosing a domain name

  [ Luis A. Arizmendi ]
  * Translated using Weblate (Spanish)

  [ Nektarios Katakis ]
  * networks: Add form for network topology
  * networks: Add page for network topology form
  * networks: First boot view for network topology wizard
  * networks: First boot step for network topology wizard
  * networks: Save networks topology type to DB
  * networks: Update main networks page Internet connectivity section

  [ Michael Breidenbach ]
  * Translated using Weblate (Swedish)

  [ James Valleroy ]
  * ci: Switch to testing image
  * locale: Update translation strings
  * doc: Fetch latest manual

 -- James Valleroy <jvalleroy@mailbox.org>  Mon, 09 Mar 2020 20:01:44 -0400

plinth (20.3) unstable; urgency=medium

  [ Sunil Mohan Adapa ]
  * web_framework: Separate out Django settings into module
  * doc/dev: Allow all modules to be imported by Sphinx
  * notification: Add developer documentation
  * doc/dev: Update copyright year
  * app: Update style for toggle button
  * app: Drop border shadow for app icon in mobile view
  * app: cosmetic: Minor refactoring of header styling
  * app: Simplify some header styling
  * app: cosmetic: Rename a CSS style class in app header
  * app: cosmetic: Rename header.html to app-header.html
  * app: Show short description as secondary title
  * networks: Fix i18n for wizard forms
  * networks: Minor changes to router/internet configuration forms
  * web_framework: Generate and retain a secret key
  * web_framework: Cleanup expired sessions every week

  [ Nektarios Katakis ]
  * networks: Add form for internet connection type
  * networks: Add network view and url for internet connection help page
  * networks: Link internet connection help page with networks page.
  * networks: All first step wizard form for internet connection type
  * networks: Add first boot step for internet connection type
  * networks: Save to kvstore internet connectivity type
  * networks: Refactor connections list template
  * networks: Show internet connectivity string in main page

  [ Michael Breidenbach ]
  * Translated using Weblate (German)
  * Translated using Weblate (Swedish)

  [ Dietmar ]
  * Translated using Weblate (Italian)

  [ Jaime Marquínez Ferrándiz ]
  * Translated using Weblate (Spanish)

  [ Luis A. Arizmendi ]
  * Translated using Weblate (Spanish)

  [ Joseph Nuthalapati ]
  * shadowsocks: Fix shadowsocks not able to start

  [ James Valleroy ]
  * locale: Update translation strings
  * doc: Fetch latest manual

 -- James Valleroy <jvalleroy@mailbox.org>  Mon, 24 Feb 2020 20:16:12 -0500

plinth (20.2.1) unstable; urgency=high

  [ Veiko Aasa ]
  * apps: remove css filters and glow from app icons
  * config: Depends also on apache module

  [ Dietmar ]
  * Translated using Weblate (German)
  * Translated using Weblate (Italian)
  * Translated using Weblate (Italian)

  [ Petter Reinholdtsen ]
  * Translated using Weblate (Norwegian Bokmål)

  [ Sunil Mohan Adapa ]
  * cards: Remove the transition delay on hover effect
  * system: Implement new style for cards
  * jsxc: Bypass issue with stronghold to get the app working again
  * jsxc: Fix functional test case failure
  * functional_tests: cosmetic: Minor yapf change
  * app: Introduce Info component to store basic app information
  * app: Add info property as shortcut to access basic information
  * app: Refactor all apps to use the Info component
  * app: Document the app_id property for App class
  * doc/dev: Include information on how to edit dev documentation
  * views: Document the AppView class properties
  * monkeysphere: Fix regression with reading Apache configuration
  * Translated using Weblate (Italian)
  * firewall: Use firewalld DBus API for most operations
  * *.py: Use SPDX license identifier
  * *.html: Use SPDX license identifier
  * actions/*: Use SPDX license identifier
  * functional_tests: Use SPDX license identifier
  * *.css: Use SPDX license identifier
  * *: Update misc build related files to use SPDX license identifier
  * doc/dev: Update tutorial to use SPDX license indentifier
  * *: Update remaining misc files to use SPDX license identifier
  * *.js: Use SPDX license identifier
  * help: Fix attribute on download manual button
  * css: Add missing license identifier on some CSS files
  * firewalld: Ignore errors with DBus API when firewalld is not running
  * deluge: Don't use code execution for editing configuration
  * deluge: More reliable initial configuration setup

  [ Joseph Nuthalapati ]
  * l10n: Fix gettext not detecting no-python-format
  * samba: Add link to manual page
  * searx: Update search engines for 0.16.0

  [ Allan Nordhøy ]
  * openvpn: Fix spelling for Tunnelblick
  * Translated using Weblate (Norwegian Bokmål)

  [ Nektarios Katakis ]
  * bind: parse zones files
  * bind: test for parsing zones file with specific format
  * bind: views show served domains in main view
  * bind: create zones directory on setup action

  [ James Valleroy ]
  * bind: Bump version and handle upgrade

  [ Ralf Barkow ]
  * Translated using Weblate (German)

  [ nautilusx ]
  * Translated using Weblate (German)

  [ Doma Gergő ]
  * Translated using Weblate (Hungarian)

  [ Lev Lamberov ]
  * debian: Update Russian translation for debconf (Closes: #951440)

  [ Radek Pasiok ]
  * Translated using Weblate (Polish)

  [ Alice Kile ]
  * gitignore: Add .vscode & segregate editor settings

  [ Thomas Vincent ]
  * Translated using Weblate (French)

 -- James Valleroy <jvalleroy@mailbox.org>  Fri, 21 Feb 2020 22:38:12 -0500

plinth (20.2) unstable; urgency=medium

  [ Veiko Aasa ]
  * networks: Support virtual Ethernet (veth) devices
  * diagnostics: Show firewall service status
  * users: Fix functional test delete user
  * storage: Show disks if FreedomBox is running in an unprivileged container
  * service: Stop service not before but after disabling it
  * users: More precise username validation
  * sso, users: Turn off autocapitalization on the username field
  * users: Add unit tests for views
  * help: Fix anchor hidden under navbar

  [ Joseph Nuthalapati ]
  * tests: Use the latest version of geckodriver
  * vagrant: Add alias for run --develop
  * l10n: Add blocktrans trimmed tag on a block
  * l10n: Add missing trimmed to blocktrans blocks
  * vagrant: Allocate cpus equal to the no. of cores
  * Translated using Weblate (Telugu)
  * searx: Fix installation issue for 0.16.0

  [ Sunil Mohan Adapa ]
  * firewall: Show Run Diagnostics button in app
  * help: Eliminate redundant HTML attribute in template
  * glib: Create a new module to deal with all things glib
  * glib: Introduce method to schedule an operation at regular intervals
  * web_framework: Set the timezone to UTC
  * log: Ability to log SQL queries (disabled by default)
  * tests: Allow adding test templates
  * models: Add model for storing notifications
  * notification: New API for showing better notifications
  * notification: Add tests for notification API
  * views: A view to dismiss notifications
  * notification: Show a drop down from main navbar for notifications
  * storage: Show low disk space warning using notifications API
  * upgrades: Show notification when FreedomBox is updated
  * storage: In develop mode check for low disk space more frequently

  [ Thomas Vincent ]
  * Translated using Weblate (French)

  [ Allan Nordhøy ]
  * Translated using Weblate (Norwegian Bokmål)

  [ Ralf Barkow ]
  * Translated using Weblate (German)

  [ Luis A. Arizmendi ]
  * Translated using Weblate (Spanish)

  [ James Valleroy ]
  * users: Make help text translatable
  * security: Add Sandbox Coverage to report page
  * bind: Add CapabilityBoundingSet and ReadWritePaths to service file
  * matrixsynapse: Enable systemd sandboxing
  * security: Drop PrivateUsers=yes from all service files
  * locale: Update translation strings
  * doc: Fetch latest manual

  [ Michael Breidenbach ]
  * Translated using Weblate (German)
  * Translated using Weblate (Swedish)

 -- James Valleroy <jvalleroy@mailbox.org>  Mon, 10 Feb 2020 19:22:55 -0500

plinth (20.1) unstable; urgency=medium

  [ ikmaak ]
  * Translated using Weblate (Dutch)
  * Translated using Weblate (Dutch)

  [ Allan Nordhøy ]
  * samba: Fix spelling
  * Translated using Weblate (Norwegian Bokmål)
  * Translated using Weblate (German)
  * Translated using Weblate (Spanish)
  * Translated using Weblate (Norwegian Bokmål)
  * Translated using Weblate (Swedish)

  [ Veiko Aasa ]
  * samba: Add unit and functional tests
  * deluge: Allow one to set a download directory
  * deluge: Fix installation failure on slow machine
  * storage: Make external disk mounts accessible by other users
  * gitweb: Add link to the manual page
  * gitweb: Fix functional tests if git user and email is not configured

  [ Sunil Mohan Adapa ]
  * style: Fix incorrect margins for containers in mobile view
  * style: Fix responsiveness for app header
  * network: Fix activating connections that don't have real devices
  * network: Allow setting the auto-connect property on a connection
  * network: Add method to re-activate connections after an update
  * wireguard: Show large buttons in show client/server pages
  * wireguard: Cosmetic fixes by yapf and isort
  * wireguard: Don't error out when wg0 server is not setup
  * wireguard: Add ability to set private key in client addition
  * wireguard: Accept all IPs on server in a client setup
  * wireguard: Update descriptions in form labels
  * wireguard: Only use network manager for connections to servers
  * wireguard: Handle client connections through network manager
  * wireguard: Update descriptions for client vs. server clarity
  * wireguard: Generate private key if needed when editing server
  * wireguard: Add validations in forms
  * wireguard: Ensure tests work without latest network manager
  * wireguard: Implement enabling/disabling app using a stored flag
  * wireguard: Enable/disable connections along with the app
  * wireguard: When a connection is edited, reactivate to apply changes
  * wireguard: Show public key even when connection is not active

  [ Thomas Vincent ]
  * Translated using Weblate (French)

  [ Nektarios Katakis ]
  * Translated using Weblate (Greek)
  * Translated using Weblate (Greek)
  * Translated using Weblate (Greek)
  * networks: form for configuring router
  * networks: create view & url for new form
  * networks: add link to main page for router config form
  * networks: add first boot step for router config helper
  * networks: modify as first boot wizard step
  * networks: save router config to kvstore

  [ James Valleroy ]
  * Translated using Weblate (French)
  * wireguard: Add skeleton for new app
  * wireguard: Implement adding client
  * wireguard: Show list of added clients
  * wireguard: Allow deleting a client
  * wireguard: Add client info view
  * wireguard: Form to add server
  * wireguard: List peers in client section
  * wireguard: Add server information view
  * wireguard: Generate key pair
  * wireguard: Show this box's public key
  * wireguard: Create network manager connection
  * wireguard: Encode public keys for use in URLs
  * wireguard: Refactor actions file
  * wireguard: Add views for editing and deleting clients and servers
  * wireguard: Make setup idempotent
  * wireguard: Write pre-shared key to tempfile
  * wireguard: Use network API to handle connections
  * wireguard: Add icon
  * wireguard: Replace nmcli use with libnm
  * restore: Remove app
  * repro: Remove app
  * networks: Update text for router setup
  * bind: Enable systemd sandbox options for bind9 service
  * functional_tests: Update geckodriver version to v0.26.0
  * locale: Update translation strings
  * doc: Fetch latest manual
  * debian: Rename TODO.Debian to TODO
  * debian: Add Expat license to copyright
  * debian: Update standards version to 4.5.0

  [ Dietmar ]
  * Translated using Weblate (German)

  [ nautilusx ]
  * Translated using Weblate (German)
  * Translated using Weblate (German)

  [ Joseph Nuthalapati ]
  * functional-tests: Login only once per session
  * functional-tests: Africa/Addis_Abada is gone?
  * functional-tests: Add tag @service-discovery
  * functional-tests: Make nav_to_module efficient
  * functional-tests: Avoid unnecessary trips to Home
  * functional-tests: Avoid warnings about markers
  * functional-tests: Minor refactoring
  * functional-tests: Mark backups and security with @system

 -- James Valleroy <jvalleroy@mailbox.org>  Mon, 27 Jan 2020 19:23:04 -0500

plinth (20.0) unstable; urgency=medium

  [ Veiko Aasa ]
  * users: Fix test fixture that disables console login restrictions
  * gitweb: Add tests for views
  * samba: Improve actions script startup time
  * deluge: Manage starting/stoping deluged
  * deluge: Fix set default daemon

  [ Nektarios Katakis ]
  * openvpn: Enable support for communication among all clients
  * Translated using Weblate (Greek)
  * Translated using Weblate (Greek)
  * Translated using Weblate (Greek)
  * Translated using Weblate (Greek)

  [ Sunil Mohan Adapa ]
  * gitweb: Fix flake8 error that is causing pipeline failures
  * storage: Ignore errors resizing partition during initial setup
  * storage: Make partition resizing work with parted 3.3
  * debian: Add powermgmt-base to recommends list
  * openvpn: Enable IPv6 for server and client outside the tunnel
  * networks: Refactor creating a network manager client
  * networks: Remove unused method
  * networks: Fix crashing when accessing network manager D-Bus API

  [ Michael Breidenbach ]
  * Translated using Weblate (German)
  * Translated using Weblate (Swedish)
  * Translated using Weblate (German)
  * Translated using Weblate (German)

  [ Doma Gergő ]
  * Translated using Weblate (Hungarian)

  [ Joseph Nuthalapati ]
  * mediawiki: Use a mobile-friendly skin by default
  * mediawiki: Allow admin to set default skin
  * mediawiki: Fix functional tests depending on skin

  [ James Valleroy ]
  * Translated using Weblate (Greek)
  * Translated using Weblate (Greek)
  * openvpn: Add diagnostic for ipv6 port
  * matrixsynapse: Allow upgrade to 1.8.*
  * security: Add explanation of sandboxing
  * locale: Update translation strings
  * doc: Fetch latest manual

  [ Allan Nordhøy ]
  * Translated using Weblate (Norwegian Bokmål)

  [ Thomas Vincent ]
  * Translated using Weblate (French)

  [ Ralf Barkow ]
  * Translated using Weblate (German)

 -- James Valleroy <jvalleroy@mailbox.org>  Mon, 13 Jan 2020 19:11:44 -0500

plinth (19.24) unstable; urgency=medium

  [ Thomas Vincent ]
  * Translated using Weblate (French)
  * Translated using Weblate (French)

  [ Veiko Aasa ]
  * app: Fix javascript doesn't run on first visit
  * samba: private shares
  * storage: Tests for the directory validation action
  * users: Add tests for the Samba user database

  [ James Valleroy ]
  * samba: Fix spelling in description
  * debian: Update French debconf translation (Closes: #947386)
    - Thanks to Jean-Pierre Giraud for the patch.
  * firewall: Support upgrading firewalld to 0.8
  * mldonkey: Add ProtectKernelLogs
  * deluge: Use systemd sandboxing features
  * infinoted: Use systemd sandboxing features
  * storage: Add systemd sandboxing features to udiskie service
  * upgrades: Add systemd sandboxing features to repository setup service
  * security: List whether each app is sandboxed
  * locale: Update translation strings
  * debian: Update Dutch debconf translation (Closes: #947136)
    - Thanks to Frans Spiesschaert for the patch.
  * doc: Fetch latest manual

  [ Michael Breidenbach ]
  * Translated using Weblate (German)
  * Translated using Weblate (Swedish)

  [ Nektarios Katakis ]
  * Translated using Weblate (Greek)

  [ Doma Gergő ]
  * Translated using Weblate (Hungarian)

  [ Allan Nordhøy ]
  * Translated using Weblate (Norwegian Bokmål)

  [ Kunal Mehta ]
  * mediawiki: Pass --quick when running update.php

  [ Sunil Mohan Adapa ]
  * help: Refactor to move app into __init__.py for consistency
  * app: Introduce API to return a list of all apps
  * app: Introduce API to run diagnostics on an app
  * apache: Implement diagnostic test for web server component
  * daemon: Implement diagnostic test for daemon component
  * daemon: Implement diagnostic test to check if a daemon is running
  * firewall: Implement new diagnostic tests to check port status
  * diagnostics: Use new component based API for all diagnostic tests
  * cosmetic: Yapf and isort fixes
  * daemon: Move diagnosing port listening into daemon module
  * daemon: Move diagnosing using netcat to daemon module
  * apache: Move diagnostics for checking URLs into apache module
  * app: Implement API to check if app/component has diagnostics
  * views: Don't require sending diagnostics module name separately
  * minidlna: Fix showing clients information
  * mediawiki: Fix problem with session cache failing logins

  [ Ralf Barkow ]
  * Translated using Weblate (German)

  [ erlendnagel ]
  * Translated using Weblate (Dutch)

 -- James Valleroy <jvalleroy@mailbox.org>  Mon, 30 Dec 2019 21:17:58 -0500

plinth (19.23) unstable; urgency=medium

  [ Thomas Vincent ]
  * Translated using Weblate (French)
  * Translated using Weblate (French)

  [ Fred ]
  * Translated using Weblate (French)

  [ Alice Kile ]
  * show app icons in apps page
  * use single variable for referencing icon filename
  * fix formatting issues
  * fix formatting and template-related issues
  * properly implement header in app and setup pages
  * implement responsive layout for app page
  * fix toggle button html layout and responsive design css
  * config: fix minor syntax error
  * fix: implement requested changes

  [ James Valleroy ]
  * themes: css whitespace minor fixes
  * samba: Add icon to app page
  * minidlna: Add managed service and Daemon component
  * minidlna: Use single action to set media dir and restart
  * minidlna: Show icon on app page
  * minidlna: Fix webserver config name
  * minidlna: Only show shortcut to users in group
  * mumble: Keep icon_filename in moved view
  * cockpit: Filter out localhost URLs from displayed access list
  * users: Use service action to restart share group service
  * locale: Update translation strings
  * doc: Fetch latest manual

  [ Veiko Aasa ]
  * samba: recursively set open share directory permissions
  * users: Fix functional tests changing the language feature
  * app: Fix app checkbox status change functional tests
  * storage: Directory selection form and validator
  * transmission: New directory selection form

  [ Nektarios Katakis ]
  * feature: minidlna app
  * fix: minidlna.conf file permissions after editing
  * update minidlna svg
  * run sysctl after installation
  * mumble: Add option to set SuperUser password
  * cockpit: extend apps description with access info
  * cockpit: add list of valid urls to access the app.

  [ /rgb ]
  * Translated using Weblate (German)
  * Translated using Weblate (German)

  [ Luis A. Arizmendi ]
  * Translated using Weblate (Spanish)

  [ adaragao ]
  * Translated using Weblate (Portuguese)

  [ Michael Breidenbach ]
  * Translated using Weblate (Swedish)

 -- James Valleroy <jvalleroy@mailbox.org>  Mon, 16 Dec 2019 18:38:46 -0500

plinth (19.22) unstable; urgency=medium

  [ Matt Conroy ]
  * pagekite: Get rid of tabs in the configuration page
  * openvpn: manual link points to incorrect page

  [ Joseph Nuthalapati ]
  * pagekite: Fix functional tests
  * pagekite: Show existing services only if there are any
  * pagekite: Make Custom Services look like it's under Configuration
  * pagekite: Use the new app toggle button
  * openvpn: Add client apps

  [ Thomas Vincent ]
  * Translated using Weblate (French)

  [ Fred ]
  * Translated using Weblate (French)
  * Translated using Weblate (French)

  [ Alice Kile ]
  * backups: fix title not appearing
  * diagnostics: don't run on disabled modules
  * apps: Remove link to webapps in app descriptions
  * Fix error with app toggle input
  * templates: Add toolbar for apps in app.html
  * toolbar: Move diagnostics button into dropdown menu

  [ nautilusx ]
  * Translated using Weblate (German)

  [ Michael Breidenbach ]
  * Translated using Weblate (German)
  * Translated using Weblate (Swedish)

  [ Veiko Aasa ]
  * ssh: fix Avahi SFTP service file
  * diagnostics: fix IPv6 failures
  * matrix-synapse: Update requirement from buster-backports
  * samba: Users can enable a guest share
  * samba: user can select devices for sharing
  * samba: fixes and improvements
  * samba: fixes and improvements
  * app: fix javascript constant redeclaration error
  * samba: Fix javascript constant redeclaration error

  [ James Valleroy ]
  * debian: Update German debconf translation (Closes: #945387)
    - Thanks to Helge Kreutzmann for the patch.
  * samba: Add acl to managed_packages
  * samba: Fix restore command
  * samba: Move urls under apps/
  * functional_tests: Add basic samba tests
  * samba: Use register_group instead of create_group
  * samba: Only show shortcut to users in freedombox-share group
  * samba: Keep create_group in setup
  * diagnostics: Use a distinct class for Run Diagnostics button on this page
  * locale: Update translation strings
  * doc: Fetch latest manual

  [ Sunil Mohan Adapa ]
  * diagnostics: Use app.html instead of simple_app.html
  * firewall: Use app.html instead of simple_app.html
  * letsencrypt: Use app.html instead of simple_app.html
  * monkeysphere: Use app.html instead of simple_app.html
  * names: Use app.html instead of simple_app.html
  * power: Use app.html instead of simple_app.html
  * openvpn: Use app.html instead of simple_app.html
  * tor: Use app.html instead of simple_app.html
  * ikiwiki: Move the create button to manage section
  * gitweb: Move create button into manage section
  * networks: Move actions button into connection section
  * templates: Remove the now unused simple_app.html
  * users: Move create button into users section
  * minetest: Minor cosmetic fix
  * templates: Make internal zone and port forwarding info override-able
  * toolbar: Make diagnostics button looks like other drop down items
  * toolbar: Align extra actions drop down button to the right
  * toolbar: Rewamp toolbar code for simplicity and to fix issues

 -- James Valleroy <jvalleroy@mailbox.org>  Mon, 02 Dec 2019 18:00:45 -0500

plinth (19.21) unstable; urgency=medium

  [ Veiko Aasa ]
  * gitweb: Allow to import from a remote repository
  * gitweb: Do not recursively scan for Git repositories
  * turbolinks: Disable turbolinks on links that don't point to /plinth/...

  [ nautilusx ]
  * Translated using Weblate (German)

  [ Doma Gergő ]
  * Translated using Weblate (Hungarian)

  [ Allan Nordhøy ]
  * Translated using Weblate (Swedish)
  * Translated using Weblate (Norwegian Bokmål)

  [ Birger Schacht ]
  * backups: Show proper error when SSH server is not reachable
  * ssh: Add the error of ssh-keyscan to the verification view
  * tor: Rename "Hidden Service" to "Onion Service"

  [ Joseph Nuthalapati ]
  * ejabberd: Handle case where domain name is not set
  * tahoe: Mark Tahoe-LAFS as an advanced app
  * README: Fix hyperlinks to badges and images
  * doc: dev: Add instructions to setup developer documentation
  * doc: dev: Mention where to find the user manual
  * doc: dev: Reduce toc depth to 2 levels to reduce noise
  * doc: dev: Fix headings
  * doc: dev: Add favicon to developer documentation site
  * app: Avoid showing empty configuration block
  * app: Fix broken functional tests
  * firstboot: reading firstboot-wizard-secret file
  * searx: Set safe_search to Moderate by default
  * clients: Improve code readability

  [ Sunil Mohan Adapa ]
  * backups: i18n for a string on verify ssh host page
  * backups: Simplify SSH fingerprint verification command
  * HACKING: Update with instructions for multiple OSes
  * CONTRIBUTING: Add more instructions on commits and MR changes
  * doc: Fix unavailability of manual images
  * tor: Fix port diagnostics by correcting port data type
  * tor: Expect obfs service to be also available on IPv6
  * tor: Listen on IPv6 for OrPort

  [ Thomas Vincent ]
  * Translated using Weblate (French)

  [ Michael Breidenbach ]
  * Translated using Weblate (Swedish)

  [ James Valleroy ]
  * HACKING: Fix provision with tests command
  * d/po: Run debconf-updatepo
  * locale: Update translation strings

  [ Radek Pasiok ]
  * Translated using Weblate (Polish)
  * Translated using Weblate (Polish)

  [ Alice Kile ]
  * clients: implement launch button feature
  * app: Implement toggle button in app page
  * app: Use single form for app toggle and configuration
  * app: Make the toggle-button responsive

 -- James Valleroy <jvalleroy@mailbox.org>  Mon, 18 Nov 2019 19:35:38 -0500

plinth (19.20) unstable; urgency=medium

  [ Veiko Aasa ]
  * gitweb: Set correct access rights after enabling application
  * gitweb: Add tests for actions script
  * gitweb: Add functional tests
  * gitweb: avoid global environment variables in Apache configuration
  * gitweb: fix links that end with /HEAD
  * gitweb: Validate repository name also in actions script
  * gitweb: do not change working directory inside actions script
  * sharing: Fix wrong links on Apache2 directory index page

  [ Fioddor Superconcentrado ]
  * Translated using Weblate (German)
  * Translated using Weblate (Spanish)
  * d/po/es: New translation file
  * d/po: Fix header comments

  [ Michael Breidenbach ]
  * Translated using Weblate (German)
  * Translated using Weblate (Swedish)
  * Translated using Weblate (Swedish)

  [ Sunil Mohan Adapa ]
  * debian: Remove plinth transitional package
  * cfg: Fix test case failure due to incorrect path assumption
  * gitlab-ci: Fix path for HTML coverage report generation
  * gitweb: Set proper access after restoration of a backup
  * setup: Don't include actions/__pycache__ during installation
  * ssh: Fix flake8 failure by removing unused import
  * config: Use AppView and cleanup custom code
  * storage: Use AppView and cleanup custom code
  * doc: Install using makefile instead of setup.py
  * doc: Fetch and add Spanish manual
  * help: Fix showing manual pages in fallback cases
  * app: Fix a pytest warning in tests
  * setup.py: Set development status classifier to production/stable
  * setup.py: Add more topics to classifiers
  * doc: Add developer documentation using Sphinx
  * actions: Fix issue with docstring causing issues with Sphnix
  * Translated using Weblate (Swedish)

  [ Pavel Borecki ]
  * Translated using Weblate (Czech)

  [ Thomas Vincent ]
  * Translated using Weblate (French)
  * backups: Fix a typo in backups upload form
  * Translated using Weblate (French)

  [ homycal ]
  * Translated using Weblate (French)

  [ Mattias Münster ]
  * Translated using Weblate (Swedish)

  [ Allan Nordhøy ]
  * Translated using Weblate (Norwegian Bokmål)
  * Translated using Weblate (French)
  * Translated using Weblate (French)

  [ Nektarios Katakis ]
  * ssh: Option for disabling password authentication

  [ Joseph Nuthalapati ]
  * infinoted: Add missing manual page link
  * doc: Add directory for development documentation
  * doc: Skip empty lines when piping to wget
  * doc: Fix Unicode issues with the manual
  * doc: Remove language code from title
  * doc: Move build scripts into separate directory
  * doc: Minor cosmetic changes
  * doc: Move English manual to manual/en directory
  * help: Respect language preference when showing user manual
  * snapshot: Sort snapshot list from newest to oldest

  [ Doma Gergő ]
  * Translated using Weblate (Hungarian)

  [ Fred ]
  * Translated using Weblate (French)
  * Translated using Weblate (French)

  [ James Valleroy ]
  * config: Implement get_initial and form_valid
  * functional_tests: Update config form ids
  * coquelicot: Change quotes to ASCII
  * locale: Update translation strings
  * doc: Fetch latest manual

 -- James Valleroy <jvalleroy@mailbox.org>  Mon, 04 Nov 2019 19:15:27 -0500

plinth (19.19) unstable; urgency=medium

  [ Veiko Aasa ]
  * ikiwiki: Allow full Unicode text in wiki/blog title names
  * actions: Check with flake8
  * gitweb: New app for simple git hosting
  * users: reload Apache2 to flush LDAP cache after user operations
  * gitweb: update repository list where necessary
  * gitweb: fix Windows Git client download link in manifest
  * gitweb: add help text for description and owner fields in the form
  * gitweb: enable rename detection

  [ Pavel Borecki ]
  * Translated using Weblate (Czech)

  [ Thomas Vincent ]
  * Translated using Weblate (French)

  [ Birger Schacht ]
  * ssh: Show server fingerprints in SSH page

  [ James Valleroy ]
  * Translated using Weblate (French)
  * gitweb: Fix flake8 error
  * locale: Update translations strings
  * doc: Fetch latest manual

  [ Nevena Mircheva ]
  * Translated using Weblate (Bulgarian)

  [ Sunil Mohan Adapa ]
  * matrixsynapse: Remove unused letsencrypt action
  * ejabberd: Removed unused letsencrypt action
  * gitweb: Minor fixes after review
  * gitweb: Minor visual changes to templates
  * gitweb: Fix issue with elevated access to private repositories
  * frontpage: Show shortcuts that public even if need a group
  * searx, app, translation, language-selection: Fix license header
  * ikiwiki: Remove extra create button when no wiki/blog is present
  * cosmetic: yapf formatting

  [ ikmaak ]
  * Translated using Weblate (Dutch)

  [ Michael Breidenbach ]
  * Translated using Weblate (German)

  [ Allan Nordhøy ]
  * Translated using Weblate (Norwegian Bokmål)

  [ Matthias Dellweg ]
  * quassel: Add let's encrypt component for certficiates

 -- James Valleroy <jvalleroy@mailbox.org>  Mon, 21 Oct 2019 18:49:35 -0400

plinth (19.18) unstable; urgency=medium

  [ Matthias Dellweg ]
  * diagnose: Move negating diagnose result inside try block

  [ Fioddor Superconcentrado ]
  * Translated using Weblate (Spanish)

  [ Luis A. Arizmendi ]
  * Translated using Weblate (Spanish)

  [ Allan Nordhøy ]
  * Translated using Weblate (Norwegian Bokmål)

  [ Dietmar ]
  * Translated using Weblate (German)

  [ Sunil Mohan Adapa ]
  * pagekite: Remove first wizard step for danube edition
  * pagekite: cosmetic: yapf and isort changes
  * debian: Remove python3-requests from depends list
  * users: Make UI close to rest of the apps
  * upgrades: Remove unnecessary subsubmenu
  * ikiwiki: Remove subsubmenu in favor of toolbar
  * networks: Remove subsubmenu in favor of toolbar buttons
  * backups: Remove unnecessary use of subsubmenu template
  * templates: Remove unused invocation of subsubmenu
  * templates: Simplify unnecessary override
  * templates: Provide subsubmenu functionality in app.html
  * dynamicdns: Use app.html instead of app-subsubmenu.html
  * i2p: Use app.html instead of app-subsubmenu.html
  * pagekite: Use app.html instead of app-subsubmenu.html
  * snapshot: Use app.html instead of app-subsubmenu.html
  * templates: Remove unused app-subsubmenu.html
  * deluge: Support deluge 2 by starting it properly
  * minetest: Remove mod-torches no longer available in testing/unstable

  [ James Valleroy ]
  * security: Add past vulnerabilities count
  * security: Move security report to new page
  * locale: Update translation strings
  * doc: Fetch latest manual
  * d/control: Add Rules-Requires-Root: no
  * d/control: Update Standards-Version to 4.4.1

 -- James Valleroy <jvalleroy@mailbox.org>  Mon, 07 Oct 2019 19:06:16 -0400

plinth (19.17) unstable; urgency=medium

  [ Pavel Borecki ]
  * Translated using Weblate (Czech)
  * Translated using Weblate (Czech)

  [ Anxin YI ]
  * Translated using Weblate (Chinese (Simplified))

  [ Joseph Nuthalapati ]
  * firstboot: network connections not used, cleanup
  * firstboot: Add new help menu to firstboot navbar

  [ Sunil Mohan Adapa ]
  * letsencrypt: Update and fix tests involving domain changes
  * tor: Fix test case for getting status
  * firstboot: Hide left menu during first boot as intended

  [ James Valleroy ]
  * locale: Update translation strings
  * doc: Fetch latest manual

 -- James Valleroy <jvalleroy@mailbox.org>  Mon, 23 Sep 2019 18:14:40 -0400

plinth (19.16) unstable; urgency=medium

  [ Joseph Nuthalapati ]
  * help: Add button to submit feedback
  * help: Add button for Support
  * help: Add button for Contribute
  * manual: Move PDF download link to HTML manual page
  * help: Convert help icon in the navbar to dropdown

  [ Sunil Mohan Adapa ]
  * help: Add more text to contribute page for donations
  * action_utils: Introduce utility for setting debconf answers
  * action_utils: Workaround problem with setting debconf answers
  * views: Fix failure in redirecting from language selection page
  * help: Make download as PDF a regular button
  * backups: Add missing slashes at the end of URLs
  * backups: Remove cancel button from add disk location page
  * backups: Fix removing local repository
  * backups: Simplify checking repository capabilities using flags
  * backups: Simplify listing repositories in index page
  * backups: Rename network_storage module to store
  * backups: Introduce method for checking if a repository is usable
  * backups: Minor cosmetic fixes
  * backups: Expose repository path as property
  * backups: Rename remove_repository method to remove
  * backups: Minor change to disk repository name
  * backups: Rename repo_path to borg_path for clarity
  * backups: Make mountpoint property private
  * backups: Use higher level method in views instead of store methods
  * backups: Implement hostname property on SSH repository
  * backups: Clarify two separate uses of name create_repository
  * backups: Separate repository loading from instantiation
  * backups: Minor cosmetic changes
  * backups: Minor simplification in running of action script
  * backups: Improve handling borg errors
  * backups: Minor simplification when adding remote repository
  * backups: Handle errors when adding disk repository
  * backups: Show repository error in archives table
  * backups: Show lock icon for encrypted repositories
  * backups: Show error when password is provided for unencrypted repo
  * backups: Don't show used disk choices when adding disk repo
  * backups: Show error when there are no disks available to add repo
  * backups: Move add repository buttons to the top
  * ejabberd: Fix listen port configuration for ejabberd 19.x
  * cockpit: Prevent restart on freedombox startup
  * ejabberd: Prevent restart on freedombox startup
  * ejabberd: Perform host/domain name operations only when installed
  * module_loader: Cosmetic changes by yapf
  * web_server: Remove log message about serving static directory
  * setup: Better log message when no apps need upgrades
  * module_loader: Remove log message when app is imported
  * actions: Improve log message about action execution

  [ Doma Gergő ]
  * Translated using Weblate (Hungarian)

  [ Swann Martinet ]
  * Translated using Weblate (German)
  * Translated using Weblate (Italian)
  * Translated using Weblate (French)

  [ Allan Nordhøy ]
  * Translated using Weblate (Norwegian Bokmål)

  [ Danny Haidar ]
  * help: Minor updates to the statements on contribute page

  [ Joseph Nuthalpati ]
  * backups: Allow adding backup repositories on multiple disks
  * backups: Refactor class hierarchy in repository.py
  * backups: Save new backup location to plinth database

  [ James Valleroy ]
  * locale: Update translation strings

 -- James Valleroy <jvalleroy@mailbox.org>  Mon, 09 Sep 2019 18:20:03 -0400

plinth (19.15) unstable; urgency=medium

  [ Doma Gergő ]
  * Translated using Weblate (Hungarian)

  [ nautilusx ]
  * Translated using Weblate (German)

  [ Allan Nordhøy ]
  * Translated using Weblate (Norwegian Bokmål)

  [ Joseph Nuthalpati ]
  * functional_tests: Fix site.is_available not handling default paths
  * functional_tests: Fix step definition "When I log out"
  * matrix-synapse: Allow installation of version 1.2 from backports

  [ James Valleroy ]
  * security: Hide vulnerability table by default
  * vagrant: Stop any ongoing unattended-upgrade
  * functional_tests: Use longer password when creating user
  * locale: Update translation strings
  * doc: Fetch latest manual
  * debian: Add lintian-override for package-installs-apt-preferences

  [ Sunil Mohan Adapa ]
  * names: Perform better layout of domain names table on small screens
  * cockpit: Apply domain name changes immediately
  * ejabberd: Prevent processing empty domain name
  * config: Send hostname change signal only after fully processing it
  * letsencrypt: Don't try to obtain certificates for .local domains
  * avahi: Expose .local domain as a proper domain
  * cockpit: Make essential and install by default
  * tt-rss: Force upgrade to 18.12-1.1 and beyond
  * doc: Fetch latest manual
  * README: Add more screenshots, update existing paths
  * matrixsynapse: Fix apache syntax errors introduce by 4b8b2e171c86d75
  * users: yapf cosmetic changes
  * users: Don't delete 'admin' group when running unit tests
  * users: Minor cosmetic refactoring
  * users: Don't fail badly when admin group does not exist
  * users: Minor fix to return value when getting last admin user
  * users: Cosmetic yapf and isort fixes
  * updates: Allow matrix-synapse 1.3 to be installed for buster users
  * javascript: Don't resubmit when refreshing the page
  * vagrant: Fix dpkg command for recovering from broken state
  * functional_tests: Fix create snapshot test failure
  * storage: Fix regression with restoring backups with storage

  [ bn4t ]
  * matrix-synapse: Use recommended reverse proxy configuration

 -- James Valleroy <jvalleroy@mailbox.org>  Mon, 26 Aug 2019 18:55:49 -0400

plinth (19.14) unstable; urgency=medium

  [ James Valleroy ]
  * functional_tests: Fix delete backup path
  * tests: Test add custom shortcuts to frontpage
  * locale: Update translation strings
  * doc: Fetch latest manual
  * debian: Update standards version to 4.4.0
  * debian: Switch to debhelper-compat

  [ Pavel Borecki ]
  * Translated using Weblate (Czech)

  [ Doma Gergő ]
  * Translated using Weblate (Hungarian)

  [ pierre ]
  * Translated using Weblate (French)

  [ ZeroAurora ]
  * Translated using Weblate (Chinese (Simplified))

  [ Sunil Mohan Adapa ]
  * storage: Handle all device paths during eject
  * storage: Fix incorrect i18n when throwing and error
  * storage: yapf changes
  * setup: Clarify success log message when force upgrading
  * Yapf changes
  * firewall: Force upgrade to firewalld 0.7.x
  * frontpage: Fix regression with loading custom shortcuts
  * frontpage: Log a message when loading custom shortcuts
  * upgrades: Set apt configuration to allow release info change
  * tests: Fix flake8 warning about unused imports
  * Minor yapf fixes
  * names: Minor styling fixes
  * names: Don't enumerate services for domains supporting all
  * names: Introduce new API to manage domains
  * names: Declare domain types in various apps
  * names: Make all apps use new api to retrieve domain names
  * names: Use new API in all apps
  * letsencrypt: Revoke certificate only if it exists
  * letsencrypt: Fix problem with automatically obtaining certificates
  * cockpit: Don't error out when removing an unknown domain
  * ejabberd: Ensure that hosts are not duplicated in configuration
  * ejabberd: Use domain added signal for listening to domain changes
  * cockpit: Don't handle the domain changed signal
  * letsencrypt: Remove unused listen to domain change signal
  * config: Remove unused domain change signal
  * api: Fix regression with listing only enabled apps in mobile app

  [ Joseph Nuthalpati ]
  * upgrades: Use reusable collapsible-button style for logs

  [ Mesut Akcan ]
  * Translated using Weblate (Turkish)

  [ Radek Pasiok ]
  * Translated using Weblate (Polish)

  [ Anxin YI ]
  * Translated using Weblate (Chinese (Simplified))

  [ Allan Nordhøy ]
  * Translated using Weblate (Norwegian Bokmål)

 -- James Valleroy <jvalleroy@mailbox.org>  Mon, 12 Aug 2019 19:31:35 -0400

plinth (19.13) unstable; urgency=low

  [ Nikolas Nyby ]
  * Fix a handful of typos in docs and comments
  * Introduce flake8 checking
  * Fix typos in module init docs
  * Add flake8 to gitlib-ci

  [ Petter Reinholdtsen ]
  * Translated using Weblate (Norwegian Bokmål)

  [ Sunil Mohan Adapa ]
  * Minor changes to flake8 related updates
  * diaspora: Fix tests by reverting changes during flake8 clenaup
  * backups: Fix issue with showing index page
  * backups: Fix HTML template indentation, remove inline styling

  [ James Valleroy ]
  * help: Show security notice when backports are in use
  * security: Show vulnerability counts
  * locale: Update translation strings
  * doc: Fetch latest manual
  * Begin uploading to unstable again.
  * security: Fixup refactoring

  [ Joseph Nuthalapati ]
  * backups: Make UI more consistent with other apps
  * backups: Make backup location tables collapsible
  * flake8: Remove unused import

  [ nautilusx ]
  * Translated using Weblate (German)

  [ Anxin YI ]
  * Translated using Weblate (Chinese (Simplified))

 -- James Valleroy <jvalleroy@mailbox.org>  Mon, 29 Jul 2019 19:13:58 -0400

plinth (19.12) experimental; urgency=medium

  [ Miguel A. Bouzada ]
  * Added translation using Weblate (Galician)
  * Translated using Weblate (Galician)

  [ Sunil Mohan Adapa ]
  * dbus: Allow plinth user to own FreedomBox DBus service
  * service: Implement action for systemd try-restart
  * cockpit: Don't handle domains if app is not installed
  * dynamicdns: Send domain added signal properly during init
  * letsencrypt: Force commands to be non-interactive
  * letsencrypt: Remove renewal hooks implementation
  * letsencrypt: Remove old style hooks from all configuration files
  * letsencrypt: Remove deprecated logger.warn
  * letsencrypt: Remove special treatment for domain added from 'config'
  * letsencrypt: Implement DBus service for renewal notifications
  * letsencrypt: Add lineage information in status
  * letsencyrpt: Implement action to copy certificates
  * letsencrypt: Implement action to compare copied certificates
  * letsencrypt: Introduce component for handling certificates
  * letsencrypt: Add permanent hook to receive renewal notifications
  * letsencrypt: Trigger renewal certificate events in component
  * letsencrypt: Trigger events for obtain, revoke and delete
  * letsencrypt: Implement re-obtain separately
  * letsencrypt: Handling certificate renewals when daemon is offline
  * apache: Add let's encrypt certificate component
  * matrixsynapse: Add let's encrypt component for certficiates
  * ejabberd: Add let's encrypt component for managing certificates
  * ejabberd: Backup and restore TLS certificates
  * sso: Use new features of axes, log axes messages
  * Minor yapf and isort changes

  [ Pavel Borecki ]
  * Translated using Weblate (Czech)

  [ Petter Reinholdtsen ]
  * Translated using Weblate (Norwegian Bokmål)

  [ Allan Nordhøy ]
  * Translated using Weblate (Norwegian Bokmål)

  [ Doma Gergő ]
  * Translated using Weblate (Hungarian)

  [ Luis A. Arizmendi ]
  * Translated using Weblate (Spanish)

  [ Joseph Nuthalapati ]
  * backups: Add option to select/deselect all apps for backup or restore
  * backups: Change "select all" to a pure JavaScript implementation
  * Translated using Weblate (Telugu)
  * Translated using Weblate (Chinese (Simplified))
  * sharing: Allow directories to be publicly shared
  * sharing: Add functional test for public shares
  * sharing: Add JavaScript to hide user groups for public shares
  * sharing: Simplify --is-public option
  * sharing: Indicate public shares in listing of shares

  [ Johannes Keyser ]
  * Translated using Weblate (German)

  [ Mesut Akcan ]
  * Translated using Weblate (Turkish)

  [ Elizabeth Sherrock ]
  * Translated using Weblate (Chinese (Simplified))

  [ Anxin YI ]
  * Translated using Weblate (Chinese (Simplified))

  [ Igor ]
  * Translated using Weblate (Russian)

  [ ZeroAurora ]
  * Translated using Weblate (Chinese (Simplified))

  [ James Valleroy ]
  * Translated using Weblate (Chinese (Simplified))
  * locale: Update translation strings
  * doc: Fetch latest manual

 -- James Valleroy <jvalleroy@mailbox.org>  Mon, 22 Jul 2019 19:23:02 -0400

plinth (19.11) experimental; urgency=medium

  [ THANOS SIOURDAKIS ]
  * Added translation using Weblate (Greek)

  [ ZeroAurora ]
  * Translated using Weblate (Chinese (Simplified))

  [ Doma Gergő Mihály ]
  * matrixsynapse: Fix missing translation mark

  [ Doma Gergő ]
  * Translated using Weblate (Hungarian)

  [ Luis A. Arizmendi ]
  * Translated using Weblate (Spanish)

  [ Joseph Nuthalapati ]
  * backups: Improve UX of adding ssh remote
  * backups: Avoid creating duplicate SSH remotes
  * backups: YAPF formatting
  * backups: Text change on index page
  * backups: Make paramiko a dependency of freedombox package
  * debian: Add python3-paramiko to build dependencies
  * backups: Fix issue with repository not being initialized
  * backups: Minor refactoring in forms.py
  * backups: Add test for adding ssh remotes
  * backups: Avoid using `sudo` in tests
  * backups: Skipping tests temporarily
  * backups: tests: Fix issue with usage of fixture 'needs_root'
  * Add SSH hostkey verification
  * backups: ssh remotes: Refactoring
  * backups: Fix functional tests broken due to URL changes
  * Verify SSH hostkey before mounting
  * ui: Create reusable CSS class for collapsible-button
  * backups: Remove unnecessary context manager for paramiko SFTPClient
  * backups: Read file path of known_hosts directly from plinth.config
  * backups: Add regex validation for ssh_repository field

  [ Sunil Mohan Adapa ]
  * backups: Minor fixes to host verification view template
  * backup: Allow SSH directory paths with : in them
  * backups: Cleanup auto-mounting SSH repositories
  * backups: Minor styling changes
  * backups: Handle SSH keys for old stored repositories
  * backups: Require passphrase for encryption in add repository form
  * backups: Fix and refactor adding a new remote repository
  * backups: Remove known_hosts file from config file
  * backups: Fix issue with verifying SSH host keys
  * backups: Don't send passphrase on the command line
  * backups: Git ignore the .ssh folder in data folder
  * setup.py: Don't install directories matching ignore patterns
  * backups: Minor cleanup
  * backups: Un-mount SSH repositories before deleting them

  [ Igor ]
  * Translated using Weblate (Russian)

  [ Andrey Vostrikov ]
  * Translated using Weblate (Russian)

  [ James Valleroy ]
  * locale: Update translation strings
  * doc: Fetch latest manual

 -- James Valleroy <jvalleroy@mailbox.org>  Mon, 08 Jul 2019 18:13:37 -0400

plinth (19.10) experimental; urgency=medium

  [ Sunil Mohan Adapa ]
  * Introduce firewall component for opening/closing ports
  * Introduce webserver component for managing Apache configuration
  * Introduce uwsgi component to manage uWSGI configuration
  * app: Rename get() method to get_component()
  * app: Add unique ID to each app class
  * Introduce daemon component to handle systemd units
  * radicale: Workaround issue with creating log directory
  * app: Set app as enabled only when the daemon is enabled
  * syncthing: Open firewall ports for listening and discovery

  [ James Valleroy ]
  * functional_tests: Add shortcut- prefix to test home page config
  * locale: Update translations strings
  * doc: Fetch latest manual

  [ Mesut Akcan ]
  * Translated using Weblate (Turkish)

  [ ssantos ]
  * Translated using Weblate (German)

  [ Pavel Borecki ]
  * Translated using Weblate (Czech)

  [ Allan Nordhøy ]
  * Translated using Weblate (Norwegian Bokmål)

  [ adaragao ]
  * Translated using Weblate (Portuguese)

  [ Petter Reinholdtsen ]
  * Translated using Weblate (Norwegian Bokmål)

 -- James Valleroy <jvalleroy@mailbox.org>  Mon, 24 Jun 2019 20:06:17 -0400

plinth (19.9) experimental; urgency=medium

  [ Danny Haidar ]
  * Added translation using Weblate (Bulgarian)

  [ Sunil Mohan Adapa ]
  * menu: Remove unused template submenu.html
  * menu: Removed unused templates, methods and properties
  * Introduce component architecture and menu component
  * Turn frontpage shortcut into an app component

  [ James Valleroy ]
  * config: Update migration to use app id
  * searx: Update to use shortcut component
  * config: Add option to show advanced apps
  * monkeysphere: Hide by default
  * locale: Update translation strings
  * doc: Fetch latest manual

  [ Joseph Nuthalapati ]
  * searx: Add option to allow public access to the application
  * searx: Preserve public_access setting
  * searx: Improve functional tests

  [ Mesut Akcan ]
  * Translated using Weblate (Turkish)

  [ Allan Nordhøy ]
  * Translated using Weblate (Norwegian Bokmål)

 -- James Valleroy <jvalleroy@mailbox.org>  Mon, 10 Jun 2019 19:18:52 -0400

plinth (19.8) experimental; urgency=medium

  [ Pavel Borecki ]
  * Translated using Weblate (Czech)

  [ Allan Nordhøy ]
  * Translated using Weblate (Norwegian Bokmål)

  [ Sunil Mohan Adapa ]
  * i2p: Update SVG logo with standard units, size and margins
  * HACKING: Add guidelines for creating new icons
  * icons: Add new SVG icons for all apps
  * icons: Add license information for SVG icons
  * templates: Use SVG icons for apps page and shortcuts
  * icons: Ensure SVG presence for all non-app icons
  * icons: Update copyright information remaining icons
  * doc: Update the correct license for documentation
  * apache: Serve SVG files compressed using gzip

  [ Doma Gergő ]
  * Translated using Weblate (Hungarian)

  [ ssantos ]
  * Translated using Weblate (German)

  [ Mesut Akcan ]
  * Translated using Weblate (Turkish)

  [ ventolinmono ]
  * Translated using Weblate (Spanish)

  [ Petter Reinholdtsen ]
  * Translated using Weblate (Norwegian Bokmål)

  [ James Valleroy ]
  * locate: Update translation strings
  * doc: Fetch latest manual
  * debian: Remove duplicate priority field
  * doc: Remove unused duplicate image

 -- James Valleroy <jvalleroy@mailbox.org>  Mon, 27 May 2019 18:11:25 -0400

plinth (19.7) experimental; urgency=medium

  [ LoveIsGrief ]
  * i2p: Use augeas for editing the router.config
  * i2p: Include default favorites after installation

  [ Sunil Mohan Adapa ]
  * i2p: Update license headers for consistent formatting
  * i2p: Minor flake8 and yapf fixes
  * i2p: Convert router configuration tests to pytest style
  * transmission: Fix issue with promoting menu item
  * tor: Fix issue with promoting/demoting menu item
  * apps: Fix showing apps background twice
  * apps: Style disable app icons according to design
  * apps: Style the title for disabled icons section
  * sharing: Always keep menu item in promoted state
  * apps: Promote/demote menu items for disabled apps too
  * tests: Add commonly used fixtures globally
  * tests: Remove unused test discovery code
  * custom_shortcuts: Fix issue with writing tests as different user
  * backups: Convert tests to pytest style
  * bind: Convert tests to pytest style
  * config: Convert tests to pytest style
  * diaspora: Convert tests to pytest style
  * letsencrypt: Convert tests to pytest style
  * names: Convert tests to pytest style
  * pagekite: Convert tests to pytest style
  * storage: Convert tests to pytest style
  * tor: Convert tests to pytest style
  * users: Convert tests to pytest style
  * actions: Convert tests to pytest style
  * cfg: Convert tests to pytest style
  * clients: Convert tests to pytest style
  * context_processors: Convert tests to pytest style
  * kvstore: Convert tests to pytest style
  * menu: Convert tests to pytest style
  * middleware: Convert tests to pytest style
  * network: Convert tests to pytest style
  * templatetags: Convert tests to pytest style
  * utils: Convert tests to pytest style
  * i2p: Rename test fixtures to avoid a minor warning
  * ejabberd: Include Bosh port 5280 in port forwarding information
  * repro: Show port forwarding information
  * Common template for showing port forwarding information
  * i2p: Show port forwarding information
  * bind: Show port forwarding information
  * ssh: Show port forwarding information

  [ Doma Gergő ]
  * Translated using Weblate (Hungarian)

  [ Allan Nordhøy ]
  * Translated using Weblate (Norwegian Bokmål)

  [ Radek Pasiok ]
  * Translated using Weblate (Polish)

  [ Erik Ušaj ]
  * Added translation using Weblate (Slovenian)
  * Translated using Weblate (Slovenian)

  [ Karel Trachet ]
  * Translated using Weblate (Dutch)

  [ ssantos ]
  * Translated using Weblate (German)
  * Translated using Weblate (Portuguese)

  [ James Valleroy ]
  * apps: Separate enabled and disabled apps
  * apps: Add port forwarding info
  * service: Show port forwarding info when available
  * openvpn: Show port forwarding info
  * minetest: Fix flake8 error
  * matrixsynapse: Show port forwarding info
  * tahoe: Show port forwarding info
  * locate: Update translation strings
  * doc: Fetch latest manual

  [ Joseph Nuthalapati ]
  * Translated using Weblate (Telugu)

 -- James Valleroy <jvalleroy@mailbox.org>  Mon, 13 May 2019 19:47:52 -0400

plinth (19.6) experimental; urgency=medium

  [ Pavel Borecki ]
  * Translated using Weblate (Czech)

  [ CurlingTongs ]
  * Translated using Weblate (German)

  [ nautilusx ]
  * Translated using Weblate (German)

  [ Allan Nordhøy ]
  * Translated using Weblate (Norwegian Bokmål)

  [ Mesut Akcan ]
  * Translated using Weblate (Turkish)

  [ narendrakumar.b ]
  * letsencrypt: Provide link to configure domain if not configured

  [ James Valleroy ]
  * firewall: Get service ports details
  * firewall: Show ports details
  * locale: Update translation strings
  * doc: Fetch latest manual

  [ LoveIsGrief ]
  * i2p: Add helper to modify the tunnel config
  * i2p: Open HTTP(S) and IRC ports on all interfaces on install
  * i2p: Add HTTP(S) and IRC ports to firewall
  * i2p: Enable application

  [ Sunil Mohan Adapa ]
  * i2p: flake8 and yapf fixes
  * i2p: Convert unit tests to pytest style
  * i2p: Update firewalld service descriptions
  * i2p: Disable the daemon before editing configuration
  * i2p: Don't enable proxies on external zone

 -- James Valleroy <jvalleroy@mailbox.org>  Mon, 29 Apr 2019 19:18:01 -0400

plinth (19.5) experimental; urgency=medium

  [ LoveIsGrief ]
  * i2p: Add new application
  * i2p: Disable compression on /i2p/
  * i2p: apache: Catch more I2P locations
  * i2p: django: Add shortcuts to /i2p/... URLs
  * i2p: django: Additional information about /i2p location
  * i2p: todo: Add TODOs for I2P
  * i2p: todo: add more TODOs for I2P
  * i2p: idea: Browse eepsites directly from freedombox
  * i2p: todo: Add torrent tracker to list of favorites
  * i2p: django: Add description for the configuration shortcuts
  * i2p: django: Add i2p homepage to description
  * i2p: setup: Enrich I2P favorites
  * i2p: todo: Tick off a TODO and reword one
  * i2p: todo: Remove IDEA for browsing to .i2p sites in iframe
  * i2p: torrents: Link to the list of trackers
  * i2p: Add functional tests
  * functional_tests: Allow provisioning VM for functional tests
  * functional tests: Fix wheel errors when provisioning VM

  [ Sunil Mohan Adapa ]
  * i2p: Move data files into the app's data folder
  * i2p: Use project logo instead of mascot
  * i2p: Remove TODO in favor of issue tracker
  * apache: Add proxy_html module needed by i2p app
  * i2p: Backup/restore the correct state folder
  * i2p: Minor styling changes
  * i2p: Add diagnostic test for web interface port
  * i2p: Add main web interface to list of clients
  * i2p: Review and cleanup action script
  * i2p: Review and update views
  * i2p: Disable app until further fixes are done

  [ James Valleroy ]
  * functional_tests: Install python3-pytest-django
  * locale: Update translation strings
  * doc: Fetch manual

  [ wind ]
  * Translated using Weblate (Russian)

  [ Joseph Nuthalapati ]
  * storage: Use udisks to list disks and df for disk space utilization

  [ Igor ]
  * Translated using Weblate (Russian)

  [ CurlingTongs ]
  * Translated using Weblate (German)

 -- James Valleroy <jvalleroy@mailbox.org>  Mon, 15 Apr 2019 18:47:17 -0400

plinth (19.4) experimental; urgency=medium

  [ Allan Nordhøy ]
  * Translated using Weblate (Norwegian Bokmål)

  [ Pavel Borecki ]
  * Translated using Weblate (Czech)

  [ nautilusx ]
  * Translated using Weblate (German)

  [ Doma Gergő ]
  * Translated using Weblate (Hungarian)

  [ advocatux ]
  * Translated using Weblate (Spanish)

  [ Joseph Nuthalapati ]
  * clients: Open web app in a new browser tab
  * matrix-synapse: Change client diagnostics url
  * minetest: Fix duplicate domain names being displayed in UI
  * storage: Do not show an eject button on /boot partitions
  * letsencrypt: Call letsencrypt manage_hooks with correct arguments
  * vagrant: Run plinth as user plinth in development environment

  [ Johannes Keyser ]
  * Translated using Weblate (German)

  [ James Valleroy ]
  * dynamicdns: Install module by default
  * locale: Update strings
  * doc: Fetch latest manual

  [ Sunil Mohan Adapa ]
  * storage: Don't check type of the disk for / and /boot
  * storage: Don't log error when checking if partition is expandable

  [ wind ]
  * Translated using Weblate (Russian)

 -- James Valleroy <jvalleroy@mailbox.org>  Mon, 01 Apr 2019 20:31:54 -0400

plinth (19.3) experimental; urgency=medium

  [ Pavel Borecki ]
  * Translated using Weblate (Czech)

  [ Doma Gergő ]
  * Translated using Weblate (Hungarian)

  [ Petter Reinholdtsen ]
  * Translated using Weblate (Norwegian Bokmål)

  [ advocatux ]
  * Translated using Weblate (Spanish)

  [ James Valleroy ]
  * vagrant: Rearrange steps of provision script
  * locale: Update translation strings

  [ Joseph Nuthalapati ]
  * dynamicdns: Break up dynamicdns.py into forms.py and views.py
  * dynamicdns: Move subsubmenu below description
  * firewall: Change "Current Status:" from p to h3
  * names: Add description
  * subsubmenu: Make description a customizable block
  * pagekite: Bring subsubmenu below description. Remove About section.
  * upgrades: Move subsubmenu below description
  * Include clients.html in service-subsubmenu.html
  * ikiwiki: Move subsubmenu below description

  [ Sunil Mohan Adapa ]
  * pagekite: Rename base template file
  * pagekite: Change the template section title
  * dynamicdns: Simplify template inheritance
  * ikiwiki: Consistent styling for delete warning page
  * templates: Minor styling change
  * functional_tests: Reorder tests to disable apps after tests
  * tests: Mark functional tests with functional mark
  * tests: Read functional tests conf file without assuming CWD
  * tests: Fix backups API test cases to work under all conditions
  * README: Provide simple instruction for installing FreedomBox
  * INSTALL.md: Simplify installation instructions
  * HACKING.md: Update instructions on installing dependencies
  * functional_tests: Update todo list by removing implemented tests
  * mediawiki: Fix tests to allow running from any directory
  * tests: Use pytest for running all tests
  * ci: Allow gitlab to parse test coverage results
  * main: Show service version in logs
  * setup: Automatically gather information about files to install
  * setup: Allow apps to have their own data directories
  * setup: Don't include data/ files as package data
  * module_loader: Specially load modules in development mode
  * setup: Move app enabling files to respective apps
  * setup: Move app data files into respective apps
  * setup: Remove unused /var/run directory

  [ Dietmar ]
  * Translated using Weblate (German)
  * Translated using Weblate (French)
  * Translated using Weblate (Italian)

  [ jonathan göhler ]
  * Translated using Weblate (German)

  [ Vincent Ladeuil ]
  * Translated using Weblate (French)

  [ David Maulat ]
  * Translated using Weblate (French)

  [ Allan Nordhøy ]
  * Translated using Weblate (Norwegian Bokmål)

  [ Mesut Akcan ]
  * Translated using Weblate (Turkish)

 -- James Valleroy <jvalleroy@mailbox.org>  Mon, 18 Mar 2019 20:30:44 -0400

plinth (19.2) unstable; urgency=medium

  [ Joseph Nuthalapati ]
  * docs: Fix deprecation warnings in post-processor
  * tor: Fix deprecation warning W605 for '\' character in regex
  * utils: Simplify YAMLFile by removing the post_exit argument
  * config: Consolidate get_domainname() implementation into config
  * config: Move default-app configuration to a dedicated file
  * config: Fix Ikiwiki entries not showing up as default apps
  * config: Migrate default app configuration to new conf file
  * config: Rename Default App to Webserver Home Page
  * config: Add option to use Apache's default home page as home page
  * config: Remove Apache home page configuration from freedombox.conf
  * config: Fix error when setting JSXC as the home page
  * users: Add nscd as a dependency
  * Disable Coquelicot for Buster release
  * matrix-synapse: Fix LDAP login issue
  * config: Revert changes in freedombox.conf to avoid conffile prompt
  * config: Reset home page setting in freedombox.conf during migration
  * openvpn: Migration from easy-rsa 2 to 3 for existing installations
  * openvpn: Increment version number for easy-rsa 3 migration
  * snapshot: Fix failing functional test

  [ Pavel Borecki ]
  * Translated using Weblate (Czech)

  [ danielwine ]
  * Translated using Weblate (Hungarian)

  [ Doma Gergő ]
  * Translated using Weblate (Hungarian)

  [ Allan Nordhøy ]
  * Translated using Weblate (Norwegian Bokmål)

  [ advocatux ]
  * Translated using Weblate (Spanish)

  [ Sunil Mohan Adapa ]
  * tor: Styling changes due to yapf
  * tor: Use fixed 9001 port for relaying
  * utils: Handle exceptions in context management for YAMLFile
  * utils: Fix some flake8 warnings
  * tahoe: Styling changes
  * backups: Fix failing test case
  * web_server: Move shutdown handling to main
  * dbus: Add new module for D-Bus services
  * setup: Abstraction for getting managing packages of a module
  * setup: Filter packages to force upgrade
  * package: Implement identifying packages that need conffile prompts
  * package: Helper method to filter packages that need conffile prompt
  * setup: Trigger force upgrade for app that implement it
  * bind: Handle conffile prompt during upgrade
  * setup: Rush force upgrade in development mode
  * ttrss: Make functional test definitions specific to ttrss
  * cockpit: Pre-enable necessary apache modules
  * radicale, searx: Pre-enable necessary apache modules
  * letsencrypt: Pre-enable necessary apache modules
  * ikiwiki: Pre-enable necessary apache modules
  * sso: Pre-enable necessary apache modules
  * apache: Use cgid module instead of cgi
  * apache: Increment app version number
  * setup: Make additional info available for force upgrading
  * debian/copyright: Minor fixes
  * debian/copyright: Add full text for AGPL-3+
  * debian/copyright: Add license text for public-domain
  * debian/copyright: Add license text for GPL-2 and GPL-3
  * debian/copyright: Add license text for CC-BY-SA-3.0
  * debian/copyright: Update copyright for logos
  * static: Remove unused files
  * LICENSES: Remove files that are same license as rest of the source
  * config: Don't pass configuration file argument to action
  * openvpn: Fix issues with upgrade easy-rsa 2 to 3 migration
  * openvpn: Make frontpage shortcut appear after an upgrade
  * openvpn: Work around firewalld bug 919517
  * setup: Pass better data structure for force upgrade operation
  * utils: Introduce abstraction over distutils comparison of versions
  * firewalld: Implement upgrading from 0.4.x to 0.6.x
  * ttrss: Make setup process reusable
  * ttrss: Implement upgrade from 17.4 to 18.12

  [ Johannes Keyser ]
  * Translated using Weblate (German)

  [ Anjali Datla ]
  * Translated using Weblate (Telugu)

  [ Darkblaze ]
  * Translated using Weblate (Telugu)

  [ Petter Reinholdtsen ]
  * Translated using Weblate (Norwegian Bokmål)

  [ Jag ]
  * vagrant: Use virtualbox linked clones / CoW to reduce startup times

  [ James Valleroy ]
  * Add 2019 to copyright years
  * Fix some paths in LICENSES
  * debian: Add copyright years for debian/*
  * radicale: Add description of web interface
  * ttrss: Add backup support
  * debian: Add copyright info for lato fonts
  * debian: Add copyright info for individual logo files
  * LICENSES: Add reference to debian/copyright
  * debian: Add copyright info for theme images
  * debian/copyright: Move all license texts to end
  * debian/copyright: Remove unnecessary fields for native package
  * debian/copyright: Move some app icons from LICENSES
  * debian/copyright: Fix typo in year
  * debian/copyright: Move more app icons from LICENSES
  * debian/copyright: Include some URLs dropped from LICENSES
  * debian/copyright: Move some more app icons from LICENSES
  * debian/copyright: Fix filename for tahoe-lafs logo
  * security: Migrate access config to new file
  * users: When ssh used in tests, add users to admin group
  * locale: Update translations strings

 -- James Valleroy <jvalleroy@mailbox.org>  Sat, 02 Mar 2019 14:45:55 -0500

plinth (19.1) unstable; urgency=medium

  [ James Valleroy ]
  * radicale: Log errors during upgrade
  * radicale: Bump version to 2
  * radicale: Remove obsolete diagnostics
  * radicale: Fix server URLs in client info
  * locale: Update translation strings
  * doc: Fetch latest manual

  [ Pavel Borecki ]
  * Translated using Weblate (Czech)

  [ Allan Nordhøy ]
  * Translated using Weblate (Norwegian Bokmål)

  [ Petter Reinholdtsen ]
  * Translated using Weblate (Norwegian Bokmål)

  [ advocatux ]
  * Translated using Weblate (Spanish)

  [ Sunil Mohan Adapa ]
  * setup: Add option to handle configuration prompts during install
  * radicale: Simplify upgrading to newer packages
  * matrixsynapse: Remove hard-coded URL
  * matrixsynapse: Fix issues with showing certificate warning
  * letsencrypt: Fix issue with disabling matrixsynapse checkbox
  * matrixsynapse: Don't check for current domain in renew hook
  * matrixsynapse: Fix potential exposure of private key
  * matrixsynapse: Setup certificate after domain selection
  * matrixsynapse: Better checking for valid certificate

  [ Joseph Nuthalapati ]
  * matrixsynapse: Use Let's Encrypt certificates

 -- James Valleroy <jvalleroy@mailbox.org>  Thu, 14 Feb 2019 06:01:19 -0500

plinth (19.0) unstable; urgency=high

  [ J. Carlos Romero ]
  * mldonkey: Add some more clients to the module page
  * mldonkey: Add to the description the three available front-ends

  [ Sunil Mohan Adapa ]
  * monkeysphere: Fix handling of multiple domains and keys
  * monkeysphere: Fix regression with reading new apache domain config
  * apache: Cleanup domain configuration
  * apache: Add support for mod_ssl in addition to mod_gnutls
  * apache: Switch to mod_ssl from mod_gnutls
  * mldonkey: Add systemd service file with security options
  * mldonkey: Enable app
  * action_utils: Fix checking for URL availability
  * upgrades: Fix priority for buster-backports version
  * upgrades: Fix premature adding of buster-backports sources

  [ Pavel Borecki ]
  * Translated using Weblate (Czech)

  [ Johannes Keyser ]
  * Translated using Weblate (German)

  [ advocatux ]
  * Translated using Weblate (Spanish)

  [ James Valleroy ]
  * locale: Update strings for translation
  * Switched to a new version number scheme: YY.N
    - YY is the year of release.
    - N is the release number within that year.

 -- James Valleroy <jvalleroy@mailbox.org>  Sat, 09 Feb 2019 20:38:00 -0500

plinth (0.49.1) unstable; urgency=medium

  [ Sunil Mohan Adapa ]
  * ui: Fix regression with configure button in home page
  * backups: Rename 'Abort' buttons to 'Cancel'
  * backups: Use icon for add repository button
  * backups: Move subsubmenu below description
  * backups: Add title and description to other pages
  * backups: Add link to manual page
  * backups: Fix styling for upload size warning
  * backups: Increase timeout for SSH operations to 30 seconds
  * backups: Minor styling fixes

  [ Pavel Borecki ]
  * Translated using Weblate (Czech)

  [ Petter Reinholdtsen ]
  * Translated using Weblate (Norwegian Bokmål)

  [ advocatux ]
  * Translated using Weblate (Spanish)

  [ Joseph Nuthalapati ]
  * letsencrypt: UI: Fix checkbox disabling

  [ James Valleroy ]
  * datetime: Switch from chrony to systemd-timesyncd
  * locale: Update translation strings
  * doc: Fetch latest manual

 -- James Valleroy <jvalleroy@mailbox.org>  Thu, 07 Feb 2019 21:23:32 -0500

plinth (0.49.0) unstable; urgency=medium

  [ Prachi Srivastava ]
  * networks: remove unused html
  * security: Moves inline javascript to files
  * security: Moves input field focus javascript to django forms
  * help: Use freedombox package instead of plinth for version
  * repro: Disable app due to issues with Debian package

  [ Sunil Mohan Adapa ]
  * ui: Fix regression with card icon style in front page
  * js: Full librejs compatibility
  * js: Remove javascript license link from footer
  * backups: Remove incorrectly set buffer size during download
  * backups: Minor styling fixes
  * backups: Remove dead code
  * backups: Minor styling fixes
  * backups: Minor refactoring
  * backups: Fix incomplete download archives
  * backups: Improve performance of backup download
  * tor: Make a utility method public
  * action_utils: Expose URL checking utility for generic use
  * upgrades: Improve handling of backports
  * datetime: Fix diagnostic test to not ignore first two servers

  [ Pavel Borecki ]
  * Translated using Weblate (Czech)

  [ J. Carlos Romero ]
  * mldonkey: show 'Learn more...' link in package page when installed

  [ James Valleroy ]
  * radicale: Handle migration from 1.x to 2.x
  * shadowsocks: Use resolvable domains in functional tests
  * radicale: Handle data migration for upgrade to 2.x
  * datetime: Switch from ntp to chrony
  * vagrant: Put hold on freedombox package during provision
  * repro: Also disable functional tests
  * monkeysphere: Re-enable functional tests
  * locale: Update translation strings

  [ Allan Nordhøy ]
  * Translated using Weblate (Norwegian Bokmål)

  [ Joseph Nuthalapati ]
  * backports: Add buster-backports to apt sources list
  * debian: Add smoke test with autopkgtests (Closes: #878699)

  [ danielwine ]
  * Translated using Weblate (Hungarian)

  [ Petter Reinholdtsen ]
  * Translated using Weblate (Norwegian Bokmål)

 -- James Valleroy <jvalleroy@mailbox.org>  Tue, 05 Feb 2019 22:55:53 -0500

plinth (0.48.0) unstable; urgency=medium

  [ Doma Gergő ]
  * Translated using Weblate (Hungarian)

  [ Pavel Borecki ]
  * Translated using Weblate (Czech)

  [ Allan Nordhøy ]
  * Translated using Weblate (Norwegian Bokmål)

  [ Sunil Mohan Adapa ]
  * ui: Fix top margin for content containers
  * ui: Rename page specific CSS classes
  * ui: Underline the logo along with 'Home' text when active
  * ui: Style frontpage application info like regular content
  * ui: Fix setting width of card-list at various page sizes
  * ui: Show help nav item text when navbar is collapsed
  * ui: Hide restart/shutdown items when navbar is collapsed
  * ui: Compact pages on extra small screen sizes
  * ui: Re-add background for home, apps and system pages in small sizes
  * fail2ban: Split and update configuration files
  * fail2ban: Pickup new configurations without reboot
  * mldonkey: Update description and minor updates
  * mldonkey: Disable app due to bug during restart
  * backups: Upgrade apps before restoring them
  * backups: Fix showing not-installed apps in create backup page
  * syncthing: Add backup/restore support
  * Serve default favicon for apps that don't provide one
  * radicale: Fix issue with configuration changes not applying
  * openvpn: Add backup/restore support
  * storage: Fix false error message visiting home page
  * storage, backups: Minor styling and yapf fixes
  * service: Fix warning to use collections.abc
  * help: Minor refactoring in get-logs action
  * mldonkey: Add functional test for uploading
  * axes: Minor fixes to configuration for IP blocking
  * infinoted: Wait for up to 5 minutes to kill daemon

  [ Petter Reinholdtsen ]
  * Translated using Weblate (Norwegian Bokmål)

  [ Joseph Nuthalapati ]
  * ci: Export freedombox.deb as build artifact instead of plinth.deb
  * matrix-synapse: Fix startup error caused by bind_address setting
  * matrix-synapse: Use '::' as the IPv6 bind address
  * backups: Automatically install required apps before restore
  * backups: Add a loader to the restore button to indicate progress

  [ Johannes Keyser ]
  * Translated using Weblate (German)

  [ James Valleroy ]
  * django: Remove deprecated AXES_BEHIND_REVERSE_PROXY
  * radicale: Only set hosts for radicale 1.x
  * radicale: Don't change auth type for radicale 2.x
  * radicale: Use rights file by default for radicale 2.x
  * radicale: Add functional tests for setting access rights
  * help: Use journalctl to show status log
  * help: Add action script to read logs from journal
  * help: Add functional test to check status logs page
  * locale: Update translation strings
  * doc: Fetch latest manual from wiki

  [ Prachi Srivastava ]
  * fail2ban: Enable bans for apache auth failures

  [ J. Carlos Romero ]
  * mldonkey: Add new module for the eDonkey network
  * mldonkey: Add backup/restore support

 -- James Valleroy <jvalleroy@mailbox.org>  Mon, 28 Jan 2019 19:22:19 -0500

plinth (0.47.0) unstable; urgency=medium

  [ Joseph Nuthalapati ]
  * ci: Don't install fuse and fuse3 packages in the CI environment
  * snapshot: Fix snapshots filling up the disk
  * snapshot: ui: Remove NUMBER_MIN_AGE setting and add FREE_LIMIT
  * snapshot: Enable TIMELINE_CLEANUP and NUMBER_CLEANUP by default
  * snapshot: Improve description
  * snapshot: Merge the functionality of the migrate command into setup
  * snapshot: Fix failing tests
  * snapshots: Handle installation on non-btrfs filesystems
  * snapshot: Handle "Config in use" error

  [ James Valleroy ]
  * radicale: Add tests for well-known URLs
  * radicale: Don't modify default file for radicale >= 2.1.10
  * radicale: Add support for radicale 2.x
  * setup: Fix spelling error
  * radicale: Switch to uwsgi for radicale 2.x
  * radicale: Create collections folder before starting uwsgi
  * Update translation strings
  * Fetch latest manual
  * debian: Update debhelper compat version to 12

  [ Sunil Mohan Adapa ]
  * radicale: Redirect to well-known URLs according to version
  * syncthing: Use exact matches when enforcing trailing '/'
  * snapshot: Minor styling fixes
  * snapshot: Update descriptions and UI options
  * snapshot: Refactor configuration migration
  * main: Separate out Django setup into a separate module
  * main: Separate out CherryPy code into a separate module
  * Show Gujarati in the list of UI languages
  * cockpit: Add link to manual page
  * cockpit: Update description
  * firewalld: Flush iptables rules before restarting firewall
  * backups: Don't fail tests when borg is not installed
  * backups: yapf fixes
  * django: Use Argon2 password hash
  * setup: Handle showing setup page after app completes installation
  * setup: Minor flake8 fixes
  * setup: Reduce refresh time when application is already installed
  * setup: Don't perform is-package-manager-busy checks when not needed
  * action_utils: Implement utilities for managing uwsgi configurations
  * searx: Use action utils for uwsgi configuration management
  * radicale: Don't keep radicale service running
  * icons: Fixes for switching to fork-awesome
  * Fix i18n for menu strings

  [ Prachi Srivastava ]
  * Replace glyphicons with forkawesome icons

 -- James Valleroy <jvalleroy@mailbox.org>  Mon, 14 Jan 2019 22:08:54 -0500

plinth (0.46.1) unstable; urgency=medium

  [ prolinux ukraine ]
  * Translated using Weblate (Ukrainian)

  [ Joseph Nuthalapati ]
  * clients: Rename DAVdroid to DAVx5

  [ Allan Nordhøy ]
  * Translated using Weblate (Norwegian Bokmål)

  [ Sunil Mohan Adapa ]
  * debian: Replace and break older versions of plinth

  [ James Valleroy ]
  * debian: Fix spelling errors in lintian override comment

 -- James Valleroy <jvalleroy@mailbox.org>  Fri, 04 Jan 2019 23:17:45 -0500

plinth (0.46.0) unstable; urgency=medium

  [ Pavel Borecki ]
  * Translated using Weblate (Czech)

  [ Johannes Keyser ]
  * Translated using Weblate (German)

  [ advocatux ]
  * Translated using Weblate (Spanish)

  [ prolinux ukraine ]
  * Translated using Weblate (Ukrainian)

  [ Sunil Mohan Adapa ]
  * logging: Don't log static file requests
  * logging: Make cherrypy log to the main log
  * logging: Don't log to a log file
  * logging: Log to systemd journal directly
  * logging: Separate logging init logic into a module
  * logging: Implement colors for console messages
  * searx: Update outdated Apache configuration
  * sso: Update outdated Apache configuration
  * letsencrypt: Use macros for configuring sites
  * letsencrypt: Remove outdated Apache configuration
  * logging: Remove references to old log files
  * debian: Alter control file indentation
  * storage: Add parted as dependency module
  * debian: Add dependencies from freedombox-setup
  * sudoers: Allow all admin users to become superusers
  * Move update-motd script from freedombox-setup
  * debian: Break current version of freedombox-setup
  * Move preseed file from freedombox-setup
  * debian: Use description from freedombox.org
  * debian: Ignore debian/debhelper-build-stamp
  * debian: Fix lintian warning about vcs ignore file
  * debian: Don't change ownership recursively in postinst
  * debian: Update short description
  * debian: Rename plinth package to freedombox

  [ James Valleroy ]
  * vagrant: Cleanup for obsolete log files
  * debian: Move Recommends to binary package
  * locale: Run update_translations
  * doc: Fetch latest manual from wiki
  * debian: Standards-Version is now 4.3.0

  [ Petter Reinholdtsen ]
  * Translated using Weblate (Norwegian Bokmål)

 -- James Valleroy <jvalleroy@mailbox.org>  Mon, 31 Dec 2018 16:46:25 -0500

plinth (0.45.0) unstable; urgency=medium

  [ Doma Gergő ]
  * Translated using Weblate (Hungarian)

  [ Pavel Borecki ]
  * Translated using Weblate (Czech)

  [ advocatux ]
  * Translated using Weblate (Spanish)

  [ Joseph Nuthalapati ]
  * udiskie: Finish merging udiskie into storage
  * apache: Switch to php-fpm from mod_php

  [ Allan Nordhøy ]
  * Translated using Weblate (Chinese (Simplified))
  * Translated using Weblate (Italian)
  * Translated using Weblate (Norwegian Bokmål)

  [ Herdir ]
  * Translated using Weblate (French)

  [ Michael Pimmer ]
  * Backups: first UI sceleton for remote / encrypted backups
  * Backups: allow testing the connection of ssh locations
  * Backups, remote repositories: implement init, info and some test
  * Backups, remote repositories: uniform parameter handling
  * Backups, remote repositories: start using sshfs
  * Backups, remote repositories: integrate to backups index page
  * Backups, remote repositories: re-use template for root location
  * Backups, remote repositories: use object-oriented repositories
  * Backups, remote backups: fix unittests
  * Backups, remote repositories: create/delete/restore of remote repos
  * Backups, remote repositories: change network_storage to dict
  * Backups, remote repository: adapt functional tests
  * Backups: remove unittests to backups test directory
  * Backups: remove archive name when creating an archive
  * Backups: support for encrypted repositories
  * Backups: Cleanup and improved error handling
  * Backups: functional tests update; restoring backup bugfix
  * Backups: allow creating archive in unmounted repository
  * Backups: allow using keyfile as credentials for sshfs mounts
  * Backups: notify that credentials of remote backups are stored
  * Backups: unittests for accessing repository with borg directly
  * Backups: bump module version

  [ James Valleroy ]
  * backups: Make validator errors translatable
  * functional_tests: Move backup test into backups feature

  [ ssantos ]
  * Translated using Weblate (German)

 -- James Valleroy <jvalleroy@mailbox.org>  Mon, 17 Dec 2018 19:05:51 -0500

plinth (0.44.0) unstable; urgency=medium

  [ Pavel Borecki ]
  * Translated using Weblate (Czech)

  [ Robert Martinez ]
  * Add gray noise background
  * Add white Card
  * add footer padding

  [ Allan Nordhøy ]
  * Translated using Weblate (Norwegian Bokmål)

  [ James Valleroy ]
  * ejabberd: bosh port moved to 5443
  * apache: Run setup again to reload
  * ejabberd: Change BOSH port from 5280 to 5443
  * Revert "ci: Use python3.6 when installing dependencies"
  * ci: Install jquery packages for coverage
  * functional_tests: Confirm when deleting all snapshots
  * Translated using Weblate (Spanish)
  * Update translation strings

  [ Joseph Nuthalapati ]
  * vagrant: clear logs and plinth database on destroying box
  * minetest: Change list of mods to what's available in Debian
  * Add instructions on how to use "WIP" in merge requests
  * clients: Fix distortion of the client apps buttons
  * snapshots: Fix default snapshot listing
  * firewalld: Use nftables instead of iptables
  * snapshots: Place the subsubmenu below the description

  [ ssantos ]
  * Translated using Weblate (German)
  * Translated using Weblate (Portuguese)

  [ Prachi Srivastava ]
  * Changes delete all to delete selected in snapshot
  * Adds toggle to select all for deletion
  * Changes functional test to select All and delete snapshots
  * Ignores warnings in pytest while running functional test

  [ advocatux ]
  * Translated using Weblate (Spanish)

  [ Petter Reinholdtsen ]
  * Translated using Weblate (Norwegian Bokmål)

 -- James Valleroy <jvalleroy@mailbox.org>  Mon, 03 Dec 2018 19:47:04 -0500

plinth (0.43.0) unstable; urgency=medium

  [ Michael Pimmer ]
  * Backups: export and download archives in one step
  * Backups: uploading and import with temporarily stored file
  * Backups: Restore directly from archive
  * Backups: Don't fail when borg doesn't find files to extract
  * Backups: clean up exporting archives functionality
  * Backups: relative paths for borg extract in action script
  * Backups: fix test
  * Backups: clean up forms, names and templates
  * Functional tests: minor documentation changes
  * Backups: Stream archive downloads/exports
  * Backups: do not hardcode uploaded backup file path
  * Backups: minor cleanups
  * Backups: show free disk space on upload+restore page
  * Backups: functional test to download and restore an archive
  * Backups: minor adaption of upload file size warning
  * Backups: minor fixes of functional tests
  * Functional tests: check that browser waits for redirects to finish
  * Functional tests: fix waiting for redirects
  * Functional tests: assert that module installation succeeded
  * Cherrypy: Do not limit maximum upload size
  * Backups: Make Manifest a dict instead of a list

  [ James Valleroy ]
  * functional_tests: Remove backup export steps
  * functional_tests: Remove remaining backup export steps
  * functional_tests: Add sso tags
  * upgrades: Internationalize string and apply minor formatting

  [ Anthony Stalker ]
  * Translated using Weblate (Czech)

  [ Joseph Nuthalapati ]
  * vagrant: Destroy Plinth development database when box is destroyed
  * sso: Make auth-pubtkt tickets valid for 12 hours
  * openvpn: Migration from easy-rsa 2 to 3
  * openvpn: is-setup checks for non-empty dh.pem file
  * openvpn: Always write the latest server configuration on setup

  [ ssantos ]
  * Translated using Weblate (Portuguese)

  [ Robert Martinez ]
  * Update module terminology improvements
  * Incorporate feedback from MR

 -- James Valleroy <jvalleroy@mailbox.org>  Mon, 19 Nov 2018 17:25:31 -0500

plinth (0.42.0) unstable; urgency=medium

  [ Robert Martinez ]
  * Fix wrong color in mobile menu

  [ James Valleroy ]
  * snapshot: Handle snapper list output change
  * functional_tests: Fix steps with domain parameter

  [ Joseph Nuthalapati ]
  * Translated using Weblate (Telugu)
  * tor: Add functional tests for relays and hidden services
  * tor: Enable backup/restore
  * upgrades: Add functional tests
  * upgrades: Enable backup/restore
  * monkeysphere: Handle importing new OpenSSH format keys
  * monkeysphere: yapf reformatting
  * tests: Change the domain to be an FQDN
  * monkeysphere: Add functional tests for import/publish keys
  * monkeysphere: Enable backup/restore
  * monkeysphere: Skip functional tests until bugs are resolved
  * letsencrypt: Enable backup/restore
  * tahoe: Minor changes to facilitate functional tests
  * tahoe: Add functional tests
  * tahoe: Enable backup/restore
  * tahoe: yapf run
  * udiskie: unmount drive as superuser

  [ buoyantair ]
  * Translated using Weblate (Telugu)

  [ Michael Pimmer ]
  * Actions: use local plinth in development mode
  * Actions: path in development mode: do not preserve PYTHONPATH

  [ ButterflyOfFire ]
  * Translated using Weblate (Indonesian)
  * Translated using Weblate (Italian)

 -- James Valleroy <jvalleroy@mailbox.org>  Mon, 05 Nov 2018 18:41:15 -0800

plinth (0.41.0) unstable; urgency=medium

  [ Allan Nordhøy ]
  * Translated using Weblate (Norwegian Bokmål)

  [ ButterflyOfFire ]
  * Translated using Weblate (French)

  [ James Valleroy ]
  * debian: Add Russian translation of debconf template (Closes: #910848)
    - Thanks to Lev Lamberov for the patch.
  * deluge: Handle prompt to change default password
  * functional_tests: When creating backup, scroll window to top
  * backups: Handle permission error during chown

  [ Joseph Nuthalapati ]
  * vagrant: Increase memory to 2GiB
  * vagrant: Increase number of CPUs to 2
  * datetime: Add functional test for setting time zone
  * datetime: Enable backup/restore
  * tests: More accurately compute waited time
  * deluge: Add functional test for uploading a torrent
  * deluge: Enable backup/restore
  * avahi: Enable backup/restore (no data)
  * backups: Enable backup/restore (no data currently)
  * bind: Add functional tests
  * bind: Enable backup/restore
  * security: Add functional tests for restricted logins
  * security: Enable backup/restore
  * snapshot: Fix issue with setting configuration
  * snapshot: Add functional tests for setting configuration
  * backups: Implement app hooks
  * snapshot: Enable backup/restore
  * deluge: Add missing backups tag in functional tests
  * ssh: Enable backup/restore
  * firewall: Enable backup/restore (no data)
  * diagnostics: Enable backup/restore (no data)
  * names: Enable backup/restore (no data)
  * power: Enable backup/restore (no data)
  * storage: Enable backup/restore (no data)
  * backups: Make plinth the owner of the backup archives
  * backups: Fix issue with showing exports from disks without labels
  * storage: Minor styling with urlencode call in template
  * backups: Don't rely on disk labels during export/restore

  [ Michael Pimmer ]
  * Backups: bugfix for downloading extracted archive files

  [ rafael ]
  * Translated using Weblate (Spanish)

 -- James Valleroy <jvalleroy@mailbox.org>  Mon, 22 Oct 2018 19:48:50 -0400

plinth (0.40.0) unstable; urgency=medium

  [ Allan Nordhøy ]
  * Translated using Weblate (Norwegian Bokmål)

  [ James Valleroy ]
  * ci: Prevent installing fuse
  * upgrades: Don't change origins pattern list
  * upgrades: Keep config file when disabling
  * debian: Add Portuguese translation for debconf messages (Closes: #909745)
    - Thanks to "Traduz" - Portuguese Translation Team for the patch.
  * home: Also display card title above icon
  * functional_tests: Make coquelicot password entry more robust
  * functional_tests: Check ejabberd contact list more robustly

  [ Augusto Borin ]
  * Translated using Weblate (Portuguese)

  [ advocatux ]
  * Translated using Weblate (Spanish)

  [ Pavel Borecki ]
  * Translated using Weblate (Czech)

  [ BO41 ]
  * Translated using Weblate (German)

  [ David Maulat ]
  * Translated using Weblate (French)

  [ Robert Martinez ]
  * Translated using Weblate (German)
  * Add tint effect on card icons under "Apps"
  * Change maximum cards per row
  * Change card text style and position

  [ Joseph Nuthalapati ]
  * Don't disable installation when apt lists are empty
  * backups: Relax schema for backup manifest data
  * backups: Remove empty keys in backup manifest data
  * backups: Rename the backups API module
  * mediawiki: Backup/restore settings also
  * backups: Rename test_backup to test_api
  * backups: List apps that don't require backup too
  * backups: Minor styling fixes
  * cockpit: Add clients and backup manifests
  * mumble: Implement backup/restore
  * privoxy: Enable backup/restore (no data)
  * backups: Allow restoring backups with no files
  * roundcube: Enable backup/restore (no data)
  * searx: Enable backup/restore (no data)
  * jsxc: Enable backup/restore (no data)
  * coquelicot: Enable backup/restore
  * coquelicot: Implement functional tests with uploading file
  * tests: Reduce time for polling in functional tests
  * transmission: Implement upload torrent functional test
  * transmission: Enable backup/restore
  * coquelicot: Fix upload file functional test
  * mediawiki: Run update script for 1.31 upgrade
  * quassel: Enable backup/restore
  * shadowsocks: Enable backup/restore
  * backups: Implement disabling web configuration during backup
  * sharing: Enable backup/restore
  * pagekite: Add functional tests
  * pagekite: Enable backup/restore
  * tests: Add missing backups tag on functional tests
  * vagrant: Get rid of apt warning during provisioning
  * customization: Serve static files from customization directory
  * customization: Create customization path in /var/www
  * customization: Serve custom shortcuts through the REST API
  * customization: Show custom shortcuts on frontpage

  [ Michael Pimmer ]
  * Backup module: Implement downloading archives
  * Backup module: Implemented uploading files
  * Backup module: added some unittests; minor doc updates

  [ Federico Ceratto ]
  * Translated using Weblate (Italian)

  [ Johannes Keyser ]
  * Translated using Weblate (German)

 -- James Valleroy <jvalleroy@mailbox.org>  Tue, 09 Oct 2018 06:01:50 -0400

plinth (0.39.0) unstable; urgency=medium

  [ Joseph Nuthalapati ]
  * Fix typo in the description meta tag
  * backups: Support multiple backups in one day
  * backups: Check if paths exist before passing them to borgbackup
  * backups: Reword the no-apps-installed message
  * backups: Make getting all apps method public
  * backups: Minor styling fixes
  * backups: Minor refactoring in finding exported archive
  * backups: Simplify getting included apps during restoring
  * udiskie: Merge into storage module

  [ Doma Gergő ]
  * Translated using Weblate (Hungarian)

  [ Petter Reinholdtsen ]
  * Translated using Weblate (Norwegian Bokmål)

  [ Allan Nordhøy ]
  * Translated using Weblate (Norwegian Bokmål)

  [ danielwine ]
  * Translated using Weblate (Hungarian)

  [ James Valleroy ]
  * backups: Validate backup manifests
  * backups: Move manifest validation into backups app
  * backups: Fix iteration over loaded modules
  * users: Reset groups before testing register_group
  * backups: List supported and installed apps when creating
  * backups: Implement process manifests for Packet
  * backups: Provide a default backup name
  * backups: Select all apps by default
  * backups: Use paths from selected apps
  * backups: Fix and test service shutdown and restore
  * backups: Patch actions for shutdown services test
  * backups: Disable create archive when no supported apps are installed
  * backups: Dump manifests file and include it in backup
  * backups: Name borg repo folder more clearly
  * backups: Include app versions in manifest file
  * backups: Use valid filename for export
  * backups: Don't display time as separate column
  * backups: Confirm that archive exists before restoring
  * backups: Add apps selection to restore form
  * backups: Use valid filename for manifest
  * backups: When restoring, only list apps included in backup
  * backups: Use backups API for restore
  * backups: Add more basic tests for backups API
  * functional_tests: Test dynamicdns backup and restore
  * ikiwiki: Add sites folder to backup data
  * functional_tests: Test ikiwiki backup and restore
  * functional_tests: Test mediawiki backup and restore
  * functional_tests: Test repro config backup and restore
  * backups: Rename 'Create archive' to 'New backup'
  * functional_tests: More robust checks using eventually
  * backups: Show disabled 'New backup' button when no apps installed
  * backups: Enable module
  * backups: Create folder if needed during setup
  * functional_tests: Only select app under test for new backup
  * functional_tests: Test ejabberd backup and restore
  * functional_tests: Ensure that backups app is installed before test
  * debian: Don't make backup of /etc/security/access.conf (Closes: #909484)
  * Bump Standards-Version to 4.2.1
  * Cleanup udiskie module

 -- James Valleroy <jvalleroy@mailbox.org>  Mon, 24 Sep 2018 19:23:04 -0400

plinth (0.38.0) unstable; urgency=medium

  [ Allan Nordhøy ]
  * Translated using Weblate (Norwegian Bokmål)

  [ Pavel Borecki ]
  * Translated using Weblate (Czech)

  [ Igor ]
  * Translated using Weblate (Russian)

  [ Johannes Keyser ]
  * Translated using Weblate (German)

  [ BO41 ]
  * Translated using Weblate (German)

  [ Doma Gergő ]
  * Translated using Weblate (Hungarian)

  [ Vignan Lavu ]
  * mediawiki: Enable SVG support for MediaWiki

  [ advocatux ]
  * Translated using Weblate (Spanish)

  [ Joseph Nuthalapati ]
  * Install ncurses-term during vagrant file provision
  * docs: Fix MediaWiki manual page download failing
  * manual: Remove footer for manual pages using Python XML module
  * upgrades: Clean up old kernel packages during automatic upgrades
  * turbolinks: Make the progress bar white and thicker

  [ James Valleroy ]
  * debian: Add German translation of debconf messages (Closes: #907787)
    - Thanks to Helge Kreutzmann for the patch.
  * tests: Make coverage package optional

 -- James Valleroy <jvalleroy@mailbox.org>  Mon, 10 Sep 2018 18:12:06 -0400

plinth (0.37.0) unstable; urgency=medium

  [ Pavel Borecki ]
  * Translated using Weblate (Czech)

  [ Allan Nordhøy ]
  * Translated using Weblate (Norwegian Bokmål)

  [ Petter Reinholdtsen ]
  * Translated using Weblate (Norwegian Bokmål)

  [ Igor ]
  * Translated using Weblate (Russian)

  [ advocatux ]
  * Translated using Weblate (Spanish)

  [ Doma Gergő ]
  * Translated using Weblate (Hungarian)

  [ James Valleroy ]
  * backups: Simplify export of backup archive files
  * backups: Add list of exported archives
  * backups: Restore from exported archive
  * vagrant: Clarify post-up message
  * debian: Add Dutch translation of debconf messages (Closes: #906945)
    - Thanks to Frans Spiesschaert for the patch.
  * Bump Standards-Version to 4.2.0

  [ Joseph Nuthalapati ]
  * vagrant: Vagrantfile changes for ease of development
  * install: Use Post/Response/Get pattern for reloads

 -- James Valleroy <jvalleroy@mailbox.org>  Mon, 27 Aug 2018 19:15:08 -0400

plinth (0.36.0) unstable; urgency=medium

  [ Gayathri Das ]
  * Translated using Weblate (Hindi)

  [ James Valleroy ]
  * Fix validation error in Hindi translation
  * Fix validation error in Spanish translation
  * Add backups info to apps
  * ejabberd: Cleanup config file upgrade
  * Add license info for Lato fonts
  * ci: Run test coverage and get report
  * Commit patch for French debconf translation (Closes: #905933)
    - Thanks to jean-pierre giraud for the patch.

  [ Luis A. Arizmendi ]
  * Translated using Weblate (Spanish)

  [ Igor ]
  * Translated using Weblate (Russian)

  [ Hemanth Kumar Veeranki ]
  * Translated using Weblate (Telugu)
  * Remove deprecated settings from already existing config files
  * Add functional test to enable/disable Message Archive Management

  [ Joseph Nuthalapati ]
  * Fix validation error in Spanish translation
  * Translated using Weblate (Hindi)
  * Trim the translation strings in Letsencrypt template where missing
  * backups: Add core API for full/apps backup
  * mediawiki: Fix issue with re-installation
  * mediawiki: Enable Instant Commons
  * mediawiki: Fix images throwing 403s
  * turbolinks: Reload page using JavaScript
  * functional tests: Fix failing test change default app

  [ Johannes Keyser ]
  * Translated using Weblate (German)

  [ Doma Gergő ]
  * Translated using Weblate (Hungarian)

  [ Robert Martinez ]
  * Add woff2 fonts

  [ Prachi Srivastava ]
  * Translated using Weblate (Hindi)

  [ manikanta varma datla ]
  * Disable launch button for web client when not installed

  [ Pavel Borecki ]
  * Translated using Weblate (Czech)

 -- James Valleroy <jvalleroy@mailbox.org>  Mon, 13 Aug 2018 18:24:33 -0400

plinth (0.35.0) unstable; urgency=medium

  [ Igor ]
  * Translated using Weblate (Russian)

  [ Luis A. Arizmendi ]
  * Translated using Weblate (Spanish)

  [ ikmaak ]
  * Translated using Weblate (Dutch)

  [ Bart Notelaers ]
  * Translated using Weblate (Dutch)

  [ Doma Gergő ]
  * Translated using Weblate (Hungarian)

  [ Gayathri Das ]
  * Translated using Weblate (Hindi)

  [ Sciumedanglisc ]
  * Translated using Weblate (Italian)

  [ Praveen Illa ]
  * Translated using Weblate (Telugu)

  [ Jayasuganthi ]
  * mediawiki: Enable short URLs

  [ Joseph Nuthalapati ]
  * mediawiki: Override Debian settings in FreedomBoxSettings.php
  * functional_tests: Fix first test failing on a pristine VM
  * debian: Remove Bdale Garbee from the list of uploaders
  * Add turbolinks
  * turbolinks: Replace style elements in head with blocks in body
  * functional_tests: Use body instead of html for state change check
  * turbolinks: Disable caching on application visits
  * configuration: Option to set a default app for FreedomBox
  * configuration: Use augeas to edit Apache files
  * configuration: Fix parsing error in retrieving default app

  [ వీవెన్ ]
  * Translated using Weblate (Telugu)

  [ Johannes Keyser ]
  * Translated using Weblate (German)
  * text stripped from icons for mediawiki, radicale, tahoe-lafs

  [ Hemanth Kumar Veeranki ]
  * Clarify description for radicale shared calendar/addressbook
  * Remove deprecated `iqdisc` in ejabberd config

  [ Robert Martinez ]
  * Adding link to HACKING.md
  * Fix ejabberd logo #1336

  [ Sunil Mohan Adapa ]
  * udiskie: Move udisks2 methods to separate module
  * storage: Fix parsing issues when mount point has spaces
  * udiskie: Remove the unused ejectable property
  * utils: Remove unused method
  * udiskie: Add eject functionality for a drive
  * udiskie: Also list read-only filesystems
  * udiskie: Remove internal networks warning
  * udiskie: Show special message when no storage device available

  [ James Valleroy ]
  * udiskie: Import glib and udisks only inside methods

  [ Allan Nordhøy ]
  * Translated using Weblate (Norwegian Bokmål)

 -- James Valleroy <jvalleroy@mailbox.org>  Mon, 30 Jul 2018 19:04:51 -0400

plinth (0.34.0) unstable; urgency=medium

  [ Joseph Nuthalapati ]
  * firstboot: Prompt for secret during firstboot welcome
  * firstboot: Add debconf translations for wizard secret dialog
  * l10n: Fix build error due to partially translated string in Hindi
  * ci: Install python3-coverage before running tests
  * backups: Temporarily hide app till implementation is complete

  [ James Valleroy ]
  * postinst: Fix indents and untabify
  * lintian: Add override for no-debconf-config
  * Translated using Weblate (Italian)
  * ci: Use python3.6 when installing dependencies
  * functional_tests: Rename features, organize by app
  * backups: New app to manage borgbackup archives
  * backups: Allow valid filenames as archive names
  * backups: Set LANG=C.UTF-8 when extracting archive
  * backups: Move repository location under /var/lib

  [ ikmaak ]
  * Translated using Weblate (Dutch)

  [ Gayathri Das ]
  * Translated using Weblate (Hindi)

  [ Sciumedanglisc ]
  * Translated using Weblate (Italian)

  [ Bart Notelaers ]
  * Translated using Weblate (Dutch)

  [ Doma Gergő ]
  * Translated using Weblate (Hungarian)

 -- James Valleroy <jvalleroy@mailbox.org>  Mon, 16 Jul 2018 19:16:08 -0400

plinth (0.33.1) unstable; urgency=medium

  [ Doma Gergő ]
  * Translated using Weblate (Hungarian)

  [ Pavel Borecki ]
  * Translated using Weblate (Czech)

  [ advocatux ]
  * Translated using Weblate (Spanish)

  [ Igor ]
  * Translated using Weblate (Russian)

  [ Joseph Nuthalapati ]
  * Change get-group-users to a simpler implementation
  * users: Replace disabled with readonly for admin group checkbox
    (Closes: #902892)

  [ Gayathri Das ]
  * Translated using Weblate (Hindi)

 -- James Valleroy <jvalleroy@mailbox.org>  Wed, 04 Jul 2018 10:32:23 -0400

plinth (0.33.0) unstable; urgency=medium

  [ Doma Gergő ]
  * Translated using Weblate (Hungarian)

  [ Allan Nordhøy ]
  * Translated using Weblate (Norsk bokmål)

  [ advocatux ]
  * Translated using Weblate (Spanish)

  [ Igor ]
  * Translated using Weblate (Русский)

  [ Pavel Borecki ]
  * Translated using Weblate (Čeština)

  [ Gayathri Das ]
  * Translated using Weblate (Hindi)

  [ Joseph Nuthalapati ]
  * Fix mistake in Hindi translation template
  * firewall: Display information that a service is internal only
  * users: Don't show Create User form to non-admin users
  * Translated using Weblate (Hindi)
  * users: Redirect to users list on successful user creation
  * packages: Button to refresh package lists

  [ Hemanth Kumar Veeranki ]
  * Add a way to refine shortcuts
  * Restrict removal of last admin user
  * Use logos instead of icons in the apps page

  [ danielwine ]
  * Translated using Weblate (Hungarian)

  [ Bart Notelaers ]
  * Translated using Weblate (Dutch)

  [ James Valleroy ]
  * users: Update Change Password menu for non-admin users
  * package: Add option to skip recommends
  * udiskie: New module for automatic mounting of removable media

  [ Sciumedanglisc ]
  * Translated using Weblate (Italian)

  [ Sunil Mohan Adapa ]
  * udiskie: Use glib library for dbus interaction

 -- James Valleroy <jvalleroy@mailbox.org>  Mon, 02 Jul 2018 20:15:50 -0400

plinth (0.32.0) unstable; urgency=medium

  [ Allan Nordhøy ]
  * Translated using Weblate (Norsk bokmål)

  [ Pavel Borecki ]
  * Translated using Weblate (Čeština)

  [ advocatux ]
  * Translated using Weblate (Spanish)

  [ Igor ]
  * Translated using Weblate (Русский)

  [ Gayathri Das ]
  * Translated using Weblate (Hindi)

  [ Hemanth Kumar Veeranki ]
  * Hide mediawiki frontpage shortcut when private mode is enabled
  * Translated using Weblate (Telugu)
  * Enable image uploads in mediawiki at startup

  [ Sciumedanglisc ]
  * Translated using Weblate (Italian)

  [ ikmaak ]
  * Translated using Weblate (Dutch)

  [ Michael Pimmer ]
  * Use djangos url reverse mechanism instead of hardcoding urls
  * Add ./run --develop option to use relative config/file paths
  * Add documentation for the './run --develop' option
  * Adapt test and documentation to changes of '--develop' option
  * Adapt .md files to four spaces for correct lists
  * Merge ./run --debug into --develop option
  * Remove unused imports and variables

  [ Sunil Mohan Adapa ]
  * yapf and isort fixes
  * Fix client info table size and flickering
  * Resize all main content
  * Remove unnecessary submenu override in 403.html
  * help: Show cards in the index page
  * snapshot: Remove unnecessary column sizing
  * users: Remove unnecessary column sizing
  * networks: Center align connection information
  * networks: Remove unnecessary column sizing
  * pagekite: Convert a two column page to one column
  * pagekite: Remove unnecessary column sizing
  * letsencrpt: Remove unnecessary column sizing
  * monkeysphere: Remove unnecessary column sizing
  * names: Remove unnecessary column sizing
  * sso: Adjust size of login form
  * storage: Remove unnecessary column sizing
  * tor: Increase the size of the status tables
  * help: Center the FreedomBox logo on about page
  * help: Remove the duplicate index URL and menu item
  * firewall: Resize the info table to full width
  * Increase language selection form to full width
  * first_setup: Remove unnecessary content sizing
  * first_boot: Remove unnecessary content sizing
  * diagnostics: Remove unnecessary content sizing
  * frontpage: Fix card sizing

  [ Johannes Keyser ]
  * Translated using Weblate (German)

  [ Joseph Nuthalapati ]
  * Translated using Weblate (Telugu)
  * mediawiki: Make private mode and public registrations mutually exclusive
  * mediawiki: Image uploads: improve logic and add functional tests
  * first-setup: Automatically expand root partition

  [ kotibannu541 ]
  * Translated using Weblate (Telugu)

  [ Nikhil Sankesa ]
  * Translated using Weblate (Telugu)

  [ Nikhil501 ]
  * Translated using Weblate (Telugu)

  [ Sandeepbasva ]
  * Translated using Weblate (Telugu)

  [ James Valleroy ]
  * mediawiki: Untabify template

  [ Doma Gergő ]
  * Translated using Weblate (Hungarian)

  [ Manish Tripathy ]
  * Apply new card based design

 -- James Valleroy <jvalleroy@mailbox.org>  Mon, 18 Jun 2018 20:36:30 -0400

plinth (0.31.0) unstable; urgency=medium

  [ Pavel Borecki ]
  * Translated using Weblate (Czech)

  [ advocatux ]
  * Translated using Weblate (Spanish)

  [ Igor ]
  * Translated using Weblate (Russian)

  [ Johannes Keyser ]
  * Translated using Weblate (German)

  [ Sciumedanglisc ]
  * Translated using Weblate (Italian)

  [ Gayathri Das ]
  * Translated using Weblate (Hindi)

  [ Robert Pollak ]
  * Translated using Weblate (German)

  [ Hemanth Kumar Veeranki ]
  * Translated using Weblate (Telugu)
  * Added an option to enable/disable private mode in mediawiki

  [ Petter Reinholdtsen ]
  * Translated using Weblate (Norwegian Bokmål)

  [ Allan Nordhøy ]
  * Translated using Weblate (Norwegian Bokmål)

  [ Sunil Mohan Adapa ]
  * searx: Don't depend on libapache2-mod-proxy-uwsgi

  [ Joseph Nuthalapati ]
  * users: Fix user permissions not being saved
  * users: internationalize a string
  * mediawiki: Run update script for 1.30 upgrade
  * shortcuts: Fix urls for ikiwiki shortcuts

  [ James Valleroy ]
  * mediawiki: Handle missing config lines for private mode

 -- James Valleroy <jvalleroy@mailbox.org>  Mon, 04 Jun 2018 18:16:00 -0400

plinth (0.30.0) unstable; urgency=medium

  [ Igor ]
  * Translated using Weblate (Russian)

  [ Sciumedanglisc ]
  * Translated using Weblate (Italian)

  [ Allan Nordhøy ]
  * Translated using Weblate (Norwegian Bokmål)

  [ danielwine ]
  * Translated using Weblate (Hungarian)

  [ Gayathri Das ]
  * Translated using Weblate (Hindi)

  [ Joseph Nuthalapati ]
  * setup: Remove unavailable as a state in setup_helper

 -- James Valleroy <jvalleroy@mailbox.org>  Mon, 21 May 2018 17:15:47 -0400

plinth (0.29.1) unstable; urgency=high

  [ Pavel Borecki ]
  * Translated using Weblate (Czech)

  [ advocatux ]
  * Translated using Weblate (Spanish)

  [ Sunil Mohan Adapa ]
  * security: Fix issue with Plinth locked out from sudo

 -- James Valleroy <jvalleroy@mailbox.org>  Tue, 08 May 2018 05:20:45 -0400

plinth (0.29.0) unstable; urgency=high

  [ Pavel Borecki ]
  * Translated using Weblate (Czech)

  [ advocatux ]
  * Translated using Weblate (Spanish)

  [ Johannes Keyser ]
  * Translated using Weblate (German)

  [ Allan Nordhøy ]
  * Translated using Weblate (Norwegian Bokmål)

  [ Hemanth Kumar Veeranki ]
  * Add an option to enable/disable public registrations in mediawiki

  [ Joseph Nuthalapati ]
  * mediawiki: enable/disable public registrations - refactoring & tests
  * security: Allow console login access to user plinth
  * tt-rss: Skip the check for SELF_URL_PATH

  [ Sciumedanglisc ]
  * Translated using Weblate (Italian)

  [ Sunil Mohan Adapa ]
  * searx: Fix issue with uwsgi crashing

 -- James Valleroy <jvalleroy@mailbox.org>  Mon, 07 May 2018 18:45:02 -0400

plinth (0.28.0) unstable; urgency=medium

  [ Sunil Mohan Adapa ]
  * Add locale for Lithuanian (lt)

  [ Sciumedanglisc ]
  * Translated using Weblate (Italian)

  [ Pavel Borecki ]
  * Translated using Weblate (Czech)

  [ Igor ]
  * Translated using Weblate (Russian)

  [ advocatux ]
  * Translated using Weblate (Spanish)

  [ Johannes Keyser ]
  * Translated using Weblate (German)
  * setup: disable install button for currently unavailable apps

  [ Allan Nordhøy ]
  * Translated using Weblate (Norwegian Bokmål)

  [ Joseph Nuthalapati ]
  * Translated using Weblate (Telugu)

  [ ikmaak ]
  * Translated using Weblate (Dutch)

  [ James Valleroy ]
  * Bump Standards-Version to 4.1.4

 -- James Valleroy <jvalleroy@mailbox.org>  Mon, 23 Apr 2018 21:03:39 -0400

plinth (0.27.0) unstable; urgency=medium

  [ Sciumedanglisc ]
  * Translated using Weblate (Italian)

  [ Pavel Borecki ]
  * Translated using Weblate (Czech)

  [ Igor ]
  * Translated using Weblate (Russian)

  [ advocatux ]
  * Translated using Weblate (Spanish)

  [ ikmaak ]
  * Translated using Weblate (Dutch)
  * Translated using Weblate (German)

  [ Allan Nordhøy ]
  * Translated using Weblate (Norwegian Bokmål)

  [ James Valleroy ]
  * snapshot: Disable python formatting for description
  * debian: Move Lintian source-level overrides to preferred location
  * debian: Bump debhelper compat version to 11
  * debian: Use https for copyright format url
  * debian: Bump standards version to 4.1.3
  * debian: Remove unused lintian override
  * middleware: Skip 'installed' message for essential apps
  * snapshot: Don't increment version
  * snapshot: Clarify form label and help text
  * snapshot: Format code with yapf

  [ Johannes Keyser ]
  * Translated using Weblate (German)

  [ Максим Якимчук ]
  * Translated using Weblate (Ukrainian)

  [ Jonny Birkelund ]
  * Translated using Weblate (Norwegian Bokmål)

  [ Joseph Nuthalapati ]
  * users: Fix admin group appearing twice in permissions
  * apps: Fix app names and short descriptions not being translated
  * snapshots: Move manual page link to the index page
  * snapshots: Fix tests broken by UI changes
  * language: Fix tests broken by recent feature
  * tests: Improve waiting for installation and configuration
  * Fix tests for firstboot, users and groups
  * tests: snapshots: Remove find_by_value usages
  * test: sharing: Fix tests that check text in English
  * tor: Make tests independent of language
  * tests: Recover from server restart during installation
  * tests: Fix tests depending on language being English
  * tests: Fix delete_user fixture
  * UI: Fix progress bar not appearing
  * snapshots: Fix for permissions issue when updating configuration

  [ Shubham Agarwal ]
  * snapper: enable/diable apt snapshots

 -- James Valleroy <jvalleroy@mailbox.org>  Mon, 09 Apr 2018 19:34:05 -0400

plinth (0.26.0) unstable; urgency=high

  [ 关羽 ]
  * Translated using Weblate (Chinese (Simplified))

  [ Igor ]
  * Translated using Weblate (Russian)

  [ Pavel Borecki ]
  * Translated using Weblate (Czech)

  [ Dietmar ]
  * Translated using Weblate (German)

  [ anonymous ]
  * Translated using Weblate (German)

  [ Allan Nordhøy ]
  * Translated using Weblate (Norwegian Bokmål)

  [ Joseph Nuthalapati ]
  * snapshots: Update description
  * searx: Rewrite url from /searx to /searx/
  * manual: Link to manual from each service
  * manual: Fix manual page links for tor and power templates

  [ Petter Reinholdtsen ]
  * Translated using Weblate (Norwegian Bokmål)

  [ Robert Martinez ]
  * Translated using Weblate (German)

  [ Sunil Mohan Adapa ]
  * Workaround security issues in django-axes
  * ssh, avahi, apache: Fix default value for setup arguments
  * ssh: Add comment about regenerating SSH keys
  * apache: Only regenerate snake oil cert when needed
  * apache: Explicitly enable the latest version of PHP module
  * apache: Increase module version number to fix php7.2

  [ danielwine ]
  * Translated using Weblate (Hungarian)

  [ Luis A. Arizmendi ]
  * Translated using Weblate (Spanish)

  [ Sciumedanglisc ]
  * Translated using Weblate (Italian)

  [ Johannes Keyser ]
  * Translated using Weblate (German)

  [ James Valleroy ]
  * Update doc-base for current html manual file

 -- James Valleroy <jvalleroy@mailbox.org>  Mon, 26 Mar 2018 20:18:57 -0400

plinth (0.25.0) unstable; urgency=medium

  [ Pavel Borecki ]
  * Translated using Weblate (Czech)

  [ danielwine ]
  * Translated using Weblate (Hungarian)

  [ Allan Nordhøy ]
  * Translated using Weblate (Norwegian Bokmål)

  [ Luis A. Arizmendi ]
  * Translated using Weblate (Spanish)

  [ Joseph Nuthalapati ]
  * coquelicot: Rename Plinth to FreedomBox in license headers
  * functional-tests: Merge plinth-tester into plinth
  * searx: Add basic functional tests
  * snapshots: Refactoring and indentation changes
  * Translated using Weblate (Telugu)
  * ttrss: update client apps
  * sharing: Update description
  * sharing: CSS styling fixes and text changes

  [ James Valleroy ]
  * infinoted: Always check ownership of cert files in setup

  [ Алексей Докучаев ]
  * Translated using Weblate (Russian)

  [ Igor ]
  * Translated using Weblate (Russian)

  [ Sunil Mohan Adapa ]
  * doc: Fix generation of HTML fragment
  * users: Generalize styling for multi-select widget
  * sharing: Finish implementation
  * sharing: Add functional tests
  * Support Django 2.0

  [ Shubham Agarwal ]
  * snapshots: Add submenu section in UI

  [ Prachi ]
  * sharing: Add app to share disk folders using various protocols

 -- James Valleroy <jvalleroy@mailbox.org>  Mon, 12 Mar 2018 18:40:31 -0400

plinth (0.24.0) unstable; urgency=medium

  [ Joseph Nuthalapati ]
  * Add file-sharing application Coquelicot to FreedomBox
  * Translated using Weblate (Telugu)
  * mediawiki: Allow shortcut to be publicly visible on front page
  * clients: Add and correct Client Apps
  * api: fix icon_url
  * searx: New app for Searx metasearch engine

  [ Pavel Borecki ]
  * Translated using Weblate (Czech)

  [ Allan Nordhøy ]
  * Translated using Weblate (Chinese (Simplified))
  * Translated using Weblate (Norwegian Bokmål)

  [ Sunil Mohan Adapa ]
  * Rename Plinth to FreedomBox in various places
  * debian: Update copyright to FreedomBox Authors
  * setup.py: Update website to freedombox.org
  * Add locale for Hungarian (hu)
  * locale: Update the language selection form
  * config: Remove language selection from config page
  * Don't use async for method parameters
  * searx: Increase the secret key length to 64 bytes

  [ danielwine ]
  * Translated using Weblate (Hungarian)

  [ Sai Kiran Naragam ]
  * locale: Anonymous users can set preferred language
  * locale: Adds preferred language for logged in user

  [ Luis A. Arizmendi ]
  * Translated using Weblate (Spanish)

  [ Johannes Keyser ]
  * Translated using Weblate (German)
  * matrixsynapse: Fix mail attribute for ldap login

 -- James Valleroy <jvalleroy@mailbox.org>  Mon, 26 Feb 2018 18:22:23 +0100

plinth (0.23.0) unstable; urgency=medium

  [ Sunil Mohan Adapa ]
  * Fetch latest manual from wiki
  * Translated using Weblate (Telugu)
  * snapshot: Enable Delete All only with non-default snapshots

  [ Joseph Nuthalapati ]
  * jsxc: consistent url format
  * Translated using Weblate (Telugu)
  * sso: Increase timeout to 60 minutes
  * YAPF formatting for actions/auth_pubtkt
  * transmission: Add .png logo
  * snapshot: Delete All should skip currently active snapshot
  * config: Move the method get_hostname to __init__.py
  * snapshots: Refactoring and text changes
  * snapshots: Increment version to 2

  [ drashti kaushik ]
  * Translated using Weblate (Gujarati)

  [ uday17 ]
  * Translated using Weblate (Telugu)

  [ Sandeepbasva ]
  * Translated using Weblate (Telugu)

  [ kotibannu541 ]
  * Translated using Weblate (Telugu)

  [ Arshadashu ]
  * Translated using Weblate (Telugu)

  [ Nikhil Sankesa ]
  * Translated using Weblate (Telugu)

  [ sandeepgurram ]
  * Translated using Weblate (Telugu)

  [ prudhvi ]
  * Translated using Weblate (Telugu)

  [ chilumula vamshi krishna ]
  * Translated using Weblate (Telugu)

  [ pranava pari ]
  * Translated using Weblate (Telugu)

  [ Nikhil501 ]
  * Translated using Weblate (Telugu)

  [ Michal Čihař ]
  * Translated using Weblate (Telugu)

  [ Johannes Keyser ]
  * Translated using Weblate (German)

  [ anil kukmar soma ]
  * Translated using Weblate (Telugu)

  [ Pavel Borecki ]
  * Translated using Weblate (Czech)

  [ Vikas Singh ]
  * Font: Change Helvetica to Lato
  * theme: Update CSS to use Lato font

  [ Aakanksha Saini ]
  * Snapper: Modify configurations to reduce disk usage

  [ James Valleroy ]
  * Add fonts-lato as dependency
  * Update translation strings
  * Add lintian override for symlink to Lato font file

 -- James Valleroy <jvalleroy@mailbox.org>  Mon, 12 Feb 2018 19:17:31 -0500

plinth (0.22.0) unstable; urgency=medium

  [ Drashti Kaushik ]
  * Translated using Weblate (Gujarati)
  * Translated using Weblate (Hindi)

  [ Igor ]
  * Translated using Weblate (Russian)

  [ Ikmaak ]
  * Translated using Weblate (Dutch)

  [ Joseph Nuthalapati ]
  * Translated using Weblate (Telugu)
  * ci: Replace CircleCI configuration with GitLab CI configuration
  * firstboot: Fix caching issue in collecting first_boot steps
  * HACKING: Commands to run a single test method, class or module
  * first_setup: UX improvements for the first setup page
  * matrix-synapse: Fix YAML format issues.

  [ Pavel Borecki ]
  * Translated using Weblate (Czech)

  [ Sunil Mohan Adapa ]
  * Add locale for Ukrainian (uk)
  * ci: Update badge to use Gitlab CI instead of Circle CI
  * Update Github URLs with Salsa URLs
  * tor: Ensure that is-enabled status is show properly

  [ Vikas Singh ]
  * actions: Allow not printing error when an action fails

 -- Sunil Mohan Adapa <sunil@medhas.org>  Tue, 30 Jan 2018 14:41:25 +0530

plinth (0.21.0) unstable; urgency=medium

  [ Aakanksha Saini ]
  * navigation bar: change label 'Configuration' to 'System'
  * storage: Removed beta warning for expanding partition
  * groups: Consistent listing of groups
  * syncthing: Restrict administration to users in group syncthing

  [ Allan Nordhøy ]
  * Spelling: configuration, log in, wiki

  [ Johannes Keyser ]
  * doc: update HACKING, CONTRIBUTING and INSTALL information
  * help: Show menu on smaller screens also

  [ Joseph Nuthalapati ]
  * Complete some of the pending changing in renaming some files to .md

  [ Shubham Agarwal ]
  * diagnostics: Enable button when enabled but not running

  [ Sunil Mohan Adapa ]
  * openvpn: Upgrade to the new Debian way
  * Add explicit dependency on e2fsprogs (Closes: #887223).

 -- James Valleroy <jvalleroy@mailbox.org>  Mon, 15 Jan 2018 15:07:03 -0500

plinth (0.20.0) unstable; urgency=high

  [ James Valleroy ]
  * bind: Rework getting and changing config
  * bind: Don't use forwarders by default

  [ Johannes Keyser ]
  * ejabberd: Remove redundant button Client Apps
  * ejabberd: Minor description cleanups

  [ Joseph Nuthalpati ]
  * mediawiki: Add wiki application

  [ Sunil Mohan Adapa ]
  * users: Make sure first run actually works
  * bind: Add information about current utility
  * storage: Make tests run on special filesystems

 -- James Valleroy <jvalleroy@mailbox.org>  Mon, 01 Jan 2018 15:04:02 -0500

plinth (0.19.0) unstable; urgency=medium

  [ James Valleroy ]
  * users: Use own copy of ldapscripts config
  * users: Handle upgrade for ldapscripts config
  * vagrant: Avoid debconf prompts while provisioning
  * Bump standards version, no changes needed

  [ John McCann ]
  * ejabberd: Use dynamic reload after enabling/disabling MAM

  [ Joseph Nuthalapati ]
  * Add framework for user groups per application
  * groups: User permissions for access to apps based on LDAP groups
  * Fixes for user groups
  * Fix failing root tests
  * Suppress unnecessary logging in cfg tests
  * users: tests: restore previous value of restricted access
  * snapshots: Button to delete all snapshots
  * snapshots: Minor refactoring
  * manual: Make manual available as a PDF download
  * manual: Download can serve either pdf or pdf.gz file

  [ Sunil Mohan Adapa ]
  * Update yapf configuration for simplicity
  * Update HACKING file about coding standard tools
  * clients: Minor styling fixes
  * clients: Update icons to be 32x32 consistently
  * api: Update for clarity (API breaking change)
  * clients: Cleanup framework
  * clients: Update all manifest due to use updated framework
  * users: Add a note about using separate first setup action
  * help: Don't uncompress the PDF manual

  [ Hanisha P ]
  * minetest: Show domain information for users to connect to minetest
  * Option to enable/disble automatic timeline snapshots

 -- James Valleroy <jvalleroy@mailbox.org>  Mon, 18 Dec 2017 17:16:58 -0500

plinth (0.18.1) unstable; urgency=high

  * Re-upload with higher urgency (to unblock django-axes 3.0.3).

 -- James Valleroy <jvalleroy@mailbox.org>  Mon, 04 Dec 2017 23:10:37 -0500

plinth (0.18.0) unstable; urgency=low

  [ James Valleroy ]
  * Add shadowsocks client with socks5 proxy.

  [ Joseph Nuthalapati ]
  * config: Avoid sending domain_added signal for empty domain.
  * Override monkey-patched LoginView from django-axes 3.0.3.
  * Make Plinth depend on django-axes 3.0.3 or later.
  * sso: Fixes for regressions after adding captcha and axes.
  * sso: Fix conflict between urls of sso and captcha.
  * transmission: Fix sso not being enabled.
  * Add client information for Matrix Synapse and Syncthing.
  * Add icons for desktop applications and Apple App store.

  [ Prachi Srivastava ]
  * avahi: Add service for freedombox discovery.
  * Add fields to the api response.
  * Add client information for modules.

  [ Sunil Mohan Adapa ]
  * shadowsocks: Add more ciphers.
  * service: Add missing restart action.
  * avahi: Update FreedomBox service file.

  [ Hritesh Gurnani ]
  * Reduce OS icons size for clients.

 -- James Valleroy <jvalleroy@mailbox.org>  Mon, 04 Dec 2017 20:14:41 -0500

plinth (0.17.0) unstable; urgency=medium

  [ Joseph Nuthalapati ]
  * transmission: Enable Single Sign On.
  * cockpit: Add short description to frontpage shortcut.

  [ Allan Nordhøy ]
  * fail2ban: Spelling "Fail2ban" and sentence structure.

  [ Ravi Bolla ]
  * config: Refactor config.py into views and form.

  [ James Valleroy ]
  * Removed old changelog.

 -- James Valleroy <jvalleroy@mailbox.org>  Mon, 20 Nov 2017 18:43:17 -0500

plinth (0.16.0) unstable; urgency=medium

  [ Federico Ceratto ]
  * Switched to native package.

 -- James Valleroy <jvalleroy@mailbox.org>  Mon, 06 Nov 2017 20:51:58 -0500

plinth (0.15.3+ds-1) unstable; urgency=high

  [ James Valleroy ]
  * Switch from gir1.2-networkmanager-1.0 to gir1.2-nm-1.0 (Closes: #862758).
    Thanks to Michael Biebl.
  * Bump standards version to 4.1.1.
  * New upstream version 0.15.3 (Closes: #877371).
  * Add patch to skip letsencrypt tests that require root privileges.
  * Cleanup disks module (renamed to storage).
  * Add patch with workaround for login issues.
  * Add myself to uploaders.

  [ Sunil Mohan Adapa ]
  * Break older version of freedombox-setup (<< 0.11~)
  * Bump Django version to 1.11

  [ Joseph Nuthalapati ]
  * Add new dependencies - axes and captcha

 -- James Valleroy <jvalleroy@mailbox.org>  Sat, 21 Oct 2017 14:14:00 -0400

plinth (0.15.2+ds-1) unstable; urgency=medium

  [ James Valleroy ]
  * Cleanup config for removed modules (Closes: #876627).
  * New upstream version 0.15.2 (Closes: #876640).
  * Add python3-configobj depend.

 -- Federico Ceratto <federico@debian.org>  Mon, 25 Sep 2017 15:03:35 +0100

plinth (0.15.1+ds-1) unstable; urgency=medium

  [ James Valleroy ]
  * Sort dependency list for essential modules (Closes: #872541).
  * Bump standards version to 4.0.1.

  [ Federico Ceratto ]
  * New upstream version 0.15.1

 -- Federico Ceratto <federico@debian.org>  Sat, 23 Sep 2017 11:35:41 +0100

plinth (0.14.0+ds-1) unstable; urgency=medium

  [ James Valleroy ]
  * New upstream version 0.14.0.
  * Refresh patches.

 -- Sunil Mohan Adapa <sunil@medhas.org>  Thu, 20 Apr 2017 19:48:03 +0530

plinth (0.13.1+ds-1) unstable; urgency=medium

  [ James Valleroy ]
  * Disable shaarli module, package removed from Debian.
  * New upstream version 0.13.1.
  * Update paths for jsxc symlinks.
  * Remove configuration for obsolete xmpp module.

 -- Federico Ceratto <federico@debian.org>  Sun, 22 Jan 2017 21:48:59 +0000

plinth (0.12.0+ds-1) unstable; urgency=medium

  [ James Valleroy ]
  * Exclude new symlink in upstream source.
  * New upstream version 0.12.0.
  * Remove patches that have been merged upstream.
  * Rearrange copyright file with more general license at the top.
  * Move plinth into web section.
  * Update symlinks for jsxc 3.0.0.

 -- Federico Ceratto <federico@debian.org>  Sat, 10 Dec 2016 18:42:29 +0100

plinth (0.11.0+ds-1) unstable; urgency=medium

  [ James Valleroy ]
  * New upstream version 0.11.0.
  * Replace python3-yaml dependency with python3-ruamel.yaml.
  * Add python3-apt dependency.
  * Add patch to fix permissions and use new setup command (Closes: #837206).
  * Add patch to include xmpp module static files in build.
  * Add links for jsxc static files. Workaround for #838183.
  * Remove symlinks from source package.

  [ Sunil Mohan Adapa ]
  * Automatically add essential packages to depends (Closes: #837332).

 -- Federico Ceratto <federico@debian.org>  Mon, 26 Sep 2016 14:52:36 +0100

plinth (0.10.0-1) unstable; urgency=medium

  [ James Valleroy ]
  * New upstream version 0.10.0.
  * Bump minimum required python3-django to 1.10.

 -- Federico Ceratto <federico@debian.org>  Sun, 21 Aug 2016 13:07:54 +0100

plinth (0.9.4-2) unstable; urgency=medium

  [ James Valleroy ]
  * Add breaks/replaces on freedombox-setup << 0.9.2~ (Closes: #829743).

 -- Federico Ceratto <federico@debian.org>  Sat, 16 Jul 2016 14:55:37 +0100

plinth (0.9.4-1) unstable; urgency=medium

  [ James Valleroy ]
  * New upstream version 0.9.4.
  * Remove init script override. Init script was removed from upstream.
  * Drop packagekit dependency. No longer required by upstream.
  * Drop gir1.2-packagekitglib-1.0 depend and build-depend.

 -- Federico Ceratto <federico@debian.org>  Fri, 24 Jun 2016 22:02:54 +0100

plinth (0.9.2-1) unstable; urgency=medium

  [ James Valleroy ]
  * New upstream version 0.9.2.

  [ Petter Reinholdtsen ]
  * Added d/gbp.conf to enforce the user of pristine-tar.
  * Adjusted d/copyright to make sure license names are unique.  Thanks lintian.
  * Updated Standards-Version from 3.9.6 to 3.9.8.

 -- Petter Reinholdtsen <pere@debian.org>  Wed, 25 May 2016 07:16:08 +0000

plinth (0.9.1-1) unstable; urgency=low

  [ James Valleroy ]
  * New upstream version 0.9.1.
  * Add python3-requests as dependency and build-dep.

 -- Federico Ceratto <federico@debian.org>  Sat, 02 Apr 2016 16:53:42 +0100

plinth (0.8.2-1) unstable; urgency=low

  [ James Valleroy ]
  * New upstream version 0.8.2.

 -- Federico Ceratto <federico@debian.org>  Fri, 26 Feb 2016 19:51:37 +0000

plinth (0.8.1-1) unstable; urgency=low

  [ James Valleroy ]
  * Skip filter-pristine-tar step for new upstream.
  * New upstream version 0.8.1.
  * Add docbook-utils as build dependency.
  * Add packagekit as dependency.

 -- Federico Ceratto <federico@debian.org>  Tue, 16 Feb 2016 18:38:53 +0000

plinth (0.7.2-1) unstable; urgency=low

  [ James Valleroy ]
  * New upstream version 0.7.2.
  * Remove patch to enable javascript-common, fixed upstream.

 -- Federico Ceratto <federico@debian.org>  Fri, 25 Dec 2015 13:47:03 +0000

plinth (0.7.1-1) unstable; urgency=low

  [ James Valleroy ]
  * New upstream version 0.7.1.
  * Remove patch to fix config test, fixed upstream.
  * Refresh patch.
  * Add gettext as build dependency.
  * Disable restore module, node-restore package not available in Debian yet.

  [ Sunil Mohan Adapa ]
  * Remove Django HTMLParser workaround as it is no longer need.
  * Add javascript-common as dependency as we are enabling it during setup.

  * Update package description (Closes: #804753)

 -- Federico Ceratto <federico@debian.org>  Sat, 12 Dec 2015 15:12:48 +0000

plinth (0.6-1) unstable; urgency=low

  [ Nick Daly ]
  * Uploaded new version.

  [ James Valleroy ]
  * New upstream version 0.6.
  * Drop obsolete documentation patch.
  * Add dblatex and xmlto as build dependencies, for manual. Drop pandoc.
  * Add network-manager, ppp, pppoe, and python3-psutil as dependencies.
  * Remove old TODO from docs.
  * Add patch to workaround django 1.7 issue with python 3.5.
  * Add patch to fix failing plinth config test.
  * Add gir1.2-networkmanager-1.0 and python3-psutil also as build-depends.
  * Cleanup installation documenation.

 -- Nick Daly <Nick.M.Daly@gmail.com>  Fri, 16 Oct 2015 22:57:10 -0500

plinth (0.5-1) unstable; urgency=low

  [ Nick Daly ]
  * Package new upstream version 0.5.

  [ James Valleroy ]
  * Add augeas-tools, gir1.2-glib-2.0, gir1.2-networkmanager-1.0, ldapscripts,
    python3-augeas, and python3-django-stronghold as dependencies.
  * Disable "packages" module when upgrading.
  * Remove patches for python-networkmanager (obsolete) and ikiwiki
    (upstreamed).
  * Add patch to skip privileged actions test while building.
  * Add some build-depends needed for tests.

  [ James Valleroy ]
  * New upstream version 0.4.5.
  * Remove patch that has been upstreamed.
  * Add new patch to remove python-networkmanager dependency, because
    python3-networkmanager package is not available in Debian yet. The networks
    module is disabled for now.
  * Enable systemd service file.
  * Add new patch to enable javascript-common apache conf in plinth setup.
  * Add new patch to require ikiwiki module to install some of ikiwiki's
    recommends that are needed for compiling wikis.

  [ Sunil Mohan Adapa ]
  * Add python3-yaml as dependency.
  * Add lintian override for extra apache configuration.
  * Update Debian copyright file.

 -- Nick Daly <Nick.M.Daly@gmail.com>  Sun, 02 Aug 2015 17:14:50 -0500

plinth (0.4.4-1) unstable; urgency=low

  [ Sunil Mohan Adapa ]
  * New upstream version 0.4.4.  Closes: #769328, #755619, #765916,
    #768666, #737456, #741919.
  * Update dependencies as per upstream changes.
  * Require Django 1.7 reflecting upstream changes.
  * Remove patches that have been upstreamed.
  * Update standards version to 3.9.6.
  * Properly remove obsolete module configuration.
  * Remove upstream install documentation.

 -- Bdale Garbee <bdale@gag.com>  Tue, 13 Jan 2015 22:25:07 +1300

plinth (0.4.1-1) unstable; urgency=low

  [ Sunil Mohan Adapa ]
  * New upstream version 0.4.1.
  * Remove install override which is no longer required. Upstream
    does not contain images with executable permissions anymore.
  * Remove patch for changing paths which is no longer necessary.
  * Change upstream URLs to point to github.com/freedombox.
  * Update license information. Remove information about files no
    longer present in upstream.
  * Remove link to configuration file no longer necessary due to
    upstream changes.
  * Remove debian/clean no longer necessary.
  * Build package as Python 3 package. Upstream migrated to Python 3.
  * Fix issue with cleaning the package after build.

 -- Petter Reinholdtsen <pere@debian.org>  Sun, 02 Nov 2014 17:20:26 +0000

plinth (0.3.2.0.git.20140829-1) unstable; urgency=high

  * Updated to new git version from Nick Daly based on commit
    250b0100aab236fcf9dfa65eccf656fe037f9422.
    - Fixes broken web pages (Closes: #754117).
  * Updated patch program-paths.diff to include actions_dir setting,
    and drop now obsolete patch actions-path.diff.

 -- Petter Reinholdtsen <pere@debian.org>  Sat, 30 Aug 2014 08:26:06 +0200

plinth (0.3.2.0.git.20140621-1) unstable; urgency=medium

  * Updated to new git version from Nick Daly based on commit
    af08066cafefb5d10304b7d8b22ed1f18c4df6d0.
    - Drop now obsolete patch drop-firewalld-services.diff.

 -- Petter Reinholdtsen <pere@debian.org>  Sat, 21 Jun 2014 20:39:30 +0200

plinth (0.3.2.0.git.20140614-3) unstable; urgency=medium

  * Add libjs-twitter-bootstrap as binary dependency in addition to
    being a build dependency.

 -- Petter Reinholdtsen <pere@debian.org>  Sun, 15 Jun 2014 23:38:57 +0200

plinth (0.3.2.0.git.20140614-2) unstable; urgency=low

  * Update dependencies, drop python-cheetah and python-simplejson,
    which are no longer used, and add python-bootstrapform needed to
    show the first page.

 -- Petter Reinholdtsen <pere@debian.org>  Sat, 14 Jun 2014 08:51:34 +0200

plinth (0.3.2.0.git.20140614-1) unstable; urgency=low

  * Updated to new git version from Nick Daly based on commit
    a01ef055beab017fcd77ca9da7cab6fe01eeffbe.
  * Add build-depend on libjs-twitter-bootstrap, now needed to
    build documentation.
  * Add new patch drop-firewalld-services.diff to remove firewalld
    service definitions now available in firewalld version 0.3.10-1
    (Closes: #750927).

 -- Petter Reinholdtsen <pere@debian.org>  Sat, 14 Jun 2014 00:30:42 +0200

plinth (0.3.2.0.git.20140504-2) unstable; urgency=low

  * Drop python-contract dependency.  It is not used any more.
  * Add python-django as binary dependency on request from Nick Daly.

 -- Petter Reinholdtsen <pere@debian.org>  Mon, 05 May 2014 13:27:27 +0200

plinth (0.3.2.0.git.20140504-1) unstable; urgency=low

  * Updated to new git version from Nick Daly based on commit
    d7a323512073cea9e4ee5a1cd91870a9f04959a6.
    - Move firewall setup from freedombox-setup to plinth.
  * Add Sunil and Nick as uploaders.

 -- Petter Reinholdtsen <pere@debian.org>  Sun, 04 May 2014 09:53:25 +0200

plinth (0.3.1.git.20140327-1) unstable; urgency=low

  * New upstream version 0.3.1.git.20140327.

 -- Petter Reinholdtsen <pere@debian.org>  Thu, 27 Mar 2014 10:29:36 +0100

plinth (0.3.1.git.20140304-1) unstable; urgency=low

  * Add sudo as a run time dependency, to make sure the privileged
    commands work.
  * Update Standards-Version from 3.9.4 to 3.9.5.  No changes needed.
  * Create plinth user with /var/lib/plinth as home directory, to keep
    lintian happy.

 -- Petter Reinholdtsen <pere@debian.org>  Sat, 08 Mar 2014 22:25:32 +0100

plinth (0.3.0.0.git.20131229-1) unstable; urgency=low

  * Updated to new git version from Nick Daly based on commit
    cb9ca1b86c7b7440e87b6d5b65ab6ccf51f760cf .
    - Remove patch correct-issue-tracker.diff now included upstream.
    - Updated patches actions-path.diff and program-paths.diff to match
      changes done upstream.
  * Updated copyright file with more details using the new upstream
    LICENSES file.

 -- Petter Reinholdtsen <pere@debian.org>  Sun, 29 Dec 2013 16:06:53 +0100

plinth (0.3.0.0.git.20131117-1) unstable; urgency=low

  * Updated to new git version from Nick Daly based on commit
    7f3b1a62c81f760da465497030b68d77139406d7.
    - Add new dependencies libjs-jquery and libjs-modernizr to plinth.
      Patch from James Valleroy.
    - Add new dependencies on python-passlib (>= 1.6.1) and python-bcrypt.
  * Remove now obsolete disable-override-config patch
  * Updated program-paths.diff patch to match new upstream source.
  * Add new patch actions-path.diff to use correct path to actions scripts.
  * Add new patch correct-issue-tracker.diff to use correct URL to current
    upstream github repository.

 -- Petter Reinholdtsen <pere@debian.org>  Sun, 17 Nov 2013 13:07:21 +0100

plinth (0.3.0.0.git.20131101-2) unstable; urgency=low

  * Rewrite config to get plinth starting out of the box.  New patches
    program-paths and disable-override-config.

 -- Petter Reinholdtsen <pere@debian.org>  Sat, 02 Nov 2013 07:54:37 +0100

plinth (0.3.0.0.git.20131101-1) unstable; urgency=low

  * Updated to new git version from Nick Daly based on commit
    b9b4e0a2ec21edc1b1f73cffc905463a96c18f25.
  * Drop patch install-actions-lib made obsolete by latest upstream
    changes.
  * Depend on pandoc-data | pandoc (<= 1.11.1-3) to make sure
    documentation can be built with the latest pandoc package in
    unstable.

 -- Petter Reinholdtsen <pere@debian.org>  Fri, 01 Nov 2013 13:14:41 +0100

plinth (0.3.0.0.git.20131028-1) unstable; urgency=low

  * Updated to new git version from Nick Daly based on commit
    0296a1a99cb1ad0a21729ea37fd53e171ee60614.
    - Drops local copies of javascript libraries also available from
      Debian packages.
  * Add new dependency python-contract needed by new upstream version.
  * Reduce the versioned python-withsqlite dependency from
    0.0.0~git.20130929-1 to 0.0.0~git.20130929, to also accept the
    0.0.0~git.20130929-1~pere.0 version currently available from the
    non-debian repo.
  * New patch install-actions-lib to fix install target (Upstream
    issue #41).

 -- Petter Reinholdtsen <pere@debian.org>  Wed, 30 Oct 2013 22:25:25 +0100

plinth (0.3.0.0.git.20131010-1) unstable; urgency=low

  * Updated to new git version from Nick Daly based on
    commit 5ec749af8e5cb2480556e6926e239972ac890b4c
  * Dropped patch debpathes now merged upstream.
  * Changed depend on python-withsqlite to (>= 0.0.0~git.20130929-1),
    making sure a version with support for more than one table in
    one sqlite file is available.

 -- Petter Reinholdtsen <pere@debian.org>  Thu, 10 Oct 2013 22:51:34 +0200

plinth (0.0.0~git.20130928-1) unstable; urgency=low

  * Updated to new git version from Nick Daly.
  * Drop patches keep-vendor-dir.diff, handle-unknown-users.diff,
    sudo-not-exmachina.diff and app-owncloud.diff now merged upstream.
  * Drop workaround for keep-vendor-dir.diff from rules file.

 -- Petter Reinholdtsen <pere@debian.org>  Sat, 28 Sep 2013 22:55:36 +0200

plinth (0.0.0~git.20130925-2) unstable; urgency=low

  * Depend on python-withsqlite (>= 0.0.0~git.20130915-2) to make sure a
    version with support for the check_same_thread constructor option is
    available.
  * New patch handle-unknown-users.diff to make sure unknown users
    are handled exactly like incorrect passwords when login fail.
  * New patch app-owncloud.diff to add owncloud support to Plinth.
  * Adjusted rules to make sure actions/* scripts are executable.

 -- Petter Reinholdtsen <pere@debian.org>  Fri, 27 Sep 2013 09:06:38 +0200

plinth (0.0.0~git.20130925-1) unstable; urgency=low

  [ Tzafrir Cohen ]
  * Initial release. (Closes: #722093)

  [ Petter Reinholdtsen ]
  * New patch keep-vendor-dir.diff to avoid removing directories that
    should survive the clean Makefile target.
  * Add workaround in rules addressing the problem caused by
    keep-vendor-dir.diff being applied after 'make clean' is executed.
  * New patch sudo-not-exmachina.diff to drop the exmachina dependency,
    and adjust binary dependencies and the debpathes patch to cope with
    this.  Drop dependency on augeas-tools, no longer used with this
    patch.
  * Set priority to optional, as the package do not conflict with anything.

 -- Petter Reinholdtsen <pere@debian.org>  Thu, 26 Sep 2013 09:14:54 +0200<|MERGE_RESOLUTION|>--- conflicted
+++ resolved
@@ -1,10 +1,3 @@
-<<<<<<< HEAD
-freedombox (22.11~bpo11+1) bullseye-backports; urgency=medium
-
-  * Rebuild for bullseye-backports.
-
- -- James Valleroy <jvalleroy@mailbox.org>  Fri, 13 May 2022 12:23:40 -0400
-=======
 freedombox (22.12) unstable; urgency=medium
 
   [ Benedek Nagy ]
@@ -53,7 +46,12 @@
   * doc: Fetch latest manual
 
  -- James Valleroy <jvalleroy@mailbox.org>  Mon, 23 May 2022 20:48:11 -0400
->>>>>>> 0aead35e
+
+freedombox (22.11~bpo11+1) bullseye-backports; urgency=medium
+
+  * Rebuild for bullseye-backports.
+
+ -- James Valleroy <jvalleroy@mailbox.org>  Fri, 13 May 2022 12:23:40 -0400
 
 freedombox (22.11) unstable; urgency=medium
 
