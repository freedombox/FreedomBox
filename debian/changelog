--- conflicted
+++ resolved
@@ -1,10 +1,3 @@
-<<<<<<< HEAD
-freedombox (24.7~bpo12+1) bookworm-backports; urgency=medium
-
-  * Rebuild for bookworm-backports.
-
- -- James Valleroy <jvalleroy@mailbox.org>  Fri, 29 Mar 2024 18:18:54 -0400
-=======
 freedombox (24.8) unstable; urgency=medium
 
   [ Burak Yavuz ]
@@ -61,7 +54,12 @@
   * Translated using Weblate (German)
 
  -- James Valleroy <jvalleroy@mailbox.org>  Tue, 09 Apr 2024 07:24:57 -0400
->>>>>>> 0a701994
+
+freedombox (24.7~bpo12+1) bookworm-backports; urgency=medium
+
+  * Rebuild for bookworm-backports.
+
+ -- James Valleroy <jvalleroy@mailbox.org>  Fri, 29 Mar 2024 18:18:54 -0400
 
 freedombox (24.7) unstable; urgency=medium
 
