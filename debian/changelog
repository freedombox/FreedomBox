<<<<<<< HEAD
freedombox (23.12~bpo12+1) bookworm-backports; urgency=medium

  * Rebuild for bookworm-backports.

 -- James Valleroy <jvalleroy@mailbox.org>  Tue, 11 Jul 2023 07:28:43 -0400
=======
freedombox (23.13) unstable; urgency=medium

  [ gallegonovato ]
  * Translated using Weblate (Spanish)

  [ Burak Yavuz ]
  * Translated using Weblate (Turkish)

  [ Ihor Hordiichuk ]
  * Translated using Weblate (Ukrainian)

  [ Ettore Atalan ]
  * Translated using Weblate (German)

  [ Joseph Nuthalapati ]
  * HACKING: Instructions for macOS on Apple Silicon
  * container: Add support for ARM64 containers

  [ James Valleroy ]
  * doc: Fetch latest manual

 -- James Valleroy <jvalleroy@mailbox.org>  Mon, 17 Jul 2023 22:02:21 -0400
>>>>>>> 3d536af9

freedombox (23.12) unstable; urgency=medium

  [ gallegonovato ]
  * Translated using Weblate (Spanish)

  [ Burak Yavuz ]
  * Translated using Weblate (Turkish)

  [ Jiří Podhorecký ]
  * Translated using Weblate (Czech)
  * Translated using Weblate (Czech)

  [ Ihor Hordiichuk ]
  * Translated using Weblate (Ukrainian)

  [ Sunil Mohan Adapa ]
  * gitweb: Fix issue with service startup when gitweb is not enabled
  * packages: Purge packages on uninstall
  * searx: Fix typo in method name
  * samba: Remove additional configuration files on uninstall
  * mediawiki: Utilize purging of packages and don't remove explicitly
  * shaarli: Utilize purging of packages and don't remove explicitly
  * deluge: Utilize purging of packages and don't remove explicitly
  * uninstall: Remove experimental warning
  * roundcube: Clarify description for local mail only option
  * mediawiki: Increment version to run update.php automatically

  [ ikmaak ]
  * Translated using Weblate (Dutch)

  [ James Valleroy ]
  * locale: Update translation strings
  * doc: Fetch latest manual

 -- James Valleroy <jvalleroy@mailbox.org>  Mon, 19 Jun 2023 20:44:30 -0400

freedombox (23.11) experimental; urgency=medium

  [ James Valleroy ]
  * shadowsocksserver: Add separate app for Shadowsocks server
  * shadowsocksserver: Use shared manual page with Client
  * debian: Remove drop-in configs from version <23.11
  * locale: Update translation strings
  * doc: Fetch latest manual

  [ Sunil Mohan Adapa ]
  * *: Fix icons not present in the generated .deb
  * config: Add new component for managing drop-in /etc/ config files
  * debian/install: Add new place in /usr to keep drop-in config files
  * gitweb: Use drop-in config component for /etc files
  * deluge: Use drop-in config comonents for /etc files
  * email: Use drop-in config component for /etc files
  * i2p: Use drop-in config component for /etc files
  * ikiwiki: Use drop-in config component for /etc files
  * janus: Use drop-in config component for /etc files
  * letsencrypt: Use drop-in config component for /etc files
  * matrixsynapse: Use drop-in config component for /etc files
  * mediawiki: Use drop-in config component for /etc files
  * minidlna: Use drop-in config component for /etc files
  * networks: Use drop-in config component for /etc files
  * pagekite: Drop the config file for forcing use of Debian certs
  * privacy: Use drop-in config component for /etc files
  * radicale: Use drop-in config component for /etc files
  * roundcube: Use drop-in config component for /etc files
  * rssbridge: Use drop-in config component for /etc files
  * searx: Use drop-in config component for /etc files
  * security: Use drop-in config component for /etc files
  * sharing: Use drop-in config component for /etc files
  * ssh: Use drop-in config component for /etc files
  * sso: Use drop-in config component for /etc files
  * syncthing: Use drop-in config component for /etc files
  * transmission: Use drop-in config component for /etc files
  * ttrss: Use drop-in config component for /etc files
  * upgrades: Use drop-in config component for /etc files
  * users: Use drop-in config component for /etc files
  * wordpress: Use drop-in config component for /etc files
  * apache: Use drop-in config component for /etc files
  * bepasty: Use drop-in config component for /etc files
  * calibre: Use drop-in config component for /etc files
  * cockpit: Use drop-in config component for /etc files
  * ejabberd: Use drop-in config component for /etc files
  * apache: Fix failure during app update

 -- James Valleroy <jvalleroy@mailbox.org>  Mon, 05 Jun 2023 22:07:02 -0400

freedombox (23.10) experimental; urgency=medium

  [ gallegonovato ]
  * Translated using Weblate (Spanish)

  [ ikmaak ]
  * Translated using Weblate (Dutch)
  * Translated using Weblate (Dutch)

  [ Burak Yavuz ]
  * Translated using Weblate (Turkish)

  [ Ihor Hordiichuk ]
  * Translated using Weblate (Ukrainian)

  [ Sunil Mohan Adapa ]
  * *: Move modules-enabled files to /usr/share
  * doc/dev: Set language code explicitly in Sphinx configuration

  [ James Valleroy ]
  * gitweb: Disable gpg signing in tests

  [ Frederico Gomes ]
  * Translated using Weblate (Portuguese)
  * Translated using Weblate (Portuguese)

 -- James Valleroy <jvalleroy@mailbox.org>  Mon, 22 May 2023 21:14:24 -0400

freedombox (23.9) experimental; urgency=medium

  [ nbenedek ]
  * ttrss: Allow apps to use /tt-rss URL instead of separate one

  [ James Valleroy ]
  * debian: Update copyright years
  * debian: Follows policy v4.6.2
  * tor: Only diagnose relay ports if feature enabled
  * tor: Check if Hidden service is version 3
  * tor: Rename Hidden service to Onion service
  * help: Add information on obtaining source code
  * locale: Update translation strings
  * doc: Fetch latest manual

  [ Sunil Mohan Adapa ]
  * mediawiki: Make a utility method public
  * mediawiki: Make retrieving list of supported languages robust
  * mediawiki: Simplify retrieving the default language
  * ttrss: Update list of clients
  * ttrss: Don't show app in enabled list of apps if install fails
  * apache: Reload apache using component if config changes
  * transmission: Allow remote UIs to connect
  * transmission: Add Tremotesf to list of client apps
  * ttrss: Use the apache component to restart apache on config change
  * storage: Handle mount error properly
  * uninstall: Fix issue with uninstall of apps that have no backup
  * service: Remove reference to managed_services in a message
  * zoph: Don't fail at showing app view during uninstall
  * theme: Move icons to app folders
  * minidlna: Resize icon and export to PNG also
  * doc/dev: Update copyright year

  [ Nobuhiro Iwamatsu ]
  * Translated using Weblate (Japanese)

 -- James Valleroy <jvalleroy@mailbox.org>  Mon, 08 May 2023 20:39:20 -0400

freedombox (23.8) experimental; urgency=medium

  [ James Valleroy ]
  * Revert "locale: Update translation strings"
  * HACKING: Force pip to install packages to system environment
  * ci: Force pip install for functional tests
  * datetime: Use unique component ID for related daemon
  * upgrades: Check apt result during dist-upgrade
  * doc: Fetch latest manual

  [ Sunil Mohan Adapa ]
  * tests: Don't error during collection if selenium is not installed
  * tests: functional: Make install script work for Bullseye
  * datetime: Re-implement backup/restore for timezone
  * coturn: Prevent package removal when roundcube is uninstalled
  * tests: functional: Remove handling for custom enable/disable buttons
  * tests: functional: Update detecting page changes
  * gitweb: Simplify handling shortcut for front page
  * searx: Simplify handling shortcut for front page

  [ nbenedek ]
  * calibre: Remove libraries during uninstallation
  * mediawiki: Fix broken view on Bullseye due to language selection
  * bepasty: Completely uninstall app
  * coturn: Completely uninstall app
  * deluge: Completely uninstall app
  * gitweb: Completely uninstall app, remove repositories
  * ikiwiki: Completely uninstall app
  * matrixsynapse: Completely uninstall app
  * roundcube: Completely uninstall app
  * rssbridge: Completely uninstall app
  * searx: Completely uninstall app
  * shaarli: Completely uninstall app
  * shadowsocks: Completely uninstall app
  * sharing: Completely uninstall app
  * syncthing: Completely uninstall app
  * wordpress: Completely uninstall app
  * mediawiki: Completely uninstall app
  * syncthing: Remove unused pathlib import so job code-quality can pass
  * tor: Completely uninstall app
  * ttrss: Completely uninstall app
  * infinoted: Completely uninstall app
  * openvpn: Completely uninstall app
  * samba: Completely uninstall app

  [ 109247019824 ]
  * Translated using Weblate (Bulgarian)
  * Translated using Weblate (Bulgarian)
  * Translated using Weblate (Bulgarian)

  [ Coucouf ]
  * Translated using Weblate (French)

  [ Veiko Aasa ]
  * gitweb: Disable snapshot feature
  * gitweb: Make globally configured features overridable per-repository

  [ Ihor Hordiichuk ]
  * Translated using Weblate (Ukrainian)

 -- James Valleroy <jvalleroy@mailbox.org>  Mon, 24 Apr 2023 21:46:50 -0400

freedombox (23.7) experimental; urgency=medium

  [ 109247019824 ]
  * Translated using Weblate (Bulgarian)
  * Translated using Weblate (Bulgarian)

  [ Veiko Aasa ]
  * container: Force pip to install packages to system environment
  * tests: functional: Fix setting first ethernet connection as internal

  [ Sunil Mohan Adapa ]
  * container: Fix resizing disk image containing multiple partitions
  * container: Increase wait time to accommodate slower architectures
  * matrixsynapse: Add token based registration verification

  [ nbenedek ]
  * mediawiki: Allow setting site language code

  [ James Valleroy ]
  * locale: Update translation strings
  * doc: Fetch latest manual

 -- James Valleroy <jvalleroy@mailbox.org>  Mon, 27 Mar 2023 20:51:28 -0400

freedombox (23.6) unstable; urgency=medium

  [ Sunil Mohan Adapa ]
  * ci: Force pip to install packages to system environment
  * /etc/issue: Update message to reflect that all users can login
  * datetime: Use timedatectl to read current timezone

  [ nbenedek ]
  * samba: make sure shares are not accessible from the internet
  * ttrss: fix failing backup

  [ James Valleroy ]
  * locale: Update translation strings
  * doc: Fetch latest manual

 -- James Valleroy <jvalleroy@mailbox.org>  Mon, 13 Mar 2023 21:52:56 -0400

freedombox (23.5) unstable; urgency=medium

  [ Dietmar ]
  * Translated using Weblate (German)

  [ ikmaak ]
  * Translated using Weblate (German)
  * Translated using Weblate (Dutch)

  [ gallegonovato ]
  * Translated using Weblate (Spanish)

  [ Burak Yavuz ]
  * Translated using Weblate (Turkish)

  [ Ihor Hordiichuk ]
  * Translated using Weblate (Ukrainian)

  [ 109247019824 ]
  * Translated using Weblate (Bulgarian)

  [ James Valleroy ]
  * mediawiki: Fix app view error
  * locale: Update translation strings
  * doc: Fetch latest manual

  [ Jiří Podhorecký ]
  * Translated using Weblate (Czech)

  [ Besnik Bleta ]
  * Translated using Weblate (Albanian)

  [ Veiko Aasa ]
  * samba: tests: Fix enable share view test

  [ Michael Breidenbach ]
  * Translated using Weblate (Swedish)

 -- James Valleroy <jvalleroy@mailbox.org>  Mon, 27 Feb 2023 20:33:22 -0500

freedombox (23.4) unstable; urgency=medium

  [ James Valleroy ]
  * matrixsynapse: Add python3-psycopg2 to packages
  * searx: Add libjs-bootstrap to packages
  * ikiwiki: Re-run setup for each site after restore
  * matrixsynapse: Use yaml.safe_load
  * dynamicdns: Skip uninstall test
  * uninstall: Fix spelling in warning message
  * locale: Update translation strings
  * doc: Fetch latest manual

  [ nbenedek ]
  * email: Redirect to the app page if roundcube isn't installed

  [ Sunil Mohan Adapa ]
  * ejabberd: Fix making call connections when using TURN
  * snapshot: Fix issue with snapshot rollbacks
  * snapshot: Fix mounting /.snapshots subvolume and use automounting
  * config: Drop RuntimeMaxUse=5% for journal logging
  * templates: Show better title for 404 page
  * backups: Allow selecting a single app from URL when creating backup
  * app: Add backup and restore menu items to toolbar menu
  * vagrant: Mount source in /freedombox instead of /vagrant
  * vagrant: Switch to /freedombox before running service with alias
  * vagrant: Drop unnecessary script that deletes sqlite file
  * vagrant: Hide the vagrant-script directory
  * matrixsnapse: Minor refactor in getting/setting public registrations
  * matrixsynapse: Disable verification to fix public registrations
  * ejabberd: Add Monal and Siskin for iOS and remove ChatSecure

  [ Juan ]
  * Translated using Weblate (Spanish)

  [ 109247019824 ]
  * Translated using Weblate (Bulgarian)

 -- James Valleroy <jvalleroy@mailbox.org>  Mon, 13 Feb 2023 21:06:24 -0500

freedombox (23.3) unstable; urgency=medium

  [ 109247019824 ]
  * Translated using Weblate (Bulgarian)

  [ James Valleroy ]
  * tor: Remove workaround for old Augeas bug
  * upgrades: Add augeas lens for Deb822 apt sources
  * tor: Also use Aptsources822 augeas lens
  * firewalld: Allow upgrade to version 2*
  * locale: Update translation strings
  * doc: Fetch latest manual

  [ Sunil Mohan Adapa ]
  * config: Fix showing the value of the default home page
  * tests: functional: Fix submitting forms with notifications present
  * views: Use dedicated view when showing an app with operations
  * gitweb: tests: Skip tests using git when git is not installed
  * email: Revert workaround for error on finishing uninstall

 -- James Valleroy <jvalleroy@mailbox.org>  Mon, 30 Jan 2023 20:36:37 -0500

freedombox (23.2) unstable; urgency=medium

  [ Besnik Bleta ]
  * Translated using Weblate (Albanian)

  [ James Valleroy ]
  * upgrades: Stop quassel during dist upgrade
  * ssh: Add sudo to allowed groups
  * doc: Fetch latest manual

  [ Sunil Mohan Adapa ]
  * ssh: Update existing setups to add sudo group to allowed SSH groups

  [ 109247019824 ]
  * Translated using Weblate (Bulgarian)

 -- James Valleroy <jvalleroy@mailbox.org>  Mon, 16 Jan 2023 20:33:02 -0500

freedombox (23.1) unstable; urgency=medium

  [ gallegonovato ]
  * Translated using Weblate (Spanish)
  * Translated using Weblate (Galician)
  * Translated using Weblate (Spanish)

  [ James Valleroy ]
  * janus: Allow upgrade to 1.1
  * locale: Update translation strings
  * doc: Fetch latest manual

  [ Veiko Aasa ]
  * gitweb: Run git commands as a web user

  [ Sunil Mohan Adapa ]
  * operation: tests: Fix warning when test helpers start with 'Test'
  * package: Don't uninstall packages that are in use by other apps
  * email: Workaround an issue with error on finishing uninstall
  * zoph: Add explicit dependency on default-mysql-server

  [ nbenedek ]
  * tor: Add onion location to apache

 -- James Valleroy <jvalleroy@mailbox.org>  Tue, 03 Jan 2023 11:54:58 -0500

freedombox (22.27) unstable; urgency=medium

  [ ikmaak ]
  * Translated using Weblate (Dutch)

  [ Burak Yavuz ]
  * Translated using Weblate (Turkish)

  [ Eric ]
  * Translated using Weblate (Chinese (Simplified))

  [ Ihor Hordiichuk ]
  * Translated using Weblate (Ukrainian)

  [ 109247019824 ]
  * Translated using Weblate (Bulgarian)

  [ Johannes Keyser ]
  * Translated using Weblate (German)

  [ Jiří Podhorecký ]
  * Translated using Weblate (Czech)

  [ Joseph Nuthalapati ]
  * container: Drop free tag from image URLs
  * tests: functional: Set timeout to 3 hours

  [ Sunil Mohan Adapa ]
  * users: tests: Fix privileged tests
  * minidlna: Fix incorrect marking for firewall local protection
  * snapshot: Fix showing unsupported message on non-btrfs filesystems
  * d/control: Don't recommend libpam-tmpdir
  * package, email: Move conflicting package removal to framework
  * zoph, wordpress: Add conflicts on libpam-tmpdir

  [ James Valleroy ]
  * upgrades: dist-upgrade: Don't change apt security line
  * wordpress: Redirect Webfinger queries
  * locale: Update translation strings
  * doc: Fetch latest manual

 -- James Valleroy <jvalleroy@mailbox.org>  Mon, 19 Dec 2022 20:59:17 -0500

freedombox (22.26) unstable; urgency=medium

  [ Sunil Mohan Adapa ]
  * i2p: Remove donation URL that is no longer available
  * searx: Ensure that socket is only reachable by Apache and root
  * firewall: Create a mechanism for protecting local services
  * firewall: Introduce component for local service protection
  * calibre: Add protection to local service using firewall
  * deluge: Add protection to local service using firewall
  * transmission: Add protection to local service using firewall
  * syncthing: Add protection to local service using firewall
  * minidlna: Add protection to local service using firewall
  * i2p: Add protection to local service using firewall
  * email: Add protection to local service using firewall
  * ssh: Restrict logins to groups root, admin and freedombox-ssh
  * ssh: Add checkbox to remove login group restrictions
  * security: Remove restricted access setting and configuration

  [ James Valleroy ]
  * ejabberd: Enable mod_http_upload
  * locale: Update translation strings
  * doc: Fetch latest manual

 -- James Valleroy <jvalleroy@mailbox.org>  Mon, 05 Dec 2022 21:37:21 -0500

freedombox (22.25.1) unstable; urgency=medium

  * Re-upload to unstable.

 -- Sunil Mohan Adapa <sunil@medhas.org>  Fri, 02 Dec 2022 08:21:34 -0800

freedombox (22.25) unstable; urgency=medium

  [ nbenedek ]
  * email: dovecot: Add fail2ban jail

  [ Sunil Mohan Adapa ]
  * email: Fix creation of aliases for security@ and usenet@

  [ James Valleroy ]
  * doc: Fetch latest manual

 -- Sunil Mohan Adapa <sunil@medhas.org>  Mon, 28 Nov 2022 15:41:46 -0800

freedombox (22.24) unstable; urgency=medium

  [ Johannes Keyser ]
  * Translated using Weblate (German)

  [ Coucouf ]
  * Translated using Weblate (French)

  [ 109247019824 ]
  * Translated using Weblate (Bulgarian)

  [ James Valleroy ]
  * storage: Drop skip_recommends
  * minetest: Handle upgrade from 5.3.0 to 5.6.1
  * upgrades: Update list of holds during dist upgrade
  * locale: Update translation strings
  * doc: Fetch latest manual

  [ Sunil Mohan Adapa ]
  * debian/lintian-overrides: Fix mismatch patterns and new messages
  * upgrades: Add documentation link to upgrades service file

  [ Petter Reinholdtsen ]
  * Translated using Weblate (Norwegian Bokmål)

 -- James Valleroy <jvalleroy@mailbox.org>  Mon, 07 Nov 2022 20:57:48 -0500

freedombox (22.23) unstable; urgency=medium

  [ Michael Breidenbach ]
  * Translated using Weblate (Swedish)

  [ 109247019824 ]
  * Translated using Weblate (Bulgarian)
  * Translated using Weblate (Bulgarian)

  [ James Valleroy ]
  * upgrades: Allow FreedomBox vendor when adding backports
  * upgrades: Skip unattended-upgrade in dist-upgrade
  * locale: Update translation strings
  * doc: Fetch latest manual

  [ Benedek Nagy ]
  * Translated using Weblate (Hungarian)

  [ tunebes ]
  * storage: Handle file systems on non-physical devices

  [ Sunil Mohan Adapa ]
  * Translated using Weblate (Hungarian)
  * upgrades: Fix a minor flake8 pipeline failure
  * letsencrypt: Fix regression with comparing certificate

  [ nbenedek ]
  * rssbridge: add option to allow public access

 -- James Valleroy <jvalleroy@mailbox.org>  Mon, 24 Oct 2022 20:37:54 -0400

freedombox (22.22.1) unstable; urgency=medium

  [ Sunil Mohan Adapa ]
  * privacy: Remove unused import, fix pipeline

  [ James Valleroy ]
  * debian: tests: Fix PYTHONPATH
  * doc: Fetch latest manual

  [ ikmaak ]
  * Translated using Weblate (Dutch)

  [ Burak Yavuz ]
  * Translated using Weblate (Turkish)

  [ Eric ]
  * Translated using Weblate (Chinese (Simplified))

  [ Tymofii Lytvynenko ]
  * Translated using Weblate (Ukrainian)
  * Translated using Weblate (Ukrainian)

  [ 109247019824 ]
  * Translated using Weblate (Bulgarian)

  [ Jiří Podhorecký ]
  * Translated using Weblate (Czech)

 -- James Valleroy <jvalleroy@mailbox.org>  Sun, 16 Oct 2022 10:55:59 -0400

freedombox (22.22) unstable; urgency=medium

  [ Michael Breidenbach ]
  * Translated using Weblate (Swedish)

  [ Tymofii Lytvynenko ]
  * Translated using Weblate (Ukrainian)
  * Translated using Weblate (Ukrainian)
  * Translated using Weblate (Ukrainian)

  [ Jiří Podhorecký ]
  * Translated using Weblate (Czech)

  [ Sunil Mohan Adapa ]
  * templates: Update HTML meta tags for better description and app-name
  * doc: dev: Minor example code refactor
  * actions: Allow nested and top-level actions
  * actions: Use separate IPC for communicating results
  * actions: Implement getting raw output from the process
  * actions: Allow actions to be called by other users
  * config: Drop ability to set hostname on systems without systemd
  * dynamicdns: Check action script with flake8
  * tests: Add fixture to help in testing privileged actions
  * apache: Use privileged decorator for actions
  * bepasty: Use privileged decorator for actions
  * bind: Use privileged decorator for actions
  * calibre: Use privileged decorator for actions
  * config: Minor update to privileged method signature
  * config: Use privileged decorator for actions
  * config: Use privileged decorator for set-hostname action
  * config: Use privileged decorator for set domainname action
  * config: Minor refactor
  * coturn: Use privileged decorator for actions
  * datetime: Use privileged decorator for actions
  * deluge: Use privileged decorator for actions
  * dynamicdns: Use privileged decorator for actions
  * ejabberd: Use privileged decorator for actions
  * email: Use privileged decorator for actions
  * firewall: Use privileged decorator, drop showing running status
  * gitweb: Use privileged decorator for actions
  * help: Use privileged decorator for actions
  * i2p: Use privileged decorator for actions
  * ikiwiki: Use privileged decorator for actions
  * infinoted: Use privileged decorator for actions
  * letsencrypt: Use privileged decorator for actions
  * matrixsynapse: Use privileged decorator for actions
  * mediawiki: Use privileged decorator for actions
  * minetest: Use privileged decorator for actions
  * minidlna: Use privileged decorator for actions
  * minidlna: Use the exposed URL for diagnostic test
  * networks: Use privileged decorator for actions
  * openvpn: Use privileged decorator for actions
  * openvpn: Drop RSA to ECC migration code and two-step setup
  * pagekite: Use privileged decorator for actions
  * power: Use privileged decorator for actions
  * quassel: Use privileged decorator for actions
  * radicale: Use privileged decorator for actions
  * roundcube: Minor update to comment in privileged actions
  * searx: Use privileged decorator for actions
  * searx: Show status of public access irrespective of enabled state
  * security: Use privileged decorator for actions
  * shadowsocks: Use privileged decorator for actions
  * sharing: Use privileged decorator for actions
  * snapshot: Use privileged decorator for actions
  * ssh: Use privileged decorator for actions
  * sso: Use privileged decorator for actions
  * syncthing: Use privileged decorator for actions
  * tor: Use privileged decorator for actions
  * transmission: Minor update to privileged method signature
  * ttrss: Use privileged decorator for actions
  * upgrades: Use privileged decorator for actions
  * wireguard: Us privileged decorator for actions
  * wordpress: Use privileged decorator for actions
  * zoph: Use privileged decorator for actions
  * backups: Use privileged decorator for sshfs actions
  * samba: Use privileged decorator for actions
  * storage: Use privileged decorator for actions
  * users: Use privileged decorator for actions
  * *: Use privileged decorator for service actions
  * backups: Use privileged decorator for backup actions
  * *: Use privileged decorator for package actions
  * actions: Drop unused superuser_run and related methods
  * action_utils: Drop unused progress requests from apt-get
  * bind: Drop enabling DNSSEC (deprecated) as it is always enabled
  * config: Drop legacy migration of Apache homepage settings
  * action_utils: Drop support for non-systemd environments
  * apache: Fix logs still going into /var/log files
  * wordpress: Update fail2ban filter
  * fail2ban: Make fail2ban log to journald
  * privacy: Set vendor as FreedomBox for dpkg and popularity-contest

  [ Petter Reinholdtsen ]
  * Translated using Weblate (Norwegian Bokmål)

  [ Besnik Bleta ]
  * Translated using Weblate (Albanian)
  * Translated using Weblate (Albanian)

  [ nbenedek ]
  * matrix: Add fail2ban jail
  * privacy: Add new system app for popularity-contest

  [ Nikita Epifanov ]
  * Translated using Weblate (Russian)

  [ James Valleroy ]
  * locale: Update translation strings
  * doc: Fetch latest manual

 -- James Valleroy <jvalleroy@mailbox.org>  Mon, 10 Oct 2022 21:38:11 -0400

freedombox (22.21.1) unstable; urgency=medium

  [ Andrij Mizyk ]
  * Translated using Weblate (Ukrainian)
  * Translated using Weblate (Ukrainian)

  [ Sunil Mohan Adapa ]
  * notification: Don't fail when formatting message strings

  [ 109247019824 ]
  * Translated using Weblate (Bulgarian)

 -- James Valleroy <jvalleroy@mailbox.org>  Sat, 01 Oct 2022 10:07:08 -0400

freedombox (22.21) unstable; urgency=medium

  [ ikmaak ]
  * Translated using Weblate (Danish)
  * Translated using Weblate (German)
  * Translated using Weblate (Spanish)
  * Translated using Weblate (French)
  * Translated using Weblate (Italian)
  * Translated using Weblate (Norwegian Bokmål)
  * Translated using Weblate (Dutch)
  * Translated using Weblate (Portuguese)
  * Translated using Weblate (Swedish)
  * Translated using Weblate (Russian)
  * Translated using Weblate (Polish)
  * Translated using Weblate (Persian)
  * Translated using Weblate (Indonesian)
  * Translated using Weblate (Czech)
  * Translated using Weblate (Ukrainian)
  * Translated using Weblate (Hungarian)
  * Translated using Weblate (Lithuanian)
  * Translated using Weblate (Slovenian)
  * Translated using Weblate (Bulgarian)
  * Translated using Weblate (Greek)
  * Translated using Weblate (Serbian)
  * Translated using Weblate (Albanian)
  * Translated using Weblate (Latvian)

  [ Oğuz Ersen ]
  * Translated using Weblate (Turkish)

  [ Andrij Mizyk ]
  * Translated using Weblate (Ukrainian)
  * Translated using Weblate (Ukrainian)
  * Translated using Weblate (Ukrainian)

  [ 109247019824 ]
  * Translated using Weblate (Bulgarian)
  * Translated using Weblate (Bulgarian)

  [ Besnik Bleta ]
  * Translated using Weblate (Albanian)

  [ James Valleroy ]
  * janus: Enable systemd sandboxing
  * janus: Allow AF_UNIX and AF_NETLINK
  * locale: Update translation strings
  * doc: Fetch latest manual
  * setup.py: Move distutils import after setuptools import

  [ nbenedek ]
  * wordpress: disable readme.html, xmlrpc.php, wp-cron.php
  * wordpress: Add fail2ban filter and jail
  * mediawiki: Add powered by freedombox logo

  [ Sunil Mohan Adapa ]
  * wordpress: Reload apache after app update
  * d/install: mediawiki: Install the new powered by file

  [ Michael Breidenbach ]
  * Translated using Weblate (Swedish)

 -- James Valleroy <jvalleroy@mailbox.org>  Mon, 26 Sep 2022 20:47:48 -0400

freedombox (22.20) unstable; urgency=medium

  [ atilluF ]
  * Translated using Weblate (Italian)

  [ Burak Yavuz ]
  * Translated using Weblate (Turkish)

  [ Eric ]
  * Translated using Weblate (Chinese (Simplified))

  [ Jiří Podhorecký ]
  * Translated using Weblate (Czech)

  [ Veiko Aasa ]
  * tests: functional: Assert app is not installed after uninstallation
  * samba: Ignore mounted files when listing mounts
  * samba: Update client apps information

  [ Sunil Mohan Adapa ]
  * ejabberd: tests: functional: Ensure jsxc is installed
  * zoph: tests: functional: Simplify finding the form to submit
  * shaarli: tests: functional: Specify setup form submission button
  * ikiwiki: tests: functional: Find forms more accurately
  * gitweb: Use generic form template for create/edit repository
  * gitweb: tests: functional: Find forms more accurately
  * gitweb: Fix issue with page not refreshing during uninstall
  * calibre: tests: functional: Find forms more specifically
  * bepasty: Use generic form template for add password view
  * bepasty: tests: functional: Minor refactor for form submission
  * first_boot: tests: functional: Find form more specifically
  * sharing: tests: functional: Find forms more accurately
  * sso: tests: functional: Find forms more accurately
  * backups: Use generic form template for create and schedule views
  * backups: tests: functional: Find forms more accurately
  * templates: form: Specify a form class for use with functional tests
  * snapshot: tests: functional: Minor refactoring for form submission
  * wordpress: tests: functional: Find forms more specifically
  * users: tests: functional: Find forms more accurately
  * tests: functional: Force specifying form to submit more accurately
  * tests: functional: Wait for installation to complete fully

  [ James Valleroy ]
  * debian: Add Italian debconf translation (Closes: #1019157)
  * version: Compare Debian package version numbers
  * firewall: Allow upgrade from any version to 1.2.*
  * locale: Update translation strings
  * doc: Fetch latest manual

  [ Coucouf ]
  * Translated using Weblate (French)
  * Translated using Weblate (French)

  [ nbenedek ]
  * matrixsynapse: Allow matrix-synapse >= 1.65 to install successfully
  * d/maintscript: remove tahoe and mldonkey apache conf files

 -- James Valleroy <jvalleroy@mailbox.org>  Mon, 12 Sep 2022 21:07:14 -0400

freedombox (22.19) unstable; urgency=medium

  [ James Valleroy ]
  * debian: Update Spanish translation template (Closes: #1017452)
  * avahi: Don't disable after tests
  * ejabberd: Set hostname for test that relies on it
  * upgrades: Add button to test dist-upgrade in development mode
  * Translated using Weblate (French)
  * janus: Convert action to privileged
  * janus: Handle upgrades to 1.0.*
  * upgrades: Hold janus during dist-upgrade
  * locale: Update translation strings
  * doc: Fetch latest manual

  [ Joseph Nuthalapati ]
  * tests: Make functional.is_available check faster

  [ nautilusx ]
  * Translated using Weblate (German)

  [ Maxime Leroy ]
  * Translated using Weblate (French)

  [ Burak Yavuz ]
  * Translated using Weblate (Turkish)

  [ Eric ]
  * Translated using Weblate (Chinese (Simplified))

  [ Andrij Mizyk ]
  * Translated using Weblate (Ukrainian)

  [ 109247019824 ]
  * Translated using Weblate (Bulgarian)

  [ Fioddor Superconcentrado ]
  * Translated using Weblate (Spanish)

  [ Jiří Podhorecký ]
  * Translated using Weblate (Czech)

  [ nbenedek ]
  * ttrss: add donation url
  * d/control: Break ufw as we use firewalld

  [ Veiko Aasa ]
  * container: Display help message when no args are passed
  * container: Show default values in command help

  [ Hugel ]
  * Translated using Weblate (Chinese (Simplified))

  [ Sunil Mohan Adapa ]
  * operation: Factor out template code into a separate file
  * operation: Show operations on app page in addition to setup page
  * package: Implement low-level methods for uninstalling
  * forms: Implement form for uninstallation
  * setup: Drop check for already running operation
  * app: Add API to uninstall an app
  * package: Implement uninstall in Package component
  * setup: Implement operation to uninstall an app
  * views: Implement a view to uninstall an app
  * app: Add a menu item to trigger uninstallation
  * tests: functional: Add install/uninstall test for all apps
  * backups: Use AppView for the main app page
  * diagnostics: Use AppView for app page
  * names: Use AppView for app page
  * networks: Use AppView for app page
  * power: Use AppView for app page
  * security: Use AppView for app page
  * snapshot: Use AppView for app page
  * letsencrypt: Use AppView for app page
  * tor: Use AppView and Operation for app page
  * jsxc: Allow disabling the app

 -- James Valleroy <jvalleroy@mailbox.org>  Mon, 29 Aug 2022 22:33:54 -0400

freedombox (22.18) unstable; urgency=medium

  [ Maxime Leroy ]
  * Translated using Weblate (French)

  [ ikmaak ]
  * Translated using Weblate (Dutch)

  [ Burak Yavuz ]
  * Translated using Weblate (Turkish)

  [ Jiří Podhorecký ]
  * Translated using Weblate (Czech)
  * Translated using Weblate (Czech)

  [ 109247019824 ]
  * Translated using Weblate (Bulgarian)

  [ nautilusx ]
  * Translated using Weblate (German)

  [ Andrij Mizyk ]
  * Translated using Weblate (Ukrainian)

  [ James Valleroy ]
  * networks: Remove DNSSEC diagnostics
  * locale: Update translation strings
  * doc: Fetch latest manual

  [ Cosmin Humeniuc ]
  * container: Add IdentitiesOnly option to SSH

  [ Veiko Aasa ]
  * container: Ignore flake8 error 'line too long' in bash script text
  * storage: Fix enumerating partitions without mount points

  [ Sunil Mohan Adapa ]
  * coturn: Fix link to ejabberd in description
  * notification: Pass full context when rendering body template
  * package: Run installation operation using app_id instead of module
  * operation: Add module to manage threaded operations
  * *: Make setup method part of App class for all apps
  * *: Add setup method on all apps that don't have it
  * *: Make force upgrading part of app rather than a module
  * app: Drop optimization that skips setup process
  * setup: Fix issue with immediate refresh after installation
  * *: Drop module level app property
  * setup: Drop setup_helper and use the new Operation API
  * setup: Allow starting installation when package manager is busy
  * backups: tests: Mark need for Django database during API tests
  * matrixsynapse: Fix showing the status messages
  * ejabberd: Fix showing the status messages
  * ssh: tests: functional: Keep service enabled after tests
  * sharing: tests: functional: Fix a flaky test by waiting
  * sharing: Add installing and enable/disable like other apps
  * wireguard: Fix module.app usage that is no longer available
  * doc: dev: Document previously undocumented components

 -- James Valleroy <jvalleroy@mailbox.org>  Mon, 15 Aug 2022 20:54:46 -0400

freedombox (22.17) unstable; urgency=medium

  [ ikmaak ]
  * Translated using Weblate (German)
  * Translated using Weblate (Dutch)

  [ Burak Yavuz ]
  * Translated using Weblate (Turkish)

  [ Eric ]
  * Translated using Weblate (Chinese (Simplified))

  [ Maxime Leroy ]
  * Translated using Weblate (French)

  [ nbenedek ]
  * wordpress: Don't install php-ssh2

  [ James Valleroy ]
  * help: Add "How can I help?" section to Contribute page
  * locale: Update translation strings
  * doc: Fetch latest manual

  [ Sunil Mohan Adapa ]
  * help: Update test for contribute view
  * help: tests: Fix about page test by mocking version calls

 -- James Valleroy <jvalleroy@mailbox.org>  Mon, 01 Aug 2022 21:01:41 -0400

freedombox (22.16) unstable; urgency=medium

  [ Eric ]
  * Translated using Weblate (Chinese (Simplified))

  [ Andrij Mizyk ]
  * Translated using Weblate (Ukrainian)

  [ 109247019824 ]
  * Translated using Weblate (Bulgarian)
  * Translated using Weblate (Bulgarian)
  * Translated using Weblate (Bulgarian)
  * Translated using Weblate (Bulgarian)

  [ Maxime Leroy ]
  * Translated using Weblate (French)
  * Translated using Weblate (French)

  [ Nikita Epifanov ]
  * Translated using Weblate (Russian)
  * Translated using Weblate (Russian)

  [ Sunil Mohan Adapa ]
  * cockpit: Depend on apache and setup after it
  * privoxy: Use privileged decorator for actions
  * cockpit: Reconfigure to allow any origin
  * cockpit: Use decorator for privileged actions
  * rssbridge: Whitelist all bridges by default
  * rssbridge: Add functional tests
  * apache: Merge old configuration files into a better location
  * apache: Also configure to serve on /freedombox
  * apache: Redirect all logs to systemd journal
  * config: Add option to set logging mode: none/volatile/persistent
  * config: Set volatile logging by default
  * roundcube: Configure to log to journald
  * roundcube: Use privileged to simplify actions

  [ nbenedek ]
  * privoxy: Restrict to private IPs, prevent access over the internet
  * rssbridge: New app to generate RSS feeds for websites
  * roundcube: Add fail2ban jail

  [ Veiko Aasa ]
  * gitweb: Switch default branch name to main for new repositories

  [ James Valleroy ]
  * janus: Change short description to "Video Room"
  * rssbridge: Fix flake8 errors
  * debian: Update copyright year
  * debian: Follows policy version 4.6.1
  * locale: Update translation strings
  * doc: Fetch latest manual

 -- James Valleroy <jvalleroy@mailbox.org>  Mon, 18 Jul 2022 20:50:09 -0400

freedombox (22.15) unstable; urgency=medium

  [ nbenedek ]
  * mediawiki: Remove Buster specific code not needed in Bullseye
  * mediawiki: Remove wgLogo as it is not needed in Bullseye
  * mediawiki: Add regex validator to the domain field
  * users: create home directories for newly created users

  [ Nikita Epifanov ]
  * Translated using Weblate (Russian)

  [ 109247019824 ]
  * Translated using Weblate (Bulgarian)

  [ Joseph Nuthalapati ]
  * tests: functional: Simplify GitLabCI configuration
  * ci: Use compatible versions of Selenium and Splinter

  [ Artem ]
  * Translated using Weblate (Ukrainian)

  [ Guillermo Lopez Alejos ]
  * backups: Add options to keep sshfs shares responsive
  * backups: Unmount repositories before and after backup

  [ James Valleroy ]
  * upgrades: Re-add workaround for grub
  * upgrades: Hold packages one at a time
  * datetime: Fix typo from pylint fix
  * locale: Update translation strings
  * doc: Fetch latest manual

  [ Sunil Mohan Adapa ]
  * *: pylint: Explicitly specify encoding when open a file
  * *: pylint: Suppress unused argument warnings
  * *: pylint: Don't inherit from 'object'
  * *: pylint: Avoid calling super() with arguments
  * *: pylint: Drop unnecessary 'pass' statements
  * pyproject.toml: Ignore some refactoring messages with pylint
  * static: js: css: Make multiple select fields work with Django 4.0
  * views: Add a comment about change in Django 4.0

  [ Andrij Mizyk ]
  * Translated using Weblate (Ukrainian)

 -- James Valleroy <jvalleroy@mailbox.org>  Mon, 04 Jul 2022 21:30:09 -0400

freedombox (22.14.1) unstable; urgency=medium

  [ ikmaak ]
  * Translated using Weblate (German)
  * Translated using Weblate (Dutch)

  [ Burak Yavuz ]
  * Translated using Weblate (Turkish)

  [ Eric ]
  * Translated using Weblate (Chinese (Simplified))

  [ 109247019824 ]
  * Translated using Weblate (Bulgarian)

  [ Sunil Mohan Adapa ]
  * matrixsynapse: Allow new dependency to be installed from backports
  * mumble: Use privileged decorator for superuser actions
  * actions: Note that privileged actions can't output to stdout
  * mumble: Backup/restore the configuration file
  * mumble: Don't set the root channel name unless it is changed
  * mumble: tests: Add functional tests for setting the passwords

  [ Jiří Podhorecký ]
  * Translated using Weblate (Czech)

  [ James Valleroy ]
  * doc: Fetch latest manual

 -- James Valleroy <jvalleroy@mailbox.org>  Mon, 27 Jun 2022 07:13:07 -0400

freedombox (22.14) unstable; urgency=medium

  [ ikmaak ]
  * Translated using Weblate (German)
  * Translated using Weblate (Dutch)

  [ Burak Yavuz ]
  * Translated using Weblate (Turkish)

  [ Eric ]
  * Translated using Weblate (Chinese (Simplified))

  [ Jiří Podhorecký ]
  * Translated using Weblate (Czech)

  [ 109247019824 ]
  * Translated using Weblate (Bulgarian)
  * Translated using Weblate (Bulgarian)

  [ Nikita Epifanov ]
  * Translated using Weblate (Russian)

  [ Coucouf ]
  * Translated using Weblate (French)

  [ schiriki ]
  * Add char field to set a password that is required to join the server

  [ nbenedek ]
  * janus: improve description about coturn
  * mediawiki: Add option to change the site name

  [ Sunil Mohan Adapa ]
  * translation: Don't use session for storing lang pref in Django 4.0
  * users: Fix deleting user LDAP entry with Django 4.0
  * ejabberd: Make localhost disabled option in domain selection
  * actions: Add a decorator for marking superuser actions
  * doc: dev: Use and recommend new privileged actions
  * transmission: Simplify actions using the privileged decorator
  * ejabberd: Revert changes to always keep localhost (aa5b1cea126d37)

  [ James Valleroy ]
  * tests: Add a dummy parameter for middlewares
  * ejabberd: Automatically use coturn
  * ejabberd: Add multi-select form for domains
  * locale: Update translation strings
  * doc: Fetch latest manual

 -- James Valleroy <jvalleroy@mailbox.org>  Mon, 20 Jun 2022 20:52:22 -0400

freedombox (22.13) unstable; urgency=medium

  [ D āvis ]
  * Added translation using Weblate (Latvian)

  [ ikmaak ]
  * Translated using Weblate (German)
  * Translated using Weblate (Dutch)

  [ Burak Yavuz ]
  * Translated using Weblate (Turkish)

  [ Eric ]
  * Translated using Weblate (Chinese (Simplified))

  [ 109247019824 ]
  * Translated using Weblate (Bulgarian)
  * Translated using Weblate (Bulgarian)

  [ Benedek Nagy ]
  * transmission: Add redirects to avoid 409 conflict

  [ Joseph Nuthalapati ]
  * tests: functional: Integrate into Salsa CI
  * tests: functional: Add jobs for bullseye-backports

  [ Michael Breidenbach ]
  * Translated using Weblate (Swedish)

  [ Jiří Podhorecký ]
  * Translated using Weblate (Czech)

  [ Sunil Mohan Adapa ]
  * wordpress: Allow installing/updating plugins and themes
  * wordpress: tests: Fix writing title for new post in newer versions
  * email: Add description about ISP and domain limitations
  * email: Make app available for all users (even without advanced flag)

  [ Kolja Gorter ]
  * Add function to change root chanel name of mumble server

  [ Nikita Epifanov ]
  * Translated using Weblate (Russian)

  [ James Valleroy ]
  * wordpress: tests: Continue past language selection screen
  * janus: Add new app for lightweight WebRTC server
  * locale: Update translation strings
  * doc: Fetch latest manual

 -- James Valleroy <jvalleroy@mailbox.org>  Mon, 06 Jun 2022 21:59:34 -0400

freedombox (22.12) unstable; urgency=medium

  [ Benedek Nagy ]
  * mediawiki: Add stricter sandbox rules for jobrunner service
  * mediawiki: Serve hidden service over http for .onion domains
  * tt-rss: Fix description about user access
  * ssh, bind: Show 'Learn More...' links

  [ ikmaak ]
  * Translated using Weblate (German)
  * Translated using Weblate (Dutch)

  [ John Doe ]
  * Translated using Weblate (French)

  [ Burak Yavuz ]
  * Translated using Weblate (Turkish)

  [ Eric ]
  * Translated using Weblate (Chinese (Simplified))

  [ 109247019824 ]
  * Translated using Weblate (Bulgarian)

  [ Asle Næss ]
  * Translated using Weblate (Norwegian Bokmål)
  * Translated using Weblate (Norwegian Bokmål)

  [ Petter Reinholdtsen ]
  * Translated using Weblate (Norwegian Bokmål)

  [ Sunil Mohan Adapa ]
  * apache: Allow URL diagnostics to work with redirects
  * mediawiki: Fix URL diagnostics with redirects involved
  * frontpage: Reuse app header template for showing app description
  * frontpage: Allow showing links to manual pages
  * *: Show Learn More... links in frontpage with description
  * firewall: Show service name in port forwarding info table
  * tor: Show port forwarding information in consistent way

  [ Jiří Podhorecký ]
  * Translated using Weblate (Czech)

  [ James Valleroy ]
  * locale: Update translation strings
  * doc: Fetch latest manual

 -- James Valleroy <jvalleroy@mailbox.org>  Mon, 23 May 2022 20:48:11 -0400

freedombox (22.11) unstable; urgency=medium

  [ Veiko Aasa ]
  * samba: Fix functional tests when user is not logged in at start

  [ Nikita Epifanov ]
  * Translated using Weblate (Russian)

  [ Benedek Nagy ]
  * transmission: Improve description
  * mediawiki: Check if admin password is at least 10 characters long

  [ Petter Reinholdtsen ]
  * Translated using Weblate (Norwegian Bokmål)

  [ Joseph Nuthalapati ]
  * tests: functional: Get rid of dependency on xvfb
  * HACKING: Improve documentation on how to run tests

  [ Sunil Mohan Adapa ]
  * container: Show executed commands when setting up/running tests
  * email: Fix userdb lookups with LDAP
  * mediawiki: Handle password rejection from MediaWiki
  * matrixsynapse: Allow new dependencies to be installed from backports

  [ Andrij Mizyk ]
  * Translated using Weblate (Ukrainian)

  [ 109247019824 ]
  * Translated using Weblate (Bulgarian)
  * Translated using Weblate (Bulgarian)

  [ Coucouf ]
  * Translated using Weblate (French)

  [ ikmaak ]
  * Translated using Weblate (Danish)
  * Translated using Weblate (Polish)
  * Translated using Weblate (Ukrainian)
  * Translated using Weblate (Hungarian)

  [ James Valleroy ]
  * locale: Update translation strings
  * doc: Fetch latest manual

 -- James Valleroy <jvalleroy@mailbox.org>  Mon, 09 May 2022 22:36:05 -0400

freedombox (22.10) unstable; urgency=medium

  [ Nikita Epifanov ]
  * Translated using Weblate (Russian)

  [ Burak Yavuz ]
  * Translated using Weblate (Turkish)

  [ Luna Jernberg ]
  * Translated using Weblate (Swedish)

  [ Jiří Podhorecký ]
  * Translated using Weblate (Czech)

  [ 109247019824 ]
  * Translated using Weblate (Bulgarian)

  [ Giannis ]
  * Translated using Weblate (Greek)

  [ Benedek Nagy ]
  * sharing: put file path between quotation marks

  [ Sunil Mohan Adapa ]
  * sharing: Allow double quotes in path strings

  [ ikmaak ]
  * Translated using Weblate (German)
  * Translated using Weblate (Dutch)

  [ James Valleroy ]
  * doc: Fetch latest manual

 -- James Valleroy <jvalleroy@mailbox.org>  Mon, 25 Apr 2022 20:47:52 -0400

freedombox (22.9) unstable; urgency=medium

  [ abidin toumi ]
  * Added translation using Weblate (Arabic)
  * Translated using Weblate (Arabic)

  [ ikmaak ]
  * Translated using Weblate (German)
  * Translated using Weblate (Dutch)

  [ Oğuz Ersen ]
  * Translated using Weblate (Turkish)

  [ Jiří Podhorecký ]
  * Translated using Weblate (Czech)

  [ Benedek Nagy ]
  * Translated using Weblate (Hungarian)
  * plinth: Add forum to footer

  [ 109247019824 ]
  * Translated using Weblate (Bulgarian)

  [ Coucouf ]
  * Translated using Weblate (French)

  [ Paul Lettich ]
  * Translated using Weblate (German)

  [ James Valleroy ]
  * package: Add package expressions
  * package: Use package expressions in Packages component
  * package: Fail diagnostic when not able to resolve
  * minetest: Allow alternate name for 3d armor mod
  * package: Fix comment and type annotations
  * upgrades: Use python3-typing-extensions from bullseye-backports
  * upgrades: Split Explanation line
  * locale: Update translation strings
  * doc: Fetch latest manual

  [ Sunil Mohan Adapa ]
  * package: Update package expression API and fix regressions

  [ Aurélien Couderc ]
  * Fix description of the validation rule for calibre library names so it
    actually matches the pattern

 -- James Valleroy <jvalleroy@mailbox.org>  Mon, 11 Apr 2022 20:29:12 -0400

freedombox (22.8) unstable; urgency=medium

  [ Coucouf ]
  * Translated using Weblate (French)

  [ Павел Протасов ]
  * Translated using Weblate (Russian)

  [ Nikita Epifanov ]
  * Translated using Weblate (Russian)

  [ Benedek Nagy ]
  * ikiwiki: add packages that are necessary for apt-get install
  * calibre: explain correct name format for new library

  [ Ma Yong ]
  * Translated using Weblate (Chinese (Simplified))
  * Translated using Weblate (Chinese (Simplified))

  [ Eric ]
  * Translated using Weblate (Chinese (Simplified))

  [ James Valleroy ]
  * upgrades: Allow backports from src:freedombox
  * locale: Update translation strings
  * doc: Fetch latest manual

  [ Jim Gregory ]
  * network: Fix showing wifi connection

 -- James Valleroy <jvalleroy@mailbox.org>  Mon, 28 Mar 2022 20:30:00 -0400

freedombox (22.7) unstable; urgency=medium

  [ Nathaniel Ramos Alexander ]
  * Translated using Weblate (Spanish)

  [ Benedek Nagy ]
  * Translated using Weblate (Hungarian)

  [ ButterflyOfFire ]
  * Translated using Weblate (French)

  [ James Valleroy ]
  * doc: Fetch latest manual

 -- James Valleroy <jvalleroy@mailbox.org>  Mon, 14 Mar 2022 20:30:20 -0400

freedombox (22.6.1) unstable; urgency=medium

  [ Johannes Keyser ]
  * Translated using Weblate (German)

  [ ikmaak ]
  * Translated using Weblate (Dutch)
  * Translated using Weblate (Dutch)

  [ Burak Yavuz ]
  * Translated using Weblate (Turkish)

  [ Eric ]
  * Translated using Weblate (Chinese (Simplified))

  [ Jiří Podhorecký ]
  * Translated using Weblate (Czech)

  [ 109247019824 ]
  * Translated using Weblate (Bulgarian)

 -- James Valleroy <jvalleroy@mailbox.org>  Sun, 06 Mar 2022 06:25:27 -0500

freedombox (22.6) unstable; urgency=medium

  [ ikmaak ]
  * Translated using Weblate (German)
  * Translated using Weblate (Dutch)

  [ Burak Yavuz ]
  * Translated using Weblate (Turkish)

  [ Nikita Epifanov ]
  * Translated using Weblate (Russian)

  [ Eric ]
  * Translated using Weblate (Chinese (Simplified))

  [ Andrij Mizyk ]
  * Translated using Weblate (Ukrainian)

  [ Michael Breidenbach ]
  * Translated using Weblate (Swedish)

  [ Jiří Podhorecký ]
  * Translated using Weblate (Czech)

  [ Sripath Roy Koganti ]
  * Translated using Weblate (Telugu)

  [ Hemchand Pidikiti ]
  * Translated using Weblate (Telugu)

  [ Revolutioners ]
  * Translated using Weblate (Telugu)

  [ Anusha.chennamsetti ]
  * Translated using Weblate (Telugu)

  [ Rohith ]
  * Translated using Weblate (Telugu)

  [ B Rohit ]
  * Translated using Weblate (Telugu)

  [ Sk Abdulaziz ]
  * Translated using Weblate (Telugu)

  [ Prudhvi varma ]
  * Translated using Weblate (Telugu)

  [ Lavanya Duddukuri ]
  * Translated using Weblate (Telugu)

  [ Revathi Pathiwada ]
  * Translated using Weblate (Telugu)

  [ Rushi Puttigumpala ]
  * Translated using Weblate (Telugu)

  [ Kotagiri Hardik Sai ]
  * Translated using Weblate (Telugu)

  [ Andhavarapu vamsi ]
  * Translated using Weblate (Telugu)

  [ VANTIPALLI HARINI DEVI ]
  * Translated using Weblate (Telugu)

  [ Mupparthi Rema Sharanya ]
  * Translated using Weblate (Telugu)

  [ Nishmitha Undavalli ]
  * Translated using Weblate (Telugu)

  [ l. Mamatha sahithi ]
  * Translated using Weblate (Telugu)

  [ N SIRI HARSHITHA ]
  * Translated using Weblate (Telugu)

  [ Sainadh Pragada ]
  * Translated using Weblate (Telugu)

  [ Kesava Manikanta ]
  * Translated using Weblate (Telugu)

  [ Padilam Sairam ]
  * Translated using Weblate (Telugu)

  [ Benedek Nagy ]
  * minidlna: add iOS VLC client
  * samba: add iOS VLC client
  * Translated using Weblate (Hungarian)

  [ James Valleroy ]
  * Translated using Weblate (Telugu)
  * locale: Update translation strings
  * doc: Fetch latest manual

  [ 109247019824 ]
  * Translated using Weblate (Bulgarian)

  [ Sunil Mohan Adapa ]
  * email_server: List all listening ports of the daemons
  * email_server: Update donation URL to rspamd donation URL
  * email_server: Update short description
  * email_server: Add front page shortcut, update name and description
  * email: Rename app from email_server to email
  * email: Drop X-Robots-Tag on the auto-configuration URL
  * email: Backup/restore aliases and mailboxes
  * email: rspamd: Simplify installing configuration
  * email: Tweak client auto-configuration file
  * email: Drop unused Apache include freedombox-robots.conf
  * email: Simplify modifying headers proxied to rspamd web UI
  * email: Depend on and run redis server
  * email: Open firewall port for managesieve protocol
  * email: Narrowly match just rspamd's spam header
  * email: Add more special-use IMAP folders, set autoexpunge to 60days
  * email: Simplify setting milter configuration and running sievec
  * email: Drop special handling for reserved TLDs
  * email: Drop special handling for outbound filtering
  * email: Remove override for local addresses
  * email: Setup rspamd configuration to include FreedomBox config
  * email: Add basic functional tests
  * email: Add backup/restore component
  * email: Simplify setting up postfix
  * email: Drop unused diagnosis module
  * email: Minor indentation and docstring changes
  * email: Set an icon from Tango project
  * email: dkim: Implement setting up DKIM signing keys
  * email: dns: Show table for desired DNS entries
  * email: Enable as an advanced app
  * email: aliases: Drop ability to enable/disable aliases
  * email: Add shortcut for non-admin users to manage their aliases
  * email: Drop mentions of clamav as it is too memory intensive
  * email: Rename audit module to privileged
  * email: Drop use of mutex for postfix configuration operations
  * email: Simplify and rename postfix configuration module
  * email: Drop unused utility method for logging
  * email: Name module ldap to postfix
  * email: Drop postfix and dovecot LDAP packages
  * email: Drop atomic writing to a file
  * email: Update module docstrings
  * email: Use the term 'setup' rather than 'repair' for consistency
  * email: Don't start disabled daemons when setup is re-run
  * email: Implement adding common aliases for first admin user
  * email: Add various documentation links for future readability
  * email: postfix: Fix priority for authentication directives
  * email: aliases: Minor refactoring to form validation
  * email: clients: Make Thunderbird URLs language independent
  * email: Allow re-running setup
  * email: postfix: use inline map for TLS SNI maps
  * email: rspamd: Log to journald via syslog
  * email: Revert to LDAP auth as pam does not allow non-admin users
  * email: Fix issue with certs not being available
  * dynamicdns: Fix adding null domain into configuration

 -- James Valleroy <jvalleroy@mailbox.org>  Wed, 02 Mar 2022 08:44:45 -0500

freedombox (22.5) unstable; urgency=medium

  [ ikmaak ]
  * Translated using Weblate (German)
  * Translated using Weblate (Dutch)

  [ Burak Yavuz ]
  * Translated using Weblate (Turkish)

  [ Eric ]
  * Translated using Weblate (Chinese (Simplified))

  [ Joseph Nuthalapati ]
  * tests: functional: Add plugin for HTML reports

  [ Besnik Bleta ]
  * Translated using Weblate (Albanian)
  * Translated using Weblate (Albanian)
  * Translated using Weblate (Albanian)

  [ Jaime Marquínez Ferrándiz ]
  * Translated using Weblate (Spanish)

  [ Michael Breidenbach ]
  * Translated using Weblate (Swedish)

  [ Nikita Epifanov ]
  * Translated using Weblate (Russian)

  [ Jiří Podhorecký ]
  * Translated using Weblate (Czech)

  [ Andrij Mizyk ]
  * Translated using Weblate (Ukrainian)

  [ Benedek Nagy ]
  * Translated using Weblate (Hungarian)
  * Translated using Weblate (Hungarian)
  * tt-rss: Restrict access to `feed-reader` group in "/tt-rss-app"

  [ James Valleroy ]
  * dynamicdns: Replace ez-ipupdate
  * locale: Update translation strings
  * doc: Fetch latest manual

  [ Sunil Mohan Adapa ]
  * dynamicdns: Drop about page and merge into description
  * dynamicdns: Drop tabs and use single page
  * dynamicdns: Drop NAT detection as it is no longer used
  * app: Add component to store enabled state of an app in kvstore
  * backups: Implement backup/restore of key/value settings
  * dynamicdns: Rewrite configuration handling and update using URL
  * users: Fix typo in description
  * minetest: Reduce the number of configuration update messages

  [ 109247019824 ]
  * Translated using Weblate (Bulgarian)
  * Translated using Weblate (Bulgarian)

 -- James Valleroy <jvalleroy@mailbox.org>  Mon, 14 Feb 2022 20:41:06 -0500

freedombox (22.4) unstable; urgency=medium

  [ ikmaak ]
  * Translated using Weblate (German)
  * Translated using Weblate (Dutch)

  [ Benedek Nagy ]
  * shaarli: Add android app to description
  * apache: Don't redirect to HTTPS for .onion domains
  * matrixsynapse: Add FluffyChat to client list
  * power: Add a link to power app in the system menu
  * Translated using Weblate (Hungarian)

  [ Sunil Mohan Adapa ]
  * mldonkey: Drop app not available in Debian Bullseye and Bookworm
  * tests: functional: Implement a workaround for issue with screenshots
  * wordpress: tests: functional: Add missing marks on tests
  * tests: functional: Set default screenshots dir as ./screenshots
  * doc: Fail when downloading images from Debian wiki fails
  * cockpit: Explicitly redirect to HTTPS as needed for WebSockets
  * apache: Don't set HSTS for .onion domain
  * wireguard: tests: Add functional tests
  * snapshots: Clarify that snapshots are take during updates too
  * coturn: Use wildcard listening address to fix startup issues
  * sso, users: Redirect to home page after logout
  * users: Clarify help message for authorization password
  * HACKING: Stop using setup.py as a way to run tests
  * email_server: Drop some unused code
  * roundcube: Add setting for local connection only
  * email_server: Drop showing diagnostics/repair and roundcube config

  [ James Valleroy ]
  * .gitignore: Add screenshots/
  * shaarli: Add backup component
  * shaarli: Add functional test
  * shaarli: Test adding a bookmark
  * locale: Update translation strings
  * doc: Fetch latest manual

  [ Coucouf ]
  * Translated using Weblate (French)

  [ 109247019824 ]
  * Translated using Weblate (Bulgarian)

  [ Michael Breidenbach ]
  * Translated using Weblate (Swedish)

  [ Nikita Epifanov ]
  * Translated using Weblate (Russian)

  [ Andrij Mizyk ]
  * Translated using Weblate (Ukrainian)

 -- James Valleroy <jvalleroy@mailbox.org>  Mon, 31 Jan 2022 20:04:57 -0500

freedombox (22.3) unstable; urgency=medium

  [ nautilusx ]
  * Translated using Weblate (German)

  [ ikmaak ]
  * Translated using Weblate (Dutch)

  [ Burak Yavuz ]
  * Translated using Weblate (Turkish)

  [ Eric ]
  * Translated using Weblate (Chinese (Simplified))

  [ Benedek Nagy ]
  * tt-rss: Allow published articles to be publicly available
  * Translated using Weblate (Hungarian)

  [ Jiří Podhorecký ]
  * Translated using Weblate (Czech)

  [ Sunil Mohan Adapa ]
  * container: Avoid a warning that interactive mode is intended
  * sso: Add missing captcha/rate limiting on SSO login
  * sso: Adjust URL to CAPTCHA page needed by Django security fix
  * upgrades: Allow matrix's new dependency to be installed
  * tests: functional: Fix setting domain name with active notifications
  * help: tests: Fix functional test to check for status logs

  [ James Valleroy ]
  * doc: Fetch latest manual

 -- James Valleroy <jvalleroy@mailbox.org>  Mon, 17 Jan 2022 20:17:22 -0500

freedombox (22.2) unstable; urgency=medium

  [ Dietmar ]
  * Translated using Weblate (German)
  * Translated using Weblate (Italian)

  [ ikmaak ]
  * Translated using Weblate (Dutch)

  [ Burak Yavuz ]
  * Translated using Weblate (Turkish)

  [ Eric ]
  * Translated using Weblate (Chinese (Simplified))

  [ Benedek Nagy ]
  * Translated using Weblate (Hungarian)
  * Translated using Weblate (Hungarian)
  * wireguard: Fix spelling
  * transmission: Fix capitalization
  * openvpn: Add link to IOS app
  * mumble: Change description to include iOS client app
  * radicale: Update Thunderbird URLs
  * i2p: Fix grammar in description
  * backups: Correct spelling of encryption protocols
  * networks: Fix reference to an option

  [ Jiří Podhorecký ]
  * Translated using Weblate (Czech)

  [ Johannes Keyser ]
  * Translated using Weblate (German)

  [ Michael Breidenbach ]
  * Translated using Weblate (Swedish)

  [ Sunil Mohan Adapa ]
  * help: Fix failing setup when manual directory is not available
  * debian, setup.py: Add dependency on python3-tomli
  * ikiwiki: Initialize shortcuts during post-init setup

  [ James Valleroy ]
  * locale: Update translation strings

 -- James Valleroy <jvalleroy@mailbox.org>  Tue, 11 Jan 2022 20:09:59 -0500

freedombox (22.1) unstable; urgency=medium

  [ ikmaak ]
  * Translated using Weblate (Dutch)
  * Translated using Weblate (Dutch)

  [ Benedek Nagy ]
  * Translated using Weblate (Hungarian)

  [ pesder ]
  * Translated using Weblate (Chinese (Traditional))

  [ James Valleroy ]
  * Translated using Weblate (Hungarian)
  * Translated using Weblate (Hungarian)
  * backups: Capitalize 'SSH' in template
  * config, upgrades: Specify submit button for tests
  * locale: Update translation strings
  * doc: Fetch latest manual

  [ Sunil Mohan Adapa ]
  * upgrades: Relabel from 'Update' to 'Software Update'
  * datetime: Explicitly list systemd-timesyncd as a dependency
  * storage: Skip tests if not enough disk space is available
  * package: Add diagnostic to check if a package is the latest version

  [ Petter Reinholdtsen ]
  * Translated using Weblate (Norwegian Bokmål)

  [ Michael Breidenbach ]
  * Translated using Weblate (Swedish)

  [ Jiří Podhorecký ]
  * Translated using Weblate (Czech)

  [ Fioddor Superconcentrado ]
  * Translated using Weblate (Spanish)

 -- James Valleroy <jvalleroy@mailbox.org>  Mon, 03 Jan 2022 19:51:35 -0500

freedombox (21.16) unstable; urgency=medium

  [ Burak Yavuz ]
  * Translated using Weblate (Turkish)

  [ Johannes Keyser ]
  * Translated using Weblate (German)

  [ Joseph Nuthalapati ]
  * tests: Fix app name in pytest.skip statement
  * cockpit: Make 'name' optional in Signal handlers
  * ejabberd: Make name option in Signal handlers
  * tests: functional: Skip MLDonkey app
  * monkeysphere: Drop app as it is not being used
  * diaspora: Drop app that was never finished.
  * tahoe-lafs: Drop app as it is not being used

  [ Sunil Mohan Adapa ]
  * roundcube: Allow upgrades using configuration file prompts
  * letsencrypt: Handle cert setup when an app wants all domains
  * email_server: Include postfix package in packages list
  * email_server: Fix issue with handling domain removal
  * email_server: Re-implement TLS configuration
  * email_server: Adjust TLS configuration parameters
  * email_server: Rename dovecot TLS configuration file for consistency
  * datetime: Fix checking when timesyncd will run on a system

  [ Coucouf ]
  * Translated using Weblate (French)

  [ Eric ]
  * Translated using Weblate (Chinese (Simplified))
  * Translated using Weblate (Chinese (Simplified))

  [ Jiří Podhorecký ]
  * Translated using Weblate (Czech)
  * Translated using Weblate (Czech)

  [ pesder ]
  * Translated using Weblate (Chinese (Traditional))
  * Translated using Weblate (Chinese (Traditional))

  [ Michael Breidenbach ]
  * Translated using Weblate (Swedish)

  [ James Valleroy ]
  * upgrades: Refactor dist upgrade process
  * upgrades: Cleanup dist upgrade steps specific to bullseye release
  * upgrades: Add type annotations to action
  * pyproject: Add domain marker
  * locale: Update translation strings
  * doc: Fetch latest manual

 -- James Valleroy <jvalleroy@mailbox.org>  Mon, 20 Dec 2021 20:58:00 -0500

freedombox (21.15) unstable; urgency=medium

  [ trendspotter ]
  * Translated using Weblate (Czech)

  [ James Valleroy ]
  * shaarli: Enable app
  * tests: Add 'domain' mark for apps that add/remove domains
  * locale: Update translation strings
  * doc: Fetch latest manual

  [ Petter Reinholdtsen ]
  * Translated using Weblate (Norwegian Bokmål)

  [ Sunil Mohan Adapa ]
  * dynamicdns: Update URLs to the new dynamic DNS server
  * firewall: Allow configuration upgrade to version 1.0.x
  * *: Drop unused manual_page at module level
  * app: Introduce API to setup an app
  * package: Add parameter to specify skipping package recommendations
  * package: Implement installing packages in the component
  * actions: Get list of packages from Packages components
  * security: Get the list of packages from Packages component
  * *: Drop use of managed_packages and rely on Packages component
  * doc/dev: Update documentation to not refer to managed_packages
  * actions/service: Drop unused list action
  * bind: Drop alias handling unnecessary in >= Bullseye
  * security: Drop use of managed_services in security report
  * daemon: Add new component to hold information about related daemons
  * actions/service: Drop use of managed_services for Daemon component
  * *: Drop use of managed_services, rely on Daemon component
  * doc/dev: Remove mention of managed_services
  * actions/letsencrypt: Drop use of managed_paths and use LE component
  * *: Drop use of unnecessary managed_paths
  * doc/dev: Drop discussion on managed_paths
  * package: Introduce component API for package conflicts
  * *: Drop module level package_conflicts and use component API
  * packages: Move checking for unavailable packages to component
  * app: Introduce API for managing setup state of the app
  * doc/dev: Remove outdated reference to init() at module level
  * *: Use the App's state management API
  * setup: Drop unused API for app's state management
  * *: Drop use of module level is_essential flag
  * *: Drop use of module level version
  * middleware, views: Reduce use of setup_helper
  * web_server: Drop use of loaded_modules and use App.list
  * first_boot: Drop use of loaded_modules and use App.list
  * security: Drop use of loaded_modules and use App.list
  * main: List apps instead of modules
  * setup: Run setup on apps instead of modules
  * setup: List dependencies for apps instead of modules
  * setup: Use apps instead of modules to determine running first setup
  * setup: Work on apps instead of modules for force upgrade
  * module_loader, app: Move app init to app module
  * *: Drop module level depends declaration
  * doc/dev: Drop reference to module level depends declaration
  * forms: Fix regression with TLS domain form in quassel and tt-rss
  * email_server: Simplify domain configuration form
  * email_server: Merge domain configuration with app view
  * letsencrypt: On domain removal, don't revoke certificate, keep it

  [ Johannes Keyser ]
  * Translated using Weblate (German)

 -- James Valleroy <jvalleroy@mailbox.org>  Mon, 06 Dec 2021 18:51:28 -0500

freedombox (21.14.1) unstable; urgency=high

  [ Sunil Mohan Adapa ]
  * config: Add packages component to a re-add zram-tools dependency

 -- James Valleroy <jvalleroy@mailbox.org>  Wed, 24 Nov 2021 10:36:25 -0500

freedombox (21.14) unstable; urgency=high

  [ Burak Yavuz ]
  * Translated using Weblate (Turkish)

  [ Michael Breidenbach ]
  * Translated using Weblate (Swedish)

  [ Sunil Mohan Adapa ]
  * app: Introduce separate method for post initialization operations
  * module_loader: Split app initialization into separate steps
  * avahi: Split app initialization
  * backups: Split app initialization
  * cockpit: Split app initialization
  * diagnostics: Split app initialization
  * dynamicdns: Split app initialization
  * email_server: Don't get domain name during initialization
  * config: Split app configuration
  * letencrypt: Split app initialization
  * names: Split app initialization
  * pagekite: Split app initialization
  * storage: Split app initialization
  * tor: Split app initialziation
  * upgrades: Split app initialziation
  * ejabberd: Split app initialziation
  * gitweb: Split app initialization
  * frontpage: Avoid URL reverse during Shortcut component construction
  * menu: Avoid reversing URL during Menu component construction
  * main: Drop initializing Django when listing dependencies (Closes: #999484)

  [ Andrij Mizyk ]
  * Translated using Weblate (Ukrainian)

  [ Joseph Nuthalapati ]
  * names: Create a generic TLS domain selection form
  * tt-rss: Allow selection of a domain name

  [ James Valleroy ]
  * debian: Fail build if no module dependencies found
  * datetime: Avoid error when systemctl is not available
  * locale: Update translation strings
  * doc: Fetch latest manual

 -- James Valleroy <jvalleroy@mailbox.org>  Mon, 22 Nov 2021 18:45:33 -0500

freedombox (21.13) unstable; urgency=medium

  [ Burak Yavuz ]
  * Translated using Weblate (Turkish)

  [ Andrij Mizyk ]
  * Translated using Weblate (Ukrainian)

  [ Michael Breidenbach ]
  * Translated using Weblate (Swedish)
  * Translated using Weblate (Swedish)

  [ Joseph Nuthalapati ]
  * utils: Fix ruamel.yaml deprecation warnings
  * components: Introduce new component - Packages
  * setup: Use packages from Packages component
  * components: Add docstrings & tutorial for Packages

  [ Sunil Mohan Adapa ]
  * email_server: Refactor the home directory page
  * email_server: Add button for setting up home directory
  * email_server: Turn home view into a simple page rather than a tab
  * email_server: Add button for managing aliases
  * email_server: Remove aliases view from tabs list
  * email_server: Add heading for manage aliases page
  * email_server: Reduce the size of headings for aliases/homedir pages
  * email_server: aliases: Add method for checking of an alias is taken
  * email_server: aliases: Using Django forms instead of custom forms
  * email_server: aliases: Drop validation already done by form
  * email_server: aliases: Move sanitizing to form
  * email_server: aliases: Drop unnecessary sanitizing
  * email_server: aliases: Drop unused sanitizing method
  * email_server: aliases: Drop unused regex
  * email_server: yapf formatting
  * email_server: aliases: Drop hash DB and use sqlite3 directly
  * email_server: aliases: Minor refactoring
  * email_server: aliases: Minor refactoring to DB schema
  * email_server: aliases: Minor refactor to list view
  * email_server: aliases: Fix showing empty alias list message
  * email_server: aliases: Refactor for simpler organization
  * email_server: tls: Drop unimplemented TLS forms/view
  * email_server: rspamd: Turn spam management link to a button
  * email_server: domains: Add button for domain management form
  * email_server: Remove tabs from the interface
  * email_server: homedir: Fix styling to not show everything as header
  * email_server: Minor refactor of license statement in templates
  * email_server: domains: Use Django forms and views
  * email_server: domains: Add validation to form
  * email_server: action: Refactor for simplicity
  * email_server: yapf formatting
  * log, email_server: Don't use syslog instead of journald
  * email_server: action: Add argument type checking for extra safety
  * email_server: Don't use user IDs when performing lookups
  * email_server: Lookup LDAP local recipients via PAM
  * email_server: dovecot: Authenticate using PAM instead of LDAP
  * email_server: dovecot: Don't deliver mail to home directory
  * email_server: Setup /var/mail, drop home setup view
  * email_server: Use rollback journal for aliases sqlite DB
  * security: Properly handle sandbox analysis of timer units

  [ Johannes Keyser ]
  * Translated using Weblate (German)

  [ James Valleroy ]
  * tests: Use background fixture for each test
  * bepasty: Use BaseAppTests for functional tests
  * bind: Use BaseAppTests for functional tests
  * calibre: Use BaseAppTests for functional tests
  * deluge: Use BaseAppTests for functional tests
  * ejabberd: Use BaseAppTests for functional tests
  * gitweb: Use BaseAppTests for functional tests
  * ikiwiki: Use BaseAppTests for functional tests
  * mediawiki: Use BaseAppTests for functional tests
  * mldonkey: Use BaseAppTests for functional tests
  * openvpn: Use BaseAppTests for functional tests
  * pagekite: Use BaseAppTests for functional tests
  * radicale: Use BaseAppTests for functional tests
  * samba: Use BaseAppTests for functional tests
  * shadowsocks, syncthing: Use BaseAppTests for functional tests
  * transmission: Use BaseAppTests for functional tests
  * tahoe: Use BaseAppTests for functional tests
  * tor: Use BaseAppTests for functional tests
  * tests: functional: Add diagnostics delay parameter
  * avahi: Use systemd sandboxing
  * samba: Use systemd sandboxing for smbd/nmbd
  * debian: Add python3-openssl to autopkgtest depends
  * locale: Update translation strings
  * doc: Fetch latest manual

 -- James Valleroy <jvalleroy@mailbox.org>  Mon, 08 Nov 2021 21:34:27 -0500

freedombox (21.12) unstable; urgency=medium

  [ Burak Yavuz ]
  * Translated using Weblate (Turkish)

  [ Andrij Mizyk ]
  * Translated using Weblate (Ukrainian)

  [ nautilusx ]
  * Translated using Weblate (German)
  * Translated using Weblate (German)

  [ Sunil Mohan Adapa ]
  * middleware: Don't show setup view to non-admin users
  * email_server: yapf formatting
  * email_server: Add a name for aliases view
  * email_server: Add heading for manage aliases page
  * email_server: Don't let the My Mail page to blank page
  * email_server: clients: Launch roundcube directly instead of app page
  * email_server: Move roundcube link from My Mail to description
  * storage: tests: Refactor disk tests for readability
  * storage: Pass optional mount point to partition expansion
  * storage: tests: Fix tests for expanding disk partitions
  * storage: tests: Convert class based tests to simple tests

  [ James Valleroy ]
  * tests: Add BaseAppTests class for common functional tests
  * tests: Add run diagnostics test to BaseAppTests
  * infinoted: Use BaseAppTests for functional tests
  * mumble: Use BaseAppTests for functional tests
  * roundcube: Use BaseAppTests for functional tests
  * avahi: Use BaseAppTests for functional tests
  * cockpit: Use BaseAppTests for functional tests
  * coturn: Use BaseAppTests for functional tests
  * i2p: Use BaseAppTests for functional tests
  * matrixsynapse: Use BaseAppTests for functional tests
  * minetest: Use BaseAppTests for functional tests
  * minidlna: Use BaseAppTests for functional tests
  * performance: Add backup support (no data)
  * performance: Use BaseAppTests for functional tests
  * privoxy: Use BaseAppTests for functional tests
  * quassel: Use BaseAppTests for functional tests
  * ssh: Use BaseAppTests for functional tests
  * zoph: Use BaseAppTests for functional tests
  * locale: Update translation strings
  * doc: Fetch latest manual

  [ 109247019824 ]
  * Translated using Weblate (Bulgarian)

  [ Coucouf ]
  * Translated using Weblate (French)

  [ trendspotter ]
  * Translated using Weblate (Czech)

 -- James Valleroy <jvalleroy@mailbox.org>  Mon, 25 Oct 2021 19:19:33 -0400

freedombox (21.11) unstable; urgency=medium

  [ Fioddor Superconcentrado ]
  * test: help: Add help view tests
  * test: Add tests for action utilities
  * tests: Improve handling of tests skipped by default
  * package: Add functions for removing packages
  * setup: Show and remove conflicts before installation
  * email: Manage known installation conflicts

  [ 109247019824 ]
  * Translated using Weblate (Bulgarian)

  [ Andrij Mizyk ]
  * Translated using Weblate (Ukrainian)

  [ James Valleroy ]
  * openvpn: Convert functional tests to non-BDD python format
  * pagekite: Convert functional tests to non-BDD python format
  * privoxy: Convert functional tests to non-BDD python format
  * tests: Add backups mark for openvpn, pagekite, privoxy
  * quassel: Convert functional tests to non-BDD python format
  * radicale: Convert functional tests to non-BDD python format
  * roundcube: Convert functional tests to non-BDD python format
  * searx: Convert functional tests to non-BDD python format
  * security: Convert functional tests to non-BDD python format
  * shadowsocks: Convert functional tests to non-BDD python format
  * sharing: Convert functional tests to non-BDD python format
  * snapshot: Convert functional tests to non-BDD python format
  * ssh: Convert functional tests to non-BDD python format
  * sso: Convert functional tests to non-BDD python format
  * storage: Convert functional tests to non-BDD python format
  * syncthing: Convert functional tests to non-BDD python format
  * tahoe: Convert functional tests to non-BDD python format
  * tor: Convert functional tests to non-BDD python format
  * transmission: Convert functional tests to non-BDD python format
  * ttrss: Convert functional tests to non-BDD python format
  * upgrades: Convert functional tests to non-BDD python format
  * zoph: Convert functional tests to non-BDD python format
  * users: Convert functional tests to non-BDD python format
  * tests: Add some missed marks for functional tests
  * tests: Drop step definitions
  * conftest: Skip functional tests if splinter not importable
  * locale: Update translation strings
  * doc: Fetch latest manual

  [ Sunil Mohan Adapa ]
  * d/control: Allow building with python interpreter of any arch
  * user: Accommodate Django 3.1 change for model choice iteration
  * settings: Choose password hashing complexity suitable for SBCs
  * pyproject.toml: Merge contents of pytest.ini
  * pyproject.toml: Merge contents of .converagerc
  * d/rules: Don't use setup.py to invoke tests, invoke directly instead
  * users: Help set language cookie when user profile is edited
  * sso, translation: Help set language cookie when user logins in
  * translation: Always set language cookie when switching language
  * *: Move all systemd service files from /lib to /usr
  * wordpress: Run service only if when installed and configured
  * calibre: Run service only if when installed
  * d/rules: Don't install and enable other systemd service files
  * storage: tests: functional: Fix tests always getting skipped
  * package: Remove unused import to fix pipeline
  * tests: Drop installation of pytest-bdd
  * performance: Cleanup code meant for cockpit version < 235
  * *: Always pass check= argument to subprocess.run()
  * ttrss: Fix daemon not running sometimes on startup
  * ttrss: Add systemd security hardening to daemon

  [ Joseph Nuthalapati ]
  * ttrss: tests: functional: Make subscription faster

 -- James Valleroy <jvalleroy@mailbox.org>  Mon, 11 Oct 2021 18:55:20 -0400

freedombox (21.10) unstable; urgency=medium

  [ Veiko Aasa ]
  * samba: tests: Convert functional tests to non-BDD python format

  [ James Valleroy ]
  * tests: Show warning when app not available
  * bepasty: Convert functional tests to non-BDD python format
  * bind: Convert functional tests to non-BDD python format
  * config: Convert functional tests to non-BDD python format
  * coturn: Convert functional tests to non-BDD python format
  * datetime: Convert functional tests to non-BDD python format
  * deluge: Convert functional tests to non-BDD python format
  * dynamicdns: Convert functional tests to non-BDD python format
  * ejabberd: Convert functional tests to non-BDD python format
  * help: Convert functional tests to non-BDD python format
  * ikiwiki: Convert functional tests to non-BDD python format
  * mediawiki: Convert functional tests to non-BDD python format
  * mldonkey: Convert functional tests to non-BDD python format
  * monkeysphere: Convert functional tests to non-BDD python format
  * mumble: Convert functional tests to non-BDD python format
  * locale: Update translation strings
  * doc: Fetch latest manual
  * debian: Set Standards-Version to 4.6.0

  [ Sunil Mohan Adapa ]
  * ikiwiki: tests: functional: Use newer splinter API for finding links
  * openvpn: tests: functional: Use newer splinter API for finding links
  * backups: tests: functional: Use newer splinter API for finding links
  * users: tests: functional: Use newer splinter API for finding links
  * mediawiki: tests: functional: Use newer splinter API for finding links
  * dynamicdns: tests: functional: Use newer splinter API for finding links
  * calibre: tests: functional: Use newer splinter API for finding links
  * tests: functional: Use newer splinter API for finding links
  * *: Use Django gettext functions instead of ugettext
  * pyproject: Make isort consistent across execution environments
  * *: Various isort fixes
  * *: Use django.urls.re_path() instead of its alias url()
  * signals: Drop provider args when creating Signal object
  * settings: Set Django auto field type explicitly
  * *: Use allow/denylist instead white/blacklist in comments
  * tests: Introduce fixtures to make it easy to test actions
  * calibre: tests: Use common fixtures for testing actions module
  * sso: tests: Use common fixtures for testing actions module
  * gitweb: tests: Use common fixtures for testing actions module
  * openvpn: tests: Use common fixtures for testing actions module
  * matrixsynapse: tests: Use common fixtures for testing actions module
  * ejabberd: tests: Use common fixtures for testing actions module
  * mediawiki: tests: Use common fixtures for testing actions module
  * views: Update utility for checking URL safety
  * sso: Update usage of OpenSSL crypt signing API

  [ Andrij Mizyk ]
  * Translated using Weblate (Ukrainian)
  * Translated using Weblate (Ukrainian)
  * Translated using Weblate (Ukrainian)
  * Translated using Weblate (Ukrainian)

  [ Dietmar ]
  * Translated using Weblate (German)
  * Translated using Weblate (Italian)

  [ Burak Yavuz ]
  * Translated using Weblate (Turkish)

  [ Michael Breidenbach ]
  * Translated using Weblate (Swedish)

  [ Johannes Keyser ]
  * Translated using Weblate (German)

 -- James Valleroy <jvalleroy@mailbox.org>  Mon, 27 Sep 2021 19:10:05 -0400

freedombox (21.9) unstable; urgency=medium

  [ Fioddor Superconcentrado ]
  * container: Don't fail if there's no fbx network
  * container: freedombox-develop callable from anywhere
  * lintian: Overrides for remove-on-upgrade dpkg conffiles flag

  [ James Valleroy ]
  * debian: Add gbp tag config
  * container: Update stable image for bullseye
  * backups: Add functional test to disable schedule backups
  * avahi: Convert functional tests to non-BDD python format
  * cockpit: Convert functional tests to non-BDD python format
  * i2p: Convert functional tests to non-BDD python format
  * infinoted: Convert functional tests to non-BDD python format
  * minetest: Convert functional tests to non-BDD python format
  * minidlna: Convert functional tests to non-BDD python format
  * performance: Convert functional tests to non-BDD python format
  * matrixsynapse: Convert functional tests to non-BDD python format
  * jsxc: Convert functional tests to non-BDD python format
  * backups: Convert functional tests to non-BDD python format
  * locale: Update translation strings
  * doc: Fetch latest manual

  [ Burak Yavuz ]
  * Translated using Weblate (Turkish)

  [ Michael Breidenbach ]
  * Translated using Weblate (Swedish)

  [ Andrij Mizyk ]
  * Translated using Weblate (Ukrainian)
  * Translated using Weblate (Ukrainian)
  * Translated using Weblate (Ukrainian)
  * Translated using Weblate (Ukrainian)
  * Translated using Weblate (Ukrainian)

  [ Tiago Zaniquelli ]
  * plinth: remove diagnose command

  [ Joseph Nuthalapati ]
  * apache: Drop support for SSLv3, TLSv1 and TLSv1.1
  * mediawiki: Backup and restore uploaded files
  * mediawiki: Bump version number for 1.35 upgrade
  * mediawiki: Enable a subset of default extensions
  * mediawiki: Switch to MediaWiki 2020 logo

  [ ikmaak ]
  * Translated using Weblate (Dutch)
  * Translated using Weblate (Dutch)
  * Translated using Weblate (Dutch)
  * Translated using Weblate (Dutch)
  * Translated using Weblate (Dutch)

  [ Sunil Mohan Adapa ]
  * mediawiki: tests: functional: Fix races after flipping flags
  * d/lintian-overrides: Drop override for a removed tag
  * d/lintian-overrides: Override message for not supporting sysvinit
  * d/lintian-overrides: Add override for manual outside .../doc/
  * d/lintian-overrides: Drop workaround for remove-on-upgrade dpkg flag
  * apache: Drop support for GnuTLS
  * apache: Enable and prioritize HTTP/2 protocol
  * apache: Setup Mozilla recommended configuration
  * container: Fix the update command for new web server
  * tests: Add some missing markers
  * web_framework, tests: Workaround captcha 0.5.6 vs. Django 3.2

  [ fliu ]
  * email: Fix self.critical not callable error
  * email: postconf.get_many_unsafe: batch query
  * email: configure postfix domain names

  [ Seyed mohammad ali Hosseinifard ]
  * Translated using Weblate (Persian)

  [ Veiko Aasa ]
  * gitweb: tests: Fix test failures if initial default branch is not master
  * gitweb: tests: Convert functional tests to non-BDD python format
  * gitweb: tests: functional: Fix test failure if initial default branch is not master

  [ Artem ]
  * Translated using Weblate (Russian)

  [ 109247019824 ]
  * Translated using Weblate (Bulgarian)

  [ 池边树下 ]
  * Translated using Weblate (Chinese (Simplified))

 -- James Valleroy <jvalleroy@mailbox.org>  Sat, 18 Sep 2021 09:47:06 -0400

freedombox (21.8) unstable; urgency=medium

  [ Andrij Mizyk ]
  * Translated using Weblate (Ukrainian)
  * Translated using Weblate (Ukrainian)
  * Translated using Weblate (Ukrainian)

  [ fliu ]
  * diagnostics: Allow underscores (_) in app names
  * doc/dev: Using mocking instead of importing external modules
  * email: Basic app to manage an email server
  * email: Enable LDAP by calling postconf in a thread-safe way
  * email: Implement `email_server ipc set_sasl` and `set_submission`
  * email: Set up local delivery (no spam filtering)
  * email: Code quality fixes
  * email: Fix enabling SMTPS; check return value
  * email: dovecot: Support user lookup by UID number
  * email: Address some code review comments
  * email: Install rspamd; proxy its web interface
  * email: Parse command arguments with a mutually exclusive group
  * email: mutex: create lock file as plinth user
  * email, plinth.log: Write more information to syslog
  * email: postconf: Handle postconf returning an empty key
  * email: audit: improve the speed of post-installation setup
  * email: Open lock file as plinth user
  * email: Support UID number lookup in Dovecot
  * email: diagnostics: Fix sudo permission problem
  * email: views: Implement tab rendering
  * email: Implement alias management
  * email: aliases: Use bootstrap styles
  * email: Add UI for creating the home directory
  * email: Add templates for TLS and domains
  * email: Implement view for setting up domains
  * email: postfix: Install LDAP map support
  * email: Implement spam sorting with sieve
  * email: apache: X-Robots-Tag header, full URL match
  * email: Implement auto-discovery
  * email: LMTP: remove the recipient's UID number from email headers
  * email: Code cleanup
  * email: Implement outbound mail filtering
  * email: Reload postfix in domain view
  * email: Code cleanup, address reviews
  * email: Local delivery: use full email address
  * email: postfix: dovecot: Set strong security parameters
  * email: setup: Find Let's Encrypt certificates
  * email: Documentation, code cleanup
  * email: setup: Configure Roundcube
  * email: Sender spoofing patch 1/2: domain rewriting
  * email: implemented service alert

  [ Sunil Mohan Adapa ]
  * doc/dev: Drop seemingly irrelevant automodule reference
  * container: Use keyserver.ubuntu.com as the default keyserver
  * d/lintian-overrides: Allow all systemd services paths
  * d/control: Drop wireless-tools as recommends
  * tests: functional: Add a convenience method to logout
  * wordpress: New app to manage a WordPress site/blog

  [ Petter Reinholdtsen ]
  * Translated using Weblate (Norwegian Bokmål)

  [ James Valleroy ]
  * security: Remove display of past vulnerabilities
  * locale: Update translation strings
  * doc: Fetch latest manual

 -- James Valleroy <jvalleroy@mailbox.org>  Mon, 30 Aug 2021 20:01:46 -0400

freedombox (21.7) unstable; urgency=low

  [ Allan Nordhøy ]
  * Translated using Weblate (Norwegian Bokmål)
  * Translated using Weblate (Norwegian Bokmål)

  [ Jacque Fresco ]
  * Translated using Weblate (Indonesian)

  [ Reza Almanda ]
  * Translated using Weblate (Indonesian)
  * Translated using Weblate (Indonesian)

  [ Besnik Bleta ]
  * Translated using Weblate (Albanian)

  [ 池边树下 ]
  * Translated using Weblate (Chinese (Simplified))

  [ Tiago Zaniquelli ]
  * tests: functional: storage: skip test List disks

  [ Oymate ]
  * Translated using Weblate (Bengali)

  [ whenwesober ]
  * Translated using Weblate (Indonesian)

  [ James Valleroy ]
  * ci: Disable autopkgtest
  * debian: Ensure fuse gets replaced by fuse3 (Closes: #990758)
    - Thanks to Andreas Beckmann <anbe@debian.org> for the patch.
  * action_utils: Separate function to hold freedombox package
  * action_utils: Use flag to indicate freedombox package has been held
    (Closes: #991292)
  * upgrades: Check for held freedombox package in manual update
  * upgrades: Check for held freedombox package daily
  * action_utils: Don't print when unholding freedombox package
  * vagrant: Update box name
  * ttrss: Allow upgrade to version 21
  * Update translation strings
  * doc: Fetch latest manual
  * Upload to unstable

  [ bruh ]
  * Translated using Weblate (Vietnamese)
  * Translated using Weblate (Vietnamese)

  [ Andrij Mizyk ]
  * Translated using Weblate (Ukrainian)
  * Translated using Weblate (Ukrainian)
  * Translated using Weblate (Ukrainian)
  * Translated using Weblate (Ukrainian)
  * Translated using Weblate (Ukrainian)
  * Translated using Weblate (Ukrainian)
  * Translated using Weblate (Ukrainian)
  * Translated using Weblate (Ukrainian)
  * Translated using Weblate (Ukrainian)
  * Translated using Weblate (Ukrainian)

  [ Johannes Keyser ]
  * Translated using Weblate (German)

 -- James Valleroy <jvalleroy@mailbox.org>  Mon, 16 Aug 2021 19:18:59 -0400

freedombox (21.6) experimental; urgency=medium

  [ ikmaak ]
  * Translated using Weblate (Dutch)
  * Translated using Weblate (German)

  [ Burak Yavuz ]
  * Translated using Weblate (Turkish)

  [ Michael Breidenbach ]
  * Translated using Weblate (Swedish)

  [ whenwesober ]
  * Translated using Weblate (Indonesian)
  * Translated using Weblate (Indonesian)

  [ Benedek Nagy ]
  * Translated using Weblate (Hungarian)

  [ James Valleroy ]
  * Translated using Weblate (Indonesian)
  * Translated using Weblate (Indonesian)
  * Translated using Weblate (Indonesian)
  * Translated using Weblate (Indonesian)
  * Translated using Weblate (Chinese (Simplified))
  * locale: Update translation strings
  * doc: Fetch latest manual

  [ Weblate ]
  * Added translation using Weblate (Sinhala)
  * Added translation using Weblate (Vietnamese)

  [ James Pan ]
  * Translated using Weblate (Chinese (Traditional))

  [ HelaBasa ]
  * Translated using Weblate (Sinhala)

  [ Johannes Keyser ]
  * Translated using Weblate (German)

  [ Coucouf ]
  * Translated using Weblate (French)
  * Translated using Weblate (French)

  [ ssantos ]
  * Translated using Weblate (Portuguese)

  [ 池边树下 ]
  * Translated using Weblate (Chinese (Simplified))

  [ Reza Almanda ]
  * Translated using Weblate (Indonesian)
  * Translated using Weblate (Indonesian)
  * Translated using Weblate (Indonesian)

  [ bruh ]
  * Translated using Weblate (Vietnamese)
  * Translated using Weblate (Vietnamese)
  * Translated using Weblate (Vietnamese)
  * Translated using Weblate (Vietnamese)

  [ Arshadashu ]
  * Translated using Weblate (Telugu)

  [ Joseph Nuthalapati ]
  * Translated using Weblate (Telugu)
  * Translated using Weblate (Telugu)
  * Translated using Weblate (Telugu)
  * Translated using Weblate (Telugu)
  * Translated using Weblate (Telugu)
  * Translated using Weblate (Telugu)

  [ uday17 ]
  * Translated using Weblate (Telugu)
  * Translated using Weblate (Telugu)
  * Translated using Weblate (Telugu)

  [ Sandeepbasva ]
  * Translated using Weblate (Telugu)

  [ Aurélien Couderc ]
  * Change backups submit button to fix translation issues

  [ chilumula vamshi krishna ]
  * Translated using Weblate (Telugu)

  [ Jacque Fresco ]
  * Translated using Weblate (Indonesian)
  * Translated using Weblate (Japanese)

 -- James Valleroy <jvalleroy@mailbox.org>  Mon, 31 May 2021 19:00:45 -0400

freedombox (21.5) experimental; urgency=medium

  [ Dietmar ]
  * Translated using Weblate (German)

  [ Karol Werner ]
  * Translated using Weblate (Polish)

  [ Michalis ]
  * Translated using Weblate (Greek)
  * Translated using Weblate (Greek)
  * Translated using Weblate (Greek)
  * Translated using Weblate (Greek)

  [ Fioddor Superconcentrado ]
  * Generating developer documentation.
  * config: Fix tests related to user home directory
  * Translated using Weblate (Spanish)

  [ ikmaak ]
  * Translated using Weblate (Dutch)

  [ Burak Yavuz ]
  * Translated using Weblate (Turkish)
  * Translated using Weblate (Turkish)
  * Translated using Weblate (Turkish)

  [ Veiko Aasa ]
  * deluge, mldonkey, syncthing, transmission: Depend on nslcd.service
  * deluge: Fix daemon user not in freedombox-share group after installation
  * users: Fix unit test failures when LDAP is empty

  [ Sunil Mohan Adapa ]
  * ssh, apache: Make fail2ban use systemd journald backend by default
  * security: Move fail2ban default configuration to this app
  * security: Ensure that fail2ban is not re-enabled on version increment
  * security: Increment app version to reload fail2ban
  * action_utils: Introduce utility for masking services
  * config: Disable rsyslog and syslog forwarding
  * config: Install and configure zram for swap
  * Update copyright year

  [ James Valleroy ]
  * debian: Add coverage to autopkgtest
  * ci: Merge with Salsa CI pipeline
  * config: Convert entered domain name to lower case
  * dynamicdns: Wait after changing domain name in tests
  * dynamicdns: Convert entered domain name to lower case
  * pagekite: Convert entered kite name to lower case
  * config, dynamicdns, pagekite: Remove incorrect use of str
  * letsencrypt: Always return a diagnostics result
  * diagnostics: Use lock to protect results
  * coturn: Validate TURN URIs if provided in form
  * locale: Update translation strings
  * doc: Fetch latest manual

  [ Max Rockatansky ]
  * security: Clarify vulnerability count and provide link to more info

  [ Joseph Nuthalapati ]
  * docs: Improve Developer Documentation index page
  * container: distribution as environment variable
  * ejabberd: STUN/TURN configuration
  * coturn: Mention ejabberd in app description

  [ Michael Breidenbach ]
  * Translated using Weblate (Swedish)
  * Translated using Weblate (Swedish)

  [ nautilusx ]
  * Translated using Weblate (German)

  [ Reza Almanda ]
  * Translated using Weblate (Indonesian)

  [ Aditya Pratap Singh ]
  * container: Work in the absence of systemd in PATH, for eg. in Arch

  [ Kirill Schmidt ]
  * first_boot: Use session to verify first boot welcome step

  [ fliu ]
  * HACKING.md: added some troubleshooting information
  * container script: Must convert env. var. string to a Path object

  [ Johannes Keyser ]
  * Translated using Weblate (German)

  [ whenwesober ]
  * Translated using Weblate (Indonesian)

  [ 池边树下 ]
  * Translated using Weblate (Chinese (Simplified))

  [ Weblate ]
  * Added translation using Weblate (Albanian)

  [ Besnik Bleta ]
  * debian: Add Albanian (sq) locale
  * Translated using Weblate (Albanian)

  [ Carlos Henrique Lima Melara ]
  * doc: Add filename to code snippets in tutorial
  * docs: Add missing imports in tutorial
  * docs: Set the `version` attribute as required instead of optional

 -- James Valleroy <jvalleroy@mailbox.org>  Mon, 19 Apr 2021 20:23:23 -0400

freedombox (21.4) unstable; urgency=medium

  [ Petter Reinholdtsen ]
  * Translated using Weblate (Norwegian Bokmål)

  [ Allan Nordhøy ]
  * Translated using Weblate (Norwegian Bokmål)

  [ ikmaak ]
  * Translated using Weblate (Dutch)

  [ Burak Yavuz ]
  * Translated using Weblate (Turkish)

  [ James Valleroy ]
  * plinth: Disable start rate limiting for service
  * upgrades: Disable searx during dist-upgrade
  * locale: Update translation strings
  * doc: Fetch latest manual

  [ Dietmar ]
  * Translated using Weblate (German)
  * Translated using Weblate (Italian)
  * Translated using Weblate (German)
  * Translated using Weblate (Italian)

  [ Coucouf ]
  * Translated using Weblate (French)

  [ Michael Breidenbach ]
  * Translated using Weblate (Swedish)

  [ Sunil Mohan Adapa ]
  * ui: Fix buttons jumping on click in snapshots page
  * matrix-synapse, coturn: Fix minor pipeline failures

  [ Benedek Nagy ]
  * Translated using Weblate (Hungarian)

  [ Kornelijus Tvarijanavičius ]
  * Translated using Weblate (Lithuanian)

  [ Joseph Nuthalapati ]
  * coturn: Add new component for usage of coturn by other apps
  * coturn: Minor refactor view to use utility to generate URIs
  * coturn: Remove advanced flag, make app visible to all
  * matrix-synapse: Auto configure STUN/TURN using coturn server
  * matrix-synapse: Update description to talk about TURN configuration

 -- James Valleroy <jvalleroy@mailbox.org>  Sun, 28 Feb 2021 20:57:00 -0500

freedombox (21.3) unstable; urgency=medium

  [ Oğuz Ersen ]
  * Translated using Weblate (Turkish)

  [ ikmaak ]
  * Translated using Weblate (Dutch)

  [ Burak Yavuz ]
  * Translated using Weblate (Turkish)

  [ Michael Breidenbach ]
  * Translated using Weblate (Swedish)

  [ Michalis ]
  * Translated using Weblate (Greek)

  [ James Valleroy ]
  * upgrades: Mark string as no-python-format
  * locale: Update translation strings
  * upgrades: Only check free space bytes before dist upgrade
  * upgrades: Add 10 minute delay before apt update
  * upgrades: Disable apt snapshots during dist upgrade
  * locale: Update translation strings
  * doc: Fetch latest manual

  [ John Lines ]
  * gitignore: Ignore files generated during package build
  * zoph: Add new app to organize photos

  [ Sunil Mohan Adapa ]
  * tests: functional: Introduce step def. to check if app is enabled
  * zoph: Make app unavailable in Buster

  [ Aurélien Couderc ]
  * sharing: Improve shares group access description

  [ Fioddor Superconcentrado ]
  * HACKING: Link download page for Geckodriver.
  * Translated using Weblate (Spanish)

 -- James Valleroy <jvalleroy@mailbox.org>  Thu, 11 Feb 2021 17:59:49 -0500

freedombox (21.2) unstable; urgency=medium

  [ Burak Yavuz ]
  * Translated using Weblate (Turkish)
  * Translated using Weblate (Turkish)

  [ Sunil Mohan Adapa ]
  * radicale: Allow older 2.x release to upgrade to 3.x
  * backups: schedule: tests: Fix failures due to long test run
  * minidlna: Minor refactor of media directory handling
  * minidlna: Implement force upgrading from older version
  * jsxc: Fix issues with jQuery >= 3.5.0

  [ Veiko Aasa ]
  * calibre: Fix freedombox.local inaccessible after enabling app
  * mediawiki: Fix app installation process doesn't display status information
  * plinth: Show running spinner when app installation is in progress

  [ James Valleroy ]
  * upgrades: Return reason when checking for dist upgrade
  * upgrades: Get result of start-dist-upgrade
  * upgrades: Move start-dist-upgrade result string to app
  * upgrades: Add notifications for dist upgrade
  * tests: Update functional tests default config
  * roundcube: Allow upgrade to 1.4.*
  * locale: Update translation strings
  * doc: Fetch latest manual

  [ Dietmar ]
  * Translated using Weblate (German)
  * Translated using Weblate (Italian)

  [ ikmaak ]
  * Translated using Weblate (Spanish)
  * Translated using Weblate (Dutch)
  * Translated using Weblate (Swedish)
  * Translated using Weblate (Russian)
  * Translated using Weblate (Hungarian)

  [ Coucouf ]
  * Translated using Weblate (French)
  * Translated using Weblate (French)

  [ Алексей Докучаев ]
  * Translated using Weblate (Russian)

  [ Stanisław Stefan Krukowski ]
  * Translated using Weblate (Polish)

  [ Oymate ]
  * Translated using Weblate (Bengali)

  [ Fioddor Superconcentrado ]
  * Translated using Weblate (Spanish)

  [ Joseph Nuthalapati ]
  * matrix-synapse: python3-psycopg2 from backports
  * upgrades: Increment version for MatrixSynapse 1.26
  * mediawiki: Set default logo to mediawiki.png

  [ nautilusx ]
  * Translated using Weblate (German)

 -- James Valleroy <jvalleroy@mailbox.org>  Sat, 06 Feb 2021 00:33:34 -0500

freedombox (21.1) unstable; urgency=medium

  [ ikmaak ]
  * Translated using Weblate (German)
  * Translated using Weblate (Spanish)
  * Translated using Weblate (Dutch)
  * Translated using Weblate (Polish)
  * Translated using Weblate (Danish)
  * Translated using Weblate (French)
  * Translated using Weblate (Italian)
  * Translated using Weblate (Norwegian Bokmål)
  * Translated using Weblate (Dutch)
  * Translated using Weblate (Portuguese)
  * Translated using Weblate (Swedish)
  * Translated using Weblate (Russian)
  * Translated using Weblate (Chinese (Simplified))
  * Translated using Weblate (Persian)
  * Translated using Weblate (Gujarati)
  * Translated using Weblate (Hindi)
  * Translated using Weblate (Czech)
  * Translated using Weblate (Ukrainian)
  * Translated using Weblate (Hungarian)
  * Translated using Weblate (Lithuanian)
  * Translated using Weblate (Slovenian)
  * Translated using Weblate (Bulgarian)
  * Translated using Weblate (Greek)
  * Translated using Weblate (Galician)
  * Translated using Weblate (Serbian)

  [ Burak Yavuz ]
  * Translated using Weblate (Turkish)

  [ John Doe ]
  * Translated using Weblate (Turkish)
  * Translated using Weblate (Turkish)

  [ Doma Gergő ]
  * Translated using Weblate (Hungarian)

  [ Ouvek Kostiva ]
  * Translated using Weblate (Chinese (Traditional))

  [ James Valleroy ]
  * tahoe: Disable app
  * setup: Enable essential apps that use firewall
  * upgrades: Requires at least 5 GB free space for dist upgrade
  * locale: Update translation strings
  * doc: Fetch latest manual

  [ Veiko Aasa ]
  * syncthing: Create LDAP group name different from system group
  * syncthing: Hide unnecessary security warning
  * sharing: Update functional test to use syncthing-access group
  * plinth: Fix disable daemon when service alias is provided
  * container script: Various improvements

  [ Sunil Mohan Adapa ]
  * ui: js: Make select all checkbox option available more broadly
  * ui: css: New style for select all checkbox
  * backups: tests: Fix a typo in test case name
  * backups: Allow comments to be added to archives during backup
  * backups: Allow storing root repository details
  * backups: repository: Introduce a prepare method
  * backups: repository: Simplify handling of remote repo properties
  * backups: Introduce backup scheduling
  * backups: Add a schedule to each repository
  * backups: Trigger schedules every hour
  * backups: Add UI to edit schedules
  * backups: Add a notification to suggest users to enable schedules
  * backups: Show notification on error during scheduled backups
  * networks: Remove unused import to fix flake8 failure
  * performance: Fix failure to start due to lru_cache in stable

  [ Allan Nordhøy ]
  * Translated using Weblate (Norwegian Bokmål)

  [ Fred LE MEUR ]
  * performance: Fix web client link to Cockpit

  [ Milan ]
  * Translated using Weblate (Czech)

  [ crlambda ]
  * Translated using Weblate (Chinese (Traditional))

  [ Fioddor Superconcentrado ]
  * networks: Separate the delete button and color it differently
  * network: Minor refactoring in a test
  * network: Minor refactoring, new is_primary() function
  * networks: Change connection type to a radio button
  * networks: Use radio buttons for network modes
  * networks: Prevent unintended changes to primary connection.
  * networks: Hide deactivate/remove buttons for primary connections
  * Translated using Weblate (Spanish)

 -- James Valleroy <jvalleroy@mailbox.org>  Mon, 25 Jan 2021 21:08:22 -0500

freedombox (21.0) unstable; urgency=medium

  [ Dietmar ]
  * Translated using Weblate (German)

  [ ikmaak ]
  * Translated using Weblate (German)
  * Translated using Weblate (Dutch)
  * Translated using Weblate (Spanish)
  * Translated using Weblate (French)

  [ Burak Yavuz ]
  * Translated using Weblate (Turkish)

  [ Doma Gergő ]
  * Translated using Weblate (Hungarian)

  [ Veiko Aasa ]
  * functional tests: Make tests compatible with pytest-bdd v4.0
  * ejabberd: functional tests: Wait until the jsxc buddy list is loaded
  * users: Skip action script tests if LDAP is not set up
  * functional-tests: Fix installation errors in install.sh script
  * dev-container: Add subcommand to run tests
  * gitweb: tests: functional: Fix test failures in localized environment
  * dev-container: 'up' command: Show banner also when container is already
    running
  * dev-container: Add command to print container IP address
  * tests: functional: Improve creating users in tests
  * gitweb: Add functional tests for git-access group
  * plinth: Fix daemon is enabled check when service alias is provided

  [ ullli ]
  * mumble: Updated mumla and removed plumble from clients list

  [ Johannes Keyser ]
  * Translated using Weblate (German)

  [ Sunil Mohan Adapa ]
  * apache2: Allow downloads in openvpn and backups with latest browsers
  * backups: Don't open a new window for downloading backups
  * openvpn: Don't show running status on download profile button
  * app: component: Add app_id and app properties
  * app: Add locked flag
  * backups: Add new component for backup and restore
  * backups: Use the backup component in all apps
  * doc: dev: Update documentation for using backup component
  * app: info: Move client validation to info component
  * doc: dev: Update documentation on calling clients validation
  * doc: dev: Update the tutorial to reflect latest API/code
  * radicale: Fix backup and restore of configuration

  [ Michael Breidenbach ]
  * Translated using Weblate (Swedish)

  [ James Valleroy ]
  * users: Avoid test error if ldapsearch is not available
  * upgrades: Ensure freedombox package is upgraded during dist upgrade
  * upgrades: Add service for dist upgrade
  * upgrades: Install python3-systemd for unattended-upgrades
  * upgrades: Don't allow needrestart to restart freedombox-dist-upgrade
  * upgrades: Check before starting dist upgrade process
  * upgrades: Write dist-upgrade service file in /run
  * upgrades: Restart FreedomBox service at end of dist-upgrade
  * upgrades: Use full path to searx action script
  * upgrades: Hold tt-rss during dist upgrade, if available
  * locale: Update translation strings
  * doc: Fetch latest manual

  [ Stanisław Stefan Krukowski ]
  * Translated using Weblate (Polish)

  [ Joseph Nuthalapati ]
  * transmission: Show port forwarding information
  * transmission: Update description

 -- James Valleroy <jvalleroy@mailbox.org>  Mon, 11 Jan 2021 19:57:44 -0500

freedombox (20.21) unstable; urgency=medium

  [ Johannes Keyser ]
  * Translated using Weblate (German)

  [ Fioddor Superconcentrado ]
  * Translated using Weblate (Spanish)
  * Translated using Weblate (Spanish)

  [ Joseph Nuthalapati ]
  * deluge: Sync apache2 config with Transmission
  * deluge: Functional tests for bit-torrent group

  [ Michael Breidenbach ]
  * Translated using Weblate (Swedish)

  [ Veiko Aasa ]
  * apache: Create snake oil certificate if not exists
  * users: Remove timeout when creating Samba user
  * security: Fix access denied for user daemon from cron

  [ n0nie4HP ]
  * Translated using Weblate (Polish)
  * Translated using Weblate (Polish)

  [ spectral ]
  * calibre: Fix manual page name

  [ James Valleroy ]
  * upgrades: Allow grub-pc upgrade without reinstalling grub
  * upgrades: Update searx search engines during dist upgrade
  * locale: Update translation strings
  * doc: Fetch latest manual
  * debian: Bump standards version to 4.5.1

  [ Nikita Epifanov ]
  * Translated using Weblate (Russian)

  [ ikmaak ]
  * Translated using Weblate (Polish)

  [ Doma Gergő ]
  * Translated using Weblate (Hungarian)

 -- James Valleroy <jvalleroy@mailbox.org>  Mon, 28 Dec 2020 21:08:41 -0500

freedombox (20.20.1) unstable; urgency=medium

  [ Reg Me ]
  * Translated using Weblate (Dutch)

  [ ikmaak ]
  * Translated using Weblate (Dutch)
  * Translated using Weblate (German)
  * Translated using Weblate (Dutch)

  [ Burak Yavuz ]
  * Translated using Weblate (Turkish)

  [ Sunil Mohan Adapa ]
  * pagekite: Drop unused subdomain widget
  * pagekite: cosmetic: Minor yapf changes
  * clients: Fix a duplicated HTML ID
  * ui: Adopt a consistent and new table style
  * ui: Make all tables responsive
  * ui: css: Use rem as the primary unit
  * ui: Drop italic style on app name and sections in card listing
  * jsxc: Drop loading text on the login button
  * firewall: New styling for status stable
  * ui: Consistently use the btn-toolbar class for all toolbars
  * help: Make the button normal size in about page
  * users: Drop cancel button show submit as danger in delete page
  * help, power, index: ui: Drop remaining uses of &raquo;
  * ui: index: Don't show too large a help message
  * HACKING: Add suggestion not over-use Bootstrap utility classes
  * ui: Fix form error styling using bootstrap 3 style
  * jslicense.html: Drop minor styling
  * ui: Introduce common styling for two column list group
  * calibre: Use common styling for libraries list
  * pagekite: Use common styling for custom services
  * ikiwiki: Use common styling for wiki/blog list
  * gitweb: Use common styling for repo list
  * users: Use common styling for users list
  * networks: Use common styling for showing network connection
  * networks: Use common styling for Wi-Fi network list
  * networks: Use table for styling network connection list
  * firewall: Split CSS styling into separate file
  * monkeysphere: Split CSS styling into a separate file
  * samba: Split CSS styling into separate file
  * upgrades: Split CSS styling into a separate file
  * backups: Split CSS styling into a separate file
  * storage: Split CSS styling into a separate file
  * sharing: Split CSS styling into a separate file
  * letsencrypt: Split CSS styling into a separate file
  * help: Split CSS styling into a separate file
  * first_setup: Use template variable to refresh page
  * ui: Use common styling to hide logo during firstboot
  * firstboot: Use bootstrap for logo styling
  * pagekite: Eliminate inline styling
  * help: Show version information as an alert
  * ui: Avoid inline styling for setting progress bar width
  * apache2: Disallow all inline styling in sandbox settings
  * ui: Fix warning button colors

  [ achalaramu ]
  * Migrate bootstrap 4 from bootstrap 3

  [ Veiko Aasa ]
  * gitweb: Make functional tests compatible with pytest-bdd v4.0
  * javascript: Fix disabled submit buttons when navigating back to a page

  [ James Valleroy ]
  * tests: Skip initial update
  * help: Update status log test
  * config: Skip homepage test on buildd (Closes: #977527)
  * doc: Fetch latest manual

 -- James Valleroy <jvalleroy@mailbox.org>  Sat, 19 Dec 2020 19:18:42 -0500

freedombox (20.20) unstable; urgency=medium

  [ ikmaak ]
  * Translated using Weblate (Dutch)
  * Translated using Weblate (Dutch)

  [ Burak Yavuz ]
  * Translated using Weblate (Turkish)

  [ ssantos ]
  * Translated using Weblate (Portuguese)

  [ Johannes Keyser ]
  * Translated using Weblate (German)

  [ Thomas Vincent ]
  * Translated using Weblate (French)

  [ Michael Breidenbach ]
  * Translated using Weblate (Swedish)

  [ Fioddor Superconcentrado ]
  * Translated using Weblate (Spanish)
  * config: Add user websites as choices for homepage config
  * config: rename functions (improve readability)

  [ James Valleroy ]
  * config: Mark test_homepage_field as needs_root
  * mumble: Implement force upgrade for 1.3.*
  * upgrades: Hold mumble-server during dist upgrade
  * locale: Update translation strings
  * doc: Fetch latest manual

  [ Veiko Aasa ]
  * apache: Add app name
  * snapshot: Check that / is a btrfs subvolume before setup
  * diagnostics: Improve exception handling in app diagnostics
  * diagnostics: Show app name and fallback to app id if not exist
  * templates: Make toggle button responsive

 -- James Valleroy <jvalleroy@mailbox.org>  Mon, 14 Dec 2020 19:31:00 -0500

freedombox (20.19) unstable; urgency=medium

  [ ikmaak ]
  * Translated using Weblate (Dutch)
  * Translated using Weblate (Dutch)
  * Translated using Weblate (Dutch)
  * Translated using Weblate (German)
  * Translated using Weblate (Dutch)
  * Translated using Weblate (Dutch)

  [ Fioddor Superconcentrado ]
  * networks: Apply translation to a tooltip.
  * bepasty: Apply translation to autogenerated comments.
  * snapshots: Translate snapshot types (field description)
  * Translated using Weblate (Spanish)

  [ Joseph Nuthalapati ]
  * OpenVPN: Create user group "vpn"
  * openvpn: Add functional tests for user group "vpn"
  * openvpn: Deny access to users not in group "vpn"

  [ James Valleroy ]
  * upgrades: Add first boot step to run initial update
  * upgrades: Add progress page for initial update
  * upgrades: Fix flag name in info message
  * upgrades: Hold freedombox package during dist upgrade
  * upgrades: Use apt_hold contextmanager
  * upgrades: Print steps in dist-upgrade
  * upgrades: Fix sources list for dist upgrade from buster
  * sso: Add test to generate ticket
  * locale: Update translation strings
  * doc: Fetch latest manual
  * debian: Add python3-openssl as build dependency for tests

  [ Veiko Aasa ]
  * Samba: UI: Show toggle buttons and share names

  [ Oymate ]
  * Translated using Weblate (Bengali)

 -- James Valleroy <jvalleroy@mailbox.org>  Mon, 30 Nov 2020 18:37:52 -0500

freedombox (20.18.1) unstable; urgency=medium

  [ Burak Yavuz ]
  * Translated using Weblate (Turkish)
  * Translated using Weblate (Turkish)

  [ Hetgyl ]
  * Translated using Weblate (French)
  * Translated using Weblate (French)
  * Translated using Weblate (French)
  * Translated using Weblate (French)
  * Translated using Weblate (French)
  * Translated using Weblate (French)
  * Translated using Weblate (French)
  * Translated using Weblate (French)
  * Translated using Weblate (French)
  * Translated using Weblate (French)
  * Translated using Weblate (French)
  * Translated using Weblate (French)

  [ Reg Me ]
  * Translated using Weblate (Dutch)
  * Translated using Weblate (Dutch)

  [ Oğuz Ersen ]
  * Translated using Weblate (Turkish)

  [ Thomas Vincent ]
  * Translated using Weblate (French)
  * Translated using Weblate (French)
  * Translated using Weblate (French)
  * Translated using Weblate (French)
  * Translated using Weblate (French)
  * Translated using Weblate (French)
  * Translated using Weblate (French)
  * Translated using Weblate (French)
  * Translated using Weblate (French)
  * Translated using Weblate (French)
  * Translated using Weblate (French)

  [ Petter Reinholdtsen ]
  * Translated using Weblate (Norwegian Bokmål)

  [ Joseph Nuthalapati ]
  * sso: Fix regression in auth-pubtkt configuration

  [ Dietmar ]
  * Translated using Weblate (German)
  * Translated using Weblate (Italian)

  [ Fioddor Superconcentrado ]
  * Translated using Weblate (Spanish)

  [ Diego Roversi ]
  * Translated using Weblate (Italian)

  [ ikmaak ]
  * Translated using Weblate (Dutch)

  [ Michael Breidenbach ]
  * Translated using Weblate (Swedish)

  [ James Valleroy ]
  * Translated using Weblate (French)
  * doc: Fetch latest manual

 -- James Valleroy <jvalleroy@mailbox.org>  Mon, 23 Nov 2020 18:37:38 -0500

freedombox (20.18) unstable; urgency=medium

  [ Hetgyl ]
  * Translated using Weblate (French)

  [ Reg Me ]
  * Translated using Weblate (Dutch)
  * Translated using Weblate (Dutch)
  * Translated using Weblate (Dutch)
  * Translated using Weblate (Dutch)

  [ Joseph Nuthalapati ]
  * coverage: Omit files under tests/ directories
  * ci: Add --cov-config to the coverage command
  * openvpn: Cleanup easyrsa 2 to 3 upgrade code
  * openvpn: Function to detect ECC/RSA configuration
  * openvpn: ECC: Setup and Migration
  * openvpn: Remove explicit setup step
  * openvpn: Improve migrate_to_ecc template
  * openvpn: Remove opinion on which curve to use
  * openvpn: client configuration for RSA and ECC
  * gitlabci: Update Dockerfile and script

  [ Ralf Barkow ]
  * Translated using Weblate (German)

  [ Fioddor Superconcentrado ]
  * Translated using Weblate (Spanish)

  [ Matthias Dellweg ]
  * Enable dynamicdns module to handle IPv6

  [ Dietmar ]
  * Translated using Weblate (Italian)

  [ James Valleroy ]
  * locale: Update translation strings
  * doc: Fetch latest manual

 -- James Valleroy <jvalleroy@mailbox.org>  Mon, 16 Nov 2020 20:49:24 -0500

freedombox (20.17.1) experimental; urgency=medium

  [ Burak Yavuz ]
  * Translated using Weblate (Turkish)
  * Translated using Weblate (Turkish)

  [ Dietmar ]
  * Translated using Weblate (German)
  * Translated using Weblate (Italian)

  [ Joseph Nuthalapati ]
  * ci: Fix flake8 errors
  * pubtkt: Fix Python format language errors

  [ James Valleroy ]
  * debian: Rename source package to freedombox
  * doc: Fetch latest manual

 -- James Valleroy <jvalleroy@mailbox.org>  Sat, 07 Nov 2020 08:02:53 -0500

plinth (20.17) unstable; urgency=medium

  [ Fioddor Superconcentrado ]
  * package: i18n: Mark progress status strings for translation
  * networks: i18n: Mark string for translation on delete page
  * networks: i18n: Mark various strings for translation
  * notifications: i18n: Mark app names and extra data for translation
  * networks: css: Make button wider in network list
  * Translated using Weblate (Spanish)

  [ Sunil Mohan Adapa ]
  * backups: i18n: Mark form success messages for translation
  * doc: wikiparser: Fix issue with running parser outside doc/ dir
  * upgrades: Disable the option when not able to dist upgrade
  * ci: Split testing stages into smaller stages

  [ Coucouf ]
  * Translated using Weblate (French)
  * Translated using Weblate (French)

  [ Burak Yavuz ]
  * Translated using Weblate (Turkish)
  * Translated using Weblate (Turkish)

  [ Nikita Epifanov ]
  * Translated using Weblate (Russian)

  [ Jens Molgaard ]
  * Translated using Weblate (Danish)

  [ Petter Reinholdtsen ]
  * Translated using Weblate (Norwegian Bokmål)

  [ Praveen Illa ]
  * Translated using Weblate (Telugu)

  [ James Valleroy ]
  * Translated using Weblate (Danish)
  * ci: Run wikiparser doctests
  * wikiparser: Exit with return value 1 on test failure
  * upgrades: Add a setting to enable dist upgrade
  * locale: Update translation strings
  * doc: Fetch latest manual

  [ Michael Breidenbach ]
  * Translated using Weblate (German)
  * Translated using Weblate (Swedish)

  [ marklin0913 ]
  * Added translation using Weblate (Chinese (Traditional))

  [ Joseph Nuthalapati ]
  * mediawiki: Ensure password file is not empty
  * mediawiki: Add action to set domain name

  [ Dietmar ]
  * Translated using Weblate (German)
  * Translated using Weblate (Italian)

  [ Radek Pasiok ]
  * Translated using Weblate (Polish)

  [ Onurb ]
  * apache: setup uwsgi by default

 -- James Valleroy <jvalleroy@mailbox.org>  Mon, 02 Nov 2020 19:45:57 -0500

plinth (20.16) unstable; urgency=medium

  [ Oğuz Ersen ]
  * Translated using Weblate (Turkish)

  [ Burak Yavuz ]
  * Translated using Weblate (Turkish)
  * Translated using Weblate (Turkish)

  [ Nikita Epifanov ]
  * Translated using Weblate (Russian)

  [ Allan Nordhøy ]
  * Translated using Weblate (Norwegian Bokmål)
  * Translated using Weblate (Chinese (Simplified))
  * Translated using Weblate (Slovenian)
  * Translated using Weblate (Greek)
  * Translated using Weblate (Norwegian Bokmål)

  [ Veiko Aasa ]
  * diagnostics: Show low system memory notifications
  * notifications: Show severity level on every notification

  [ Coucouf ]
  * Translated using Weblate (French)

  [ James Valleroy ]
  * app: Add donation links in dropdown menu
  * debian: Add Brazilian Portuguese debconf templates translation
    (Closes: #972449)
    - Thanks to Adriano Rafael Gomes for the translation.
  * locale: Update translation strings
  * doc: Fetch latest manual

  [ Fioddor Superconcentrado ]
  * upgrades: Add status section showing version and upgrade status
  * diagnostics: Lazy format all diagnostic test strings properly
  * Translated using Weblate (Spanish)
  * help: Link to updates page when new version is available
  * updates: Eliminate delay and better status for manual upgrade

  [ Michael Breidenbach ]
  * Translated using Weblate (Swedish)

  [ Sunil Mohan Adapa ]
  * calibre: Add link to donation page
  * app: Make the donation button more prominent
  * calibre: Update group description to reflect 'using' app

 -- James Valleroy <jvalleroy@mailbox.org>  Mon, 19 Oct 2020 20:42:32 -0400

plinth (20.15) unstable; urgency=medium

  [ Coucouf ]
  * Translated using Weblate (French)
  * Translated using Weblate (French)
  * Translated using Weblate (French)
  * Translated using Weblate (French)

  [ Joseph Nuthalapati ]
  * bepasty: Change default permissions to 'read'
  * calibre: Add new e-book library app
  * calibre: Minor changes to app description
  * container: Handle edge cases with container update

  [ Fioddor Superconcentrado ]
  * HACKING: Add extra development requirements
  * CONTRIBUTING: Require flake8 compliance
  * Translated using Weblate (Spanish)
  * HACKING.md: Re-organised contents according to onboarding journey
  * Translated using Weblate (Spanish)

  [ Sunil Mohan Adapa ]
  * module_loader, web_framework: Update console log messages
  * dynamicdns: Drop unnecessary code to set app as enabled
  * pagekite: Don't announce unconfigured kite as a valid domain
  * pagekite: Don't update names module if not installed
  * tor: Don't check if enabled when not installed
  * tests: functional: Simplify calling the login helper
  * doc: Before fetching, drop all old to cleanup deleted pages/images
  * coturn: Don't handle certificates if not installed
  * quassel: Don't handle certificates if not installed
  * quassel: Fix minor typo
  * mumble: Store and use a single domain for TLS certificate setup
  * doc: dev: Link to list of potential apps from tutorial
  * coturn: Don't handle certificates if not installed
  * quassel: Don't handle certificates if not installed
  * users: Deal with admin user already existing during first boot
  * users: cosmetic: Yapf refactoring
  * *: Minor flake8 fixes
  * debian/control: Add sshpass as build dependency

  [ Michael Breidenbach ]
  * Translated using Weblate (Swedish)

  [ ssantos ]
  * Translated using Weblate (Portuguese)

  [ Phil Morrell ]
  * mumble: configure letsencrypt component

  [ Burak Yavuz ]
  * Translated using Weblate (Turkish)

  [ Petter Reinholdtsen ]
  * Translated using Weblate (Norwegian Bokmål)

  [ Veiko Aasa ]
  * ssh: action script: Require user credentials when editing ssh keys
  * users: Require admin credentials when creating or editing a user
  * container: Assign virtual network interface to trusted firewall zone

  [ James Valleroy ]
  * upgrades: Extend function to check for normal dist availability
  * upgrades: Detect and upgrade to next stable release
  * upgrades: Set a flag so interrupted dist-upgrade can be continued
  * upgrades: Check free space before dist-upgrade
  * locale: Update translation strings
  * doc: Fetch latest manual

 -- James Valleroy <jvalleroy@mailbox.org>  Mon, 05 Oct 2020 19:25:41 -0400

plinth (20.14.1) unstable; urgency=high

  [ Burak Yavuz ]
  * Translated using Weblate (Turkish)

  [ Nikita Epifanov ]
  * Translated using Weblate (Russian)

  [ JC Staudt ]
  * minidlna: Fix typo DNLA -> DLNA

  [ Sunil Mohan Adapa ]
  * cockpit: Don't show home page icon to non-admin users
  * module_loader: Load/process all essential modules before others

  [ Petter Reinholdtsen ]
  * Translated using Weblate (Norwegian Bokmål)

  [ Dietmar ]
  * Translated using Weblate (German)

  [ Coucouf ]
  * Translated using Weblate (French)

  [ James Valleroy ]
  * doc: Fetch latest manual

 -- James Valleroy <jvalleroy@mailbox.org>  Wed, 23 Sep 2020 07:37:53 -0400

plinth (20.14) unstable; urgency=high

  [ Fioddor Superconcentrado ]
  * Translated using Weblate (Spanish)
  * Translated using Weblate (Spanish)
  * sudo user needed for container
  * Branch-out
  * Specify machine
  * Fix typo
  * post-processor: Solve 1908 fixing the wiki links fix
  * Translated using Weblate (Spanish)
  * Translated using Weblate (Spanish)
  * jsxc, sharing: Add 'Learn more...' link for help pages
  * wireguard: Add 'Learn more...' link for help page
  * doc: wikiparser: Resolve URLs for locally available pages
  * HACKING.md: Instructions for container-related troubleshooting
  * i18n: Mark strings missed for translation
  * snapshots: Clarify description for disabling yearly snapshots

  [ Doma Gergő ]
  * Translated using Weblate (Hungarian)
  * Translated using Weblate (Hungarian)

  [ Sunil Mohan Adapa ]
  * upgrades: Minor isort fix
  * upgrades: Remove unused context variable
  * security: Don't show report button as part of backports notice
  * upgrades: security: Don't with the technical term 'backports' in UI
  * matrixsynapse: Allow upgrade to version 1.17
  * backups: Make app available by default
  * samba: cosmetic: Minor yapf fixes
  * container: unstable: Handle interface naming for systemd < 245
  * storage: Fix expanding partitions on GPT partition tables
  * matrixsynapse: Rename Riot to Element
  * ejabberd, mumble, wireguard: Update Apple app links
  * menu: Update documentation to clarify that icons can be files
  * frontpage: Fix documentation related to renamed parameter
  * bepasty: Make description a private variable
  * bepasty: Expand app description
  * bepasty: Tighten permissions on the uwsgi socket
  * infinoted, syncthing: Fix minor typo in a comment
  * bepasty: Add diagnostics tests on app URL
  * bepasty: Minor fixes
  * bepasty: tests: functional: Add a password before removing all
  * bepasty: Resize SVG to 512x512 for consistency with other icons
  * bepasty: Add "Snippet" in category/short description
  * bepasty: Update UI strings for permissions
  * bepasty: Require at least one permission on a password
  * bepasty: Simplify configuration file handling
  * js: Don't show running status on buttons pulled to right
  * diagnostics: Prevent showing running status on diagnostics menu item
  * help, networks: Clarify i18n different contexts for "Manual"
  * radicale: Stop service during backup and restore
  * radicale: tests: functional: Add test for backup/restore
  * doc: Recompile when parser script changes
  * doc: wikiparser: Handle processing instructions
  * doc: wikiparser: Fix attachment URLs in regular links
  * doc: wikiparser: When processing single pages, ignore header/footer
  * doc: wikiparser: Generate colspec for tables
  * doc: wikiparser: Handle table of contents macro without parenthesis
  * doc: wikiparser: Handle more paragraph breakers
  * doc: wikiparser: Parse content inside a comment
  * doc: wikiparser: Allow empty lines between list items
  * doc: wikiparser: Fix parsing URLs, simplify plain text parsing
  * doc: wikiparser: Resolve relative URLs
  * doc: wikiparser: Preserve spaces during parsing and generation
  * doc: wikiparser: Handle existing # in links, don't append again
  * doc: wikiparser: Assign text to URLs that don't provide them
  * doc: wikiparser: Handle wiki links starting with a /
  * doc: wikiparser: Allow lists to started with just spaces
  * doc: wikiparser: Strip spaces from attachment's text
  * doc: wikiparser: Place anchors inside paragraphs
  * doc: wikiparser: Sort imagedata properties
  * doc: wikiparser: Retain the text for icons
  * doc: wikiparser: Set icon dimensions to old values (temporarily)
  * doc: wikiparser: Handle empty table cells
  * doc: wikiparser: Fix some flake8 warnings
  * doc: wikiparser: Improve links relative to included files
  * doc: wikiparser: Fix issue with parsing inline code blocks
  * doc: wikiparser: Handle markup inside italic/bold markup
  * doc: wikiparser: Format text inside admonitions properly
  * doc: Drop post processor as it is not needed anymore
  * doc: wikiparser: Incorporate post processing fixes
  * doc: Simplify make file by eliminating targets for intermediates
  * doc: wikiparser: Add note about some incorrect links
  * doc: Update the test script for wikiparser
  * manual: Fetch latest images
  * doc: Fetch latest manual
  * firewall: Use service files for showing port forwarding info
  * firewall: Show port forwarding info in tabular format
  * kvstore: Allow module to be imported before Django init
  * networks: Expose API to get/set network meta info
  * firewall: Show port forwarding info contextually
  * doc: wikiparser: Fix a minor flake8 issue
  * doc: wikiparser: Fix issue with some URL containing dup. lang part
  * doc: wikiparser: Make it easier to run with a #! at the top
  * doc: wikiparser: Reduce build verbosity
  * upgrades: Fix issue with checking if backports is current
  * upgrades: Separate concepts for backports enabled vs. requested
  * upgrades, security: Use consistent terminology 'activate'
  * backports: When upgrading from older version, assumed requested
  * package: Add ability to reinstall a package
  * matrixsynapse: Perform a one time conversion to new config format
  * doc: manual: Fetch latest manual, remove non-existent images/pages
  * doc: wikiparser: Use icons from the icons directory
  * doc: wikiparser: Show icons with full size
  * doc: manual: Replace manual icons to drop CC 2.5 license
  * deluge: Use older icon to drop CC 2.0 license

  [ Joseph Nuthalapati ]
  * searx: Add functional test for app availability
  * container: Add unstable distribution
  * functional-tests: Fix instructions for running functional tests
  * functional-tests: Use latest version of splinter
  * framework: Remove module init() functions
  * wireguard: Remove hardcoded Windows client version
  * functional-tests: splinter 0.14.0 is in PyPI
  * apps: Remove Coquelicot
  * matrix-synapse: Upgrade to 1.19
  * container: Use builds with build-deps included

  [ James Valleroy ]
  * ci: Allow fuse to be installed
  * tests: functional: Strip trailing / from FREEDOMBOX_URL
  * ejabberd: Use new ruamel.yaml API and allow duplicate keys
  * locale: Update translation strings
  * doc: Fetch latest manual
  * debian: Add gbp dch config
  * debian: Fix use of wildcard path in copyright
  * debian: Split copyright paragraph to avoid lintian error
  * radicale: Remove code to handle 1.x
  * doc: Fetch latest manual
  * bepasty: New app for file upload and sharing
  * bepasty: Add public access config form
  * bepasty: Fetch manual page
  * locale: Update translation strings
  * doc: Add moinmoin wiki parser
  * wikiparser: Fix spaces, multi-line, languages, icons
  * doc: Use Makefile to fetch raw wiki files
  * doc: Add icons used in manual
  * manual: Add raw wiki files of included pages
  * manual: Remove checked-in xml files
  * wikiparser: Don't render Admonition with style comment
  * test-wikiparser: Remove fixes.xslt step
  * debian: Add unit tests to autopkgtest
  * apache: Disable mod_status (CVE-2020-25073)
  * debian: Don't show first wizard secret on command line
  * debian: Remove unused vars from postinst
  * matrixsynapse: Use conf.d snippets
  * upgrades: Change backports activation message wording
  * upgrades: Display correct backports info for unstable
  * upgrades: Add first boot step to configure backports
  * upgrades: Use kvstore and then file to determine if backports are enabled
  * debian: Temporarily revert source package rename
  * locale: Update translation strings
  * doc: Fetch latest manual

  [ Veiko Aasa ]
  * samba: Hide common system partitions
  * ikiwiki: Validate a path when deleting wiki or blog
  * ssh: Disallow managing keys for the root user
  * debian: Add newline to end of /var/lib/plinth/firstboot-wizard-secret
  * functional-tests: snapshot: Skip if filesystem doesn't support snapshots
  * container: Randomize btrfs partition UUID
  * gitweb: Fix enable auth webserver component on app init
  * gitweb: Add ability to change default branch

  [ Павел Протасов ]
  * Translated using Weblate (Russian)

  [ Michael Breidenbach ]
  * Translated using Weblate (German)
  * Translated using Weblate (Swedish)
  * Translated using Weblate (German)
  * Translated using Weblate (Swedish)
  * Translated using Weblate (German)
  * Translated using Weblate (Swedish)

  [ ikmaak ]
  * Translated using Weblate (Dutch)
  * Translated using Weblate (Dutch)

  [ Burak Yavuz ]
  * Translated using Weblate (Turkish)
  * Translated using Weblate (Turkish)
  * Translated using Weblate (Turkish)
  * Translated using Weblate (Turkish)

  [ Xosé M ]
  * Translated using Weblate (Galician)

  [ Jens Molgaard ]
  * Translated using Weblate (Danish)

  [ Nikita Epifanov ]
  * Translated using Weblate (Russian)
  * Translated using Weblate (Russian)

  [ Dietmar ]
  * Translated using Weblate (German)

  [ Johannes Keyser ]
  * Translated using Weblate (German)

  [ Diego Roversi ]
  * Translated using Weblate (Italian)

  [ Artem ]
  * Translated using Weblate (Russian)

  [ Ralf Barkow ]
  * Translated using Weblate (German)

  [ Reg Me ]
  * Translated using Weblate (Dutch)
  * Translated using Weblate (Dutch)

  [ Q.-A. Nick ]
  * upgrades, security: Update the messages describing backports

 -- James Valleroy <jvalleroy@mailbox.org>  Tue, 15 Sep 2020 17:03:43 -0400

freedombox (20.13) unstable; urgency=medium

  [ Sunil Mohan Adapa ]
  * Rename source package from plinth to freedombox.

  [ Veiko Aasa ]
  * minidlna: Do not expose statistics over public web

  [ Benjamin Ortiz ]
  * backups: Allow remote repository usernames to start with numbers

  [ James Valleroy ]
  * upgrades: Update apt cache before manual update
  * upgrades: Parameterize backports dist name
  * upgrades: Use current release codename when enabling backports
  * upgrades: Use codename to pin freedombox from backports
  * security: Move backports notice to security page
  * upgrades: Add button to activate backports
  * upgrades: Use only sources file to determine if backports enabled
  * upgrades: Check that backports is for current release
  * upgrades: Rewrite apt prefs file when activating backports
  * upgrades: Enable backports for testing only in development mode
  * upgrades: Show dist of backports to be activated
  * upgrades: Split apt preferences into 2 files
  * upgrades: Refactor use of lsb_release
  * locale: Update translation strings
  * doc: Fetch latest manual

  [ Allan Nordhøy ]
  * Translated using Weblate (Norwegian Bokmål)

  [ Tang Zongxun ]
  * Translated using Weblate (Chinese (Simplified))

  [ Doma Gergő ]
  * Translated using Weblate (Hungarian)

 -- Federico Ceratto <federico@debian.org>  Sat, 18 Jul 2020 12:14:08 +0100

plinth (20.12.1) unstable; urgency=high

  [ nautilusx ]
  * Translated using Weblate (German)

  [ Robert Pollak ]
  * Translated using Weblate (German)

  [ J. Lavoie ]
  * Translated using Weblate (French)

  [ Petter Reinholdtsen ]
  * Translated using Weblate (Norwegian Bokmål)

  [ Sunil Mohan Adapa ]
  * cfg, frontpage: Ignore errors while reading config and shortcuts

  [ Milo Ivir ]
  * Translated using Weblate (German)

 -- James Valleroy <jvalleroy@mailbox.org>  Sun, 05 Jul 2020 15:40:30 -0400

plinth (20.12) unstable; urgency=medium

  [ Oğuz Ersen ]
  * Translated using Weblate (Turkish)

  [ Sunil Mohan Adapa ]
  * Translated using Weblate (Telugu)
  * transmission: tests: functional: Fix to wait properly
  * ttrss: tests: functional: Fix to wait properly
  * tor: tests: functional: Fix to wait properly on progress page
  * users: tests: functional: Leave no-language as final setting
  * mldonkey: tests: functional: Wait for frame to load properly
  * snapshot: tests: functional: Delete all snapshots properly
  * ejabberd: tests: functional: Fixes for no implicit waiting
  * syncthing: tests: functional: Fix to wait properly
  * tests: functional: Remove implicit and explicit wait times
  * tests: functional: Allow parallel installation of apps
  * d/control: Add python3-systemd as a dependency
  * apache: Add ssl-cert package as dependency
  * storage: Use DBus directly for listing disks
  * storage: Fix regression with showing error messages
  * storage: Use UDisks information as primary source
  * storage: Don't show empty progress bar for disks not mounted
  * storage: Remove rule to not automount system disks with no paritions
  * storage: Don't auto-mount loopback devices except in develop mode
  * storage: Allow ejecting any device not in fstab or crypttab
  * storage: Ignore eject failures if filesystems unmounted properly
  * backups: Remove an unnecessary print() statement
  * Translated using Weblate (Telugu)
  * container: Remove sqlite3 file early enough
  * storage: Don't log exception of disk space check fails
  * storage: Use mount info instead of disk info for free space warning
  * notifications: Fix issue with redirection on dismiss
  * views: Drop use of private Django utility
  * cfg: Don't fallback to develop config if main is not found
  * cfg: Drop the default configuration file
  * frontpage: Read custom shortcuts from multiple locations
  * frontpage: Drop empty custom shortcut files
  * cfg: Allow loading multiple configuration files
  * cfg: For develop mode, overlay on top of regular configuration
  * context_processor: tests: Use already available config fixture
  * cfg: Eliminate the need for 'root' directory in configuration
  * cfg: Move /plinth.config to plinth/develop.config
  * cfg: Rename configuration file to freedombox.config
  * d/tests/control: Rename Plinth to FreedomBox in a comment
  * cfg: Read configuration from .d files and multiple locations
  * frontpage: Load shortcuts from .d directories too
  * frontpage: Read from .d files too
  * cfg: Remove redundant data in develop.config
  * cfg: Remove comments in test data
  * cfg: In develop mode, use /var/lib for DB and sessions
  * web_framework: Split initialization into two parts
  * web_framework: Don't create Django secret key when listing depends
  * log: Allow setting the default log level before log configuration
  * main: List dependencies without writing to disk
  * d/rules: vagrant: INSTALL.md: Fix installing dependencies
  * *: Drop files paths in data/var
  * doc: Update manual page with configuration file changes
  * network: test: Fix race condition when deleting connections
  * storage: tests: Ignore cases needing loop devices when not available
  * actions: tests: Fix test failures due order of fixtures
  * tests: Use develop configuration for most tests
  * templates: Disable button and show spinner on submit for all forms
  * backups: Remove custom handling of progress on the restore button
  * js: Simplify auto-refresh page logic
  * jsxc: Remove inline javascript
  * apache: Set CSP and other common security headers
  * apache: Relax CSP to allow web workers for JSXC
  * locale: Update translation strings

  [ ferhad.necef ]
  * Translated using Weblate (Russian)

  [ Thomas Vincent ]
  * Translated using Weblate (French)

  [ Joseph Nuthalapati ]
  * Translated using Weblate (Telugu)

  [ wind ]
  * Translated using Weblate (Russian)

  [ James Valleroy ]
  * upgrades: Combine into single page with manual update
  * upgrades: Skip enable-auto in develop mode
  * debian: Add nscd >= 2 as dependency
  * upgrades: Append unattended-upgrades-dpkg.log for more detail
  * storage: Handle multi-line text in functional test
  * apt: Run `apt-get -f install` before other commands
  * apt: Run `dpkg --configure -a` before other actions
  * upgrades: Skip enabling backports on testing and unstable
  * networks: Remove firewall zone warning
  * networks: Correct wording of internet connection form

  [ Veiko Aasa ]
  * functional-tests: Handle connection error when web server restarts
  * functional-tests: Skip tests if app is not available in distribution
  * functional-tests: Fix page not fully loaded errors when taking backups
  * functional-tests: Remove unnecessary wait when navigating to module

  [ Michael Breidenbach ]
  * Translated using Weblate (German)
  * Translated using Weblate (Swedish)

  [ Fioddor Superconcentrado ]
  * Translated using Weblate (Spanish)

  [ Pavel Borecki ]
  * Translated using Weblate (Czech)

  [ Éfrit ]
  * Translated using Weblate (French)

  [ Jens Molgaard ]
  * Translated using Weblate (Danish)

 -- Sunil Mohan Adapa <sunil@medhas.org>  Mon, 29 Jun 2020 16:39:33 -0700

plinth (20.11) unstable; urgency=medium

  [ Thomas Vincent ]
  * Translated using Weblate (French)

  [ Petter Reinholdtsen ]
  * Translated using Weblate (Norwegian Bokmål)

  [ Michael Breidenbach ]
  * Translated using Weblate (German)
  * Translated using Weblate (Swedish)

  [ Sunil Mohan Adapa ]
  * *: Remove use of Turbolinks library
  * web_framework: Reduce verbosity of DB migration process
  * container: Add script to manage systemd-nspawn containers for dev.
  * container: Fix upgrading of freedombox
  * matrixsynapse: Handle upgrade to versions 1.15.x

  [ James Valleroy ]
  * upgrades: Don't enable backports on Debian derivatives
  * upgrades: Use a custom service for manual update
  * locale: Update translation strings
  * doc: Fetch latest manual
  * debian: Update renamed lintian tag

  [ Ralf Barkow ]
  * Translated using Weblate (German)

  [ aiman an ]
  * Added translation using Weblate (Arabic (Saudi Arabia))
  * Translated using Weblate (Arabic (Saudi Arabia))

  [ WaldiS ]
  * Translated using Weblate (Polish)

  [ Luis A. Arizmendi ]
  * Translated using Weblate (Spanish)

 -- James Valleroy <jvalleroy@mailbox.org>  Mon, 15 Jun 2020 19:55:45 -0400

plinth (20.10) unstable; urgency=high

  [ Joseph Nuthalapati ]
  * backups: Add optional field - Name
  * functional-tests: Use Name attribute in backups
  * functional-tests: Move @backups to Scenario level
  * functional-tests: Leave tor+http test disabled
  * tests: functional: Document running tests in parallel
  * tests: functional: Add pytest-xdist to install.sh

  [ Sunil Mohan Adapa ]
  * openvpn: Use app toggle button and common app view
  * tests: functional: Merge into main source hierarchy
  * storage: Fix failing path validation unit tests
  * tests: functional: cosmetic: flake8 fixes
  * tests: functional: Re-organize step definitions and helper methods
  * coturn: Fix functional test for backup/restore
  * ttrss: Fix functional tests
  * snapshot: Fix functional test to account for non-removable snapshots
  * test: functional: Fix for Apache restart after domain change
  * tor: Fix problems with running a relay
  * mldonkey: Add app to freedombox-share group
  * samba: Add clients information
  * cockpit: Promote for advanced storage/firewalld/networking ops
  * firewall: Mention that internal services are available over VPN
  * firewall: Don't show tun interface in internal zone warning
  * minidlna: Add link to manual page
  * minidlna: Fix i18n for name of the app
  * pagekite: Fix expired certificates causing connection failures

  [ Luis A. Arizmendi ]
  * Translated using Weblate (Spanish)

  [ Etienne ]
  * Translated using Weblate (French)

  [ Artem ]
  * Translated using Weblate (Russian)

  [ fred1m ]
  * ikiwiki: Enable 'attachment' plugin by default

  [ James Valleroy ]
  * utils: Handle removal of axes.get_version()
  * debian: Mark doc packages as Multi-Arch: foreign
  * firewall: Minor spelling fix
  * radicale: Fix link in description to clients
  * users: Avoid error when user's groups cannot be parsed
  * templates: Fix setup state check
  * locale: Update translation strings
  * doc: Fetch latest manual

  [ Allan Nordhøy ]
  * Translated using Weblate (Norwegian Bokmål)
  * Translated using Weblate (Czech)
  * Translated using Weblate (Hungarian)
  * Translated using Weblate (Greek)

 -- James Valleroy <jvalleroy@mailbox.org>  Mon, 01 Jun 2020 20:06:53 -0400

plinth (20.9) unstable; urgency=medium

  [ Petter Reinholdtsen ]
  * Translated using Weblate (Norwegian Bokmål)

  [ James Valleroy ]
  * snapshot: Set as essential module
  * functional_tests: snapshot: Skip delete all when there are no snapshots
  * quassel: Use systemd sandboxing features
  * minidlna: Move sysctl config to /etc/sysctl.d/50-freedombox.conf
  * upgrades: Add needrestart to restart services as needed
  * upgrades: Enable Automatic-Reboot option of unattended-upgrades
  * locale: Update translation strings
  * doc: Fetch latest manual

  [ Michael Breidenbach ]
  * Translated using Weblate (German)
  * Translated using Weblate (Swedish)

  [ Fioddor Superconcentrado ]
  * Folder remained unrenamed. Should have changed along with git links.

  [ Sunil Mohan Adapa ]
  * snapshot: Fix issues with restore and delete
  * performance: Add basic functional tests
  * daemon: Allow using an alias when enabling a daemon
  * bind: Add daemon alias for bind9 -> named
  * daemon: bind: cosmetic: yapf, isort formatting
  * firewall: Reload firewalld so it works with newly installed services
  * glib: Allow scheduling non-repeating tasks in separate threads
  * notification: Expand and clarify restriction on id property
  * storage: Auto-mount disks, notify of failing disks
  * package: Fix error log when checking if package manager is busy
  * power: cosmetic: Fix flake8 warnings
  * first_setup: Fix regression with logo not showing
  * minidlna: cosmetic: isort fixes
  * mediawiki: Stop jobrunner during backup/restore
  * minidlna: Stop daemon during backup/restore
  * mumble: Stop server during backup/restore
  * quassel: Fix stopping server during backup/restore
  * tor: Fix stopping server during backup/restore
  * upgrades: Always schedule a reboot at 02:00 local time
  * upgrades: Add information about service restart and system reboot
  * performance: Launch the Cockpit graphs directly if possible

  [ Joseph Nuthalapati ]
  * samba: Change description to Network File Storage
  * functional-tests: Skip network setup wizard
  * functional-tests: Move Disable tests to the end

  [ fred1m ]
  * performance: Add app for system monitoring

  [ Luis A. Arizmendi ]
  * Translated using Weblate (Spanish)

  [ Artem ]
  * Translated using Weblate (Russian)

 -- James Valleroy <jvalleroy@mailbox.org>  Mon, 18 May 2020 19:42:49 -0400

plinth (20.8) unstable; urgency=medium

  [ Luis A. Arizmendi ]
  * Translated using Weblate (Spanish)
  * Translated using Weblate (Spanish)

  [ Joseph Nuthalapati ]
  * Translated using Weblate (Telugu)
  * Translated using Weblate (Telugu)
  * HACKING: More detailed instructions for VirtualBox
  * HACKING: Correction to macOS package manager name

  [ Nektarios Katakis ]
  * syncthing: add to freedombox-share group

  [ Veiko Aasa ]
  * users: Try-restart service after service is added to the sharing group
  * datetime: Handle timesyncd service runs conditionally
  * minidlna: Add functional tests that enable and disable application
  * minidlna: Make app installable inside unprivileged container

  [ Sunil Mohan Adapa ]
  * web_server: Suppress warnings that static directories don't exist
  * debian: Remove timer to setup repositories properly
  * static: Use SVG logo during first wizard welcome step
  * static: Reduce the size of the background noise image
  * mediawiki: Reuse existing images in functional tests
  * setup.py: Don't install/ship .po files
  * static: Don't ship visual design file and unused images
  * storage: Fix tests by wrestling with auto-mounting of disks
  * HACKING: Minor indentation fix
  * *: Update links to repository and project page
  * ci: Update link to container in Docker registry
  * coturn: New app to manage Coturn TURN/STUN server
  * datetime: Refactor handling systemd-timesyncd not running in VMs
  * datetime: Don't expect synced time in diagnostics inside VMs
  * mediawiki: Partial fix for installing on testing
  * datetime: Disable diagnostics when no tests are available

  [ James Valleroy ]
  * d/copyright: Fix path to visual_design
  * data: Print hostname and IP addresses before console login
  * snapshot: Fix message when not available
  * snapshot: Fix title
  * locale: Update translation strings
  * debian: Use debhelper compat level 13
  * doc: Fetch latest manual

  [ Artem ]
  * Translated using Weblate (Russian)

  [ nautilusx ]
  * Translated using Weblate (German)

  [ Fioddor Superconcentrado ]
  * Directions to install VirtualBox when it's not part of the Debian-based
    distro, like Buster.

  [ Anonymous ]
  * Translated using Weblate (Spanish)

  [ Nathan ]
  * Translated using Weblate (French)

  [ Michael Breidenbach ]
  * Translated using Weblate (Swedish)

  [ fred1m ]
  * mumble: Add Mumla to the list of clients

 -- James Valleroy <jvalleroy@mailbox.org>  Mon, 04 May 2020 20:33:35 -0400

plinth (20.7) unstable; urgency=medium

  [ Coucouf ]
  * Translated using Weblate (French)

  [ vihor ]
  * Translated using Weblate (Serbian)

  [ Localisation Lab ]
  * Translated using Weblate (French)

  [ Joseph Nuthalapati ]
  * Translated using Weblate (Telugu)

  [ Veiko Aasa ]
  * gitweb: Improve error handling when creating repository

  [ James Valleroy ]
  * upgrades: Allow installation of python3-twisted from backports
  * matrixsynapse: Handle upgrade to 1.12.*
  * locale: Update translation strings
  * doc: Fetch latest manual

  [ Fioddor Superconcentrado ]
  * HACKING: Clarify where commands should be run

 -- James Valleroy <jvalleroy@mailbox.org>  Mon, 20 Apr 2020 18:38:52 -0400

plinth (20.6.1) unstable; urgency=medium

  [ James Valleroy ]
  * users: Fix regression where form help_text line was dropped
  * debian: Add firmware-ath9k-htc to Recommends
  * doc: Fetch latest manual

  [ Allan Nordhøy ]
  * gitweb: Use proper ellipsis char when showing clone progress
  * Translated using Weblate (Norwegian Bokmål)
  * Translated using Weblate (German)

  [ Coucouf ]
  * Translated using Weblate (French)
  * Translated using Weblate (French)

  [ Manuela Silva ]
  * Translated using Weblate (Portuguese)

  [ nautilusx ]
  * Translated using Weblate (German)

  [ Jeannette L ]
  * Translated using Weblate (German)
  * Translated using Weblate (French)
  * Translated using Weblate (Italian)

  [ wind ]
  * Translated using Weblate (Russian)

  [ vihor ]
  * Translated using Weblate (Serbian)

 -- James Valleroy <jvalleroy@mailbox.org>  Sat, 11 Apr 2020 09:56:43 -0400

plinth (20.6) unstable; urgency=medium

  [ wind ]
  * Translated using Weblate (Russian)

  [ Thomas Vincent ]
  * Translated using Weblate (French)
  * Translated using Weblate (French)

  [ Alice Kile ]
  * app: Separate app enable/disable form from config form

  [ Sunil Mohan Adapa ]
  * pagekite: Fix functional tests
  * monkeysphere: Making styling more specific to avoid interference
  * networks: Make styling more specific to avoid interference
  * syncthing: Update description to mention 'syncthing' group

  [ Michael Breidenbach ]
  * Translated using Weblate (German)

  [ Coucouf ]
  * Translated using Weblate (French)
  * Translated using Weblate (French)
  * Translated using Weblate (French)
  * Translated using Weblate (French)
  * Translated using Weblate (French)
  * Translated using Weblate (French)
  * Translated using Weblate (French)
  * Translated using Weblate (French)
  * Translated using Weblate (French)

  [ Pavel Borecki ]
  * Translated using Weblate (Czech)

  [ James Valleroy ]
  * radicale: Support upgrade to any 2.x version
  * packages: Mark freedombox package as held during package installs
  * packages: Keep existing hold if already set
  * locale: Update translation strings
  * doc: Fetch latest manual
  * debian: Cleanup overrides for jsxc symlinks

  [ Allan Nordhøy ]
  * Translated using Weblate (German)
  * Translated using Weblate (French)
  * Translated using Weblate (Italian)
  * Translated using Weblate (Hindi)

  [ Joseph Nuthalapati ]
  * users: Add component for managing users and groups
  * yapf: Update conf to add blank line before nested class/def
  * cosmetic: Minor yapf and other fixes
  * app: Fix grammar in developer documentation string
  * ikiwiki: Disable edits. Add moderation of comments
  * Translated using Weblate (Telugu)
  * vagrant: Skip upgrading freedombox dependencies
  * firewalld: Force upgrade anything in [0.7, 0.9)
  * infinoted: Fix permissions of sync directory

  [ vihor ]
  * Added translation using Weblate (Serbian)
  * Translated using Weblate (Serbian)

  [ Luis A. Arizmendi ]
  * Translated using Weblate (Spanish)

 -- James Valleroy <jvalleroy@mailbox.org>  Mon, 06 Apr 2020 20:40:17 -0400

plinth (20.5.1) unstable; urgency=medium

  [ Petter Reinholdtsen ]
  * Translated using Weblate (Norwegian Bokmål)

  [ Allan Nordhøy ]
  * networks: Update label wording in topology form: Choose → Specify
  * Translated using Weblate (Norwegian Bokmål)

  [ Sunil Mohan Adapa ]
  * web_server: Introduce component to handle special static file dirs
  * jsxc: Fix issue with serving static files
  * help: Move custom static file handling into app from central place
  * debian: Update doc-base to include PDF
  * debian: Prepare for multiple binary packages
  * debian: Separate binary packages for each language manual
  * debian: Remove outdated TODO file

  [ Michael Breidenbach ]
  * Translated using Weblate (German)

  [ James Valleroy ]
  * debian: Correct doc package names in Recommends

 -- James Valleroy <jvalleroy@mailbox.org>  Thu, 26 Mar 2020 09:13:13 -0400

plinth (20.5) unstable; urgency=medium

  [ Joseph Nuthalapati ]
  * ci: Use pre-built container image to speed up CI
  * ci: Add maintenance script for updating images
  * ci: Optimize refreshing Docker image for GitLabCI

  [ James Valleroy ]
  * ci: Switch docker image to testing
  * Translated using Weblate (Swedish)
  * locale: Update translation strings
  * doc: Fetch latest manual

  [ Sunil Mohan Adapa ]
  * app: Fix name of the block in templates, used for overriding
  * views: Allow AppViews to set self.intial
  * pagekite: Simplify code for form adding custom service
  * pagekite: Remove unused templates
  * pagekite: Drop ineffective base template
  * pagekite: Minor cleanup
  * pagekite: Merge all the configuration retrieval actions
  * pagekite: Merge set-kite and set-frontend actions
  * pagekite: Use Daemon component to simplify handling daemon actions
  * pagekite: Don't signal new domain on init if app is disabled
  * pagekite: Simplify code notifying domain name changes
  * pagekite: Don't attempt to notify about domain if app is disabled
  * pagekite: Remove app enabled checking from getting configuration
  * pagekite: Fix functional tests by submitting the right form
  * pagekite: Fix styling issues for custom services section
  * pagekite: On enable/disable, add/remove domain from names module
  * pagekite: Fix an error message in custom services form
  * pagekite: Ensure transitioning for from old code
  * matrixsynapse: Handle release of matrix-synapse 1.11
  * setup: Fix regression to force-upgrade caused by Info changes
  * pagekite: Don't allow non-unique custom services
  * toolbar: Factor out the clients buttons into a separate template
  * index: Reintroduce clients button in front page
  * upgrades: Don't ship apt backport preferences file
  * setup.py: Remove files shipped in the past
  * upgrades: Use internal scheduler instead of systemd timer
  * shadowsocks: Change default configuration
  * action_utils: Add utility to call systemd daemon-reload
  * shadowsocks: Fix incorrect setting of state directory
  * shadowsocks: When editing configuration, don't re-enable
  * mediawiki: Don't allow anonymous edits

  [ Fioddor Superconcentrado ]
  * Translated using Weblate (Spanish)
  * Translated using Weblate (Spanish)
  * Translated using Weblate (Spanish)
  * Translated using Weblate (Spanish)
  * Translated using Weblate (Spanish)

  [ Luis A. Arizmendi ]
  * Translated using Weblate (Spanish)
  * Translated using Weblate (Spanish)
  * Translated using Weblate (Spanish)
  * Translated using Weblate (Spanish)

  [ Fred ]
  * Translated using Weblate (French)

  [ Veiko Aasa ]
  * names: Fix Local Network Domain is not shown

  [ Thomas Vincent ]
  * Translated using Weblate (French)

  [ Nektarios Katakis ]
  * shadowshocks: Fix setting configuration on Buster

  [ Michael Breidenbach ]
  * Translated using Weblate (Swedish)

 -- James Valleroy <jvalleroy@mailbox.org>  Mon, 23 Mar 2020 19:42:28 -0400

plinth (20.4) unstable; urgency=medium

  [ Thomas Vincent ]
  * Translated using Weblate (French)
  * Translated using Weblate (French)

  [ Sunil Mohan Adapa ]
  * networks: Fixes for networks wizards
  * avahi: Use generic app view
  * privoxy: Use generic app view
  * infinoted: Move views to a separate views module
  * help: Rename views modules as 'views'
  * networks: Rename views modules as 'views'
  * diagnostics: Rename views modules, move utilities to main module
  * backups: cosmetic: Rename .inc file to .html
  * css: Merge responsive.css into main style file
  * css: cosmetic: Rename plinth.css to main.css
  * views: Don't send app to template context
  * app: Fix showing app name in port forwarding information
  * networks: Rename polkit JS authority rules file
  * firewalld: Add polkit JS authority rules files
  * networks: Show router wizard before Internet connection type wizard
  * networks: Don't show router wizard if not behind a router
  * networks: If topology wizard is skipped, skip router wizard too
  * apache: Handle transition to php 7.4

  [ Joseph Nuthalapati ]
  * Translated using Weblate (Telugu)
  * shadowsocks: Move user settings to state directory

  [ Veiko Aasa ]
  * storage: Directory selection form improvements
  * transmission: Allow one to submit download directory if it is creatable
  * plinth: Increase sqlite busy timeout from default 5s to 30s
  * upgrades: Clean apt cache every week
  * apps: Do not show status block if service is running
  * i2p: New style app page layout
  * quassel: Fix unable to disable application without choosing a domain name

  [ Luis A. Arizmendi ]
  * Translated using Weblate (Spanish)

  [ Nektarios Katakis ]
  * networks: Add form for network topology
  * networks: Add page for network topology form
  * networks: First boot view for network topology wizard
  * networks: First boot step for network topology wizard
  * networks: Save networks topology type to DB
  * networks: Update main networks page Internet connectivity section

  [ Michael Breidenbach ]
  * Translated using Weblate (Swedish)

  [ James Valleroy ]
  * ci: Switch to testing image
  * locale: Update translation strings
  * doc: Fetch latest manual

 -- James Valleroy <jvalleroy@mailbox.org>  Mon, 09 Mar 2020 20:01:44 -0400

plinth (20.3) unstable; urgency=medium

  [ Sunil Mohan Adapa ]
  * web_framework: Separate out Django settings into module
  * doc/dev: Allow all modules to be imported by Sphinx
  * notification: Add developer documentation
  * doc/dev: Update copyright year
  * app: Update style for toggle button
  * app: Drop border shadow for app icon in mobile view
  * app: cosmetic: Minor refactoring of header styling
  * app: Simplify some header styling
  * app: cosmetic: Rename a CSS style class in app header
  * app: cosmetic: Rename header.html to app-header.html
  * app: Show short description as secondary title
  * networks: Fix i18n for wizard forms
  * networks: Minor changes to router/internet configuration forms
  * web_framework: Generate and retain a secret key
  * web_framework: Cleanup expired sessions every week

  [ Nektarios Katakis ]
  * networks: Add form for internet connection type
  * networks: Add network view and url for internet connection help page
  * networks: Link internet connection help page with networks page.
  * networks: All first step wizard form for internet connection type
  * networks: Add first boot step for internet connection type
  * networks: Save to kvstore internet connectivity type
  * networks: Refactor connections list template
  * networks: Show internet connectivity string in main page

  [ Michael Breidenbach ]
  * Translated using Weblate (German)
  * Translated using Weblate (Swedish)

  [ Dietmar ]
  * Translated using Weblate (Italian)

  [ Jaime Marquínez Ferrándiz ]
  * Translated using Weblate (Spanish)

  [ Luis A. Arizmendi ]
  * Translated using Weblate (Spanish)

  [ Joseph Nuthalapati ]
  * shadowsocks: Fix shadowsocks not able to start

  [ James Valleroy ]
  * locale: Update translation strings
  * doc: Fetch latest manual

 -- James Valleroy <jvalleroy@mailbox.org>  Mon, 24 Feb 2020 20:16:12 -0500

plinth (20.2.1) unstable; urgency=high

  [ Veiko Aasa ]
  * apps: remove css filters and glow from app icons
  * config: Depends also on apache module

  [ Dietmar ]
  * Translated using Weblate (German)
  * Translated using Weblate (Italian)
  * Translated using Weblate (Italian)

  [ Petter Reinholdtsen ]
  * Translated using Weblate (Norwegian Bokmål)

  [ Sunil Mohan Adapa ]
  * cards: Remove the transition delay on hover effect
  * system: Implement new style for cards
  * jsxc: Bypass issue with stronghold to get the app working again
  * jsxc: Fix functional test case failure
  * functional_tests: cosmetic: Minor yapf change
  * app: Introduce Info component to store basic app information
  * app: Add info property as shortcut to access basic information
  * app: Refactor all apps to use the Info component
  * app: Document the app_id property for App class
  * doc/dev: Include information on how to edit dev documentation
  * views: Document the AppView class properties
  * monkeysphere: Fix regression with reading Apache configuration
  * Translated using Weblate (Italian)
  * firewall: Use firewalld DBus API for most operations
  * *.py: Use SPDX license identifier
  * *.html: Use SPDX license identifier
  * actions/*: Use SPDX license identifier
  * functional_tests: Use SPDX license identifier
  * *.css: Use SPDX license identifier
  * *: Update misc build related files to use SPDX license identifier
  * doc/dev: Update tutorial to use SPDX license indentifier
  * *: Update remaining misc files to use SPDX license identifier
  * *.js: Use SPDX license identifier
  * help: Fix attribute on download manual button
  * css: Add missing license identifier on some CSS files
  * firewalld: Ignore errors with DBus API when firewalld is not running
  * deluge: Don't use code execution for editing configuration
  * deluge: More reliable initial configuration setup

  [ Joseph Nuthalapati ]
  * l10n: Fix gettext not detecting no-python-format
  * samba: Add link to manual page
  * searx: Update search engines for 0.16.0

  [ Allan Nordhøy ]
  * openvpn: Fix spelling for Tunnelblick
  * Translated using Weblate (Norwegian Bokmål)

  [ Nektarios Katakis ]
  * bind: parse zones files
  * bind: test for parsing zones file with specific format
  * bind: views show served domains in main view
  * bind: create zones directory on setup action

  [ James Valleroy ]
  * bind: Bump version and handle upgrade

  [ Ralf Barkow ]
  * Translated using Weblate (German)

  [ nautilusx ]
  * Translated using Weblate (German)

  [ Doma Gergő ]
  * Translated using Weblate (Hungarian)

  [ Lev Lamberov ]
  * debian: Update Russian translation for debconf (Closes: #951440)

  [ Radek Pasiok ]
  * Translated using Weblate (Polish)

  [ Alice Kile ]
  * gitignore: Add .vscode & segregate editor settings

  [ Thomas Vincent ]
  * Translated using Weblate (French)

 -- James Valleroy <jvalleroy@mailbox.org>  Fri, 21 Feb 2020 22:38:12 -0500

plinth (20.2) unstable; urgency=medium

  [ Veiko Aasa ]
  * networks: Support virtual Ethernet (veth) devices
  * diagnostics: Show firewall service status
  * users: Fix functional test delete user
  * storage: Show disks if FreedomBox is running in an unprivileged container
  * service: Stop service not before but after disabling it
  * users: More precise username validation
  * sso, users: Turn off autocapitalization on the username field
  * users: Add unit tests for views
  * help: Fix anchor hidden under navbar

  [ Joseph Nuthalapati ]
  * tests: Use the latest version of geckodriver
  * vagrant: Add alias for run --develop
  * l10n: Add blocktrans trimmed tag on a block
  * l10n: Add missing trimmed to blocktrans blocks
  * vagrant: Allocate cpus equal to the no. of cores
  * Translated using Weblate (Telugu)
  * searx: Fix installation issue for 0.16.0

  [ Sunil Mohan Adapa ]
  * firewall: Show Run Diagnostics button in app
  * help: Eliminate redundant HTML attribute in template
  * glib: Create a new module to deal with all things glib
  * glib: Introduce method to schedule an operation at regular intervals
  * web_framework: Set the timezone to UTC
  * log: Ability to log SQL queries (disabled by default)
  * tests: Allow adding test templates
  * models: Add model for storing notifications
  * notification: New API for showing better notifications
  * notification: Add tests for notification API
  * views: A view to dismiss notifications
  * notification: Show a drop down from main navbar for notifications
  * storage: Show low disk space warning using notifications API
  * upgrades: Show notification when FreedomBox is updated
  * storage: In develop mode check for low disk space more frequently

  [ Thomas Vincent ]
  * Translated using Weblate (French)

  [ Allan Nordhøy ]
  * Translated using Weblate (Norwegian Bokmål)

  [ Ralf Barkow ]
  * Translated using Weblate (German)

  [ Luis A. Arizmendi ]
  * Translated using Weblate (Spanish)

  [ James Valleroy ]
  * users: Make help text translatable
  * security: Add Sandbox Coverage to report page
  * bind: Add CapabilityBoundingSet and ReadWritePaths to service file
  * matrixsynapse: Enable systemd sandboxing
  * security: Drop PrivateUsers=yes from all service files
  * locale: Update translation strings
  * doc: Fetch latest manual

  [ Michael Breidenbach ]
  * Translated using Weblate (German)
  * Translated using Weblate (Swedish)

 -- James Valleroy <jvalleroy@mailbox.org>  Mon, 10 Feb 2020 19:22:55 -0500

plinth (20.1) unstable; urgency=medium

  [ ikmaak ]
  * Translated using Weblate (Dutch)
  * Translated using Weblate (Dutch)

  [ Allan Nordhøy ]
  * samba: Fix spelling
  * Translated using Weblate (Norwegian Bokmål)
  * Translated using Weblate (German)
  * Translated using Weblate (Spanish)
  * Translated using Weblate (Norwegian Bokmål)
  * Translated using Weblate (Swedish)

  [ Veiko Aasa ]
  * samba: Add unit and functional tests
  * deluge: Allow one to set a download directory
  * deluge: Fix installation failure on slow machine
  * storage: Make external disk mounts accessible by other users
  * gitweb: Add link to the manual page
  * gitweb: Fix functional tests if git user and email is not configured

  [ Sunil Mohan Adapa ]
  * style: Fix incorrect margins for containers in mobile view
  * style: Fix responsiveness for app header
  * network: Fix activating connections that don't have real devices
  * network: Allow setting the auto-connect property on a connection
  * network: Add method to re-activate connections after an update
  * wireguard: Show large buttons in show client/server pages
  * wireguard: Cosmetic fixes by yapf and isort
  * wireguard: Don't error out when wg0 server is not setup
  * wireguard: Add ability to set private key in client addition
  * wireguard: Accept all IPs on server in a client setup
  * wireguard: Update descriptions in form labels
  * wireguard: Only use network manager for connections to servers
  * wireguard: Handle client connections through network manager
  * wireguard: Update descriptions for client vs. server clarity
  * wireguard: Generate private key if needed when editing server
  * wireguard: Add validations in forms
  * wireguard: Ensure tests work without latest network manager
  * wireguard: Implement enabling/disabling app using a stored flag
  * wireguard: Enable/disable connections along with the app
  * wireguard: When a connection is edited, reactivate to apply changes
  * wireguard: Show public key even when connection is not active

  [ Thomas Vincent ]
  * Translated using Weblate (French)

  [ Nektarios Katakis ]
  * Translated using Weblate (Greek)
  * Translated using Weblate (Greek)
  * Translated using Weblate (Greek)
  * networks: form for configuring router
  * networks: create view & url for new form
  * networks: add link to main page for router config form
  * networks: add first boot step for router config helper
  * networks: modify as first boot wizard step
  * networks: save router config to kvstore

  [ James Valleroy ]
  * Translated using Weblate (French)
  * wireguard: Add skeleton for new app
  * wireguard: Implement adding client
  * wireguard: Show list of added clients
  * wireguard: Allow deleting a client
  * wireguard: Add client info view
  * wireguard: Form to add server
  * wireguard: List peers in client section
  * wireguard: Add server information view
  * wireguard: Generate key pair
  * wireguard: Show this box's public key
  * wireguard: Create network manager connection
  * wireguard: Encode public keys for use in URLs
  * wireguard: Refactor actions file
  * wireguard: Add views for editing and deleting clients and servers
  * wireguard: Make setup idempotent
  * wireguard: Write pre-shared key to tempfile
  * wireguard: Use network API to handle connections
  * wireguard: Add icon
  * wireguard: Replace nmcli use with libnm
  * restore: Remove app
  * repro: Remove app
  * networks: Update text for router setup
  * bind: Enable systemd sandbox options for bind9 service
  * functional_tests: Update geckodriver version to v0.26.0
  * locale: Update translation strings
  * doc: Fetch latest manual
  * debian: Rename TODO.Debian to TODO
  * debian: Add Expat license to copyright
  * debian: Update standards version to 4.5.0

  [ Dietmar ]
  * Translated using Weblate (German)

  [ nautilusx ]
  * Translated using Weblate (German)
  * Translated using Weblate (German)

  [ Joseph Nuthalapati ]
  * functional-tests: Login only once per session
  * functional-tests: Africa/Addis_Abada is gone?
  * functional-tests: Add tag @service-discovery
  * functional-tests: Make nav_to_module efficient
  * functional-tests: Avoid unnecessary trips to Home
  * functional-tests: Avoid warnings about markers
  * functional-tests: Minor refactoring
  * functional-tests: Mark backups and security with @system

 -- James Valleroy <jvalleroy@mailbox.org>  Mon, 27 Jan 2020 19:23:04 -0500

plinth (20.0) unstable; urgency=medium

  [ Veiko Aasa ]
  * users: Fix test fixture that disables console login restrictions
  * gitweb: Add tests for views
  * samba: Improve actions script startup time
  * deluge: Manage starting/stoping deluged
  * deluge: Fix set default daemon

  [ Nektarios Katakis ]
  * openvpn: Enable support for communication among all clients
  * Translated using Weblate (Greek)
  * Translated using Weblate (Greek)
  * Translated using Weblate (Greek)
  * Translated using Weblate (Greek)

  [ Sunil Mohan Adapa ]
  * gitweb: Fix flake8 error that is causing pipeline failures
  * storage: Ignore errors resizing partition during initial setup
  * storage: Make partition resizing work with parted 3.3
  * debian: Add powermgmt-base to recommends list
  * openvpn: Enable IPv6 for server and client outside the tunnel
  * networks: Refactor creating a network manager client
  * networks: Remove unused method
  * networks: Fix crashing when accessing network manager D-Bus API

  [ Michael Breidenbach ]
  * Translated using Weblate (German)
  * Translated using Weblate (Swedish)
  * Translated using Weblate (German)
  * Translated using Weblate (German)

  [ Doma Gergő ]
  * Translated using Weblate (Hungarian)

  [ Joseph Nuthalapati ]
  * mediawiki: Use a mobile-friendly skin by default
  * mediawiki: Allow admin to set default skin
  * mediawiki: Fix functional tests depending on skin

  [ James Valleroy ]
  * Translated using Weblate (Greek)
  * Translated using Weblate (Greek)
  * openvpn: Add diagnostic for ipv6 port
  * matrixsynapse: Allow upgrade to 1.8.*
  * security: Add explanation of sandboxing
  * locale: Update translation strings
  * doc: Fetch latest manual

  [ Allan Nordhøy ]
  * Translated using Weblate (Norwegian Bokmål)

  [ Thomas Vincent ]
  * Translated using Weblate (French)

  [ Ralf Barkow ]
  * Translated using Weblate (German)

 -- James Valleroy <jvalleroy@mailbox.org>  Mon, 13 Jan 2020 19:11:44 -0500

plinth (19.24) unstable; urgency=medium

  [ Thomas Vincent ]
  * Translated using Weblate (French)
  * Translated using Weblate (French)

  [ Veiko Aasa ]
  * app: Fix javascript doesn't run on first visit
  * samba: private shares
  * storage: Tests for the directory validation action
  * users: Add tests for the Samba user database

  [ James Valleroy ]
  * samba: Fix spelling in description
  * debian: Update French debconf translation (Closes: #947386)
    - Thanks to Jean-Pierre Giraud for the patch.
  * firewall: Support upgrading firewalld to 0.8
  * mldonkey: Add ProtectKernelLogs
  * deluge: Use systemd sandboxing features
  * infinoted: Use systemd sandboxing features
  * storage: Add systemd sandboxing features to udiskie service
  * upgrades: Add systemd sandboxing features to repository setup service
  * security: List whether each app is sandboxed
  * locale: Update translation strings
  * debian: Update Dutch debconf translation (Closes: #947136)
    - Thanks to Frans Spiesschaert for the patch.
  * doc: Fetch latest manual

  [ Michael Breidenbach ]
  * Translated using Weblate (German)
  * Translated using Weblate (Swedish)

  [ Nektarios Katakis ]
  * Translated using Weblate (Greek)

  [ Doma Gergő ]
  * Translated using Weblate (Hungarian)

  [ Allan Nordhøy ]
  * Translated using Weblate (Norwegian Bokmål)

  [ Kunal Mehta ]
  * mediawiki: Pass --quick when running update.php

  [ Sunil Mohan Adapa ]
  * help: Refactor to move app into __init__.py for consistency
  * app: Introduce API to return a list of all apps
  * app: Introduce API to run diagnostics on an app
  * apache: Implement diagnostic test for web server component
  * daemon: Implement diagnostic test for daemon component
  * daemon: Implement diagnostic test to check if a daemon is running
  * firewall: Implement new diagnostic tests to check port status
  * diagnostics: Use new component based API for all diagnostic tests
  * cosmetic: Yapf and isort fixes
  * daemon: Move diagnosing port listening into daemon module
  * daemon: Move diagnosing using netcat to daemon module
  * apache: Move diagnostics for checking URLs into apache module
  * app: Implement API to check if app/component has diagnostics
  * views: Don't require sending diagnostics module name separately
  * minidlna: Fix showing clients information
  * mediawiki: Fix problem with session cache failing logins

  [ Ralf Barkow ]
  * Translated using Weblate (German)

  [ erlendnagel ]
  * Translated using Weblate (Dutch)

 -- James Valleroy <jvalleroy@mailbox.org>  Mon, 30 Dec 2019 21:17:58 -0500

plinth (19.23) unstable; urgency=medium

  [ Thomas Vincent ]
  * Translated using Weblate (French)
  * Translated using Weblate (French)

  [ Fred ]
  * Translated using Weblate (French)

  [ Alice Kile ]
  * show app icons in apps page
  * use single variable for referencing icon filename
  * fix formatting issues
  * fix formatting and template-related issues
  * properly implement header in app and setup pages
  * implement responsive layout for app page
  * fix toggle button html layout and responsive design css
  * config: fix minor syntax error
  * fix: implement requested changes

  [ James Valleroy ]
  * themes: css whitespace minor fixes
  * samba: Add icon to app page
  * minidlna: Add managed service and Daemon component
  * minidlna: Use single action to set media dir and restart
  * minidlna: Show icon on app page
  * minidlna: Fix webserver config name
  * minidlna: Only show shortcut to users in group
  * mumble: Keep icon_filename in moved view
  * cockpit: Filter out localhost URLs from displayed access list
  * users: Use service action to restart share group service
  * locale: Update translation strings
  * doc: Fetch latest manual

  [ Veiko Aasa ]
  * samba: recursively set open share directory permissions
  * users: Fix functional tests changing the language feature
  * app: Fix app checkbox status change functional tests
  * storage: Directory selection form and validator
  * transmission: New directory selection form

  [ Nektarios Katakis ]
  * feature: minidlna app
  * fix: minidlna.conf file permissions after editing
  * update minidlna svg
  * run sysctl after installation
  * mumble: Add option to set SuperUser password
  * cockpit: extend apps description with access info
  * cockpit: add list of valid urls to access the app.

  [ /rgb ]
  * Translated using Weblate (German)
  * Translated using Weblate (German)

  [ Luis A. Arizmendi ]
  * Translated using Weblate (Spanish)

  [ adaragao ]
  * Translated using Weblate (Portuguese)

  [ Michael Breidenbach ]
  * Translated using Weblate (Swedish)

 -- James Valleroy <jvalleroy@mailbox.org>  Mon, 16 Dec 2019 18:38:46 -0500

plinth (19.22) unstable; urgency=medium

  [ Matt Conroy ]
  * pagekite: Get rid of tabs in the configuration page
  * openvpn: manual link points to incorrect page

  [ Joseph Nuthalapati ]
  * pagekite: Fix functional tests
  * pagekite: Show existing services only if there are any
  * pagekite: Make Custom Services look like it's under Configuration
  * pagekite: Use the new app toggle button
  * openvpn: Add client apps

  [ Thomas Vincent ]
  * Translated using Weblate (French)

  [ Fred ]
  * Translated using Weblate (French)
  * Translated using Weblate (French)

  [ Alice Kile ]
  * backups: fix title not appearing
  * diagnostics: don't run on disabled modules
  * apps: Remove link to webapps in app descriptions
  * Fix error with app toggle input
  * templates: Add toolbar for apps in app.html
  * toolbar: Move diagnostics button into dropdown menu

  [ nautilusx ]
  * Translated using Weblate (German)

  [ Michael Breidenbach ]
  * Translated using Weblate (German)
  * Translated using Weblate (Swedish)

  [ Veiko Aasa ]
  * ssh: fix Avahi SFTP service file
  * diagnostics: fix IPv6 failures
  * matrix-synapse: Update requirement from buster-backports
  * samba: Users can enable a guest share
  * samba: user can select devices for sharing
  * samba: fixes and improvements
  * samba: fixes and improvements
  * app: fix javascript constant redeclaration error
  * samba: Fix javascript constant redeclaration error

  [ James Valleroy ]
  * debian: Update German debconf translation (Closes: #945387)
    - Thanks to Helge Kreutzmann for the patch.
  * samba: Add acl to managed_packages
  * samba: Fix restore command
  * samba: Move urls under apps/
  * functional_tests: Add basic samba tests
  * samba: Use register_group instead of create_group
  * samba: Only show shortcut to users in freedombox-share group
  * samba: Keep create_group in setup
  * diagnostics: Use a distinct class for Run Diagnostics button on this page
  * locale: Update translation strings
  * doc: Fetch latest manual

  [ Sunil Mohan Adapa ]
  * diagnostics: Use app.html instead of simple_app.html
  * firewall: Use app.html instead of simple_app.html
  * letsencrypt: Use app.html instead of simple_app.html
  * monkeysphere: Use app.html instead of simple_app.html
  * names: Use app.html instead of simple_app.html
  * power: Use app.html instead of simple_app.html
  * openvpn: Use app.html instead of simple_app.html
  * tor: Use app.html instead of simple_app.html
  * ikiwiki: Move the create button to manage section
  * gitweb: Move create button into manage section
  * networks: Move actions button into connection section
  * templates: Remove the now unused simple_app.html
  * users: Move create button into users section
  * minetest: Minor cosmetic fix
  * templates: Make internal zone and port forwarding info override-able
  * toolbar: Make diagnostics button looks like other drop down items
  * toolbar: Align extra actions drop down button to the right
  * toolbar: Rewamp toolbar code for simplicity and to fix issues

 -- James Valleroy <jvalleroy@mailbox.org>  Mon, 02 Dec 2019 18:00:45 -0500

plinth (19.21) unstable; urgency=medium

  [ Veiko Aasa ]
  * gitweb: Allow to import from a remote repository
  * gitweb: Do not recursively scan for Git repositories
  * turbolinks: Disable turbolinks on links that don't point to /plinth/...

  [ nautilusx ]
  * Translated using Weblate (German)

  [ Doma Gergő ]
  * Translated using Weblate (Hungarian)

  [ Allan Nordhøy ]
  * Translated using Weblate (Swedish)
  * Translated using Weblate (Norwegian Bokmål)

  [ Birger Schacht ]
  * backups: Show proper error when SSH server is not reachable
  * ssh: Add the error of ssh-keyscan to the verification view
  * tor: Rename "Hidden Service" to "Onion Service"

  [ Joseph Nuthalapati ]
  * ejabberd: Handle case where domain name is not set
  * tahoe: Mark Tahoe-LAFS as an advanced app
  * README: Fix hyperlinks to badges and images
  * doc: dev: Add instructions to setup developer documentation
  * doc: dev: Mention where to find the user manual
  * doc: dev: Reduce toc depth to 2 levels to reduce noise
  * doc: dev: Fix headings
  * doc: dev: Add favicon to developer documentation site
  * app: Avoid showing empty configuration block
  * app: Fix broken functional tests
  * firstboot: reading firstboot-wizard-secret file
  * searx: Set safe_search to Moderate by default
  * clients: Improve code readability

  [ Sunil Mohan Adapa ]
  * backups: i18n for a string on verify ssh host page
  * backups: Simplify SSH fingerprint verification command
  * HACKING: Update with instructions for multiple OSes
  * CONTRIBUTING: Add more instructions on commits and MR changes
  * doc: Fix unavailability of manual images
  * tor: Fix port diagnostics by correcting port data type
  * tor: Expect obfs service to be also available on IPv6
  * tor: Listen on IPv6 for OrPort

  [ Thomas Vincent ]
  * Translated using Weblate (French)

  [ Michael Breidenbach ]
  * Translated using Weblate (Swedish)

  [ James Valleroy ]
  * HACKING: Fix provision with tests command
  * d/po: Run debconf-updatepo
  * locale: Update translation strings

  [ Radek Pasiok ]
  * Translated using Weblate (Polish)
  * Translated using Weblate (Polish)

  [ Alice Kile ]
  * clients: implement launch button feature
  * app: Implement toggle button in app page
  * app: Use single form for app toggle and configuration
  * app: Make the toggle-button responsive

 -- James Valleroy <jvalleroy@mailbox.org>  Mon, 18 Nov 2019 19:35:38 -0500

plinth (19.20) unstable; urgency=medium

  [ Veiko Aasa ]
  * gitweb: Set correct access rights after enabling application
  * gitweb: Add tests for actions script
  * gitweb: Add functional tests
  * gitweb: avoid global environment variables in Apache configuration
  * gitweb: fix links that end with /HEAD
  * gitweb: Validate repository name also in actions script
  * gitweb: do not change working directory inside actions script
  * sharing: Fix wrong links on Apache2 directory index page

  [ Fioddor Superconcentrado ]
  * Translated using Weblate (German)
  * Translated using Weblate (Spanish)
  * d/po/es: New translation file
  * d/po: Fix header comments

  [ Michael Breidenbach ]
  * Translated using Weblate (German)
  * Translated using Weblate (Swedish)
  * Translated using Weblate (Swedish)

  [ Sunil Mohan Adapa ]
  * debian: Remove plinth transitional package
  * cfg: Fix test case failure due to incorrect path assumption
  * gitlab-ci: Fix path for HTML coverage report generation
  * gitweb: Set proper access after restoration of a backup
  * setup: Don't include actions/__pycache__ during installation
  * ssh: Fix flake8 failure by removing unused import
  * config: Use AppView and cleanup custom code
  * storage: Use AppView and cleanup custom code
  * doc: Install using makefile instead of setup.py
  * doc: Fetch and add Spanish manual
  * help: Fix showing manual pages in fallback cases
  * app: Fix a pytest warning in tests
  * setup.py: Set development status classifier to production/stable
  * setup.py: Add more topics to classifiers
  * doc: Add developer documentation using Sphinx
  * actions: Fix issue with docstring causing issues with Sphnix
  * Translated using Weblate (Swedish)

  [ Pavel Borecki ]
  * Translated using Weblate (Czech)

  [ Thomas Vincent ]
  * Translated using Weblate (French)
  * backups: Fix a typo in backups upload form
  * Translated using Weblate (French)

  [ homycal ]
  * Translated using Weblate (French)

  [ Mattias Münster ]
  * Translated using Weblate (Swedish)

  [ Allan Nordhøy ]
  * Translated using Weblate (Norwegian Bokmål)
  * Translated using Weblate (French)
  * Translated using Weblate (French)

  [ Nektarios Katakis ]
  * ssh: Option for disabling password authentication

  [ Joseph Nuthalapati ]
  * infinoted: Add missing manual page link
  * doc: Add directory for development documentation
  * doc: Skip empty lines when piping to wget
  * doc: Fix Unicode issues with the manual
  * doc: Remove language code from title
  * doc: Move build scripts into separate directory
  * doc: Minor cosmetic changes
  * doc: Move English manual to manual/en directory
  * help: Respect language preference when showing user manual
  * snapshot: Sort snapshot list from newest to oldest

  [ Doma Gergő ]
  * Translated using Weblate (Hungarian)

  [ Fred ]
  * Translated using Weblate (French)
  * Translated using Weblate (French)

  [ James Valleroy ]
  * config: Implement get_initial and form_valid
  * functional_tests: Update config form ids
  * coquelicot: Change quotes to ASCII
  * locale: Update translation strings
  * doc: Fetch latest manual

 -- James Valleroy <jvalleroy@mailbox.org>  Mon, 04 Nov 2019 19:15:27 -0500

plinth (19.19) unstable; urgency=medium

  [ Veiko Aasa ]
  * ikiwiki: Allow full Unicode text in wiki/blog title names
  * actions: Check with flake8
  * gitweb: New app for simple git hosting
  * users: reload Apache2 to flush LDAP cache after user operations
  * gitweb: update repository list where necessary
  * gitweb: fix Windows Git client download link in manifest
  * gitweb: add help text for description and owner fields in the form
  * gitweb: enable rename detection

  [ Pavel Borecki ]
  * Translated using Weblate (Czech)

  [ Thomas Vincent ]
  * Translated using Weblate (French)

  [ Birger Schacht ]
  * ssh: Show server fingerprints in SSH page

  [ James Valleroy ]
  * Translated using Weblate (French)
  * gitweb: Fix flake8 error
  * locale: Update translations strings
  * doc: Fetch latest manual

  [ Nevena Mircheva ]
  * Translated using Weblate (Bulgarian)

  [ Sunil Mohan Adapa ]
  * matrixsynapse: Remove unused letsencrypt action
  * ejabberd: Removed unused letsencrypt action
  * gitweb: Minor fixes after review
  * gitweb: Minor visual changes to templates
  * gitweb: Fix issue with elevated access to private repositories
  * frontpage: Show shortcuts that public even if need a group
  * searx, app, translation, language-selection: Fix license header
  * ikiwiki: Remove extra create button when no wiki/blog is present
  * cosmetic: yapf formatting

  [ ikmaak ]
  * Translated using Weblate (Dutch)

  [ Michael Breidenbach ]
  * Translated using Weblate (German)

  [ Allan Nordhøy ]
  * Translated using Weblate (Norwegian Bokmål)

  [ Matthias Dellweg ]
  * quassel: Add let's encrypt component for certficiates

 -- James Valleroy <jvalleroy@mailbox.org>  Mon, 21 Oct 2019 18:49:35 -0400

plinth (19.18) unstable; urgency=medium

  [ Matthias Dellweg ]
  * diagnose: Move negating diagnose result inside try block

  [ Fioddor Superconcentrado ]
  * Translated using Weblate (Spanish)

  [ Luis A. Arizmendi ]
  * Translated using Weblate (Spanish)

  [ Allan Nordhøy ]
  * Translated using Weblate (Norwegian Bokmål)

  [ Dietmar ]
  * Translated using Weblate (German)

  [ Sunil Mohan Adapa ]
  * pagekite: Remove first wizard step for danube edition
  * pagekite: cosmetic: yapf and isort changes
  * debian: Remove python3-requests from depends list
  * users: Make UI close to rest of the apps
  * upgrades: Remove unnecessary subsubmenu
  * ikiwiki: Remove subsubmenu in favor of toolbar
  * networks: Remove subsubmenu in favor of toolbar buttons
  * backups: Remove unnecessary use of subsubmenu template
  * templates: Remove unused invocation of subsubmenu
  * templates: Simplify unnecessary override
  * templates: Provide subsubmenu functionality in app.html
  * dynamicdns: Use app.html instead of app-subsubmenu.html
  * i2p: Use app.html instead of app-subsubmenu.html
  * pagekite: Use app.html instead of app-subsubmenu.html
  * snapshot: Use app.html instead of app-subsubmenu.html
  * templates: Remove unused app-subsubmenu.html
  * deluge: Support deluge 2 by starting it properly
  * minetest: Remove mod-torches no longer available in testing/unstable

  [ James Valleroy ]
  * security: Add past vulnerabilities count
  * security: Move security report to new page
  * locale: Update translation strings
  * doc: Fetch latest manual
  * d/control: Add Rules-Requires-Root: no
  * d/control: Update Standards-Version to 4.4.1

 -- James Valleroy <jvalleroy@mailbox.org>  Mon, 07 Oct 2019 19:06:16 -0400

plinth (19.17) unstable; urgency=medium

  [ Pavel Borecki ]
  * Translated using Weblate (Czech)
  * Translated using Weblate (Czech)

  [ Anxin YI ]
  * Translated using Weblate (Chinese (Simplified))

  [ Joseph Nuthalapati ]
  * firstboot: network connections not used, cleanup
  * firstboot: Add new help menu to firstboot navbar

  [ Sunil Mohan Adapa ]
  * letsencrypt: Update and fix tests involving domain changes
  * tor: Fix test case for getting status
  * firstboot: Hide left menu during first boot as intended

  [ James Valleroy ]
  * locale: Update translation strings
  * doc: Fetch latest manual

 -- James Valleroy <jvalleroy@mailbox.org>  Mon, 23 Sep 2019 18:14:40 -0400

plinth (19.16) unstable; urgency=medium

  [ Joseph Nuthalapati ]
  * help: Add button to submit feedback
  * help: Add button for Support
  * help: Add button for Contribute
  * manual: Move PDF download link to HTML manual page
  * help: Convert help icon in the navbar to dropdown

  [ Sunil Mohan Adapa ]
  * help: Add more text to contribute page for donations
  * action_utils: Introduce utility for setting debconf answers
  * action_utils: Workaround problem with setting debconf answers
  * views: Fix failure in redirecting from language selection page
  * help: Make download as PDF a regular button
  * backups: Add missing slashes at the end of URLs
  * backups: Remove cancel button from add disk location page
  * backups: Fix removing local repository
  * backups: Simplify checking repository capabilities using flags
  * backups: Simplify listing repositories in index page
  * backups: Rename network_storage module to store
  * backups: Introduce method for checking if a repository is usable
  * backups: Minor cosmetic fixes
  * backups: Expose repository path as property
  * backups: Rename remove_repository method to remove
  * backups: Minor change to disk repository name
  * backups: Rename repo_path to borg_path for clarity
  * backups: Make mountpoint property private
  * backups: Use higher level method in views instead of store methods
  * backups: Implement hostname property on SSH repository
  * backups: Clarify two separate uses of name create_repository
  * backups: Separate repository loading from instantiation
  * backups: Minor cosmetic changes
  * backups: Minor simplification in running of action script
  * backups: Improve handling borg errors
  * backups: Minor simplification when adding remote repository
  * backups: Handle errors when adding disk repository
  * backups: Show repository error in archives table
  * backups: Show lock icon for encrypted repositories
  * backups: Show error when password is provided for unencrypted repo
  * backups: Don't show used disk choices when adding disk repo
  * backups: Show error when there are no disks available to add repo
  * backups: Move add repository buttons to the top
  * ejabberd: Fix listen port configuration for ejabberd 19.x
  * cockpit: Prevent restart on freedombox startup
  * ejabberd: Prevent restart on freedombox startup
  * ejabberd: Perform host/domain name operations only when installed
  * module_loader: Cosmetic changes by yapf
  * web_server: Remove log message about serving static directory
  * setup: Better log message when no apps need upgrades
  * module_loader: Remove log message when app is imported
  * actions: Improve log message about action execution

  [ Doma Gergő ]
  * Translated using Weblate (Hungarian)

  [ Swann Martinet ]
  * Translated using Weblate (German)
  * Translated using Weblate (Italian)
  * Translated using Weblate (French)

  [ Allan Nordhøy ]
  * Translated using Weblate (Norwegian Bokmål)

  [ Danny Haidar ]
  * help: Minor updates to the statements on contribute page

  [ Joseph Nuthalpati ]
  * backups: Allow adding backup repositories on multiple disks
  * backups: Refactor class hierarchy in repository.py
  * backups: Save new backup location to plinth database

  [ James Valleroy ]
  * locale: Update translation strings

 -- James Valleroy <jvalleroy@mailbox.org>  Mon, 09 Sep 2019 18:20:03 -0400

plinth (19.15) unstable; urgency=medium

  [ Doma Gergő ]
  * Translated using Weblate (Hungarian)

  [ nautilusx ]
  * Translated using Weblate (German)

  [ Allan Nordhøy ]
  * Translated using Weblate (Norwegian Bokmål)

  [ Joseph Nuthalpati ]
  * functional_tests: Fix site.is_available not handling default paths
  * functional_tests: Fix step definition "When I log out"
  * matrix-synapse: Allow installation of version 1.2 from backports

  [ James Valleroy ]
  * security: Hide vulnerability table by default
  * vagrant: Stop any ongoing unattended-upgrade
  * functional_tests: Use longer password when creating user
  * locale: Update translation strings
  * doc: Fetch latest manual
  * debian: Add lintian-override for package-installs-apt-preferences

  [ Sunil Mohan Adapa ]
  * names: Perform better layout of domain names table on small screens
  * cockpit: Apply domain name changes immediately
  * ejabberd: Prevent processing empty domain name
  * config: Send hostname change signal only after fully processing it
  * letsencrypt: Don't try to obtain certificates for .local domains
  * avahi: Expose .local domain as a proper domain
  * cockpit: Make essential and install by default
  * tt-rss: Force upgrade to 18.12-1.1 and beyond
  * doc: Fetch latest manual
  * README: Add more screenshots, update existing paths
  * matrixsynapse: Fix apache syntax errors introduce by 4b8b2e171c86d75
  * users: yapf cosmetic changes
  * users: Don't delete 'admin' group when running unit tests
  * users: Minor cosmetic refactoring
  * users: Don't fail badly when admin group does not exist
  * users: Minor fix to return value when getting last admin user
  * users: Cosmetic yapf and isort fixes
  * updates: Allow matrix-synapse 1.3 to be installed for buster users
  * javascript: Don't resubmit when refreshing the page
  * vagrant: Fix dpkg command for recovering from broken state
  * functional_tests: Fix create snapshot test failure
  * storage: Fix regression with restoring backups with storage

  [ bn4t ]
  * matrix-synapse: Use recommended reverse proxy configuration

 -- James Valleroy <jvalleroy@mailbox.org>  Mon, 26 Aug 2019 18:55:49 -0400

plinth (19.14) unstable; urgency=medium

  [ James Valleroy ]
  * functional_tests: Fix delete backup path
  * tests: Test add custom shortcuts to frontpage
  * locale: Update translation strings
  * doc: Fetch latest manual
  * debian: Update standards version to 4.4.0
  * debian: Switch to debhelper-compat

  [ Pavel Borecki ]
  * Translated using Weblate (Czech)

  [ Doma Gergő ]
  * Translated using Weblate (Hungarian)

  [ pierre ]
  * Translated using Weblate (French)

  [ ZeroAurora ]
  * Translated using Weblate (Chinese (Simplified))

  [ Sunil Mohan Adapa ]
  * storage: Handle all device paths during eject
  * storage: Fix incorrect i18n when throwing and error
  * storage: yapf changes
  * setup: Clarify success log message when force upgrading
  * Yapf changes
  * firewall: Force upgrade to firewalld 0.7.x
  * frontpage: Fix regression with loading custom shortcuts
  * frontpage: Log a message when loading custom shortcuts
  * upgrades: Set apt configuration to allow release info change
  * tests: Fix flake8 warning about unused imports
  * Minor yapf fixes
  * names: Minor styling fixes
  * names: Don't enumerate services for domains supporting all
  * names: Introduce new API to manage domains
  * names: Declare domain types in various apps
  * names: Make all apps use new api to retrieve domain names
  * names: Use new API in all apps
  * letsencrypt: Revoke certificate only if it exists
  * letsencrypt: Fix problem with automatically obtaining certificates
  * cockpit: Don't error out when removing an unknown domain
  * ejabberd: Ensure that hosts are not duplicated in configuration
  * ejabberd: Use domain added signal for listening to domain changes
  * cockpit: Don't handle the domain changed signal
  * letsencrypt: Remove unused listen to domain change signal
  * config: Remove unused domain change signal
  * api: Fix regression with listing only enabled apps in mobile app

  [ Joseph Nuthalpati ]
  * upgrades: Use reusable collapsible-button style for logs

  [ Mesut Akcan ]
  * Translated using Weblate (Turkish)

  [ Radek Pasiok ]
  * Translated using Weblate (Polish)

  [ Anxin YI ]
  * Translated using Weblate (Chinese (Simplified))

  [ Allan Nordhøy ]
  * Translated using Weblate (Norwegian Bokmål)

 -- James Valleroy <jvalleroy@mailbox.org>  Mon, 12 Aug 2019 19:31:35 -0400

plinth (19.13) unstable; urgency=low

  [ Nikolas Nyby ]
  * Fix a handful of typos in docs and comments
  * Introduce flake8 checking
  * Fix typos in module init docs
  * Add flake8 to gitlib-ci

  [ Petter Reinholdtsen ]
  * Translated using Weblate (Norwegian Bokmål)

  [ Sunil Mohan Adapa ]
  * Minor changes to flake8 related updates
  * diaspora: Fix tests by reverting changes during flake8 clenaup
  * backups: Fix issue with showing index page
  * backups: Fix HTML template indentation, remove inline styling

  [ James Valleroy ]
  * help: Show security notice when backports are in use
  * security: Show vulnerability counts
  * locale: Update translation strings
  * doc: Fetch latest manual
  * Begin uploading to unstable again.
  * security: Fixup refactoring

  [ Joseph Nuthalapati ]
  * backups: Make UI more consistent with other apps
  * backups: Make backup location tables collapsible
  * flake8: Remove unused import

  [ nautilusx ]
  * Translated using Weblate (German)

  [ Anxin YI ]
  * Translated using Weblate (Chinese (Simplified))

 -- James Valleroy <jvalleroy@mailbox.org>  Mon, 29 Jul 2019 19:13:58 -0400

plinth (19.12) experimental; urgency=medium

  [ Miguel A. Bouzada ]
  * Added translation using Weblate (Galician)
  * Translated using Weblate (Galician)

  [ Sunil Mohan Adapa ]
  * dbus: Allow plinth user to own FreedomBox DBus service
  * service: Implement action for systemd try-restart
  * cockpit: Don't handle domains if app is not installed
  * dynamicdns: Send domain added signal properly during init
  * letsencrypt: Force commands to be non-interactive
  * letsencrypt: Remove renewal hooks implementation
  * letsencrypt: Remove old style hooks from all configuration files
  * letsencrypt: Remove deprecated logger.warn
  * letsencrypt: Remove special treatment for domain added from 'config'
  * letsencrypt: Implement DBus service for renewal notifications
  * letsencrypt: Add lineage information in status
  * letsencyrpt: Implement action to copy certificates
  * letsencrypt: Implement action to compare copied certificates
  * letsencrypt: Introduce component for handling certificates
  * letsencrypt: Add permanent hook to receive renewal notifications
  * letsencrypt: Trigger renewal certificate events in component
  * letsencrypt: Trigger events for obtain, revoke and delete
  * letsencrypt: Implement re-obtain separately
  * letsencrypt: Handling certificate renewals when daemon is offline
  * apache: Add let's encrypt certificate component
  * matrixsynapse: Add let's encrypt component for certficiates
  * ejabberd: Add let's encrypt component for managing certificates
  * ejabberd: Backup and restore TLS certificates
  * sso: Use new features of axes, log axes messages
  * Minor yapf and isort changes

  [ Pavel Borecki ]
  * Translated using Weblate (Czech)

  [ Petter Reinholdtsen ]
  * Translated using Weblate (Norwegian Bokmål)

  [ Allan Nordhøy ]
  * Translated using Weblate (Norwegian Bokmål)

  [ Doma Gergő ]
  * Translated using Weblate (Hungarian)

  [ Luis A. Arizmendi ]
  * Translated using Weblate (Spanish)

  [ Joseph Nuthalapati ]
  * backups: Add option to select/deselect all apps for backup or restore
  * backups: Change "select all" to a pure JavaScript implementation
  * Translated using Weblate (Telugu)
  * Translated using Weblate (Chinese (Simplified))
  * sharing: Allow directories to be publicly shared
  * sharing: Add functional test for public shares
  * sharing: Add JavaScript to hide user groups for public shares
  * sharing: Simplify --is-public option
  * sharing: Indicate public shares in listing of shares

  [ Johannes Keyser ]
  * Translated using Weblate (German)

  [ Mesut Akcan ]
  * Translated using Weblate (Turkish)

  [ Elizabeth Sherrock ]
  * Translated using Weblate (Chinese (Simplified))

  [ Anxin YI ]
  * Translated using Weblate (Chinese (Simplified))

  [ Igor ]
  * Translated using Weblate (Russian)

  [ ZeroAurora ]
  * Translated using Weblate (Chinese (Simplified))

  [ James Valleroy ]
  * Translated using Weblate (Chinese (Simplified))
  * locale: Update translation strings
  * doc: Fetch latest manual

 -- James Valleroy <jvalleroy@mailbox.org>  Mon, 22 Jul 2019 19:23:02 -0400

plinth (19.11) experimental; urgency=medium

  [ THANOS SIOURDAKIS ]
  * Added translation using Weblate (Greek)

  [ ZeroAurora ]
  * Translated using Weblate (Chinese (Simplified))

  [ Doma Gergő Mihály ]
  * matrixsynapse: Fix missing translation mark

  [ Doma Gergő ]
  * Translated using Weblate (Hungarian)

  [ Luis A. Arizmendi ]
  * Translated using Weblate (Spanish)

  [ Joseph Nuthalapati ]
  * backups: Improve UX of adding ssh remote
  * backups: Avoid creating duplicate SSH remotes
  * backups: YAPF formatting
  * backups: Text change on index page
  * backups: Make paramiko a dependency of freedombox package
  * debian: Add python3-paramiko to build dependencies
  * backups: Fix issue with repository not being initialized
  * backups: Minor refactoring in forms.py
  * backups: Add test for adding ssh remotes
  * backups: Avoid using `sudo` in tests
  * backups: Skipping tests temporarily
  * backups: tests: Fix issue with usage of fixture 'needs_root'
  * Add SSH hostkey verification
  * backups: ssh remotes: Refactoring
  * backups: Fix functional tests broken due to URL changes
  * Verify SSH hostkey before mounting
  * ui: Create reusable CSS class for collapsible-button
  * backups: Remove unnecessary context manager for paramiko SFTPClient
  * backups: Read file path of known_hosts directly from plinth.config
  * backups: Add regex validation for ssh_repository field

  [ Sunil Mohan Adapa ]
  * backups: Minor fixes to host verification view template
  * backup: Allow SSH directory paths with : in them
  * backups: Cleanup auto-mounting SSH repositories
  * backups: Minor styling changes
  * backups: Handle SSH keys for old stored repositories
  * backups: Require passphrase for encryption in add repository form
  * backups: Fix and refactor adding a new remote repository
  * backups: Remove known_hosts file from config file
  * backups: Fix issue with verifying SSH host keys
  * backups: Don't send passphrase on the command line
  * backups: Git ignore the .ssh folder in data folder
  * setup.py: Don't install directories matching ignore patterns
  * backups: Minor cleanup
  * backups: Un-mount SSH repositories before deleting them

  [ Igor ]
  * Translated using Weblate (Russian)

  [ Andrey Vostrikov ]
  * Translated using Weblate (Russian)

  [ James Valleroy ]
  * locale: Update translation strings
  * doc: Fetch latest manual

 -- James Valleroy <jvalleroy@mailbox.org>  Mon, 08 Jul 2019 18:13:37 -0400

plinth (19.10) experimental; urgency=medium

  [ Sunil Mohan Adapa ]
  * Introduce firewall component for opening/closing ports
  * Introduce webserver component for managing Apache configuration
  * Introduce uwsgi component to manage uWSGI configuration
  * app: Rename get() method to get_component()
  * app: Add unique ID to each app class
  * Introduce daemon component to handle systemd units
  * radicale: Workaround issue with creating log directory
  * app: Set app as enabled only when the daemon is enabled
  * syncthing: Open firewall ports for listening and discovery

  [ James Valleroy ]
  * functional_tests: Add shortcut- prefix to test home page config
  * locale: Update translations strings
  * doc: Fetch latest manual

  [ Mesut Akcan ]
  * Translated using Weblate (Turkish)

  [ ssantos ]
  * Translated using Weblate (German)

  [ Pavel Borecki ]
  * Translated using Weblate (Czech)

  [ Allan Nordhøy ]
  * Translated using Weblate (Norwegian Bokmål)

  [ adaragao ]
  * Translated using Weblate (Portuguese)

  [ Petter Reinholdtsen ]
  * Translated using Weblate (Norwegian Bokmål)

 -- James Valleroy <jvalleroy@mailbox.org>  Mon, 24 Jun 2019 20:06:17 -0400

plinth (19.9) experimental; urgency=medium

  [ Danny Haidar ]
  * Added translation using Weblate (Bulgarian)

  [ Sunil Mohan Adapa ]
  * menu: Remove unused template submenu.html
  * menu: Removed unused templates, methods and properties
  * Introduce component architecture and menu component
  * Turn frontpage shortcut into an app component

  [ James Valleroy ]
  * config: Update migration to use app id
  * searx: Update to use shortcut component
  * config: Add option to show advanced apps
  * monkeysphere: Hide by default
  * locale: Update translation strings
  * doc: Fetch latest manual

  [ Joseph Nuthalapati ]
  * searx: Add option to allow public access to the application
  * searx: Preserve public_access setting
  * searx: Improve functional tests

  [ Mesut Akcan ]
  * Translated using Weblate (Turkish)

  [ Allan Nordhøy ]
  * Translated using Weblate (Norwegian Bokmål)

 -- James Valleroy <jvalleroy@mailbox.org>  Mon, 10 Jun 2019 19:18:52 -0400

plinth (19.8) experimental; urgency=medium

  [ Pavel Borecki ]
  * Translated using Weblate (Czech)

  [ Allan Nordhøy ]
  * Translated using Weblate (Norwegian Bokmål)

  [ Sunil Mohan Adapa ]
  * i2p: Update SVG logo with standard units, size and margins
  * HACKING: Add guidelines for creating new icons
  * icons: Add new SVG icons for all apps
  * icons: Add license information for SVG icons
  * templates: Use SVG icons for apps page and shortcuts
  * icons: Ensure SVG presence for all non-app icons
  * icons: Update copyright information remaining icons
  * doc: Update the correct license for documentation
  * apache: Serve SVG files compressed using gzip

  [ Doma Gergő ]
  * Translated using Weblate (Hungarian)

  [ ssantos ]
  * Translated using Weblate (German)

  [ Mesut Akcan ]
  * Translated using Weblate (Turkish)

  [ ventolinmono ]
  * Translated using Weblate (Spanish)

  [ Petter Reinholdtsen ]
  * Translated using Weblate (Norwegian Bokmål)

  [ James Valleroy ]
  * locate: Update translation strings
  * doc: Fetch latest manual
  * debian: Remove duplicate priority field
  * doc: Remove unused duplicate image

 -- James Valleroy <jvalleroy@mailbox.org>  Mon, 27 May 2019 18:11:25 -0400

plinth (19.7) experimental; urgency=medium

  [ LoveIsGrief ]
  * i2p: Use augeas for editing the router.config
  * i2p: Include default favorites after installation

  [ Sunil Mohan Adapa ]
  * i2p: Update license headers for consistent formatting
  * i2p: Minor flake8 and yapf fixes
  * i2p: Convert router configuration tests to pytest style
  * transmission: Fix issue with promoting menu item
  * tor: Fix issue with promoting/demoting menu item
  * apps: Fix showing apps background twice
  * apps: Style disable app icons according to design
  * apps: Style the title for disabled icons section
  * sharing: Always keep menu item in promoted state
  * apps: Promote/demote menu items for disabled apps too
  * tests: Add commonly used fixtures globally
  * tests: Remove unused test discovery code
  * custom_shortcuts: Fix issue with writing tests as different user
  * backups: Convert tests to pytest style
  * bind: Convert tests to pytest style
  * config: Convert tests to pytest style
  * diaspora: Convert tests to pytest style
  * letsencrypt: Convert tests to pytest style
  * names: Convert tests to pytest style
  * pagekite: Convert tests to pytest style
  * storage: Convert tests to pytest style
  * tor: Convert tests to pytest style
  * users: Convert tests to pytest style
  * actions: Convert tests to pytest style
  * cfg: Convert tests to pytest style
  * clients: Convert tests to pytest style
  * context_processors: Convert tests to pytest style
  * kvstore: Convert tests to pytest style
  * menu: Convert tests to pytest style
  * middleware: Convert tests to pytest style
  * network: Convert tests to pytest style
  * templatetags: Convert tests to pytest style
  * utils: Convert tests to pytest style
  * i2p: Rename test fixtures to avoid a minor warning
  * ejabberd: Include Bosh port 5280 in port forwarding information
  * repro: Show port forwarding information
  * Common template for showing port forwarding information
  * i2p: Show port forwarding information
  * bind: Show port forwarding information
  * ssh: Show port forwarding information

  [ Doma Gergő ]
  * Translated using Weblate (Hungarian)

  [ Allan Nordhøy ]
  * Translated using Weblate (Norwegian Bokmål)

  [ Radek Pasiok ]
  * Translated using Weblate (Polish)

  [ Erik Ušaj ]
  * Added translation using Weblate (Slovenian)
  * Translated using Weblate (Slovenian)

  [ Karel Trachet ]
  * Translated using Weblate (Dutch)

  [ ssantos ]
  * Translated using Weblate (German)
  * Translated using Weblate (Portuguese)

  [ James Valleroy ]
  * apps: Separate enabled and disabled apps
  * apps: Add port forwarding info
  * service: Show port forwarding info when available
  * openvpn: Show port forwarding info
  * minetest: Fix flake8 error
  * matrixsynapse: Show port forwarding info
  * tahoe: Show port forwarding info
  * locate: Update translation strings
  * doc: Fetch latest manual

  [ Joseph Nuthalapati ]
  * Translated using Weblate (Telugu)

 -- James Valleroy <jvalleroy@mailbox.org>  Mon, 13 May 2019 19:47:52 -0400

plinth (19.6) experimental; urgency=medium

  [ Pavel Borecki ]
  * Translated using Weblate (Czech)

  [ CurlingTongs ]
  * Translated using Weblate (German)

  [ nautilusx ]
  * Translated using Weblate (German)

  [ Allan Nordhøy ]
  * Translated using Weblate (Norwegian Bokmål)

  [ Mesut Akcan ]
  * Translated using Weblate (Turkish)

  [ narendrakumar.b ]
  * letsencrypt: Provide link to configure domain if not configured

  [ James Valleroy ]
  * firewall: Get service ports details
  * firewall: Show ports details
  * locale: Update translation strings
  * doc: Fetch latest manual

  [ LoveIsGrief ]
  * i2p: Add helper to modify the tunnel config
  * i2p: Open HTTP(S) and IRC ports on all interfaces on install
  * i2p: Add HTTP(S) and IRC ports to firewall
  * i2p: Enable application

  [ Sunil Mohan Adapa ]
  * i2p: flake8 and yapf fixes
  * i2p: Convert unit tests to pytest style
  * i2p: Update firewalld service descriptions
  * i2p: Disable the daemon before editing configuration
  * i2p: Don't enable proxies on external zone

 -- James Valleroy <jvalleroy@mailbox.org>  Mon, 29 Apr 2019 19:18:01 -0400

plinth (19.5) experimental; urgency=medium

  [ LoveIsGrief ]
  * i2p: Add new application
  * i2p: Disable compression on /i2p/
  * i2p: apache: Catch more I2P locations
  * i2p: django: Add shortcuts to /i2p/... URLs
  * i2p: django: Additional information about /i2p location
  * i2p: todo: Add TODOs for I2P
  * i2p: todo: add more TODOs for I2P
  * i2p: idea: Browse eepsites directly from freedombox
  * i2p: todo: Add torrent tracker to list of favorites
  * i2p: django: Add description for the configuration shortcuts
  * i2p: django: Add i2p homepage to description
  * i2p: setup: Enrich I2P favorites
  * i2p: todo: Tick off a TODO and reword one
  * i2p: todo: Remove IDEA for browsing to .i2p sites in iframe
  * i2p: torrents: Link to the list of trackers
  * i2p: Add functional tests
  * functional_tests: Allow provisioning VM for functional tests
  * functional tests: Fix wheel errors when provisioning VM

  [ Sunil Mohan Adapa ]
  * i2p: Move data files into the app's data folder
  * i2p: Use project logo instead of mascot
  * i2p: Remove TODO in favor of issue tracker
  * apache: Add proxy_html module needed by i2p app
  * i2p: Backup/restore the correct state folder
  * i2p: Minor styling changes
  * i2p: Add diagnostic test for web interface port
  * i2p: Add main web interface to list of clients
  * i2p: Review and cleanup action script
  * i2p: Review and update views
  * i2p: Disable app until further fixes are done

  [ James Valleroy ]
  * functional_tests: Install python3-pytest-django
  * locale: Update translation strings
  * doc: Fetch manual

  [ wind ]
  * Translated using Weblate (Russian)

  [ Joseph Nuthalapati ]
  * storage: Use udisks to list disks and df for disk space utilization

  [ Igor ]
  * Translated using Weblate (Russian)

  [ CurlingTongs ]
  * Translated using Weblate (German)

 -- James Valleroy <jvalleroy@mailbox.org>  Mon, 15 Apr 2019 18:47:17 -0400

plinth (19.4) experimental; urgency=medium

  [ Allan Nordhøy ]
  * Translated using Weblate (Norwegian Bokmål)

  [ Pavel Borecki ]
  * Translated using Weblate (Czech)

  [ nautilusx ]
  * Translated using Weblate (German)

  [ Doma Gergő ]
  * Translated using Weblate (Hungarian)

  [ advocatux ]
  * Translated using Weblate (Spanish)

  [ Joseph Nuthalapati ]
  * clients: Open web app in a new browser tab
  * matrix-synapse: Change client diagnostics url
  * minetest: Fix duplicate domain names being displayed in UI
  * storage: Do not show an eject button on /boot partitions
  * letsencrypt: Call letsencrypt manage_hooks with correct arguments
  * vagrant: Run plinth as user plinth in development environment

  [ Johannes Keyser ]
  * Translated using Weblate (German)

  [ James Valleroy ]
  * dynamicdns: Install module by default
  * locale: Update strings
  * doc: Fetch latest manual

  [ Sunil Mohan Adapa ]
  * storage: Don't check type of the disk for / and /boot
  * storage: Don't log error when checking if partition is expandable

  [ wind ]
  * Translated using Weblate (Russian)

 -- James Valleroy <jvalleroy@mailbox.org>  Mon, 01 Apr 2019 20:31:54 -0400

plinth (19.3) experimental; urgency=medium

  [ Pavel Borecki ]
  * Translated using Weblate (Czech)

  [ Doma Gergő ]
  * Translated using Weblate (Hungarian)

  [ Petter Reinholdtsen ]
  * Translated using Weblate (Norwegian Bokmål)

  [ advocatux ]
  * Translated using Weblate (Spanish)

  [ James Valleroy ]
  * vagrant: Rearrange steps of provision script
  * locale: Update translation strings

  [ Joseph Nuthalapati ]
  * dynamicdns: Break up dynamicdns.py into forms.py and views.py
  * dynamicdns: Move subsubmenu below description
  * firewall: Change "Current Status:" from p to h3
  * names: Add description
  * subsubmenu: Make description a customizable block
  * pagekite: Bring subsubmenu below description. Remove About section.
  * upgrades: Move subsubmenu below description
  * Include clients.html in service-subsubmenu.html
  * ikiwiki: Move subsubmenu below description

  [ Sunil Mohan Adapa ]
  * pagekite: Rename base template file
  * pagekite: Change the template section title
  * dynamicdns: Simplify template inheritance
  * ikiwiki: Consistent styling for delete warning page
  * templates: Minor styling change
  * functional_tests: Reorder tests to disable apps after tests
  * tests: Mark functional tests with functional mark
  * tests: Read functional tests conf file without assuming CWD
  * tests: Fix backups API test cases to work under all conditions
  * README: Provide simple instruction for installing FreedomBox
  * INSTALL.md: Simplify installation instructions
  * HACKING.md: Update instructions on installing dependencies
  * functional_tests: Update todo list by removing implemented tests
  * mediawiki: Fix tests to allow running from any directory
  * tests: Use pytest for running all tests
  * ci: Allow gitlab to parse test coverage results
  * main: Show service version in logs
  * setup: Automatically gather information about files to install
  * setup: Allow apps to have their own data directories
  * setup: Don't include data/ files as package data
  * module_loader: Specially load modules in development mode
  * setup: Move app enabling files to respective apps
  * setup: Move app data files into respective apps
  * setup: Remove unused /var/run directory

  [ Dietmar ]
  * Translated using Weblate (German)
  * Translated using Weblate (French)
  * Translated using Weblate (Italian)

  [ jonathan göhler ]
  * Translated using Weblate (German)

  [ Vincent Ladeuil ]
  * Translated using Weblate (French)

  [ David Maulat ]
  * Translated using Weblate (French)

  [ Allan Nordhøy ]
  * Translated using Weblate (Norwegian Bokmål)

  [ Mesut Akcan ]
  * Translated using Weblate (Turkish)

 -- James Valleroy <jvalleroy@mailbox.org>  Mon, 18 Mar 2019 20:30:44 -0400

plinth (19.2) unstable; urgency=medium

  [ Joseph Nuthalapati ]
  * docs: Fix deprecation warnings in post-processor
  * tor: Fix deprecation warning W605 for '\' character in regex
  * utils: Simplify YAMLFile by removing the post_exit argument
  * config: Consolidate get_domainname() implementation into config
  * config: Move default-app configuration to a dedicated file
  * config: Fix Ikiwiki entries not showing up as default apps
  * config: Migrate default app configuration to new conf file
  * config: Rename Default App to Webserver Home Page
  * config: Add option to use Apache's default home page as home page
  * config: Remove Apache home page configuration from freedombox.conf
  * config: Fix error when setting JSXC as the home page
  * users: Add nscd as a dependency
  * Disable Coquelicot for Buster release
  * matrix-synapse: Fix LDAP login issue
  * config: Revert changes in freedombox.conf to avoid conffile prompt
  * config: Reset home page setting in freedombox.conf during migration
  * openvpn: Migration from easy-rsa 2 to 3 for existing installations
  * openvpn: Increment version number for easy-rsa 3 migration
  * snapshot: Fix failing functional test

  [ Pavel Borecki ]
  * Translated using Weblate (Czech)

  [ danielwine ]
  * Translated using Weblate (Hungarian)

  [ Doma Gergő ]
  * Translated using Weblate (Hungarian)

  [ Allan Nordhøy ]
  * Translated using Weblate (Norwegian Bokmål)

  [ advocatux ]
  * Translated using Weblate (Spanish)

  [ Sunil Mohan Adapa ]
  * tor: Styling changes due to yapf
  * tor: Use fixed 9001 port for relaying
  * utils: Handle exceptions in context management for YAMLFile
  * utils: Fix some flake8 warnings
  * tahoe: Styling changes
  * backups: Fix failing test case
  * web_server: Move shutdown handling to main
  * dbus: Add new module for D-Bus services
  * setup: Abstraction for getting managing packages of a module
  * setup: Filter packages to force upgrade
  * package: Implement identifying packages that need conffile prompts
  * package: Helper method to filter packages that need conffile prompt
  * setup: Trigger force upgrade for app that implement it
  * bind: Handle conffile prompt during upgrade
  * setup: Rush force upgrade in development mode
  * ttrss: Make functional test definitions specific to ttrss
  * cockpit: Pre-enable necessary apache modules
  * radicale, searx: Pre-enable necessary apache modules
  * letsencrypt: Pre-enable necessary apache modules
  * ikiwiki: Pre-enable necessary apache modules
  * sso: Pre-enable necessary apache modules
  * apache: Use cgid module instead of cgi
  * apache: Increment app version number
  * setup: Make additional info available for force upgrading
  * debian/copyright: Minor fixes
  * debian/copyright: Add full text for AGPL-3+
  * debian/copyright: Add license text for public-domain
  * debian/copyright: Add license text for GPL-2 and GPL-3
  * debian/copyright: Add license text for CC-BY-SA-3.0
  * debian/copyright: Update copyright for logos
  * static: Remove unused files
  * LICENSES: Remove files that are same license as rest of the source
  * config: Don't pass configuration file argument to action
  * openvpn: Fix issues with upgrade easy-rsa 2 to 3 migration
  * openvpn: Make frontpage shortcut appear after an upgrade
  * openvpn: Work around firewalld bug 919517
  * setup: Pass better data structure for force upgrade operation
  * utils: Introduce abstraction over distutils comparison of versions
  * firewalld: Implement upgrading from 0.4.x to 0.6.x
  * ttrss: Make setup process reusable
  * ttrss: Implement upgrade from 17.4 to 18.12

  [ Johannes Keyser ]
  * Translated using Weblate (German)

  [ Anjali Datla ]
  * Translated using Weblate (Telugu)

  [ Darkblaze ]
  * Translated using Weblate (Telugu)

  [ Petter Reinholdtsen ]
  * Translated using Weblate (Norwegian Bokmål)

  [ Jag ]
  * vagrant: Use virtualbox linked clones / CoW to reduce startup times

  [ James Valleroy ]
  * Add 2019 to copyright years
  * Fix some paths in LICENSES
  * debian: Add copyright years for debian/*
  * radicale: Add description of web interface
  * ttrss: Add backup support
  * debian: Add copyright info for lato fonts
  * debian: Add copyright info for individual logo files
  * LICENSES: Add reference to debian/copyright
  * debian: Add copyright info for theme images
  * debian/copyright: Move all license texts to end
  * debian/copyright: Remove unnecessary fields for native package
  * debian/copyright: Move some app icons from LICENSES
  * debian/copyright: Fix typo in year
  * debian/copyright: Move more app icons from LICENSES
  * debian/copyright: Include some URLs dropped from LICENSES
  * debian/copyright: Move some more app icons from LICENSES
  * debian/copyright: Fix filename for tahoe-lafs logo
  * security: Migrate access config to new file
  * users: When ssh used in tests, add users to admin group
  * locale: Update translations strings

 -- James Valleroy <jvalleroy@mailbox.org>  Sat, 02 Mar 2019 14:45:55 -0500

plinth (19.1) unstable; urgency=medium

  [ James Valleroy ]
  * radicale: Log errors during upgrade
  * radicale: Bump version to 2
  * radicale: Remove obsolete diagnostics
  * radicale: Fix server URLs in client info
  * locale: Update translation strings
  * doc: Fetch latest manual

  [ Pavel Borecki ]
  * Translated using Weblate (Czech)

  [ Allan Nordhøy ]
  * Translated using Weblate (Norwegian Bokmål)

  [ Petter Reinholdtsen ]
  * Translated using Weblate (Norwegian Bokmål)

  [ advocatux ]
  * Translated using Weblate (Spanish)

  [ Sunil Mohan Adapa ]
  * setup: Add option to handle configuration prompts during install
  * radicale: Simplify upgrading to newer packages
  * matrixsynapse: Remove hard-coded URL
  * matrixsynapse: Fix issues with showing certificate warning
  * letsencrypt: Fix issue with disabling matrixsynapse checkbox
  * matrixsynapse: Don't check for current domain in renew hook
  * matrixsynapse: Fix potential exposure of private key
  * matrixsynapse: Setup certificate after domain selection
  * matrixsynapse: Better checking for valid certificate

  [ Joseph Nuthalapati ]
  * matrixsynapse: Use Let's Encrypt certificates

 -- James Valleroy <jvalleroy@mailbox.org>  Thu, 14 Feb 2019 06:01:19 -0500

plinth (19.0) unstable; urgency=high

  [ J. Carlos Romero ]
  * mldonkey: Add some more clients to the module page
  * mldonkey: Add to the description the three available front-ends

  [ Sunil Mohan Adapa ]
  * monkeysphere: Fix handling of multiple domains and keys
  * monkeysphere: Fix regression with reading new apache domain config
  * apache: Cleanup domain configuration
  * apache: Add support for mod_ssl in addition to mod_gnutls
  * apache: Switch to mod_ssl from mod_gnutls
  * mldonkey: Add systemd service file with security options
  * mldonkey: Enable app
  * action_utils: Fix checking for URL availability
  * upgrades: Fix priority for buster-backports version
  * upgrades: Fix premature adding of buster-backports sources

  [ Pavel Borecki ]
  * Translated using Weblate (Czech)

  [ Johannes Keyser ]
  * Translated using Weblate (German)

  [ advocatux ]
  * Translated using Weblate (Spanish)

  [ James Valleroy ]
  * locale: Update strings for translation
  * Switched to a new version number scheme: YY.N
    - YY is the year of release.
    - N is the release number within that year.

 -- James Valleroy <jvalleroy@mailbox.org>  Sat, 09 Feb 2019 20:38:00 -0500

plinth (0.49.1) unstable; urgency=medium

  [ Sunil Mohan Adapa ]
  * ui: Fix regression with configure button in home page
  * backups: Rename 'Abort' buttons to 'Cancel'
  * backups: Use icon for add repository button
  * backups: Move subsubmenu below description
  * backups: Add title and description to other pages
  * backups: Add link to manual page
  * backups: Fix styling for upload size warning
  * backups: Increase timeout for SSH operations to 30 seconds
  * backups: Minor styling fixes

  [ Pavel Borecki ]
  * Translated using Weblate (Czech)

  [ Petter Reinholdtsen ]
  * Translated using Weblate (Norwegian Bokmål)

  [ advocatux ]
  * Translated using Weblate (Spanish)

  [ Joseph Nuthalapati ]
  * letsencrypt: UI: Fix checkbox disabling

  [ James Valleroy ]
  * datetime: Switch from chrony to systemd-timesyncd
  * locale: Update translation strings
  * doc: Fetch latest manual

 -- James Valleroy <jvalleroy@mailbox.org>  Thu, 07 Feb 2019 21:23:32 -0500

plinth (0.49.0) unstable; urgency=medium

  [ Prachi Srivastava ]
  * networks: remove unused html
  * security: Moves inline javascript to files
  * security: Moves input field focus javascript to django forms
  * help: Use freedombox package instead of plinth for version
  * repro: Disable app due to issues with Debian package

  [ Sunil Mohan Adapa ]
  * ui: Fix regression with card icon style in front page
  * js: Full librejs compatibility
  * js: Remove javascript license link from footer
  * backups: Remove incorrectly set buffer size during download
  * backups: Minor styling fixes
  * backups: Remove dead code
  * backups: Minor styling fixes
  * backups: Minor refactoring
  * backups: Fix incomplete download archives
  * backups: Improve performance of backup download
  * tor: Make a utility method public
  * action_utils: Expose URL checking utility for generic use
  * upgrades: Improve handling of backports
  * datetime: Fix diagnostic test to not ignore first two servers

  [ Pavel Borecki ]
  * Translated using Weblate (Czech)

  [ J. Carlos Romero ]
  * mldonkey: show 'Learn more...' link in package page when installed

  [ James Valleroy ]
  * radicale: Handle migration from 1.x to 2.x
  * shadowsocks: Use resolvable domains in functional tests
  * radicale: Handle data migration for upgrade to 2.x
  * datetime: Switch from ntp to chrony
  * vagrant: Put hold on freedombox package during provision
  * repro: Also disable functional tests
  * monkeysphere: Re-enable functional tests
  * locale: Update translation strings

  [ Allan Nordhøy ]
  * Translated using Weblate (Norwegian Bokmål)

  [ Joseph Nuthalapati ]
  * backports: Add buster-backports to apt sources list
  * debian: Add smoke test with autopkgtests (Closes: #878699)

  [ danielwine ]
  * Translated using Weblate (Hungarian)

  [ Petter Reinholdtsen ]
  * Translated using Weblate (Norwegian Bokmål)

 -- James Valleroy <jvalleroy@mailbox.org>  Tue, 05 Feb 2019 22:55:53 -0500

plinth (0.48.0) unstable; urgency=medium

  [ Doma Gergő ]
  * Translated using Weblate (Hungarian)

  [ Pavel Borecki ]
  * Translated using Weblate (Czech)

  [ Allan Nordhøy ]
  * Translated using Weblate (Norwegian Bokmål)

  [ Sunil Mohan Adapa ]
  * ui: Fix top margin for content containers
  * ui: Rename page specific CSS classes
  * ui: Underline the logo along with 'Home' text when active
  * ui: Style frontpage application info like regular content
  * ui: Fix setting width of card-list at various page sizes
  * ui: Show help nav item text when navbar is collapsed
  * ui: Hide restart/shutdown items when navbar is collapsed
  * ui: Compact pages on extra small screen sizes
  * ui: Re-add background for home, apps and system pages in small sizes
  * fail2ban: Split and update configuration files
  * fail2ban: Pickup new configurations without reboot
  * mldonkey: Update description and minor updates
  * mldonkey: Disable app due to bug during restart
  * backups: Upgrade apps before restoring them
  * backups: Fix showing not-installed apps in create backup page
  * syncthing: Add backup/restore support
  * Serve default favicon for apps that don't provide one
  * radicale: Fix issue with configuration changes not applying
  * openvpn: Add backup/restore support
  * storage: Fix false error message visiting home page
  * storage, backups: Minor styling and yapf fixes
  * service: Fix warning to use collections.abc
  * help: Minor refactoring in get-logs action
  * mldonkey: Add functional test for uploading
  * axes: Minor fixes to configuration for IP blocking
  * infinoted: Wait for up to 5 minutes to kill daemon

  [ Petter Reinholdtsen ]
  * Translated using Weblate (Norwegian Bokmål)

  [ Joseph Nuthalapati ]
  * ci: Export freedombox.deb as build artifact instead of plinth.deb
  * matrix-synapse: Fix startup error caused by bind_address setting
  * matrix-synapse: Use '::' as the IPv6 bind address
  * backups: Automatically install required apps before restore
  * backups: Add a loader to the restore button to indicate progress

  [ Johannes Keyser ]
  * Translated using Weblate (German)

  [ James Valleroy ]
  * django: Remove deprecated AXES_BEHIND_REVERSE_PROXY
  * radicale: Only set hosts for radicale 1.x
  * radicale: Don't change auth type for radicale 2.x
  * radicale: Use rights file by default for radicale 2.x
  * radicale: Add functional tests for setting access rights
  * help: Use journalctl to show status log
  * help: Add action script to read logs from journal
  * help: Add functional test to check status logs page
  * locale: Update translation strings
  * doc: Fetch latest manual from wiki

  [ Prachi Srivastava ]
  * fail2ban: Enable bans for apache auth failures

  [ J. Carlos Romero ]
  * mldonkey: Add new module for the eDonkey network
  * mldonkey: Add backup/restore support

 -- James Valleroy <jvalleroy@mailbox.org>  Mon, 28 Jan 2019 19:22:19 -0500

plinth (0.47.0) unstable; urgency=medium

  [ Joseph Nuthalapati ]
  * ci: Don't install fuse and fuse3 packages in the CI environment
  * snapshot: Fix snapshots filling up the disk
  * snapshot: ui: Remove NUMBER_MIN_AGE setting and add FREE_LIMIT
  * snapshot: Enable TIMELINE_CLEANUP and NUMBER_CLEANUP by default
  * snapshot: Improve description
  * snapshot: Merge the functionality of the migrate command into setup
  * snapshot: Fix failing tests
  * snapshots: Handle installation on non-btrfs filesystems
  * snapshot: Handle "Config in use" error

  [ James Valleroy ]
  * radicale: Add tests for well-known URLs
  * radicale: Don't modify default file for radicale >= 2.1.10
  * radicale: Add support for radicale 2.x
  * setup: Fix spelling error
  * radicale: Switch to uwsgi for radicale 2.x
  * radicale: Create collections folder before starting uwsgi
  * Update translation strings
  * Fetch latest manual
  * debian: Update debhelper compat version to 12

  [ Sunil Mohan Adapa ]
  * radicale: Redirect to well-known URLs according to version
  * syncthing: Use exact matches when enforcing trailing '/'
  * snapshot: Minor styling fixes
  * snapshot: Update descriptions and UI options
  * snapshot: Refactor configuration migration
  * main: Separate out Django setup into a separate module
  * main: Separate out CherryPy code into a separate module
  * Show Gujarati in the list of UI languages
  * cockpit: Add link to manual page
  * cockpit: Update description
  * firewalld: Flush iptables rules before restarting firewall
  * backups: Don't fail tests when borg is not installed
  * backups: yapf fixes
  * django: Use Argon2 password hash
  * setup: Handle showing setup page after app completes installation
  * setup: Minor flake8 fixes
  * setup: Reduce refresh time when application is already installed
  * setup: Don't perform is-package-manager-busy checks when not needed
  * action_utils: Implement utilities for managing uwsgi configurations
  * searx: Use action utils for uwsgi configuration management
  * radicale: Don't keep radicale service running
  * icons: Fixes for switching to fork-awesome
  * Fix i18n for menu strings

  [ Prachi Srivastava ]
  * Replace glyphicons with forkawesome icons

 -- James Valleroy <jvalleroy@mailbox.org>  Mon, 14 Jan 2019 22:08:54 -0500

plinth (0.46.1) unstable; urgency=medium

  [ prolinux ukraine ]
  * Translated using Weblate (Ukrainian)

  [ Joseph Nuthalapati ]
  * clients: Rename DAVdroid to DAVx5

  [ Allan Nordhøy ]
  * Translated using Weblate (Norwegian Bokmål)

  [ Sunil Mohan Adapa ]
  * debian: Replace and break older versions of plinth

  [ James Valleroy ]
  * debian: Fix spelling errors in lintian override comment

 -- James Valleroy <jvalleroy@mailbox.org>  Fri, 04 Jan 2019 23:17:45 -0500

plinth (0.46.0) unstable; urgency=medium

  [ Pavel Borecki ]
  * Translated using Weblate (Czech)

  [ Johannes Keyser ]
  * Translated using Weblate (German)

  [ advocatux ]
  * Translated using Weblate (Spanish)

  [ prolinux ukraine ]
  * Translated using Weblate (Ukrainian)

  [ Sunil Mohan Adapa ]
  * logging: Don't log static file requests
  * logging: Make cherrypy log to the main log
  * logging: Don't log to a log file
  * logging: Log to systemd journal directly
  * logging: Separate logging init logic into a module
  * logging: Implement colors for console messages
  * searx: Update outdated Apache configuration
  * sso: Update outdated Apache configuration
  * letsencrypt: Use macros for configuring sites
  * letsencrypt: Remove outdated Apache configuration
  * logging: Remove references to old log files
  * debian: Alter control file indentation
  * storage: Add parted as dependency module
  * debian: Add dependencies from freedombox-setup
  * sudoers: Allow all admin users to become superusers
  * Move update-motd script from freedombox-setup
  * debian: Break current version of freedombox-setup
  * Move preseed file from freedombox-setup
  * debian: Use description from freedombox.org
  * debian: Ignore debian/debhelper-build-stamp
  * debian: Fix lintian warning about vcs ignore file
  * debian: Don't change ownership recursively in postinst
  * debian: Update short description
  * debian: Rename plinth package to freedombox

  [ James Valleroy ]
  * vagrant: Cleanup for obsolete log files
  * debian: Move Recommends to binary package
  * locale: Run update_translations
  * doc: Fetch latest manual from wiki
  * debian: Standards-Version is now 4.3.0

  [ Petter Reinholdtsen ]
  * Translated using Weblate (Norwegian Bokmål)

 -- James Valleroy <jvalleroy@mailbox.org>  Mon, 31 Dec 2018 16:46:25 -0500

plinth (0.45.0) unstable; urgency=medium

  [ Doma Gergő ]
  * Translated using Weblate (Hungarian)

  [ Pavel Borecki ]
  * Translated using Weblate (Czech)

  [ advocatux ]
  * Translated using Weblate (Spanish)

  [ Joseph Nuthalapati ]
  * udiskie: Finish merging udiskie into storage
  * apache: Switch to php-fpm from mod_php

  [ Allan Nordhøy ]
  * Translated using Weblate (Chinese (Simplified))
  * Translated using Weblate (Italian)
  * Translated using Weblate (Norwegian Bokmål)

  [ Herdir ]
  * Translated using Weblate (French)

  [ Michael Pimmer ]
  * Backups: first UI sceleton for remote / encrypted backups
  * Backups: allow testing the connection of ssh locations
  * Backups, remote repositories: implement init, info and some test
  * Backups, remote repositories: uniform parameter handling
  * Backups, remote repositories: start using sshfs
  * Backups, remote repositories: integrate to backups index page
  * Backups, remote repositories: re-use template for root location
  * Backups, remote repositories: use object-oriented repositories
  * Backups, remote backups: fix unittests
  * Backups, remote repositories: create/delete/restore of remote repos
  * Backups, remote repositories: change network_storage to dict
  * Backups, remote repository: adapt functional tests
  * Backups: remove unittests to backups test directory
  * Backups: remove archive name when creating an archive
  * Backups: support for encrypted repositories
  * Backups: Cleanup and improved error handling
  * Backups: functional tests update; restoring backup bugfix
  * Backups: allow creating archive in unmounted repository
  * Backups: allow using keyfile as credentials for sshfs mounts
  * Backups: notify that credentials of remote backups are stored
  * Backups: unittests for accessing repository with borg directly
  * Backups: bump module version

  [ James Valleroy ]
  * backups: Make validator errors translatable
  * functional_tests: Move backup test into backups feature

  [ ssantos ]
  * Translated using Weblate (German)

 -- James Valleroy <jvalleroy@mailbox.org>  Mon, 17 Dec 2018 19:05:51 -0500

plinth (0.44.0) unstable; urgency=medium

  [ Pavel Borecki ]
  * Translated using Weblate (Czech)

  [ Robert Martinez ]
  * Add gray noise background
  * Add white Card
  * add footer padding

  [ Allan Nordhøy ]
  * Translated using Weblate (Norwegian Bokmål)

  [ James Valleroy ]
  * ejabberd: bosh port moved to 5443
  * apache: Run setup again to reload
  * ejabberd: Change BOSH port from 5280 to 5443
  * Revert "ci: Use python3.6 when installing dependencies"
  * ci: Install jquery packages for coverage
  * functional_tests: Confirm when deleting all snapshots
  * Translated using Weblate (Spanish)
  * Update translation strings

  [ Joseph Nuthalapati ]
  * vagrant: clear logs and plinth database on destroying box
  * minetest: Change list of mods to what's available in Debian
  * Add instructions on how to use "WIP" in merge requests
  * clients: Fix distortion of the client apps buttons
  * snapshots: Fix default snapshot listing
  * firewalld: Use nftables instead of iptables
  * snapshots: Place the subsubmenu below the description

  [ ssantos ]
  * Translated using Weblate (German)
  * Translated using Weblate (Portuguese)

  [ Prachi Srivastava ]
  * Changes delete all to delete selected in snapshot
  * Adds toggle to select all for deletion
  * Changes functional test to select All and delete snapshots
  * Ignores warnings in pytest while running functional test

  [ advocatux ]
  * Translated using Weblate (Spanish)

  [ Petter Reinholdtsen ]
  * Translated using Weblate (Norwegian Bokmål)

 -- James Valleroy <jvalleroy@mailbox.org>  Mon, 03 Dec 2018 19:47:04 -0500

plinth (0.43.0) unstable; urgency=medium

  [ Michael Pimmer ]
  * Backups: export and download archives in one step
  * Backups: uploading and import with temporarily stored file
  * Backups: Restore directly from archive
  * Backups: Don't fail when borg doesn't find files to extract
  * Backups: clean up exporting archives functionality
  * Backups: relative paths for borg extract in action script
  * Backups: fix test
  * Backups: clean up forms, names and templates
  * Functional tests: minor documentation changes
  * Backups: Stream archive downloads/exports
  * Backups: do not hardcode uploaded backup file path
  * Backups: minor cleanups
  * Backups: show free disk space on upload+restore page
  * Backups: functional test to download and restore an archive
  * Backups: minor adaption of upload file size warning
  * Backups: minor fixes of functional tests
  * Functional tests: check that browser waits for redirects to finish
  * Functional tests: fix waiting for redirects
  * Functional tests: assert that module installation succeeded
  * Cherrypy: Do not limit maximum upload size
  * Backups: Make Manifest a dict instead of a list

  [ James Valleroy ]
  * functional_tests: Remove backup export steps
  * functional_tests: Remove remaining backup export steps
  * functional_tests: Add sso tags
  * upgrades: Internationalize string and apply minor formatting

  [ Anthony Stalker ]
  * Translated using Weblate (Czech)

  [ Joseph Nuthalapati ]
  * vagrant: Destroy Plinth development database when box is destroyed
  * sso: Make auth-pubtkt tickets valid for 12 hours
  * openvpn: Migration from easy-rsa 2 to 3
  * openvpn: is-setup checks for non-empty dh.pem file
  * openvpn: Always write the latest server configuration on setup

  [ ssantos ]
  * Translated using Weblate (Portuguese)

  [ Robert Martinez ]
  * Update module terminology improvements
  * Incorporate feedback from MR

 -- James Valleroy <jvalleroy@mailbox.org>  Mon, 19 Nov 2018 17:25:31 -0500

plinth (0.42.0) unstable; urgency=medium

  [ Robert Martinez ]
  * Fix wrong color in mobile menu

  [ James Valleroy ]
  * snapshot: Handle snapper list output change
  * functional_tests: Fix steps with domain parameter

  [ Joseph Nuthalapati ]
  * Translated using Weblate (Telugu)
  * tor: Add functional tests for relays and hidden services
  * tor: Enable backup/restore
  * upgrades: Add functional tests
  * upgrades: Enable backup/restore
  * monkeysphere: Handle importing new OpenSSH format keys
  * monkeysphere: yapf reformatting
  * tests: Change the domain to be an FQDN
  * monkeysphere: Add functional tests for import/publish keys
  * monkeysphere: Enable backup/restore
  * monkeysphere: Skip functional tests until bugs are resolved
  * letsencrypt: Enable backup/restore
  * tahoe: Minor changes to facilitate functional tests
  * tahoe: Add functional tests
  * tahoe: Enable backup/restore
  * tahoe: yapf run
  * udiskie: unmount drive as superuser

  [ buoyantair ]
  * Translated using Weblate (Telugu)

  [ Michael Pimmer ]
  * Actions: use local plinth in development mode
  * Actions: path in development mode: do not preserve PYTHONPATH

  [ ButterflyOfFire ]
  * Translated using Weblate (Indonesian)
  * Translated using Weblate (Italian)

 -- James Valleroy <jvalleroy@mailbox.org>  Mon, 05 Nov 2018 18:41:15 -0800

plinth (0.41.0) unstable; urgency=medium

  [ Allan Nordhøy ]
  * Translated using Weblate (Norwegian Bokmål)

  [ ButterflyOfFire ]
  * Translated using Weblate (French)

  [ James Valleroy ]
  * debian: Add Russian translation of debconf template (Closes: #910848)
    - Thanks to Lev Lamberov for the patch.
  * deluge: Handle prompt to change default password
  * functional_tests: When creating backup, scroll window to top
  * backups: Handle permission error during chown

  [ Joseph Nuthalapati ]
  * vagrant: Increase memory to 2GiB
  * vagrant: Increase number of CPUs to 2
  * datetime: Add functional test for setting time zone
  * datetime: Enable backup/restore
  * tests: More accurately compute waited time
  * deluge: Add functional test for uploading a torrent
  * deluge: Enable backup/restore
  * avahi: Enable backup/restore (no data)
  * backups: Enable backup/restore (no data currently)
  * bind: Add functional tests
  * bind: Enable backup/restore
  * security: Add functional tests for restricted logins
  * security: Enable backup/restore
  * snapshot: Fix issue with setting configuration
  * snapshot: Add functional tests for setting configuration
  * backups: Implement app hooks
  * snapshot: Enable backup/restore
  * deluge: Add missing backups tag in functional tests
  * ssh: Enable backup/restore
  * firewall: Enable backup/restore (no data)
  * diagnostics: Enable backup/restore (no data)
  * names: Enable backup/restore (no data)
  * power: Enable backup/restore (no data)
  * storage: Enable backup/restore (no data)
  * backups: Make plinth the owner of the backup archives
  * backups: Fix issue with showing exports from disks without labels
  * storage: Minor styling with urlencode call in template
  * backups: Don't rely on disk labels during export/restore

  [ Michael Pimmer ]
  * Backups: bugfix for downloading extracted archive files

  [ rafael ]
  * Translated using Weblate (Spanish)

 -- James Valleroy <jvalleroy@mailbox.org>  Mon, 22 Oct 2018 19:48:50 -0400

plinth (0.40.0) unstable; urgency=medium

  [ Allan Nordhøy ]
  * Translated using Weblate (Norwegian Bokmål)

  [ James Valleroy ]
  * ci: Prevent installing fuse
  * upgrades: Don't change origins pattern list
  * upgrades: Keep config file when disabling
  * debian: Add Portuguese translation for debconf messages (Closes: #909745)
    - Thanks to "Traduz" - Portuguese Translation Team for the patch.
  * home: Also display card title above icon
  * functional_tests: Make coquelicot password entry more robust
  * functional_tests: Check ejabberd contact list more robustly

  [ Augusto Borin ]
  * Translated using Weblate (Portuguese)

  [ advocatux ]
  * Translated using Weblate (Spanish)

  [ Pavel Borecki ]
  * Translated using Weblate (Czech)

  [ BO41 ]
  * Translated using Weblate (German)

  [ David Maulat ]
  * Translated using Weblate (French)

  [ Robert Martinez ]
  * Translated using Weblate (German)
  * Add tint effect on card icons under "Apps"
  * Change maximum cards per row
  * Change card text style and position

  [ Joseph Nuthalapati ]
  * Don't disable installation when apt lists are empty
  * backups: Relax schema for backup manifest data
  * backups: Remove empty keys in backup manifest data
  * backups: Rename the backups API module
  * mediawiki: Backup/restore settings also
  * backups: Rename test_backup to test_api
  * backups: List apps that don't require backup too
  * backups: Minor styling fixes
  * cockpit: Add clients and backup manifests
  * mumble: Implement backup/restore
  * privoxy: Enable backup/restore (no data)
  * backups: Allow restoring backups with no files
  * roundcube: Enable backup/restore (no data)
  * searx: Enable backup/restore (no data)
  * jsxc: Enable backup/restore (no data)
  * coquelicot: Enable backup/restore
  * coquelicot: Implement functional tests with uploading file
  * tests: Reduce time for polling in functional tests
  * transmission: Implement upload torrent functional test
  * transmission: Enable backup/restore
  * coquelicot: Fix upload file functional test
  * mediawiki: Run update script for 1.31 upgrade
  * quassel: Enable backup/restore
  * shadowsocks: Enable backup/restore
  * backups: Implement disabling web configuration during backup
  * sharing: Enable backup/restore
  * pagekite: Add functional tests
  * pagekite: Enable backup/restore
  * tests: Add missing backups tag on functional tests
  * vagrant: Get rid of apt warning during provisioning
  * customization: Serve static files from customization directory
  * customization: Create customization path in /var/www
  * customization: Serve custom shortcuts through the REST API
  * customization: Show custom shortcuts on frontpage

  [ Michael Pimmer ]
  * Backup module: Implement downloading archives
  * Backup module: Implemented uploading files
  * Backup module: added some unittests; minor doc updates

  [ Federico Ceratto ]
  * Translated using Weblate (Italian)

  [ Johannes Keyser ]
  * Translated using Weblate (German)

 -- James Valleroy <jvalleroy@mailbox.org>  Tue, 09 Oct 2018 06:01:50 -0400

plinth (0.39.0) unstable; urgency=medium

  [ Joseph Nuthalapati ]
  * Fix typo in the description meta tag
  * backups: Support multiple backups in one day
  * backups: Check if paths exist before passing them to borgbackup
  * backups: Reword the no-apps-installed message
  * backups: Make getting all apps method public
  * backups: Minor styling fixes
  * backups: Minor refactoring in finding exported archive
  * backups: Simplify getting included apps during restoring
  * udiskie: Merge into storage module

  [ Doma Gergő ]
  * Translated using Weblate (Hungarian)

  [ Petter Reinholdtsen ]
  * Translated using Weblate (Norwegian Bokmål)

  [ Allan Nordhøy ]
  * Translated using Weblate (Norwegian Bokmål)

  [ danielwine ]
  * Translated using Weblate (Hungarian)

  [ James Valleroy ]
  * backups: Validate backup manifests
  * backups: Move manifest validation into backups app
  * backups: Fix iteration over loaded modules
  * users: Reset groups before testing register_group
  * backups: List supported and installed apps when creating
  * backups: Implement process manifests for Packet
  * backups: Provide a default backup name
  * backups: Select all apps by default
  * backups: Use paths from selected apps
  * backups: Fix and test service shutdown and restore
  * backups: Patch actions for shutdown services test
  * backups: Disable create archive when no supported apps are installed
  * backups: Dump manifests file and include it in backup
  * backups: Name borg repo folder more clearly
  * backups: Include app versions in manifest file
  * backups: Use valid filename for export
  * backups: Don't display time as separate column
  * backups: Confirm that archive exists before restoring
  * backups: Add apps selection to restore form
  * backups: Use valid filename for manifest
  * backups: When restoring, only list apps included in backup
  * backups: Use backups API for restore
  * backups: Add more basic tests for backups API
  * functional_tests: Test dynamicdns backup and restore
  * ikiwiki: Add sites folder to backup data
  * functional_tests: Test ikiwiki backup and restore
  * functional_tests: Test mediawiki backup and restore
  * functional_tests: Test repro config backup and restore
  * backups: Rename 'Create archive' to 'New backup'
  * functional_tests: More robust checks using eventually
  * backups: Show disabled 'New backup' button when no apps installed
  * backups: Enable module
  * backups: Create folder if needed during setup
  * functional_tests: Only select app under test for new backup
  * functional_tests: Test ejabberd backup and restore
  * functional_tests: Ensure that backups app is installed before test
  * debian: Don't make backup of /etc/security/access.conf (Closes: #909484)
  * Bump Standards-Version to 4.2.1
  * Cleanup udiskie module

 -- James Valleroy <jvalleroy@mailbox.org>  Mon, 24 Sep 2018 19:23:04 -0400

plinth (0.38.0) unstable; urgency=medium

  [ Allan Nordhøy ]
  * Translated using Weblate (Norwegian Bokmål)

  [ Pavel Borecki ]
  * Translated using Weblate (Czech)

  [ Igor ]
  * Translated using Weblate (Russian)

  [ Johannes Keyser ]
  * Translated using Weblate (German)

  [ BO41 ]
  * Translated using Weblate (German)

  [ Doma Gergő ]
  * Translated using Weblate (Hungarian)

  [ Vignan Lavu ]
  * mediawiki: Enable SVG support for MediaWiki

  [ advocatux ]
  * Translated using Weblate (Spanish)

  [ Joseph Nuthalapati ]
  * Install ncurses-term during vagrant file provision
  * docs: Fix MediaWiki manual page download failing
  * manual: Remove footer for manual pages using Python XML module
  * upgrades: Clean up old kernel packages during automatic upgrades
  * turbolinks: Make the progress bar white and thicker

  [ James Valleroy ]
  * debian: Add German translation of debconf messages (Closes: #907787)
    - Thanks to Helge Kreutzmann for the patch.
  * tests: Make coverage package optional

 -- James Valleroy <jvalleroy@mailbox.org>  Mon, 10 Sep 2018 18:12:06 -0400

plinth (0.37.0) unstable; urgency=medium

  [ Pavel Borecki ]
  * Translated using Weblate (Czech)

  [ Allan Nordhøy ]
  * Translated using Weblate (Norwegian Bokmål)

  [ Petter Reinholdtsen ]
  * Translated using Weblate (Norwegian Bokmål)

  [ Igor ]
  * Translated using Weblate (Russian)

  [ advocatux ]
  * Translated using Weblate (Spanish)

  [ Doma Gergő ]
  * Translated using Weblate (Hungarian)

  [ James Valleroy ]
  * backups: Simplify export of backup archive files
  * backups: Add list of exported archives
  * backups: Restore from exported archive
  * vagrant: Clarify post-up message
  * debian: Add Dutch translation of debconf messages (Closes: #906945)
    - Thanks to Frans Spiesschaert for the patch.
  * Bump Standards-Version to 4.2.0

  [ Joseph Nuthalapati ]
  * vagrant: Vagrantfile changes for ease of development
  * install: Use Post/Response/Get pattern for reloads

 -- James Valleroy <jvalleroy@mailbox.org>  Mon, 27 Aug 2018 19:15:08 -0400

plinth (0.36.0) unstable; urgency=medium

  [ Gayathri Das ]
  * Translated using Weblate (Hindi)

  [ James Valleroy ]
  * Fix validation error in Hindi translation
  * Fix validation error in Spanish translation
  * Add backups info to apps
  * ejabberd: Cleanup config file upgrade
  * Add license info for Lato fonts
  * ci: Run test coverage and get report
  * Commit patch for French debconf translation (Closes: #905933)
    - Thanks to jean-pierre giraud for the patch.

  [ Luis A. Arizmendi ]
  * Translated using Weblate (Spanish)

  [ Igor ]
  * Translated using Weblate (Russian)

  [ Hemanth Kumar Veeranki ]
  * Translated using Weblate (Telugu)
  * Remove deprecated settings from already existing config files
  * Add functional test to enable/disable Message Archive Management

  [ Joseph Nuthalapati ]
  * Fix validation error in Spanish translation
  * Translated using Weblate (Hindi)
  * Trim the translation strings in Letsencrypt template where missing
  * backups: Add core API for full/apps backup
  * mediawiki: Fix issue with re-installation
  * mediawiki: Enable Instant Commons
  * mediawiki: Fix images throwing 403s
  * turbolinks: Reload page using JavaScript
  * functional tests: Fix failing test change default app

  [ Johannes Keyser ]
  * Translated using Weblate (German)

  [ Doma Gergő ]
  * Translated using Weblate (Hungarian)

  [ Robert Martinez ]
  * Add woff2 fonts

  [ Prachi Srivastava ]
  * Translated using Weblate (Hindi)

  [ manikanta varma datla ]
  * Disable launch button for web client when not installed

  [ Pavel Borecki ]
  * Translated using Weblate (Czech)

 -- James Valleroy <jvalleroy@mailbox.org>  Mon, 13 Aug 2018 18:24:33 -0400

plinth (0.35.0) unstable; urgency=medium

  [ Igor ]
  * Translated using Weblate (Russian)

  [ Luis A. Arizmendi ]
  * Translated using Weblate (Spanish)

  [ ikmaak ]
  * Translated using Weblate (Dutch)

  [ Bart Notelaers ]
  * Translated using Weblate (Dutch)

  [ Doma Gergő ]
  * Translated using Weblate (Hungarian)

  [ Gayathri Das ]
  * Translated using Weblate (Hindi)

  [ Sciumedanglisc ]
  * Translated using Weblate (Italian)

  [ Praveen Illa ]
  * Translated using Weblate (Telugu)

  [ Jayasuganthi ]
  * mediawiki: Enable short URLs

  [ Joseph Nuthalapati ]
  * mediawiki: Override Debian settings in FreedomBoxSettings.php
  * functional_tests: Fix first test failing on a pristine VM
  * debian: Remove Bdale Garbee from the list of uploaders
  * Add turbolinks
  * turbolinks: Replace style elements in head with blocks in body
  * functional_tests: Use body instead of html for state change check
  * turbolinks: Disable caching on application visits
  * configuration: Option to set a default app for FreedomBox
  * configuration: Use augeas to edit Apache files
  * configuration: Fix parsing error in retrieving default app

  [ వీవెన్ ]
  * Translated using Weblate (Telugu)

  [ Johannes Keyser ]
  * Translated using Weblate (German)
  * text stripped from icons for mediawiki, radicale, tahoe-lafs

  [ Hemanth Kumar Veeranki ]
  * Clarify description for radicale shared calendar/addressbook
  * Remove deprecated `iqdisc` in ejabberd config

  [ Robert Martinez ]
  * Adding link to HACKING.md
  * Fix ejabberd logo #1336

  [ Sunil Mohan Adapa ]
  * udiskie: Move udisks2 methods to separate module
  * storage: Fix parsing issues when mount point has spaces
  * udiskie: Remove the unused ejectable property
  * utils: Remove unused method
  * udiskie: Add eject functionality for a drive
  * udiskie: Also list read-only filesystems
  * udiskie: Remove internal networks warning
  * udiskie: Show special message when no storage device available

  [ James Valleroy ]
  * udiskie: Import glib and udisks only inside methods

  [ Allan Nordhøy ]
  * Translated using Weblate (Norwegian Bokmål)

 -- James Valleroy <jvalleroy@mailbox.org>  Mon, 30 Jul 2018 19:04:51 -0400

plinth (0.34.0) unstable; urgency=medium

  [ Joseph Nuthalapati ]
  * firstboot: Prompt for secret during firstboot welcome
  * firstboot: Add debconf translations for wizard secret dialog
  * l10n: Fix build error due to partially translated string in Hindi
  * ci: Install python3-coverage before running tests
  * backups: Temporarily hide app till implementation is complete

  [ James Valleroy ]
  * postinst: Fix indents and untabify
  * lintian: Add override for no-debconf-config
  * Translated using Weblate (Italian)
  * ci: Use python3.6 when installing dependencies
  * functional_tests: Rename features, organize by app
  * backups: New app to manage borgbackup archives
  * backups: Allow valid filenames as archive names
  * backups: Set LANG=C.UTF-8 when extracting archive
  * backups: Move repository location under /var/lib

  [ ikmaak ]
  * Translated using Weblate (Dutch)

  [ Gayathri Das ]
  * Translated using Weblate (Hindi)

  [ Sciumedanglisc ]
  * Translated using Weblate (Italian)

  [ Bart Notelaers ]
  * Translated using Weblate (Dutch)

  [ Doma Gergő ]
  * Translated using Weblate (Hungarian)

 -- James Valleroy <jvalleroy@mailbox.org>  Mon, 16 Jul 2018 19:16:08 -0400

plinth (0.33.1) unstable; urgency=medium

  [ Doma Gergő ]
  * Translated using Weblate (Hungarian)

  [ Pavel Borecki ]
  * Translated using Weblate (Czech)

  [ advocatux ]
  * Translated using Weblate (Spanish)

  [ Igor ]
  * Translated using Weblate (Russian)

  [ Joseph Nuthalapati ]
  * Change get-group-users to a simpler implementation
  * users: Replace disabled with readonly for admin group checkbox
    (Closes: #902892)

  [ Gayathri Das ]
  * Translated using Weblate (Hindi)

 -- James Valleroy <jvalleroy@mailbox.org>  Wed, 04 Jul 2018 10:32:23 -0400

plinth (0.33.0) unstable; urgency=medium

  [ Doma Gergő ]
  * Translated using Weblate (Hungarian)

  [ Allan Nordhøy ]
  * Translated using Weblate (Norsk bokmål)

  [ advocatux ]
  * Translated using Weblate (Spanish)

  [ Igor ]
  * Translated using Weblate (Русский)

  [ Pavel Borecki ]
  * Translated using Weblate (Čeština)

  [ Gayathri Das ]
  * Translated using Weblate (Hindi)

  [ Joseph Nuthalapati ]
  * Fix mistake in Hindi translation template
  * firewall: Display information that a service is internal only
  * users: Don't show Create User form to non-admin users
  * Translated using Weblate (Hindi)
  * users: Redirect to users list on successful user creation
  * packages: Button to refresh package lists

  [ Hemanth Kumar Veeranki ]
  * Add a way to refine shortcuts
  * Restrict removal of last admin user
  * Use logos instead of icons in the apps page

  [ danielwine ]
  * Translated using Weblate (Hungarian)

  [ Bart Notelaers ]
  * Translated using Weblate (Dutch)

  [ James Valleroy ]
  * users: Update Change Password menu for non-admin users
  * package: Add option to skip recommends
  * udiskie: New module for automatic mounting of removable media

  [ Sciumedanglisc ]
  * Translated using Weblate (Italian)

  [ Sunil Mohan Adapa ]
  * udiskie: Use glib library for dbus interaction

 -- James Valleroy <jvalleroy@mailbox.org>  Mon, 02 Jul 2018 20:15:50 -0400

plinth (0.32.0) unstable; urgency=medium

  [ Allan Nordhøy ]
  * Translated using Weblate (Norsk bokmål)

  [ Pavel Borecki ]
  * Translated using Weblate (Čeština)

  [ advocatux ]
  * Translated using Weblate (Spanish)

  [ Igor ]
  * Translated using Weblate (Русский)

  [ Gayathri Das ]
  * Translated using Weblate (Hindi)

  [ Hemanth Kumar Veeranki ]
  * Hide mediawiki frontpage shortcut when private mode is enabled
  * Translated using Weblate (Telugu)
  * Enable image uploads in mediawiki at startup

  [ Sciumedanglisc ]
  * Translated using Weblate (Italian)

  [ ikmaak ]
  * Translated using Weblate (Dutch)

  [ Michael Pimmer ]
  * Use djangos url reverse mechanism instead of hardcoding urls
  * Add ./run --develop option to use relative config/file paths
  * Add documentation for the './run --develop' option
  * Adapt test and documentation to changes of '--develop' option
  * Adapt .md files to four spaces for correct lists
  * Merge ./run --debug into --develop option
  * Remove unused imports and variables

  [ Sunil Mohan Adapa ]
  * yapf and isort fixes
  * Fix client info table size and flickering
  * Resize all main content
  * Remove unnecessary submenu override in 403.html
  * help: Show cards in the index page
  * snapshot: Remove unnecessary column sizing
  * users: Remove unnecessary column sizing
  * networks: Center align connection information
  * networks: Remove unnecessary column sizing
  * pagekite: Convert a two column page to one column
  * pagekite: Remove unnecessary column sizing
  * letsencrpt: Remove unnecessary column sizing
  * monkeysphere: Remove unnecessary column sizing
  * names: Remove unnecessary column sizing
  * sso: Adjust size of login form
  * storage: Remove unnecessary column sizing
  * tor: Increase the size of the status tables
  * help: Center the FreedomBox logo on about page
  * help: Remove the duplicate index URL and menu item
  * firewall: Resize the info table to full width
  * Increase language selection form to full width
  * first_setup: Remove unnecessary content sizing
  * first_boot: Remove unnecessary content sizing
  * diagnostics: Remove unnecessary content sizing
  * frontpage: Fix card sizing

  [ Johannes Keyser ]
  * Translated using Weblate (German)

  [ Joseph Nuthalapati ]
  * Translated using Weblate (Telugu)
  * mediawiki: Make private mode and public registrations mutually exclusive
  * mediawiki: Image uploads: improve logic and add functional tests
  * first-setup: Automatically expand root partition

  [ kotibannu541 ]
  * Translated using Weblate (Telugu)

  [ Nikhil Sankesa ]
  * Translated using Weblate (Telugu)

  [ Nikhil501 ]
  * Translated using Weblate (Telugu)

  [ Sandeepbasva ]
  * Translated using Weblate (Telugu)

  [ James Valleroy ]
  * mediawiki: Untabify template

  [ Doma Gergő ]
  * Translated using Weblate (Hungarian)

  [ Manish Tripathy ]
  * Apply new card based design

 -- James Valleroy <jvalleroy@mailbox.org>  Mon, 18 Jun 2018 20:36:30 -0400

plinth (0.31.0) unstable; urgency=medium

  [ Pavel Borecki ]
  * Translated using Weblate (Czech)

  [ advocatux ]
  * Translated using Weblate (Spanish)

  [ Igor ]
  * Translated using Weblate (Russian)

  [ Johannes Keyser ]
  * Translated using Weblate (German)

  [ Sciumedanglisc ]
  * Translated using Weblate (Italian)

  [ Gayathri Das ]
  * Translated using Weblate (Hindi)

  [ Robert Pollak ]
  * Translated using Weblate (German)

  [ Hemanth Kumar Veeranki ]
  * Translated using Weblate (Telugu)
  * Added an option to enable/disable private mode in mediawiki

  [ Petter Reinholdtsen ]
  * Translated using Weblate (Norwegian Bokmål)

  [ Allan Nordhøy ]
  * Translated using Weblate (Norwegian Bokmål)

  [ Sunil Mohan Adapa ]
  * searx: Don't depend on libapache2-mod-proxy-uwsgi

  [ Joseph Nuthalapati ]
  * users: Fix user permissions not being saved
  * users: internationalize a string
  * mediawiki: Run update script for 1.30 upgrade
  * shortcuts: Fix urls for ikiwiki shortcuts

  [ James Valleroy ]
  * mediawiki: Handle missing config lines for private mode

 -- James Valleroy <jvalleroy@mailbox.org>  Mon, 04 Jun 2018 18:16:00 -0400

plinth (0.30.0) unstable; urgency=medium

  [ Igor ]
  * Translated using Weblate (Russian)

  [ Sciumedanglisc ]
  * Translated using Weblate (Italian)

  [ Allan Nordhøy ]
  * Translated using Weblate (Norwegian Bokmål)

  [ danielwine ]
  * Translated using Weblate (Hungarian)

  [ Gayathri Das ]
  * Translated using Weblate (Hindi)

  [ Joseph Nuthalapati ]
  * setup: Remove unavailable as a state in setup_helper

 -- James Valleroy <jvalleroy@mailbox.org>  Mon, 21 May 2018 17:15:47 -0400

plinth (0.29.1) unstable; urgency=high

  [ Pavel Borecki ]
  * Translated using Weblate (Czech)

  [ advocatux ]
  * Translated using Weblate (Spanish)

  [ Sunil Mohan Adapa ]
  * security: Fix issue with Plinth locked out from sudo

 -- James Valleroy <jvalleroy@mailbox.org>  Tue, 08 May 2018 05:20:45 -0400

plinth (0.29.0) unstable; urgency=high

  [ Pavel Borecki ]
  * Translated using Weblate (Czech)

  [ advocatux ]
  * Translated using Weblate (Spanish)

  [ Johannes Keyser ]
  * Translated using Weblate (German)

  [ Allan Nordhøy ]
  * Translated using Weblate (Norwegian Bokmål)

  [ Hemanth Kumar Veeranki ]
  * Add an option to enable/disable public registrations in mediawiki

  [ Joseph Nuthalapati ]
  * mediawiki: enable/disable public registrations - refactoring & tests
  * security: Allow console login access to user plinth
  * tt-rss: Skip the check for SELF_URL_PATH

  [ Sciumedanglisc ]
  * Translated using Weblate (Italian)

  [ Sunil Mohan Adapa ]
  * searx: Fix issue with uwsgi crashing

 -- James Valleroy <jvalleroy@mailbox.org>  Mon, 07 May 2018 18:45:02 -0400

plinth (0.28.0) unstable; urgency=medium

  [ Sunil Mohan Adapa ]
  * Add locale for Lithuanian (lt)

  [ Sciumedanglisc ]
  * Translated using Weblate (Italian)

  [ Pavel Borecki ]
  * Translated using Weblate (Czech)

  [ Igor ]
  * Translated using Weblate (Russian)

  [ advocatux ]
  * Translated using Weblate (Spanish)

  [ Johannes Keyser ]
  * Translated using Weblate (German)
  * setup: disable install button for currently unavailable apps

  [ Allan Nordhøy ]
  * Translated using Weblate (Norwegian Bokmål)

  [ Joseph Nuthalapati ]
  * Translated using Weblate (Telugu)

  [ ikmaak ]
  * Translated using Weblate (Dutch)

  [ James Valleroy ]
  * Bump Standards-Version to 4.1.4

 -- James Valleroy <jvalleroy@mailbox.org>  Mon, 23 Apr 2018 21:03:39 -0400

plinth (0.27.0) unstable; urgency=medium

  [ Sciumedanglisc ]
  * Translated using Weblate (Italian)

  [ Pavel Borecki ]
  * Translated using Weblate (Czech)

  [ Igor ]
  * Translated using Weblate (Russian)

  [ advocatux ]
  * Translated using Weblate (Spanish)

  [ ikmaak ]
  * Translated using Weblate (Dutch)
  * Translated using Weblate (German)

  [ Allan Nordhøy ]
  * Translated using Weblate (Norwegian Bokmål)

  [ James Valleroy ]
  * snapshot: Disable python formatting for description
  * debian: Move Lintian source-level overrides to preferred location
  * debian: Bump debhelper compat version to 11
  * debian: Use https for copyright format url
  * debian: Bump standards version to 4.1.3
  * debian: Remove unused lintian override
  * middleware: Skip 'installed' message for essential apps
  * snapshot: Don't increment version
  * snapshot: Clarify form label and help text
  * snapshot: Format code with yapf

  [ Johannes Keyser ]
  * Translated using Weblate (German)

  [ Максим Якимчук ]
  * Translated using Weblate (Ukrainian)

  [ Jonny Birkelund ]
  * Translated using Weblate (Norwegian Bokmål)

  [ Joseph Nuthalapati ]
  * users: Fix admin group appearing twice in permissions
  * apps: Fix app names and short descriptions not being translated
  * snapshots: Move manual page link to the index page
  * snapshots: Fix tests broken by UI changes
  * language: Fix tests broken by recent feature
  * tests: Improve waiting for installation and configuration
  * Fix tests for firstboot, users and groups
  * tests: snapshots: Remove find_by_value usages
  * test: sharing: Fix tests that check text in English
  * tor: Make tests independent of language
  * tests: Recover from server restart during installation
  * tests: Fix tests depending on language being English
  * tests: Fix delete_user fixture
  * UI: Fix progress bar not appearing
  * snapshots: Fix for permissions issue when updating configuration

  [ Shubham Agarwal ]
  * snapper: enable/diable apt snapshots

 -- James Valleroy <jvalleroy@mailbox.org>  Mon, 09 Apr 2018 19:34:05 -0400

plinth (0.26.0) unstable; urgency=high

  [ 关羽 ]
  * Translated using Weblate (Chinese (Simplified))

  [ Igor ]
  * Translated using Weblate (Russian)

  [ Pavel Borecki ]
  * Translated using Weblate (Czech)

  [ Dietmar ]
  * Translated using Weblate (German)

  [ anonymous ]
  * Translated using Weblate (German)

  [ Allan Nordhøy ]
  * Translated using Weblate (Norwegian Bokmål)

  [ Joseph Nuthalapati ]
  * snapshots: Update description
  * searx: Rewrite url from /searx to /searx/
  * manual: Link to manual from each service
  * manual: Fix manual page links for tor and power templates

  [ Petter Reinholdtsen ]
  * Translated using Weblate (Norwegian Bokmål)

  [ Robert Martinez ]
  * Translated using Weblate (German)

  [ Sunil Mohan Adapa ]
  * Workaround security issues in django-axes
  * ssh, avahi, apache: Fix default value for setup arguments
  * ssh: Add comment about regenerating SSH keys
  * apache: Only regenerate snake oil cert when needed
  * apache: Explicitly enable the latest version of PHP module
  * apache: Increase module version number to fix php7.2

  [ danielwine ]
  * Translated using Weblate (Hungarian)

  [ Luis A. Arizmendi ]
  * Translated using Weblate (Spanish)

  [ Sciumedanglisc ]
  * Translated using Weblate (Italian)

  [ Johannes Keyser ]
  * Translated using Weblate (German)

  [ James Valleroy ]
  * Update doc-base for current html manual file

 -- James Valleroy <jvalleroy@mailbox.org>  Mon, 26 Mar 2018 20:18:57 -0400

plinth (0.25.0) unstable; urgency=medium

  [ Pavel Borecki ]
  * Translated using Weblate (Czech)

  [ danielwine ]
  * Translated using Weblate (Hungarian)

  [ Allan Nordhøy ]
  * Translated using Weblate (Norwegian Bokmål)

  [ Luis A. Arizmendi ]
  * Translated using Weblate (Spanish)

  [ Joseph Nuthalapati ]
  * coquelicot: Rename Plinth to FreedomBox in license headers
  * functional-tests: Merge plinth-tester into plinth
  * searx: Add basic functional tests
  * snapshots: Refactoring and indentation changes
  * Translated using Weblate (Telugu)
  * ttrss: update client apps
  * sharing: Update description
  * sharing: CSS styling fixes and text changes

  [ James Valleroy ]
  * infinoted: Always check ownership of cert files in setup

  [ Алексей Докучаев ]
  * Translated using Weblate (Russian)

  [ Igor ]
  * Translated using Weblate (Russian)

  [ Sunil Mohan Adapa ]
  * doc: Fix generation of HTML fragment
  * users: Generalize styling for multi-select widget
  * sharing: Finish implementation
  * sharing: Add functional tests
  * Support Django 2.0

  [ Shubham Agarwal ]
  * snapshots: Add submenu section in UI

  [ Prachi ]
  * sharing: Add app to share disk folders using various protocols

 -- James Valleroy <jvalleroy@mailbox.org>  Mon, 12 Mar 2018 18:40:31 -0400

plinth (0.24.0) unstable; urgency=medium

  [ Joseph Nuthalapati ]
  * Add file-sharing application Coquelicot to FreedomBox
  * Translated using Weblate (Telugu)
  * mediawiki: Allow shortcut to be publicly visible on front page
  * clients: Add and correct Client Apps
  * api: fix icon_url
  * searx: New app for Searx metasearch engine

  [ Pavel Borecki ]
  * Translated using Weblate (Czech)

  [ Allan Nordhøy ]
  * Translated using Weblate (Chinese (Simplified))
  * Translated using Weblate (Norwegian Bokmål)

  [ Sunil Mohan Adapa ]
  * Rename Plinth to FreedomBox in various places
  * debian: Update copyright to FreedomBox Authors
  * setup.py: Update website to freedombox.org
  * Add locale for Hungarian (hu)
  * locale: Update the language selection form
  * config: Remove language selection from config page
  * Don't use async for method parameters
  * searx: Increase the secret key length to 64 bytes

  [ danielwine ]
  * Translated using Weblate (Hungarian)

  [ Sai Kiran Naragam ]
  * locale: Anonymous users can set preferred language
  * locale: Adds preferred language for logged in user

  [ Luis A. Arizmendi ]
  * Translated using Weblate (Spanish)

  [ Johannes Keyser ]
  * Translated using Weblate (German)
  * matrixsynapse: Fix mail attribute for ldap login

 -- James Valleroy <jvalleroy@mailbox.org>  Mon, 26 Feb 2018 18:22:23 +0100

plinth (0.23.0) unstable; urgency=medium

  [ Sunil Mohan Adapa ]
  * Fetch latest manual from wiki
  * Translated using Weblate (Telugu)
  * snapshot: Enable Delete All only with non-default snapshots

  [ Joseph Nuthalapati ]
  * jsxc: consistent url format
  * Translated using Weblate (Telugu)
  * sso: Increase timeout to 60 minutes
  * YAPF formatting for actions/auth_pubtkt
  * transmission: Add .png logo
  * snapshot: Delete All should skip currently active snapshot
  * config: Move the method get_hostname to __init__.py
  * snapshots: Refactoring and text changes
  * snapshots: Increment version to 2

  [ drashti kaushik ]
  * Translated using Weblate (Gujarati)

  [ uday17 ]
  * Translated using Weblate (Telugu)

  [ Sandeepbasva ]
  * Translated using Weblate (Telugu)

  [ kotibannu541 ]
  * Translated using Weblate (Telugu)

  [ Arshadashu ]
  * Translated using Weblate (Telugu)

  [ Nikhil Sankesa ]
  * Translated using Weblate (Telugu)

  [ sandeepgurram ]
  * Translated using Weblate (Telugu)

  [ prudhvi ]
  * Translated using Weblate (Telugu)

  [ chilumula vamshi krishna ]
  * Translated using Weblate (Telugu)

  [ pranava pari ]
  * Translated using Weblate (Telugu)

  [ Nikhil501 ]
  * Translated using Weblate (Telugu)

  [ Michal Čihař ]
  * Translated using Weblate (Telugu)

  [ Johannes Keyser ]
  * Translated using Weblate (German)

  [ anil kukmar soma ]
  * Translated using Weblate (Telugu)

  [ Pavel Borecki ]
  * Translated using Weblate (Czech)

  [ Vikas Singh ]
  * Font: Change Helvetica to Lato
  * theme: Update CSS to use Lato font

  [ Aakanksha Saini ]
  * Snapper: Modify configurations to reduce disk usage

  [ James Valleroy ]
  * Add fonts-lato as dependency
  * Update translation strings
  * Add lintian override for symlink to Lato font file

 -- James Valleroy <jvalleroy@mailbox.org>  Mon, 12 Feb 2018 19:17:31 -0500

plinth (0.22.0) unstable; urgency=medium

  [ Drashti Kaushik ]
  * Translated using Weblate (Gujarati)
  * Translated using Weblate (Hindi)

  [ Igor ]
  * Translated using Weblate (Russian)

  [ Ikmaak ]
  * Translated using Weblate (Dutch)

  [ Joseph Nuthalapati ]
  * Translated using Weblate (Telugu)
  * ci: Replace CircleCI configuration with GitLab CI configuration
  * firstboot: Fix caching issue in collecting first_boot steps
  * HACKING: Commands to run a single test method, class or module
  * first_setup: UX improvements for the first setup page
  * matrix-synapse: Fix YAML format issues.

  [ Pavel Borecki ]
  * Translated using Weblate (Czech)

  [ Sunil Mohan Adapa ]
  * Add locale for Ukrainian (uk)
  * ci: Update badge to use Gitlab CI instead of Circle CI
  * Update Github URLs with Salsa URLs
  * tor: Ensure that is-enabled status is show properly

  [ Vikas Singh ]
  * actions: Allow not printing error when an action fails

 -- Sunil Mohan Adapa <sunil@medhas.org>  Tue, 30 Jan 2018 14:41:25 +0530

plinth (0.21.0) unstable; urgency=medium

  [ Aakanksha Saini ]
  * navigation bar: change label 'Configuration' to 'System'
  * storage: Removed beta warning for expanding partition
  * groups: Consistent listing of groups
  * syncthing: Restrict administration to users in group syncthing

  [ Allan Nordhøy ]
  * Spelling: configuration, log in, wiki

  [ Johannes Keyser ]
  * doc: update HACKING, CONTRIBUTING and INSTALL information
  * help: Show menu on smaller screens also

  [ Joseph Nuthalapati ]
  * Complete some of the pending changing in renaming some files to .md

  [ Shubham Agarwal ]
  * diagnostics: Enable button when enabled but not running

  [ Sunil Mohan Adapa ]
  * openvpn: Upgrade to the new Debian way
  * Add explicit dependency on e2fsprogs (Closes: #887223).

 -- James Valleroy <jvalleroy@mailbox.org>  Mon, 15 Jan 2018 15:07:03 -0500

plinth (0.20.0) unstable; urgency=high

  [ James Valleroy ]
  * bind: Rework getting and changing config
  * bind: Don't use forwarders by default

  [ Johannes Keyser ]
  * ejabberd: Remove redundant button Client Apps
  * ejabberd: Minor description cleanups

  [ Joseph Nuthalpati ]
  * mediawiki: Add wiki application

  [ Sunil Mohan Adapa ]
  * users: Make sure first run actually works
  * bind: Add information about current utility
  * storage: Make tests run on special filesystems

 -- James Valleroy <jvalleroy@mailbox.org>  Mon, 01 Jan 2018 15:04:02 -0500

plinth (0.19.0) unstable; urgency=medium

  [ James Valleroy ]
  * users: Use own copy of ldapscripts config
  * users: Handle upgrade for ldapscripts config
  * vagrant: Avoid debconf prompts while provisioning
  * Bump standards version, no changes needed

  [ John McCann ]
  * ejabberd: Use dynamic reload after enabling/disabling MAM

  [ Joseph Nuthalapati ]
  * Add framework for user groups per application
  * groups: User permissions for access to apps based on LDAP groups
  * Fixes for user groups
  * Fix failing root tests
  * Suppress unnecessary logging in cfg tests
  * users: tests: restore previous value of restricted access
  * snapshots: Button to delete all snapshots
  * snapshots: Minor refactoring
  * manual: Make manual available as a PDF download
  * manual: Download can serve either pdf or pdf.gz file

  [ Sunil Mohan Adapa ]
  * Update yapf configuration for simplicity
  * Update HACKING file about coding standard tools
  * clients: Minor styling fixes
  * clients: Update icons to be 32x32 consistently
  * api: Update for clarity (API breaking change)
  * clients: Cleanup framework
  * clients: Update all manifest due to use updated framework
  * users: Add a note about using separate first setup action
  * help: Don't uncompress the PDF manual

  [ Hanisha P ]
  * minetest: Show domain information for users to connect to minetest
  * Option to enable/disble automatic timeline snapshots

 -- James Valleroy <jvalleroy@mailbox.org>  Mon, 18 Dec 2017 17:16:58 -0500

plinth (0.18.1) unstable; urgency=high

  * Re-upload with higher urgency (to unblock django-axes 3.0.3).

 -- James Valleroy <jvalleroy@mailbox.org>  Mon, 04 Dec 2017 23:10:37 -0500

plinth (0.18.0) unstable; urgency=low

  [ James Valleroy ]
  * Add shadowsocks client with socks5 proxy.

  [ Joseph Nuthalapati ]
  * config: Avoid sending domain_added signal for empty domain.
  * Override monkey-patched LoginView from django-axes 3.0.3.
  * Make Plinth depend on django-axes 3.0.3 or later.
  * sso: Fixes for regressions after adding captcha and axes.
  * sso: Fix conflict between urls of sso and captcha.
  * transmission: Fix sso not being enabled.
  * Add client information for Matrix Synapse and Syncthing.
  * Add icons for desktop applications and Apple App store.

  [ Prachi Srivastava ]
  * avahi: Add service for freedombox discovery.
  * Add fields to the api response.
  * Add client information for modules.

  [ Sunil Mohan Adapa ]
  * shadowsocks: Add more ciphers.
  * service: Add missing restart action.
  * avahi: Update FreedomBox service file.

  [ Hritesh Gurnani ]
  * Reduce OS icons size for clients.

 -- James Valleroy <jvalleroy@mailbox.org>  Mon, 04 Dec 2017 20:14:41 -0500

plinth (0.17.0) unstable; urgency=medium

  [ Joseph Nuthalapati ]
  * transmission: Enable Single Sign On.
  * cockpit: Add short description to frontpage shortcut.

  [ Allan Nordhøy ]
  * fail2ban: Spelling "Fail2ban" and sentence structure.

  [ Ravi Bolla ]
  * config: Refactor config.py into views and form.

  [ James Valleroy ]
  * Removed old changelog.

 -- James Valleroy <jvalleroy@mailbox.org>  Mon, 20 Nov 2017 18:43:17 -0500

plinth (0.16.0) unstable; urgency=medium

  [ Federico Ceratto ]
  * Switched to native package.

 -- James Valleroy <jvalleroy@mailbox.org>  Mon, 06 Nov 2017 20:51:58 -0500

plinth (0.15.3+ds-1) unstable; urgency=high

  [ James Valleroy ]
  * Switch from gir1.2-networkmanager-1.0 to gir1.2-nm-1.0 (Closes: #862758).
    Thanks to Michael Biebl.
  * Bump standards version to 4.1.1.
  * New upstream version 0.15.3 (Closes: #877371).
  * Add patch to skip letsencrypt tests that require root privileges.
  * Cleanup disks module (renamed to storage).
  * Add patch with workaround for login issues.
  * Add myself to uploaders.

  [ Sunil Mohan Adapa ]
  * Break older version of freedombox-setup (<< 0.11~)
  * Bump Django version to 1.11

  [ Joseph Nuthalapati ]
  * Add new dependencies - axes and captcha

 -- James Valleroy <jvalleroy@mailbox.org>  Sat, 21 Oct 2017 14:14:00 -0400

plinth (0.15.2+ds-1) unstable; urgency=medium

  [ James Valleroy ]
  * Cleanup config for removed modules (Closes: #876627).
  * New upstream version 0.15.2 (Closes: #876640).
  * Add python3-configobj depend.

 -- Federico Ceratto <federico@debian.org>  Mon, 25 Sep 2017 15:03:35 +0100

plinth (0.15.1+ds-1) unstable; urgency=medium

  [ James Valleroy ]
  * Sort dependency list for essential modules (Closes: #872541).
  * Bump standards version to 4.0.1.

  [ Federico Ceratto ]
  * New upstream version 0.15.1

 -- Federico Ceratto <federico@debian.org>  Sat, 23 Sep 2017 11:35:41 +0100

plinth (0.14.0+ds-1) unstable; urgency=medium

  [ James Valleroy ]
  * New upstream version 0.14.0.
  * Refresh patches.

 -- Sunil Mohan Adapa <sunil@medhas.org>  Thu, 20 Apr 2017 19:48:03 +0530

plinth (0.13.1+ds-1) unstable; urgency=medium

  [ James Valleroy ]
  * Disable shaarli module, package removed from Debian.
  * New upstream version 0.13.1.
  * Update paths for jsxc symlinks.
  * Remove configuration for obsolete xmpp module.

 -- Federico Ceratto <federico@debian.org>  Sun, 22 Jan 2017 21:48:59 +0000

plinth (0.12.0+ds-1) unstable; urgency=medium

  [ James Valleroy ]
  * Exclude new symlink in upstream source.
  * New upstream version 0.12.0.
  * Remove patches that have been merged upstream.
  * Rearrange copyright file with more general license at the top.
  * Move plinth into web section.
  * Update symlinks for jsxc 3.0.0.

 -- Federico Ceratto <federico@debian.org>  Sat, 10 Dec 2016 18:42:29 +0100

plinth (0.11.0+ds-1) unstable; urgency=medium

  [ James Valleroy ]
  * New upstream version 0.11.0.
  * Replace python3-yaml dependency with python3-ruamel.yaml.
  * Add python3-apt dependency.
  * Add patch to fix permissions and use new setup command (Closes: #837206).
  * Add patch to include xmpp module static files in build.
  * Add links for jsxc static files. Workaround for #838183.
  * Remove symlinks from source package.

  [ Sunil Mohan Adapa ]
  * Automatically add essential packages to depends (Closes: #837332).

 -- Federico Ceratto <federico@debian.org>  Mon, 26 Sep 2016 14:52:36 +0100

plinth (0.10.0-1) unstable; urgency=medium

  [ James Valleroy ]
  * New upstream version 0.10.0.
  * Bump minimum required python3-django to 1.10.

 -- Federico Ceratto <federico@debian.org>  Sun, 21 Aug 2016 13:07:54 +0100

plinth (0.9.4-2) unstable; urgency=medium

  [ James Valleroy ]
  * Add breaks/replaces on freedombox-setup << 0.9.2~ (Closes: #829743).

 -- Federico Ceratto <federico@debian.org>  Sat, 16 Jul 2016 14:55:37 +0100

plinth (0.9.4-1) unstable; urgency=medium

  [ James Valleroy ]
  * New upstream version 0.9.4.
  * Remove init script override. Init script was removed from upstream.
  * Drop packagekit dependency. No longer required by upstream.
  * Drop gir1.2-packagekitglib-1.0 depend and build-depend.

 -- Federico Ceratto <federico@debian.org>  Fri, 24 Jun 2016 22:02:54 +0100

plinth (0.9.2-1) unstable; urgency=medium

  [ James Valleroy ]
  * New upstream version 0.9.2.

  [ Petter Reinholdtsen ]
  * Added d/gbp.conf to enforce the user of pristine-tar.
  * Adjusted d/copyright to make sure license names are unique.  Thanks lintian.
  * Updated Standards-Version from 3.9.6 to 3.9.8.

 -- Petter Reinholdtsen <pere@debian.org>  Wed, 25 May 2016 07:16:08 +0000

plinth (0.9.1-1) unstable; urgency=low

  [ James Valleroy ]
  * New upstream version 0.9.1.
  * Add python3-requests as dependency and build-dep.

 -- Federico Ceratto <federico@debian.org>  Sat, 02 Apr 2016 16:53:42 +0100

plinth (0.8.2-1) unstable; urgency=low

  [ James Valleroy ]
  * New upstream version 0.8.2.

 -- Federico Ceratto <federico@debian.org>  Fri, 26 Feb 2016 19:51:37 +0000

plinth (0.8.1-1) unstable; urgency=low

  [ James Valleroy ]
  * Skip filter-pristine-tar step for new upstream.
  * New upstream version 0.8.1.
  * Add docbook-utils as build dependency.
  * Add packagekit as dependency.

 -- Federico Ceratto <federico@debian.org>  Tue, 16 Feb 2016 18:38:53 +0000

plinth (0.7.2-1) unstable; urgency=low

  [ James Valleroy ]
  * New upstream version 0.7.2.
  * Remove patch to enable javascript-common, fixed upstream.

 -- Federico Ceratto <federico@debian.org>  Fri, 25 Dec 2015 13:47:03 +0000

plinth (0.7.1-1) unstable; urgency=low

  [ James Valleroy ]
  * New upstream version 0.7.1.
  * Remove patch to fix config test, fixed upstream.
  * Refresh patch.
  * Add gettext as build dependency.
  * Disable restore module, node-restore package not available in Debian yet.

  [ Sunil Mohan Adapa ]
  * Remove Django HTMLParser workaround as it is no longer need.
  * Add javascript-common as dependency as we are enabling it during setup.

  * Update package description (Closes: #804753)

 -- Federico Ceratto <federico@debian.org>  Sat, 12 Dec 2015 15:12:48 +0000

plinth (0.6-1) unstable; urgency=low

  [ Nick Daly ]
  * Uploaded new version.

  [ James Valleroy ]
  * New upstream version 0.6.
  * Drop obsolete documentation patch.
  * Add dblatex and xmlto as build dependencies, for manual. Drop pandoc.
  * Add network-manager, ppp, pppoe, and python3-psutil as dependencies.
  * Remove old TODO from docs.
  * Add patch to workaround django 1.7 issue with python 3.5.
  * Add patch to fix failing plinth config test.
  * Add gir1.2-networkmanager-1.0 and python3-psutil also as build-depends.
  * Cleanup installation documenation.

 -- Nick Daly <Nick.M.Daly@gmail.com>  Fri, 16 Oct 2015 22:57:10 -0500

plinth (0.5-1) unstable; urgency=low

  [ Nick Daly ]
  * Package new upstream version 0.5.

  [ James Valleroy ]
  * Add augeas-tools, gir1.2-glib-2.0, gir1.2-networkmanager-1.0, ldapscripts,
    python3-augeas, and python3-django-stronghold as dependencies.
  * Disable "packages" module when upgrading.
  * Remove patches for python-networkmanager (obsolete) and ikiwiki
    (upstreamed).
  * Add patch to skip privileged actions test while building.
  * Add some build-depends needed for tests.

  [ James Valleroy ]
  * New upstream version 0.4.5.
  * Remove patch that has been upstreamed.
  * Add new patch to remove python-networkmanager dependency, because
    python3-networkmanager package is not available in Debian yet. The networks
    module is disabled for now.
  * Enable systemd service file.
  * Add new patch to enable javascript-common apache conf in plinth setup.
  * Add new patch to require ikiwiki module to install some of ikiwiki's
    recommends that are needed for compiling wikis.

  [ Sunil Mohan Adapa ]
  * Add python3-yaml as dependency.
  * Add lintian override for extra apache configuration.
  * Update Debian copyright file.

 -- Nick Daly <Nick.M.Daly@gmail.com>  Sun, 02 Aug 2015 17:14:50 -0500

plinth (0.4.4-1) unstable; urgency=low

  [ Sunil Mohan Adapa ]
  * New upstream version 0.4.4.  Closes: #769328, #755619, #765916,
    #768666, #737456, #741919.
  * Update dependencies as per upstream changes.
  * Require Django 1.7 reflecting upstream changes.
  * Remove patches that have been upstreamed.
  * Update standards version to 3.9.6.
  * Properly remove obsolete module configuration.
  * Remove upstream install documentation.

 -- Bdale Garbee <bdale@gag.com>  Tue, 13 Jan 2015 22:25:07 +1300

plinth (0.4.1-1) unstable; urgency=low

  [ Sunil Mohan Adapa ]
  * New upstream version 0.4.1.
  * Remove install override which is no longer required. Upstream
    does not contain images with executable permissions anymore.
  * Remove patch for changing paths which is no longer necessary.
  * Change upstream URLs to point to github.com/freedombox.
  * Update license information. Remove information about files no
    longer present in upstream.
  * Remove link to configuration file no longer necessary due to
    upstream changes.
  * Remove debian/clean no longer necessary.
  * Build package as Python 3 package. Upstream migrated to Python 3.
  * Fix issue with cleaning the package after build.

 -- Petter Reinholdtsen <pere@debian.org>  Sun, 02 Nov 2014 17:20:26 +0000

plinth (0.3.2.0.git.20140829-1) unstable; urgency=high

  * Updated to new git version from Nick Daly based on commit
    250b0100aab236fcf9dfa65eccf656fe037f9422.
    - Fixes broken web pages (Closes: #754117).
  * Updated patch program-paths.diff to include actions_dir setting,
    and drop now obsolete patch actions-path.diff.

 -- Petter Reinholdtsen <pere@debian.org>  Sat, 30 Aug 2014 08:26:06 +0200

plinth (0.3.2.0.git.20140621-1) unstable; urgency=medium

  * Updated to new git version from Nick Daly based on commit
    af08066cafefb5d10304b7d8b22ed1f18c4df6d0.
    - Drop now obsolete patch drop-firewalld-services.diff.

 -- Petter Reinholdtsen <pere@debian.org>  Sat, 21 Jun 2014 20:39:30 +0200

plinth (0.3.2.0.git.20140614-3) unstable; urgency=medium

  * Add libjs-twitter-bootstrap as binary dependency in addition to
    being a build dependency.

 -- Petter Reinholdtsen <pere@debian.org>  Sun, 15 Jun 2014 23:38:57 +0200

plinth (0.3.2.0.git.20140614-2) unstable; urgency=low

  * Update dependencies, drop python-cheetah and python-simplejson,
    which are no longer used, and add python-bootstrapform needed to
    show the first page.

 -- Petter Reinholdtsen <pere@debian.org>  Sat, 14 Jun 2014 08:51:34 +0200

plinth (0.3.2.0.git.20140614-1) unstable; urgency=low

  * Updated to new git version from Nick Daly based on commit
    a01ef055beab017fcd77ca9da7cab6fe01eeffbe.
  * Add build-depend on libjs-twitter-bootstrap, now needed to
    build documentation.
  * Add new patch drop-firewalld-services.diff to remove firewalld
    service definitions now available in firewalld version 0.3.10-1
    (Closes: #750927).

 -- Petter Reinholdtsen <pere@debian.org>  Sat, 14 Jun 2014 00:30:42 +0200

plinth (0.3.2.0.git.20140504-2) unstable; urgency=low

  * Drop python-contract dependency.  It is not used any more.
  * Add python-django as binary dependency on request from Nick Daly.

 -- Petter Reinholdtsen <pere@debian.org>  Mon, 05 May 2014 13:27:27 +0200

plinth (0.3.2.0.git.20140504-1) unstable; urgency=low

  * Updated to new git version from Nick Daly based on commit
    d7a323512073cea9e4ee5a1cd91870a9f04959a6.
    - Move firewall setup from freedombox-setup to plinth.
  * Add Sunil and Nick as uploaders.

 -- Petter Reinholdtsen <pere@debian.org>  Sun, 04 May 2014 09:53:25 +0200

plinth (0.3.1.git.20140327-1) unstable; urgency=low

  * New upstream version 0.3.1.git.20140327.

 -- Petter Reinholdtsen <pere@debian.org>  Thu, 27 Mar 2014 10:29:36 +0100

plinth (0.3.1.git.20140304-1) unstable; urgency=low

  * Add sudo as a run time dependency, to make sure the privileged
    commands work.
  * Update Standards-Version from 3.9.4 to 3.9.5.  No changes needed.
  * Create plinth user with /var/lib/plinth as home directory, to keep
    lintian happy.

 -- Petter Reinholdtsen <pere@debian.org>  Sat, 08 Mar 2014 22:25:32 +0100

plinth (0.3.0.0.git.20131229-1) unstable; urgency=low

  * Updated to new git version from Nick Daly based on commit
    cb9ca1b86c7b7440e87b6d5b65ab6ccf51f760cf .
    - Remove patch correct-issue-tracker.diff now included upstream.
    - Updated patches actions-path.diff and program-paths.diff to match
      changes done upstream.
  * Updated copyright file with more details using the new upstream
    LICENSES file.

 -- Petter Reinholdtsen <pere@debian.org>  Sun, 29 Dec 2013 16:06:53 +0100

plinth (0.3.0.0.git.20131117-1) unstable; urgency=low

  * Updated to new git version from Nick Daly based on commit
    7f3b1a62c81f760da465497030b68d77139406d7.
    - Add new dependencies libjs-jquery and libjs-modernizr to plinth.
      Patch from James Valleroy.
    - Add new dependencies on python-passlib (>= 1.6.1) and python-bcrypt.
  * Remove now obsolete disable-override-config patch
  * Updated program-paths.diff patch to match new upstream source.
  * Add new patch actions-path.diff to use correct path to actions scripts.
  * Add new patch correct-issue-tracker.diff to use correct URL to current
    upstream github repository.

 -- Petter Reinholdtsen <pere@debian.org>  Sun, 17 Nov 2013 13:07:21 +0100

plinth (0.3.0.0.git.20131101-2) unstable; urgency=low

  * Rewrite config to get plinth starting out of the box.  New patches
    program-paths and disable-override-config.

 -- Petter Reinholdtsen <pere@debian.org>  Sat, 02 Nov 2013 07:54:37 +0100

plinth (0.3.0.0.git.20131101-1) unstable; urgency=low

  * Updated to new git version from Nick Daly based on commit
    b9b4e0a2ec21edc1b1f73cffc905463a96c18f25.
  * Drop patch install-actions-lib made obsolete by latest upstream
    changes.
  * Depend on pandoc-data | pandoc (<= 1.11.1-3) to make sure
    documentation can be built with the latest pandoc package in
    unstable.

 -- Petter Reinholdtsen <pere@debian.org>  Fri, 01 Nov 2013 13:14:41 +0100

plinth (0.3.0.0.git.20131028-1) unstable; urgency=low

  * Updated to new git version from Nick Daly based on commit
    0296a1a99cb1ad0a21729ea37fd53e171ee60614.
    - Drops local copies of javascript libraries also available from
      Debian packages.
  * Add new dependency python-contract needed by new upstream version.
  * Reduce the versioned python-withsqlite dependency from
    0.0.0~git.20130929-1 to 0.0.0~git.20130929, to also accept the
    0.0.0~git.20130929-1~pere.0 version currently available from the
    non-debian repo.
  * New patch install-actions-lib to fix install target (Upstream
    issue #41).

 -- Petter Reinholdtsen <pere@debian.org>  Wed, 30 Oct 2013 22:25:25 +0100

plinth (0.3.0.0.git.20131010-1) unstable; urgency=low

  * Updated to new git version from Nick Daly based on
    commit 5ec749af8e5cb2480556e6926e239972ac890b4c
  * Dropped patch debpathes now merged upstream.
  * Changed depend on python-withsqlite to (>= 0.0.0~git.20130929-1),
    making sure a version with support for more than one table in
    one sqlite file is available.

 -- Petter Reinholdtsen <pere@debian.org>  Thu, 10 Oct 2013 22:51:34 +0200

plinth (0.0.0~git.20130928-1) unstable; urgency=low

  * Updated to new git version from Nick Daly.
  * Drop patches keep-vendor-dir.diff, handle-unknown-users.diff,
    sudo-not-exmachina.diff and app-owncloud.diff now merged upstream.
  * Drop workaround for keep-vendor-dir.diff from rules file.

 -- Petter Reinholdtsen <pere@debian.org>  Sat, 28 Sep 2013 22:55:36 +0200

plinth (0.0.0~git.20130925-2) unstable; urgency=low

  * Depend on python-withsqlite (>= 0.0.0~git.20130915-2) to make sure a
    version with support for the check_same_thread constructor option is
    available.
  * New patch handle-unknown-users.diff to make sure unknown users
    are handled exactly like incorrect passwords when login fail.
  * New patch app-owncloud.diff to add owncloud support to Plinth.
  * Adjusted rules to make sure actions/* scripts are executable.

 -- Petter Reinholdtsen <pere@debian.org>  Fri, 27 Sep 2013 09:06:38 +0200

plinth (0.0.0~git.20130925-1) unstable; urgency=low

  [ Tzafrir Cohen ]
  * Initial release. (Closes: #722093)

  [ Petter Reinholdtsen ]
  * New patch keep-vendor-dir.diff to avoid removing directories that
    should survive the clean Makefile target.
  * Add workaround in rules addressing the problem caused by
    keep-vendor-dir.diff being applied after 'make clean' is executed.
  * New patch sudo-not-exmachina.diff to drop the exmachina dependency,
    and adjust binary dependencies and the debpathes patch to cope with
    this.  Drop dependency on augeas-tools, no longer used with this
    patch.
  * Set priority to optional, as the package do not conflict with anything.

 -- Petter Reinholdtsen <pere@debian.org>  Thu, 26 Sep 2013 09:14:54 +0200<|MERGE_RESOLUTION|>--- conflicted
+++ resolved
@@ -1,10 +1,3 @@
-<<<<<<< HEAD
-freedombox (23.12~bpo12+1) bookworm-backports; urgency=medium
-
-  * Rebuild for bookworm-backports.
-
- -- James Valleroy <jvalleroy@mailbox.org>  Tue, 11 Jul 2023 07:28:43 -0400
-=======
 freedombox (23.13) unstable; urgency=medium
 
   [ gallegonovato ]
@@ -27,7 +20,12 @@
   * doc: Fetch latest manual
 
  -- James Valleroy <jvalleroy@mailbox.org>  Mon, 17 Jul 2023 22:02:21 -0400
->>>>>>> 3d536af9
+
+freedombox (23.12~bpo12+1) bookworm-backports; urgency=medium
+
+  * Rebuild for bookworm-backports.
+
+ -- James Valleroy <jvalleroy@mailbox.org>  Tue, 11 Jul 2023 07:28:43 -0400
 
 freedombox (23.12) unstable; urgency=medium
 
