--- conflicted
+++ resolved
@@ -1,10 +1,3 @@
-<<<<<<< HEAD
-plinth (19.17~bpo10+1) buster-backports; urgency=medium
-
-  * Rebuild for buster-backports.
-
- -- James Valleroy <jvalleroy@mailbox.org>  Sun, 29 Sep 2019 11:05:32 -0400
-=======
 plinth (19.18) unstable; urgency=medium
 
   [ Matthias Dellweg ]
@@ -51,7 +44,12 @@
   * d/control: Update Standards-Version to 4.4.1
 
  -- James Valleroy <jvalleroy@mailbox.org>  Mon, 07 Oct 2019 19:06:16 -0400
->>>>>>> 4a85167b
+
+plinth (19.17~bpo10+1) buster-backports; urgency=medium
+
+  * Rebuild for buster-backports.
+
+ -- James Valleroy <jvalleroy@mailbox.org>  Sun, 29 Sep 2019 11:05:32 -0400
 
 plinth (19.17) unstable; urgency=medium
 
