<<<<<<< HEAD
freedombox (22.24~bpo11+1) bullseye-backports; urgency=medium

  * Rebuild for bullseye-backports.

 -- James Valleroy <jvalleroy@mailbox.org>  Thu, 10 Nov 2022 20:19:21 -0500
=======
freedombox (22.26) unstable; urgency=medium

  [ Sunil Mohan Adapa ]
  * i2p: Remove donation URL that is no longer available
  * searx: Ensure that socket is only reachable by Apache and root
  * firewall: Create a mechanism for protecting local services
  * firewall: Introduce component for local service protection
  * calibre: Add protection to local service using firewall
  * deluge: Add protection to local service using firewall
  * transmission: Add protection to local service using firewall
  * syncthing: Add protection to local service using firewall
  * minidlna: Add protection to local service using firewall
  * i2p: Add protection to local service using firewall
  * email: Add protection to local service using firewall
  * ssh: Restrict logins to groups root, admin and freedombox-ssh
  * ssh: Add checkbox to remove login group restrictions
  * security: Remove restricted access setting and configuration

  [ James Valleroy ]
  * ejabberd: Enable mod_http_upload
  * locale: Update translation strings
  * doc: Fetch latest manual

 -- James Valleroy <jvalleroy@mailbox.org>  Mon, 05 Dec 2022 21:37:21 -0500

freedombox (22.25.1) unstable; urgency=medium

  * Re-upload to unstable.

 -- Sunil Mohan Adapa <sunil@medhas.org>  Fri, 02 Dec 2022 08:21:34 -0800

freedombox (22.25) unstable; urgency=medium

  [ nbenedek ]
  * email: dovecot: Add fail2ban jail

  [ Sunil Mohan Adapa ]
  * email: Fix creation of aliases for security@ and usenet@

  [ James Valleroy ]
  * doc: Fetch latest manual

 -- Sunil Mohan Adapa <sunil@medhas.org>  Mon, 28 Nov 2022 15:41:46 -0800
>>>>>>> 70662e48

freedombox (22.24) unstable; urgency=medium

  [ Johannes Keyser ]
  * Translated using Weblate (German)

  [ Coucouf ]
  * Translated using Weblate (French)

  [ 109247019824 ]
  * Translated using Weblate (Bulgarian)

  [ James Valleroy ]
  * storage: Drop skip_recommends
  * minetest: Handle upgrade from 5.3.0 to 5.6.1
  * upgrades: Update list of holds during dist upgrade
  * locale: Update translation strings
  * doc: Fetch latest manual

  [ Sunil Mohan Adapa ]
  * debian/lintian-overrides: Fix mismatch patterns and new messages
  * upgrades: Add documentation link to upgrades service file

  [ Petter Reinholdtsen ]
  * Translated using Weblate (Norwegian Bokmål)

 -- James Valleroy <jvalleroy@mailbox.org>  Mon, 07 Nov 2022 20:57:48 -0500

freedombox (22.23~bpo11+1) bullseye-backports; urgency=medium

  * Rebuild for bullseye-backports.

 -- James Valleroy <jvalleroy@mailbox.org>  Tue, 01 Nov 2022 06:02:49 -0400

freedombox (22.23) unstable; urgency=medium

  [ Michael Breidenbach ]
  * Translated using Weblate (Swedish)

  [ 109247019824 ]
  * Translated using Weblate (Bulgarian)
  * Translated using Weblate (Bulgarian)

  [ James Valleroy ]
  * upgrades: Allow FreedomBox vendor when adding backports
  * upgrades: Skip unattended-upgrade in dist-upgrade
  * locale: Update translation strings
  * doc: Fetch latest manual

  [ Benedek Nagy ]
  * Translated using Weblate (Hungarian)

  [ tunebes ]
  * storage: Handle file systems on non-physical devices

  [ Sunil Mohan Adapa ]
  * Translated using Weblate (Hungarian)
  * upgrades: Fix a minor flake8 pipeline failure
  * letsencrypt: Fix regression with comparing certificate

  [ nbenedek ]
  * rssbridge: add option to allow public access

 -- James Valleroy <jvalleroy@mailbox.org>  Mon, 24 Oct 2022 20:37:54 -0400

freedombox (22.22.1~bpo11+1) bullseye-backports; urgency=medium

  * Rebuild for bullseye-backports.

 -- James Valleroy <jvalleroy@mailbox.org>  Fri, 21 Oct 2022 07:09:05 -0400

freedombox (22.22.1) unstable; urgency=medium

  [ Sunil Mohan Adapa ]
  * privacy: Remove unused import, fix pipeline

  [ James Valleroy ]
  * debian: tests: Fix PYTHONPATH
  * doc: Fetch latest manual

  [ ikmaak ]
  * Translated using Weblate (Dutch)

  [ Burak Yavuz ]
  * Translated using Weblate (Turkish)

  [ Eric ]
  * Translated using Weblate (Chinese (Simplified))

  [ Tymofii Lytvynenko ]
  * Translated using Weblate (Ukrainian)
  * Translated using Weblate (Ukrainian)

  [ 109247019824 ]
  * Translated using Weblate (Bulgarian)

  [ Jiří Podhorecký ]
  * Translated using Weblate (Czech)

 -- James Valleroy <jvalleroy@mailbox.org>  Sun, 16 Oct 2022 10:55:59 -0400

freedombox (22.22) unstable; urgency=medium

  [ Michael Breidenbach ]
  * Translated using Weblate (Swedish)

  [ Tymofii Lytvynenko ]
  * Translated using Weblate (Ukrainian)
  * Translated using Weblate (Ukrainian)
  * Translated using Weblate (Ukrainian)

  [ Jiří Podhorecký ]
  * Translated using Weblate (Czech)

  [ Sunil Mohan Adapa ]
  * templates: Update HTML meta tags for better description and app-name
  * doc: dev: Minor example code refactor
  * actions: Allow nested and top-level actions
  * actions: Use separate IPC for communicating results
  * actions: Implement getting raw output from the process
  * actions: Allow actions to be called by other users
  * config: Drop ability to set hostname on systems without systemd
  * dynamicdns: Check action script with flake8
  * tests: Add fixture to help in testing privileged actions
  * apache: Use privileged decorator for actions
  * bepasty: Use privileged decorator for actions
  * bind: Use privileged decorator for actions
  * calibre: Use privileged decorator for actions
  * config: Minor update to privileged method signature
  * config: Use privileged decorator for actions
  * config: Use privileged decorator for set-hostname action
  * config: Use privileged decorator for set domainname action
  * config: Minor refactor
  * coturn: Use privileged decorator for actions
  * datetime: Use privileged decorator for actions
  * deluge: Use privileged decorator for actions
  * dynamicdns: Use privileged decorator for actions
  * ejabberd: Use privileged decorator for actions
  * email: Use privileged decorator for actions
  * firewall: Use privileged decorator, drop showing running status
  * gitweb: Use privileged decorator for actions
  * help: Use privileged decorator for actions
  * i2p: Use privileged decorator for actions
  * ikiwiki: Use privileged decorator for actions
  * infinoted: Use privileged decorator for actions
  * letsencrypt: Use privileged decorator for actions
  * matrixsynapse: Use privileged decorator for actions
  * mediawiki: Use privileged decorator for actions
  * minetest: Use privileged decorator for actions
  * minidlna: Use privileged decorator for actions
  * minidlna: Use the exposed URL for diagnostic test
  * networks: Use privileged decorator for actions
  * openvpn: Use privileged decorator for actions
  * openvpn: Drop RSA to ECC migration code and two-step setup
  * pagekite: Use privileged decorator for actions
  * power: Use privileged decorator for actions
  * quassel: Use privileged decorator for actions
  * radicale: Use privileged decorator for actions
  * roundcube: Minor update to comment in privileged actions
  * searx: Use privileged decorator for actions
  * searx: Show status of public access irrespective of enabled state
  * security: Use privileged decorator for actions
  * shadowsocks: Use privileged decorator for actions
  * sharing: Use privileged decorator for actions
  * snapshot: Use privileged decorator for actions
  * ssh: Use privileged decorator for actions
  * sso: Use privileged decorator for actions
  * syncthing: Use privileged decorator for actions
  * tor: Use privileged decorator for actions
  * transmission: Minor update to privileged method signature
  * ttrss: Use privileged decorator for actions
  * upgrades: Use privileged decorator for actions
  * wireguard: Us privileged decorator for actions
  * wordpress: Use privileged decorator for actions
  * zoph: Use privileged decorator for actions
  * backups: Use privileged decorator for sshfs actions
  * samba: Use privileged decorator for actions
  * storage: Use privileged decorator for actions
  * users: Use privileged decorator for actions
  * *: Use privileged decorator for service actions
  * backups: Use privileged decorator for backup actions
  * *: Use privileged decorator for package actions
  * actions: Drop unused superuser_run and related methods
  * action_utils: Drop unused progress requests from apt-get
  * bind: Drop enabling DNSSEC (deprecated) as it is always enabled
  * config: Drop legacy migration of Apache homepage settings
  * action_utils: Drop support for non-systemd environments
  * apache: Fix logs still going into /var/log files
  * wordpress: Update fail2ban filter
  * fail2ban: Make fail2ban log to journald
  * privacy: Set vendor as FreedomBox for dpkg and popularity-contest

  [ Petter Reinholdtsen ]
  * Translated using Weblate (Norwegian Bokmål)

  [ Besnik Bleta ]
  * Translated using Weblate (Albanian)
  * Translated using Weblate (Albanian)

  [ nbenedek ]
  * matrix: Add fail2ban jail
  * privacy: Add new system app for popularity-contest

  [ Nikita Epifanov ]
  * Translated using Weblate (Russian)

  [ James Valleroy ]
  * locale: Update translation strings
  * doc: Fetch latest manual

 -- James Valleroy <jvalleroy@mailbox.org>  Mon, 10 Oct 2022 21:38:11 -0400

freedombox (22.21.1~bpo11+1) bullseye-backports; urgency=medium

  * Rebuild for bullseye-backports.

 -- James Valleroy <jvalleroy@mailbox.org>  Tue, 04 Oct 2022 07:29:36 -0400

freedombox (22.21.1) unstable; urgency=medium

  [ Andrij Mizyk ]
  * Translated using Weblate (Ukrainian)
  * Translated using Weblate (Ukrainian)

  [ Sunil Mohan Adapa ]
  * notification: Don't fail when formatting message strings

  [ 109247019824 ]
  * Translated using Weblate (Bulgarian)

 -- James Valleroy <jvalleroy@mailbox.org>  Sat, 01 Oct 2022 10:07:08 -0400

freedombox (22.21) unstable; urgency=medium

  [ ikmaak ]
  * Translated using Weblate (Danish)
  * Translated using Weblate (German)
  * Translated using Weblate (Spanish)
  * Translated using Weblate (French)
  * Translated using Weblate (Italian)
  * Translated using Weblate (Norwegian Bokmål)
  * Translated using Weblate (Dutch)
  * Translated using Weblate (Portuguese)
  * Translated using Weblate (Swedish)
  * Translated using Weblate (Russian)
  * Translated using Weblate (Polish)
  * Translated using Weblate (Persian)
  * Translated using Weblate (Indonesian)
  * Translated using Weblate (Czech)
  * Translated using Weblate (Ukrainian)
  * Translated using Weblate (Hungarian)
  * Translated using Weblate (Lithuanian)
  * Translated using Weblate (Slovenian)
  * Translated using Weblate (Bulgarian)
  * Translated using Weblate (Greek)
  * Translated using Weblate (Serbian)
  * Translated using Weblate (Albanian)
  * Translated using Weblate (Latvian)

  [ Oğuz Ersen ]
  * Translated using Weblate (Turkish)

  [ Andrij Mizyk ]
  * Translated using Weblate (Ukrainian)
  * Translated using Weblate (Ukrainian)
  * Translated using Weblate (Ukrainian)

  [ 109247019824 ]
  * Translated using Weblate (Bulgarian)
  * Translated using Weblate (Bulgarian)

  [ Besnik Bleta ]
  * Translated using Weblate (Albanian)

  [ James Valleroy ]
  * janus: Enable systemd sandboxing
  * janus: Allow AF_UNIX and AF_NETLINK
  * locale: Update translation strings
  * doc: Fetch latest manual
  * setup.py: Move distutils import after setuptools import

  [ nbenedek ]
  * wordpress: disable readme.html, xmlrpc.php, wp-cron.php
  * wordpress: Add fail2ban filter and jail
  * mediawiki: Add powered by freedombox logo

  [ Sunil Mohan Adapa ]
  * wordpress: Reload apache after app update
  * d/install: mediawiki: Install the new powered by file

  [ Michael Breidenbach ]
  * Translated using Weblate (Swedish)

 -- James Valleroy <jvalleroy@mailbox.org>  Mon, 26 Sep 2022 20:47:48 -0400

freedombox (22.20~bpo11+1) bullseye-backports; urgency=medium

  * Rebuild for bullseye-backports.

 -- James Valleroy <jvalleroy@mailbox.org>  Thu, 15 Sep 2022 19:56:50 -0400

freedombox (22.20) unstable; urgency=medium

  [ atilluF ]
  * Translated using Weblate (Italian)

  [ Burak Yavuz ]
  * Translated using Weblate (Turkish)

  [ Eric ]
  * Translated using Weblate (Chinese (Simplified))

  [ Jiří Podhorecký ]
  * Translated using Weblate (Czech)

  [ Veiko Aasa ]
  * tests: functional: Assert app is not installed after uninstallation
  * samba: Ignore mounted files when listing mounts
  * samba: Update client apps information

  [ Sunil Mohan Adapa ]
  * ejabberd: tests: functional: Ensure jsxc is installed
  * zoph: tests: functional: Simplify finding the form to submit
  * shaarli: tests: functional: Specify setup form submission button
  * ikiwiki: tests: functional: Find forms more accurately
  * gitweb: Use generic form template for create/edit repository
  * gitweb: tests: functional: Find forms more accurately
  * gitweb: Fix issue with page not refreshing during uninstall
  * calibre: tests: functional: Find forms more specifically
  * bepasty: Use generic form template for add password view
  * bepasty: tests: functional: Minor refactor for form submission
  * first_boot: tests: functional: Find form more specifically
  * sharing: tests: functional: Find forms more accurately
  * sso: tests: functional: Find forms more accurately
  * backups: Use generic form template for create and schedule views
  * backups: tests: functional: Find forms more accurately
  * templates: form: Specify a form class for use with functional tests
  * snapshot: tests: functional: Minor refactoring for form submission
  * wordpress: tests: functional: Find forms more specifically
  * users: tests: functional: Find forms more accurately
  * tests: functional: Force specifying form to submit more accurately
  * tests: functional: Wait for installation to complete fully

  [ James Valleroy ]
  * debian: Add Italian debconf translation (Closes: #1019157)
  * version: Compare Debian package version numbers
  * firewall: Allow upgrade from any version to 1.2.*
  * locale: Update translation strings
  * doc: Fetch latest manual

  [ Coucouf ]
  * Translated using Weblate (French)
  * Translated using Weblate (French)

  [ nbenedek ]
  * matrixsynapse: Allow matrix-synapse >= 1.65 to install successfully
  * d/maintscript: remove tahoe and mldonkey apache conf files

 -- James Valleroy <jvalleroy@mailbox.org>  Mon, 12 Sep 2022 21:07:14 -0400

freedombox (22.19~bpo11+1) bullseye-backports; urgency=medium

  * Rebuild for bullseye-backports.

 -- James Valleroy <jvalleroy@mailbox.org>  Tue, 06 Sep 2022 06:01:26 -0400

freedombox (22.19) unstable; urgency=medium

  [ James Valleroy ]
  * debian: Update Spanish translation template (Closes: #1017452)
  * avahi: Don't disable after tests
  * ejabberd: Set hostname for test that relies on it
  * upgrades: Add button to test dist-upgrade in development mode
  * Translated using Weblate (French)
  * janus: Convert action to privileged
  * janus: Handle upgrades to 1.0.*
  * upgrades: Hold janus during dist-upgrade
  * locale: Update translation strings
  * doc: Fetch latest manual

  [ Joseph Nuthalapati ]
  * tests: Make functional.is_available check faster

  [ nautilusx ]
  * Translated using Weblate (German)

  [ Maxime Leroy ]
  * Translated using Weblate (French)

  [ Burak Yavuz ]
  * Translated using Weblate (Turkish)

  [ Eric ]
  * Translated using Weblate (Chinese (Simplified))

  [ Andrij Mizyk ]
  * Translated using Weblate (Ukrainian)

  [ 109247019824 ]
  * Translated using Weblate (Bulgarian)

  [ Fioddor Superconcentrado ]
  * Translated using Weblate (Spanish)

  [ Jiří Podhorecký ]
  * Translated using Weblate (Czech)

  [ nbenedek ]
  * ttrss: add donation url
  * d/control: Break ufw as we use firewalld

  [ Veiko Aasa ]
  * container: Display help message when no args are passed
  * container: Show default values in command help

  [ Hugel ]
  * Translated using Weblate (Chinese (Simplified))

  [ Sunil Mohan Adapa ]
  * operation: Factor out template code into a separate file
  * operation: Show operations on app page in addition to setup page
  * package: Implement low-level methods for uninstalling
  * forms: Implement form for uninstallation
  * setup: Drop check for already running operation
  * app: Add API to uninstall an app
  * package: Implement uninstall in Package component
  * setup: Implement operation to uninstall an app
  * views: Implement a view to uninstall an app
  * app: Add a menu item to trigger uninstallation
  * tests: functional: Add install/uninstall test for all apps
  * backups: Use AppView for the main app page
  * diagnostics: Use AppView for app page
  * names: Use AppView for app page
  * networks: Use AppView for app page
  * power: Use AppView for app page
  * security: Use AppView for app page
  * snapshot: Use AppView for app page
  * letsencrypt: Use AppView for app page
  * tor: Use AppView and Operation for app page
  * jsxc: Allow disabling the app

 -- James Valleroy <jvalleroy@mailbox.org>  Mon, 29 Aug 2022 22:33:54 -0400

freedombox (22.18) unstable; urgency=medium

  [ Maxime Leroy ]
  * Translated using Weblate (French)

  [ ikmaak ]
  * Translated using Weblate (Dutch)

  [ Burak Yavuz ]
  * Translated using Weblate (Turkish)

  [ Jiří Podhorecký ]
  * Translated using Weblate (Czech)
  * Translated using Weblate (Czech)

  [ 109247019824 ]
  * Translated using Weblate (Bulgarian)

  [ nautilusx ]
  * Translated using Weblate (German)

  [ Andrij Mizyk ]
  * Translated using Weblate (Ukrainian)

  [ James Valleroy ]
  * networks: Remove DNSSEC diagnostics
  * locale: Update translation strings
  * doc: Fetch latest manual

  [ Cosmin Humeniuc ]
  * container: Add IdentitiesOnly option to SSH

  [ Veiko Aasa ]
  * container: Ignore flake8 error 'line too long' in bash script text
  * storage: Fix enumerating partitions without mount points

  [ Sunil Mohan Adapa ]
  * coturn: Fix link to ejabberd in description
  * notification: Pass full context when rendering body template
  * package: Run installation operation using app_id instead of module
  * operation: Add module to manage threaded operations
  * *: Make setup method part of App class for all apps
  * *: Add setup method on all apps that don't have it
  * *: Make force upgrading part of app rather than a module
  * app: Drop optimization that skips setup process
  * setup: Fix issue with immediate refresh after installation
  * *: Drop module level app property
  * setup: Drop setup_helper and use the new Operation API
  * setup: Allow starting installation when package manager is busy
  * backups: tests: Mark need for Django database during API tests
  * matrixsynapse: Fix showing the status messages
  * ejabberd: Fix showing the status messages
  * ssh: tests: functional: Keep service enabled after tests
  * sharing: tests: functional: Fix a flaky test by waiting
  * sharing: Add installing and enable/disable like other apps
  * wireguard: Fix module.app usage that is no longer available
  * doc: dev: Document previously undocumented components

 -- James Valleroy <jvalleroy@mailbox.org>  Mon, 15 Aug 2022 20:54:46 -0400

freedombox (22.17) unstable; urgency=medium

  [ ikmaak ]
  * Translated using Weblate (German)
  * Translated using Weblate (Dutch)

  [ Burak Yavuz ]
  * Translated using Weblate (Turkish)

  [ Eric ]
  * Translated using Weblate (Chinese (Simplified))

  [ Maxime Leroy ]
  * Translated using Weblate (French)

  [ nbenedek ]
  * wordpress: Don't install php-ssh2

  [ James Valleroy ]
  * help: Add "How can I help?" section to Contribute page
  * locale: Update translation strings
  * doc: Fetch latest manual

  [ Sunil Mohan Adapa ]
  * help: Update test for contribute view
  * help: tests: Fix about page test by mocking version calls

 -- James Valleroy <jvalleroy@mailbox.org>  Mon, 01 Aug 2022 21:01:41 -0400

freedombox (22.16) unstable; urgency=medium

  [ Eric ]
  * Translated using Weblate (Chinese (Simplified))

  [ Andrij Mizyk ]
  * Translated using Weblate (Ukrainian)

  [ 109247019824 ]
  * Translated using Weblate (Bulgarian)
  * Translated using Weblate (Bulgarian)
  * Translated using Weblate (Bulgarian)
  * Translated using Weblate (Bulgarian)

  [ Maxime Leroy ]
  * Translated using Weblate (French)
  * Translated using Weblate (French)

  [ Nikita Epifanov ]
  * Translated using Weblate (Russian)
  * Translated using Weblate (Russian)

  [ Sunil Mohan Adapa ]
  * cockpit: Depend on apache and setup after it
  * privoxy: Use privileged decorator for actions
  * cockpit: Reconfigure to allow any origin
  * cockpit: Use decorator for privileged actions
  * rssbridge: Whitelist all bridges by default
  * rssbridge: Add functional tests
  * apache: Merge old configuration files into a better location
  * apache: Also configure to serve on /freedombox
  * apache: Redirect all logs to systemd journal
  * config: Add option to set logging mode: none/volatile/persistent
  * config: Set volatile logging by default
  * roundcube: Configure to log to journald
  * roundcube: Use privileged to simplify actions

  [ nbenedek ]
  * privoxy: Restrict to private IPs, prevent access over the internet
  * rssbridge: New app to generate RSS feeds for websites
  * roundcube: Add fail2ban jail

  [ Veiko Aasa ]
  * gitweb: Switch default branch name to main for new repositories

  [ James Valleroy ]
  * janus: Change short description to "Video Room"
  * rssbridge: Fix flake8 errors
  * debian: Update copyright year
  * debian: Follows policy version 4.6.1
  * locale: Update translation strings
  * doc: Fetch latest manual

 -- James Valleroy <jvalleroy@mailbox.org>  Mon, 18 Jul 2022 20:50:09 -0400

freedombox (22.15~bpo11+1) bullseye-backports; urgency=medium

  * Rebuild for bullseye-backports.

 -- James Valleroy <jvalleroy@mailbox.org>  Fri, 08 Jul 2022 07:36:25 -0400

freedombox (22.15) unstable; urgency=medium

  [ nbenedek ]
  * mediawiki: Remove Buster specific code not needed in Bullseye
  * mediawiki: Remove wgLogo as it is not needed in Bullseye
  * mediawiki: Add regex validator to the domain field
  * users: create home directories for newly created users

  [ Nikita Epifanov ]
  * Translated using Weblate (Russian)

  [ 109247019824 ]
  * Translated using Weblate (Bulgarian)

  [ Joseph Nuthalapati ]
  * tests: functional: Simplify GitLabCI configuration
  * ci: Use compatible versions of Selenium and Splinter

  [ Artem ]
  * Translated using Weblate (Ukrainian)

  [ Guillermo Lopez Alejos ]
  * backups: Add options to keep sshfs shares responsive
  * backups: Unmount repositories before and after backup

  [ James Valleroy ]
  * upgrades: Re-add workaround for grub
  * upgrades: Hold packages one at a time
  * datetime: Fix typo from pylint fix
  * locale: Update translation strings
  * doc: Fetch latest manual

  [ Sunil Mohan Adapa ]
  * *: pylint: Explicitly specify encoding when open a file
  * *: pylint: Suppress unused argument warnings
  * *: pylint: Don't inherit from 'object'
  * *: pylint: Avoid calling super() with arguments
  * *: pylint: Drop unnecessary 'pass' statements
  * pyproject.toml: Ignore some refactoring messages with pylint
  * static: js: css: Make multiple select fields work with Django 4.0
  * views: Add a comment about change in Django 4.0

  [ Andrij Mizyk ]
  * Translated using Weblate (Ukrainian)

 -- James Valleroy <jvalleroy@mailbox.org>  Mon, 04 Jul 2022 21:30:09 -0400

freedombox (22.14.1~bpo11+1) bullseye-backports; urgency=medium

  * Rebuild for bullseye-backports.

 -- James Valleroy <jvalleroy@mailbox.org>  Tue, 28 Jun 2022 06:57:29 -0400

freedombox (22.14.1) unstable; urgency=medium

  [ ikmaak ]
  * Translated using Weblate (German)
  * Translated using Weblate (Dutch)

  [ Burak Yavuz ]
  * Translated using Weblate (Turkish)

  [ Eric ]
  * Translated using Weblate (Chinese (Simplified))

  [ 109247019824 ]
  * Translated using Weblate (Bulgarian)

  [ Sunil Mohan Adapa ]
  * matrixsynapse: Allow new dependency to be installed from backports
  * mumble: Use privileged decorator for superuser actions
  * actions: Note that privileged actions can't output to stdout
  * mumble: Backup/restore the configuration file
  * mumble: Don't set the root channel name unless it is changed
  * mumble: tests: Add functional tests for setting the passwords

  [ Jiří Podhorecký ]
  * Translated using Weblate (Czech)

  [ James Valleroy ]
  * doc: Fetch latest manual

 -- James Valleroy <jvalleroy@mailbox.org>  Mon, 27 Jun 2022 07:13:07 -0400

freedombox (22.14~bpo11+1) bullseye-backports; urgency=medium

  * Rebuild for bullseye-backports.

 -- James Valleroy <jvalleroy@mailbox.org>  Thu, 23 Jun 2022 18:14:59 -0400

freedombox (22.14) unstable; urgency=medium

  [ ikmaak ]
  * Translated using Weblate (German)
  * Translated using Weblate (Dutch)

  [ Burak Yavuz ]
  * Translated using Weblate (Turkish)

  [ Eric ]
  * Translated using Weblate (Chinese (Simplified))

  [ Jiří Podhorecký ]
  * Translated using Weblate (Czech)

  [ 109247019824 ]
  * Translated using Weblate (Bulgarian)
  * Translated using Weblate (Bulgarian)

  [ Nikita Epifanov ]
  * Translated using Weblate (Russian)

  [ Coucouf ]
  * Translated using Weblate (French)

  [ schiriki ]
  * Add char field to set a password that is required to join the server

  [ nbenedek ]
  * janus: improve description about coturn
  * mediawiki: Add option to change the site name

  [ Sunil Mohan Adapa ]
  * translation: Don't use session for storing lang pref in Django 4.0
  * users: Fix deleting user LDAP entry with Django 4.0
  * ejabberd: Make localhost disabled option in domain selection
  * actions: Add a decorator for marking superuser actions
  * doc: dev: Use and recommend new privileged actions
  * transmission: Simplify actions using the privileged decorator
  * ejabberd: Revert changes to always keep localhost (aa5b1cea126d37)

  [ James Valleroy ]
  * tests: Add a dummy parameter for middlewares
  * ejabberd: Automatically use coturn
  * ejabberd: Add multi-select form for domains
  * locale: Update translation strings
  * doc: Fetch latest manual

 -- James Valleroy <jvalleroy@mailbox.org>  Mon, 20 Jun 2022 20:52:22 -0400

freedombox (22.13~bpo11+1) bullseye-backports; urgency=medium

  * Rebuild for bullseye-backports.

 -- James Valleroy <jvalleroy@mailbox.org>  Fri, 10 Jun 2022 07:09:29 -0400

freedombox (22.13) unstable; urgency=medium

  [ D āvis ]
  * Added translation using Weblate (Latvian)

  [ ikmaak ]
  * Translated using Weblate (German)
  * Translated using Weblate (Dutch)

  [ Burak Yavuz ]
  * Translated using Weblate (Turkish)

  [ Eric ]
  * Translated using Weblate (Chinese (Simplified))

  [ 109247019824 ]
  * Translated using Weblate (Bulgarian)
  * Translated using Weblate (Bulgarian)

  [ Benedek Nagy ]
  * transmission: Add redirects to avoid 409 conflict

  [ Joseph Nuthalapati ]
  * tests: functional: Integrate into Salsa CI
  * tests: functional: Add jobs for bullseye-backports

  [ Michael Breidenbach ]
  * Translated using Weblate (Swedish)

  [ Jiří Podhorecký ]
  * Translated using Weblate (Czech)

  [ Sunil Mohan Adapa ]
  * wordpress: Allow installing/updating plugins and themes
  * wordpress: tests: Fix writing title for new post in newer versions
  * email: Add description about ISP and domain limitations
  * email: Make app available for all users (even without advanced flag)

  [ Kolja Gorter ]
  * Add function to change root chanel name of mumble server

  [ Nikita Epifanov ]
  * Translated using Weblate (Russian)

  [ James Valleroy ]
  * wordpress: tests: Continue past language selection screen
  * janus: Add new app for lightweight WebRTC server
  * locale: Update translation strings
  * doc: Fetch latest manual

 -- James Valleroy <jvalleroy@mailbox.org>  Mon, 06 Jun 2022 21:59:34 -0400

freedombox (22.12~bpo11+1) bullseye-backports; urgency=medium

  * Rebuild for bullseye-backports.

 -- James Valleroy <jvalleroy@mailbox.org>  Thu, 26 May 2022 07:35:30 -0400

freedombox (22.12) unstable; urgency=medium

  [ Benedek Nagy ]
  * mediawiki: Add stricter sandbox rules for jobrunner service
  * mediawiki: Serve hidden service over http for .onion domains
  * tt-rss: Fix description about user access
  * ssh, bind: Show 'Learn More...' links

  [ ikmaak ]
  * Translated using Weblate (German)
  * Translated using Weblate (Dutch)

  [ John Doe ]
  * Translated using Weblate (French)

  [ Burak Yavuz ]
  * Translated using Weblate (Turkish)

  [ Eric ]
  * Translated using Weblate (Chinese (Simplified))

  [ 109247019824 ]
  * Translated using Weblate (Bulgarian)

  [ Asle Næss ]
  * Translated using Weblate (Norwegian Bokmål)
  * Translated using Weblate (Norwegian Bokmål)

  [ Petter Reinholdtsen ]
  * Translated using Weblate (Norwegian Bokmål)

  [ Sunil Mohan Adapa ]
  * apache: Allow URL diagnostics to work with redirects
  * mediawiki: Fix URL diagnostics with redirects involved
  * frontpage: Reuse app header template for showing app description
  * frontpage: Allow showing links to manual pages
  * *: Show Learn More... links in frontpage with description
  * firewall: Show service name in port forwarding info table
  * tor: Show port forwarding information in consistent way

  [ Jiří Podhorecký ]
  * Translated using Weblate (Czech)

  [ James Valleroy ]
  * locale: Update translation strings
  * doc: Fetch latest manual

 -- James Valleroy <jvalleroy@mailbox.org>  Mon, 23 May 2022 20:48:11 -0400

freedombox (22.11~bpo11+1) bullseye-backports; urgency=medium

  * Rebuild for bullseye-backports.

 -- James Valleroy <jvalleroy@mailbox.org>  Fri, 13 May 2022 12:23:40 -0400

freedombox (22.11) unstable; urgency=medium

  [ Veiko Aasa ]
  * samba: Fix functional tests when user is not logged in at start

  [ Nikita Epifanov ]
  * Translated using Weblate (Russian)

  [ Benedek Nagy ]
  * transmission: Improve description
  * mediawiki: Check if admin password is at least 10 characters long

  [ Petter Reinholdtsen ]
  * Translated using Weblate (Norwegian Bokmål)

  [ Joseph Nuthalapati ]
  * tests: functional: Get rid of dependency on xvfb
  * HACKING: Improve documentation on how to run tests

  [ Sunil Mohan Adapa ]
  * container: Show executed commands when setting up/running tests
  * email: Fix userdb lookups with LDAP
  * mediawiki: Handle password rejection from MediaWiki
  * matrixsynapse: Allow new dependencies to be installed from backports

  [ Andrij Mizyk ]
  * Translated using Weblate (Ukrainian)

  [ 109247019824 ]
  * Translated using Weblate (Bulgarian)
  * Translated using Weblate (Bulgarian)

  [ Coucouf ]
  * Translated using Weblate (French)

  [ ikmaak ]
  * Translated using Weblate (Danish)
  * Translated using Weblate (Polish)
  * Translated using Weblate (Ukrainian)
  * Translated using Weblate (Hungarian)

  [ James Valleroy ]
  * locale: Update translation strings
  * doc: Fetch latest manual

 -- James Valleroy <jvalleroy@mailbox.org>  Mon, 09 May 2022 22:36:05 -0400

freedombox (22.10~bpo11+1) bullseye-backports; urgency=medium

  * Rebuild for bullseye-backports.

 -- James Valleroy <jvalleroy@mailbox.org>  Fri, 29 Apr 2022 07:06:04 -0400

freedombox (22.10) unstable; urgency=medium

  [ Nikita Epifanov ]
  * Translated using Weblate (Russian)

  [ Burak Yavuz ]
  * Translated using Weblate (Turkish)

  [ Luna Jernberg ]
  * Translated using Weblate (Swedish)

  [ Jiří Podhorecký ]
  * Translated using Weblate (Czech)

  [ 109247019824 ]
  * Translated using Weblate (Bulgarian)

  [ Giannis ]
  * Translated using Weblate (Greek)

  [ Benedek Nagy ]
  * sharing: put file path between quotation marks

  [ Sunil Mohan Adapa ]
  * sharing: Allow double quotes in path strings

  [ ikmaak ]
  * Translated using Weblate (German)
  * Translated using Weblate (Dutch)

  [ James Valleroy ]
  * doc: Fetch latest manual

 -- James Valleroy <jvalleroy@mailbox.org>  Mon, 25 Apr 2022 20:47:52 -0400

freedombox (22.9~bpo11+1) bullseye-backports; urgency=medium

  * Rebuild for bullseye-backports.

 -- James Valleroy <jvalleroy@mailbox.org>  Fri, 15 Apr 2022 07:29:23 -0400

freedombox (22.9) unstable; urgency=medium

  [ abidin toumi ]
  * Added translation using Weblate (Arabic)
  * Translated using Weblate (Arabic)

  [ ikmaak ]
  * Translated using Weblate (German)
  * Translated using Weblate (Dutch)

  [ Oğuz Ersen ]
  * Translated using Weblate (Turkish)

  [ Jiří Podhorecký ]
  * Translated using Weblate (Czech)

  [ Benedek Nagy ]
  * Translated using Weblate (Hungarian)
  * plinth: Add forum to footer

  [ 109247019824 ]
  * Translated using Weblate (Bulgarian)

  [ Coucouf ]
  * Translated using Weblate (French)

  [ Paul Lettich ]
  * Translated using Weblate (German)

  [ James Valleroy ]
  * package: Add package expressions
  * package: Use package expressions in Packages component
  * package: Fail diagnostic when not able to resolve
  * minetest: Allow alternate name for 3d armor mod
  * package: Fix comment and type annotations
  * upgrades: Use python3-typing-extensions from bullseye-backports
  * upgrades: Split Explanation line
  * locale: Update translation strings
  * doc: Fetch latest manual

  [ Sunil Mohan Adapa ]
  * package: Update package expression API and fix regressions

  [ Aurélien Couderc ]
  * Fix description of the validation rule for calibre library names so it
    actually matches the pattern

 -- James Valleroy <jvalleroy@mailbox.org>  Mon, 11 Apr 2022 20:29:12 -0400

freedombox (22.8~bpo11+1) bullseye-backports; urgency=medium

  * Rebuild for bullseye-backports.

 -- James Valleroy <jvalleroy@mailbox.org>  Thu, 31 Mar 2022 12:11:26 -0400

freedombox (22.8) unstable; urgency=medium

  [ Coucouf ]
  * Translated using Weblate (French)

  [ Павел Протасов ]
  * Translated using Weblate (Russian)

  [ Nikita Epifanov ]
  * Translated using Weblate (Russian)

  [ Benedek Nagy ]
  * ikiwiki: add packages that are necessary for apt-get install
  * calibre: explain correct name format for new library

  [ Ma Yong ]
  * Translated using Weblate (Chinese (Simplified))
  * Translated using Weblate (Chinese (Simplified))

  [ Eric ]
  * Translated using Weblate (Chinese (Simplified))

  [ James Valleroy ]
  * upgrades: Allow backports from src:freedombox
  * locale: Update translation strings
  * doc: Fetch latest manual

  [ Jim Gregory ]
  * network: Fix showing wifi connection

 -- James Valleroy <jvalleroy@mailbox.org>  Mon, 28 Mar 2022 20:30:00 -0400

freedombox (22.7~bpo11+1) bullseye-backports; urgency=medium

  * Rebuild for bullseye-backports.

 -- James Valleroy <jvalleroy@mailbox.org>  Thu, 17 Mar 2022 17:22:21 -0400

freedombox (22.7) unstable; urgency=medium

  [ Nathaniel Ramos Alexander ]
  * Translated using Weblate (Spanish)

  [ Benedek Nagy ]
  * Translated using Weblate (Hungarian)

  [ ButterflyOfFire ]
  * Translated using Weblate (French)

  [ James Valleroy ]
  * doc: Fetch latest manual

 -- James Valleroy <jvalleroy@mailbox.org>  Mon, 14 Mar 2022 20:30:20 -0400

freedombox (22.6.1~bpo11+1) bullseye-backports; urgency=medium

  * Rebuild for bullseye-backports.

 -- James Valleroy <jvalleroy@mailbox.org>  Tue, 08 Mar 2022 08:01:37 -0500

freedombox (22.6.1) unstable; urgency=medium

  [ Johannes Keyser ]
  * Translated using Weblate (German)

  [ ikmaak ]
  * Translated using Weblate (Dutch)
  * Translated using Weblate (Dutch)

  [ Burak Yavuz ]
  * Translated using Weblate (Turkish)

  [ Eric ]
  * Translated using Weblate (Chinese (Simplified))

  [ Jiří Podhorecký ]
  * Translated using Weblate (Czech)

  [ 109247019824 ]
  * Translated using Weblate (Bulgarian)

 -- James Valleroy <jvalleroy@mailbox.org>  Sun, 06 Mar 2022 06:25:27 -0500

freedombox (22.6) unstable; urgency=medium

  [ ikmaak ]
  * Translated using Weblate (German)
  * Translated using Weblate (Dutch)

  [ Burak Yavuz ]
  * Translated using Weblate (Turkish)

  [ Nikita Epifanov ]
  * Translated using Weblate (Russian)

  [ Eric ]
  * Translated using Weblate (Chinese (Simplified))

  [ Andrij Mizyk ]
  * Translated using Weblate (Ukrainian)

  [ Michael Breidenbach ]
  * Translated using Weblate (Swedish)

  [ Jiří Podhorecký ]
  * Translated using Weblate (Czech)

  [ Sripath Roy Koganti ]
  * Translated using Weblate (Telugu)

  [ Hemchand Pidikiti ]
  * Translated using Weblate (Telugu)

  [ Revolutioners ]
  * Translated using Weblate (Telugu)

  [ Anusha.chennamsetti ]
  * Translated using Weblate (Telugu)

  [ Rohith ]
  * Translated using Weblate (Telugu)

  [ B Rohit ]
  * Translated using Weblate (Telugu)

  [ Sk Abdulaziz ]
  * Translated using Weblate (Telugu)

  [ Prudhvi varma ]
  * Translated using Weblate (Telugu)

  [ Lavanya Duddukuri ]
  * Translated using Weblate (Telugu)

  [ Revathi Pathiwada ]
  * Translated using Weblate (Telugu)

  [ Rushi Puttigumpala ]
  * Translated using Weblate (Telugu)

  [ Kotagiri Hardik Sai ]
  * Translated using Weblate (Telugu)

  [ Andhavarapu vamsi ]
  * Translated using Weblate (Telugu)

  [ VANTIPALLI HARINI DEVI ]
  * Translated using Weblate (Telugu)

  [ Mupparthi Rema Sharanya ]
  * Translated using Weblate (Telugu)

  [ Nishmitha Undavalli ]
  * Translated using Weblate (Telugu)

  [ l. Mamatha sahithi ]
  * Translated using Weblate (Telugu)

  [ N SIRI HARSHITHA ]
  * Translated using Weblate (Telugu)

  [ Sainadh Pragada ]
  * Translated using Weblate (Telugu)

  [ Kesava Manikanta ]
  * Translated using Weblate (Telugu)

  [ Padilam Sairam ]
  * Translated using Weblate (Telugu)

  [ Benedek Nagy ]
  * minidlna: add iOS VLC client
  * samba: add iOS VLC client
  * Translated using Weblate (Hungarian)

  [ James Valleroy ]
  * Translated using Weblate (Telugu)
  * locale: Update translation strings
  * doc: Fetch latest manual

  [ 109247019824 ]
  * Translated using Weblate (Bulgarian)

  [ Sunil Mohan Adapa ]
  * email_server: List all listening ports of the daemons
  * email_server: Update donation URL to rspamd donation URL
  * email_server: Update short description
  * email_server: Add front page shortcut, update name and description
  * email: Rename app from email_server to email
  * email: Drop X-Robots-Tag on the auto-configuration URL
  * email: Backup/restore aliases and mailboxes
  * email: rspamd: Simplify installing configuration
  * email: Tweak client auto-configuration file
  * email: Drop unused Apache include freedombox-robots.conf
  * email: Simplify modifying headers proxied to rspamd web UI
  * email: Depend on and run redis server
  * email: Open firewall port for managesieve protocol
  * email: Narrowly match just rspamd's spam header
  * email: Add more special-use IMAP folders, set autoexpunge to 60days
  * email: Simplify setting milter configuration and running sievec
  * email: Drop special handling for reserved TLDs
  * email: Drop special handling for outbound filtering
  * email: Remove override for local addresses
  * email: Setup rspamd configuration to include FreedomBox config
  * email: Add basic functional tests
  * email: Add backup/restore component
  * email: Simplify setting up postfix
  * email: Drop unused diagnosis module
  * email: Minor indentation and docstring changes
  * email: Set an icon from Tango project
  * email: dkim: Implement setting up DKIM signing keys
  * email: dns: Show table for desired DNS entries
  * email: Enable as an advanced app
  * email: aliases: Drop ability to enable/disable aliases
  * email: Add shortcut for non-admin users to manage their aliases
  * email: Drop mentions of clamav as it is too memory intensive
  * email: Rename audit module to privileged
  * email: Drop use of mutex for postfix configuration operations
  * email: Simplify and rename postfix configuration module
  * email: Drop unused utility method for logging
  * email: Name module ldap to postfix
  * email: Drop postfix and dovecot LDAP packages
  * email: Drop atomic writing to a file
  * email: Update module docstrings
  * email: Use the term 'setup' rather than 'repair' for consistency
  * email: Don't start disabled daemons when setup is re-run
  * email: Implement adding common aliases for first admin user
  * email: Add various documentation links for future readability
  * email: postfix: Fix priority for authentication directives
  * email: aliases: Minor refactoring to form validation
  * email: clients: Make Thunderbird URLs language independent
  * email: Allow re-running setup
  * email: postfix: use inline map for TLS SNI maps
  * email: rspamd: Log to journald via syslog
  * email: Revert to LDAP auth as pam does not allow non-admin users
  * email: Fix issue with certs not being available
  * dynamicdns: Fix adding null domain into configuration

 -- James Valleroy <jvalleroy@mailbox.org>  Wed, 02 Mar 2022 08:44:45 -0500

freedombox (22.5~bpo11+1) bullseye-backports; urgency=medium

  * Rebuild for bullseye-backports.

 -- James Valleroy <jvalleroy@mailbox.org>  Fri, 18 Feb 2022 19:39:47 -0500

freedombox (22.5) unstable; urgency=medium

  [ ikmaak ]
  * Translated using Weblate (German)
  * Translated using Weblate (Dutch)

  [ Burak Yavuz ]
  * Translated using Weblate (Turkish)

  [ Eric ]
  * Translated using Weblate (Chinese (Simplified))

  [ Joseph Nuthalapati ]
  * tests: functional: Add plugin for HTML reports

  [ Besnik Bleta ]
  * Translated using Weblate (Albanian)
  * Translated using Weblate (Albanian)
  * Translated using Weblate (Albanian)

  [ Jaime Marquínez Ferrándiz ]
  * Translated using Weblate (Spanish)

  [ Michael Breidenbach ]
  * Translated using Weblate (Swedish)

  [ Nikita Epifanov ]
  * Translated using Weblate (Russian)

  [ Jiří Podhorecký ]
  * Translated using Weblate (Czech)

  [ Andrij Mizyk ]
  * Translated using Weblate (Ukrainian)

  [ Benedek Nagy ]
  * Translated using Weblate (Hungarian)
  * Translated using Weblate (Hungarian)
  * tt-rss: Restrict access to `feed-reader` group in "/tt-rss-app"

  [ James Valleroy ]
  * dynamicdns: Replace ez-ipupdate
  * locale: Update translation strings
  * doc: Fetch latest manual

  [ Sunil Mohan Adapa ]
  * dynamicdns: Drop about page and merge into description
  * dynamicdns: Drop tabs and use single page
  * dynamicdns: Drop NAT detection as it is no longer used
  * app: Add component to store enabled state of an app in kvstore
  * backups: Implement backup/restore of key/value settings
  * dynamicdns: Rewrite configuration handling and update using URL
  * users: Fix typo in description
  * minetest: Reduce the number of configuration update messages

  [ 109247019824 ]
  * Translated using Weblate (Bulgarian)
  * Translated using Weblate (Bulgarian)

 -- James Valleroy <jvalleroy@mailbox.org>  Mon, 14 Feb 2022 20:41:06 -0500

freedombox (22.4~bpo11+1) bullseye-backports; urgency=medium

  * Rebuild for bullseye-backports.

 -- James Valleroy <jvalleroy@mailbox.org>  Thu, 03 Feb 2022 06:21:18 -0500

freedombox (22.4) unstable; urgency=medium

  [ ikmaak ]
  * Translated using Weblate (German)
  * Translated using Weblate (Dutch)

  [ Benedek Nagy ]
  * shaarli: Add android app to description
  * apache: Don't redirect to HTTPS for .onion domains
  * matrixsynapse: Add FluffyChat to client list
  * power: Add a link to power app in the system menu
  * Translated using Weblate (Hungarian)

  [ Sunil Mohan Adapa ]
  * mldonkey: Drop app not available in Debian Bullseye and Bookworm
  * tests: functional: Implement a workaround for issue with screenshots
  * wordpress: tests: functional: Add missing marks on tests
  * tests: functional: Set default screenshots dir as ./screenshots
  * doc: Fail when downloading images from Debian wiki fails
  * cockpit: Explicitly redirect to HTTPS as needed for WebSockets
  * apache: Don't set HSTS for .onion domain
  * wireguard: tests: Add functional tests
  * snapshots: Clarify that snapshots are take during updates too
  * coturn: Use wildcard listening address to fix startup issues
  * sso, users: Redirect to home page after logout
  * users: Clarify help message for authorization password
  * HACKING: Stop using setup.py as a way to run tests
  * email_server: Drop some unused code
  * roundcube: Add setting for local connection only
  * email_server: Drop showing diagnostics/repair and roundcube config

  [ James Valleroy ]
  * .gitignore: Add screenshots/
  * shaarli: Add backup component
  * shaarli: Add functional test
  * shaarli: Test adding a bookmark
  * locale: Update translation strings
  * doc: Fetch latest manual

  [ Coucouf ]
  * Translated using Weblate (French)

  [ 109247019824 ]
  * Translated using Weblate (Bulgarian)

  [ Michael Breidenbach ]
  * Translated using Weblate (Swedish)

  [ Nikita Epifanov ]
  * Translated using Weblate (Russian)

  [ Andrij Mizyk ]
  * Translated using Weblate (Ukrainian)

 -- James Valleroy <jvalleroy@mailbox.org>  Mon, 31 Jan 2022 20:04:57 -0500

freedombox (22.3~bpo11+1) bullseye-backports; urgency=medium

  * Rebuild for bullseye-backports.

 -- James Valleroy <jvalleroy@mailbox.org>  Thu, 20 Jan 2022 07:36:42 -0500

freedombox (22.3) unstable; urgency=medium

  [ nautilusx ]
  * Translated using Weblate (German)

  [ ikmaak ]
  * Translated using Weblate (Dutch)

  [ Burak Yavuz ]
  * Translated using Weblate (Turkish)

  [ Eric ]
  * Translated using Weblate (Chinese (Simplified))

  [ Benedek Nagy ]
  * tt-rss: Allow published articles to be publicly available
  * Translated using Weblate (Hungarian)

  [ Jiří Podhorecký ]
  * Translated using Weblate (Czech)

  [ Sunil Mohan Adapa ]
  * container: Avoid a warning that interactive mode is intended
  * sso: Add missing captcha/rate limiting on SSO login
  * sso: Adjust URL to CAPTCHA page needed by Django security fix
  * upgrades: Allow matrix's new dependency to be installed
  * tests: functional: Fix setting domain name with active notifications
  * help: tests: Fix functional test to check for status logs

  [ James Valleroy ]
  * doc: Fetch latest manual

 -- James Valleroy <jvalleroy@mailbox.org>  Mon, 17 Jan 2022 20:17:22 -0500

freedombox (22.2~bpo11+1) bullseye-backports; urgency=medium

  * Rebuild for bullseye-backports.

 -- James Valleroy <jvalleroy@mailbox.org>  Fri, 14 Jan 2022 10:39:38 -0500

freedombox (22.2) unstable; urgency=medium

  [ Dietmar ]
  * Translated using Weblate (German)
  * Translated using Weblate (Italian)

  [ ikmaak ]
  * Translated using Weblate (Dutch)

  [ Burak Yavuz ]
  * Translated using Weblate (Turkish)

  [ Eric ]
  * Translated using Weblate (Chinese (Simplified))

  [ Benedek Nagy ]
  * Translated using Weblate (Hungarian)
  * Translated using Weblate (Hungarian)
  * wireguard: Fix spelling
  * transmission: Fix capitalization
  * openvpn: Add link to IOS app
  * mumble: Change description to include iOS client app
  * radicale: Update Thunderbird URLs
  * i2p: Fix grammar in description
  * backups: Correct spelling of encryption protocols
  * networks: Fix reference to an option

  [ Jiří Podhorecký ]
  * Translated using Weblate (Czech)

  [ Johannes Keyser ]
  * Translated using Weblate (German)

  [ Michael Breidenbach ]
  * Translated using Weblate (Swedish)

  [ Sunil Mohan Adapa ]
  * help: Fix failing setup when manual directory is not available
  * debian, setup.py: Add dependency on python3-tomli
  * ikiwiki: Initialize shortcuts during post-init setup

  [ James Valleroy ]
  * locale: Update translation strings

 -- James Valleroy <jvalleroy@mailbox.org>  Tue, 11 Jan 2022 20:09:59 -0500

freedombox (22.1) unstable; urgency=medium

  [ ikmaak ]
  * Translated using Weblate (Dutch)
  * Translated using Weblate (Dutch)

  [ Benedek Nagy ]
  * Translated using Weblate (Hungarian)

  [ pesder ]
  * Translated using Weblate (Chinese (Traditional))

  [ James Valleroy ]
  * Translated using Weblate (Hungarian)
  * Translated using Weblate (Hungarian)
  * backups: Capitalize 'SSH' in template
  * config, upgrades: Specify submit button for tests
  * locale: Update translation strings
  * doc: Fetch latest manual

  [ Sunil Mohan Adapa ]
  * upgrades: Relabel from 'Update' to 'Software Update'
  * datetime: Explicitly list systemd-timesyncd as a dependency
  * storage: Skip tests if not enough disk space is available
  * package: Add diagnostic to check if a package is the latest version

  [ Petter Reinholdtsen ]
  * Translated using Weblate (Norwegian Bokmål)

  [ Michael Breidenbach ]
  * Translated using Weblate (Swedish)

  [ Jiří Podhorecký ]
  * Translated using Weblate (Czech)

  [ Fioddor Superconcentrado ]
  * Translated using Weblate (Spanish)

 -- James Valleroy <jvalleroy@mailbox.org>  Mon, 03 Jan 2022 19:51:35 -0500

freedombox (21.16~bpo11+1) bullseye-backports; urgency=medium

  * Rebuild for bullseye-backports.

 -- James Valleroy <jvalleroy@mailbox.org>  Thu, 23 Dec 2021 13:05:31 -0500

freedombox (21.16) unstable; urgency=medium

  [ Burak Yavuz ]
  * Translated using Weblate (Turkish)

  [ Johannes Keyser ]
  * Translated using Weblate (German)

  [ Joseph Nuthalapati ]
  * tests: Fix app name in pytest.skip statement
  * cockpit: Make 'name' optional in Signal handlers
  * ejabberd: Make name option in Signal handlers
  * tests: functional: Skip MLDonkey app
  * monkeysphere: Drop app as it is not being used
  * diaspora: Drop app that was never finished.
  * tahoe-lafs: Drop app as it is not being used

  [ Sunil Mohan Adapa ]
  * roundcube: Allow upgrades using configuration file prompts
  * letsencrypt: Handle cert setup when an app wants all domains
  * email_server: Include postfix package in packages list
  * email_server: Fix issue with handling domain removal
  * email_server: Re-implement TLS configuration
  * email_server: Adjust TLS configuration parameters
  * email_server: Rename dovecot TLS configuration file for consistency
  * datetime: Fix checking when timesyncd will run on a system

  [ Coucouf ]
  * Translated using Weblate (French)

  [ Eric ]
  * Translated using Weblate (Chinese (Simplified))
  * Translated using Weblate (Chinese (Simplified))

  [ Jiří Podhorecký ]
  * Translated using Weblate (Czech)
  * Translated using Weblate (Czech)

  [ pesder ]
  * Translated using Weblate (Chinese (Traditional))
  * Translated using Weblate (Chinese (Traditional))

  [ Michael Breidenbach ]
  * Translated using Weblate (Swedish)

  [ James Valleroy ]
  * upgrades: Refactor dist upgrade process
  * upgrades: Cleanup dist upgrade steps specific to bullseye release
  * upgrades: Add type annotations to action
  * pyproject: Add domain marker
  * locale: Update translation strings
  * doc: Fetch latest manual

 -- James Valleroy <jvalleroy@mailbox.org>  Mon, 20 Dec 2021 20:58:00 -0500

freedombox (21.15~bpo11+1) bullseye-backports; urgency=medium

  * Rebuild for bullseye-backports.

 -- James Valleroy <jvalleroy@mailbox.org>  Fri, 10 Dec 2021 06:19:20 -0500

freedombox (21.15) unstable; urgency=medium

  [ trendspotter ]
  * Translated using Weblate (Czech)

  [ James Valleroy ]
  * shaarli: Enable app
  * tests: Add 'domain' mark for apps that add/remove domains
  * locale: Update translation strings
  * doc: Fetch latest manual

  [ Petter Reinholdtsen ]
  * Translated using Weblate (Norwegian Bokmål)

  [ Sunil Mohan Adapa ]
  * dynamicdns: Update URLs to the new dynamic DNS server
  * firewall: Allow configuration upgrade to version 1.0.x
  * *: Drop unused manual_page at module level
  * app: Introduce API to setup an app
  * package: Add parameter to specify skipping package recommendations
  * package: Implement installing packages in the component
  * actions: Get list of packages from Packages components
  * security: Get the list of packages from Packages component
  * *: Drop use of managed_packages and rely on Packages component
  * doc/dev: Update documentation to not refer to managed_packages
  * actions/service: Drop unused list action
  * bind: Drop alias handling unnecessary in >= Bullseye
  * security: Drop use of managed_services in security report
  * daemon: Add new component to hold information about related daemons
  * actions/service: Drop use of managed_services for Daemon component
  * *: Drop use of managed_services, rely on Daemon component
  * doc/dev: Remove mention of managed_services
  * actions/letsencrypt: Drop use of managed_paths and use LE component
  * *: Drop use of unnecessary managed_paths
  * doc/dev: Drop discussion on managed_paths
  * package: Introduce component API for package conflicts
  * *: Drop module level package_conflicts and use component API
  * packages: Move checking for unavailable packages to component
  * app: Introduce API for managing setup state of the app
  * doc/dev: Remove outdated reference to init() at module level
  * *: Use the App's state management API
  * setup: Drop unused API for app's state management
  * *: Drop use of module level is_essential flag
  * *: Drop use of module level version
  * middleware, views: Reduce use of setup_helper
  * web_server: Drop use of loaded_modules and use App.list
  * first_boot: Drop use of loaded_modules and use App.list
  * security: Drop use of loaded_modules and use App.list
  * main: List apps instead of modules
  * setup: Run setup on apps instead of modules
  * setup: List dependencies for apps instead of modules
  * setup: Use apps instead of modules to determine running first setup
  * setup: Work on apps instead of modules for force upgrade
  * module_loader, app: Move app init to app module
  * *: Drop module level depends declaration
  * doc/dev: Drop reference to module level depends declaration
  * forms: Fix regression with TLS domain form in quassel and tt-rss
  * email_server: Simplify domain configuration form
  * email_server: Merge domain configuration with app view
  * letsencrypt: On domain removal, don't revoke certificate, keep it

  [ Johannes Keyser ]
  * Translated using Weblate (German)

 -- James Valleroy <jvalleroy@mailbox.org>  Mon, 06 Dec 2021 18:51:28 -0500

freedombox (21.14.1~bpo11+1) bullseye-backports; urgency=medium

  * Rebuild for bullseye-backports.

 -- James Valleroy <jvalleroy@mailbox.org>  Sat, 27 Nov 2021 09:10:54 -0500

freedombox (21.14.1) unstable; urgency=high

  [ Sunil Mohan Adapa ]
  * config: Add packages component to a re-add zram-tools dependency

 -- James Valleroy <jvalleroy@mailbox.org>  Wed, 24 Nov 2021 10:36:25 -0500

freedombox (21.14) unstable; urgency=high

  [ Burak Yavuz ]
  * Translated using Weblate (Turkish)

  [ Michael Breidenbach ]
  * Translated using Weblate (Swedish)

  [ Sunil Mohan Adapa ]
  * app: Introduce separate method for post initialization operations
  * module_loader: Split app initialization into separate steps
  * avahi: Split app initialization
  * backups: Split app initialization
  * cockpit: Split app initialization
  * diagnostics: Split app initialization
  * dynamicdns: Split app initialization
  * email_server: Don't get domain name during initialization
  * config: Split app configuration
  * letencrypt: Split app initialization
  * names: Split app initialization
  * pagekite: Split app initialization
  * storage: Split app initialization
  * tor: Split app initialziation
  * upgrades: Split app initialziation
  * ejabberd: Split app initialziation
  * gitweb: Split app initialization
  * frontpage: Avoid URL reverse during Shortcut component construction
  * menu: Avoid reversing URL during Menu component construction
  * main: Drop initializing Django when listing dependencies (Closes: #999484)

  [ Andrij Mizyk ]
  * Translated using Weblate (Ukrainian)

  [ Joseph Nuthalapati ]
  * names: Create a generic TLS domain selection form
  * tt-rss: Allow selection of a domain name

  [ James Valleroy ]
  * debian: Fail build if no module dependencies found
  * datetime: Avoid error when systemctl is not available
  * locale: Update translation strings
  * doc: Fetch latest manual

 -- James Valleroy <jvalleroy@mailbox.org>  Mon, 22 Nov 2021 18:45:33 -0500

freedombox (21.13~bpo11+1) bullseye-backports; urgency=medium

  * Rebuild for bullseye-backports.

 -- James Valleroy <jvalleroy@mailbox.org>  Thu, 11 Nov 2021 09:21:57 -0500

freedombox (21.13) unstable; urgency=medium

  [ Burak Yavuz ]
  * Translated using Weblate (Turkish)

  [ Andrij Mizyk ]
  * Translated using Weblate (Ukrainian)

  [ Michael Breidenbach ]
  * Translated using Weblate (Swedish)
  * Translated using Weblate (Swedish)

  [ Joseph Nuthalapati ]
  * utils: Fix ruamel.yaml deprecation warnings
  * components: Introduce new component - Packages
  * setup: Use packages from Packages component
  * components: Add docstrings & tutorial for Packages

  [ Sunil Mohan Adapa ]
  * email_server: Refactor the home directory page
  * email_server: Add button for setting up home directory
  * email_server: Turn home view into a simple page rather than a tab
  * email_server: Add button for managing aliases
  * email_server: Remove aliases view from tabs list
  * email_server: Add heading for manage aliases page
  * email_server: Reduce the size of headings for aliases/homedir pages
  * email_server: aliases: Add method for checking of an alias is taken
  * email_server: aliases: Using Django forms instead of custom forms
  * email_server: aliases: Drop validation already done by form
  * email_server: aliases: Move sanitizing to form
  * email_server: aliases: Drop unnecessary sanitizing
  * email_server: aliases: Drop unused sanitizing method
  * email_server: aliases: Drop unused regex
  * email_server: yapf formatting
  * email_server: aliases: Drop hash DB and use sqlite3 directly
  * email_server: aliases: Minor refactoring
  * email_server: aliases: Minor refactoring to DB schema
  * email_server: aliases: Minor refactor to list view
  * email_server: aliases: Fix showing empty alias list message
  * email_server: aliases: Refactor for simpler organization
  * email_server: tls: Drop unimplemented TLS forms/view
  * email_server: rspamd: Turn spam management link to a button
  * email_server: domains: Add button for domain management form
  * email_server: Remove tabs from the interface
  * email_server: homedir: Fix styling to not show everything as header
  * email_server: Minor refactor of license statement in templates
  * email_server: domains: Use Django forms and views
  * email_server: domains: Add validation to form
  * email_server: action: Refactor for simplicity
  * email_server: yapf formatting
  * log, email_server: Don't use syslog instead of journald
  * email_server: action: Add argument type checking for extra safety
  * email_server: Don't use user IDs when performing lookups
  * email_server: Lookup LDAP local recipients via PAM
  * email_server: dovecot: Authenticate using PAM instead of LDAP
  * email_server: dovecot: Don't deliver mail to home directory
  * email_server: Setup /var/mail, drop home setup view
  * email_server: Use rollback journal for aliases sqlite DB
  * security: Properly handle sandbox analysis of timer units

  [ Johannes Keyser ]
  * Translated using Weblate (German)

  [ James Valleroy ]
  * tests: Use background fixture for each test
  * bepasty: Use BaseAppTests for functional tests
  * bind: Use BaseAppTests for functional tests
  * calibre: Use BaseAppTests for functional tests
  * deluge: Use BaseAppTests for functional tests
  * ejabberd: Use BaseAppTests for functional tests
  * gitweb: Use BaseAppTests for functional tests
  * ikiwiki: Use BaseAppTests for functional tests
  * mediawiki: Use BaseAppTests for functional tests
  * mldonkey: Use BaseAppTests for functional tests
  * openvpn: Use BaseAppTests for functional tests
  * pagekite: Use BaseAppTests for functional tests
  * radicale: Use BaseAppTests for functional tests
  * samba: Use BaseAppTests for functional tests
  * shadowsocks, syncthing: Use BaseAppTests for functional tests
  * transmission: Use BaseAppTests for functional tests
  * tahoe: Use BaseAppTests for functional tests
  * tor: Use BaseAppTests for functional tests
  * tests: functional: Add diagnostics delay parameter
  * avahi: Use systemd sandboxing
  * samba: Use systemd sandboxing for smbd/nmbd
  * debian: Add python3-openssl to autopkgtest depends
  * locale: Update translation strings
  * doc: Fetch latest manual

 -- James Valleroy <jvalleroy@mailbox.org>  Mon, 08 Nov 2021 21:34:27 -0500

freedombox (21.12~bpo11+1) bullseye-backports; urgency=medium

  * Rebuild for bullseye-backports.

 -- James Valleroy <jvalleroy@mailbox.org>  Thu, 28 Oct 2021 07:50:57 -0400

freedombox (21.12) unstable; urgency=medium

  [ Burak Yavuz ]
  * Translated using Weblate (Turkish)

  [ Andrij Mizyk ]
  * Translated using Weblate (Ukrainian)

  [ nautilusx ]
  * Translated using Weblate (German)
  * Translated using Weblate (German)

  [ Sunil Mohan Adapa ]
  * middleware: Don't show setup view to non-admin users
  * email_server: yapf formatting
  * email_server: Add a name for aliases view
  * email_server: Add heading for manage aliases page
  * email_server: Don't let the My Mail page to blank page
  * email_server: clients: Launch roundcube directly instead of app page
  * email_server: Move roundcube link from My Mail to description
  * storage: tests: Refactor disk tests for readability
  * storage: Pass optional mount point to partition expansion
  * storage: tests: Fix tests for expanding disk partitions
  * storage: tests: Convert class based tests to simple tests

  [ James Valleroy ]
  * tests: Add BaseAppTests class for common functional tests
  * tests: Add run diagnostics test to BaseAppTests
  * infinoted: Use BaseAppTests for functional tests
  * mumble: Use BaseAppTests for functional tests
  * roundcube: Use BaseAppTests for functional tests
  * avahi: Use BaseAppTests for functional tests
  * cockpit: Use BaseAppTests for functional tests
  * coturn: Use BaseAppTests for functional tests
  * i2p: Use BaseAppTests for functional tests
  * matrixsynapse: Use BaseAppTests for functional tests
  * minetest: Use BaseAppTests for functional tests
  * minidlna: Use BaseAppTests for functional tests
  * performance: Add backup support (no data)
  * performance: Use BaseAppTests for functional tests
  * privoxy: Use BaseAppTests for functional tests
  * quassel: Use BaseAppTests for functional tests
  * ssh: Use BaseAppTests for functional tests
  * zoph: Use BaseAppTests for functional tests
  * locale: Update translation strings
  * doc: Fetch latest manual

  [ 109247019824 ]
  * Translated using Weblate (Bulgarian)

  [ Coucouf ]
  * Translated using Weblate (French)

  [ trendspotter ]
  * Translated using Weblate (Czech)

 -- James Valleroy <jvalleroy@mailbox.org>  Mon, 25 Oct 2021 19:19:33 -0400

freedombox (21.11~bpo11+1) bullseye-backports; urgency=medium

  * Rebuild for bullseye-backports.

 -- James Valleroy <jvalleroy@mailbox.org>  Fri, 15 Oct 2021 07:00:25 -0400

freedombox (21.11) unstable; urgency=medium

  [ Fioddor Superconcentrado ]
  * test: help: Add help view tests
  * test: Add tests for action utilities
  * tests: Improve handling of tests skipped by default
  * package: Add functions for removing packages
  * setup: Show and remove conflicts before installation
  * email: Manage known installation conflicts

  [ 109247019824 ]
  * Translated using Weblate (Bulgarian)

  [ Andrij Mizyk ]
  * Translated using Weblate (Ukrainian)

  [ James Valleroy ]
  * openvpn: Convert functional tests to non-BDD python format
  * pagekite: Convert functional tests to non-BDD python format
  * privoxy: Convert functional tests to non-BDD python format
  * tests: Add backups mark for openvpn, pagekite, privoxy
  * quassel: Convert functional tests to non-BDD python format
  * radicale: Convert functional tests to non-BDD python format
  * roundcube: Convert functional tests to non-BDD python format
  * searx: Convert functional tests to non-BDD python format
  * security: Convert functional tests to non-BDD python format
  * shadowsocks: Convert functional tests to non-BDD python format
  * sharing: Convert functional tests to non-BDD python format
  * snapshot: Convert functional tests to non-BDD python format
  * ssh: Convert functional tests to non-BDD python format
  * sso: Convert functional tests to non-BDD python format
  * storage: Convert functional tests to non-BDD python format
  * syncthing: Convert functional tests to non-BDD python format
  * tahoe: Convert functional tests to non-BDD python format
  * tor: Convert functional tests to non-BDD python format
  * transmission: Convert functional tests to non-BDD python format
  * ttrss: Convert functional tests to non-BDD python format
  * upgrades: Convert functional tests to non-BDD python format
  * zoph: Convert functional tests to non-BDD python format
  * users: Convert functional tests to non-BDD python format
  * tests: Add some missed marks for functional tests
  * tests: Drop step definitions
  * conftest: Skip functional tests if splinter not importable
  * locale: Update translation strings
  * doc: Fetch latest manual

  [ Sunil Mohan Adapa ]
  * d/control: Allow building with python interpreter of any arch
  * user: Accommodate Django 3.1 change for model choice iteration
  * settings: Choose password hashing complexity suitable for SBCs
  * pyproject.toml: Merge contents of pytest.ini
  * pyproject.toml: Merge contents of .converagerc
  * d/rules: Don't use setup.py to invoke tests, invoke directly instead
  * users: Help set language cookie when user profile is edited
  * sso, translation: Help set language cookie when user logins in
  * translation: Always set language cookie when switching language
  * *: Move all systemd service files from /lib to /usr
  * wordpress: Run service only if when installed and configured
  * calibre: Run service only if when installed
  * d/rules: Don't install and enable other systemd service files
  * storage: tests: functional: Fix tests always getting skipped
  * package: Remove unused import to fix pipeline
  * tests: Drop installation of pytest-bdd
  * performance: Cleanup code meant for cockpit version < 235
  * *: Always pass check= argument to subprocess.run()
  * ttrss: Fix daemon not running sometimes on startup
  * ttrss: Add systemd security hardening to daemon

  [ Joseph Nuthalapati ]
  * ttrss: tests: functional: Make subscription faster

 -- James Valleroy <jvalleroy@mailbox.org>  Mon, 11 Oct 2021 18:55:20 -0400

freedombox (21.10~bpo11+1) bullseye-backports; urgency=medium

  * Rebuild for bullseye-backports.

 -- James Valleroy <jvalleroy@mailbox.org>  Thu, 30 Sep 2021 12:56:43 -0400

freedombox (21.10) unstable; urgency=medium

  [ Veiko Aasa ]
  * samba: tests: Convert functional tests to non-BDD python format

  [ James Valleroy ]
  * tests: Show warning when app not available
  * bepasty: Convert functional tests to non-BDD python format
  * bind: Convert functional tests to non-BDD python format
  * config: Convert functional tests to non-BDD python format
  * coturn: Convert functional tests to non-BDD python format
  * datetime: Convert functional tests to non-BDD python format
  * deluge: Convert functional tests to non-BDD python format
  * dynamicdns: Convert functional tests to non-BDD python format
  * ejabberd: Convert functional tests to non-BDD python format
  * help: Convert functional tests to non-BDD python format
  * ikiwiki: Convert functional tests to non-BDD python format
  * mediawiki: Convert functional tests to non-BDD python format
  * mldonkey: Convert functional tests to non-BDD python format
  * monkeysphere: Convert functional tests to non-BDD python format
  * mumble: Convert functional tests to non-BDD python format
  * locale: Update translation strings
  * doc: Fetch latest manual
  * debian: Set Standards-Version to 4.6.0

  [ Sunil Mohan Adapa ]
  * ikiwiki: tests: functional: Use newer splinter API for finding links
  * openvpn: tests: functional: Use newer splinter API for finding links
  * backups: tests: functional: Use newer splinter API for finding links
  * users: tests: functional: Use newer splinter API for finding links
  * mediawiki: tests: functional: Use newer splinter API for finding links
  * dynamicdns: tests: functional: Use newer splinter API for finding links
  * calibre: tests: functional: Use newer splinter API for finding links
  * tests: functional: Use newer splinter API for finding links
  * *: Use Django gettext functions instead of ugettext
  * pyproject: Make isort consistent across execution environments
  * *: Various isort fixes
  * *: Use django.urls.re_path() instead of its alias url()
  * signals: Drop provider args when creating Signal object
  * settings: Set Django auto field type explicitly
  * *: Use allow/denylist instead white/blacklist in comments
  * tests: Introduce fixtures to make it easy to test actions
  * calibre: tests: Use common fixtures for testing actions module
  * sso: tests: Use common fixtures for testing actions module
  * gitweb: tests: Use common fixtures for testing actions module
  * openvpn: tests: Use common fixtures for testing actions module
  * matrixsynapse: tests: Use common fixtures for testing actions module
  * ejabberd: tests: Use common fixtures for testing actions module
  * mediawiki: tests: Use common fixtures for testing actions module
  * views: Update utility for checking URL safety
  * sso: Update usage of OpenSSL crypt signing API

  [ Andrij Mizyk ]
  * Translated using Weblate (Ukrainian)
  * Translated using Weblate (Ukrainian)
  * Translated using Weblate (Ukrainian)
  * Translated using Weblate (Ukrainian)

  [ Dietmar ]
  * Translated using Weblate (German)
  * Translated using Weblate (Italian)

  [ Burak Yavuz ]
  * Translated using Weblate (Turkish)

  [ Michael Breidenbach ]
  * Translated using Weblate (Swedish)

  [ Johannes Keyser ]
  * Translated using Weblate (German)

 -- James Valleroy <jvalleroy@mailbox.org>  Mon, 27 Sep 2021 19:10:05 -0400

freedombox (21.9~bpo11+1) bullseye-backports; urgency=medium

  * Rebuild for bullseye-backports.

 -- James Valleroy <jvalleroy@mailbox.org>  Tue, 21 Sep 2021 13:05:36 -0400

freedombox (21.9) unstable; urgency=medium

  [ Fioddor Superconcentrado ]
  * container: Don't fail if there's no fbx network
  * container: freedombox-develop callable from anywhere
  * lintian: Overrides for remove-on-upgrade dpkg conffiles flag

  [ James Valleroy ]
  * debian: Add gbp tag config
  * container: Update stable image for bullseye
  * backups: Add functional test to disable schedule backups
  * avahi: Convert functional tests to non-BDD python format
  * cockpit: Convert functional tests to non-BDD python format
  * i2p: Convert functional tests to non-BDD python format
  * infinoted: Convert functional tests to non-BDD python format
  * minetest: Convert functional tests to non-BDD python format
  * minidlna: Convert functional tests to non-BDD python format
  * performance: Convert functional tests to non-BDD python format
  * matrixsynapse: Convert functional tests to non-BDD python format
  * jsxc: Convert functional tests to non-BDD python format
  * backups: Convert functional tests to non-BDD python format
  * locale: Update translation strings
  * doc: Fetch latest manual

  [ Burak Yavuz ]
  * Translated using Weblate (Turkish)

  [ Michael Breidenbach ]
  * Translated using Weblate (Swedish)

  [ Andrij Mizyk ]
  * Translated using Weblate (Ukrainian)
  * Translated using Weblate (Ukrainian)
  * Translated using Weblate (Ukrainian)
  * Translated using Weblate (Ukrainian)
  * Translated using Weblate (Ukrainian)

  [ Tiago Zaniquelli ]
  * plinth: remove diagnose command

  [ Joseph Nuthalapati ]
  * apache: Drop support for SSLv3, TLSv1 and TLSv1.1
  * mediawiki: Backup and restore uploaded files
  * mediawiki: Bump version number for 1.35 upgrade
  * mediawiki: Enable a subset of default extensions
  * mediawiki: Switch to MediaWiki 2020 logo

  [ ikmaak ]
  * Translated using Weblate (Dutch)
  * Translated using Weblate (Dutch)
  * Translated using Weblate (Dutch)
  * Translated using Weblate (Dutch)
  * Translated using Weblate (Dutch)

  [ Sunil Mohan Adapa ]
  * mediawiki: tests: functional: Fix races after flipping flags
  * d/lintian-overrides: Drop override for a removed tag
  * d/lintian-overrides: Override message for not supporting sysvinit
  * d/lintian-overrides: Add override for manual outside .../doc/
  * d/lintian-overrides: Drop workaround for remove-on-upgrade dpkg flag
  * apache: Drop support for GnuTLS
  * apache: Enable and prioritize HTTP/2 protocol
  * apache: Setup Mozilla recommended configuration
  * container: Fix the update command for new web server
  * tests: Add some missing markers
  * web_framework, tests: Workaround captcha 0.5.6 vs. Django 3.2

  [ fliu ]
  * email: Fix self.critical not callable error
  * email: postconf.get_many_unsafe: batch query
  * email: configure postfix domain names

  [ Seyed mohammad ali Hosseinifard ]
  * Translated using Weblate (Persian)

  [ Veiko Aasa ]
  * gitweb: tests: Fix test failures if initial default branch is not master
  * gitweb: tests: Convert functional tests to non-BDD python format
  * gitweb: tests: functional: Fix test failure if initial default branch is not master

  [ Artem ]
  * Translated using Weblate (Russian)

  [ 109247019824 ]
  * Translated using Weblate (Bulgarian)

  [ 池边树下 ]
  * Translated using Weblate (Chinese (Simplified))

 -- James Valleroy <jvalleroy@mailbox.org>  Sat, 18 Sep 2021 09:47:06 -0400

freedombox (21.8~bpo11+1) bullseye-backports; urgency=medium

  * Rebuild for bullseye-backports.

 -- James Valleroy <jvalleroy@mailbox.org>  Thu, 02 Sep 2021 09:48:30 -0400

freedombox (21.8) unstable; urgency=medium

  [ Andrij Mizyk ]
  * Translated using Weblate (Ukrainian)
  * Translated using Weblate (Ukrainian)
  * Translated using Weblate (Ukrainian)

  [ fliu ]
  * diagnostics: Allow underscores (_) in app names
  * doc/dev: Using mocking instead of importing external modules
  * email: Basic app to manage an email server
  * email: Enable LDAP by calling postconf in a thread-safe way
  * email: Implement `email_server ipc set_sasl` and `set_submission`
  * email: Set up local delivery (no spam filtering)
  * email: Code quality fixes
  * email: Fix enabling SMTPS; check return value
  * email: dovecot: Support user lookup by UID number
  * email: Address some code review comments
  * email: Install rspamd; proxy its web interface
  * email: Parse command arguments with a mutually exclusive group
  * email: mutex: create lock file as plinth user
  * email, plinth.log: Write more information to syslog
  * email: postconf: Handle postconf returning an empty key
  * email: audit: improve the speed of post-installation setup
  * email: Open lock file as plinth user
  * email: Support UID number lookup in Dovecot
  * email: diagnostics: Fix sudo permission problem
  * email: views: Implement tab rendering
  * email: Implement alias management
  * email: aliases: Use bootstrap styles
  * email: Add UI for creating the home directory
  * email: Add templates for TLS and domains
  * email: Implement view for setting up domains
  * email: postfix: Install LDAP map support
  * email: Implement spam sorting with sieve
  * email: apache: X-Robots-Tag header, full URL match
  * email: Implement auto-discovery
  * email: LMTP: remove the recipient's UID number from email headers
  * email: Code cleanup
  * email: Implement outbound mail filtering
  * email: Reload postfix in domain view
  * email: Code cleanup, address reviews
  * email: Local delivery: use full email address
  * email: postfix: dovecot: Set strong security parameters
  * email: setup: Find Let's Encrypt certificates
  * email: Documentation, code cleanup
  * email: setup: Configure Roundcube
  * email: Sender spoofing patch 1/2: domain rewriting
  * email: implemented service alert

  [ Sunil Mohan Adapa ]
  * doc/dev: Drop seemingly irrelevant automodule reference
  * container: Use keyserver.ubuntu.com as the default keyserver
  * d/lintian-overrides: Allow all systemd services paths
  * d/control: Drop wireless-tools as recommends
  * tests: functional: Add a convenience method to logout
  * wordpress: New app to manage a WordPress site/blog

  [ Petter Reinholdtsen ]
  * Translated using Weblate (Norwegian Bokmål)

  [ James Valleroy ]
  * security: Remove display of past vulnerabilities
  * locale: Update translation strings
  * doc: Fetch latest manual

 -- James Valleroy <jvalleroy@mailbox.org>  Mon, 30 Aug 2021 20:01:46 -0400

freedombox (21.7~bpo11+1) bullseye-backports; urgency=medium

  * Rebuild for bullseye-backports.

 -- James Valleroy <jvalleroy@mailbox.org>  Fri, 20 Aug 2021 07:24:09 -0400

freedombox (21.7) unstable; urgency=low

  [ Allan Nordhøy ]
  * Translated using Weblate (Norwegian Bokmål)
  * Translated using Weblate (Norwegian Bokmål)

  [ Jacque Fresco ]
  * Translated using Weblate (Indonesian)

  [ Reza Almanda ]
  * Translated using Weblate (Indonesian)
  * Translated using Weblate (Indonesian)

  [ Besnik Bleta ]
  * Translated using Weblate (Albanian)

  [ 池边树下 ]
  * Translated using Weblate (Chinese (Simplified))

  [ Tiago Zaniquelli ]
  * tests: functional: storage: skip test List disks

  [ Oymate ]
  * Translated using Weblate (Bengali)

  [ whenwesober ]
  * Translated using Weblate (Indonesian)

  [ James Valleroy ]
  * ci: Disable autopkgtest
  * debian: Ensure fuse gets replaced by fuse3 (Closes: #990758)
    - Thanks to Andreas Beckmann <anbe@debian.org> for the patch.
  * action_utils: Separate function to hold freedombox package
  * action_utils: Use flag to indicate freedombox package has been held
    (Closes: #991292)
  * upgrades: Check for held freedombox package in manual update
  * upgrades: Check for held freedombox package daily
  * action_utils: Don't print when unholding freedombox package
  * vagrant: Update box name
  * ttrss: Allow upgrade to version 21
  * Update translation strings
  * doc: Fetch latest manual
  * Upload to unstable

  [ bruh ]
  * Translated using Weblate (Vietnamese)
  * Translated using Weblate (Vietnamese)

  [ Andrij Mizyk ]
  * Translated using Weblate (Ukrainian)
  * Translated using Weblate (Ukrainian)
  * Translated using Weblate (Ukrainian)
  * Translated using Weblate (Ukrainian)
  * Translated using Weblate (Ukrainian)
  * Translated using Weblate (Ukrainian)
  * Translated using Weblate (Ukrainian)
  * Translated using Weblate (Ukrainian)
  * Translated using Weblate (Ukrainian)
  * Translated using Weblate (Ukrainian)

  [ Johannes Keyser ]
  * Translated using Weblate (German)

 -- James Valleroy <jvalleroy@mailbox.org>  Mon, 16 Aug 2021 19:18:59 -0400

freedombox (21.6) experimental; urgency=medium

  [ ikmaak ]
  * Translated using Weblate (Dutch)
  * Translated using Weblate (German)

  [ Burak Yavuz ]
  * Translated using Weblate (Turkish)

  [ Michael Breidenbach ]
  * Translated using Weblate (Swedish)

  [ whenwesober ]
  * Translated using Weblate (Indonesian)
  * Translated using Weblate (Indonesian)

  [ Benedek Nagy ]
  * Translated using Weblate (Hungarian)

  [ James Valleroy ]
  * Translated using Weblate (Indonesian)
  * Translated using Weblate (Indonesian)
  * Translated using Weblate (Indonesian)
  * Translated using Weblate (Indonesian)
  * Translated using Weblate (Chinese (Simplified))
  * locale: Update translation strings
  * doc: Fetch latest manual

  [ Weblate ]
  * Added translation using Weblate (Sinhala)
  * Added translation using Weblate (Vietnamese)

  [ James Pan ]
  * Translated using Weblate (Chinese (Traditional))

  [ HelaBasa ]
  * Translated using Weblate (Sinhala)

  [ Johannes Keyser ]
  * Translated using Weblate (German)

  [ Coucouf ]
  * Translated using Weblate (French)
  * Translated using Weblate (French)

  [ ssantos ]
  * Translated using Weblate (Portuguese)

  [ 池边树下 ]
  * Translated using Weblate (Chinese (Simplified))

  [ Reza Almanda ]
  * Translated using Weblate (Indonesian)
  * Translated using Weblate (Indonesian)
  * Translated using Weblate (Indonesian)

  [ bruh ]
  * Translated using Weblate (Vietnamese)
  * Translated using Weblate (Vietnamese)
  * Translated using Weblate (Vietnamese)
  * Translated using Weblate (Vietnamese)

  [ Arshadashu ]
  * Translated using Weblate (Telugu)

  [ Joseph Nuthalapati ]
  * Translated using Weblate (Telugu)
  * Translated using Weblate (Telugu)
  * Translated using Weblate (Telugu)
  * Translated using Weblate (Telugu)
  * Translated using Weblate (Telugu)
  * Translated using Weblate (Telugu)

  [ uday17 ]
  * Translated using Weblate (Telugu)
  * Translated using Weblate (Telugu)
  * Translated using Weblate (Telugu)

  [ Sandeepbasva ]
  * Translated using Weblate (Telugu)

  [ Aurélien Couderc ]
  * Change backups submit button to fix translation issues

  [ chilumula vamshi krishna ]
  * Translated using Weblate (Telugu)

  [ Jacque Fresco ]
  * Translated using Weblate (Indonesian)
  * Translated using Weblate (Japanese)

 -- James Valleroy <jvalleroy@mailbox.org>  Mon, 31 May 2021 19:00:45 -0400

freedombox (21.5) experimental; urgency=medium

  [ Dietmar ]
  * Translated using Weblate (German)

  [ Karol Werner ]
  * Translated using Weblate (Polish)

  [ Michalis ]
  * Translated using Weblate (Greek)
  * Translated using Weblate (Greek)
  * Translated using Weblate (Greek)
  * Translated using Weblate (Greek)

  [ Fioddor Superconcentrado ]
  * Generating developer documentation.
  * config: Fix tests related to user home directory
  * Translated using Weblate (Spanish)

  [ ikmaak ]
  * Translated using Weblate (Dutch)

  [ Burak Yavuz ]
  * Translated using Weblate (Turkish)
  * Translated using Weblate (Turkish)
  * Translated using Weblate (Turkish)

  [ Veiko Aasa ]
  * deluge, mldonkey, syncthing, transmission: Depend on nslcd.service
  * deluge: Fix daemon user not in freedombox-share group after installation
  * users: Fix unit test failures when LDAP is empty

  [ Sunil Mohan Adapa ]
  * ssh, apache: Make fail2ban use systemd journald backend by default
  * security: Move fail2ban default configuration to this app
  * security: Ensure that fail2ban is not re-enabled on version increment
  * security: Increment app version to reload fail2ban
  * action_utils: Introduce utility for masking services
  * config: Disable rsyslog and syslog forwarding
  * config: Install and configure zram for swap
  * Update copyright year

  [ James Valleroy ]
  * debian: Add coverage to autopkgtest
  * ci: Merge with Salsa CI pipeline
  * config: Convert entered domain name to lower case
  * dynamicdns: Wait after changing domain name in tests
  * dynamicdns: Convert entered domain name to lower case
  * pagekite: Convert entered kite name to lower case
  * config, dynamicdns, pagekite: Remove incorrect use of str
  * letsencrypt: Always return a diagnostics result
  * diagnostics: Use lock to protect results
  * coturn: Validate TURN URIs if provided in form
  * locale: Update translation strings
  * doc: Fetch latest manual

  [ Max Rockatansky ]
  * security: Clarify vulnerability count and provide link to more info

  [ Joseph Nuthalapati ]
  * docs: Improve Developer Documentation index page
  * container: distribution as environment variable
  * ejabberd: STUN/TURN configuration
  * coturn: Mention ejabberd in app description

  [ Michael Breidenbach ]
  * Translated using Weblate (Swedish)
  * Translated using Weblate (Swedish)

  [ nautilusx ]
  * Translated using Weblate (German)

  [ Reza Almanda ]
  * Translated using Weblate (Indonesian)

  [ Aditya Pratap Singh ]
  * container: Work in the absence of systemd in PATH, for eg. in Arch

  [ Kirill Schmidt ]
  * first_boot: Use session to verify first boot welcome step

  [ fliu ]
  * HACKING.md: added some troubleshooting information
  * container script: Must convert env. var. string to a Path object

  [ Johannes Keyser ]
  * Translated using Weblate (German)

  [ whenwesober ]
  * Translated using Weblate (Indonesian)

  [ 池边树下 ]
  * Translated using Weblate (Chinese (Simplified))

  [ Weblate ]
  * Added translation using Weblate (Albanian)

  [ Besnik Bleta ]
  * debian: Add Albanian (sq) locale
  * Translated using Weblate (Albanian)

  [ Carlos Henrique Lima Melara ]
  * doc: Add filename to code snippets in tutorial
  * docs: Add missing imports in tutorial
  * docs: Set the `version` attribute as required instead of optional

 -- James Valleroy <jvalleroy@mailbox.org>  Mon, 19 Apr 2021 20:23:23 -0400

freedombox (21.4) unstable; urgency=medium

  [ Petter Reinholdtsen ]
  * Translated using Weblate (Norwegian Bokmål)

  [ Allan Nordhøy ]
  * Translated using Weblate (Norwegian Bokmål)

  [ ikmaak ]
  * Translated using Weblate (Dutch)

  [ Burak Yavuz ]
  * Translated using Weblate (Turkish)

  [ James Valleroy ]
  * plinth: Disable start rate limiting for service
  * upgrades: Disable searx during dist-upgrade
  * locale: Update translation strings
  * doc: Fetch latest manual

  [ Dietmar ]
  * Translated using Weblate (German)
  * Translated using Weblate (Italian)
  * Translated using Weblate (German)
  * Translated using Weblate (Italian)

  [ Coucouf ]
  * Translated using Weblate (French)

  [ Michael Breidenbach ]
  * Translated using Weblate (Swedish)

  [ Sunil Mohan Adapa ]
  * ui: Fix buttons jumping on click in snapshots page
  * matrix-synapse, coturn: Fix minor pipeline failures

  [ Benedek Nagy ]
  * Translated using Weblate (Hungarian)

  [ Kornelijus Tvarijanavičius ]
  * Translated using Weblate (Lithuanian)

  [ Joseph Nuthalapati ]
  * coturn: Add new component for usage of coturn by other apps
  * coturn: Minor refactor view to use utility to generate URIs
  * coturn: Remove advanced flag, make app visible to all
  * matrix-synapse: Auto configure STUN/TURN using coturn server
  * matrix-synapse: Update description to talk about TURN configuration

 -- James Valleroy <jvalleroy@mailbox.org>  Sun, 28 Feb 2021 20:57:00 -0500

freedombox (21.3) unstable; urgency=medium

  [ Oğuz Ersen ]
  * Translated using Weblate (Turkish)

  [ ikmaak ]
  * Translated using Weblate (Dutch)

  [ Burak Yavuz ]
  * Translated using Weblate (Turkish)

  [ Michael Breidenbach ]
  * Translated using Weblate (Swedish)

  [ Michalis ]
  * Translated using Weblate (Greek)

  [ James Valleroy ]
  * upgrades: Mark string as no-python-format
  * locale: Update translation strings
  * upgrades: Only check free space bytes before dist upgrade
  * upgrades: Add 10 minute delay before apt update
  * upgrades: Disable apt snapshots during dist upgrade
  * locale: Update translation strings
  * doc: Fetch latest manual

  [ John Lines ]
  * gitignore: Ignore files generated during package build
  * zoph: Add new app to organize photos

  [ Sunil Mohan Adapa ]
  * tests: functional: Introduce step def. to check if app is enabled
  * zoph: Make app unavailable in Buster

  [ Aurélien Couderc ]
  * sharing: Improve shares group access description

  [ Fioddor Superconcentrado ]
  * HACKING: Link download page for Geckodriver.
  * Translated using Weblate (Spanish)

 -- James Valleroy <jvalleroy@mailbox.org>  Thu, 11 Feb 2021 17:59:49 -0500

freedombox (21.2) unstable; urgency=medium

  [ Burak Yavuz ]
  * Translated using Weblate (Turkish)
  * Translated using Weblate (Turkish)

  [ Sunil Mohan Adapa ]
  * radicale: Allow older 2.x release to upgrade to 3.x
  * backups: schedule: tests: Fix failures due to long test run
  * minidlna: Minor refactor of media directory handling
  * minidlna: Implement force upgrading from older version
  * jsxc: Fix issues with jQuery >= 3.5.0

  [ Veiko Aasa ]
  * calibre: Fix freedombox.local inaccessible after enabling app
  * mediawiki: Fix app installation process doesn't display status information
  * plinth: Show running spinner when app installation is in progress

  [ James Valleroy ]
  * upgrades: Return reason when checking for dist upgrade
  * upgrades: Get result of start-dist-upgrade
  * upgrades: Move start-dist-upgrade result string to app
  * upgrades: Add notifications for dist upgrade
  * tests: Update functional tests default config
  * roundcube: Allow upgrade to 1.4.*
  * locale: Update translation strings
  * doc: Fetch latest manual

  [ Dietmar ]
  * Translated using Weblate (German)
  * Translated using Weblate (Italian)

  [ ikmaak ]
  * Translated using Weblate (Spanish)
  * Translated using Weblate (Dutch)
  * Translated using Weblate (Swedish)
  * Translated using Weblate (Russian)
  * Translated using Weblate (Hungarian)

  [ Coucouf ]
  * Translated using Weblate (French)
  * Translated using Weblate (French)

  [ Алексей Докучаев ]
  * Translated using Weblate (Russian)

  [ Stanisław Stefan Krukowski ]
  * Translated using Weblate (Polish)

  [ Oymate ]
  * Translated using Weblate (Bengali)

  [ Fioddor Superconcentrado ]
  * Translated using Weblate (Spanish)

  [ Joseph Nuthalapati ]
  * matrix-synapse: python3-psycopg2 from backports
  * upgrades: Increment version for MatrixSynapse 1.26
  * mediawiki: Set default logo to mediawiki.png

  [ nautilusx ]
  * Translated using Weblate (German)

 -- James Valleroy <jvalleroy@mailbox.org>  Sat, 06 Feb 2021 00:33:34 -0500

freedombox (21.1) unstable; urgency=medium

  [ ikmaak ]
  * Translated using Weblate (German)
  * Translated using Weblate (Spanish)
  * Translated using Weblate (Dutch)
  * Translated using Weblate (Polish)
  * Translated using Weblate (Danish)
  * Translated using Weblate (French)
  * Translated using Weblate (Italian)
  * Translated using Weblate (Norwegian Bokmål)
  * Translated using Weblate (Dutch)
  * Translated using Weblate (Portuguese)
  * Translated using Weblate (Swedish)
  * Translated using Weblate (Russian)
  * Translated using Weblate (Chinese (Simplified))
  * Translated using Weblate (Persian)
  * Translated using Weblate (Gujarati)
  * Translated using Weblate (Hindi)
  * Translated using Weblate (Czech)
  * Translated using Weblate (Ukrainian)
  * Translated using Weblate (Hungarian)
  * Translated using Weblate (Lithuanian)
  * Translated using Weblate (Slovenian)
  * Translated using Weblate (Bulgarian)
  * Translated using Weblate (Greek)
  * Translated using Weblate (Galician)
  * Translated using Weblate (Serbian)

  [ Burak Yavuz ]
  * Translated using Weblate (Turkish)

  [ John Doe ]
  * Translated using Weblate (Turkish)
  * Translated using Weblate (Turkish)

  [ Doma Gergő ]
  * Translated using Weblate (Hungarian)

  [ Ouvek Kostiva ]
  * Translated using Weblate (Chinese (Traditional))

  [ James Valleroy ]
  * tahoe: Disable app
  * setup: Enable essential apps that use firewall
  * upgrades: Requires at least 5 GB free space for dist upgrade
  * locale: Update translation strings
  * doc: Fetch latest manual

  [ Veiko Aasa ]
  * syncthing: Create LDAP group name different from system group
  * syncthing: Hide unnecessary security warning
  * sharing: Update functional test to use syncthing-access group
  * plinth: Fix disable daemon when service alias is provided
  * container script: Various improvements

  [ Sunil Mohan Adapa ]
  * ui: js: Make select all checkbox option available more broadly
  * ui: css: New style for select all checkbox
  * backups: tests: Fix a typo in test case name
  * backups: Allow comments to be added to archives during backup
  * backups: Allow storing root repository details
  * backups: repository: Introduce a prepare method
  * backups: repository: Simplify handling of remote repo properties
  * backups: Introduce backup scheduling
  * backups: Add a schedule to each repository
  * backups: Trigger schedules every hour
  * backups: Add UI to edit schedules
  * backups: Add a notification to suggest users to enable schedules
  * backups: Show notification on error during scheduled backups
  * networks: Remove unused import to fix flake8 failure
  * performance: Fix failure to start due to lru_cache in stable

  [ Allan Nordhøy ]
  * Translated using Weblate (Norwegian Bokmål)

  [ Fred LE MEUR ]
  * performance: Fix web client link to Cockpit

  [ Milan ]
  * Translated using Weblate (Czech)

  [ crlambda ]
  * Translated using Weblate (Chinese (Traditional))

  [ Fioddor Superconcentrado ]
  * networks: Separate the delete button and color it differently
  * network: Minor refactoring in a test
  * network: Minor refactoring, new is_primary() function
  * networks: Change connection type to a radio button
  * networks: Use radio buttons for network modes
  * networks: Prevent unintended changes to primary connection.
  * networks: Hide deactivate/remove buttons for primary connections
  * Translated using Weblate (Spanish)

 -- James Valleroy <jvalleroy@mailbox.org>  Mon, 25 Jan 2021 21:08:22 -0500

freedombox (21.0) unstable; urgency=medium

  [ Dietmar ]
  * Translated using Weblate (German)

  [ ikmaak ]
  * Translated using Weblate (German)
  * Translated using Weblate (Dutch)
  * Translated using Weblate (Spanish)
  * Translated using Weblate (French)

  [ Burak Yavuz ]
  * Translated using Weblate (Turkish)

  [ Doma Gergő ]
  * Translated using Weblate (Hungarian)

  [ Veiko Aasa ]
  * functional tests: Make tests compatible with pytest-bdd v4.0
  * ejabberd: functional tests: Wait until the jsxc buddy list is loaded
  * users: Skip action script tests if LDAP is not set up
  * functional-tests: Fix installation errors in install.sh script
  * dev-container: Add subcommand to run tests
  * gitweb: tests: functional: Fix test failures in localized environment
  * dev-container: 'up' command: Show banner also when container is already
    running
  * dev-container: Add command to print container IP address
  * tests: functional: Improve creating users in tests
  * gitweb: Add functional tests for git-access group
  * plinth: Fix daemon is enabled check when service alias is provided

  [ ullli ]
  * mumble: Updated mumla and removed plumble from clients list

  [ Johannes Keyser ]
  * Translated using Weblate (German)

  [ Sunil Mohan Adapa ]
  * apache2: Allow downloads in openvpn and backups with latest browsers
  * backups: Don't open a new window for downloading backups
  * openvpn: Don't show running status on download profile button
  * app: component: Add app_id and app properties
  * app: Add locked flag
  * backups: Add new component for backup and restore
  * backups: Use the backup component in all apps
  * doc: dev: Update documentation for using backup component
  * app: info: Move client validation to info component
  * doc: dev: Update documentation on calling clients validation
  * doc: dev: Update the tutorial to reflect latest API/code
  * radicale: Fix backup and restore of configuration

  [ Michael Breidenbach ]
  * Translated using Weblate (Swedish)

  [ James Valleroy ]
  * users: Avoid test error if ldapsearch is not available
  * upgrades: Ensure freedombox package is upgraded during dist upgrade
  * upgrades: Add service for dist upgrade
  * upgrades: Install python3-systemd for unattended-upgrades
  * upgrades: Don't allow needrestart to restart freedombox-dist-upgrade
  * upgrades: Check before starting dist upgrade process
  * upgrades: Write dist-upgrade service file in /run
  * upgrades: Restart FreedomBox service at end of dist-upgrade
  * upgrades: Use full path to searx action script
  * upgrades: Hold tt-rss during dist upgrade, if available
  * locale: Update translation strings
  * doc: Fetch latest manual

  [ Stanisław Stefan Krukowski ]
  * Translated using Weblate (Polish)

  [ Joseph Nuthalapati ]
  * transmission: Show port forwarding information
  * transmission: Update description

 -- James Valleroy <jvalleroy@mailbox.org>  Mon, 11 Jan 2021 19:57:44 -0500

freedombox (20.21) unstable; urgency=medium

  [ Johannes Keyser ]
  * Translated using Weblate (German)

  [ Fioddor Superconcentrado ]
  * Translated using Weblate (Spanish)
  * Translated using Weblate (Spanish)

  [ Joseph Nuthalapati ]
  * deluge: Sync apache2 config with Transmission
  * deluge: Functional tests for bit-torrent group

  [ Michael Breidenbach ]
  * Translated using Weblate (Swedish)

  [ Veiko Aasa ]
  * apache: Create snake oil certificate if not exists
  * users: Remove timeout when creating Samba user
  * security: Fix access denied for user daemon from cron

  [ n0nie4HP ]
  * Translated using Weblate (Polish)
  * Translated using Weblate (Polish)

  [ spectral ]
  * calibre: Fix manual page name

  [ James Valleroy ]
  * upgrades: Allow grub-pc upgrade without reinstalling grub
  * upgrades: Update searx search engines during dist upgrade
  * locale: Update translation strings
  * doc: Fetch latest manual
  * debian: Bump standards version to 4.5.1

  [ Nikita Epifanov ]
  * Translated using Weblate (Russian)

  [ ikmaak ]
  * Translated using Weblate (Polish)

  [ Doma Gergő ]
  * Translated using Weblate (Hungarian)

 -- James Valleroy <jvalleroy@mailbox.org>  Mon, 28 Dec 2020 21:08:41 -0500

freedombox (20.20.1) unstable; urgency=medium

  [ Reg Me ]
  * Translated using Weblate (Dutch)

  [ ikmaak ]
  * Translated using Weblate (Dutch)
  * Translated using Weblate (German)
  * Translated using Weblate (Dutch)

  [ Burak Yavuz ]
  * Translated using Weblate (Turkish)

  [ Sunil Mohan Adapa ]
  * pagekite: Drop unused subdomain widget
  * pagekite: cosmetic: Minor yapf changes
  * clients: Fix a duplicated HTML ID
  * ui: Adopt a consistent and new table style
  * ui: Make all tables responsive
  * ui: css: Use rem as the primary unit
  * ui: Drop italic style on app name and sections in card listing
  * jsxc: Drop loading text on the login button
  * firewall: New styling for status stable
  * ui: Consistently use the btn-toolbar class for all toolbars
  * help: Make the button normal size in about page
  * users: Drop cancel button show submit as danger in delete page
  * help, power, index: ui: Drop remaining uses of &raquo;
  * ui: index: Don't show too large a help message
  * HACKING: Add suggestion not over-use Bootstrap utility classes
  * ui: Fix form error styling using bootstrap 3 style
  * jslicense.html: Drop minor styling
  * ui: Introduce common styling for two column list group
  * calibre: Use common styling for libraries list
  * pagekite: Use common styling for custom services
  * ikiwiki: Use common styling for wiki/blog list
  * gitweb: Use common styling for repo list
  * users: Use common styling for users list
  * networks: Use common styling for showing network connection
  * networks: Use common styling for Wi-Fi network list
  * networks: Use table for styling network connection list
  * firewall: Split CSS styling into separate file
  * monkeysphere: Split CSS styling into a separate file
  * samba: Split CSS styling into separate file
  * upgrades: Split CSS styling into a separate file
  * backups: Split CSS styling into a separate file
  * storage: Split CSS styling into a separate file
  * sharing: Split CSS styling into a separate file
  * letsencrypt: Split CSS styling into a separate file
  * help: Split CSS styling into a separate file
  * first_setup: Use template variable to refresh page
  * ui: Use common styling to hide logo during firstboot
  * firstboot: Use bootstrap for logo styling
  * pagekite: Eliminate inline styling
  * help: Show version information as an alert
  * ui: Avoid inline styling for setting progress bar width
  * apache2: Disallow all inline styling in sandbox settings
  * ui: Fix warning button colors

  [ achalaramu ]
  * Migrate bootstrap 4 from bootstrap 3

  [ Veiko Aasa ]
  * gitweb: Make functional tests compatible with pytest-bdd v4.0
  * javascript: Fix disabled submit buttons when navigating back to a page

  [ James Valleroy ]
  * tests: Skip initial update
  * help: Update status log test
  * config: Skip homepage test on buildd (Closes: #977527)
  * doc: Fetch latest manual

 -- James Valleroy <jvalleroy@mailbox.org>  Sat, 19 Dec 2020 19:18:42 -0500

freedombox (20.20) unstable; urgency=medium

  [ ikmaak ]
  * Translated using Weblate (Dutch)
  * Translated using Weblate (Dutch)

  [ Burak Yavuz ]
  * Translated using Weblate (Turkish)

  [ ssantos ]
  * Translated using Weblate (Portuguese)

  [ Johannes Keyser ]
  * Translated using Weblate (German)

  [ Thomas Vincent ]
  * Translated using Weblate (French)

  [ Michael Breidenbach ]
  * Translated using Weblate (Swedish)

  [ Fioddor Superconcentrado ]
  * Translated using Weblate (Spanish)
  * config: Add user websites as choices for homepage config
  * config: rename functions (improve readability)

  [ James Valleroy ]
  * config: Mark test_homepage_field as needs_root
  * mumble: Implement force upgrade for 1.3.*
  * upgrades: Hold mumble-server during dist upgrade
  * locale: Update translation strings
  * doc: Fetch latest manual

  [ Veiko Aasa ]
  * apache: Add app name
  * snapshot: Check that / is a btrfs subvolume before setup
  * diagnostics: Improve exception handling in app diagnostics
  * diagnostics: Show app name and fallback to app id if not exist
  * templates: Make toggle button responsive

 -- James Valleroy <jvalleroy@mailbox.org>  Mon, 14 Dec 2020 19:31:00 -0500

freedombox (20.19) unstable; urgency=medium

  [ ikmaak ]
  * Translated using Weblate (Dutch)
  * Translated using Weblate (Dutch)
  * Translated using Weblate (Dutch)
  * Translated using Weblate (German)
  * Translated using Weblate (Dutch)
  * Translated using Weblate (Dutch)

  [ Fioddor Superconcentrado ]
  * networks: Apply translation to a tooltip.
  * bepasty: Apply translation to autogenerated comments.
  * snapshots: Translate snapshot types (field description)
  * Translated using Weblate (Spanish)

  [ Joseph Nuthalapati ]
  * OpenVPN: Create user group "vpn"
  * openvpn: Add functional tests for user group "vpn"
  * openvpn: Deny access to users not in group "vpn"

  [ James Valleroy ]
  * upgrades: Add first boot step to run initial update
  * upgrades: Add progress page for initial update
  * upgrades: Fix flag name in info message
  * upgrades: Hold freedombox package during dist upgrade
  * upgrades: Use apt_hold contextmanager
  * upgrades: Print steps in dist-upgrade
  * upgrades: Fix sources list for dist upgrade from buster
  * sso: Add test to generate ticket
  * locale: Update translation strings
  * doc: Fetch latest manual
  * debian: Add python3-openssl as build dependency for tests

  [ Veiko Aasa ]
  * Samba: UI: Show toggle buttons and share names

  [ Oymate ]
  * Translated using Weblate (Bengali)

 -- James Valleroy <jvalleroy@mailbox.org>  Mon, 30 Nov 2020 18:37:52 -0500

freedombox (20.18.1) unstable; urgency=medium

  [ Burak Yavuz ]
  * Translated using Weblate (Turkish)
  * Translated using Weblate (Turkish)

  [ Hetgyl ]
  * Translated using Weblate (French)
  * Translated using Weblate (French)
  * Translated using Weblate (French)
  * Translated using Weblate (French)
  * Translated using Weblate (French)
  * Translated using Weblate (French)
  * Translated using Weblate (French)
  * Translated using Weblate (French)
  * Translated using Weblate (French)
  * Translated using Weblate (French)
  * Translated using Weblate (French)
  * Translated using Weblate (French)

  [ Reg Me ]
  * Translated using Weblate (Dutch)
  * Translated using Weblate (Dutch)

  [ Oğuz Ersen ]
  * Translated using Weblate (Turkish)

  [ Thomas Vincent ]
  * Translated using Weblate (French)
  * Translated using Weblate (French)
  * Translated using Weblate (French)
  * Translated using Weblate (French)
  * Translated using Weblate (French)
  * Translated using Weblate (French)
  * Translated using Weblate (French)
  * Translated using Weblate (French)
  * Translated using Weblate (French)
  * Translated using Weblate (French)
  * Translated using Weblate (French)

  [ Petter Reinholdtsen ]
  * Translated using Weblate (Norwegian Bokmål)

  [ Joseph Nuthalapati ]
  * sso: Fix regression in auth-pubtkt configuration

  [ Dietmar ]
  * Translated using Weblate (German)
  * Translated using Weblate (Italian)

  [ Fioddor Superconcentrado ]
  * Translated using Weblate (Spanish)

  [ Diego Roversi ]
  * Translated using Weblate (Italian)

  [ ikmaak ]
  * Translated using Weblate (Dutch)

  [ Michael Breidenbach ]
  * Translated using Weblate (Swedish)

  [ James Valleroy ]
  * Translated using Weblate (French)
  * doc: Fetch latest manual

 -- James Valleroy <jvalleroy@mailbox.org>  Mon, 23 Nov 2020 18:37:38 -0500

freedombox (20.18) unstable; urgency=medium

  [ Hetgyl ]
  * Translated using Weblate (French)

  [ Reg Me ]
  * Translated using Weblate (Dutch)
  * Translated using Weblate (Dutch)
  * Translated using Weblate (Dutch)
  * Translated using Weblate (Dutch)

  [ Joseph Nuthalapati ]
  * coverage: Omit files under tests/ directories
  * ci: Add --cov-config to the coverage command
  * openvpn: Cleanup easyrsa 2 to 3 upgrade code
  * openvpn: Function to detect ECC/RSA configuration
  * openvpn: ECC: Setup and Migration
  * openvpn: Remove explicit setup step
  * openvpn: Improve migrate_to_ecc template
  * openvpn: Remove opinion on which curve to use
  * openvpn: client configuration for RSA and ECC
  * gitlabci: Update Dockerfile and script

  [ Ralf Barkow ]
  * Translated using Weblate (German)

  [ Fioddor Superconcentrado ]
  * Translated using Weblate (Spanish)

  [ Matthias Dellweg ]
  * Enable dynamicdns module to handle IPv6

  [ Dietmar ]
  * Translated using Weblate (Italian)

  [ James Valleroy ]
  * locale: Update translation strings
  * doc: Fetch latest manual

 -- James Valleroy <jvalleroy@mailbox.org>  Mon, 16 Nov 2020 20:49:24 -0500

freedombox (20.17.1) experimental; urgency=medium

  [ Burak Yavuz ]
  * Translated using Weblate (Turkish)
  * Translated using Weblate (Turkish)

  [ Dietmar ]
  * Translated using Weblate (German)
  * Translated using Weblate (Italian)

  [ Joseph Nuthalapati ]
  * ci: Fix flake8 errors
  * pubtkt: Fix Python format language errors

  [ James Valleroy ]
  * debian: Rename source package to freedombox
  * doc: Fetch latest manual

 -- James Valleroy <jvalleroy@mailbox.org>  Sat, 07 Nov 2020 08:02:53 -0500

plinth (20.17) unstable; urgency=medium

  [ Fioddor Superconcentrado ]
  * package: i18n: Mark progress status strings for translation
  * networks: i18n: Mark string for translation on delete page
  * networks: i18n: Mark various strings for translation
  * notifications: i18n: Mark app names and extra data for translation
  * networks: css: Make button wider in network list
  * Translated using Weblate (Spanish)

  [ Sunil Mohan Adapa ]
  * backups: i18n: Mark form success messages for translation
  * doc: wikiparser: Fix issue with running parser outside doc/ dir
  * upgrades: Disable the option when not able to dist upgrade
  * ci: Split testing stages into smaller stages

  [ Coucouf ]
  * Translated using Weblate (French)
  * Translated using Weblate (French)

  [ Burak Yavuz ]
  * Translated using Weblate (Turkish)
  * Translated using Weblate (Turkish)

  [ Nikita Epifanov ]
  * Translated using Weblate (Russian)

  [ Jens Molgaard ]
  * Translated using Weblate (Danish)

  [ Petter Reinholdtsen ]
  * Translated using Weblate (Norwegian Bokmål)

  [ Praveen Illa ]
  * Translated using Weblate (Telugu)

  [ James Valleroy ]
  * Translated using Weblate (Danish)
  * ci: Run wikiparser doctests
  * wikiparser: Exit with return value 1 on test failure
  * upgrades: Add a setting to enable dist upgrade
  * locale: Update translation strings
  * doc: Fetch latest manual

  [ Michael Breidenbach ]
  * Translated using Weblate (German)
  * Translated using Weblate (Swedish)

  [ marklin0913 ]
  * Added translation using Weblate (Chinese (Traditional))

  [ Joseph Nuthalapati ]
  * mediawiki: Ensure password file is not empty
  * mediawiki: Add action to set domain name

  [ Dietmar ]
  * Translated using Weblate (German)
  * Translated using Weblate (Italian)

  [ Radek Pasiok ]
  * Translated using Weblate (Polish)

  [ Onurb ]
  * apache: setup uwsgi by default

 -- James Valleroy <jvalleroy@mailbox.org>  Mon, 02 Nov 2020 19:45:57 -0500

plinth (20.16) unstable; urgency=medium

  [ Oğuz Ersen ]
  * Translated using Weblate (Turkish)

  [ Burak Yavuz ]
  * Translated using Weblate (Turkish)
  * Translated using Weblate (Turkish)

  [ Nikita Epifanov ]
  * Translated using Weblate (Russian)

  [ Allan Nordhøy ]
  * Translated using Weblate (Norwegian Bokmål)
  * Translated using Weblate (Chinese (Simplified))
  * Translated using Weblate (Slovenian)
  * Translated using Weblate (Greek)
  * Translated using Weblate (Norwegian Bokmål)

  [ Veiko Aasa ]
  * diagnostics: Show low system memory notifications
  * notifications: Show severity level on every notification

  [ Coucouf ]
  * Translated using Weblate (French)

  [ James Valleroy ]
  * app: Add donation links in dropdown menu
  * debian: Add Brazilian Portuguese debconf templates translation
    (Closes: #972449)
    - Thanks to Adriano Rafael Gomes for the translation.
  * locale: Update translation strings
  * doc: Fetch latest manual

  [ Fioddor Superconcentrado ]
  * upgrades: Add status section showing version and upgrade status
  * diagnostics: Lazy format all diagnostic test strings properly
  * Translated using Weblate (Spanish)
  * help: Link to updates page when new version is available
  * updates: Eliminate delay and better status for manual upgrade

  [ Michael Breidenbach ]
  * Translated using Weblate (Swedish)

  [ Sunil Mohan Adapa ]
  * calibre: Add link to donation page
  * app: Make the donation button more prominent
  * calibre: Update group description to reflect 'using' app

 -- James Valleroy <jvalleroy@mailbox.org>  Mon, 19 Oct 2020 20:42:32 -0400

plinth (20.15) unstable; urgency=medium

  [ Coucouf ]
  * Translated using Weblate (French)
  * Translated using Weblate (French)
  * Translated using Weblate (French)
  * Translated using Weblate (French)

  [ Joseph Nuthalapati ]
  * bepasty: Change default permissions to 'read'
  * calibre: Add new e-book library app
  * calibre: Minor changes to app description
  * container: Handle edge cases with container update

  [ Fioddor Superconcentrado ]
  * HACKING: Add extra development requirements
  * CONTRIBUTING: Require flake8 compliance
  * Translated using Weblate (Spanish)
  * HACKING.md: Re-organised contents according to onboarding journey
  * Translated using Weblate (Spanish)

  [ Sunil Mohan Adapa ]
  * module_loader, web_framework: Update console log messages
  * dynamicdns: Drop unnecessary code to set app as enabled
  * pagekite: Don't announce unconfigured kite as a valid domain
  * pagekite: Don't update names module if not installed
  * tor: Don't check if enabled when not installed
  * tests: functional: Simplify calling the login helper
  * doc: Before fetching, drop all old to cleanup deleted pages/images
  * coturn: Don't handle certificates if not installed
  * quassel: Don't handle certificates if not installed
  * quassel: Fix minor typo
  * mumble: Store and use a single domain for TLS certificate setup
  * doc: dev: Link to list of potential apps from tutorial
  * coturn: Don't handle certificates if not installed
  * quassel: Don't handle certificates if not installed
  * users: Deal with admin user already existing during first boot
  * users: cosmetic: Yapf refactoring
  * *: Minor flake8 fixes
  * debian/control: Add sshpass as build dependency

  [ Michael Breidenbach ]
  * Translated using Weblate (Swedish)

  [ ssantos ]
  * Translated using Weblate (Portuguese)

  [ Phil Morrell ]
  * mumble: configure letsencrypt component

  [ Burak Yavuz ]
  * Translated using Weblate (Turkish)

  [ Petter Reinholdtsen ]
  * Translated using Weblate (Norwegian Bokmål)

  [ Veiko Aasa ]
  * ssh: action script: Require user credentials when editing ssh keys
  * users: Require admin credentials when creating or editing a user
  * container: Assign virtual network interface to trusted firewall zone

  [ James Valleroy ]
  * upgrades: Extend function to check for normal dist availability
  * upgrades: Detect and upgrade to next stable release
  * upgrades: Set a flag so interrupted dist-upgrade can be continued
  * upgrades: Check free space before dist-upgrade
  * locale: Update translation strings
  * doc: Fetch latest manual

 -- James Valleroy <jvalleroy@mailbox.org>  Mon, 05 Oct 2020 19:25:41 -0400

plinth (20.14.1) unstable; urgency=high

  [ Burak Yavuz ]
  * Translated using Weblate (Turkish)

  [ Nikita Epifanov ]
  * Translated using Weblate (Russian)

  [ JC Staudt ]
  * minidlna: Fix typo DNLA -> DLNA

  [ Sunil Mohan Adapa ]
  * cockpit: Don't show home page icon to non-admin users
  * module_loader: Load/process all essential modules before others

  [ Petter Reinholdtsen ]
  * Translated using Weblate (Norwegian Bokmål)

  [ Dietmar ]
  * Translated using Weblate (German)

  [ Coucouf ]
  * Translated using Weblate (French)

  [ James Valleroy ]
  * doc: Fetch latest manual

 -- James Valleroy <jvalleroy@mailbox.org>  Wed, 23 Sep 2020 07:37:53 -0400

plinth (20.14) unstable; urgency=high

  [ Fioddor Superconcentrado ]
  * Translated using Weblate (Spanish)
  * Translated using Weblate (Spanish)
  * sudo user needed for container
  * Branch-out
  * Specify machine
  * Fix typo
  * post-processor: Solve 1908 fixing the wiki links fix
  * Translated using Weblate (Spanish)
  * Translated using Weblate (Spanish)
  * jsxc, sharing: Add 'Learn more...' link for help pages
  * wireguard: Add 'Learn more...' link for help page
  * doc: wikiparser: Resolve URLs for locally available pages
  * HACKING.md: Instructions for container-related troubleshooting
  * i18n: Mark strings missed for translation
  * snapshots: Clarify description for disabling yearly snapshots

  [ Doma Gergő ]
  * Translated using Weblate (Hungarian)
  * Translated using Weblate (Hungarian)

  [ Sunil Mohan Adapa ]
  * upgrades: Minor isort fix
  * upgrades: Remove unused context variable
  * security: Don't show report button as part of backports notice
  * upgrades: security: Don't with the technical term 'backports' in UI
  * matrixsynapse: Allow upgrade to version 1.17
  * backups: Make app available by default
  * samba: cosmetic: Minor yapf fixes
  * container: unstable: Handle interface naming for systemd < 245
  * storage: Fix expanding partitions on GPT partition tables
  * matrixsynapse: Rename Riot to Element
  * ejabberd, mumble, wireguard: Update Apple app links
  * menu: Update documentation to clarify that icons can be files
  * frontpage: Fix documentation related to renamed parameter
  * bepasty: Make description a private variable
  * bepasty: Expand app description
  * bepasty: Tighten permissions on the uwsgi socket
  * infinoted, syncthing: Fix minor typo in a comment
  * bepasty: Add diagnostics tests on app URL
  * bepasty: Minor fixes
  * bepasty: tests: functional: Add a password before removing all
  * bepasty: Resize SVG to 512x512 for consistency with other icons
  * bepasty: Add "Snippet" in category/short description
  * bepasty: Update UI strings for permissions
  * bepasty: Require at least one permission on a password
  * bepasty: Simplify configuration file handling
  * js: Don't show running status on buttons pulled to right
  * diagnostics: Prevent showing running status on diagnostics menu item
  * help, networks: Clarify i18n different contexts for "Manual"
  * radicale: Stop service during backup and restore
  * radicale: tests: functional: Add test for backup/restore
  * doc: Recompile when parser script changes
  * doc: wikiparser: Handle processing instructions
  * doc: wikiparser: Fix attachment URLs in regular links
  * doc: wikiparser: When processing single pages, ignore header/footer
  * doc: wikiparser: Generate colspec for tables
  * doc: wikiparser: Handle table of contents macro without parenthesis
  * doc: wikiparser: Handle more paragraph breakers
  * doc: wikiparser: Parse content inside a comment
  * doc: wikiparser: Allow empty lines between list items
  * doc: wikiparser: Fix parsing URLs, simplify plain text parsing
  * doc: wikiparser: Resolve relative URLs
  * doc: wikiparser: Preserve spaces during parsing and generation
  * doc: wikiparser: Handle existing # in links, don't append again
  * doc: wikiparser: Assign text to URLs that don't provide them
  * doc: wikiparser: Handle wiki links starting with a /
  * doc: wikiparser: Allow lists to started with just spaces
  * doc: wikiparser: Strip spaces from attachment's text
  * doc: wikiparser: Place anchors inside paragraphs
  * doc: wikiparser: Sort imagedata properties
  * doc: wikiparser: Retain the text for icons
  * doc: wikiparser: Set icon dimensions to old values (temporarily)
  * doc: wikiparser: Handle empty table cells
  * doc: wikiparser: Fix some flake8 warnings
  * doc: wikiparser: Improve links relative to included files
  * doc: wikiparser: Fix issue with parsing inline code blocks
  * doc: wikiparser: Handle markup inside italic/bold markup
  * doc: wikiparser: Format text inside admonitions properly
  * doc: Drop post processor as it is not needed anymore
  * doc: wikiparser: Incorporate post processing fixes
  * doc: Simplify make file by eliminating targets for intermediates
  * doc: wikiparser: Add note about some incorrect links
  * doc: Update the test script for wikiparser
  * manual: Fetch latest images
  * doc: Fetch latest manual
  * firewall: Use service files for showing port forwarding info
  * firewall: Show port forwarding info in tabular format
  * kvstore: Allow module to be imported before Django init
  * networks: Expose API to get/set network meta info
  * firewall: Show port forwarding info contextually
  * doc: wikiparser: Fix a minor flake8 issue
  * doc: wikiparser: Fix issue with some URL containing dup. lang part
  * doc: wikiparser: Make it easier to run with a #! at the top
  * doc: wikiparser: Reduce build verbosity
  * upgrades: Fix issue with checking if backports is current
  * upgrades: Separate concepts for backports enabled vs. requested
  * upgrades, security: Use consistent terminology 'activate'
  * backports: When upgrading from older version, assumed requested
  * package: Add ability to reinstall a package
  * matrixsynapse: Perform a one time conversion to new config format
  * doc: manual: Fetch latest manual, remove non-existent images/pages
  * doc: wikiparser: Use icons from the icons directory
  * doc: wikiparser: Show icons with full size
  * doc: manual: Replace manual icons to drop CC 2.5 license
  * deluge: Use older icon to drop CC 2.0 license

  [ Joseph Nuthalapati ]
  * searx: Add functional test for app availability
  * container: Add unstable distribution
  * functional-tests: Fix instructions for running functional tests
  * functional-tests: Use latest version of splinter
  * framework: Remove module init() functions
  * wireguard: Remove hardcoded Windows client version
  * functional-tests: splinter 0.14.0 is in PyPI
  * apps: Remove Coquelicot
  * matrix-synapse: Upgrade to 1.19
  * container: Use builds with build-deps included

  [ James Valleroy ]
  * ci: Allow fuse to be installed
  * tests: functional: Strip trailing / from FREEDOMBOX_URL
  * ejabberd: Use new ruamel.yaml API and allow duplicate keys
  * locale: Update translation strings
  * doc: Fetch latest manual
  * debian: Add gbp dch config
  * debian: Fix use of wildcard path in copyright
  * debian: Split copyright paragraph to avoid lintian error
  * radicale: Remove code to handle 1.x
  * doc: Fetch latest manual
  * bepasty: New app for file upload and sharing
  * bepasty: Add public access config form
  * bepasty: Fetch manual page
  * locale: Update translation strings
  * doc: Add moinmoin wiki parser
  * wikiparser: Fix spaces, multi-line, languages, icons
  * doc: Use Makefile to fetch raw wiki files
  * doc: Add icons used in manual
  * manual: Add raw wiki files of included pages
  * manual: Remove checked-in xml files
  * wikiparser: Don't render Admonition with style comment
  * test-wikiparser: Remove fixes.xslt step
  * debian: Add unit tests to autopkgtest
  * apache: Disable mod_status (CVE-2020-25073)
  * debian: Don't show first wizard secret on command line
  * debian: Remove unused vars from postinst
  * matrixsynapse: Use conf.d snippets
  * upgrades: Change backports activation message wording
  * upgrades: Display correct backports info for unstable
  * upgrades: Add first boot step to configure backports
  * upgrades: Use kvstore and then file to determine if backports are enabled
  * debian: Temporarily revert source package rename
  * locale: Update translation strings
  * doc: Fetch latest manual

  [ Veiko Aasa ]
  * samba: Hide common system partitions
  * ikiwiki: Validate a path when deleting wiki or blog
  * ssh: Disallow managing keys for the root user
  * debian: Add newline to end of /var/lib/plinth/firstboot-wizard-secret
  * functional-tests: snapshot: Skip if filesystem doesn't support snapshots
  * container: Randomize btrfs partition UUID
  * gitweb: Fix enable auth webserver component on app init
  * gitweb: Add ability to change default branch

  [ Павел Протасов ]
  * Translated using Weblate (Russian)

  [ Michael Breidenbach ]
  * Translated using Weblate (German)
  * Translated using Weblate (Swedish)
  * Translated using Weblate (German)
  * Translated using Weblate (Swedish)
  * Translated using Weblate (German)
  * Translated using Weblate (Swedish)

  [ ikmaak ]
  * Translated using Weblate (Dutch)
  * Translated using Weblate (Dutch)

  [ Burak Yavuz ]
  * Translated using Weblate (Turkish)
  * Translated using Weblate (Turkish)
  * Translated using Weblate (Turkish)
  * Translated using Weblate (Turkish)

  [ Xosé M ]
  * Translated using Weblate (Galician)

  [ Jens Molgaard ]
  * Translated using Weblate (Danish)

  [ Nikita Epifanov ]
  * Translated using Weblate (Russian)
  * Translated using Weblate (Russian)

  [ Dietmar ]
  * Translated using Weblate (German)

  [ Johannes Keyser ]
  * Translated using Weblate (German)

  [ Diego Roversi ]
  * Translated using Weblate (Italian)

  [ Artem ]
  * Translated using Weblate (Russian)

  [ Ralf Barkow ]
  * Translated using Weblate (German)

  [ Reg Me ]
  * Translated using Weblate (Dutch)
  * Translated using Weblate (Dutch)

  [ Q.-A. Nick ]
  * upgrades, security: Update the messages describing backports

 -- James Valleroy <jvalleroy@mailbox.org>  Tue, 15 Sep 2020 17:03:43 -0400

freedombox (20.13) unstable; urgency=medium

  [ Sunil Mohan Adapa ]
  * Rename source package from plinth to freedombox.

  [ Veiko Aasa ]
  * minidlna: Do not expose statistics over public web

  [ Benjamin Ortiz ]
  * backups: Allow remote repository usernames to start with numbers

  [ James Valleroy ]
  * upgrades: Update apt cache before manual update
  * upgrades: Parameterize backports dist name
  * upgrades: Use current release codename when enabling backports
  * upgrades: Use codename to pin freedombox from backports
  * security: Move backports notice to security page
  * upgrades: Add button to activate backports
  * upgrades: Use only sources file to determine if backports enabled
  * upgrades: Check that backports is for current release
  * upgrades: Rewrite apt prefs file when activating backports
  * upgrades: Enable backports for testing only in development mode
  * upgrades: Show dist of backports to be activated
  * upgrades: Split apt preferences into 2 files
  * upgrades: Refactor use of lsb_release
  * locale: Update translation strings
  * doc: Fetch latest manual

  [ Allan Nordhøy ]
  * Translated using Weblate (Norwegian Bokmål)

  [ Tang Zongxun ]
  * Translated using Weblate (Chinese (Simplified))

  [ Doma Gergő ]
  * Translated using Weblate (Hungarian)

 -- Federico Ceratto <federico@debian.org>  Sat, 18 Jul 2020 12:14:08 +0100

plinth (20.12.1) unstable; urgency=high

  [ nautilusx ]
  * Translated using Weblate (German)

  [ Robert Pollak ]
  * Translated using Weblate (German)

  [ J. Lavoie ]
  * Translated using Weblate (French)

  [ Petter Reinholdtsen ]
  * Translated using Weblate (Norwegian Bokmål)

  [ Sunil Mohan Adapa ]
  * cfg, frontpage: Ignore errors while reading config and shortcuts

  [ Milo Ivir ]
  * Translated using Weblate (German)

 -- James Valleroy <jvalleroy@mailbox.org>  Sun, 05 Jul 2020 15:40:30 -0400

plinth (20.12) unstable; urgency=medium

  [ Oğuz Ersen ]
  * Translated using Weblate (Turkish)

  [ Sunil Mohan Adapa ]
  * Translated using Weblate (Telugu)
  * transmission: tests: functional: Fix to wait properly
  * ttrss: tests: functional: Fix to wait properly
  * tor: tests: functional: Fix to wait properly on progress page
  * users: tests: functional: Leave no-language as final setting
  * mldonkey: tests: functional: Wait for frame to load properly
  * snapshot: tests: functional: Delete all snapshots properly
  * ejabberd: tests: functional: Fixes for no implicit waiting
  * syncthing: tests: functional: Fix to wait properly
  * tests: functional: Remove implicit and explicit wait times
  * tests: functional: Allow parallel installation of apps
  * d/control: Add python3-systemd as a dependency
  * apache: Add ssl-cert package as dependency
  * storage: Use DBus directly for listing disks
  * storage: Fix regression with showing error messages
  * storage: Use UDisks information as primary source
  * storage: Don't show empty progress bar for disks not mounted
  * storage: Remove rule to not automount system disks with no paritions
  * storage: Don't auto-mount loopback devices except in develop mode
  * storage: Allow ejecting any device not in fstab or crypttab
  * storage: Ignore eject failures if filesystems unmounted properly
  * backups: Remove an unnecessary print() statement
  * Translated using Weblate (Telugu)
  * container: Remove sqlite3 file early enough
  * storage: Don't log exception of disk space check fails
  * storage: Use mount info instead of disk info for free space warning
  * notifications: Fix issue with redirection on dismiss
  * views: Drop use of private Django utility
  * cfg: Don't fallback to develop config if main is not found
  * cfg: Drop the default configuration file
  * frontpage: Read custom shortcuts from multiple locations
  * frontpage: Drop empty custom shortcut files
  * cfg: Allow loading multiple configuration files
  * cfg: For develop mode, overlay on top of regular configuration
  * context_processor: tests: Use already available config fixture
  * cfg: Eliminate the need for 'root' directory in configuration
  * cfg: Move /plinth.config to plinth/develop.config
  * cfg: Rename configuration file to freedombox.config
  * d/tests/control: Rename Plinth to FreedomBox in a comment
  * cfg: Read configuration from .d files and multiple locations
  * frontpage: Load shortcuts from .d directories too
  * frontpage: Read from .d files too
  * cfg: Remove redundant data in develop.config
  * cfg: Remove comments in test data
  * cfg: In develop mode, use /var/lib for DB and sessions
  * web_framework: Split initialization into two parts
  * web_framework: Don't create Django secret key when listing depends
  * log: Allow setting the default log level before log configuration
  * main: List dependencies without writing to disk
  * d/rules: vagrant: INSTALL.md: Fix installing dependencies
  * *: Drop files paths in data/var
  * doc: Update manual page with configuration file changes
  * network: test: Fix race condition when deleting connections
  * storage: tests: Ignore cases needing loop devices when not available
  * actions: tests: Fix test failures due order of fixtures
  * tests: Use develop configuration for most tests
  * templates: Disable button and show spinner on submit for all forms
  * backups: Remove custom handling of progress on the restore button
  * js: Simplify auto-refresh page logic
  * jsxc: Remove inline javascript
  * apache: Set CSP and other common security headers
  * apache: Relax CSP to allow web workers for JSXC
  * locale: Update translation strings

  [ ferhad.necef ]
  * Translated using Weblate (Russian)

  [ Thomas Vincent ]
  * Translated using Weblate (French)

  [ Joseph Nuthalapati ]
  * Translated using Weblate (Telugu)

  [ wind ]
  * Translated using Weblate (Russian)

  [ James Valleroy ]
  * upgrades: Combine into single page with manual update
  * upgrades: Skip enable-auto in develop mode
  * debian: Add nscd >= 2 as dependency
  * upgrades: Append unattended-upgrades-dpkg.log for more detail
  * storage: Handle multi-line text in functional test
  * apt: Run `apt-get -f install` before other commands
  * apt: Run `dpkg --configure -a` before other actions
  * upgrades: Skip enabling backports on testing and unstable
  * networks: Remove firewall zone warning
  * networks: Correct wording of internet connection form

  [ Veiko Aasa ]
  * functional-tests: Handle connection error when web server restarts
  * functional-tests: Skip tests if app is not available in distribution
  * functional-tests: Fix page not fully loaded errors when taking backups
  * functional-tests: Remove unnecessary wait when navigating to module

  [ Michael Breidenbach ]
  * Translated using Weblate (German)
  * Translated using Weblate (Swedish)

  [ Fioddor Superconcentrado ]
  * Translated using Weblate (Spanish)

  [ Pavel Borecki ]
  * Translated using Weblate (Czech)

  [ Éfrit ]
  * Translated using Weblate (French)

  [ Jens Molgaard ]
  * Translated using Weblate (Danish)

 -- Sunil Mohan Adapa <sunil@medhas.org>  Mon, 29 Jun 2020 16:39:33 -0700

plinth (20.11) unstable; urgency=medium

  [ Thomas Vincent ]
  * Translated using Weblate (French)

  [ Petter Reinholdtsen ]
  * Translated using Weblate (Norwegian Bokmål)

  [ Michael Breidenbach ]
  * Translated using Weblate (German)
  * Translated using Weblate (Swedish)

  [ Sunil Mohan Adapa ]
  * *: Remove use of Turbolinks library
  * web_framework: Reduce verbosity of DB migration process
  * container: Add script to manage systemd-nspawn containers for dev.
  * container: Fix upgrading of freedombox
  * matrixsynapse: Handle upgrade to versions 1.15.x

  [ James Valleroy ]
  * upgrades: Don't enable backports on Debian derivatives
  * upgrades: Use a custom service for manual update
  * locale: Update translation strings
  * doc: Fetch latest manual
  * debian: Update renamed lintian tag

  [ Ralf Barkow ]
  * Translated using Weblate (German)

  [ aiman an ]
  * Added translation using Weblate (Arabic (Saudi Arabia))
  * Translated using Weblate (Arabic (Saudi Arabia))

  [ WaldiS ]
  * Translated using Weblate (Polish)

  [ Luis A. Arizmendi ]
  * Translated using Weblate (Spanish)

 -- James Valleroy <jvalleroy@mailbox.org>  Mon, 15 Jun 2020 19:55:45 -0400

plinth (20.10) unstable; urgency=high

  [ Joseph Nuthalapati ]
  * backups: Add optional field - Name
  * functional-tests: Use Name attribute in backups
  * functional-tests: Move @backups to Scenario level
  * functional-tests: Leave tor+http test disabled
  * tests: functional: Document running tests in parallel
  * tests: functional: Add pytest-xdist to install.sh

  [ Sunil Mohan Adapa ]
  * openvpn: Use app toggle button and common app view
  * tests: functional: Merge into main source hierarchy
  * storage: Fix failing path validation unit tests
  * tests: functional: cosmetic: flake8 fixes
  * tests: functional: Re-organize step definitions and helper methods
  * coturn: Fix functional test for backup/restore
  * ttrss: Fix functional tests
  * snapshot: Fix functional test to account for non-removable snapshots
  * test: functional: Fix for Apache restart after domain change
  * tor: Fix problems with running a relay
  * mldonkey: Add app to freedombox-share group
  * samba: Add clients information
  * cockpit: Promote for advanced storage/firewalld/networking ops
  * firewall: Mention that internal services are available over VPN
  * firewall: Don't show tun interface in internal zone warning
  * minidlna: Add link to manual page
  * minidlna: Fix i18n for name of the app
  * pagekite: Fix expired certificates causing connection failures

  [ Luis A. Arizmendi ]
  * Translated using Weblate (Spanish)

  [ Etienne ]
  * Translated using Weblate (French)

  [ Artem ]
  * Translated using Weblate (Russian)

  [ fred1m ]
  * ikiwiki: Enable 'attachment' plugin by default

  [ James Valleroy ]
  * utils: Handle removal of axes.get_version()
  * debian: Mark doc packages as Multi-Arch: foreign
  * firewall: Minor spelling fix
  * radicale: Fix link in description to clients
  * users: Avoid error when user's groups cannot be parsed
  * templates: Fix setup state check
  * locale: Update translation strings
  * doc: Fetch latest manual

  [ Allan Nordhøy ]
  * Translated using Weblate (Norwegian Bokmål)
  * Translated using Weblate (Czech)
  * Translated using Weblate (Hungarian)
  * Translated using Weblate (Greek)

 -- James Valleroy <jvalleroy@mailbox.org>  Mon, 01 Jun 2020 20:06:53 -0400

plinth (20.9) unstable; urgency=medium

  [ Petter Reinholdtsen ]
  * Translated using Weblate (Norwegian Bokmål)

  [ James Valleroy ]
  * snapshot: Set as essential module
  * functional_tests: snapshot: Skip delete all when there are no snapshots
  * quassel: Use systemd sandboxing features
  * minidlna: Move sysctl config to /etc/sysctl.d/50-freedombox.conf
  * upgrades: Add needrestart to restart services as needed
  * upgrades: Enable Automatic-Reboot option of unattended-upgrades
  * locale: Update translation strings
  * doc: Fetch latest manual

  [ Michael Breidenbach ]
  * Translated using Weblate (German)
  * Translated using Weblate (Swedish)

  [ Fioddor Superconcentrado ]
  * Folder remained unrenamed. Should have changed along with git links.

  [ Sunil Mohan Adapa ]
  * snapshot: Fix issues with restore and delete
  * performance: Add basic functional tests
  * daemon: Allow using an alias when enabling a daemon
  * bind: Add daemon alias for bind9 -> named
  * daemon: bind: cosmetic: yapf, isort formatting
  * firewall: Reload firewalld so it works with newly installed services
  * glib: Allow scheduling non-repeating tasks in separate threads
  * notification: Expand and clarify restriction on id property
  * storage: Auto-mount disks, notify of failing disks
  * package: Fix error log when checking if package manager is busy
  * power: cosmetic: Fix flake8 warnings
  * first_setup: Fix regression with logo not showing
  * minidlna: cosmetic: isort fixes
  * mediawiki: Stop jobrunner during backup/restore
  * minidlna: Stop daemon during backup/restore
  * mumble: Stop server during backup/restore
  * quassel: Fix stopping server during backup/restore
  * tor: Fix stopping server during backup/restore
  * upgrades: Always schedule a reboot at 02:00 local time
  * upgrades: Add information about service restart and system reboot
  * performance: Launch the Cockpit graphs directly if possible

  [ Joseph Nuthalapati ]
  * samba: Change description to Network File Storage
  * functional-tests: Skip network setup wizard
  * functional-tests: Move Disable tests to the end

  [ fred1m ]
  * performance: Add app for system monitoring

  [ Luis A. Arizmendi ]
  * Translated using Weblate (Spanish)

  [ Artem ]
  * Translated using Weblate (Russian)

 -- James Valleroy <jvalleroy@mailbox.org>  Mon, 18 May 2020 19:42:49 -0400

plinth (20.8) unstable; urgency=medium

  [ Luis A. Arizmendi ]
  * Translated using Weblate (Spanish)
  * Translated using Weblate (Spanish)

  [ Joseph Nuthalapati ]
  * Translated using Weblate (Telugu)
  * Translated using Weblate (Telugu)
  * HACKING: More detailed instructions for VirtualBox
  * HACKING: Correction to macOS package manager name

  [ Nektarios Katakis ]
  * syncthing: add to freedombox-share group

  [ Veiko Aasa ]
  * users: Try-restart service after service is added to the sharing group
  * datetime: Handle timesyncd service runs conditionally
  * minidlna: Add functional tests that enable and disable application
  * minidlna: Make app installable inside unprivileged container

  [ Sunil Mohan Adapa ]
  * web_server: Suppress warnings that static directories don't exist
  * debian: Remove timer to setup repositories properly
  * static: Use SVG logo during first wizard welcome step
  * static: Reduce the size of the background noise image
  * mediawiki: Reuse existing images in functional tests
  * setup.py: Don't install/ship .po files
  * static: Don't ship visual design file and unused images
  * storage: Fix tests by wrestling with auto-mounting of disks
  * HACKING: Minor indentation fix
  * *: Update links to repository and project page
  * ci: Update link to container in Docker registry
  * coturn: New app to manage Coturn TURN/STUN server
  * datetime: Refactor handling systemd-timesyncd not running in VMs
  * datetime: Don't expect synced time in diagnostics inside VMs
  * mediawiki: Partial fix for installing on testing
  * datetime: Disable diagnostics when no tests are available

  [ James Valleroy ]
  * d/copyright: Fix path to visual_design
  * data: Print hostname and IP addresses before console login
  * snapshot: Fix message when not available
  * snapshot: Fix title
  * locale: Update translation strings
  * debian: Use debhelper compat level 13
  * doc: Fetch latest manual

  [ Artem ]
  * Translated using Weblate (Russian)

  [ nautilusx ]
  * Translated using Weblate (German)

  [ Fioddor Superconcentrado ]
  * Directions to install VirtualBox when it's not part of the Debian-based
    distro, like Buster.

  [ Anonymous ]
  * Translated using Weblate (Spanish)

  [ Nathan ]
  * Translated using Weblate (French)

  [ Michael Breidenbach ]
  * Translated using Weblate (Swedish)

  [ fred1m ]
  * mumble: Add Mumla to the list of clients

 -- James Valleroy <jvalleroy@mailbox.org>  Mon, 04 May 2020 20:33:35 -0400

plinth (20.7) unstable; urgency=medium

  [ Coucouf ]
  * Translated using Weblate (French)

  [ vihor ]
  * Translated using Weblate (Serbian)

  [ Localisation Lab ]
  * Translated using Weblate (French)

  [ Joseph Nuthalapati ]
  * Translated using Weblate (Telugu)

  [ Veiko Aasa ]
  * gitweb: Improve error handling when creating repository

  [ James Valleroy ]
  * upgrades: Allow installation of python3-twisted from backports
  * matrixsynapse: Handle upgrade to 1.12.*
  * locale: Update translation strings
  * doc: Fetch latest manual

  [ Fioddor Superconcentrado ]
  * HACKING: Clarify where commands should be run

 -- James Valleroy <jvalleroy@mailbox.org>  Mon, 20 Apr 2020 18:38:52 -0400

plinth (20.6.1) unstable; urgency=medium

  [ James Valleroy ]
  * users: Fix regression where form help_text line was dropped
  * debian: Add firmware-ath9k-htc to Recommends
  * doc: Fetch latest manual

  [ Allan Nordhøy ]
  * gitweb: Use proper ellipsis char when showing clone progress
  * Translated using Weblate (Norwegian Bokmål)
  * Translated using Weblate (German)

  [ Coucouf ]
  * Translated using Weblate (French)
  * Translated using Weblate (French)

  [ Manuela Silva ]
  * Translated using Weblate (Portuguese)

  [ nautilusx ]
  * Translated using Weblate (German)

  [ Jeannette L ]
  * Translated using Weblate (German)
  * Translated using Weblate (French)
  * Translated using Weblate (Italian)

  [ wind ]
  * Translated using Weblate (Russian)

  [ vihor ]
  * Translated using Weblate (Serbian)

 -- James Valleroy <jvalleroy@mailbox.org>  Sat, 11 Apr 2020 09:56:43 -0400

plinth (20.6) unstable; urgency=medium

  [ wind ]
  * Translated using Weblate (Russian)

  [ Thomas Vincent ]
  * Translated using Weblate (French)
  * Translated using Weblate (French)

  [ Alice Kile ]
  * app: Separate app enable/disable form from config form

  [ Sunil Mohan Adapa ]
  * pagekite: Fix functional tests
  * monkeysphere: Making styling more specific to avoid interference
  * networks: Make styling more specific to avoid interference
  * syncthing: Update description to mention 'syncthing' group

  [ Michael Breidenbach ]
  * Translated using Weblate (German)

  [ Coucouf ]
  * Translated using Weblate (French)
  * Translated using Weblate (French)
  * Translated using Weblate (French)
  * Translated using Weblate (French)
  * Translated using Weblate (French)
  * Translated using Weblate (French)
  * Translated using Weblate (French)
  * Translated using Weblate (French)
  * Translated using Weblate (French)

  [ Pavel Borecki ]
  * Translated using Weblate (Czech)

  [ James Valleroy ]
  * radicale: Support upgrade to any 2.x version
  * packages: Mark freedombox package as held during package installs
  * packages: Keep existing hold if already set
  * locale: Update translation strings
  * doc: Fetch latest manual
  * debian: Cleanup overrides for jsxc symlinks

  [ Allan Nordhøy ]
  * Translated using Weblate (German)
  * Translated using Weblate (French)
  * Translated using Weblate (Italian)
  * Translated using Weblate (Hindi)

  [ Joseph Nuthalapati ]
  * users: Add component for managing users and groups
  * yapf: Update conf to add blank line before nested class/def
  * cosmetic: Minor yapf and other fixes
  * app: Fix grammar in developer documentation string
  * ikiwiki: Disable edits. Add moderation of comments
  * Translated using Weblate (Telugu)
  * vagrant: Skip upgrading freedombox dependencies
  * firewalld: Force upgrade anything in [0.7, 0.9)
  * infinoted: Fix permissions of sync directory

  [ vihor ]
  * Added translation using Weblate (Serbian)
  * Translated using Weblate (Serbian)

  [ Luis A. Arizmendi ]
  * Translated using Weblate (Spanish)

 -- James Valleroy <jvalleroy@mailbox.org>  Mon, 06 Apr 2020 20:40:17 -0400

plinth (20.5.1) unstable; urgency=medium

  [ Petter Reinholdtsen ]
  * Translated using Weblate (Norwegian Bokmål)

  [ Allan Nordhøy ]
  * networks: Update label wording in topology form: Choose → Specify
  * Translated using Weblate (Norwegian Bokmål)

  [ Sunil Mohan Adapa ]
  * web_server: Introduce component to handle special static file dirs
  * jsxc: Fix issue with serving static files
  * help: Move custom static file handling into app from central place
  * debian: Update doc-base to include PDF
  * debian: Prepare for multiple binary packages
  * debian: Separate binary packages for each language manual
  * debian: Remove outdated TODO file

  [ Michael Breidenbach ]
  * Translated using Weblate (German)

  [ James Valleroy ]
  * debian: Correct doc package names in Recommends

 -- James Valleroy <jvalleroy@mailbox.org>  Thu, 26 Mar 2020 09:13:13 -0400

plinth (20.5) unstable; urgency=medium

  [ Joseph Nuthalapati ]
  * ci: Use pre-built container image to speed up CI
  * ci: Add maintenance script for updating images
  * ci: Optimize refreshing Docker image for GitLabCI

  [ James Valleroy ]
  * ci: Switch docker image to testing
  * Translated using Weblate (Swedish)
  * locale: Update translation strings
  * doc: Fetch latest manual

  [ Sunil Mohan Adapa ]
  * app: Fix name of the block in templates, used for overriding
  * views: Allow AppViews to set self.intial
  * pagekite: Simplify code for form adding custom service
  * pagekite: Remove unused templates
  * pagekite: Drop ineffective base template
  * pagekite: Minor cleanup
  * pagekite: Merge all the configuration retrieval actions
  * pagekite: Merge set-kite and set-frontend actions
  * pagekite: Use Daemon component to simplify handling daemon actions
  * pagekite: Don't signal new domain on init if app is disabled
  * pagekite: Simplify code notifying domain name changes
  * pagekite: Don't attempt to notify about domain if app is disabled
  * pagekite: Remove app enabled checking from getting configuration
  * pagekite: Fix functional tests by submitting the right form
  * pagekite: Fix styling issues for custom services section
  * pagekite: On enable/disable, add/remove domain from names module
  * pagekite: Fix an error message in custom services form
  * pagekite: Ensure transitioning for from old code
  * matrixsynapse: Handle release of matrix-synapse 1.11
  * setup: Fix regression to force-upgrade caused by Info changes
  * pagekite: Don't allow non-unique custom services
  * toolbar: Factor out the clients buttons into a separate template
  * index: Reintroduce clients button in front page
  * upgrades: Don't ship apt backport preferences file
  * setup.py: Remove files shipped in the past
  * upgrades: Use internal scheduler instead of systemd timer
  * shadowsocks: Change default configuration
  * action_utils: Add utility to call systemd daemon-reload
  * shadowsocks: Fix incorrect setting of state directory
  * shadowsocks: When editing configuration, don't re-enable
  * mediawiki: Don't allow anonymous edits

  [ Fioddor Superconcentrado ]
  * Translated using Weblate (Spanish)
  * Translated using Weblate (Spanish)
  * Translated using Weblate (Spanish)
  * Translated using Weblate (Spanish)
  * Translated using Weblate (Spanish)

  [ Luis A. Arizmendi ]
  * Translated using Weblate (Spanish)
  * Translated using Weblate (Spanish)
  * Translated using Weblate (Spanish)
  * Translated using Weblate (Spanish)

  [ Fred ]
  * Translated using Weblate (French)

  [ Veiko Aasa ]
  * names: Fix Local Network Domain is not shown

  [ Thomas Vincent ]
  * Translated using Weblate (French)

  [ Nektarios Katakis ]
  * shadowshocks: Fix setting configuration on Buster

  [ Michael Breidenbach ]
  * Translated using Weblate (Swedish)

 -- James Valleroy <jvalleroy@mailbox.org>  Mon, 23 Mar 2020 19:42:28 -0400

plinth (20.4) unstable; urgency=medium

  [ Thomas Vincent ]
  * Translated using Weblate (French)
  * Translated using Weblate (French)

  [ Sunil Mohan Adapa ]
  * networks: Fixes for networks wizards
  * avahi: Use generic app view
  * privoxy: Use generic app view
  * infinoted: Move views to a separate views module
  * help: Rename views modules as 'views'
  * networks: Rename views modules as 'views'
  * diagnostics: Rename views modules, move utilities to main module
  * backups: cosmetic: Rename .inc file to .html
  * css: Merge responsive.css into main style file
  * css: cosmetic: Rename plinth.css to main.css
  * views: Don't send app to template context
  * app: Fix showing app name in port forwarding information
  * networks: Rename polkit JS authority rules file
  * firewalld: Add polkit JS authority rules files
  * networks: Show router wizard before Internet connection type wizard
  * networks: Don't show router wizard if not behind a router
  * networks: If topology wizard is skipped, skip router wizard too
  * apache: Handle transition to php 7.4

  [ Joseph Nuthalapati ]
  * Translated using Weblate (Telugu)
  * shadowsocks: Move user settings to state directory

  [ Veiko Aasa ]
  * storage: Directory selection form improvements
  * transmission: Allow one to submit download directory if it is creatable
  * plinth: Increase sqlite busy timeout from default 5s to 30s
  * upgrades: Clean apt cache every week
  * apps: Do not show status block if service is running
  * i2p: New style app page layout
  * quassel: Fix unable to disable application without choosing a domain name

  [ Luis A. Arizmendi ]
  * Translated using Weblate (Spanish)

  [ Nektarios Katakis ]
  * networks: Add form for network topology
  * networks: Add page for network topology form
  * networks: First boot view for network topology wizard
  * networks: First boot step for network topology wizard
  * networks: Save networks topology type to DB
  * networks: Update main networks page Internet connectivity section

  [ Michael Breidenbach ]
  * Translated using Weblate (Swedish)

  [ James Valleroy ]
  * ci: Switch to testing image
  * locale: Update translation strings
  * doc: Fetch latest manual

 -- James Valleroy <jvalleroy@mailbox.org>  Mon, 09 Mar 2020 20:01:44 -0400

plinth (20.3) unstable; urgency=medium

  [ Sunil Mohan Adapa ]
  * web_framework: Separate out Django settings into module
  * doc/dev: Allow all modules to be imported by Sphinx
  * notification: Add developer documentation
  * doc/dev: Update copyright year
  * app: Update style for toggle button
  * app: Drop border shadow for app icon in mobile view
  * app: cosmetic: Minor refactoring of header styling
  * app: Simplify some header styling
  * app: cosmetic: Rename a CSS style class in app header
  * app: cosmetic: Rename header.html to app-header.html
  * app: Show short description as secondary title
  * networks: Fix i18n for wizard forms
  * networks: Minor changes to router/internet configuration forms
  * web_framework: Generate and retain a secret key
  * web_framework: Cleanup expired sessions every week

  [ Nektarios Katakis ]
  * networks: Add form for internet connection type
  * networks: Add network view and url for internet connection help page
  * networks: Link internet connection help page with networks page.
  * networks: All first step wizard form for internet connection type
  * networks: Add first boot step for internet connection type
  * networks: Save to kvstore internet connectivity type
  * networks: Refactor connections list template
  * networks: Show internet connectivity string in main page

  [ Michael Breidenbach ]
  * Translated using Weblate (German)
  * Translated using Weblate (Swedish)

  [ Dietmar ]
  * Translated using Weblate (Italian)

  [ Jaime Marquínez Ferrándiz ]
  * Translated using Weblate (Spanish)

  [ Luis A. Arizmendi ]
  * Translated using Weblate (Spanish)

  [ Joseph Nuthalapati ]
  * shadowsocks: Fix shadowsocks not able to start

  [ James Valleroy ]
  * locale: Update translation strings
  * doc: Fetch latest manual

 -- James Valleroy <jvalleroy@mailbox.org>  Mon, 24 Feb 2020 20:16:12 -0500

plinth (20.2.1) unstable; urgency=high

  [ Veiko Aasa ]
  * apps: remove css filters and glow from app icons
  * config: Depends also on apache module

  [ Dietmar ]
  * Translated using Weblate (German)
  * Translated using Weblate (Italian)
  * Translated using Weblate (Italian)

  [ Petter Reinholdtsen ]
  * Translated using Weblate (Norwegian Bokmål)

  [ Sunil Mohan Adapa ]
  * cards: Remove the transition delay on hover effect
  * system: Implement new style for cards
  * jsxc: Bypass issue with stronghold to get the app working again
  * jsxc: Fix functional test case failure
  * functional_tests: cosmetic: Minor yapf change
  * app: Introduce Info component to store basic app information
  * app: Add info property as shortcut to access basic information
  * app: Refactor all apps to use the Info component
  * app: Document the app_id property for App class
  * doc/dev: Include information on how to edit dev documentation
  * views: Document the AppView class properties
  * monkeysphere: Fix regression with reading Apache configuration
  * Translated using Weblate (Italian)
  * firewall: Use firewalld DBus API for most operations
  * *.py: Use SPDX license identifier
  * *.html: Use SPDX license identifier
  * actions/*: Use SPDX license identifier
  * functional_tests: Use SPDX license identifier
  * *.css: Use SPDX license identifier
  * *: Update misc build related files to use SPDX license identifier
  * doc/dev: Update tutorial to use SPDX license indentifier
  * *: Update remaining misc files to use SPDX license identifier
  * *.js: Use SPDX license identifier
  * help: Fix attribute on download manual button
  * css: Add missing license identifier on some CSS files
  * firewalld: Ignore errors with DBus API when firewalld is not running
  * deluge: Don't use code execution for editing configuration
  * deluge: More reliable initial configuration setup

  [ Joseph Nuthalapati ]
  * l10n: Fix gettext not detecting no-python-format
  * samba: Add link to manual page
  * searx: Update search engines for 0.16.0

  [ Allan Nordhøy ]
  * openvpn: Fix spelling for Tunnelblick
  * Translated using Weblate (Norwegian Bokmål)

  [ Nektarios Katakis ]
  * bind: parse zones files
  * bind: test for parsing zones file with specific format
  * bind: views show served domains in main view
  * bind: create zones directory on setup action

  [ James Valleroy ]
  * bind: Bump version and handle upgrade

  [ Ralf Barkow ]
  * Translated using Weblate (German)

  [ nautilusx ]
  * Translated using Weblate (German)

  [ Doma Gergő ]
  * Translated using Weblate (Hungarian)

  [ Lev Lamberov ]
  * debian: Update Russian translation for debconf (Closes: #951440)

  [ Radek Pasiok ]
  * Translated using Weblate (Polish)

  [ Alice Kile ]
  * gitignore: Add .vscode & segregate editor settings

  [ Thomas Vincent ]
  * Translated using Weblate (French)

 -- James Valleroy <jvalleroy@mailbox.org>  Fri, 21 Feb 2020 22:38:12 -0500

plinth (20.2) unstable; urgency=medium

  [ Veiko Aasa ]
  * networks: Support virtual Ethernet (veth) devices
  * diagnostics: Show firewall service status
  * users: Fix functional test delete user
  * storage: Show disks if FreedomBox is running in an unprivileged container
  * service: Stop service not before but after disabling it
  * users: More precise username validation
  * sso, users: Turn off autocapitalization on the username field
  * users: Add unit tests for views
  * help: Fix anchor hidden under navbar

  [ Joseph Nuthalapati ]
  * tests: Use the latest version of geckodriver
  * vagrant: Add alias for run --develop
  * l10n: Add blocktrans trimmed tag on a block
  * l10n: Add missing trimmed to blocktrans blocks
  * vagrant: Allocate cpus equal to the no. of cores
  * Translated using Weblate (Telugu)
  * searx: Fix installation issue for 0.16.0

  [ Sunil Mohan Adapa ]
  * firewall: Show Run Diagnostics button in app
  * help: Eliminate redundant HTML attribute in template
  * glib: Create a new module to deal with all things glib
  * glib: Introduce method to schedule an operation at regular intervals
  * web_framework: Set the timezone to UTC
  * log: Ability to log SQL queries (disabled by default)
  * tests: Allow adding test templates
  * models: Add model for storing notifications
  * notification: New API for showing better notifications
  * notification: Add tests for notification API
  * views: A view to dismiss notifications
  * notification: Show a drop down from main navbar for notifications
  * storage: Show low disk space warning using notifications API
  * upgrades: Show notification when FreedomBox is updated
  * storage: In develop mode check for low disk space more frequently

  [ Thomas Vincent ]
  * Translated using Weblate (French)

  [ Allan Nordhøy ]
  * Translated using Weblate (Norwegian Bokmål)

  [ Ralf Barkow ]
  * Translated using Weblate (German)

  [ Luis A. Arizmendi ]
  * Translated using Weblate (Spanish)

  [ James Valleroy ]
  * users: Make help text translatable
  * security: Add Sandbox Coverage to report page
  * bind: Add CapabilityBoundingSet and ReadWritePaths to service file
  * matrixsynapse: Enable systemd sandboxing
  * security: Drop PrivateUsers=yes from all service files
  * locale: Update translation strings
  * doc: Fetch latest manual

  [ Michael Breidenbach ]
  * Translated using Weblate (German)
  * Translated using Weblate (Swedish)

 -- James Valleroy <jvalleroy@mailbox.org>  Mon, 10 Feb 2020 19:22:55 -0500

plinth (20.1) unstable; urgency=medium

  [ ikmaak ]
  * Translated using Weblate (Dutch)
  * Translated using Weblate (Dutch)

  [ Allan Nordhøy ]
  * samba: Fix spelling
  * Translated using Weblate (Norwegian Bokmål)
  * Translated using Weblate (German)
  * Translated using Weblate (Spanish)
  * Translated using Weblate (Norwegian Bokmål)
  * Translated using Weblate (Swedish)

  [ Veiko Aasa ]
  * samba: Add unit and functional tests
  * deluge: Allow one to set a download directory
  * deluge: Fix installation failure on slow machine
  * storage: Make external disk mounts accessible by other users
  * gitweb: Add link to the manual page
  * gitweb: Fix functional tests if git user and email is not configured

  [ Sunil Mohan Adapa ]
  * style: Fix incorrect margins for containers in mobile view
  * style: Fix responsiveness for app header
  * network: Fix activating connections that don't have real devices
  * network: Allow setting the auto-connect property on a connection
  * network: Add method to re-activate connections after an update
  * wireguard: Show large buttons in show client/server pages
  * wireguard: Cosmetic fixes by yapf and isort
  * wireguard: Don't error out when wg0 server is not setup
  * wireguard: Add ability to set private key in client addition
  * wireguard: Accept all IPs on server in a client setup
  * wireguard: Update descriptions in form labels
  * wireguard: Only use network manager for connections to servers
  * wireguard: Handle client connections through network manager
  * wireguard: Update descriptions for client vs. server clarity
  * wireguard: Generate private key if needed when editing server
  * wireguard: Add validations in forms
  * wireguard: Ensure tests work without latest network manager
  * wireguard: Implement enabling/disabling app using a stored flag
  * wireguard: Enable/disable connections along with the app
  * wireguard: When a connection is edited, reactivate to apply changes
  * wireguard: Show public key even when connection is not active

  [ Thomas Vincent ]
  * Translated using Weblate (French)

  [ Nektarios Katakis ]
  * Translated using Weblate (Greek)
  * Translated using Weblate (Greek)
  * Translated using Weblate (Greek)
  * networks: form for configuring router
  * networks: create view & url for new form
  * networks: add link to main page for router config form
  * networks: add first boot step for router config helper
  * networks: modify as first boot wizard step
  * networks: save router config to kvstore

  [ James Valleroy ]
  * Translated using Weblate (French)
  * wireguard: Add skeleton for new app
  * wireguard: Implement adding client
  * wireguard: Show list of added clients
  * wireguard: Allow deleting a client
  * wireguard: Add client info view
  * wireguard: Form to add server
  * wireguard: List peers in client section
  * wireguard: Add server information view
  * wireguard: Generate key pair
  * wireguard: Show this box's public key
  * wireguard: Create network manager connection
  * wireguard: Encode public keys for use in URLs
  * wireguard: Refactor actions file
  * wireguard: Add views for editing and deleting clients and servers
  * wireguard: Make setup idempotent
  * wireguard: Write pre-shared key to tempfile
  * wireguard: Use network API to handle connections
  * wireguard: Add icon
  * wireguard: Replace nmcli use with libnm
  * restore: Remove app
  * repro: Remove app
  * networks: Update text for router setup
  * bind: Enable systemd sandbox options for bind9 service
  * functional_tests: Update geckodriver version to v0.26.0
  * locale: Update translation strings
  * doc: Fetch latest manual
  * debian: Rename TODO.Debian to TODO
  * debian: Add Expat license to copyright
  * debian: Update standards version to 4.5.0

  [ Dietmar ]
  * Translated using Weblate (German)

  [ nautilusx ]
  * Translated using Weblate (German)
  * Translated using Weblate (German)

  [ Joseph Nuthalapati ]
  * functional-tests: Login only once per session
  * functional-tests: Africa/Addis_Abada is gone?
  * functional-tests: Add tag @service-discovery
  * functional-tests: Make nav_to_module efficient
  * functional-tests: Avoid unnecessary trips to Home
  * functional-tests: Avoid warnings about markers
  * functional-tests: Minor refactoring
  * functional-tests: Mark backups and security with @system

 -- James Valleroy <jvalleroy@mailbox.org>  Mon, 27 Jan 2020 19:23:04 -0500

plinth (20.0) unstable; urgency=medium

  [ Veiko Aasa ]
  * users: Fix test fixture that disables console login restrictions
  * gitweb: Add tests for views
  * samba: Improve actions script startup time
  * deluge: Manage starting/stoping deluged
  * deluge: Fix set default daemon

  [ Nektarios Katakis ]
  * openvpn: Enable support for communication among all clients
  * Translated using Weblate (Greek)
  * Translated using Weblate (Greek)
  * Translated using Weblate (Greek)
  * Translated using Weblate (Greek)

  [ Sunil Mohan Adapa ]
  * gitweb: Fix flake8 error that is causing pipeline failures
  * storage: Ignore errors resizing partition during initial setup
  * storage: Make partition resizing work with parted 3.3
  * debian: Add powermgmt-base to recommends list
  * openvpn: Enable IPv6 for server and client outside the tunnel
  * networks: Refactor creating a network manager client
  * networks: Remove unused method
  * networks: Fix crashing when accessing network manager D-Bus API

  [ Michael Breidenbach ]
  * Translated using Weblate (German)
  * Translated using Weblate (Swedish)
  * Translated using Weblate (German)
  * Translated using Weblate (German)

  [ Doma Gergő ]
  * Translated using Weblate (Hungarian)

  [ Joseph Nuthalapati ]
  * mediawiki: Use a mobile-friendly skin by default
  * mediawiki: Allow admin to set default skin
  * mediawiki: Fix functional tests depending on skin

  [ James Valleroy ]
  * Translated using Weblate (Greek)
  * Translated using Weblate (Greek)
  * openvpn: Add diagnostic for ipv6 port
  * matrixsynapse: Allow upgrade to 1.8.*
  * security: Add explanation of sandboxing
  * locale: Update translation strings
  * doc: Fetch latest manual

  [ Allan Nordhøy ]
  * Translated using Weblate (Norwegian Bokmål)

  [ Thomas Vincent ]
  * Translated using Weblate (French)

  [ Ralf Barkow ]
  * Translated using Weblate (German)

 -- James Valleroy <jvalleroy@mailbox.org>  Mon, 13 Jan 2020 19:11:44 -0500

plinth (19.24) unstable; urgency=medium

  [ Thomas Vincent ]
  * Translated using Weblate (French)
  * Translated using Weblate (French)

  [ Veiko Aasa ]
  * app: Fix javascript doesn't run on first visit
  * samba: private shares
  * storage: Tests for the directory validation action
  * users: Add tests for the Samba user database

  [ James Valleroy ]
  * samba: Fix spelling in description
  * debian: Update French debconf translation (Closes: #947386)
    - Thanks to Jean-Pierre Giraud for the patch.
  * firewall: Support upgrading firewalld to 0.8
  * mldonkey: Add ProtectKernelLogs
  * deluge: Use systemd sandboxing features
  * infinoted: Use systemd sandboxing features
  * storage: Add systemd sandboxing features to udiskie service
  * upgrades: Add systemd sandboxing features to repository setup service
  * security: List whether each app is sandboxed
  * locale: Update translation strings
  * debian: Update Dutch debconf translation (Closes: #947136)
    - Thanks to Frans Spiesschaert for the patch.
  * doc: Fetch latest manual

  [ Michael Breidenbach ]
  * Translated using Weblate (German)
  * Translated using Weblate (Swedish)

  [ Nektarios Katakis ]
  * Translated using Weblate (Greek)

  [ Doma Gergő ]
  * Translated using Weblate (Hungarian)

  [ Allan Nordhøy ]
  * Translated using Weblate (Norwegian Bokmål)

  [ Kunal Mehta ]
  * mediawiki: Pass --quick when running update.php

  [ Sunil Mohan Adapa ]
  * help: Refactor to move app into __init__.py for consistency
  * app: Introduce API to return a list of all apps
  * app: Introduce API to run diagnostics on an app
  * apache: Implement diagnostic test for web server component
  * daemon: Implement diagnostic test for daemon component
  * daemon: Implement diagnostic test to check if a daemon is running
  * firewall: Implement new diagnostic tests to check port status
  * diagnostics: Use new component based API for all diagnostic tests
  * cosmetic: Yapf and isort fixes
  * daemon: Move diagnosing port listening into daemon module
  * daemon: Move diagnosing using netcat to daemon module
  * apache: Move diagnostics for checking URLs into apache module
  * app: Implement API to check if app/component has diagnostics
  * views: Don't require sending diagnostics module name separately
  * minidlna: Fix showing clients information
  * mediawiki: Fix problem with session cache failing logins

  [ Ralf Barkow ]
  * Translated using Weblate (German)

  [ erlendnagel ]
  * Translated using Weblate (Dutch)

 -- James Valleroy <jvalleroy@mailbox.org>  Mon, 30 Dec 2019 21:17:58 -0500

plinth (19.23) unstable; urgency=medium

  [ Thomas Vincent ]
  * Translated using Weblate (French)
  * Translated using Weblate (French)

  [ Fred ]
  * Translated using Weblate (French)

  [ Alice Kile ]
  * show app icons in apps page
  * use single variable for referencing icon filename
  * fix formatting issues
  * fix formatting and template-related issues
  * properly implement header in app and setup pages
  * implement responsive layout for app page
  * fix toggle button html layout and responsive design css
  * config: fix minor syntax error
  * fix: implement requested changes

  [ James Valleroy ]
  * themes: css whitespace minor fixes
  * samba: Add icon to app page
  * minidlna: Add managed service and Daemon component
  * minidlna: Use single action to set media dir and restart
  * minidlna: Show icon on app page
  * minidlna: Fix webserver config name
  * minidlna: Only show shortcut to users in group
  * mumble: Keep icon_filename in moved view
  * cockpit: Filter out localhost URLs from displayed access list
  * users: Use service action to restart share group service
  * locale: Update translation strings
  * doc: Fetch latest manual

  [ Veiko Aasa ]
  * samba: recursively set open share directory permissions
  * users: Fix functional tests changing the language feature
  * app: Fix app checkbox status change functional tests
  * storage: Directory selection form and validator
  * transmission: New directory selection form

  [ Nektarios Katakis ]
  * feature: minidlna app
  * fix: minidlna.conf file permissions after editing
  * update minidlna svg
  * run sysctl after installation
  * mumble: Add option to set SuperUser password
  * cockpit: extend apps description with access info
  * cockpit: add list of valid urls to access the app.

  [ /rgb ]
  * Translated using Weblate (German)
  * Translated using Weblate (German)

  [ Luis A. Arizmendi ]
  * Translated using Weblate (Spanish)

  [ adaragao ]
  * Translated using Weblate (Portuguese)

  [ Michael Breidenbach ]
  * Translated using Weblate (Swedish)

 -- James Valleroy <jvalleroy@mailbox.org>  Mon, 16 Dec 2019 18:38:46 -0500

plinth (19.22) unstable; urgency=medium

  [ Matt Conroy ]
  * pagekite: Get rid of tabs in the configuration page
  * openvpn: manual link points to incorrect page

  [ Joseph Nuthalapati ]
  * pagekite: Fix functional tests
  * pagekite: Show existing services only if there are any
  * pagekite: Make Custom Services look like it's under Configuration
  * pagekite: Use the new app toggle button
  * openvpn: Add client apps

  [ Thomas Vincent ]
  * Translated using Weblate (French)

  [ Fred ]
  * Translated using Weblate (French)
  * Translated using Weblate (French)

  [ Alice Kile ]
  * backups: fix title not appearing
  * diagnostics: don't run on disabled modules
  * apps: Remove link to webapps in app descriptions
  * Fix error with app toggle input
  * templates: Add toolbar for apps in app.html
  * toolbar: Move diagnostics button into dropdown menu

  [ nautilusx ]
  * Translated using Weblate (German)

  [ Michael Breidenbach ]
  * Translated using Weblate (German)
  * Translated using Weblate (Swedish)

  [ Veiko Aasa ]
  * ssh: fix Avahi SFTP service file
  * diagnostics: fix IPv6 failures
  * matrix-synapse: Update requirement from buster-backports
  * samba: Users can enable a guest share
  * samba: user can select devices for sharing
  * samba: fixes and improvements
  * samba: fixes and improvements
  * app: fix javascript constant redeclaration error
  * samba: Fix javascript constant redeclaration error

  [ James Valleroy ]
  * debian: Update German debconf translation (Closes: #945387)
    - Thanks to Helge Kreutzmann for the patch.
  * samba: Add acl to managed_packages
  * samba: Fix restore command
  * samba: Move urls under apps/
  * functional_tests: Add basic samba tests
  * samba: Use register_group instead of create_group
  * samba: Only show shortcut to users in freedombox-share group
  * samba: Keep create_group in setup
  * diagnostics: Use a distinct class for Run Diagnostics button on this page
  * locale: Update translation strings
  * doc: Fetch latest manual

  [ Sunil Mohan Adapa ]
  * diagnostics: Use app.html instead of simple_app.html
  * firewall: Use app.html instead of simple_app.html
  * letsencrypt: Use app.html instead of simple_app.html
  * monkeysphere: Use app.html instead of simple_app.html
  * names: Use app.html instead of simple_app.html
  * power: Use app.html instead of simple_app.html
  * openvpn: Use app.html instead of simple_app.html
  * tor: Use app.html instead of simple_app.html
  * ikiwiki: Move the create button to manage section
  * gitweb: Move create button into manage section
  * networks: Move actions button into connection section
  * templates: Remove the now unused simple_app.html
  * users: Move create button into users section
  * minetest: Minor cosmetic fix
  * templates: Make internal zone and port forwarding info override-able
  * toolbar: Make diagnostics button looks like other drop down items
  * toolbar: Align extra actions drop down button to the right
  * toolbar: Rewamp toolbar code for simplicity and to fix issues

 -- James Valleroy <jvalleroy@mailbox.org>  Mon, 02 Dec 2019 18:00:45 -0500

plinth (19.21) unstable; urgency=medium

  [ Veiko Aasa ]
  * gitweb: Allow to import from a remote repository
  * gitweb: Do not recursively scan for Git repositories
  * turbolinks: Disable turbolinks on links that don't point to /plinth/...

  [ nautilusx ]
  * Translated using Weblate (German)

  [ Doma Gergő ]
  * Translated using Weblate (Hungarian)

  [ Allan Nordhøy ]
  * Translated using Weblate (Swedish)
  * Translated using Weblate (Norwegian Bokmål)

  [ Birger Schacht ]
  * backups: Show proper error when SSH server is not reachable
  * ssh: Add the error of ssh-keyscan to the verification view
  * tor: Rename "Hidden Service" to "Onion Service"

  [ Joseph Nuthalapati ]
  * ejabberd: Handle case where domain name is not set
  * tahoe: Mark Tahoe-LAFS as an advanced app
  * README: Fix hyperlinks to badges and images
  * doc: dev: Add instructions to setup developer documentation
  * doc: dev: Mention where to find the user manual
  * doc: dev: Reduce toc depth to 2 levels to reduce noise
  * doc: dev: Fix headings
  * doc: dev: Add favicon to developer documentation site
  * app: Avoid showing empty configuration block
  * app: Fix broken functional tests
  * firstboot: reading firstboot-wizard-secret file
  * searx: Set safe_search to Moderate by default
  * clients: Improve code readability

  [ Sunil Mohan Adapa ]
  * backups: i18n for a string on verify ssh host page
  * backups: Simplify SSH fingerprint verification command
  * HACKING: Update with instructions for multiple OSes
  * CONTRIBUTING: Add more instructions on commits and MR changes
  * doc: Fix unavailability of manual images
  * tor: Fix port diagnostics by correcting port data type
  * tor: Expect obfs service to be also available on IPv6
  * tor: Listen on IPv6 for OrPort

  [ Thomas Vincent ]
  * Translated using Weblate (French)

  [ Michael Breidenbach ]
  * Translated using Weblate (Swedish)

  [ James Valleroy ]
  * HACKING: Fix provision with tests command
  * d/po: Run debconf-updatepo
  * locale: Update translation strings

  [ Radek Pasiok ]
  * Translated using Weblate (Polish)
  * Translated using Weblate (Polish)

  [ Alice Kile ]
  * clients: implement launch button feature
  * app: Implement toggle button in app page
  * app: Use single form for app toggle and configuration
  * app: Make the toggle-button responsive

 -- James Valleroy <jvalleroy@mailbox.org>  Mon, 18 Nov 2019 19:35:38 -0500

plinth (19.20) unstable; urgency=medium

  [ Veiko Aasa ]
  * gitweb: Set correct access rights after enabling application
  * gitweb: Add tests for actions script
  * gitweb: Add functional tests
  * gitweb: avoid global environment variables in Apache configuration
  * gitweb: fix links that end with /HEAD
  * gitweb: Validate repository name also in actions script
  * gitweb: do not change working directory inside actions script
  * sharing: Fix wrong links on Apache2 directory index page

  [ Fioddor Superconcentrado ]
  * Translated using Weblate (German)
  * Translated using Weblate (Spanish)
  * d/po/es: New translation file
  * d/po: Fix header comments

  [ Michael Breidenbach ]
  * Translated using Weblate (German)
  * Translated using Weblate (Swedish)
  * Translated using Weblate (Swedish)

  [ Sunil Mohan Adapa ]
  * debian: Remove plinth transitional package
  * cfg: Fix test case failure due to incorrect path assumption
  * gitlab-ci: Fix path for HTML coverage report generation
  * gitweb: Set proper access after restoration of a backup
  * setup: Don't include actions/__pycache__ during installation
  * ssh: Fix flake8 failure by removing unused import
  * config: Use AppView and cleanup custom code
  * storage: Use AppView and cleanup custom code
  * doc: Install using makefile instead of setup.py
  * doc: Fetch and add Spanish manual
  * help: Fix showing manual pages in fallback cases
  * app: Fix a pytest warning in tests
  * setup.py: Set development status classifier to production/stable
  * setup.py: Add more topics to classifiers
  * doc: Add developer documentation using Sphinx
  * actions: Fix issue with docstring causing issues with Sphnix
  * Translated using Weblate (Swedish)

  [ Pavel Borecki ]
  * Translated using Weblate (Czech)

  [ Thomas Vincent ]
  * Translated using Weblate (French)
  * backups: Fix a typo in backups upload form
  * Translated using Weblate (French)

  [ homycal ]
  * Translated using Weblate (French)

  [ Mattias Münster ]
  * Translated using Weblate (Swedish)

  [ Allan Nordhøy ]
  * Translated using Weblate (Norwegian Bokmål)
  * Translated using Weblate (French)
  * Translated using Weblate (French)

  [ Nektarios Katakis ]
  * ssh: Option for disabling password authentication

  [ Joseph Nuthalapati ]
  * infinoted: Add missing manual page link
  * doc: Add directory for development documentation
  * doc: Skip empty lines when piping to wget
  * doc: Fix Unicode issues with the manual
  * doc: Remove language code from title
  * doc: Move build scripts into separate directory
  * doc: Minor cosmetic changes
  * doc: Move English manual to manual/en directory
  * help: Respect language preference when showing user manual
  * snapshot: Sort snapshot list from newest to oldest

  [ Doma Gergő ]
  * Translated using Weblate (Hungarian)

  [ Fred ]
  * Translated using Weblate (French)
  * Translated using Weblate (French)

  [ James Valleroy ]
  * config: Implement get_initial and form_valid
  * functional_tests: Update config form ids
  * coquelicot: Change quotes to ASCII
  * locale: Update translation strings
  * doc: Fetch latest manual

 -- James Valleroy <jvalleroy@mailbox.org>  Mon, 04 Nov 2019 19:15:27 -0500

plinth (19.19) unstable; urgency=medium

  [ Veiko Aasa ]
  * ikiwiki: Allow full Unicode text in wiki/blog title names
  * actions: Check with flake8
  * gitweb: New app for simple git hosting
  * users: reload Apache2 to flush LDAP cache after user operations
  * gitweb: update repository list where necessary
  * gitweb: fix Windows Git client download link in manifest
  * gitweb: add help text for description and owner fields in the form
  * gitweb: enable rename detection

  [ Pavel Borecki ]
  * Translated using Weblate (Czech)

  [ Thomas Vincent ]
  * Translated using Weblate (French)

  [ Birger Schacht ]
  * ssh: Show server fingerprints in SSH page

  [ James Valleroy ]
  * Translated using Weblate (French)
  * gitweb: Fix flake8 error
  * locale: Update translations strings
  * doc: Fetch latest manual

  [ Nevena Mircheva ]
  * Translated using Weblate (Bulgarian)

  [ Sunil Mohan Adapa ]
  * matrixsynapse: Remove unused letsencrypt action
  * ejabberd: Removed unused letsencrypt action
  * gitweb: Minor fixes after review
  * gitweb: Minor visual changes to templates
  * gitweb: Fix issue with elevated access to private repositories
  * frontpage: Show shortcuts that public even if need a group
  * searx, app, translation, language-selection: Fix license header
  * ikiwiki: Remove extra create button when no wiki/blog is present
  * cosmetic: yapf formatting

  [ ikmaak ]
  * Translated using Weblate (Dutch)

  [ Michael Breidenbach ]
  * Translated using Weblate (German)

  [ Allan Nordhøy ]
  * Translated using Weblate (Norwegian Bokmål)

  [ Matthias Dellweg ]
  * quassel: Add let's encrypt component for certficiates

 -- James Valleroy <jvalleroy@mailbox.org>  Mon, 21 Oct 2019 18:49:35 -0400

plinth (19.18) unstable; urgency=medium

  [ Matthias Dellweg ]
  * diagnose: Move negating diagnose result inside try block

  [ Fioddor Superconcentrado ]
  * Translated using Weblate (Spanish)

  [ Luis A. Arizmendi ]
  * Translated using Weblate (Spanish)

  [ Allan Nordhøy ]
  * Translated using Weblate (Norwegian Bokmål)

  [ Dietmar ]
  * Translated using Weblate (German)

  [ Sunil Mohan Adapa ]
  * pagekite: Remove first wizard step for danube edition
  * pagekite: cosmetic: yapf and isort changes
  * debian: Remove python3-requests from depends list
  * users: Make UI close to rest of the apps
  * upgrades: Remove unnecessary subsubmenu
  * ikiwiki: Remove subsubmenu in favor of toolbar
  * networks: Remove subsubmenu in favor of toolbar buttons
  * backups: Remove unnecessary use of subsubmenu template
  * templates: Remove unused invocation of subsubmenu
  * templates: Simplify unnecessary override
  * templates: Provide subsubmenu functionality in app.html
  * dynamicdns: Use app.html instead of app-subsubmenu.html
  * i2p: Use app.html instead of app-subsubmenu.html
  * pagekite: Use app.html instead of app-subsubmenu.html
  * snapshot: Use app.html instead of app-subsubmenu.html
  * templates: Remove unused app-subsubmenu.html
  * deluge: Support deluge 2 by starting it properly
  * minetest: Remove mod-torches no longer available in testing/unstable

  [ James Valleroy ]
  * security: Add past vulnerabilities count
  * security: Move security report to new page
  * locale: Update translation strings
  * doc: Fetch latest manual
  * d/control: Add Rules-Requires-Root: no
  * d/control: Update Standards-Version to 4.4.1

 -- James Valleroy <jvalleroy@mailbox.org>  Mon, 07 Oct 2019 19:06:16 -0400

plinth (19.17) unstable; urgency=medium

  [ Pavel Borecki ]
  * Translated using Weblate (Czech)
  * Translated using Weblate (Czech)

  [ Anxin YI ]
  * Translated using Weblate (Chinese (Simplified))

  [ Joseph Nuthalapati ]
  * firstboot: network connections not used, cleanup
  * firstboot: Add new help menu to firstboot navbar

  [ Sunil Mohan Adapa ]
  * letsencrypt: Update and fix tests involving domain changes
  * tor: Fix test case for getting status
  * firstboot: Hide left menu during first boot as intended

  [ James Valleroy ]
  * locale: Update translation strings
  * doc: Fetch latest manual

 -- James Valleroy <jvalleroy@mailbox.org>  Mon, 23 Sep 2019 18:14:40 -0400

plinth (19.16) unstable; urgency=medium

  [ Joseph Nuthalapati ]
  * help: Add button to submit feedback
  * help: Add button for Support
  * help: Add button for Contribute
  * manual: Move PDF download link to HTML manual page
  * help: Convert help icon in the navbar to dropdown

  [ Sunil Mohan Adapa ]
  * help: Add more text to contribute page for donations
  * action_utils: Introduce utility for setting debconf answers
  * action_utils: Workaround problem with setting debconf answers
  * views: Fix failure in redirecting from language selection page
  * help: Make download as PDF a regular button
  * backups: Add missing slashes at the end of URLs
  * backups: Remove cancel button from add disk location page
  * backups: Fix removing local repository
  * backups: Simplify checking repository capabilities using flags
  * backups: Simplify listing repositories in index page
  * backups: Rename network_storage module to store
  * backups: Introduce method for checking if a repository is usable
  * backups: Minor cosmetic fixes
  * backups: Expose repository path as property
  * backups: Rename remove_repository method to remove
  * backups: Minor change to disk repository name
  * backups: Rename repo_path to borg_path for clarity
  * backups: Make mountpoint property private
  * backups: Use higher level method in views instead of store methods
  * backups: Implement hostname property on SSH repository
  * backups: Clarify two separate uses of name create_repository
  * backups: Separate repository loading from instantiation
  * backups: Minor cosmetic changes
  * backups: Minor simplification in running of action script
  * backups: Improve handling borg errors
  * backups: Minor simplification when adding remote repository
  * backups: Handle errors when adding disk repository
  * backups: Show repository error in archives table
  * backups: Show lock icon for encrypted repositories
  * backups: Show error when password is provided for unencrypted repo
  * backups: Don't show used disk choices when adding disk repo
  * backups: Show error when there are no disks available to add repo
  * backups: Move add repository buttons to the top
  * ejabberd: Fix listen port configuration for ejabberd 19.x
  * cockpit: Prevent restart on freedombox startup
  * ejabberd: Prevent restart on freedombox startup
  * ejabberd: Perform host/domain name operations only when installed
  * module_loader: Cosmetic changes by yapf
  * web_server: Remove log message about serving static directory
  * setup: Better log message when no apps need upgrades
  * module_loader: Remove log message when app is imported
  * actions: Improve log message about action execution

  [ Doma Gergő ]
  * Translated using Weblate (Hungarian)

  [ Swann Martinet ]
  * Translated using Weblate (German)
  * Translated using Weblate (Italian)
  * Translated using Weblate (French)

  [ Allan Nordhøy ]
  * Translated using Weblate (Norwegian Bokmål)

  [ Danny Haidar ]
  * help: Minor updates to the statements on contribute page

  [ Joseph Nuthalpati ]
  * backups: Allow adding backup repositories on multiple disks
  * backups: Refactor class hierarchy in repository.py
  * backups: Save new backup location to plinth database

  [ James Valleroy ]
  * locale: Update translation strings

 -- James Valleroy <jvalleroy@mailbox.org>  Mon, 09 Sep 2019 18:20:03 -0400

plinth (19.15) unstable; urgency=medium

  [ Doma Gergő ]
  * Translated using Weblate (Hungarian)

  [ nautilusx ]
  * Translated using Weblate (German)

  [ Allan Nordhøy ]
  * Translated using Weblate (Norwegian Bokmål)

  [ Joseph Nuthalpati ]
  * functional_tests: Fix site.is_available not handling default paths
  * functional_tests: Fix step definition "When I log out"
  * matrix-synapse: Allow installation of version 1.2 from backports

  [ James Valleroy ]
  * security: Hide vulnerability table by default
  * vagrant: Stop any ongoing unattended-upgrade
  * functional_tests: Use longer password when creating user
  * locale: Update translation strings
  * doc: Fetch latest manual
  * debian: Add lintian-override for package-installs-apt-preferences

  [ Sunil Mohan Adapa ]
  * names: Perform better layout of domain names table on small screens
  * cockpit: Apply domain name changes immediately
  * ejabberd: Prevent processing empty domain name
  * config: Send hostname change signal only after fully processing it
  * letsencrypt: Don't try to obtain certificates for .local domains
  * avahi: Expose .local domain as a proper domain
  * cockpit: Make essential and install by default
  * tt-rss: Force upgrade to 18.12-1.1 and beyond
  * doc: Fetch latest manual
  * README: Add more screenshots, update existing paths
  * matrixsynapse: Fix apache syntax errors introduce by 4b8b2e171c86d75
  * users: yapf cosmetic changes
  * users: Don't delete 'admin' group when running unit tests
  * users: Minor cosmetic refactoring
  * users: Don't fail badly when admin group does not exist
  * users: Minor fix to return value when getting last admin user
  * users: Cosmetic yapf and isort fixes
  * updates: Allow matrix-synapse 1.3 to be installed for buster users
  * javascript: Don't resubmit when refreshing the page
  * vagrant: Fix dpkg command for recovering from broken state
  * functional_tests: Fix create snapshot test failure
  * storage: Fix regression with restoring backups with storage

  [ bn4t ]
  * matrix-synapse: Use recommended reverse proxy configuration

 -- James Valleroy <jvalleroy@mailbox.org>  Mon, 26 Aug 2019 18:55:49 -0400

plinth (19.14) unstable; urgency=medium

  [ James Valleroy ]
  * functional_tests: Fix delete backup path
  * tests: Test add custom shortcuts to frontpage
  * locale: Update translation strings
  * doc: Fetch latest manual
  * debian: Update standards version to 4.4.0
  * debian: Switch to debhelper-compat

  [ Pavel Borecki ]
  * Translated using Weblate (Czech)

  [ Doma Gergő ]
  * Translated using Weblate (Hungarian)

  [ pierre ]
  * Translated using Weblate (French)

  [ ZeroAurora ]
  * Translated using Weblate (Chinese (Simplified))

  [ Sunil Mohan Adapa ]
  * storage: Handle all device paths during eject
  * storage: Fix incorrect i18n when throwing and error
  * storage: yapf changes
  * setup: Clarify success log message when force upgrading
  * Yapf changes
  * firewall: Force upgrade to firewalld 0.7.x
  * frontpage: Fix regression with loading custom shortcuts
  * frontpage: Log a message when loading custom shortcuts
  * upgrades: Set apt configuration to allow release info change
  * tests: Fix flake8 warning about unused imports
  * Minor yapf fixes
  * names: Minor styling fixes
  * names: Don't enumerate services for domains supporting all
  * names: Introduce new API to manage domains
  * names: Declare domain types in various apps
  * names: Make all apps use new api to retrieve domain names
  * names: Use new API in all apps
  * letsencrypt: Revoke certificate only if it exists
  * letsencrypt: Fix problem with automatically obtaining certificates
  * cockpit: Don't error out when removing an unknown domain
  * ejabberd: Ensure that hosts are not duplicated in configuration
  * ejabberd: Use domain added signal for listening to domain changes
  * cockpit: Don't handle the domain changed signal
  * letsencrypt: Remove unused listen to domain change signal
  * config: Remove unused domain change signal
  * api: Fix regression with listing only enabled apps in mobile app

  [ Joseph Nuthalpati ]
  * upgrades: Use reusable collapsible-button style for logs

  [ Mesut Akcan ]
  * Translated using Weblate (Turkish)

  [ Radek Pasiok ]
  * Translated using Weblate (Polish)

  [ Anxin YI ]
  * Translated using Weblate (Chinese (Simplified))

  [ Allan Nordhøy ]
  * Translated using Weblate (Norwegian Bokmål)

 -- James Valleroy <jvalleroy@mailbox.org>  Mon, 12 Aug 2019 19:31:35 -0400

plinth (19.13) unstable; urgency=low

  [ Nikolas Nyby ]
  * Fix a handful of typos in docs and comments
  * Introduce flake8 checking
  * Fix typos in module init docs
  * Add flake8 to gitlib-ci

  [ Petter Reinholdtsen ]
  * Translated using Weblate (Norwegian Bokmål)

  [ Sunil Mohan Adapa ]
  * Minor changes to flake8 related updates
  * diaspora: Fix tests by reverting changes during flake8 clenaup
  * backups: Fix issue with showing index page
  * backups: Fix HTML template indentation, remove inline styling

  [ James Valleroy ]
  * help: Show security notice when backports are in use
  * security: Show vulnerability counts
  * locale: Update translation strings
  * doc: Fetch latest manual
  * Begin uploading to unstable again.
  * security: Fixup refactoring

  [ Joseph Nuthalapati ]
  * backups: Make UI more consistent with other apps
  * backups: Make backup location tables collapsible
  * flake8: Remove unused import

  [ nautilusx ]
  * Translated using Weblate (German)

  [ Anxin YI ]
  * Translated using Weblate (Chinese (Simplified))

 -- James Valleroy <jvalleroy@mailbox.org>  Mon, 29 Jul 2019 19:13:58 -0400

plinth (19.12) experimental; urgency=medium

  [ Miguel A. Bouzada ]
  * Added translation using Weblate (Galician)
  * Translated using Weblate (Galician)

  [ Sunil Mohan Adapa ]
  * dbus: Allow plinth user to own FreedomBox DBus service
  * service: Implement action for systemd try-restart
  * cockpit: Don't handle domains if app is not installed
  * dynamicdns: Send domain added signal properly during init
  * letsencrypt: Force commands to be non-interactive
  * letsencrypt: Remove renewal hooks implementation
  * letsencrypt: Remove old style hooks from all configuration files
  * letsencrypt: Remove deprecated logger.warn
  * letsencrypt: Remove special treatment for domain added from 'config'
  * letsencrypt: Implement DBus service for renewal notifications
  * letsencrypt: Add lineage information in status
  * letsencyrpt: Implement action to copy certificates
  * letsencrypt: Implement action to compare copied certificates
  * letsencrypt: Introduce component for handling certificates
  * letsencrypt: Add permanent hook to receive renewal notifications
  * letsencrypt: Trigger renewal certificate events in component
  * letsencrypt: Trigger events for obtain, revoke and delete
  * letsencrypt: Implement re-obtain separately
  * letsencrypt: Handling certificate renewals when daemon is offline
  * apache: Add let's encrypt certificate component
  * matrixsynapse: Add let's encrypt component for certficiates
  * ejabberd: Add let's encrypt component for managing certificates
  * ejabberd: Backup and restore TLS certificates
  * sso: Use new features of axes, log axes messages
  * Minor yapf and isort changes

  [ Pavel Borecki ]
  * Translated using Weblate (Czech)

  [ Petter Reinholdtsen ]
  * Translated using Weblate (Norwegian Bokmål)

  [ Allan Nordhøy ]
  * Translated using Weblate (Norwegian Bokmål)

  [ Doma Gergő ]
  * Translated using Weblate (Hungarian)

  [ Luis A. Arizmendi ]
  * Translated using Weblate (Spanish)

  [ Joseph Nuthalapati ]
  * backups: Add option to select/deselect all apps for backup or restore
  * backups: Change "select all" to a pure JavaScript implementation
  * Translated using Weblate (Telugu)
  * Translated using Weblate (Chinese (Simplified))
  * sharing: Allow directories to be publicly shared
  * sharing: Add functional test for public shares
  * sharing: Add JavaScript to hide user groups for public shares
  * sharing: Simplify --is-public option
  * sharing: Indicate public shares in listing of shares

  [ Johannes Keyser ]
  * Translated using Weblate (German)

  [ Mesut Akcan ]
  * Translated using Weblate (Turkish)

  [ Elizabeth Sherrock ]
  * Translated using Weblate (Chinese (Simplified))

  [ Anxin YI ]
  * Translated using Weblate (Chinese (Simplified))

  [ Igor ]
  * Translated using Weblate (Russian)

  [ ZeroAurora ]
  * Translated using Weblate (Chinese (Simplified))

  [ James Valleroy ]
  * Translated using Weblate (Chinese (Simplified))
  * locale: Update translation strings
  * doc: Fetch latest manual

 -- James Valleroy <jvalleroy@mailbox.org>  Mon, 22 Jul 2019 19:23:02 -0400

plinth (19.11) experimental; urgency=medium

  [ THANOS SIOURDAKIS ]
  * Added translation using Weblate (Greek)

  [ ZeroAurora ]
  * Translated using Weblate (Chinese (Simplified))

  [ Doma Gergő Mihály ]
  * matrixsynapse: Fix missing translation mark

  [ Doma Gergő ]
  * Translated using Weblate (Hungarian)

  [ Luis A. Arizmendi ]
  * Translated using Weblate (Spanish)

  [ Joseph Nuthalapati ]
  * backups: Improve UX of adding ssh remote
  * backups: Avoid creating duplicate SSH remotes
  * backups: YAPF formatting
  * backups: Text change on index page
  * backups: Make paramiko a dependency of freedombox package
  * debian: Add python3-paramiko to build dependencies
  * backups: Fix issue with repository not being initialized
  * backups: Minor refactoring in forms.py
  * backups: Add test for adding ssh remotes
  * backups: Avoid using `sudo` in tests
  * backups: Skipping tests temporarily
  * backups: tests: Fix issue with usage of fixture 'needs_root'
  * Add SSH hostkey verification
  * backups: ssh remotes: Refactoring
  * backups: Fix functional tests broken due to URL changes
  * Verify SSH hostkey before mounting
  * ui: Create reusable CSS class for collapsible-button
  * backups: Remove unnecessary context manager for paramiko SFTPClient
  * backups: Read file path of known_hosts directly from plinth.config
  * backups: Add regex validation for ssh_repository field

  [ Sunil Mohan Adapa ]
  * backups: Minor fixes to host verification view template
  * backup: Allow SSH directory paths with : in them
  * backups: Cleanup auto-mounting SSH repositories
  * backups: Minor styling changes
  * backups: Handle SSH keys for old stored repositories
  * backups: Require passphrase for encryption in add repository form
  * backups: Fix and refactor adding a new remote repository
  * backups: Remove known_hosts file from config file
  * backups: Fix issue with verifying SSH host keys
  * backups: Don't send passphrase on the command line
  * backups: Git ignore the .ssh folder in data folder
  * setup.py: Don't install directories matching ignore patterns
  * backups: Minor cleanup
  * backups: Un-mount SSH repositories before deleting them

  [ Igor ]
  * Translated using Weblate (Russian)

  [ Andrey Vostrikov ]
  * Translated using Weblate (Russian)

  [ James Valleroy ]
  * locale: Update translation strings
  * doc: Fetch latest manual

 -- James Valleroy <jvalleroy@mailbox.org>  Mon, 08 Jul 2019 18:13:37 -0400

plinth (19.10) experimental; urgency=medium

  [ Sunil Mohan Adapa ]
  * Introduce firewall component for opening/closing ports
  * Introduce webserver component for managing Apache configuration
  * Introduce uwsgi component to manage uWSGI configuration
  * app: Rename get() method to get_component()
  * app: Add unique ID to each app class
  * Introduce daemon component to handle systemd units
  * radicale: Workaround issue with creating log directory
  * app: Set app as enabled only when the daemon is enabled
  * syncthing: Open firewall ports for listening and discovery

  [ James Valleroy ]
  * functional_tests: Add shortcut- prefix to test home page config
  * locale: Update translations strings
  * doc: Fetch latest manual

  [ Mesut Akcan ]
  * Translated using Weblate (Turkish)

  [ ssantos ]
  * Translated using Weblate (German)

  [ Pavel Borecki ]
  * Translated using Weblate (Czech)

  [ Allan Nordhøy ]
  * Translated using Weblate (Norwegian Bokmål)

  [ adaragao ]
  * Translated using Weblate (Portuguese)

  [ Petter Reinholdtsen ]
  * Translated using Weblate (Norwegian Bokmål)

 -- James Valleroy <jvalleroy@mailbox.org>  Mon, 24 Jun 2019 20:06:17 -0400

plinth (19.9) experimental; urgency=medium

  [ Danny Haidar ]
  * Added translation using Weblate (Bulgarian)

  [ Sunil Mohan Adapa ]
  * menu: Remove unused template submenu.html
  * menu: Removed unused templates, methods and properties
  * Introduce component architecture and menu component
  * Turn frontpage shortcut into an app component

  [ James Valleroy ]
  * config: Update migration to use app id
  * searx: Update to use shortcut component
  * config: Add option to show advanced apps
  * monkeysphere: Hide by default
  * locale: Update translation strings
  * doc: Fetch latest manual

  [ Joseph Nuthalapati ]
  * searx: Add option to allow public access to the application
  * searx: Preserve public_access setting
  * searx: Improve functional tests

  [ Mesut Akcan ]
  * Translated using Weblate (Turkish)

  [ Allan Nordhøy ]
  * Translated using Weblate (Norwegian Bokmål)

 -- James Valleroy <jvalleroy@mailbox.org>  Mon, 10 Jun 2019 19:18:52 -0400

plinth (19.8) experimental; urgency=medium

  [ Pavel Borecki ]
  * Translated using Weblate (Czech)

  [ Allan Nordhøy ]
  * Translated using Weblate (Norwegian Bokmål)

  [ Sunil Mohan Adapa ]
  * i2p: Update SVG logo with standard units, size and margins
  * HACKING: Add guidelines for creating new icons
  * icons: Add new SVG icons for all apps
  * icons: Add license information for SVG icons
  * templates: Use SVG icons for apps page and shortcuts
  * icons: Ensure SVG presence for all non-app icons
  * icons: Update copyright information remaining icons
  * doc: Update the correct license for documentation
  * apache: Serve SVG files compressed using gzip

  [ Doma Gergő ]
  * Translated using Weblate (Hungarian)

  [ ssantos ]
  * Translated using Weblate (German)

  [ Mesut Akcan ]
  * Translated using Weblate (Turkish)

  [ ventolinmono ]
  * Translated using Weblate (Spanish)

  [ Petter Reinholdtsen ]
  * Translated using Weblate (Norwegian Bokmål)

  [ James Valleroy ]
  * locate: Update translation strings
  * doc: Fetch latest manual
  * debian: Remove duplicate priority field
  * doc: Remove unused duplicate image

 -- James Valleroy <jvalleroy@mailbox.org>  Mon, 27 May 2019 18:11:25 -0400

plinth (19.7) experimental; urgency=medium

  [ LoveIsGrief ]
  * i2p: Use augeas for editing the router.config
  * i2p: Include default favorites after installation

  [ Sunil Mohan Adapa ]
  * i2p: Update license headers for consistent formatting
  * i2p: Minor flake8 and yapf fixes
  * i2p: Convert router configuration tests to pytest style
  * transmission: Fix issue with promoting menu item
  * tor: Fix issue with promoting/demoting menu item
  * apps: Fix showing apps background twice
  * apps: Style disable app icons according to design
  * apps: Style the title for disabled icons section
  * sharing: Always keep menu item in promoted state
  * apps: Promote/demote menu items for disabled apps too
  * tests: Add commonly used fixtures globally
  * tests: Remove unused test discovery code
  * custom_shortcuts: Fix issue with writing tests as different user
  * backups: Convert tests to pytest style
  * bind: Convert tests to pytest style
  * config: Convert tests to pytest style
  * diaspora: Convert tests to pytest style
  * letsencrypt: Convert tests to pytest style
  * names: Convert tests to pytest style
  * pagekite: Convert tests to pytest style
  * storage: Convert tests to pytest style
  * tor: Convert tests to pytest style
  * users: Convert tests to pytest style
  * actions: Convert tests to pytest style
  * cfg: Convert tests to pytest style
  * clients: Convert tests to pytest style
  * context_processors: Convert tests to pytest style
  * kvstore: Convert tests to pytest style
  * menu: Convert tests to pytest style
  * middleware: Convert tests to pytest style
  * network: Convert tests to pytest style
  * templatetags: Convert tests to pytest style
  * utils: Convert tests to pytest style
  * i2p: Rename test fixtures to avoid a minor warning
  * ejabberd: Include Bosh port 5280 in port forwarding information
  * repro: Show port forwarding information
  * Common template for showing port forwarding information
  * i2p: Show port forwarding information
  * bind: Show port forwarding information
  * ssh: Show port forwarding information

  [ Doma Gergő ]
  * Translated using Weblate (Hungarian)

  [ Allan Nordhøy ]
  * Translated using Weblate (Norwegian Bokmål)

  [ Radek Pasiok ]
  * Translated using Weblate (Polish)

  [ Erik Ušaj ]
  * Added translation using Weblate (Slovenian)
  * Translated using Weblate (Slovenian)

  [ Karel Trachet ]
  * Translated using Weblate (Dutch)

  [ ssantos ]
  * Translated using Weblate (German)
  * Translated using Weblate (Portuguese)

  [ James Valleroy ]
  * apps: Separate enabled and disabled apps
  * apps: Add port forwarding info
  * service: Show port forwarding info when available
  * openvpn: Show port forwarding info
  * minetest: Fix flake8 error
  * matrixsynapse: Show port forwarding info
  * tahoe: Show port forwarding info
  * locate: Update translation strings
  * doc: Fetch latest manual

  [ Joseph Nuthalapati ]
  * Translated using Weblate (Telugu)

 -- James Valleroy <jvalleroy@mailbox.org>  Mon, 13 May 2019 19:47:52 -0400

plinth (19.6) experimental; urgency=medium

  [ Pavel Borecki ]
  * Translated using Weblate (Czech)

  [ CurlingTongs ]
  * Translated using Weblate (German)

  [ nautilusx ]
  * Translated using Weblate (German)

  [ Allan Nordhøy ]
  * Translated using Weblate (Norwegian Bokmål)

  [ Mesut Akcan ]
  * Translated using Weblate (Turkish)

  [ narendrakumar.b ]
  * letsencrypt: Provide link to configure domain if not configured

  [ James Valleroy ]
  * firewall: Get service ports details
  * firewall: Show ports details
  * locale: Update translation strings
  * doc: Fetch latest manual

  [ LoveIsGrief ]
  * i2p: Add helper to modify the tunnel config
  * i2p: Open HTTP(S) and IRC ports on all interfaces on install
  * i2p: Add HTTP(S) and IRC ports to firewall
  * i2p: Enable application

  [ Sunil Mohan Adapa ]
  * i2p: flake8 and yapf fixes
  * i2p: Convert unit tests to pytest style
  * i2p: Update firewalld service descriptions
  * i2p: Disable the daemon before editing configuration
  * i2p: Don't enable proxies on external zone

 -- James Valleroy <jvalleroy@mailbox.org>  Mon, 29 Apr 2019 19:18:01 -0400

plinth (19.5) experimental; urgency=medium

  [ LoveIsGrief ]
  * i2p: Add new application
  * i2p: Disable compression on /i2p/
  * i2p: apache: Catch more I2P locations
  * i2p: django: Add shortcuts to /i2p/... URLs
  * i2p: django: Additional information about /i2p location
  * i2p: todo: Add TODOs for I2P
  * i2p: todo: add more TODOs for I2P
  * i2p: idea: Browse eepsites directly from freedombox
  * i2p: todo: Add torrent tracker to list of favorites
  * i2p: django: Add description for the configuration shortcuts
  * i2p: django: Add i2p homepage to description
  * i2p: setup: Enrich I2P favorites
  * i2p: todo: Tick off a TODO and reword one
  * i2p: todo: Remove IDEA for browsing to .i2p sites in iframe
  * i2p: torrents: Link to the list of trackers
  * i2p: Add functional tests
  * functional_tests: Allow provisioning VM for functional tests
  * functional tests: Fix wheel errors when provisioning VM

  [ Sunil Mohan Adapa ]
  * i2p: Move data files into the app's data folder
  * i2p: Use project logo instead of mascot
  * i2p: Remove TODO in favor of issue tracker
  * apache: Add proxy_html module needed by i2p app
  * i2p: Backup/restore the correct state folder
  * i2p: Minor styling changes
  * i2p: Add diagnostic test for web interface port
  * i2p: Add main web interface to list of clients
  * i2p: Review and cleanup action script
  * i2p: Review and update views
  * i2p: Disable app until further fixes are done

  [ James Valleroy ]
  * functional_tests: Install python3-pytest-django
  * locale: Update translation strings
  * doc: Fetch manual

  [ wind ]
  * Translated using Weblate (Russian)

  [ Joseph Nuthalapati ]
  * storage: Use udisks to list disks and df for disk space utilization

  [ Igor ]
  * Translated using Weblate (Russian)

  [ CurlingTongs ]
  * Translated using Weblate (German)

 -- James Valleroy <jvalleroy@mailbox.org>  Mon, 15 Apr 2019 18:47:17 -0400

plinth (19.4) experimental; urgency=medium

  [ Allan Nordhøy ]
  * Translated using Weblate (Norwegian Bokmål)

  [ Pavel Borecki ]
  * Translated using Weblate (Czech)

  [ nautilusx ]
  * Translated using Weblate (German)

  [ Doma Gergő ]
  * Translated using Weblate (Hungarian)

  [ advocatux ]
  * Translated using Weblate (Spanish)

  [ Joseph Nuthalapati ]
  * clients: Open web app in a new browser tab
  * matrix-synapse: Change client diagnostics url
  * minetest: Fix duplicate domain names being displayed in UI
  * storage: Do not show an eject button on /boot partitions
  * letsencrypt: Call letsencrypt manage_hooks with correct arguments
  * vagrant: Run plinth as user plinth in development environment

  [ Johannes Keyser ]
  * Translated using Weblate (German)

  [ James Valleroy ]
  * dynamicdns: Install module by default
  * locale: Update strings
  * doc: Fetch latest manual

  [ Sunil Mohan Adapa ]
  * storage: Don't check type of the disk for / and /boot
  * storage: Don't log error when checking if partition is expandable

  [ wind ]
  * Translated using Weblate (Russian)

 -- James Valleroy <jvalleroy@mailbox.org>  Mon, 01 Apr 2019 20:31:54 -0400

plinth (19.3) experimental; urgency=medium

  [ Pavel Borecki ]
  * Translated using Weblate (Czech)

  [ Doma Gergő ]
  * Translated using Weblate (Hungarian)

  [ Petter Reinholdtsen ]
  * Translated using Weblate (Norwegian Bokmål)

  [ advocatux ]
  * Translated using Weblate (Spanish)

  [ James Valleroy ]
  * vagrant: Rearrange steps of provision script
  * locale: Update translation strings

  [ Joseph Nuthalapati ]
  * dynamicdns: Break up dynamicdns.py into forms.py and views.py
  * dynamicdns: Move subsubmenu below description
  * firewall: Change "Current Status:" from p to h3
  * names: Add description
  * subsubmenu: Make description a customizable block
  * pagekite: Bring subsubmenu below description. Remove About section.
  * upgrades: Move subsubmenu below description
  * Include clients.html in service-subsubmenu.html
  * ikiwiki: Move subsubmenu below description

  [ Sunil Mohan Adapa ]
  * pagekite: Rename base template file
  * pagekite: Change the template section title
  * dynamicdns: Simplify template inheritance
  * ikiwiki: Consistent styling for delete warning page
  * templates: Minor styling change
  * functional_tests: Reorder tests to disable apps after tests
  * tests: Mark functional tests with functional mark
  * tests: Read functional tests conf file without assuming CWD
  * tests: Fix backups API test cases to work under all conditions
  * README: Provide simple instruction for installing FreedomBox
  * INSTALL.md: Simplify installation instructions
  * HACKING.md: Update instructions on installing dependencies
  * functional_tests: Update todo list by removing implemented tests
  * mediawiki: Fix tests to allow running from any directory
  * tests: Use pytest for running all tests
  * ci: Allow gitlab to parse test coverage results
  * main: Show service version in logs
  * setup: Automatically gather information about files to install
  * setup: Allow apps to have their own data directories
  * setup: Don't include data/ files as package data
  * module_loader: Specially load modules in development mode
  * setup: Move app enabling files to respective apps
  * setup: Move app data files into respective apps
  * setup: Remove unused /var/run directory

  [ Dietmar ]
  * Translated using Weblate (German)
  * Translated using Weblate (French)
  * Translated using Weblate (Italian)

  [ jonathan göhler ]
  * Translated using Weblate (German)

  [ Vincent Ladeuil ]
  * Translated using Weblate (French)

  [ David Maulat ]
  * Translated using Weblate (French)

  [ Allan Nordhøy ]
  * Translated using Weblate (Norwegian Bokmål)

  [ Mesut Akcan ]
  * Translated using Weblate (Turkish)

 -- James Valleroy <jvalleroy@mailbox.org>  Mon, 18 Mar 2019 20:30:44 -0400

plinth (19.2) unstable; urgency=medium

  [ Joseph Nuthalapati ]
  * docs: Fix deprecation warnings in post-processor
  * tor: Fix deprecation warning W605 for '\' character in regex
  * utils: Simplify YAMLFile by removing the post_exit argument
  * config: Consolidate get_domainname() implementation into config
  * config: Move default-app configuration to a dedicated file
  * config: Fix Ikiwiki entries not showing up as default apps
  * config: Migrate default app configuration to new conf file
  * config: Rename Default App to Webserver Home Page
  * config: Add option to use Apache's default home page as home page
  * config: Remove Apache home page configuration from freedombox.conf
  * config: Fix error when setting JSXC as the home page
  * users: Add nscd as a dependency
  * Disable Coquelicot for Buster release
  * matrix-synapse: Fix LDAP login issue
  * config: Revert changes in freedombox.conf to avoid conffile prompt
  * config: Reset home page setting in freedombox.conf during migration
  * openvpn: Migration from easy-rsa 2 to 3 for existing installations
  * openvpn: Increment version number for easy-rsa 3 migration
  * snapshot: Fix failing functional test

  [ Pavel Borecki ]
  * Translated using Weblate (Czech)

  [ danielwine ]
  * Translated using Weblate (Hungarian)

  [ Doma Gergő ]
  * Translated using Weblate (Hungarian)

  [ Allan Nordhøy ]
  * Translated using Weblate (Norwegian Bokmål)

  [ advocatux ]
  * Translated using Weblate (Spanish)

  [ Sunil Mohan Adapa ]
  * tor: Styling changes due to yapf
  * tor: Use fixed 9001 port for relaying
  * utils: Handle exceptions in context management for YAMLFile
  * utils: Fix some flake8 warnings
  * tahoe: Styling changes
  * backups: Fix failing test case
  * web_server: Move shutdown handling to main
  * dbus: Add new module for D-Bus services
  * setup: Abstraction for getting managing packages of a module
  * setup: Filter packages to force upgrade
  * package: Implement identifying packages that need conffile prompts
  * package: Helper method to filter packages that need conffile prompt
  * setup: Trigger force upgrade for app that implement it
  * bind: Handle conffile prompt during upgrade
  * setup: Rush force upgrade in development mode
  * ttrss: Make functional test definitions specific to ttrss
  * cockpit: Pre-enable necessary apache modules
  * radicale, searx: Pre-enable necessary apache modules
  * letsencrypt: Pre-enable necessary apache modules
  * ikiwiki: Pre-enable necessary apache modules
  * sso: Pre-enable necessary apache modules
  * apache: Use cgid module instead of cgi
  * apache: Increment app version number
  * setup: Make additional info available for force upgrading
  * debian/copyright: Minor fixes
  * debian/copyright: Add full text for AGPL-3+
  * debian/copyright: Add license text for public-domain
  * debian/copyright: Add license text for GPL-2 and GPL-3
  * debian/copyright: Add license text for CC-BY-SA-3.0
  * debian/copyright: Update copyright for logos
  * static: Remove unused files
  * LICENSES: Remove files that are same license as rest of the source
  * config: Don't pass configuration file argument to action
  * openvpn: Fix issues with upgrade easy-rsa 2 to 3 migration
  * openvpn: Make frontpage shortcut appear after an upgrade
  * openvpn: Work around firewalld bug 919517
  * setup: Pass better data structure for force upgrade operation
  * utils: Introduce abstraction over distutils comparison of versions
  * firewalld: Implement upgrading from 0.4.x to 0.6.x
  * ttrss: Make setup process reusable
  * ttrss: Implement upgrade from 17.4 to 18.12

  [ Johannes Keyser ]
  * Translated using Weblate (German)

  [ Anjali Datla ]
  * Translated using Weblate (Telugu)

  [ Darkblaze ]
  * Translated using Weblate (Telugu)

  [ Petter Reinholdtsen ]
  * Translated using Weblate (Norwegian Bokmål)

  [ Jag ]
  * vagrant: Use virtualbox linked clones / CoW to reduce startup times

  [ James Valleroy ]
  * Add 2019 to copyright years
  * Fix some paths in LICENSES
  * debian: Add copyright years for debian/*
  * radicale: Add description of web interface
  * ttrss: Add backup support
  * debian: Add copyright info for lato fonts
  * debian: Add copyright info for individual logo files
  * LICENSES: Add reference to debian/copyright
  * debian: Add copyright info for theme images
  * debian/copyright: Move all license texts to end
  * debian/copyright: Remove unnecessary fields for native package
  * debian/copyright: Move some app icons from LICENSES
  * debian/copyright: Fix typo in year
  * debian/copyright: Move more app icons from LICENSES
  * debian/copyright: Include some URLs dropped from LICENSES
  * debian/copyright: Move some more app icons from LICENSES
  * debian/copyright: Fix filename for tahoe-lafs logo
  * security: Migrate access config to new file
  * users: When ssh used in tests, add users to admin group
  * locale: Update translations strings

 -- James Valleroy <jvalleroy@mailbox.org>  Sat, 02 Mar 2019 14:45:55 -0500

plinth (19.1) unstable; urgency=medium

  [ James Valleroy ]
  * radicale: Log errors during upgrade
  * radicale: Bump version to 2
  * radicale: Remove obsolete diagnostics
  * radicale: Fix server URLs in client info
  * locale: Update translation strings
  * doc: Fetch latest manual

  [ Pavel Borecki ]
  * Translated using Weblate (Czech)

  [ Allan Nordhøy ]
  * Translated using Weblate (Norwegian Bokmål)

  [ Petter Reinholdtsen ]
  * Translated using Weblate (Norwegian Bokmål)

  [ advocatux ]
  * Translated using Weblate (Spanish)

  [ Sunil Mohan Adapa ]
  * setup: Add option to handle configuration prompts during install
  * radicale: Simplify upgrading to newer packages
  * matrixsynapse: Remove hard-coded URL
  * matrixsynapse: Fix issues with showing certificate warning
  * letsencrypt: Fix issue with disabling matrixsynapse checkbox
  * matrixsynapse: Don't check for current domain in renew hook
  * matrixsynapse: Fix potential exposure of private key
  * matrixsynapse: Setup certificate after domain selection
  * matrixsynapse: Better checking for valid certificate

  [ Joseph Nuthalapati ]
  * matrixsynapse: Use Let's Encrypt certificates

 -- James Valleroy <jvalleroy@mailbox.org>  Thu, 14 Feb 2019 06:01:19 -0500

plinth (19.0) unstable; urgency=high

  [ J. Carlos Romero ]
  * mldonkey: Add some more clients to the module page
  * mldonkey: Add to the description the three available front-ends

  [ Sunil Mohan Adapa ]
  * monkeysphere: Fix handling of multiple domains and keys
  * monkeysphere: Fix regression with reading new apache domain config
  * apache: Cleanup domain configuration
  * apache: Add support for mod_ssl in addition to mod_gnutls
  * apache: Switch to mod_ssl from mod_gnutls
  * mldonkey: Add systemd service file with security options
  * mldonkey: Enable app
  * action_utils: Fix checking for URL availability
  * upgrades: Fix priority for buster-backports version
  * upgrades: Fix premature adding of buster-backports sources

  [ Pavel Borecki ]
  * Translated using Weblate (Czech)

  [ Johannes Keyser ]
  * Translated using Weblate (German)

  [ advocatux ]
  * Translated using Weblate (Spanish)

  [ James Valleroy ]
  * locale: Update strings for translation
  * Switched to a new version number scheme: YY.N
    - YY is the year of release.
    - N is the release number within that year.

 -- James Valleroy <jvalleroy@mailbox.org>  Sat, 09 Feb 2019 20:38:00 -0500

plinth (0.49.1) unstable; urgency=medium

  [ Sunil Mohan Adapa ]
  * ui: Fix regression with configure button in home page
  * backups: Rename 'Abort' buttons to 'Cancel'
  * backups: Use icon for add repository button
  * backups: Move subsubmenu below description
  * backups: Add title and description to other pages
  * backups: Add link to manual page
  * backups: Fix styling for upload size warning
  * backups: Increase timeout for SSH operations to 30 seconds
  * backups: Minor styling fixes

  [ Pavel Borecki ]
  * Translated using Weblate (Czech)

  [ Petter Reinholdtsen ]
  * Translated using Weblate (Norwegian Bokmål)

  [ advocatux ]
  * Translated using Weblate (Spanish)

  [ Joseph Nuthalapati ]
  * letsencrypt: UI: Fix checkbox disabling

  [ James Valleroy ]
  * datetime: Switch from chrony to systemd-timesyncd
  * locale: Update translation strings
  * doc: Fetch latest manual

 -- James Valleroy <jvalleroy@mailbox.org>  Thu, 07 Feb 2019 21:23:32 -0500

plinth (0.49.0) unstable; urgency=medium

  [ Prachi Srivastava ]
  * networks: remove unused html
  * security: Moves inline javascript to files
  * security: Moves input field focus javascript to django forms
  * help: Use freedombox package instead of plinth for version
  * repro: Disable app due to issues with Debian package

  [ Sunil Mohan Adapa ]
  * ui: Fix regression with card icon style in front page
  * js: Full librejs compatibility
  * js: Remove javascript license link from footer
  * backups: Remove incorrectly set buffer size during download
  * backups: Minor styling fixes
  * backups: Remove dead code
  * backups: Minor styling fixes
  * backups: Minor refactoring
  * backups: Fix incomplete download archives
  * backups: Improve performance of backup download
  * tor: Make a utility method public
  * action_utils: Expose URL checking utility for generic use
  * upgrades: Improve handling of backports
  * datetime: Fix diagnostic test to not ignore first two servers

  [ Pavel Borecki ]
  * Translated using Weblate (Czech)

  [ J. Carlos Romero ]
  * mldonkey: show 'Learn more...' link in package page when installed

  [ James Valleroy ]
  * radicale: Handle migration from 1.x to 2.x
  * shadowsocks: Use resolvable domains in functional tests
  * radicale: Handle data migration for upgrade to 2.x
  * datetime: Switch from ntp to chrony
  * vagrant: Put hold on freedombox package during provision
  * repro: Also disable functional tests
  * monkeysphere: Re-enable functional tests
  * locale: Update translation strings

  [ Allan Nordhøy ]
  * Translated using Weblate (Norwegian Bokmål)

  [ Joseph Nuthalapati ]
  * backports: Add buster-backports to apt sources list
  * debian: Add smoke test with autopkgtests (Closes: #878699)

  [ danielwine ]
  * Translated using Weblate (Hungarian)

  [ Petter Reinholdtsen ]
  * Translated using Weblate (Norwegian Bokmål)

 -- James Valleroy <jvalleroy@mailbox.org>  Tue, 05 Feb 2019 22:55:53 -0500

plinth (0.48.0) unstable; urgency=medium

  [ Doma Gergő ]
  * Translated using Weblate (Hungarian)

  [ Pavel Borecki ]
  * Translated using Weblate (Czech)

  [ Allan Nordhøy ]
  * Translated using Weblate (Norwegian Bokmål)

  [ Sunil Mohan Adapa ]
  * ui: Fix top margin for content containers
  * ui: Rename page specific CSS classes
  * ui: Underline the logo along with 'Home' text when active
  * ui: Style frontpage application info like regular content
  * ui: Fix setting width of card-list at various page sizes
  * ui: Show help nav item text when navbar is collapsed
  * ui: Hide restart/shutdown items when navbar is collapsed
  * ui: Compact pages on extra small screen sizes
  * ui: Re-add background for home, apps and system pages in small sizes
  * fail2ban: Split and update configuration files
  * fail2ban: Pickup new configurations without reboot
  * mldonkey: Update description and minor updates
  * mldonkey: Disable app due to bug during restart
  * backups: Upgrade apps before restoring them
  * backups: Fix showing not-installed apps in create backup page
  * syncthing: Add backup/restore support
  * Serve default favicon for apps that don't provide one
  * radicale: Fix issue with configuration changes not applying
  * openvpn: Add backup/restore support
  * storage: Fix false error message visiting home page
  * storage, backups: Minor styling and yapf fixes
  * service: Fix warning to use collections.abc
  * help: Minor refactoring in get-logs action
  * mldonkey: Add functional test for uploading
  * axes: Minor fixes to configuration for IP blocking
  * infinoted: Wait for up to 5 minutes to kill daemon

  [ Petter Reinholdtsen ]
  * Translated using Weblate (Norwegian Bokmål)

  [ Joseph Nuthalapati ]
  * ci: Export freedombox.deb as build artifact instead of plinth.deb
  * matrix-synapse: Fix startup error caused by bind_address setting
  * matrix-synapse: Use '::' as the IPv6 bind address
  * backups: Automatically install required apps before restore
  * backups: Add a loader to the restore button to indicate progress

  [ Johannes Keyser ]
  * Translated using Weblate (German)

  [ James Valleroy ]
  * django: Remove deprecated AXES_BEHIND_REVERSE_PROXY
  * radicale: Only set hosts for radicale 1.x
  * radicale: Don't change auth type for radicale 2.x
  * radicale: Use rights file by default for radicale 2.x
  * radicale: Add functional tests for setting access rights
  * help: Use journalctl to show status log
  * help: Add action script to read logs from journal
  * help: Add functional test to check status logs page
  * locale: Update translation strings
  * doc: Fetch latest manual from wiki

  [ Prachi Srivastava ]
  * fail2ban: Enable bans for apache auth failures

  [ J. Carlos Romero ]
  * mldonkey: Add new module for the eDonkey network
  * mldonkey: Add backup/restore support

 -- James Valleroy <jvalleroy@mailbox.org>  Mon, 28 Jan 2019 19:22:19 -0500

plinth (0.47.0) unstable; urgency=medium

  [ Joseph Nuthalapati ]
  * ci: Don't install fuse and fuse3 packages in the CI environment
  * snapshot: Fix snapshots filling up the disk
  * snapshot: ui: Remove NUMBER_MIN_AGE setting and add FREE_LIMIT
  * snapshot: Enable TIMELINE_CLEANUP and NUMBER_CLEANUP by default
  * snapshot: Improve description
  * snapshot: Merge the functionality of the migrate command into setup
  * snapshot: Fix failing tests
  * snapshots: Handle installation on non-btrfs filesystems
  * snapshot: Handle "Config in use" error

  [ James Valleroy ]
  * radicale: Add tests for well-known URLs
  * radicale: Don't modify default file for radicale >= 2.1.10
  * radicale: Add support for radicale 2.x
  * setup: Fix spelling error
  * radicale: Switch to uwsgi for radicale 2.x
  * radicale: Create collections folder before starting uwsgi
  * Update translation strings
  * Fetch latest manual
  * debian: Update debhelper compat version to 12

  [ Sunil Mohan Adapa ]
  * radicale: Redirect to well-known URLs according to version
  * syncthing: Use exact matches when enforcing trailing '/'
  * snapshot: Minor styling fixes
  * snapshot: Update descriptions and UI options
  * snapshot: Refactor configuration migration
  * main: Separate out Django setup into a separate module
  * main: Separate out CherryPy code into a separate module
  * Show Gujarati in the list of UI languages
  * cockpit: Add link to manual page
  * cockpit: Update description
  * firewalld: Flush iptables rules before restarting firewall
  * backups: Don't fail tests when borg is not installed
  * backups: yapf fixes
  * django: Use Argon2 password hash
  * setup: Handle showing setup page after app completes installation
  * setup: Minor flake8 fixes
  * setup: Reduce refresh time when application is already installed
  * setup: Don't perform is-package-manager-busy checks when not needed
  * action_utils: Implement utilities for managing uwsgi configurations
  * searx: Use action utils for uwsgi configuration management
  * radicale: Don't keep radicale service running
  * icons: Fixes for switching to fork-awesome
  * Fix i18n for menu strings

  [ Prachi Srivastava ]
  * Replace glyphicons with forkawesome icons

 -- James Valleroy <jvalleroy@mailbox.org>  Mon, 14 Jan 2019 22:08:54 -0500

plinth (0.46.1) unstable; urgency=medium

  [ prolinux ukraine ]
  * Translated using Weblate (Ukrainian)

  [ Joseph Nuthalapati ]
  * clients: Rename DAVdroid to DAVx5

  [ Allan Nordhøy ]
  * Translated using Weblate (Norwegian Bokmål)

  [ Sunil Mohan Adapa ]
  * debian: Replace and break older versions of plinth

  [ James Valleroy ]
  * debian: Fix spelling errors in lintian override comment

 -- James Valleroy <jvalleroy@mailbox.org>  Fri, 04 Jan 2019 23:17:45 -0500

plinth (0.46.0) unstable; urgency=medium

  [ Pavel Borecki ]
  * Translated using Weblate (Czech)

  [ Johannes Keyser ]
  * Translated using Weblate (German)

  [ advocatux ]
  * Translated using Weblate (Spanish)

  [ prolinux ukraine ]
  * Translated using Weblate (Ukrainian)

  [ Sunil Mohan Adapa ]
  * logging: Don't log static file requests
  * logging: Make cherrypy log to the main log
  * logging: Don't log to a log file
  * logging: Log to systemd journal directly
  * logging: Separate logging init logic into a module
  * logging: Implement colors for console messages
  * searx: Update outdated Apache configuration
  * sso: Update outdated Apache configuration
  * letsencrypt: Use macros for configuring sites
  * letsencrypt: Remove outdated Apache configuration
  * logging: Remove references to old log files
  * debian: Alter control file indentation
  * storage: Add parted as dependency module
  * debian: Add dependencies from freedombox-setup
  * sudoers: Allow all admin users to become superusers
  * Move update-motd script from freedombox-setup
  * debian: Break current version of freedombox-setup
  * Move preseed file from freedombox-setup
  * debian: Use description from freedombox.org
  * debian: Ignore debian/debhelper-build-stamp
  * debian: Fix lintian warning about vcs ignore file
  * debian: Don't change ownership recursively in postinst
  * debian: Update short description
  * debian: Rename plinth package to freedombox

  [ James Valleroy ]
  * vagrant: Cleanup for obsolete log files
  * debian: Move Recommends to binary package
  * locale: Run update_translations
  * doc: Fetch latest manual from wiki
  * debian: Standards-Version is now 4.3.0

  [ Petter Reinholdtsen ]
  * Translated using Weblate (Norwegian Bokmål)

 -- James Valleroy <jvalleroy@mailbox.org>  Mon, 31 Dec 2018 16:46:25 -0500

plinth (0.45.0) unstable; urgency=medium

  [ Doma Gergő ]
  * Translated using Weblate (Hungarian)

  [ Pavel Borecki ]
  * Translated using Weblate (Czech)

  [ advocatux ]
  * Translated using Weblate (Spanish)

  [ Joseph Nuthalapati ]
  * udiskie: Finish merging udiskie into storage
  * apache: Switch to php-fpm from mod_php

  [ Allan Nordhøy ]
  * Translated using Weblate (Chinese (Simplified))
  * Translated using Weblate (Italian)
  * Translated using Weblate (Norwegian Bokmål)

  [ Herdir ]
  * Translated using Weblate (French)

  [ Michael Pimmer ]
  * Backups: first UI sceleton for remote / encrypted backups
  * Backups: allow testing the connection of ssh locations
  * Backups, remote repositories: implement init, info and some test
  * Backups, remote repositories: uniform parameter handling
  * Backups, remote repositories: start using sshfs
  * Backups, remote repositories: integrate to backups index page
  * Backups, remote repositories: re-use template for root location
  * Backups, remote repositories: use object-oriented repositories
  * Backups, remote backups: fix unittests
  * Backups, remote repositories: create/delete/restore of remote repos
  * Backups, remote repositories: change network_storage to dict
  * Backups, remote repository: adapt functional tests
  * Backups: remove unittests to backups test directory
  * Backups: remove archive name when creating an archive
  * Backups: support for encrypted repositories
  * Backups: Cleanup and improved error handling
  * Backups: functional tests update; restoring backup bugfix
  * Backups: allow creating archive in unmounted repository
  * Backups: allow using keyfile as credentials for sshfs mounts
  * Backups: notify that credentials of remote backups are stored
  * Backups: unittests for accessing repository with borg directly
  * Backups: bump module version

  [ James Valleroy ]
  * backups: Make validator errors translatable
  * functional_tests: Move backup test into backups feature

  [ ssantos ]
  * Translated using Weblate (German)

 -- James Valleroy <jvalleroy@mailbox.org>  Mon, 17 Dec 2018 19:05:51 -0500

plinth (0.44.0) unstable; urgency=medium

  [ Pavel Borecki ]
  * Translated using Weblate (Czech)

  [ Robert Martinez ]
  * Add gray noise background
  * Add white Card
  * add footer padding

  [ Allan Nordhøy ]
  * Translated using Weblate (Norwegian Bokmål)

  [ James Valleroy ]
  * ejabberd: bosh port moved to 5443
  * apache: Run setup again to reload
  * ejabberd: Change BOSH port from 5280 to 5443
  * Revert "ci: Use python3.6 when installing dependencies"
  * ci: Install jquery packages for coverage
  * functional_tests: Confirm when deleting all snapshots
  * Translated using Weblate (Spanish)
  * Update translation strings

  [ Joseph Nuthalapati ]
  * vagrant: clear logs and plinth database on destroying box
  * minetest: Change list of mods to what's available in Debian
  * Add instructions on how to use "WIP" in merge requests
  * clients: Fix distortion of the client apps buttons
  * snapshots: Fix default snapshot listing
  * firewalld: Use nftables instead of iptables
  * snapshots: Place the subsubmenu below the description

  [ ssantos ]
  * Translated using Weblate (German)
  * Translated using Weblate (Portuguese)

  [ Prachi Srivastava ]
  * Changes delete all to delete selected in snapshot
  * Adds toggle to select all for deletion
  * Changes functional test to select All and delete snapshots
  * Ignores warnings in pytest while running functional test

  [ advocatux ]
  * Translated using Weblate (Spanish)

  [ Petter Reinholdtsen ]
  * Translated using Weblate (Norwegian Bokmål)

 -- James Valleroy <jvalleroy@mailbox.org>  Mon, 03 Dec 2018 19:47:04 -0500

plinth (0.43.0) unstable; urgency=medium

  [ Michael Pimmer ]
  * Backups: export and download archives in one step
  * Backups: uploading and import with temporarily stored file
  * Backups: Restore directly from archive
  * Backups: Don't fail when borg doesn't find files to extract
  * Backups: clean up exporting archives functionality
  * Backups: relative paths for borg extract in action script
  * Backups: fix test
  * Backups: clean up forms, names and templates
  * Functional tests: minor documentation changes
  * Backups: Stream archive downloads/exports
  * Backups: do not hardcode uploaded backup file path
  * Backups: minor cleanups
  * Backups: show free disk space on upload+restore page
  * Backups: functional test to download and restore an archive
  * Backups: minor adaption of upload file size warning
  * Backups: minor fixes of functional tests
  * Functional tests: check that browser waits for redirects to finish
  * Functional tests: fix waiting for redirects
  * Functional tests: assert that module installation succeeded
  * Cherrypy: Do not limit maximum upload size
  * Backups: Make Manifest a dict instead of a list

  [ James Valleroy ]
  * functional_tests: Remove backup export steps
  * functional_tests: Remove remaining backup export steps
  * functional_tests: Add sso tags
  * upgrades: Internationalize string and apply minor formatting

  [ Anthony Stalker ]
  * Translated using Weblate (Czech)

  [ Joseph Nuthalapati ]
  * vagrant: Destroy Plinth development database when box is destroyed
  * sso: Make auth-pubtkt tickets valid for 12 hours
  * openvpn: Migration from easy-rsa 2 to 3
  * openvpn: is-setup checks for non-empty dh.pem file
  * openvpn: Always write the latest server configuration on setup

  [ ssantos ]
  * Translated using Weblate (Portuguese)

  [ Robert Martinez ]
  * Update module terminology improvements
  * Incorporate feedback from MR

 -- James Valleroy <jvalleroy@mailbox.org>  Mon, 19 Nov 2018 17:25:31 -0500

plinth (0.42.0) unstable; urgency=medium

  [ Robert Martinez ]
  * Fix wrong color in mobile menu

  [ James Valleroy ]
  * snapshot: Handle snapper list output change
  * functional_tests: Fix steps with domain parameter

  [ Joseph Nuthalapati ]
  * Translated using Weblate (Telugu)
  * tor: Add functional tests for relays and hidden services
  * tor: Enable backup/restore
  * upgrades: Add functional tests
  * upgrades: Enable backup/restore
  * monkeysphere: Handle importing new OpenSSH format keys
  * monkeysphere: yapf reformatting
  * tests: Change the domain to be an FQDN
  * monkeysphere: Add functional tests for import/publish keys
  * monkeysphere: Enable backup/restore
  * monkeysphere: Skip functional tests until bugs are resolved
  * letsencrypt: Enable backup/restore
  * tahoe: Minor changes to facilitate functional tests
  * tahoe: Add functional tests
  * tahoe: Enable backup/restore
  * tahoe: yapf run
  * udiskie: unmount drive as superuser

  [ buoyantair ]
  * Translated using Weblate (Telugu)

  [ Michael Pimmer ]
  * Actions: use local plinth in development mode
  * Actions: path in development mode: do not preserve PYTHONPATH

  [ ButterflyOfFire ]
  * Translated using Weblate (Indonesian)
  * Translated using Weblate (Italian)

 -- James Valleroy <jvalleroy@mailbox.org>  Mon, 05 Nov 2018 18:41:15 -0800

plinth (0.41.0) unstable; urgency=medium

  [ Allan Nordhøy ]
  * Translated using Weblate (Norwegian Bokmål)

  [ ButterflyOfFire ]
  * Translated using Weblate (French)

  [ James Valleroy ]
  * debian: Add Russian translation of debconf template (Closes: #910848)
    - Thanks to Lev Lamberov for the patch.
  * deluge: Handle prompt to change default password
  * functional_tests: When creating backup, scroll window to top
  * backups: Handle permission error during chown

  [ Joseph Nuthalapati ]
  * vagrant: Increase memory to 2GiB
  * vagrant: Increase number of CPUs to 2
  * datetime: Add functional test for setting time zone
  * datetime: Enable backup/restore
  * tests: More accurately compute waited time
  * deluge: Add functional test for uploading a torrent
  * deluge: Enable backup/restore
  * avahi: Enable backup/restore (no data)
  * backups: Enable backup/restore (no data currently)
  * bind: Add functional tests
  * bind: Enable backup/restore
  * security: Add functional tests for restricted logins
  * security: Enable backup/restore
  * snapshot: Fix issue with setting configuration
  * snapshot: Add functional tests for setting configuration
  * backups: Implement app hooks
  * snapshot: Enable backup/restore
  * deluge: Add missing backups tag in functional tests
  * ssh: Enable backup/restore
  * firewall: Enable backup/restore (no data)
  * diagnostics: Enable backup/restore (no data)
  * names: Enable backup/restore (no data)
  * power: Enable backup/restore (no data)
  * storage: Enable backup/restore (no data)
  * backups: Make plinth the owner of the backup archives
  * backups: Fix issue with showing exports from disks without labels
  * storage: Minor styling with urlencode call in template
  * backups: Don't rely on disk labels during export/restore

  [ Michael Pimmer ]
  * Backups: bugfix for downloading extracted archive files

  [ rafael ]
  * Translated using Weblate (Spanish)

 -- James Valleroy <jvalleroy@mailbox.org>  Mon, 22 Oct 2018 19:48:50 -0400

plinth (0.40.0) unstable; urgency=medium

  [ Allan Nordhøy ]
  * Translated using Weblate (Norwegian Bokmål)

  [ James Valleroy ]
  * ci: Prevent installing fuse
  * upgrades: Don't change origins pattern list
  * upgrades: Keep config file when disabling
  * debian: Add Portuguese translation for debconf messages (Closes: #909745)
    - Thanks to "Traduz" - Portuguese Translation Team for the patch.
  * home: Also display card title above icon
  * functional_tests: Make coquelicot password entry more robust
  * functional_tests: Check ejabberd contact list more robustly

  [ Augusto Borin ]
  * Translated using Weblate (Portuguese)

  [ advocatux ]
  * Translated using Weblate (Spanish)

  [ Pavel Borecki ]
  * Translated using Weblate (Czech)

  [ BO41 ]
  * Translated using Weblate (German)

  [ David Maulat ]
  * Translated using Weblate (French)

  [ Robert Martinez ]
  * Translated using Weblate (German)
  * Add tint effect on card icons under "Apps"
  * Change maximum cards per row
  * Change card text style and position

  [ Joseph Nuthalapati ]
  * Don't disable installation when apt lists are empty
  * backups: Relax schema for backup manifest data
  * backups: Remove empty keys in backup manifest data
  * backups: Rename the backups API module
  * mediawiki: Backup/restore settings also
  * backups: Rename test_backup to test_api
  * backups: List apps that don't require backup too
  * backups: Minor styling fixes
  * cockpit: Add clients and backup manifests
  * mumble: Implement backup/restore
  * privoxy: Enable backup/restore (no data)
  * backups: Allow restoring backups with no files
  * roundcube: Enable backup/restore (no data)
  * searx: Enable backup/restore (no data)
  * jsxc: Enable backup/restore (no data)
  * coquelicot: Enable backup/restore
  * coquelicot: Implement functional tests with uploading file
  * tests: Reduce time for polling in functional tests
  * transmission: Implement upload torrent functional test
  * transmission: Enable backup/restore
  * coquelicot: Fix upload file functional test
  * mediawiki: Run update script for 1.31 upgrade
  * quassel: Enable backup/restore
  * shadowsocks: Enable backup/restore
  * backups: Implement disabling web configuration during backup
  * sharing: Enable backup/restore
  * pagekite: Add functional tests
  * pagekite: Enable backup/restore
  * tests: Add missing backups tag on functional tests
  * vagrant: Get rid of apt warning during provisioning
  * customization: Serve static files from customization directory
  * customization: Create customization path in /var/www
  * customization: Serve custom shortcuts through the REST API
  * customization: Show custom shortcuts on frontpage

  [ Michael Pimmer ]
  * Backup module: Implement downloading archives
  * Backup module: Implemented uploading files
  * Backup module: added some unittests; minor doc updates

  [ Federico Ceratto ]
  * Translated using Weblate (Italian)

  [ Johannes Keyser ]
  * Translated using Weblate (German)

 -- James Valleroy <jvalleroy@mailbox.org>  Tue, 09 Oct 2018 06:01:50 -0400

plinth (0.39.0) unstable; urgency=medium

  [ Joseph Nuthalapati ]
  * Fix typo in the description meta tag
  * backups: Support multiple backups in one day
  * backups: Check if paths exist before passing them to borgbackup
  * backups: Reword the no-apps-installed message
  * backups: Make getting all apps method public
  * backups: Minor styling fixes
  * backups: Minor refactoring in finding exported archive
  * backups: Simplify getting included apps during restoring
  * udiskie: Merge into storage module

  [ Doma Gergő ]
  * Translated using Weblate (Hungarian)

  [ Petter Reinholdtsen ]
  * Translated using Weblate (Norwegian Bokmål)

  [ Allan Nordhøy ]
  * Translated using Weblate (Norwegian Bokmål)

  [ danielwine ]
  * Translated using Weblate (Hungarian)

  [ James Valleroy ]
  * backups: Validate backup manifests
  * backups: Move manifest validation into backups app
  * backups: Fix iteration over loaded modules
  * users: Reset groups before testing register_group
  * backups: List supported and installed apps when creating
  * backups: Implement process manifests for Packet
  * backups: Provide a default backup name
  * backups: Select all apps by default
  * backups: Use paths from selected apps
  * backups: Fix and test service shutdown and restore
  * backups: Patch actions for shutdown services test
  * backups: Disable create archive when no supported apps are installed
  * backups: Dump manifests file and include it in backup
  * backups: Name borg repo folder more clearly
  * backups: Include app versions in manifest file
  * backups: Use valid filename for export
  * backups: Don't display time as separate column
  * backups: Confirm that archive exists before restoring
  * backups: Add apps selection to restore form
  * backups: Use valid filename for manifest
  * backups: When restoring, only list apps included in backup
  * backups: Use backups API for restore
  * backups: Add more basic tests for backups API
  * functional_tests: Test dynamicdns backup and restore
  * ikiwiki: Add sites folder to backup data
  * functional_tests: Test ikiwiki backup and restore
  * functional_tests: Test mediawiki backup and restore
  * functional_tests: Test repro config backup and restore
  * backups: Rename 'Create archive' to 'New backup'
  * functional_tests: More robust checks using eventually
  * backups: Show disabled 'New backup' button when no apps installed
  * backups: Enable module
  * backups: Create folder if needed during setup
  * functional_tests: Only select app under test for new backup
  * functional_tests: Test ejabberd backup and restore
  * functional_tests: Ensure that backups app is installed before test
  * debian: Don't make backup of /etc/security/access.conf (Closes: #909484)
  * Bump Standards-Version to 4.2.1
  * Cleanup udiskie module

 -- James Valleroy <jvalleroy@mailbox.org>  Mon, 24 Sep 2018 19:23:04 -0400

plinth (0.38.0) unstable; urgency=medium

  [ Allan Nordhøy ]
  * Translated using Weblate (Norwegian Bokmål)

  [ Pavel Borecki ]
  * Translated using Weblate (Czech)

  [ Igor ]
  * Translated using Weblate (Russian)

  [ Johannes Keyser ]
  * Translated using Weblate (German)

  [ BO41 ]
  * Translated using Weblate (German)

  [ Doma Gergő ]
  * Translated using Weblate (Hungarian)

  [ Vignan Lavu ]
  * mediawiki: Enable SVG support for MediaWiki

  [ advocatux ]
  * Translated using Weblate (Spanish)

  [ Joseph Nuthalapati ]
  * Install ncurses-term during vagrant file provision
  * docs: Fix MediaWiki manual page download failing
  * manual: Remove footer for manual pages using Python XML module
  * upgrades: Clean up old kernel packages during automatic upgrades
  * turbolinks: Make the progress bar white and thicker

  [ James Valleroy ]
  * debian: Add German translation of debconf messages (Closes: #907787)
    - Thanks to Helge Kreutzmann for the patch.
  * tests: Make coverage package optional

 -- James Valleroy <jvalleroy@mailbox.org>  Mon, 10 Sep 2018 18:12:06 -0400

plinth (0.37.0) unstable; urgency=medium

  [ Pavel Borecki ]
  * Translated using Weblate (Czech)

  [ Allan Nordhøy ]
  * Translated using Weblate (Norwegian Bokmål)

  [ Petter Reinholdtsen ]
  * Translated using Weblate (Norwegian Bokmål)

  [ Igor ]
  * Translated using Weblate (Russian)

  [ advocatux ]
  * Translated using Weblate (Spanish)

  [ Doma Gergő ]
  * Translated using Weblate (Hungarian)

  [ James Valleroy ]
  * backups: Simplify export of backup archive files
  * backups: Add list of exported archives
  * backups: Restore from exported archive
  * vagrant: Clarify post-up message
  * debian: Add Dutch translation of debconf messages (Closes: #906945)
    - Thanks to Frans Spiesschaert for the patch.
  * Bump Standards-Version to 4.2.0

  [ Joseph Nuthalapati ]
  * vagrant: Vagrantfile changes for ease of development
  * install: Use Post/Response/Get pattern for reloads

 -- James Valleroy <jvalleroy@mailbox.org>  Mon, 27 Aug 2018 19:15:08 -0400

plinth (0.36.0) unstable; urgency=medium

  [ Gayathri Das ]
  * Translated using Weblate (Hindi)

  [ James Valleroy ]
  * Fix validation error in Hindi translation
  * Fix validation error in Spanish translation
  * Add backups info to apps
  * ejabberd: Cleanup config file upgrade
  * Add license info for Lato fonts
  * ci: Run test coverage and get report
  * Commit patch for French debconf translation (Closes: #905933)
    - Thanks to jean-pierre giraud for the patch.

  [ Luis A. Arizmendi ]
  * Translated using Weblate (Spanish)

  [ Igor ]
  * Translated using Weblate (Russian)

  [ Hemanth Kumar Veeranki ]
  * Translated using Weblate (Telugu)
  * Remove deprecated settings from already existing config files
  * Add functional test to enable/disable Message Archive Management

  [ Joseph Nuthalapati ]
  * Fix validation error in Spanish translation
  * Translated using Weblate (Hindi)
  * Trim the translation strings in Letsencrypt template where missing
  * backups: Add core API for full/apps backup
  * mediawiki: Fix issue with re-installation
  * mediawiki: Enable Instant Commons
  * mediawiki: Fix images throwing 403s
  * turbolinks: Reload page using JavaScript
  * functional tests: Fix failing test change default app

  [ Johannes Keyser ]
  * Translated using Weblate (German)

  [ Doma Gergő ]
  * Translated using Weblate (Hungarian)

  [ Robert Martinez ]
  * Add woff2 fonts

  [ Prachi Srivastava ]
  * Translated using Weblate (Hindi)

  [ manikanta varma datla ]
  * Disable launch button for web client when not installed

  [ Pavel Borecki ]
  * Translated using Weblate (Czech)

 -- James Valleroy <jvalleroy@mailbox.org>  Mon, 13 Aug 2018 18:24:33 -0400

plinth (0.35.0) unstable; urgency=medium

  [ Igor ]
  * Translated using Weblate (Russian)

  [ Luis A. Arizmendi ]
  * Translated using Weblate (Spanish)

  [ ikmaak ]
  * Translated using Weblate (Dutch)

  [ Bart Notelaers ]
  * Translated using Weblate (Dutch)

  [ Doma Gergő ]
  * Translated using Weblate (Hungarian)

  [ Gayathri Das ]
  * Translated using Weblate (Hindi)

  [ Sciumedanglisc ]
  * Translated using Weblate (Italian)

  [ Praveen Illa ]
  * Translated using Weblate (Telugu)

  [ Jayasuganthi ]
  * mediawiki: Enable short URLs

  [ Joseph Nuthalapati ]
  * mediawiki: Override Debian settings in FreedomBoxSettings.php
  * functional_tests: Fix first test failing on a pristine VM
  * debian: Remove Bdale Garbee from the list of uploaders
  * Add turbolinks
  * turbolinks: Replace style elements in head with blocks in body
  * functional_tests: Use body instead of html for state change check
  * turbolinks: Disable caching on application visits
  * configuration: Option to set a default app for FreedomBox
  * configuration: Use augeas to edit Apache files
  * configuration: Fix parsing error in retrieving default app

  [ వీవెన్ ]
  * Translated using Weblate (Telugu)

  [ Johannes Keyser ]
  * Translated using Weblate (German)
  * text stripped from icons for mediawiki, radicale, tahoe-lafs

  [ Hemanth Kumar Veeranki ]
  * Clarify description for radicale shared calendar/addressbook
  * Remove deprecated `iqdisc` in ejabberd config

  [ Robert Martinez ]
  * Adding link to HACKING.md
  * Fix ejabberd logo #1336

  [ Sunil Mohan Adapa ]
  * udiskie: Move udisks2 methods to separate module
  * storage: Fix parsing issues when mount point has spaces
  * udiskie: Remove the unused ejectable property
  * utils: Remove unused method
  * udiskie: Add eject functionality for a drive
  * udiskie: Also list read-only filesystems
  * udiskie: Remove internal networks warning
  * udiskie: Show special message when no storage device available

  [ James Valleroy ]
  * udiskie: Import glib and udisks only inside methods

  [ Allan Nordhøy ]
  * Translated using Weblate (Norwegian Bokmål)

 -- James Valleroy <jvalleroy@mailbox.org>  Mon, 30 Jul 2018 19:04:51 -0400

plinth (0.34.0) unstable; urgency=medium

  [ Joseph Nuthalapati ]
  * firstboot: Prompt for secret during firstboot welcome
  * firstboot: Add debconf translations for wizard secret dialog
  * l10n: Fix build error due to partially translated string in Hindi
  * ci: Install python3-coverage before running tests
  * backups: Temporarily hide app till implementation is complete

  [ James Valleroy ]
  * postinst: Fix indents and untabify
  * lintian: Add override for no-debconf-config
  * Translated using Weblate (Italian)
  * ci: Use python3.6 when installing dependencies
  * functional_tests: Rename features, organize by app
  * backups: New app to manage borgbackup archives
  * backups: Allow valid filenames as archive names
  * backups: Set LANG=C.UTF-8 when extracting archive
  * backups: Move repository location under /var/lib

  [ ikmaak ]
  * Translated using Weblate (Dutch)

  [ Gayathri Das ]
  * Translated using Weblate (Hindi)

  [ Sciumedanglisc ]
  * Translated using Weblate (Italian)

  [ Bart Notelaers ]
  * Translated using Weblate (Dutch)

  [ Doma Gergő ]
  * Translated using Weblate (Hungarian)

 -- James Valleroy <jvalleroy@mailbox.org>  Mon, 16 Jul 2018 19:16:08 -0400

plinth (0.33.1) unstable; urgency=medium

  [ Doma Gergő ]
  * Translated using Weblate (Hungarian)

  [ Pavel Borecki ]
  * Translated using Weblate (Czech)

  [ advocatux ]
  * Translated using Weblate (Spanish)

  [ Igor ]
  * Translated using Weblate (Russian)

  [ Joseph Nuthalapati ]
  * Change get-group-users to a simpler implementation
  * users: Replace disabled with readonly for admin group checkbox
    (Closes: #902892)

  [ Gayathri Das ]
  * Translated using Weblate (Hindi)

 -- James Valleroy <jvalleroy@mailbox.org>  Wed, 04 Jul 2018 10:32:23 -0400

plinth (0.33.0) unstable; urgency=medium

  [ Doma Gergő ]
  * Translated using Weblate (Hungarian)

  [ Allan Nordhøy ]
  * Translated using Weblate (Norsk bokmål)

  [ advocatux ]
  * Translated using Weblate (Spanish)

  [ Igor ]
  * Translated using Weblate (Русский)

  [ Pavel Borecki ]
  * Translated using Weblate (Čeština)

  [ Gayathri Das ]
  * Translated using Weblate (Hindi)

  [ Joseph Nuthalapati ]
  * Fix mistake in Hindi translation template
  * firewall: Display information that a service is internal only
  * users: Don't show Create User form to non-admin users
  * Translated using Weblate (Hindi)
  * users: Redirect to users list on successful user creation
  * packages: Button to refresh package lists

  [ Hemanth Kumar Veeranki ]
  * Add a way to refine shortcuts
  * Restrict removal of last admin user
  * Use logos instead of icons in the apps page

  [ danielwine ]
  * Translated using Weblate (Hungarian)

  [ Bart Notelaers ]
  * Translated using Weblate (Dutch)

  [ James Valleroy ]
  * users: Update Change Password menu for non-admin users
  * package: Add option to skip recommends
  * udiskie: New module for automatic mounting of removable media

  [ Sciumedanglisc ]
  * Translated using Weblate (Italian)

  [ Sunil Mohan Adapa ]
  * udiskie: Use glib library for dbus interaction

 -- James Valleroy <jvalleroy@mailbox.org>  Mon, 02 Jul 2018 20:15:50 -0400

plinth (0.32.0) unstable; urgency=medium

  [ Allan Nordhøy ]
  * Translated using Weblate (Norsk bokmål)

  [ Pavel Borecki ]
  * Translated using Weblate (Čeština)

  [ advocatux ]
  * Translated using Weblate (Spanish)

  [ Igor ]
  * Translated using Weblate (Русский)

  [ Gayathri Das ]
  * Translated using Weblate (Hindi)

  [ Hemanth Kumar Veeranki ]
  * Hide mediawiki frontpage shortcut when private mode is enabled
  * Translated using Weblate (Telugu)
  * Enable image uploads in mediawiki at startup

  [ Sciumedanglisc ]
  * Translated using Weblate (Italian)

  [ ikmaak ]
  * Translated using Weblate (Dutch)

  [ Michael Pimmer ]
  * Use djangos url reverse mechanism instead of hardcoding urls
  * Add ./run --develop option to use relative config/file paths
  * Add documentation for the './run --develop' option
  * Adapt test and documentation to changes of '--develop' option
  * Adapt .md files to four spaces for correct lists
  * Merge ./run --debug into --develop option
  * Remove unused imports and variables

  [ Sunil Mohan Adapa ]
  * yapf and isort fixes
  * Fix client info table size and flickering
  * Resize all main content
  * Remove unnecessary submenu override in 403.html
  * help: Show cards in the index page
  * snapshot: Remove unnecessary column sizing
  * users: Remove unnecessary column sizing
  * networks: Center align connection information
  * networks: Remove unnecessary column sizing
  * pagekite: Convert a two column page to one column
  * pagekite: Remove unnecessary column sizing
  * letsencrpt: Remove unnecessary column sizing
  * monkeysphere: Remove unnecessary column sizing
  * names: Remove unnecessary column sizing
  * sso: Adjust size of login form
  * storage: Remove unnecessary column sizing
  * tor: Increase the size of the status tables
  * help: Center the FreedomBox logo on about page
  * help: Remove the duplicate index URL and menu item
  * firewall: Resize the info table to full width
  * Increase language selection form to full width
  * first_setup: Remove unnecessary content sizing
  * first_boot: Remove unnecessary content sizing
  * diagnostics: Remove unnecessary content sizing
  * frontpage: Fix card sizing

  [ Johannes Keyser ]
  * Translated using Weblate (German)

  [ Joseph Nuthalapati ]
  * Translated using Weblate (Telugu)
  * mediawiki: Make private mode and public registrations mutually exclusive
  * mediawiki: Image uploads: improve logic and add functional tests
  * first-setup: Automatically expand root partition

  [ kotibannu541 ]
  * Translated using Weblate (Telugu)

  [ Nikhil Sankesa ]
  * Translated using Weblate (Telugu)

  [ Nikhil501 ]
  * Translated using Weblate (Telugu)

  [ Sandeepbasva ]
  * Translated using Weblate (Telugu)

  [ James Valleroy ]
  * mediawiki: Untabify template

  [ Doma Gergő ]
  * Translated using Weblate (Hungarian)

  [ Manish Tripathy ]
  * Apply new card based design

 -- James Valleroy <jvalleroy@mailbox.org>  Mon, 18 Jun 2018 20:36:30 -0400

plinth (0.31.0) unstable; urgency=medium

  [ Pavel Borecki ]
  * Translated using Weblate (Czech)

  [ advocatux ]
  * Translated using Weblate (Spanish)

  [ Igor ]
  * Translated using Weblate (Russian)

  [ Johannes Keyser ]
  * Translated using Weblate (German)

  [ Sciumedanglisc ]
  * Translated using Weblate (Italian)

  [ Gayathri Das ]
  * Translated using Weblate (Hindi)

  [ Robert Pollak ]
  * Translated using Weblate (German)

  [ Hemanth Kumar Veeranki ]
  * Translated using Weblate (Telugu)
  * Added an option to enable/disable private mode in mediawiki

  [ Petter Reinholdtsen ]
  * Translated using Weblate (Norwegian Bokmål)

  [ Allan Nordhøy ]
  * Translated using Weblate (Norwegian Bokmål)

  [ Sunil Mohan Adapa ]
  * searx: Don't depend on libapache2-mod-proxy-uwsgi

  [ Joseph Nuthalapati ]
  * users: Fix user permissions not being saved
  * users: internationalize a string
  * mediawiki: Run update script for 1.30 upgrade
  * shortcuts: Fix urls for ikiwiki shortcuts

  [ James Valleroy ]
  * mediawiki: Handle missing config lines for private mode

 -- James Valleroy <jvalleroy@mailbox.org>  Mon, 04 Jun 2018 18:16:00 -0400

plinth (0.30.0) unstable; urgency=medium

  [ Igor ]
  * Translated using Weblate (Russian)

  [ Sciumedanglisc ]
  * Translated using Weblate (Italian)

  [ Allan Nordhøy ]
  * Translated using Weblate (Norwegian Bokmål)

  [ danielwine ]
  * Translated using Weblate (Hungarian)

  [ Gayathri Das ]
  * Translated using Weblate (Hindi)

  [ Joseph Nuthalapati ]
  * setup: Remove unavailable as a state in setup_helper

 -- James Valleroy <jvalleroy@mailbox.org>  Mon, 21 May 2018 17:15:47 -0400

plinth (0.29.1) unstable; urgency=high

  [ Pavel Borecki ]
  * Translated using Weblate (Czech)

  [ advocatux ]
  * Translated using Weblate (Spanish)

  [ Sunil Mohan Adapa ]
  * security: Fix issue with Plinth locked out from sudo

 -- James Valleroy <jvalleroy@mailbox.org>  Tue, 08 May 2018 05:20:45 -0400

plinth (0.29.0) unstable; urgency=high

  [ Pavel Borecki ]
  * Translated using Weblate (Czech)

  [ advocatux ]
  * Translated using Weblate (Spanish)

  [ Johannes Keyser ]
  * Translated using Weblate (German)

  [ Allan Nordhøy ]
  * Translated using Weblate (Norwegian Bokmål)

  [ Hemanth Kumar Veeranki ]
  * Add an option to enable/disable public registrations in mediawiki

  [ Joseph Nuthalapati ]
  * mediawiki: enable/disable public registrations - refactoring & tests
  * security: Allow console login access to user plinth
  * tt-rss: Skip the check for SELF_URL_PATH

  [ Sciumedanglisc ]
  * Translated using Weblate (Italian)

  [ Sunil Mohan Adapa ]
  * searx: Fix issue with uwsgi crashing

 -- James Valleroy <jvalleroy@mailbox.org>  Mon, 07 May 2018 18:45:02 -0400

plinth (0.28.0) unstable; urgency=medium

  [ Sunil Mohan Adapa ]
  * Add locale for Lithuanian (lt)

  [ Sciumedanglisc ]
  * Translated using Weblate (Italian)

  [ Pavel Borecki ]
  * Translated using Weblate (Czech)

  [ Igor ]
  * Translated using Weblate (Russian)

  [ advocatux ]
  * Translated using Weblate (Spanish)

  [ Johannes Keyser ]
  * Translated using Weblate (German)
  * setup: disable install button for currently unavailable apps

  [ Allan Nordhøy ]
  * Translated using Weblate (Norwegian Bokmål)

  [ Joseph Nuthalapati ]
  * Translated using Weblate (Telugu)

  [ ikmaak ]
  * Translated using Weblate (Dutch)

  [ James Valleroy ]
  * Bump Standards-Version to 4.1.4

 -- James Valleroy <jvalleroy@mailbox.org>  Mon, 23 Apr 2018 21:03:39 -0400

plinth (0.27.0) unstable; urgency=medium

  [ Sciumedanglisc ]
  * Translated using Weblate (Italian)

  [ Pavel Borecki ]
  * Translated using Weblate (Czech)

  [ Igor ]
  * Translated using Weblate (Russian)

  [ advocatux ]
  * Translated using Weblate (Spanish)

  [ ikmaak ]
  * Translated using Weblate (Dutch)
  * Translated using Weblate (German)

  [ Allan Nordhøy ]
  * Translated using Weblate (Norwegian Bokmål)

  [ James Valleroy ]
  * snapshot: Disable python formatting for description
  * debian: Move Lintian source-level overrides to preferred location
  * debian: Bump debhelper compat version to 11
  * debian: Use https for copyright format url
  * debian: Bump standards version to 4.1.3
  * debian: Remove unused lintian override
  * middleware: Skip 'installed' message for essential apps
  * snapshot: Don't increment version
  * snapshot: Clarify form label and help text
  * snapshot: Format code with yapf

  [ Johannes Keyser ]
  * Translated using Weblate (German)

  [ Максим Якимчук ]
  * Translated using Weblate (Ukrainian)

  [ Jonny Birkelund ]
  * Translated using Weblate (Norwegian Bokmål)

  [ Joseph Nuthalapati ]
  * users: Fix admin group appearing twice in permissions
  * apps: Fix app names and short descriptions not being translated
  * snapshots: Move manual page link to the index page
  * snapshots: Fix tests broken by UI changes
  * language: Fix tests broken by recent feature
  * tests: Improve waiting for installation and configuration
  * Fix tests for firstboot, users and groups
  * tests: snapshots: Remove find_by_value usages
  * test: sharing: Fix tests that check text in English
  * tor: Make tests independent of language
  * tests: Recover from server restart during installation
  * tests: Fix tests depending on language being English
  * tests: Fix delete_user fixture
  * UI: Fix progress bar not appearing
  * snapshots: Fix for permissions issue when updating configuration

  [ Shubham Agarwal ]
  * snapper: enable/diable apt snapshots

 -- James Valleroy <jvalleroy@mailbox.org>  Mon, 09 Apr 2018 19:34:05 -0400

plinth (0.26.0) unstable; urgency=high

  [ 关羽 ]
  * Translated using Weblate (Chinese (Simplified))

  [ Igor ]
  * Translated using Weblate (Russian)

  [ Pavel Borecki ]
  * Translated using Weblate (Czech)

  [ Dietmar ]
  * Translated using Weblate (German)

  [ anonymous ]
  * Translated using Weblate (German)

  [ Allan Nordhøy ]
  * Translated using Weblate (Norwegian Bokmål)

  [ Joseph Nuthalapati ]
  * snapshots: Update description
  * searx: Rewrite url from /searx to /searx/
  * manual: Link to manual from each service
  * manual: Fix manual page links for tor and power templates

  [ Petter Reinholdtsen ]
  * Translated using Weblate (Norwegian Bokmål)

  [ Robert Martinez ]
  * Translated using Weblate (German)

  [ Sunil Mohan Adapa ]
  * Workaround security issues in django-axes
  * ssh, avahi, apache: Fix default value for setup arguments
  * ssh: Add comment about regenerating SSH keys
  * apache: Only regenerate snake oil cert when needed
  * apache: Explicitly enable the latest version of PHP module
  * apache: Increase module version number to fix php7.2

  [ danielwine ]
  * Translated using Weblate (Hungarian)

  [ Luis A. Arizmendi ]
  * Translated using Weblate (Spanish)

  [ Sciumedanglisc ]
  * Translated using Weblate (Italian)

  [ Johannes Keyser ]
  * Translated using Weblate (German)

  [ James Valleroy ]
  * Update doc-base for current html manual file

 -- James Valleroy <jvalleroy@mailbox.org>  Mon, 26 Mar 2018 20:18:57 -0400

plinth (0.25.0) unstable; urgency=medium

  [ Pavel Borecki ]
  * Translated using Weblate (Czech)

  [ danielwine ]
  * Translated using Weblate (Hungarian)

  [ Allan Nordhøy ]
  * Translated using Weblate (Norwegian Bokmål)

  [ Luis A. Arizmendi ]
  * Translated using Weblate (Spanish)

  [ Joseph Nuthalapati ]
  * coquelicot: Rename Plinth to FreedomBox in license headers
  * functional-tests: Merge plinth-tester into plinth
  * searx: Add basic functional tests
  * snapshots: Refactoring and indentation changes
  * Translated using Weblate (Telugu)
  * ttrss: update client apps
  * sharing: Update description
  * sharing: CSS styling fixes and text changes

  [ James Valleroy ]
  * infinoted: Always check ownership of cert files in setup

  [ Алексей Докучаев ]
  * Translated using Weblate (Russian)

  [ Igor ]
  * Translated using Weblate (Russian)

  [ Sunil Mohan Adapa ]
  * doc: Fix generation of HTML fragment
  * users: Generalize styling for multi-select widget
  * sharing: Finish implementation
  * sharing: Add functional tests
  * Support Django 2.0

  [ Shubham Agarwal ]
  * snapshots: Add submenu section in UI

  [ Prachi ]
  * sharing: Add app to share disk folders using various protocols

 -- James Valleroy <jvalleroy@mailbox.org>  Mon, 12 Mar 2018 18:40:31 -0400

plinth (0.24.0) unstable; urgency=medium

  [ Joseph Nuthalapati ]
  * Add file-sharing application Coquelicot to FreedomBox
  * Translated using Weblate (Telugu)
  * mediawiki: Allow shortcut to be publicly visible on front page
  * clients: Add and correct Client Apps
  * api: fix icon_url
  * searx: New app for Searx metasearch engine

  [ Pavel Borecki ]
  * Translated using Weblate (Czech)

  [ Allan Nordhøy ]
  * Translated using Weblate (Chinese (Simplified))
  * Translated using Weblate (Norwegian Bokmål)

  [ Sunil Mohan Adapa ]
  * Rename Plinth to FreedomBox in various places
  * debian: Update copyright to FreedomBox Authors
  * setup.py: Update website to freedombox.org
  * Add locale for Hungarian (hu)
  * locale: Update the language selection form
  * config: Remove language selection from config page
  * Don't use async for method parameters
  * searx: Increase the secret key length to 64 bytes

  [ danielwine ]
  * Translated using Weblate (Hungarian)

  [ Sai Kiran Naragam ]
  * locale: Anonymous users can set preferred language
  * locale: Adds preferred language for logged in user

  [ Luis A. Arizmendi ]
  * Translated using Weblate (Spanish)

  [ Johannes Keyser ]
  * Translated using Weblate (German)
  * matrixsynapse: Fix mail attribute for ldap login

 -- James Valleroy <jvalleroy@mailbox.org>  Mon, 26 Feb 2018 18:22:23 +0100

plinth (0.23.0) unstable; urgency=medium

  [ Sunil Mohan Adapa ]
  * Fetch latest manual from wiki
  * Translated using Weblate (Telugu)
  * snapshot: Enable Delete All only with non-default snapshots

  [ Joseph Nuthalapati ]
  * jsxc: consistent url format
  * Translated using Weblate (Telugu)
  * sso: Increase timeout to 60 minutes
  * YAPF formatting for actions/auth_pubtkt
  * transmission: Add .png logo
  * snapshot: Delete All should skip currently active snapshot
  * config: Move the method get_hostname to __init__.py
  * snapshots: Refactoring and text changes
  * snapshots: Increment version to 2

  [ drashti kaushik ]
  * Translated using Weblate (Gujarati)

  [ uday17 ]
  * Translated using Weblate (Telugu)

  [ Sandeepbasva ]
  * Translated using Weblate (Telugu)

  [ kotibannu541 ]
  * Translated using Weblate (Telugu)

  [ Arshadashu ]
  * Translated using Weblate (Telugu)

  [ Nikhil Sankesa ]
  * Translated using Weblate (Telugu)

  [ sandeepgurram ]
  * Translated using Weblate (Telugu)

  [ prudhvi ]
  * Translated using Weblate (Telugu)

  [ chilumula vamshi krishna ]
  * Translated using Weblate (Telugu)

  [ pranava pari ]
  * Translated using Weblate (Telugu)

  [ Nikhil501 ]
  * Translated using Weblate (Telugu)

  [ Michal Čihař ]
  * Translated using Weblate (Telugu)

  [ Johannes Keyser ]
  * Translated using Weblate (German)

  [ anil kukmar soma ]
  * Translated using Weblate (Telugu)

  [ Pavel Borecki ]
  * Translated using Weblate (Czech)

  [ Vikas Singh ]
  * Font: Change Helvetica to Lato
  * theme: Update CSS to use Lato font

  [ Aakanksha Saini ]
  * Snapper: Modify configurations to reduce disk usage

  [ James Valleroy ]
  * Add fonts-lato as dependency
  * Update translation strings
  * Add lintian override for symlink to Lato font file

 -- James Valleroy <jvalleroy@mailbox.org>  Mon, 12 Feb 2018 19:17:31 -0500

plinth (0.22.0) unstable; urgency=medium

  [ Drashti Kaushik ]
  * Translated using Weblate (Gujarati)
  * Translated using Weblate (Hindi)

  [ Igor ]
  * Translated using Weblate (Russian)

  [ Ikmaak ]
  * Translated using Weblate (Dutch)

  [ Joseph Nuthalapati ]
  * Translated using Weblate (Telugu)
  * ci: Replace CircleCI configuration with GitLab CI configuration
  * firstboot: Fix caching issue in collecting first_boot steps
  * HACKING: Commands to run a single test method, class or module
  * first_setup: UX improvements for the first setup page
  * matrix-synapse: Fix YAML format issues.

  [ Pavel Borecki ]
  * Translated using Weblate (Czech)

  [ Sunil Mohan Adapa ]
  * Add locale for Ukrainian (uk)
  * ci: Update badge to use Gitlab CI instead of Circle CI
  * Update Github URLs with Salsa URLs
  * tor: Ensure that is-enabled status is show properly

  [ Vikas Singh ]
  * actions: Allow not printing error when an action fails

 -- Sunil Mohan Adapa <sunil@medhas.org>  Tue, 30 Jan 2018 14:41:25 +0530

plinth (0.21.0) unstable; urgency=medium

  [ Aakanksha Saini ]
  * navigation bar: change label 'Configuration' to 'System'
  * storage: Removed beta warning for expanding partition
  * groups: Consistent listing of groups
  * syncthing: Restrict administration to users in group syncthing

  [ Allan Nordhøy ]
  * Spelling: configuration, log in, wiki

  [ Johannes Keyser ]
  * doc: update HACKING, CONTRIBUTING and INSTALL information
  * help: Show menu on smaller screens also

  [ Joseph Nuthalapati ]
  * Complete some of the pending changing in renaming some files to .md

  [ Shubham Agarwal ]
  * diagnostics: Enable button when enabled but not running

  [ Sunil Mohan Adapa ]
  * openvpn: Upgrade to the new Debian way
  * Add explicit dependency on e2fsprogs (Closes: #887223).

 -- James Valleroy <jvalleroy@mailbox.org>  Mon, 15 Jan 2018 15:07:03 -0500

plinth (0.20.0) unstable; urgency=high

  [ James Valleroy ]
  * bind: Rework getting and changing config
  * bind: Don't use forwarders by default

  [ Johannes Keyser ]
  * ejabberd: Remove redundant button Client Apps
  * ejabberd: Minor description cleanups

  [ Joseph Nuthalpati ]
  * mediawiki: Add wiki application

  [ Sunil Mohan Adapa ]
  * users: Make sure first run actually works
  * bind: Add information about current utility
  * storage: Make tests run on special filesystems

 -- James Valleroy <jvalleroy@mailbox.org>  Mon, 01 Jan 2018 15:04:02 -0500

plinth (0.19.0) unstable; urgency=medium

  [ James Valleroy ]
  * users: Use own copy of ldapscripts config
  * users: Handle upgrade for ldapscripts config
  * vagrant: Avoid debconf prompts while provisioning
  * Bump standards version, no changes needed

  [ John McCann ]
  * ejabberd: Use dynamic reload after enabling/disabling MAM

  [ Joseph Nuthalapati ]
  * Add framework for user groups per application
  * groups: User permissions for access to apps based on LDAP groups
  * Fixes for user groups
  * Fix failing root tests
  * Suppress unnecessary logging in cfg tests
  * users: tests: restore previous value of restricted access
  * snapshots: Button to delete all snapshots
  * snapshots: Minor refactoring
  * manual: Make manual available as a PDF download
  * manual: Download can serve either pdf or pdf.gz file

  [ Sunil Mohan Adapa ]
  * Update yapf configuration for simplicity
  * Update HACKING file about coding standard tools
  * clients: Minor styling fixes
  * clients: Update icons to be 32x32 consistently
  * api: Update for clarity (API breaking change)
  * clients: Cleanup framework
  * clients: Update all manifest due to use updated framework
  * users: Add a note about using separate first setup action
  * help: Don't uncompress the PDF manual

  [ Hanisha P ]
  * minetest: Show domain information for users to connect to minetest
  * Option to enable/disble automatic timeline snapshots

 -- James Valleroy <jvalleroy@mailbox.org>  Mon, 18 Dec 2017 17:16:58 -0500

plinth (0.18.1) unstable; urgency=high

  * Re-upload with higher urgency (to unblock django-axes 3.0.3).

 -- James Valleroy <jvalleroy@mailbox.org>  Mon, 04 Dec 2017 23:10:37 -0500

plinth (0.18.0) unstable; urgency=low

  [ James Valleroy ]
  * Add shadowsocks client with socks5 proxy.

  [ Joseph Nuthalapati ]
  * config: Avoid sending domain_added signal for empty domain.
  * Override monkey-patched LoginView from django-axes 3.0.3.
  * Make Plinth depend on django-axes 3.0.3 or later.
  * sso: Fixes for regressions after adding captcha and axes.
  * sso: Fix conflict between urls of sso and captcha.
  * transmission: Fix sso not being enabled.
  * Add client information for Matrix Synapse and Syncthing.
  * Add icons for desktop applications and Apple App store.

  [ Prachi Srivastava ]
  * avahi: Add service for freedombox discovery.
  * Add fields to the api response.
  * Add client information for modules.

  [ Sunil Mohan Adapa ]
  * shadowsocks: Add more ciphers.
  * service: Add missing restart action.
  * avahi: Update FreedomBox service file.

  [ Hritesh Gurnani ]
  * Reduce OS icons size for clients.

 -- James Valleroy <jvalleroy@mailbox.org>  Mon, 04 Dec 2017 20:14:41 -0500

plinth (0.17.0) unstable; urgency=medium

  [ Joseph Nuthalapati ]
  * transmission: Enable Single Sign On.
  * cockpit: Add short description to frontpage shortcut.

  [ Allan Nordhøy ]
  * fail2ban: Spelling "Fail2ban" and sentence structure.

  [ Ravi Bolla ]
  * config: Refactor config.py into views and form.

  [ James Valleroy ]
  * Removed old changelog.

 -- James Valleroy <jvalleroy@mailbox.org>  Mon, 20 Nov 2017 18:43:17 -0500

plinth (0.16.0) unstable; urgency=medium

  [ Federico Ceratto ]
  * Switched to native package.

 -- James Valleroy <jvalleroy@mailbox.org>  Mon, 06 Nov 2017 20:51:58 -0500

plinth (0.15.3+ds-1) unstable; urgency=high

  [ James Valleroy ]
  * Switch from gir1.2-networkmanager-1.0 to gir1.2-nm-1.0 (Closes: #862758).
    Thanks to Michael Biebl.
  * Bump standards version to 4.1.1.
  * New upstream version 0.15.3 (Closes: #877371).
  * Add patch to skip letsencrypt tests that require root privileges.
  * Cleanup disks module (renamed to storage).
  * Add patch with workaround for login issues.
  * Add myself to uploaders.

  [ Sunil Mohan Adapa ]
  * Break older version of freedombox-setup (<< 0.11~)
  * Bump Django version to 1.11

  [ Joseph Nuthalapati ]
  * Add new dependencies - axes and captcha

 -- James Valleroy <jvalleroy@mailbox.org>  Sat, 21 Oct 2017 14:14:00 -0400

plinth (0.15.2+ds-1) unstable; urgency=medium

  [ James Valleroy ]
  * Cleanup config for removed modules (Closes: #876627).
  * New upstream version 0.15.2 (Closes: #876640).
  * Add python3-configobj depend.

 -- Federico Ceratto <federico@debian.org>  Mon, 25 Sep 2017 15:03:35 +0100

plinth (0.15.1+ds-1) unstable; urgency=medium

  [ James Valleroy ]
  * Sort dependency list for essential modules (Closes: #872541).
  * Bump standards version to 4.0.1.

  [ Federico Ceratto ]
  * New upstream version 0.15.1

 -- Federico Ceratto <federico@debian.org>  Sat, 23 Sep 2017 11:35:41 +0100

plinth (0.14.0+ds-1) unstable; urgency=medium

  [ James Valleroy ]
  * New upstream version 0.14.0.
  * Refresh patches.

 -- Sunil Mohan Adapa <sunil@medhas.org>  Thu, 20 Apr 2017 19:48:03 +0530

plinth (0.13.1+ds-1) unstable; urgency=medium

  [ James Valleroy ]
  * Disable shaarli module, package removed from Debian.
  * New upstream version 0.13.1.
  * Update paths for jsxc symlinks.
  * Remove configuration for obsolete xmpp module.

 -- Federico Ceratto <federico@debian.org>  Sun, 22 Jan 2017 21:48:59 +0000

plinth (0.12.0+ds-1) unstable; urgency=medium

  [ James Valleroy ]
  * Exclude new symlink in upstream source.
  * New upstream version 0.12.0.
  * Remove patches that have been merged upstream.
  * Rearrange copyright file with more general license at the top.
  * Move plinth into web section.
  * Update symlinks for jsxc 3.0.0.

 -- Federico Ceratto <federico@debian.org>  Sat, 10 Dec 2016 18:42:29 +0100

plinth (0.11.0+ds-1) unstable; urgency=medium

  [ James Valleroy ]
  * New upstream version 0.11.0.
  * Replace python3-yaml dependency with python3-ruamel.yaml.
  * Add python3-apt dependency.
  * Add patch to fix permissions and use new setup command (Closes: #837206).
  * Add patch to include xmpp module static files in build.
  * Add links for jsxc static files. Workaround for #838183.
  * Remove symlinks from source package.

  [ Sunil Mohan Adapa ]
  * Automatically add essential packages to depends (Closes: #837332).

 -- Federico Ceratto <federico@debian.org>  Mon, 26 Sep 2016 14:52:36 +0100

plinth (0.10.0-1) unstable; urgency=medium

  [ James Valleroy ]
  * New upstream version 0.10.0.
  * Bump minimum required python3-django to 1.10.

 -- Federico Ceratto <federico@debian.org>  Sun, 21 Aug 2016 13:07:54 +0100

plinth (0.9.4-2) unstable; urgency=medium

  [ James Valleroy ]
  * Add breaks/replaces on freedombox-setup << 0.9.2~ (Closes: #829743).

 -- Federico Ceratto <federico@debian.org>  Sat, 16 Jul 2016 14:55:37 +0100

plinth (0.9.4-1) unstable; urgency=medium

  [ James Valleroy ]
  * New upstream version 0.9.4.
  * Remove init script override. Init script was removed from upstream.
  * Drop packagekit dependency. No longer required by upstream.
  * Drop gir1.2-packagekitglib-1.0 depend and build-depend.

 -- Federico Ceratto <federico@debian.org>  Fri, 24 Jun 2016 22:02:54 +0100

plinth (0.9.2-1) unstable; urgency=medium

  [ James Valleroy ]
  * New upstream version 0.9.2.

  [ Petter Reinholdtsen ]
  * Added d/gbp.conf to enforce the user of pristine-tar.
  * Adjusted d/copyright to make sure license names are unique.  Thanks lintian.
  * Updated Standards-Version from 3.9.6 to 3.9.8.

 -- Petter Reinholdtsen <pere@debian.org>  Wed, 25 May 2016 07:16:08 +0000

plinth (0.9.1-1) unstable; urgency=low

  [ James Valleroy ]
  * New upstream version 0.9.1.
  * Add python3-requests as dependency and build-dep.

 -- Federico Ceratto <federico@debian.org>  Sat, 02 Apr 2016 16:53:42 +0100

plinth (0.8.2-1) unstable; urgency=low

  [ James Valleroy ]
  * New upstream version 0.8.2.

 -- Federico Ceratto <federico@debian.org>  Fri, 26 Feb 2016 19:51:37 +0000

plinth (0.8.1-1) unstable; urgency=low

  [ James Valleroy ]
  * Skip filter-pristine-tar step for new upstream.
  * New upstream version 0.8.1.
  * Add docbook-utils as build dependency.
  * Add packagekit as dependency.

 -- Federico Ceratto <federico@debian.org>  Tue, 16 Feb 2016 18:38:53 +0000

plinth (0.7.2-1) unstable; urgency=low

  [ James Valleroy ]
  * New upstream version 0.7.2.
  * Remove patch to enable javascript-common, fixed upstream.

 -- Federico Ceratto <federico@debian.org>  Fri, 25 Dec 2015 13:47:03 +0000

plinth (0.7.1-1) unstable; urgency=low

  [ James Valleroy ]
  * New upstream version 0.7.1.
  * Remove patch to fix config test, fixed upstream.
  * Refresh patch.
  * Add gettext as build dependency.
  * Disable restore module, node-restore package not available in Debian yet.

  [ Sunil Mohan Adapa ]
  * Remove Django HTMLParser workaround as it is no longer need.
  * Add javascript-common as dependency as we are enabling it during setup.

  * Update package description (Closes: #804753)

 -- Federico Ceratto <federico@debian.org>  Sat, 12 Dec 2015 15:12:48 +0000

plinth (0.6-1) unstable; urgency=low

  [ Nick Daly ]
  * Uploaded new version.

  [ James Valleroy ]
  * New upstream version 0.6.
  * Drop obsolete documentation patch.
  * Add dblatex and xmlto as build dependencies, for manual. Drop pandoc.
  * Add network-manager, ppp, pppoe, and python3-psutil as dependencies.
  * Remove old TODO from docs.
  * Add patch to workaround django 1.7 issue with python 3.5.
  * Add patch to fix failing plinth config test.
  * Add gir1.2-networkmanager-1.0 and python3-psutil also as build-depends.
  * Cleanup installation documenation.

 -- Nick Daly <Nick.M.Daly@gmail.com>  Fri, 16 Oct 2015 22:57:10 -0500

plinth (0.5-1) unstable; urgency=low

  [ Nick Daly ]
  * Package new upstream version 0.5.

  [ James Valleroy ]
  * Add augeas-tools, gir1.2-glib-2.0, gir1.2-networkmanager-1.0, ldapscripts,
    python3-augeas, and python3-django-stronghold as dependencies.
  * Disable "packages" module when upgrading.
  * Remove patches for python-networkmanager (obsolete) and ikiwiki
    (upstreamed).
  * Add patch to skip privileged actions test while building.
  * Add some build-depends needed for tests.

  [ James Valleroy ]
  * New upstream version 0.4.5.
  * Remove patch that has been upstreamed.
  * Add new patch to remove python-networkmanager dependency, because
    python3-networkmanager package is not available in Debian yet. The networks
    module is disabled for now.
  * Enable systemd service file.
  * Add new patch to enable javascript-common apache conf in plinth setup.
  * Add new patch to require ikiwiki module to install some of ikiwiki's
    recommends that are needed for compiling wikis.

  [ Sunil Mohan Adapa ]
  * Add python3-yaml as dependency.
  * Add lintian override for extra apache configuration.
  * Update Debian copyright file.

 -- Nick Daly <Nick.M.Daly@gmail.com>  Sun, 02 Aug 2015 17:14:50 -0500

plinth (0.4.4-1) unstable; urgency=low

  [ Sunil Mohan Adapa ]
  * New upstream version 0.4.4.  Closes: #769328, #755619, #765916,
    #768666, #737456, #741919.
  * Update dependencies as per upstream changes.
  * Require Django 1.7 reflecting upstream changes.
  * Remove patches that have been upstreamed.
  * Update standards version to 3.9.6.
  * Properly remove obsolete module configuration.
  * Remove upstream install documentation.

 -- Bdale Garbee <bdale@gag.com>  Tue, 13 Jan 2015 22:25:07 +1300

plinth (0.4.1-1) unstable; urgency=low

  [ Sunil Mohan Adapa ]
  * New upstream version 0.4.1.
  * Remove install override which is no longer required. Upstream
    does not contain images with executable permissions anymore.
  * Remove patch for changing paths which is no longer necessary.
  * Change upstream URLs to point to github.com/freedombox.
  * Update license information. Remove information about files no
    longer present in upstream.
  * Remove link to configuration file no longer necessary due to
    upstream changes.
  * Remove debian/clean no longer necessary.
  * Build package as Python 3 package. Upstream migrated to Python 3.
  * Fix issue with cleaning the package after build.

 -- Petter Reinholdtsen <pere@debian.org>  Sun, 02 Nov 2014 17:20:26 +0000

plinth (0.3.2.0.git.20140829-1) unstable; urgency=high

  * Updated to new git version from Nick Daly based on commit
    250b0100aab236fcf9dfa65eccf656fe037f9422.
    - Fixes broken web pages (Closes: #754117).
  * Updated patch program-paths.diff to include actions_dir setting,
    and drop now obsolete patch actions-path.diff.

 -- Petter Reinholdtsen <pere@debian.org>  Sat, 30 Aug 2014 08:26:06 +0200

plinth (0.3.2.0.git.20140621-1) unstable; urgency=medium

  * Updated to new git version from Nick Daly based on commit
    af08066cafefb5d10304b7d8b22ed1f18c4df6d0.
    - Drop now obsolete patch drop-firewalld-services.diff.

 -- Petter Reinholdtsen <pere@debian.org>  Sat, 21 Jun 2014 20:39:30 +0200

plinth (0.3.2.0.git.20140614-3) unstable; urgency=medium

  * Add libjs-twitter-bootstrap as binary dependency in addition to
    being a build dependency.

 -- Petter Reinholdtsen <pere@debian.org>  Sun, 15 Jun 2014 23:38:57 +0200

plinth (0.3.2.0.git.20140614-2) unstable; urgency=low

  * Update dependencies, drop python-cheetah and python-simplejson,
    which are no longer used, and add python-bootstrapform needed to
    show the first page.

 -- Petter Reinholdtsen <pere@debian.org>  Sat, 14 Jun 2014 08:51:34 +0200

plinth (0.3.2.0.git.20140614-1) unstable; urgency=low

  * Updated to new git version from Nick Daly based on commit
    a01ef055beab017fcd77ca9da7cab6fe01eeffbe.
  * Add build-depend on libjs-twitter-bootstrap, now needed to
    build documentation.
  * Add new patch drop-firewalld-services.diff to remove firewalld
    service definitions now available in firewalld version 0.3.10-1
    (Closes: #750927).

 -- Petter Reinholdtsen <pere@debian.org>  Sat, 14 Jun 2014 00:30:42 +0200

plinth (0.3.2.0.git.20140504-2) unstable; urgency=low

  * Drop python-contract dependency.  It is not used any more.
  * Add python-django as binary dependency on request from Nick Daly.

 -- Petter Reinholdtsen <pere@debian.org>  Mon, 05 May 2014 13:27:27 +0200

plinth (0.3.2.0.git.20140504-1) unstable; urgency=low

  * Updated to new git version from Nick Daly based on commit
    d7a323512073cea9e4ee5a1cd91870a9f04959a6.
    - Move firewall setup from freedombox-setup to plinth.
  * Add Sunil and Nick as uploaders.

 -- Petter Reinholdtsen <pere@debian.org>  Sun, 04 May 2014 09:53:25 +0200

plinth (0.3.1.git.20140327-1) unstable; urgency=low

  * New upstream version 0.3.1.git.20140327.

 -- Petter Reinholdtsen <pere@debian.org>  Thu, 27 Mar 2014 10:29:36 +0100

plinth (0.3.1.git.20140304-1) unstable; urgency=low

  * Add sudo as a run time dependency, to make sure the privileged
    commands work.
  * Update Standards-Version from 3.9.4 to 3.9.5.  No changes needed.
  * Create plinth user with /var/lib/plinth as home directory, to keep
    lintian happy.

 -- Petter Reinholdtsen <pere@debian.org>  Sat, 08 Mar 2014 22:25:32 +0100

plinth (0.3.0.0.git.20131229-1) unstable; urgency=low

  * Updated to new git version from Nick Daly based on commit
    cb9ca1b86c7b7440e87b6d5b65ab6ccf51f760cf .
    - Remove patch correct-issue-tracker.diff now included upstream.
    - Updated patches actions-path.diff and program-paths.diff to match
      changes done upstream.
  * Updated copyright file with more details using the new upstream
    LICENSES file.

 -- Petter Reinholdtsen <pere@debian.org>  Sun, 29 Dec 2013 16:06:53 +0100

plinth (0.3.0.0.git.20131117-1) unstable; urgency=low

  * Updated to new git version from Nick Daly based on commit
    7f3b1a62c81f760da465497030b68d77139406d7.
    - Add new dependencies libjs-jquery and libjs-modernizr to plinth.
      Patch from James Valleroy.
    - Add new dependencies on python-passlib (>= 1.6.1) and python-bcrypt.
  * Remove now obsolete disable-override-config patch
  * Updated program-paths.diff patch to match new upstream source.
  * Add new patch actions-path.diff to use correct path to actions scripts.
  * Add new patch correct-issue-tracker.diff to use correct URL to current
    upstream github repository.

 -- Petter Reinholdtsen <pere@debian.org>  Sun, 17 Nov 2013 13:07:21 +0100

plinth (0.3.0.0.git.20131101-2) unstable; urgency=low

  * Rewrite config to get plinth starting out of the box.  New patches
    program-paths and disable-override-config.

 -- Petter Reinholdtsen <pere@debian.org>  Sat, 02 Nov 2013 07:54:37 +0100

plinth (0.3.0.0.git.20131101-1) unstable; urgency=low

  * Updated to new git version from Nick Daly based on commit
    b9b4e0a2ec21edc1b1f73cffc905463a96c18f25.
  * Drop patch install-actions-lib made obsolete by latest upstream
    changes.
  * Depend on pandoc-data | pandoc (<= 1.11.1-3) to make sure
    documentation can be built with the latest pandoc package in
    unstable.

 -- Petter Reinholdtsen <pere@debian.org>  Fri, 01 Nov 2013 13:14:41 +0100

plinth (0.3.0.0.git.20131028-1) unstable; urgency=low

  * Updated to new git version from Nick Daly based on commit
    0296a1a99cb1ad0a21729ea37fd53e171ee60614.
    - Drops local copies of javascript libraries also available from
      Debian packages.
  * Add new dependency python-contract needed by new upstream version.
  * Reduce the versioned python-withsqlite dependency from
    0.0.0~git.20130929-1 to 0.0.0~git.20130929, to also accept the
    0.0.0~git.20130929-1~pere.0 version currently available from the
    non-debian repo.
  * New patch install-actions-lib to fix install target (Upstream
    issue #41).

 -- Petter Reinholdtsen <pere@debian.org>  Wed, 30 Oct 2013 22:25:25 +0100

plinth (0.3.0.0.git.20131010-1) unstable; urgency=low

  * Updated to new git version from Nick Daly based on
    commit 5ec749af8e5cb2480556e6926e239972ac890b4c
  * Dropped patch debpathes now merged upstream.
  * Changed depend on python-withsqlite to (>= 0.0.0~git.20130929-1),
    making sure a version with support for more than one table in
    one sqlite file is available.

 -- Petter Reinholdtsen <pere@debian.org>  Thu, 10 Oct 2013 22:51:34 +0200

plinth (0.0.0~git.20130928-1) unstable; urgency=low

  * Updated to new git version from Nick Daly.
  * Drop patches keep-vendor-dir.diff, handle-unknown-users.diff,
    sudo-not-exmachina.diff and app-owncloud.diff now merged upstream.
  * Drop workaround for keep-vendor-dir.diff from rules file.

 -- Petter Reinholdtsen <pere@debian.org>  Sat, 28 Sep 2013 22:55:36 +0200

plinth (0.0.0~git.20130925-2) unstable; urgency=low

  * Depend on python-withsqlite (>= 0.0.0~git.20130915-2) to make sure a
    version with support for the check_same_thread constructor option is
    available.
  * New patch handle-unknown-users.diff to make sure unknown users
    are handled exactly like incorrect passwords when login fail.
  * New patch app-owncloud.diff to add owncloud support to Plinth.
  * Adjusted rules to make sure actions/* scripts are executable.

 -- Petter Reinholdtsen <pere@debian.org>  Fri, 27 Sep 2013 09:06:38 +0200

plinth (0.0.0~git.20130925-1) unstable; urgency=low

  [ Tzafrir Cohen ]
  * Initial release. (Closes: #722093)

  [ Petter Reinholdtsen ]
  * New patch keep-vendor-dir.diff to avoid removing directories that
    should survive the clean Makefile target.
  * Add workaround in rules addressing the problem caused by
    keep-vendor-dir.diff being applied after 'make clean' is executed.
  * New patch sudo-not-exmachina.diff to drop the exmachina dependency,
    and adjust binary dependencies and the debpathes patch to cope with
    this.  Drop dependency on augeas-tools, no longer used with this
    patch.
  * Set priority to optional, as the package do not conflict with anything.

 -- Petter Reinholdtsen <pere@debian.org>  Thu, 26 Sep 2013 09:14:54 +0200<|MERGE_RESOLUTION|>--- conflicted
+++ resolved
@@ -1,10 +1,3 @@
-<<<<<<< HEAD
-freedombox (22.24~bpo11+1) bullseye-backports; urgency=medium
-
-  * Rebuild for bullseye-backports.
-
- -- James Valleroy <jvalleroy@mailbox.org>  Thu, 10 Nov 2022 20:19:21 -0500
-=======
 freedombox (22.26) unstable; urgency=medium
 
   [ Sunil Mohan Adapa ]
@@ -48,7 +41,12 @@
   * doc: Fetch latest manual
 
  -- Sunil Mohan Adapa <sunil@medhas.org>  Mon, 28 Nov 2022 15:41:46 -0800
->>>>>>> 70662e48
+
+freedombox (22.24~bpo11+1) bullseye-backports; urgency=medium
+
+  * Rebuild for bullseye-backports.
+
+ -- James Valleroy <jvalleroy@mailbox.org>  Thu, 10 Nov 2022 20:19:21 -0500
 
 freedombox (22.24) unstable; urgency=medium
 
