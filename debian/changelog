--- conflicted
+++ resolved
@@ -1,10 +1,3 @@
-<<<<<<< HEAD
-freedombox (22.22~bpo11+1) bullseye-backports; urgency=medium
-
-  * Rebuild for bullseye-backports.
-
- -- James Valleroy <jvalleroy@mailbox.org>  Fri, 14 Oct 2022 09:47:21 -0400
-=======
 freedombox (22.22.1) unstable; urgency=medium
 
   [ Sunil Mohan Adapa ]
@@ -34,7 +27,6 @@
   * Translated using Weblate (Czech)
 
  -- James Valleroy <jvalleroy@mailbox.org>  Sun, 16 Oct 2022 10:55:59 -0400
->>>>>>> 6c59f3fc
 
 freedombox (22.22) unstable; urgency=medium
 
