--- conflicted
+++ resolved
@@ -1,10 +1,3 @@
-<<<<<<< HEAD
-freedombox (22.13~bpo11+1) bullseye-backports; urgency=medium
-
-  * Rebuild for bullseye-backports.
-
- -- James Valleroy <jvalleroy@mailbox.org>  Fri, 10 Jun 2022 07:09:29 -0400
-=======
 freedombox (22.14) unstable; urgency=medium
 
   [ ikmaak ]
@@ -54,7 +47,12 @@
   * doc: Fetch latest manual
 
  -- James Valleroy <jvalleroy@mailbox.org>  Mon, 20 Jun 2022 20:52:22 -0400
->>>>>>> 041e1546
+
+freedombox (22.13~bpo11+1) bullseye-backports; urgency=medium
+
+  * Rebuild for bullseye-backports.
+
+ -- James Valleroy <jvalleroy@mailbox.org>  Fri, 10 Jun 2022 07:09:29 -0400
 
 freedombox (22.13) unstable; urgency=medium
 
