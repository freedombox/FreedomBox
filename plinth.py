--- conflicted
+++ resolved
@@ -85,14 +85,9 @@
    parser = argparse.ArgumentParser(description='Plinth web interface for the FreedomBox.')
    parser.add_argument('--pidfile', default="",
                        help='specify a file in which the server may write its pid')
-<<<<<<< HEAD
-   parser.add_argument('--listen-exmachina-key', default=False, action='store_true',
-                       help='listen for JSON-RPC shared secret key on stdin at startup')
    parser.add_argument('--directory', default="/",
                        help='specify a subdirectory to host the server.')
 
-=======
->>>>>>> eee02c0c
    args=parser.parse_args()
    if args.pidfile:
       cfg.pidfile = args.pidfile
@@ -103,21 +98,6 @@
       except AttributeError:
             cfg.pidfile = "plinth.pid"
 
-<<<<<<< HEAD
-   if args.listen_exmachina_key:
-      # this is where we optionally try to read in a shared secret key to
-      # authenticate connections to exmachina
-      cfg.exmachina_secret_key = sys.stdin.readline().strip()
-   else:
-      cfg.exmachina_secret_key = None
-
-   if not args.directory.startswith("/"):
-      args.directory = "/" + args.directory
-
-   return args
-
-=======
->>>>>>> eee02c0c
 def setup():
    args = parse_arguments()
 
