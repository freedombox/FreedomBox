--- conflicted
+++ resolved
@@ -3,10 +3,7 @@
 from modules.auth import require
 from plugin_mount import PagePlugin
 from forms import Form
-<<<<<<< HEAD
-=======
 from actions import superuser_run
->>>>>>> 0349113e
 import cfg
 
 class Apps(PagePlugin):
@@ -38,51 +35,4 @@
 investment in the sentimental value of your family snaps?  Keep those
 photos local, backed up, easily accessed and free from the whims of
 some other websites business model.</p>
-""")
-<<<<<<< HEAD
-=======
-
-    @cherrypy.expose
-    @require()
-    def owncloud(self, submitted=False, **kwargs):
-        checkedinfo = {
-            'enable'   : False,
-            }
-
-        if submitted:
-            opts = []
-            for k in kwargs.keys():
-                if 'on' == kwargs[k]:
-                    shortk = k.split("owncloud_").pop()
-                    checkedinfo[shortk] = True
-
-            for key in checkedinfo.keys():
-                if checkedinfo[key]:
-                    opts.append(key)
-                else:
-                    opts.append('no'+key)
-            superuser_run("owncloud-setup", opts)
-
-        output, error = superuser_run("owncloud-setup", ['status'])
-        if error:
-            raise Exception("something is wrong: " + error)
-        for option in output.split():
-            checkedinfo[option] = True
-
-        main="""
-"""
-        form = Form(title="Configuration",
-                        action=cfg.server_dir + "/apps/owncloud",
-                        name="configure_owncloud",
-                        message='')
-        form.checkbox(_("Enable Owncloud"), name="owncloud_enable", id="owncloud_enable", checked=checkedinfo['enable'])
-        form.hidden(name="submitted", value="True")
-        form.html(_("<p>When enabled, the owncloud installation will be available from /owncloud/ on the web server.</p>"))
-        form.submit(_("Update setup"))
-        main += form.render()
-        sidebar_right="""
-<strong>Owncloud</strong><p>gives you universal access to your files through a web interface or WebDAV. It also provides a platform to easily view & sync your contacts, calendars and bookmarks across all your devices and enables basic editing right on the web. Installation has minimal server requirements, doesn't need special permissions and is quick. ownCloud is extendable via a simple but powerful API for applications and plugins.
-</p>
-"""
-        return self.fill_template(title="Owncloud", main=main, sidebar_right=sidebar_right)
->>>>>>> 0349113e
+""")