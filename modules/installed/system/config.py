--- conflicted
+++ resolved
@@ -92,22 +92,15 @@
 
     cfg.log.info("Changing hostname to '%s'" % hostname)
     try:
-<<<<<<< HEAD
-        superuser_run("xmpp-pre-hostname-change")
-        superuser_run("hostname-change", hostname)
-        superuser_run("xmpp-hostname-change", hostname, async=True)
+        actions.superuser_run("xmpp-pre-hostname-change")
+        actions.superuser_run("hostname-change", hostname)
+        actions.superuser_run("xmpp-hostname-change", hostname, async=True)
         # don't persist/cache change unless it was saved successfuly
-        sys_store = filedict_con(cfg.store_file, 'sys')
+        sys_store = util.filedict_con(cfg.store_file, 'sys')
         sys_store['hostname'] = hostname
-    except OSError, e:
-        raise cherrypy.HTTPError(500, "Updating hostname failed: %s" % e)
-=======
-        actions.superuser_run("hostname-change", hostname)
     except OSError as exception:
         raise cherrypy.HTTPError(500,
                                  'Updating hostname failed: %s' % exception)
-
->>>>>>> 5a5ff04f
 
 class general(FormPlugin, PagePlugin):
     """Form to update hostname and time zone"""
