#
# This file is part of Plinth.
#
# This program is free software: you can redistribute it and/or modify
# it under the terms of the GNU Affero General Public License as
# published by the Free Software Foundation, either version 3 of the
# License, or (at your option) any later version.
#
# This program is distributed in the hope that it will be useful,
# but WITHOUT ANY WARRANTY; without even the implied warranty of
# MERCHANTABILITY or FITNESS FOR A PARTICULAR PURPOSE.  See the
# GNU Affero General Public License for more details.
#
# You should have received a copy of the GNU Affero General Public License
# along with this program.  If not, see <http://www.gnu.org/licenses/>.
#

"""
URLs for the Let's Encrypt module.
"""

from django.conf.urls import url
from . import views


urlpatterns = [
    url(r'^sys/letsencrypt/$', views.index, name='index'),
    url(r'^sys/letsencrypt/revoke/(?P<domain>[^/]+)/$', views.revoke,
        name='revoke'),
    url(r'^sys/letsencrypt/obtain/(?P<domain>[^/]+)/$', views.obtain,
        name='obtain'),
<<<<<<< HEAD
    url(r'^sys/letsencrypt/toggle_renewal/(?P<domain>[^/]+)/$',
        views.toggle_renewal, name='toggle_renewal'),
=======
    url(r'^sys/letsencrypt/delete/(?P<domain>[^/]+)/$', views.delete,
        name='delete'),
>>>>>>> bd339008
]<|MERGE_RESOLUTION|>--- conflicted
+++ resolved
@@ -29,11 +29,8 @@
         name='revoke'),
     url(r'^sys/letsencrypt/obtain/(?P<domain>[^/]+)/$', views.obtain,
         name='obtain'),
-<<<<<<< HEAD
-    url(r'^sys/letsencrypt/toggle_renewal/(?P<domain>[^/]+)/$',
-        views.toggle_renewal, name='toggle_renewal'),
-=======
     url(r'^sys/letsencrypt/delete/(?P<domain>[^/]+)/$', views.delete,
         name='delete'),
->>>>>>> bd339008
+    url(r'^sys/letsencrypt/toggle_renewal/(?P<domain>[^/]+)/$',
+        views.toggle_renewal, name='toggle_hooks'),
 ]